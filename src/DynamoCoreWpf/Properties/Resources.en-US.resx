<?xml version="1.0" encoding="utf-8"?>
<root>
  <!-- 
    Microsoft ResX Schema 
    
    Version 2.0
    
    The primary goals of this format is to allow a simple XML format 
    that is mostly human readable. The generation and parsing of the 
    various data types are done through the TypeConverter classes 
    associated with the data types.
    
    Example:
    
    ... ado.net/XML headers & schema ...
    <resheader name="resmimetype">text/microsoft-resx</resheader>
    <resheader name="version">2.0</resheader>
    <resheader name="reader">System.Resources.ResXResourceReader, System.Windows.Forms, ...</resheader>
    <resheader name="writer">System.Resources.ResXResourceWriter, System.Windows.Forms, ...</resheader>
    <data name="Name1"><value>this is my long string</value><comment>this is a comment</comment></data>
    <data name="Color1" type="System.Drawing.Color, System.Drawing">Blue</data>
    <data name="Bitmap1" mimetype="application/x-microsoft.net.object.binary.base64">
        <value>[base64 mime encoded serialized .NET Framework object]</value>
    </data>
    <data name="Icon1" type="System.Drawing.Icon, System.Drawing" mimetype="application/x-microsoft.net.object.bytearray.base64">
        <value>[base64 mime encoded string representing a byte array form of the .NET Framework object]</value>
        <comment>This is a comment</comment>
    </data>
                
    There are any number of "resheader" rows that contain simple 
    name/value pairs.
    
    Each data row contains a name, and value. The row also contains a 
    type or mimetype. Type corresponds to a .NET class that support 
    text/value conversion through the TypeConverter architecture. 
    Classes that don't support this are serialized and stored with the 
    mimetype set.
    
    The mimetype is used for serialized objects, and tells the 
    ResXResourceReader how to depersist the object. This is currently not 
    extensible. For a given mimetype the value must be set accordingly:
    
    Note - application/x-microsoft.net.object.binary.base64 is the format 
    that the ResXResourceWriter will generate, however the reader can 
    read any of the formats listed below.
    
    mimetype: application/x-microsoft.net.object.binary.base64
    value   : The object must be serialized with 
            : System.Runtime.Serialization.Formatters.Binary.BinaryFormatter
            : and then encoded with base64 encoding.
    
    mimetype: application/x-microsoft.net.object.soap.base64
    value   : The object must be serialized with 
            : System.Runtime.Serialization.Formatters.Soap.SoapFormatter
            : and then encoded with base64 encoding.

    mimetype: application/x-microsoft.net.object.bytearray.base64
    value   : The object must be serialized into a byte array 
            : using a System.ComponentModel.TypeConverter
            : and then encoded with base64 encoding.
    -->
  <xsd:schema id="root" xmlns="" xmlns:xsd="http://www.w3.org/2001/XMLSchema" xmlns:msdata="urn:schemas-microsoft-com:xml-msdata">
    <xsd:import namespace="http://www.w3.org/XML/1998/namespace" />
    <xsd:element name="root" msdata:IsDataSet="true">
      <xsd:complexType>
        <xsd:choice maxOccurs="unbounded">
          <xsd:element name="metadata">
            <xsd:complexType>
              <xsd:sequence>
                <xsd:element name="value" type="xsd:string" minOccurs="0" />
              </xsd:sequence>
              <xsd:attribute name="name" use="required" type="xsd:string" />
              <xsd:attribute name="type" type="xsd:string" />
              <xsd:attribute name="mimetype" type="xsd:string" />
              <xsd:attribute ref="xml:space" />
            </xsd:complexType>
          </xsd:element>
          <xsd:element name="assembly">
            <xsd:complexType>
              <xsd:attribute name="alias" type="xsd:string" />
              <xsd:attribute name="name" type="xsd:string" />
            </xsd:complexType>
          </xsd:element>
          <xsd:element name="data">
            <xsd:complexType>
              <xsd:sequence>
                <xsd:element name="value" type="xsd:string" minOccurs="0" msdata:Ordinal="1" />
                <xsd:element name="comment" type="xsd:string" minOccurs="0" msdata:Ordinal="2" />
              </xsd:sequence>
              <xsd:attribute name="name" type="xsd:string" use="required" msdata:Ordinal="1" />
              <xsd:attribute name="type" type="xsd:string" msdata:Ordinal="3" />
              <xsd:attribute name="mimetype" type="xsd:string" msdata:Ordinal="4" />
              <xsd:attribute ref="xml:space" />
            </xsd:complexType>
          </xsd:element>
          <xsd:element name="resheader">
            <xsd:complexType>
              <xsd:sequence>
                <xsd:element name="value" type="xsd:string" minOccurs="0" msdata:Ordinal="1" />
              </xsd:sequence>
              <xsd:attribute name="name" type="xsd:string" use="required" />
            </xsd:complexType>
          </xsd:element>
        </xsd:choice>
      </xsd:complexType>
    </xsd:element>
  </xsd:schema>
  <resheader name="resmimetype">
    <value>text/microsoft-resx</value>
  </resheader>
  <resheader name="version">
    <value>2.0</value>
  </resheader>
  <resheader name="reader">
    <value>System.Resources.ResXResourceReader, System.Windows.Forms, Version=4.0.0.0, Culture=neutral, PublicKeyToken=b77a5c561934e089</value>
  </resheader>
  <resheader name="writer">
    <value>System.Resources.ResXResourceWriter, System.Windows.Forms, Version=4.0.0.0, Culture=neutral, PublicKeyToken=b77a5c561934e089</value>
  </resheader>
  <data name="AboutWindowCannotGetVersion" xml:space="preserve">
    <value>Could not get version.</value>
    <comment>To indicate not abe to get Dynamo version</comment>
  </data>
  <data name="AboutWindowDynamoWebsiteButton" xml:space="preserve">
    <value>{0} Website</value>
    <comment>Click button to go to Dynamo website</comment>
  </data>
  <data name="AboutWindowTitle" xml:space="preserve">
    <value>About {0}</value>
    <comment>About window title</comment>
  </data>
  <data name="AboutWindowUpToDate" xml:space="preserve">
    <value>(Up to date)</value>
    <comment>To indicate Dynamo is up to date</comment>
  </data>
  <data name="ActionMember" xml:space="preserve">
    <value>Action</value>
  </data>
  <data name="AddButton" xml:space="preserve">
    <value>Add</value>
  </data>
  <data name="AddCustomFileToPackageDialogTitle" xml:space="preserve">
    <value>Add Custom Node, Library, or XML file to Package...</value>
  </data>
  <data name="AddFileToPackageDialogTitle" xml:space="preserve">
    <value>Add File to Package...</value>
  </data>
  <data name="AddToLibraryButton" xml:space="preserve">
    <value>Add</value>
  </data>
  <data name="SignInButtonContentToolTip" xml:space="preserve">
    <value>Sign in to access online services that integrate with your desktop software.</value>
  </data>
  <data name="Autodesk360SignInButtonTitleToolTip" xml:space="preserve">
    <value>Autodesk A360</value>
  </data>
  <data name="AutodeskSignIn" xml:space="preserve">
    <value>Autodesk Sign In</value>
  </data>
  <data name="Automatic" xml:space="preserve">
    <value>Automatic</value>
  </data>
  <data name="BackgroundPreviewCreationFailureMessage" xml:space="preserve">
    <value>There was an error creating a background preview in Dynamo. This could be due to a lack of graphics resources on your machine. See the log for more information.</value>
  </data>
  <data name="BackgroundPreviewDefaultName" xml:space="preserve">
    <value>Default Background Preview</value>
  </data>
  <data name="BackgroundPreviewName" xml:space="preserve">
    <value>_Background Preview</value>
    <comment>The name of the 3D background preview.</comment>
  </data>
  <data name="BrowserNodeButtonLabel" xml:space="preserve">
    <value>Browse...</value>
  </data>
  <data name="BrowserNodeNoFileSelected" xml:space="preserve">
    <value>No file selected.</value>
  </data>
  <data name="BrowserWindowLoading" xml:space="preserve">
    <value>Loading...</value>
  </data>
  <data name="BuildVersionNonNegative" xml:space="preserve">
    <value>You must provide a Build version as a non-negative integer.</value>
    <comment>ErrorString</comment>
  </data>
  <data name="CameraDataLoadError" xml:space="preserve">
    <value>Camera position information could not be loaded from the file.</value>
  </data>
  <data name="CameraDataSaveError" xml:space="preserve">
    <value>Camera position information could not be saved.</value>
  </data>
  <data name="CancelButton" xml:space="preserve">
    <value>Cancel</value>
  </data>
  <data name="CannotDownloadPackageMessageBoxTitle" xml:space="preserve">
    <value>Cannot Download Package</value>
  </data>
  <data name="BuiltInPackageConflictMessageBoxTitle" xml:space="preserve">
    <value>Package has conflicts with one or more Built-In packages.</value>
  </data>
  <data name="PackagesInUseConflictMessageBoxTitle" xml:space="preserve">
    <value>Package has conflicts with one or more packages in use.</value>
  </data>
  <data name="LoadedPackagesConflictMessageBoxTitle" xml:space="preserve">
    <value>Package has conflicts with one or more loaded packages.</value>
  </data>
  <data name="CannotSubmitPackage" xml:space="preserve">
    <value>You can't submit a package in this version of {0}.  You'll need a host application, like Revit, to submit a package.</value>
    <comment>ErrorString</comment>
  </data>
  <data name="ChangeScaleFactorPromptCaptionText" xml:space="preserve">
    <value>To ensure accurate geometry rendering and calculation, select the range of geometry sizes that you will be working on:</value>
  </data>
  <data name="ChangeScaleFactorPromptDescriptionBox" xml:space="preserve">
    <value>Numerical range shown here denote numbers in the following unit:</value>
  </data>
  <data name="ChangeScaleFactorPromptDescriptionContent" xml:space="preserve">
    <value>Use this working range to model in values that fall between {0} to {1} units</value>
  </data>
  <data name="ChangeScaleFactorPromptDescriptionDefaultSetting" xml:space="preserve">
    <value>Default Setting:</value>
  </data>
  <data name="ChangeScaleFactorPromptUnitCm" xml:space="preserve">
    <value>Centimeters (cm)</value>
  </data>
  <data name="ChangeScaleFactorPromptUnitM" xml:space="preserve">
    <value>Meters (m)</value>
  </data>
  <data name="ChangeScaleFactorPromptUnitMm" xml:space="preserve">
    <value>Millimeters (mm)</value>
  </data>
  <data name="ChangeScaleFactorPromptUnitsNumberFormatCm" xml:space="preserve">
    <value>{0} cm</value>
  </data>
  <data name="ChangeScaleFactorPromptUnitsNumberFormatM" xml:space="preserve">
    <value>{0} m</value>
  </data>
  <data name="ChangeScaleFactorPromptUnitsNumberFormatMm" xml:space="preserve">
    <value>{0} mm</value>
  </data>
  <data name="ChangeScaleFactorPromptWindowTitle" xml:space="preserve">
    <value>Geometry Working Range</value>
  </data>
  <data name="CompactLayoutTitle" xml:space="preserve">
    <value>Compact</value>
  </data>
  <data name="ConsentFormGoogleAnalyticsCheckBoxContent" xml:space="preserve">
    <value>I agree to contribute to the Google Analytics program.</value>
  </data>
  <data name="ConsentFormADPAnalyticsCheckBoxContent" xml:space="preserve">
    <value>I agree to data collection in desktop products for Autodesk analytics programs.</value>
  </data>
  <data name="ContextAddGroupFromSelection" xml:space="preserve">
    <value>Add Node To Group</value>
    <comment>Context menu item</comment>
  </data>
  <data name="ContextCreateGroupFromSelection" xml:space="preserve">
    <value>Create Group</value>
    <comment>Context menu item</comment>
  </data>
  <data name="ContextMenuCopy" xml:space="preserve">
    <value>Copy Contents</value>
    <comment>Context menu item</comment>
  </data>
  <data name="ContextMenuDelete" xml:space="preserve">
    <value>Delete</value>
    <comment>Context menu for selected node - delete selected node</comment>
  </data>
  <data name="ContextMenuEditCustomNode" xml:space="preserve">
    <value>Edit Custom Node...</value>
    <comment>Context menu item</comment>
  </data>
  <data name="ContextMenuEditCustomNodeProperty" xml:space="preserve">
    <value>Edit Custom Node Properties...</value>
    <comment>Context menu item</comment>
  </data>
  <data name="ContextMenuFitToScreen" xml:space="preserve">
    <value>_Fit to Screen</value>
    <comment>Context menu item</comment>
  </data>
  <data name="ContextMenuGeometryView" xml:space="preserve">
    <value>Switch to Geometry _View</value>
    <comment>Context menu item</comment>
  </data>
  <data name="ContextMenuHideGeometry" xml:space="preserve">
    <value>Hide geometry preview</value>
    <comment>Context menu item - Specific to canvas</comment>
  </data>
  <data name="ContextMenuHideAllTextBubble" xml:space="preserve">
    <value>Hide all text bubble</value>
    <comment>Context menu item - Specific to canvas</comment>
  </data>
  <data name="ContextMenuInsertCodeBlock" xml:space="preserve">
    <value>Insert code block</value>
    <comment>Context menu item - Specific to canvas</comment>
  </data>
  <data name="ContextMenuLacing" xml:space="preserve">
    <value>Lacing</value>
    <comment>Context menu for selected node</comment>
  </data>
  <data name="ContextMenuLacingAuto" xml:space="preserve">
    <value>Auto</value>
    <comment>Auto lacing</comment>
  </data>
  <data name="ContextMenuLacingCrossProduct" xml:space="preserve">
    <value>Cross Product</value>
    <comment>Lacing strategy: use cross product for two lists</comment>
  </data>
  <data name="ContextMenuLacingFirst" xml:space="preserve">
    <value>First</value>
    <comment>Lacing strategy: use the first list</comment>
  </data>
  <data name="ContextMenuLacingLongest" xml:space="preserve">
    <value>Longest</value>
    <comment>Lacing strategy: use the longest list</comment>
  </data>
  <data name="ContextMenuLacingShortest" xml:space="preserve">
    <value>Shortest</value>
    <comment>Lacing strategy: use the shortest list</comment>
  </data>
  <data name="ContextMenuNodesFromGeometry" xml:space="preserve">
    <value>Nodes From _Selected Geometry</value>
    <comment>Context menu item</comment>
  </data>
  <data name="ContextMenuNodesFromSelection" xml:space="preserve">
    <value>Create Custom Node</value>
    <comment>Context menu item</comment>
  </data>
  <data name="ContextMenuNodeToCode" xml:space="preserve">
    <value>Node to _Code</value>
    <comment>Context menu item</comment>
  </data>
  <data name="ContextMenuPan" xml:space="preserve">
    <value>Pa_n</value>
    <comment>Context menu item </comment>
  </data>
  <data name="ContextMenuPaste" xml:space="preserve">
    <value>Paste</value>
    <comment>Context menu item</comment>
  </data>
  <data name="ContextMenuPublishCustomNode" xml:space="preserve">
    <value>Publish This Custom Node...</value>
    <comment>Context menu item</comment>
  </data>
  <data name="ContextMenuShowGeometry" xml:space="preserve">
    <value>Show geometry preview</value>
    <comment>Context menu item - Specific to canvas</comment>
  </data>
  <data name="ContextMenuShowAllTextBubble" xml:space="preserve">
    <value>Show all text buble</value>
    <comment>Context menu item - Specific to canvas</comment>
  </data>
  <data name="ContextUnGroupFromSelection" xml:space="preserve">
    <value>Remove from Group</value>
    <comment>Context menu item</comment>
  </data>
  <data name="ContinueButton" xml:space="preserve">
    <value>Continue</value>
    <comment>Continue to use Dynamo</comment>
  </data>
  <data name="ConverterMessageCurrentOffset" xml:space="preserve">
    <value>Current offset X: {0}, Y: {1}</value>
  </data>
  <data name="ConverterMessageTransformOrigin" xml:space="preserve">
    <value>Transform origin X: {0}, Y: {1}</value>
  </data>
  <data name="ConverterMessageZoom" xml:space="preserve">
    <value>Zoom : {0}</value>
  </data>
  <data name="CrashPromptDialogCopyButton" xml:space="preserve">
    <value>Copy</value>
    <comment>Copy crash details</comment>
  </data>
  <data name="CrashPromptDialogCrashMessage" xml:space="preserve">
    <value>Something went wrong and Dynamo has closed unexpectedly.

Don't worry, you'll have the option to save your work.</value>
  </data>
  <data name="CrashPromptDialogDetailButton" xml:space="preserve">
    <value>Details</value>
    <comment>Click it to display crash details</comment>
  </data>
  <data name="CrashPromptDialogOpenFolderButton" xml:space="preserve">
    <value>Open Folder</value>
    <comment>Open folder that contains crash report</comment>
  </data>
  <data name="CrashPromptDialogSubmitBugButton" xml:space="preserve">
    <value>Submit bug to GitHub</value>
    <comment>Submit a bug on github</comment>
  </data>
  <data name="CrashPromptDialogTitle" xml:space="preserve">
    <value>{0} has closed unexpectedly</value>
  </data>
  <data name="CreateMember" xml:space="preserve">
    <value>Create</value>
  </data>
  <data name="CustomNodePromptDescriptionTooltip" xml:space="preserve">
    <value>A description that helps people understand what the node might be used for.</value>
  </data>
  <data name="CustomNodePromptNameTooltip" xml:space="preserve">
    <value>A unique name for the node.</value>
  </data>
  <data name="CustomNodePropertyErrorMessageBoxTitle" xml:space="preserve">
    <value>Custom Node Property Error</value>
  </data>
  <data name="CustomNodePropertyWindowCategory" xml:space="preserve">
    <value>Add-Ons Category</value>
    <comment>Label - specify custom node category</comment>
  </data>
  <data name="CustomNodePropertyWindowDescription" xml:space="preserve">
    <value>Description</value>
    <comment>Label - custom node description</comment>
  </data>
  <data name="CustomNodePropertyWindowDescriptionHint" xml:space="preserve">
    <value>Description of Custom Node</value>
    <comment>Text box hint</comment>
  </data>
  <data name="CustomNodePropertyWindowName" xml:space="preserve">
    <value>Name</value>
    <comment>Label - specify custom node name</comment>
  </data>
  <data name="CustomNodePropertyWindowNameHint" xml:space="preserve">
    <value>Name of Custom Node</value>
    <comment>Text box hint</comment>
  </data>
  <data name="CustomNodePropertyWindowLocationNote" xml:space="preserve">
    <value>Custom Nodes will be placed in the Add-Ons section of the library.</value>
    <comment>Note regarding Custom Node library location</comment>
  </data>
  <data name="CustomNodePropertyWindowTitle" xml:space="preserve">
    <value>Custom Node Properties</value>
    <comment>Dialog name</comment>
  </data>
  <data name="CustomNodeTypeShortString" xml:space="preserve">
    <value>DS</value>
  </data>
  <data name="DeprecatingPackageMessageBoxTitle" xml:space="preserve">
    <value>Deprecating Package</value>
  </data>
  <data name="DescriptionNeedMoreCharacters" xml:space="preserve">
    <value>Description must be longer than 10 characters.</value>
    <comment>ErrorString</comment>
  </data>
  <data name="DetailedLayoutTitle" xml:space="preserve">
    <value>Detailed</value>
  </data>
  <data name="DirectoryNotFound" xml:space="preserve">
    <value>Directory Not Found</value>
  </data>
  <data name="DownloadWarningMessageBoxTitle" xml:space="preserve">
    <value>Download Warning</value>
  </data>
  <data name="DynamoUpdateAvailableToolTip" xml:space="preserve">
    <value>A Dynamo update is available. Click to install.</value>
  </data>
  <data name="DynamoViewCancelButtonTooltip" xml:space="preserve">
    <value>Cancel Run (Shift+F5)</value>
    <comment>Cancel button tooltip</comment>
  </data>
  <data name="DynamoViewContextMenuClearLog" xml:space="preserve">
    <value>Clear</value>
    <comment>Clear log</comment>
  </data>
  <data name="DynamoViewDebugMenu" xml:space="preserve">
    <value>De_bug</value>
    <comment>Debug menu</comment>
  </data>
  <data name="DynamoViewDebugMenuCheckDailyBuild" xml:space="preserve">
    <value>_Check Daily Builds</value>
    <comment>Debug menu | Check the latest daily build</comment>
  </data>
  <data name="DynamoViewDebugMenuDumpLibrary" xml:space="preserve">
    <value>_Dump Library</value>
    <comment>Debug menu | Dump all imported libraries</comment>
  </data>
  <data name="DynamoViewDebugMenuForceReExecute" xml:space="preserve">
    <value>_Force Re-execute</value>
    <comment>Debug menu | Force to re-execute the whole graph</comment>
  </data>
  <data name="DynamoViewDebugMenuForceUpdate" xml:space="preserve">
    <value>Force _Update</value>
    <comment>Debug menu | Force to update Dynamo</comment>
  </data>
  <data name="DynamoViewDebugMenuRunMutationTest" xml:space="preserve">
    <value>_Run mutation test</value>
    <comment>Debug menu | Run mutation test</comment>
  </data>
  <data name="DynamoViewDebugMenuShowDebugAST" xml:space="preserve">
    <value>_Show Debug ASTs</value>
    <comment>Debug menu | Show debug abstract syntax tree</comment>
  </data>
  <data name="DynamoViewDebugMenuVerboseLogging" xml:space="preserve">
    <value>_Verbose Logging</value>
    <comment>Debug menu | Verbose logging</comment>
  </data>
  <data name="DynamoViewDebugMenuDebugModes" xml:space="preserve">
    <value>Debug _Modes</value>
    <comment>Debug menu | Show debug modes</comment>
  </data>
  <data name="DynamoViewEditMenu" xml:space="preserve">
    <value>_Edit</value>
    <comment>Edit menu</comment>
  </data>
  <data name="DynamoViewEditMenuAlighBottom" xml:space="preserve">
    <value>_Bottom</value>
    <comment>Edit menu | Align based on selected nodes' bottom Y position</comment>
  </data>
  <data name="DynamoViewEditMenuAlignLeft" xml:space="preserve">
    <value>_Left</value>
    <comment>Edit menu | Align based on selected nodes' leftmost X position</comment>
  </data>
  <data name="DynamoViewEditMenuAlignRight" xml:space="preserve">
    <value>_Right</value>
    <comment>Edit menu | Align based on selected nodes' rightmost X position</comment>
  </data>
  <data name="DynamoViewEditMenuAlignSelection" xml:space="preserve">
    <value>_Align Selection</value>
    <comment>Edit menu | Align selected nodes</comment>
  </data>
  <data name="DynamoViewEditMenuAlignTop" xml:space="preserve">
    <value>_Top</value>
    <comment>Edit menu | Align based on selected nodes' topmost Y position</comment>
  </data>
  <data name="DynamoViewEditMenuAlignXAverage" xml:space="preserve">
    <value>_X Average</value>
    <comment>Edit menu | Align based on selected nodes' average X positions</comment>
  </data>
  <data name="DynamoViewEditMenuAlignXDistribute" xml:space="preserve">
    <value>X _Distribute</value>
    <comment>Edit menu | Align selected nodes evenly on horizontal direction</comment>
  </data>
  <data name="DynamoViewEditMenuAlignYAverage" xml:space="preserve">
    <value>_Y Average</value>
    <comment>Edit menu | Align based on selected nodes' average Y positions</comment>
  </data>
  <data name="DynamoViewEditMenuAlignYDistribute" xml:space="preserve">
    <value>Y Di_stribute</value>
    <comment>Edit menu | Align selected nodes evenly on vertical direction</comment>
  </data>
  <data name="DynamoViewEditMenuCleanupLayout" xml:space="preserve">
    <value>Cleanup Node _Layout</value>
    <comment>Edit menu | Automatically layout graph</comment>
  </data>
  <data name="DynamoViewEditMenuCopy" xml:space="preserve">
    <value>_Copy</value>
    <comment>Edit menu | Copy</comment>
  </data>
  <data name="DynamoViewEditMenuCreateCustomNode" xml:space="preserve">
    <value>Crea_te Custom Node</value>
    <comment>Edit menu | Create custom node from selected nodes</comment>
  </data>
  <data name="DynamoViewEditMenuCreateGroup" xml:space="preserve">
    <value>Create _Group</value>
    <comment>Edit menu | Create Grouping for nodes</comment>
  </data>
  <data name="DynamoViewEditMenuCreateNote" xml:space="preserve">
    <value>Create _Note</value>
    <comment>Edit menu | Create note for a node</comment>
  </data>
  <data name="DynamoViewEditMenuCreatePreset" xml:space="preserve">
    <value>Create Preset From Selection</value>
  </data>
  <data name="DynamoViewEditMenuDeletePreset" xml:space="preserve">
    <value>Delete Preset</value>
  </data>
  <data name="DynamoViewEditMenuDeleteSelected" xml:space="preserve">
    <value>_Delete Selected</value>
    <comment>Edit menu | Delete selected nodes</comment>
  </data>
  <data name="DynamoViewEditMenuPaste" xml:space="preserve">
    <value>_Paste</value>
    <comment>Edit menu | Paste</comment>
  </data>
  <data name="DynamoViewEditMenuPresetsMenu" xml:space="preserve">
    <value>Presets</value>
  </data>
  <data name="DynamoViewEditMenuRedo" xml:space="preserve">
    <value>_Redo</value>
    <comment>Edit menu | Redo</comment>
  </data>
  <data name="DynamoViewEditMenuRestorePreset" xml:space="preserve">
    <value>Restore Preset</value>
  </data>
  <data name="DynamoViewEditMenuSelectAll" xml:space="preserve">
    <value>_Select All</value>
    <comment>Edit menu | Select all nodes</comment>
  </data>
  <data name="DynamoViewEditMenuSelectNeighbours" xml:space="preserve">
    <value>_Select Neighbors</value>
  </data>
  <data name="DynamoViewEditMenuUndo" xml:space="preserve">
    <value>_Undo</value>
    <comment>Edit menu | Undo</comment>
  </data>
  <data name="DynamoViewDynamoMenuExit" xml:space="preserve">
    <value>_Exit Dynamo</value>
    <comment>Dynamo menu | Exit Dynamo</comment>
  </data>
  <data name="DynamoViewFileMenu" xml:space="preserve">
    <value>_File</value>
    <comment>File menu</comment>
  </data>
  <data name="DynamoViewFileMenuExport3DAsImage" xml:space="preserve">
    <value>Export _Background 3D Preview as Image...</value>
    <comment>File menu | Export Background 3D Preview as image</comment>
  </data>
  <data name="DynamoViewFileMenuExportAsImage" xml:space="preserve">
    <value>Export _Workspace As Image...</value>
    <comment>File menu | Export workspace as image</comment>
  </data>
  <data name="DynamoViewFileMenuExportToSTL" xml:space="preserve">
    <value>Export _Model to STL...</value>
    <comment>File menu | Export geometry model to STL file format</comment>
  </data>
  <data name="DynamoViewFileMenuImport" xml:space="preserve">
    <value>_Import Library...</value>
    <comment>File menu | Import</comment>
  </data>
  <data name="DynamoViewFileMenuNew" xml:space="preserve">
    <value>_New</value>
    <comment>File menu | New</comment>
  </data>
  <data name="DynamoViewFileMenuNewCustomNode" xml:space="preserve">
    <value>_Custom Node...</value>
    <comment>FIle menu | New | New custom node</comment>
  </data>
  <data name="DynamoViewFileMenuNewHomeWorkSpace" xml:space="preserve">
    <value>_Home Workspace</value>
    <comment>File menu | New | New home workspace</comment>
  </data>
  <data name="DynamoViewFileMenuOpen" xml:space="preserve">
    <value>_Open...</value>
    <comment>File menu | Open</comment>
  </data>
  <data name="DynamoViewFileMenuRecentFiles" xml:space="preserve">
    <value>Open _Recent Files</value>
    <comment>File menu | Open Recent files</comment>
  </data>
  <data name="DynamoViewFileMenuSave" xml:space="preserve">
    <value>_Save</value>
    <comment>File menu | Save</comment>
  </data>
  <data name="DynamoViewFileMenuSaveAs" xml:space="preserve">
    <value>Save _As...</value>
    <comment>File menu | Save as</comment>
  </data>
  <data name="DynamoViewHelpDictionary" xml:space="preserve">
    <value>Dynamo Di_ctionary</value>
    <comment>Help menu | Go to Dynamo Dictionary</comment>
  </data>
  <data name="DynamoViewHelpMenu" xml:space="preserve">
    <value>_Help</value>
    <comment>Help menu</comment>
  </data>
  <data name="DynamoViewHelpMenuDisplayStartPage" xml:space="preserve">
    <value>_Display Start Page</value>
    <comment>Help menu | Display start page</comment>
  </data>
  <data name="DynamoViewHelpMenuGotoWebsite" xml:space="preserve">
    <value>Dynamo _Website</value>
    <comment>Help menu | Go go Dynamo website</comment>
  </data>
  <data name="DynamoViewHelpMenuGotoWiki" xml:space="preserve">
    <value>Dynamo _Project Wiki</value>
    <comment>Help menu | Go to wiki</comment>
  </data>
  <data name="DynamoViewHelpMenuReportBug" xml:space="preserve">
    <value>_Report A Bug</value>
    <comment>Help menu | Report a bug</comment>
  </data>
  <data name="DynamoViewHelpMenuShowInFolder" xml:space="preserve">
    <value>Show In Folder</value>
    <comment>Help menu | Show in Folder</comment>
  </data>
  <data name="DynamoViewHepMenuSamples" xml:space="preserve">
    <value>_Samples</value>
    <comment>Help menu | Samples</comment>
  </data>
  <data name="DynamoViewPackageMenu" xml:space="preserve">
    <value>_Packages</value>
    <comment>Package menu</comment>
  </data>
  <data name="DynamoViewPackageMenuManagePackage" xml:space="preserve">
    <value>_Manage Packages...</value>
    <comment>Package menu | Manage packages...</comment>
  </data>
  <data name="DynamoViewPackageMenuPublishNodes" xml:space="preserve">
    <value>Publish _Selected Nodes...</value>
    <comment>Package menu | Publish selected nodes as a package</comment>
  </data>
  <data name="DynamoViewPackageMenuPublishPackage" xml:space="preserve">
    <value>Publish _New Package...</value>
    <comment>Package menu | Publish new package</comment>
  </data>
  <data name="DynamoViewPackageMenuPublishWorkspace" xml:space="preserve">
    <value>Publish _Current Workspace...</value>
    <comment>Package menu | Publish current workspace as a package</comment>
  </data>
  <data name="DynamoViewPackageMenuSearchPackage" xml:space="preserve">
    <value>_Search for a Package...</value>
    <comment>Package menu | Search for a package</comment>
  </data>
  <data name="DynamoViewRunAutomaticallyOption" xml:space="preserve">
    <value>Run Automatically</value>
    <comment>Run automatically option</comment>
  </data>
  <data name="DynamoViewRunButton" xml:space="preserve">
    <value>Run</value>
    <comment>Run button</comment>
  </data>
  <data name="DynamoViewRunButtonTooltip" xml:space="preserve">
    <value>Run Workflow (F5)</value>
    <comment>Run button tooltip</comment>
  </data>
  <data name="DynamoViewRunButtonToolTipDisabled" xml:space="preserve">
    <value>Run is not available when running Automatically or Periodically.</value>
  </data>
  <data name="DynamoViewSamplesMenuShowInFolder" xml:space="preserve">
    <value>Show In Folder</value>
  </data>
  <data name="PreferencesViewEnableTSplineNodes" xml:space="preserve">
    <value>Enable T-Spline nodes</value>
    <comment>Preferences | Features | Experimental | Enable T-Spline nodes</comment>
  </data>
  <data name="PreferencesViewExperimentalLabel" xml:space="preserve">
    <value>Experimental</value>
    <comment>Preferences | Features | Experimental</comment>
  </data>
  <data name="DynamoViewSettingMenu" xml:space="preserve">
    <value>_Settings</value>
    <comment>Setting menu</comment>
  </data>
  <data name="DynamoViewSettingMenuAreaUnits" xml:space="preserve">
    <value>Area Display Units</value>
    <comment>Setting menu | Area unit display</comment>
  </data>
  <data name="DynamoViewSettingMenuCentimeter" xml:space="preserve">
    <value>Centimeter</value>
    <comment>Setting menu | Centimeter</comment>
  </data>
  <data name="DynamoViewSettingMenuCubicCentimeter" xml:space="preserve">
    <value>Cubic Centimeter</value>
    <comment>Setting menu | Cubic centimeter</comment>
  </data>
  <data name="DynamoViewSettingMenuCubicFoot" xml:space="preserve">
    <value>Cubic Foot</value>
    <comment>Setting menu | Cubic foot</comment>
  </data>
  <data name="DynamoViewSettingMenuCubicInch" xml:space="preserve">
    <value>Cubic Inch</value>
    <comment>Setting menu | Cubic inch</comment>
  </data>
  <data name="DynamoViewSettingMenuCubicMeter" xml:space="preserve">
    <value>Cubic Meter</value>
    <comment>Setting menu | Cubic meter</comment>
  </data>
  <data name="DynamoViewSettingMenuCubicMillimeter" xml:space="preserve">
    <value>Cubic Millimeter</value>
    <comment>Setting menu | Cubic millimeter</comment>
  </data>
  <data name="DynamoViewSettingMenuDecimalFoot" xml:space="preserve">
    <value>Decimal Foot</value>
    <comment>Setting menu | Decimal foot</comment>
  </data>
  <data name="DynamoViewSettingMenuDecimalInch" xml:space="preserve">
    <value>Decimal Inch</value>
    <comment>Setting menu | Decimal inch</comment>
  </data>
  <data name="DynamoViewSettingMenuShowDataReportingDialog" xml:space="preserve">
    <value>Agreement to _Collect Usability Data</value>
    <comment>Dynamo menu | Show user agreement dialog about data collecting</comment>
  </data>
  <data name="DynamoViewSettingMenuFractionalFoot" xml:space="preserve">
    <value>Fractional Foot</value>
    <comment>Setting menu | Fractional foot</comment>
  </data>
  <data name="DynamoViewSettingMenuFractionalInch" xml:space="preserve">
    <value>Fractional Inch</value>
    <comment>Setting menu | Fractional inch</comment>
  </data>
  <data name="DynamoViewSettingMenuHighRenderPrecision" xml:space="preserve">
    <value>High</value>
    <comment>Setting menu | Slider for render precision</comment>
  </data>
  <data name="DynamoViewSettingMenuLengthUnits" xml:space="preserve">
    <value>Length Display Units</value>
    <comment>Setting menu | Length unit display</comment>
  </data>
  <data name="DynamoViewSettingMenuLowRenderPrecision" xml:space="preserve">
    <value>Low</value>
    <comment>Setting menu | Slider for render precision</comment>
  </data>
  <data name="DynamoViewSettingMenuManagePackagePath" xml:space="preserve">
    <value>Manage Node and Package Paths...</value>
    <comment>Setting menu | Custom node definition and package paths</comment>
  </data>
  <data name="DynamoViewSettingMenuMeter" xml:space="preserve">
    <value>Meter</value>
    <comment>Setting menu | Meter</comment>
  </data>
  <data name="DynamoViewSettingMenuMillimeter" xml:space="preserve">
    <value>Millimeter</value>
    <comment>Setting menu | Millimeter</comment>
  </data>
  <data name="DynamoViewSettingMenuNumber0" xml:space="preserve">
    <value>0</value>
    <comment>Locale dependent number format 0</comment>
  </data>
  <data name="DynamoViewSettingMenuNumber00" xml:space="preserve">
    <value>0.0</value>
    <comment>Locale dependent number format 0.0</comment>
  </data>
  <data name="DynamoViewSettingMenuNumber000" xml:space="preserve">
    <value>0.00</value>
    <comment>Locale dependent number format 0.00</comment>
  </data>
  <data name="DynamoViewSettingMenuNumber0000" xml:space="preserve">
    <value>0.000</value>
    <comment>Locale dependent number format 0.000</comment>
  </data>
  <data name="DynamoViewSettingMenuNumber00000" xml:space="preserve">
    <value>0.0000</value>
    <comment>Locale dependent number format 0.0000</comment>
  </data>
  <data name="DynamoViewSettingMenuNumberFormat" xml:space="preserve">
    <value>Number Format</value>
    <comment>Setting menu | Number format</comment>
  </data>
  <data name="PreferencesViewSelectedPackagePathForDownload" xml:space="preserve">
    <value>Selected package path for download</value>
    <comment>Preferences | Package Manager | Node and Package Paths | New Package Download Directory | Selected package path for download</comment>
  </data>
  <data name="PreferencesViewDisableBuiltInPackages" xml:space="preserve">
    <value>Disable Loading Built-In Packages</value>
    <comment>Preferences | Package Manager | Node and Package Paths | Disable Loading Built-In Packages</comment>
  </data>
  <data name="PreferencesViewDisableCustomPackages" xml:space="preserve">
    <value>Disable Loading Custom Packages</value>
    <comment>Preferences | Package Manager | Node and Package Paths | Disable Loading Custom Packages</comment>
  </data>
  <data name="DynamoViewSettingMenuSquareCentimeter" xml:space="preserve">
    <value>Square Centimeter</value>
    <comment>Setting menu | Square centimeter</comment>
  </data>
  <data name="DynamoViewSettingMenuSquareFoot" xml:space="preserve">
    <value>Square Foot</value>
    <comment>Setting menu | Square foot</comment>
  </data>
  <data name="DynamoViewSettingMenuSquareInch" xml:space="preserve">
    <value>Square Inch</value>
    <comment>Setting menu | Square inch</comment>
  </data>
  <data name="DynamoViewSettingMenuSquareMeter" xml:space="preserve">
    <value>Square Meter</value>
    <comment>Setting menu | Square meter</comment>
  </data>
  <data name="DynamoViewSettingMenuSquareMillimeter" xml:space="preserve">
    <value>Square Millimeter</value>
    <comment>Setting menu | Square millimeter</comment>
  </data>
  <data name="DynamoViewSettingMenuVolumeUnits" xml:space="preserve">
    <value>Volume Display Units</value>
    <comment>Setting menu | Volume unit display</comment>
  </data>
  <data name="DynamoViewSettingShowRunPreview" xml:space="preserve">
    <value>Show Run Preview</value>
    <comment>Setting menu | Show Run Preview</comment>
  </data>
  <data name="DynamoViewSettingsMenuChangeScaleFactor" xml:space="preserve">
    <value>Geometry Scaling...</value>
    <comment>Settings menu | Geometry Scaling</comment>
  </data>
  <data name="DynamoViewSettingsMenuVisualizationSettings" xml:space="preserve">
    <value>Visualization Settings</value>
  </data>
  <data name="DynamoViewToolbarExport3DButtonTooltip" xml:space="preserve">
    <value>Export Background Preview As Image</value>
    <comment>Toolbar export button tooltip</comment>
  </data>
  <data name="DynamoViewToolbarExportButtonTooltip" xml:space="preserve">
    <value>Export Workspace As Image</value>
    <comment>Toolbar export button tooltip</comment>
  </data>
  <data name="DynamoViewToolbarNewButtonTooltip" xml:space="preserve">
    <value>New [Ctrl + N]</value>
    <comment>Toolbar new button tooltip</comment>
  </data>
  <data name="DynamoViewToolbarOpenButtonTooltip" xml:space="preserve">
    <value>Open [Ctrl + O]</value>
    <comment>Toolbar open button tooltip</comment>
  </data>
  <data name="DynamoViewToolbarRedoButtonTooltip" xml:space="preserve">
    <value>Redo [Ctrl + Y]</value>
    <comment>Toolbar redo button tooltip</comment>
  </data>
  <data name="DynamoViewToolbarSaveButtonTooltip" xml:space="preserve">
    <value>Save [Ctrl + S]</value>
    <comment>Toolbar save button tooltip</comment>
  </data>
  <data name="DynamoViewToolbarUndoButtonTooltip" xml:space="preserve">
    <value>Undo [Ctrl + Z]</value>
    <comment>Toolbar undo button tooltip</comment>
  </data>
  <data name="DynamoViewViewMenu" xml:space="preserve">
    <value>_View</value>
    <comment>View menu</comment>
  </data>
  <data name="DynamoViewViewMenu3DPreview" xml:space="preserve">
    <value>_Background 3D Preview</value>
    <comment>View menu | Background 3d preview</comment>
  </data>
  <data name="DynamoViewViewMenuAlternateContextGeometry" xml:space="preserve">
    <value>Show Geometry in {0}</value>
    <comment>View menu | Show geometry in some context</comment>
  </data>
  <data name="DynamoViewViewMenuAvailablePreviews" xml:space="preserve">
    <value>_Available Previews</value>
  </data>
  <data name="DynamoViewViewMenuConnector" xml:space="preserve">
    <value>_Connectors</value>
    <comment>View menu | Connector setting</comment>
  </data>
  <data name="DynamoViewViewMenuConnectorType" xml:space="preserve">
    <value>_Connector Type</value>
    <comment>View menu | Connector type</comment>
  </data>
  <data name="DynamoViewViewMenuConnectorTypeCurve" xml:space="preserve">
    <value>Curves</value>
    <comment>View menu | Curve type connector</comment>
  </data>
  <data name="DynamoViewViewMenuConnectorTypePolylines" xml:space="preserve">
    <value>Polylines</value>
    <comment>View menu | Polyline type connector</comment>
  </data>
  <data name="DynamoViewViewMenuHideConsole" xml:space="preserve">
    <value>Hide Console</value>
    <comment>View menu | Hide console</comment>
  </data>
  <data name="DynamoViewViewMenuPan" xml:space="preserve">
    <value>_Pan</value>
    <comment>View menu | Pan</comment>
  </data>
  <data name="DynamoViewViewMenuPanDown" xml:space="preserve">
    <value>Pan Down (Mouse wheel drag down)</value>
    <comment>View menu | Pan down</comment>
  </data>
  <data name="DynamoViewViewMenuPanLeft" xml:space="preserve">
    <value>Pan Left (Mouse wheel drag left)</value>
    <comment>View menu | Pan left</comment>
  </data>
  <data name="DynamoViewViewMenuPanRight" xml:space="preserve">
    <value>Pan Right (Mouse wheel drag right)</value>
    <comment>View menu | Pan right</comment>
  </data>
  <data name="DynamoViewViewMenuPanUp" xml:space="preserve">
    <value>Pan Up (Mouse wheel drag up)</value>
    <comment>View menu | Pan up</comment>
  </data>
  <data name="DynamoViewViewMenuPreviewNavigate" xml:space="preserve">
    <value>_Navigate Background 3D Preview</value>
    <comment>View menu | Navigate background 3D preview</comment>
  </data>
  <data name="DynamoViewViewMenuShowBackground3DPreview" xml:space="preserve">
    <value>Showing Background 3D Preview</value>
    <comment>View menu | Show background preview</comment>
  </data>
  <data name="DynamoViewViewMenuShowConnectors" xml:space="preserve">
    <value>Show _Connectors</value>
    <comment>View menu | Show connectors</comment>
  </data>
  <data name="DynamoViewViewMenuShowConsole" xml:space="preserve">
    <value>_Show Console</value>
    <comment>View menu | Show console</comment>
  </data>
  <data name="DynamoViewViewMenuShowGrid" xml:space="preserve">
    <value>_Show Grid</value>
    <comment>View menu | Show Grid</comment>
  </data>
  <data name="DynamoViewViewMenuZoom" xml:space="preserve">
    <value>_Zoom</value>
    <comment>View menu | Zoom</comment>
  </data>
  <data name="DynamoViewViewMenuZoomIn" xml:space="preserve">
    <value>Zoom In (Mouse wheel down)</value>
    <comment>View menu | Zoom in</comment>
  </data>
  <data name="DynamoViewViewMenuZoomOut" xml:space="preserve">
    <value>Zoom Out (Mouse wheel up)</value>
    <comment>View menu | Zoom out</comment>
  </data>
  <data name="EditAnnotationTitle" xml:space="preserve">
    <value>Edit Group Title</value>
    <comment>Dialog for editing a node's name</comment>
  </data>
  <data name="EditNodeWindowTitle" xml:space="preserve">
    <value>Edit Node Name</value>
    <comment>Dialog for editing a node's name</comment>
  </data>
  <data name="EditWindowAcceptButton" xml:space="preserve">
    <value>Accept</value>
  </data>
  <data name="EditWindowTitle" xml:space="preserve">
    <value>Set value...</value>
  </data>
  <data name="FileDialogAllFiles" xml:space="preserve">
    <value>All Files ({0})|{0}</value>
  </data>
  <data name="FileDialogAssemblyFiles" xml:space="preserve">
    <value>Assembly Library Files ({0})|{0}</value>
  </data>
  <data name="FileDialogCustomNodeDLLXML" xml:space="preserve">
    <value>Custom Node, DLL, XML ({0})|{0}</value>
  </data>
  <data name="FileDialogDefaultPNGName" xml:space="preserve">
    <value>Capture.png</value>
  </data>
  <data name="FileDialogDefaultSTLModelName" xml:space="preserve">
    <value>model.stl</value>
  </data>
  <data name="FileDialogDesignScriptFiles" xml:space="preserve">
    <value>DesignScript Files ({0})|{0}</value>
  </data>
  <data name="FileDialogDynamoCustomNode" xml:space="preserve">
    <value>{0} Custom Node ({1})|{1}</value>
  </data>
  <data name="FileDialogDynamoDefinitions" xml:space="preserve">
    <value>{0} Definitions ({1})|{1}</value>
  </data>
  <data name="FileDialogDynamoWorkspace" xml:space="preserve">
    <value>{0} Workspace ({1})|{1}</value>
  </data>
  <data name="FileDialogLibraryFiles" xml:space="preserve">
    <value>Library Files ({0})|{0}</value>
  </data>
  <data name="FileDialogManualMode" xml:space="preserve">
    <value>Open in Manual Execution Mode</value>
  </data>
  <data name="FileDialogPNGFiles" xml:space="preserve">
    <value>PNG Image|{0}</value>
  </data>
  <data name="FileDialogSTLModels" xml:space="preserve">
    <value>STL Models|{0}</value>
  </data>
  <data name="FileNotPublishCaption" xml:space="preserve">
    <value>Publish Fail!</value>
  </data>
  <data name="FileNotPublishMessage" xml:space="preserve">
    <value>File(s) were not found or are contained inside of a package. Please only add files that are located outside of packages.

Failed to publish file(s): 
{0}</value>
  </data>
  <data name="FilePathConverterNoFileSelected" xml:space="preserve">
    <value>No file selected.</value>
  </data>
  <data name="FilterIconTooltip" xml:space="preserve">
    <value>Filter results</value>
  </data>
  <data name="FolderNotWritableError" xml:space="preserve">
    <value>You do not have write permission to {0}.</value>
  </data>
  <data name="GenericTaskDialogSampleLeftButton" xml:space="preserve">
    <value>Sample Left Button</value>
    <comment>Sample button, it will be replaced at runtime</comment>
  </data>
  <data name="GenericTaskDialogSampleRightButton" xml:space="preserve">
    <value>Sample Right Button</value>
    <comment>Sample button, it will be replaced at runtime</comment>
  </data>
  <data name="GenericTaskDialogTitle" xml:space="preserve">
    <value>Generic Task Dialog</value>
  </data>
  <data name="GroupContextMenuBackground" xml:space="preserve">
    <value>Select Background</value>
  </data>
  <data name="GroupContextMenuDeleteGroup" xml:space="preserve">
    <value>Delete Group</value>
  </data>
  <data name="GroupContextMenuFont" xml:space="preserve">
    <value>Font Size</value>
  </data>
  <data name="GroupContextMenuGraphLayout" xml:space="preserve">
    <value>Cleanup Node Layout</value>
  </data>
  <data name="GroupContextMenuUngroup" xml:space="preserve">
    <value>Ungr_oup</value>
  </data>
  <data name="HideClassicNodeLibrary" xml:space="preserve">
    <value>Hide Classic Node Library</value>
  </data>
  <data name="ImportLibraryDialogTitle" xml:space="preserve">
    <value>Import Library</value>
  </data>
  <data name="InCanvasFitViewButtonToolTip" xml:space="preserve">
    <value>Zoom to Fit</value>
    <comment>Zoom to Fit</comment>
  </data>
  <data name="InCanvasGeomButtonToolTip" xml:space="preserve">
    <value>Enable background 3D preview navigation (Ctrl + B)</value>
    <comment>Enable background 3D preview navigation</comment>
  </data>
  <data name="InCanvasNodeButtonToolTip" xml:space="preserve">
    <value>Enable graph view navigation (Ctrl + B)</value>
    <comment>Enable graph view navigation</comment>
  </data>
  <data name="InCanvasOrbitButtonToolTip" xml:space="preserve">
    <value>Orbit</value>
    <comment>Orbit</comment>
  </data>
  <data name="InCanvasPanButtonToolTip" xml:space="preserve">
    <value>Pan</value>
    <comment>Pan</comment>
  </data>
  <data name="InCanvasZoomInButtonToolTip" xml:space="preserve">
    <value>Zoom In</value>
    <comment>Zoom In</comment>
  </data>
  <data name="InCanvasZoomOutButtonToolTip" xml:space="preserve">
    <value>Zoom Out</value>
    <comment>Zoom Out</comment>
  </data>
  <data name="InfoBubbleError" xml:space="preserve">
    <value>Error: </value>
  </data>
  <data name="InfoBubbleWarning" xml:space="preserve">
    <value>Warning: </value>
  </data>
  <data name="InstalledPackageViewAdditionalFileLabel" xml:space="preserve">
    <value>Additional Files</value>
  </data>
  <data name="InstalledPackageViewAdditionalLabel" xml:space="preserve">
    <value>Additional Libraries</value>
  </data>
  <data name="InstalledPackageViewContextMenuDeprecate" xml:space="preserve">
    <value>Deprecate</value>
  </data>
  <data name="InstalledPackageViewContextMenuDeprecateTooltip" xml:space="preserve">
    <value>Set this package as deprecated.  Only allowed if you're a current maintainer of the package.</value>
  </data>
  <data name="InstalledPackageViewContextMenuGetLatest" xml:space="preserve">
    <value>Get Latest Version</value>
  </data>
  <data name="InstalledPackageViewContextMenuGetLatestTooltip" xml:space="preserve">
    <value>Check if there is a newer version of this package and download it.</value>
  </data>
  <data name="InstalledPackageViewContextMenuPublish" xml:space="preserve">
    <value>Publish...</value>
  </data>
  <data name="InstalledPackageViewContextMenuPublishTooltip" xml:space="preserve">
    <value>Publish this package, if it has yet to be published.</value>
  </data>
  <data name="InstalledPackageViewContextMenuPublishVersion" xml:space="preserve">
    <value>Publish Version...</value>
  </data>
  <data name="InstalledPackageViewContextMenuPublishVersionTooltip" xml:space="preserve">
    <value>Publish a new version of this package, assuming it has already been published. Only allowed if you're a current maintainer of the package.</value>
  </data>
  <data name="InstalledPackageViewContextMenuRemoveDeprecation" xml:space="preserve">
    <value>Remove deprecation</value>
  </data>
  <data name="InstalledPackageViewContextMenuRemoveDeprecationTooltip" xml:space="preserve">
    <value>Remove package deprecation. Only allowed if you're a current maintainer of the package.</value>
  </data>
  <data name="InstalledPackageViewContextMenuShowRootDir" xml:space="preserve">
    <value>Show Root Directory</value>
  </data>
  <data name="InstalledPackageViewContextMenuShowRootDirTooltip" xml:space="preserve">
    <value>Go to the root folder of this package</value>
  </data>
  <data name="InstalledPackageViewCustomNodesLabel" xml:space="preserve">
    <value>Custom Nodes</value>
  </data>
  <data name="InstalledPackageViewNodeLibrariesLabel" xml:space="preserve">
    <value>Node Libraries</value>
  </data>
  <data name="InstalledPackageViewPendingInstallButton" xml:space="preserve">
    <value>Pending uninstall</value>
  </data>
  <data name="InstalledPackageViewTitle" xml:space="preserve">
    <value>Installed Packages</value>
  </data>
  <data name="InstallMessageCaption" xml:space="preserve">
    <value>Install Dynamo</value>
  </data>
  <data name="InvalidLoginUrl" xml:space="preserve">
    <value>Invalid URL for login page!</value>
  </data>
  <data name="InvalidTimeZoneMessage" xml:space="preserve">
    <value>Could not sign in at this moment. Check the date, time and time zone settings and try to sign in again.</value>
  </data>
  <data name="LacingAutoToolTip" xml:space="preserve">
    <value>No replication guide will be added.</value>
  </data>
  <data name="LacingCrossProductToolTip" xml:space="preserve">
    <value>For two lists [a,b,c][1,2,3] returns [a1,a2,a3][b1,b2,b3][c1,c2,c3].</value>
  </data>
  <data name="LacingDisabledToolTip" xml:space="preserve">
    <value>Argument lacing is disabled for this node.</value>
  </data>
  <data name="LacingFirstToolTip" xml:space="preserve">
    <value>For two lists [a,b,c][1,2,3] returns {a1}.</value>
  </data>
  <data name="LacingLongestToolTip" xml:space="preserve">
    <value>For two lists [a,b,c][1,2] returns [a1,b2,c2].</value>
  </data>
  <data name="LacingShortestToolTip" xml:space="preserve">
    <value>For two lists [a,b,c][1,2] returns [a1,b2].</value>
  </data>
  <data name="LayoutIconTooltip" xml:space="preserve">
    <value>View layout</value>
  </data>
  <data name="LearnMore" xml:space="preserve">
    <value>Learn more</value>
  </data>
  <data name="LibraryViewContextMenuEditNode" xml:space="preserve">
    <value>Edit...</value>
  </data>
  <data name="LibraryViewNoMatchesFound" xml:space="preserve">
    <value>No matches found</value>
    <comment>No matches for the search llibrary</comment>
  </data>
  <data name="LibraryViewSearchText" xml:space="preserve">
    <value>Search</value>
  </data>
  <data name="LibraryViewTitle" xml:space="preserve">
    <value>Library</value>
  </data>
  <data name="MajorVersionNonNegative" xml:space="preserve">
    <value>You must provide a Major version as a non-negative integer.</value>
    <comment>ErrorString</comment>
  </data>
  <data name="Manual" xml:space="preserve">
    <value>Manual</value>
  </data>
  <data name="MessageAlreadyInstallDynamo" xml:space="preserve">
    <value>Package {1} is already installed.

{0} will attempt to uninstall this package before installing {2}.</value>
  </data>
  <data name="MessageConfirmToInstallPackage" xml:space="preserve">
    <value>Are you sure you want to install {0} {1} ?</value>
    <comment>Message box content</comment>
  </data>
  <data name="MessageConfirmToInstallPackageToFolder" xml:space="preserve">
    <value>Are you sure you want to install {0} {1} to {2} ?</value>
    <comment>Message box content</comment>
  </data>
  <data name="MessageConfirmToSaveCustomNode" xml:space="preserve">
    <value>You have unsaved changes to custom node workspace: "{0}".

Would you like to save your changes?</value>
    <comment>Message box content</comment>
  </data>
  <data name="MessageConfirmToSaveHomeWorkSpace" xml:space="preserve">
    <value>You have unsaved changes to the Home workspace.

Would you like to save your changes?</value>
  </data>
  <data name="MessageConfirmToSaveNamedHomeWorkSpace" xml:space="preserve">
    <value>You have unsaved changes to {0}.

Would you like to save your changes?</value>
  </data>
  <data name="MessageConfirmToSaveReadOnlyCustomNode" xml:space="preserve">
    <value>We can't save "{0}" because the file is read-only or contains unresolved or invalid nodes. To keep changes, would you like to "Save As..." with a different name or path?</value>
    <comment>Message box content</comment>
  </data>
  <data name="MessageConfirmToDeletePackage" xml:space="preserve">
    <value>Are you sure you want to delete {0} ?  This will delete the packages root directory.

You can always redownload the package.</value>
  </data>
  <data name="MessageCustomNodeNameExist" xml:space="preserve">
    <value>A built-in node with the given name already exists.</value>
  </data>
  <data name="MessageCustomNodeNeedNewCategory" xml:space="preserve">
    <value>You must enter a new category or choose one from the existing categories.</value>
  </data>
  <data name="MessageCustomNodeNoName" xml:space="preserve">
    <value>You must supply a name.</value>
  </data>
  <data name="MessageCustomNodeNameInvalid" xml:space="preserve">
    <value>Custom Node name cannot contain any of the following special characters:
    # % * ? \ : or any of the non-printable characters.</value>
  </data>
  <data name="MessageErrorOpeningFileGeneral" xml:space="preserve">
    <value>Error Opening File</value>
    <comment>Notification Center Title</comment>
  </data>
  <data name="MessageFailedToAddFile" xml:space="preserve">
    <value>Failed to add file: {0}</value>
    <comment>Message box content</comment>
  </data>
  <data name="MessageFailedToApplyCustomization" xml:space="preserve">
    <value>Failed to apply NodeViewCustomization for {0}</value>
  </data>
  <data name="MessageFailedToAttachToRowColumn" xml:space="preserve">
    <value>'AttachmentToRowColumnConverter' expects a 'ConverterParameter' value to be either 'Row' or 'Column'</value>
  </data>
  <data name="MessageFailedToDownloadPackage" xml:space="preserve">
    <value>Failed to download package with id: {0}.  Please try again and report the package if you continue to have problems.</value>
    <comment>Message box content</comment>
  </data>
  <data name="MessageInvalidPackage" xml:space="preserve">
    <value>Failed to load an invalid package.</value>
  </data>
  <data name="MessageFailedToFindNodeById" xml:space="preserve">
    <value>No node could be found with that Id.</value>
  </data>
  <data name="MessageFailedToOpenCorruptedFile" xml:space="preserve">
    <value>Error opening corrupted file: {0}</value>
    <comment>Message box content</comment>
  </data>
  <data name="MessageFailedToSaveAsImage" xml:space="preserve">
    <value>Failed to save the Workspace as image.</value>
  </data>
  <data name="MessageFailedToDelete" xml:space="preserve">
    <value>{0} failed to delete the package.  You may need to delete the package's root directory manually.</value>
  </data>
  <data name="MessageFailToUninstallPackage" xml:space="preserve">
    <value>{0} failed to uninstall the package: {1}.  The package may need to be reinstalled manually.</value>
    <comment>Message box content</comment>
  </data>
  <data name="MessageGettingNodeError" xml:space="preserve">
    <value>There was a problem getting the node from the workspace.</value>
    <comment>Message box content</comment>
  </data>
  <data name="MessageLoadingTime" xml:space="preserve">
    <value>{0} elapsed for loading {1} main window.</value>
  </data>
  <data name="MessageNeedToRestartAfterDelete" xml:space="preserve">
    <value>{0} and its host application must restart before delete takes effect.</value>
  </data>
  <data name="MessageNodeWithNullFunction" xml:space="preserve">
    <value>There is a null function definition for this node.</value>
  </data>
  <data name="MessageNoNodeDescription" xml:space="preserve">
    <value>No description provided</value>
  </data>
  <data name="MessagePackageContainPythonScript" xml:space="preserve">
    <value>The package or one of its dependencies contains Python scripts or binaries. Do you want to continue?</value>
  </data>
  <data name="MessagePackageNewerDynamo" xml:space="preserve">
    <value>The package or one of its dependencies use a newer version of {0} than you are currently using. Do you want to continue?</value>
  </data>
  <data name="MessageSelectAtLeastOneNode" xml:space="preserve">
    <value>You must select at least one custom node.</value>
    <comment>Message box content</comment>
  </data>
  <data name="MessageSelectSymbolNotFound" xml:space="preserve">
    <value>The selected symbol was not found in the workspace</value>
    <comment>Message box content</comment>
  </data>
  <data name="MessageSubmitSameNamePackage" xml:space="preserve">
    <value>The node is part of the {0} package called "{1}" - do you want to submit a new version of this package?

If not, this node will be moved to the new package you are creating."</value>
    <comment>Message box content</comment>
  </data>
  <data name="MessageToDeprecatePackage" xml:space="preserve">
    <value>Are you sure you want to deprecate {0} ?  This request will be rejected if you are not a maintainer of the package.  It indicates that you will no longer support the package, although the package will still appear when explicitly searched for. 

You can always undeprecate the package.</value>
  </data>
  <data name="MessageToUndeprecatePackage" xml:space="preserve">
    <value>Are you sure you want to undeprecate {0} ?  This request will be rejected if you are not a maintainer of the package.  It indicates that you will continue to support the package and the package will appear when users are browsing packages.

You can always re-deprecate the package.</value>
  </data>
  <data name="MessageForceInstallOrUninstallToContinue" xml:space="preserve">
    <value>Package {0} has one or more dependencies that conflict with the following packages that are in use in the workspace: {1}. Dependency conflicts could cause unintended behavior to occur.
    
Do you wish to continue installing it while keeping the packages that are already installed?

If not, {2} needs to uninstall {1} to continue but cannot as they are in use. Try restarting {2} and download {0} again.</value>
  </data>
  <data name="MessageForceInstallOrUninstallUponRestart" xml:space="preserve">
    <value>Package {0} has one or more dependencies that conflict with the following package(s):

{1}

If you continue to install the package, unintended behavior may occur.

To avoid unintended behavior, uninstall the conflicting loaded package(s), restart Dynamo, and download {0} again.</value>
  </data>
  <data name="MessageUnkownErrorOpeningFile" xml:space="preserve">
    <value>Unknown error opening file: {0}</value>
    <comment>Message box content</comment>
  </data>
  <data name="MessageUnsavedChanges0" xml:space="preserve">
    <value>The following workspaces have not been saved:</value>
  </data>
  <data name="MessageUnsavedChanges1" xml:space="preserve">
    <value>. Please save them and try again.</value>
  </data>
  <data name="MinorVersionNonNegative" xml:space="preserve">
    <value>You must provide a Minor version as a non-negative integer.</value>
    <comment>ErrorString</comment>
  </data>
  <data name="MoreButton" xml:space="preserve">
    <value>More</value>
    <comment>The "More" button on "Publish a Dynamo Package" dialog</comment>
  </data>
  <data name="NameNeedMoreCharacters" xml:space="preserve">
    <value>Name must be at least 3 characters.</value>
    <comment>ErrorString</comment>
  </data>
  <data name="NodeContextMenuEnablePeriodicUpdate" xml:space="preserve">
    <value>Enable Periodic Update</value>
  </data>
  <data name="NodeContextMenuHelp" xml:space="preserve">
    <value>Help...</value>
    <comment>Display help message for this node</comment>
  </data>
  <data name="NodeContextMenuIsInput" xml:space="preserve">
    <value>Is Input</value>
  </data>
  <data name="NodeContextMenuIsOutput" xml:space="preserve">
    <value>Is Output</value>
  </data>
  <data name="NodeContextMenuPreview" xml:space="preserve">
    <value>Preview Geometry</value>
    <comment>Context menu item - preview geometry</comment>
  </data>
  <data name="NodeContextMenuRenameNode" xml:space="preserve">
    <value>Rename</value>
    <comment>Context menu item - rename this node</comment>
  </data>
  <data name="NodeContextMenuShowLabels" xml:space="preserve">
    <value>Show Labels</value>
    <comment>Context menu item - show labels</comment>
  </data>
  <data name="NodeHelpWindowNodeCategory" xml:space="preserve">
    <value>CATEGORY</value>
    <comment>Category label</comment>
  </data>
  <data name="NodeHelpWindowNodeDescription" xml:space="preserve">
    <value>DESCRIPTION</value>
    <comment>Description label</comment>
  </data>
  <data name="NodeHelpWindowNodeInput" xml:space="preserve">
    <value>INPUTS</value>
    <comment>Input label</comment>
  </data>
  <data name="NodeHelpWindowNodeOutput" xml:space="preserve">
    <value>OUTPUTS</value>
    <comment>Output label</comment>
  </data>
  <data name="NodeHelpWindowNodeType" xml:space="preserve">
    <value>NODE TYPE</value>
    <comment>Title label</comment>
  </data>
  <data name="NodesRunStatus" xml:space="preserve">
    <value>Freeze</value>
    <comment>Context menu item</comment>
  </data>
  <data name="NodeViewCustomizationFindErrorMessage" xml:space="preserve">
    <value>There was an error while finding node view customizations for {0}. Contact the author of this assembly for more information.</value>
  </data>
  <data name="NoneString" xml:space="preserve">
    <value>none</value>
  </data>
  <data name="NoteViewContextMenuDelete" xml:space="preserve">
    <value>Delete</value>
    <comment>Delete note </comment>
  </data>
  <data name="NoteViewContextMenuEdit" xml:space="preserve">
    <value>Edit...</value>
    <comment>Edit note</comment>
  </data>
  <data name="NullString" xml:space="preserve">
    <value>null</value>
  </data>
  <data name="OKButton" xml:space="preserve">
    <value>OK</value>
  </data>
  <data name="OneAssemblyWasLoadedSeveralTimesErrorMessage" xml:space="preserve">
    <value>Please, load assembly just one time.
Next assemblies were loaded several times:
</value>
  </data>
  <data name="OnlyTitle" xml:space="preserve">
    <value>only</value>
  </data>
  <data name="OpenDynamoDefinitionDialogTitle" xml:space="preserve">
    <value>Open {0} Definition...</value>
  </data>
  <data name="PackageDownloadConfirmMessageBoxTitle" xml:space="preserve">
    <value>Package Download Confirmation</value>
    <comment>Message box title</comment>
  </data>
  <data name="PackageDownloadErrorMessageBoxTitle" xml:space="preserve">
    <value>Package Download Error</value>
    <comment>Message box title</comment>
  </data>
  <data name="PackageDownloadMessageBoxTitle" xml:space="preserve">
    <value>Package Download</value>
  </data>
  <data name="PackageDownloadStateDownloaded" xml:space="preserve">
    <value>Downloaded</value>
  </data>
  <data name="PackageDownloadStateDownloading" xml:space="preserve">
    <value>Downloading</value>
  </data>
  <data name="PackageDownloadStateError" xml:space="preserve">
    <value>Error</value>
  </data>
  <data name="PackageDownloadStateInstalled" xml:space="preserve">
    <value>Installed</value>
  </data>
  <data name="PackageDownloadStateInstalling" xml:space="preserve">
    <value>Installing</value>
  </data>
  <data name="PackageDownloadStateStarting" xml:space="preserve">
    <value>Starting</value>
  </data>
  <data name="PackageDuplicateAssemblyWarning" xml:space="preserve">
    <value>Due to limitations in the .NET framework, it is not possible to update your package assembly while it is already loaded.  Please update the assembly while {0} is not running and try again.</value>
  </data>
  <data name="PackageDuplicateAssemblyWarningTitle" xml:space="preserve">
    <value>Cannot update assembly</value>
  </data>
  <data name="PackageFolderNotAccessible" xml:space="preserve">
    <value>A problem occurred when trying to install the package. Dynamo is unable to obtain read/write access to
{0}</value>
  </data>
  <data name="PackageNameCannotContainTheseCharacters" xml:space="preserve">
    <value>The name of the package cannot contain</value>
    <comment>ErrorString</comment>
  </data>
  <data name="PackageNeedAtLeastOneFile" xml:space="preserve">
    <value>Your package must contain at least one file.</value>
    <comment>ErrorString</comment>
  </data>
  <data name="PackageNotExisted" xml:space="preserve">
    <value>The root directory of the package does not exist. Please try and re-install the package.</value>
  </data>
  <data name="PackagePathViewAccept" xml:space="preserve">
    <value>Accept Changes</value>
    <comment>Accept changes button on the package path dialog</comment>
  </data>
  <data name="PackagePathViewHeading" xml:space="preserve">
    <value>Paths:</value>
    <comment>Package path management dialog content</comment>
  </data>
  <data name="PackagePathViewSummary1" xml:space="preserve">
    <value>Add paths to make nodes and packages show up in the library.</value>
    <comment>Package path management dialog content</comment>
  </data>
  <data name="PackagePathViewTitle" xml:space="preserve">
    <value>Manage Node and Package Paths</value>
    <comment>Package path management dialog title</comment>
  </data>
  <data name="PackagePathViewToolTipDown" xml:space="preserve">
    <value>Move the selected path downward</value>
    <comment>Tool-tip for down arrow</comment>
  </data>
  <data name="PackagePathViewToolTipMinus" xml:space="preserve">
    <value>Remove the selected path from list</value>
    <comment>Tool-tip for minus icon</comment>
  </data>
  <data name="PackagePathViewToolTipPlus" xml:space="preserve">
    <value>Add a new path to the list</value>
    <comment>Tool-tip for plus icon</comment>
  </data>
  <data name="PackagePathViewToolTipUp" xml:space="preserve">
    <value>Move the selected path upward</value>
    <comment>Tool-tip for up arrow</comment>
  </data>
  <data name="PackagePathAutoAddNotificationTitle" xml:space="preserve">
    <value>Package Path Added</value>
  </data>
  <data name="PackagePathAutoAddNotificationShortDescription" xml:space="preserve">
    <value>A library (*.dll, *.ds) was recently imported into Dynamo. Its path was automatically added to "Preferences &gt; Node and Package Paths..."</value>
  </data>
  <data name="PackagePathAutoAddNotificationDetailedDescription" xml:space="preserve">
    <value>The import path "{0}" was added to "Node and Package Paths". If you want to update or remove this path, please open "Dynamo &gt; Preferences &gt;Package Manager &gt; Node and Package Paths..."</value>
  </data>
  <data name="PackageSearchStateNoResult" xml:space="preserve">
    <value>Search returned no results!</value>
  </data>
  <data name="PackageSearchStateSearching" xml:space="preserve">
    <value>Searching...</value>
  </data>
  <data name="PackageSearchStateSyncingWithServer" xml:space="preserve">
    <value>Syncing with server...</value>
  </data>
  <data name="PackageSearchViewClearButton" xml:space="preserve">
    <value>Clear</value>
    <comment>Clear completed installation</comment>
  </data>
  <data name="PackageSearchViewClearButtonTooltip" xml:space="preserve">
    <value>Clear Downloads</value>
  </data>
  <data name="PackageSearchViewContextMenuOrderAscending" xml:space="preserve">
    <value>Ascending</value>
    <comment>Order by Ascending</comment>
  </data>
  <data name="PackageSearchViewContextMenuOrderDescending" xml:space="preserve">
    <value>Descending</value>
    <comment>Order by Descending</comment>
  </data>
  <data name="PackageSearchViewContextMenuSortByAuthor" xml:space="preserve">
    <value>Author</value>
    <comment>Sort package by author name</comment>
  </data>
  <data name="PackageSearchViewContextMenuSortByDownloads" xml:space="preserve">
    <value>Downloads</value>
    <comment>Sort package by download numbers</comment>
  </data>
  <data name="PackageSearchViewContextMenuSortByName" xml:space="preserve">
    <value>Name</value>
    <comment>Sort package by name</comment>
  </data>
  <data name="PackageSearchViewContextMenuSortByVotes" xml:space="preserve">
    <value>Votes</value>
    <comment>Sort package by user votes</comment>
  </data>
  <data name="PackageSearchViewContextMenuSortyByUpdate" xml:space="preserve">
    <value>Most Recent Update</value>
    <comment>Sort package by the most recent update</comment>
  </data>
  <data name="PackageManagerPackageDeprecated" xml:space="preserve">
    <value>Deprecated</value>
    <comment>Indicate package has been deprecated</comment>
  </data>
  <data name="PackageSearchViewDeprecatedTooltip" xml:space="preserve">
    <value>The maintainers of this package have indicated that they will no longer be updating it.  Use at your own risk!</value>
  </data>
  <data name="PackageSearchViewDescription" xml:space="preserve">
    <value>Description</value>
    <comment>Package description</comment>
  </data>
  <data name="PackageSearchViewInstallButton" xml:space="preserve">
    <value>⇓ Install</value>
    <comment>To install package</comment>
  </data>
  <data name="PackageSearchViewInstallLatestVersion" xml:space="preserve">
    <value>Install latest version</value>
  </data>
  <data name="PackageSearchViewInstallLatestVersionTo" xml:space="preserve">
    <value>Install latest version to folder...</value>
  </data>
  <data name="PackageSearchViewInstallThisVersion" xml:space="preserve">
    <value>Install this version</value>
  </data>
  <data name="PackageSearchViewInstallThisVersionTo" xml:space="preserve">
    <value>Install this version to folder...</value>
  </data>
  <data name="PackageSearchViewKeywords" xml:space="preserve">
    <value>Keywords</value>
    <comment>Package keywords</comment>
  </data>
  <data name="PackageSearchViewSearchTextBox" xml:space="preserve">
    <value>Search...</value>
  </data>
  <data name="PackageSearchViewSortByButton" xml:space="preserve">
    <value>Sort by</value>
  </data>
  <data name="PackageSearchViewTitle" xml:space="preserve">
    <value>Online Package Search</value>
  </data>
  <data name="PackageSearchViewUpvoteButtonTooltip" xml:space="preserve">
    <value>Vote in support of this package</value>
  </data>
  <data name="PackageSearchViewVersions" xml:space="preserve">
    <value>Versions</value>
    <comment>Package versions</comment>
  </data>
  <data name="PackageSearchViewVisitRepositoryBuutton" xml:space="preserve">
    <value>Visit package repository</value>
  </data>
  <data name="PackageSearchViewVisitWebSiteButton" xml:space="preserve">
    <value>Visit package website</value>
  </data>
  <data name="PackageStateUnknown" xml:space="preserve">
    <value>Unknown</value>
  </data>
  <data name="PackageTypeShortString" xml:space="preserve">
    <value>PKG</value>
  </data>
  <data name="PackageUploadNoDependency" xml:space="preserve">
    <value>None</value>
  </data>
  <data name="PackageUploadStateCompressing" xml:space="preserve">
    <value>Compressing...</value>
  </data>
  <data name="PackageUploadStateCopying" xml:space="preserve">
    <value>Copying...</value>
  </data>
  <data name="PackageUploadStateError" xml:space="preserve">
    <value>Error!</value>
    <comment>Something wrong with package uploading</comment>
  </data>
  <data name="PackageUploadStateReady" xml:space="preserve">
    <value>Ready</value>
  </data>
  <data name="PackageUploadStateUploaded" xml:space="preserve">
    <value>Uploaded</value>
  </data>
  <data name="PackageUploadStateUploading" xml:space="preserve">
    <value>Uploading...</value>
  </data>
  <data name="PackageUseNewerDynamoMessageBoxTitle" xml:space="preserve">
    <value>Package Uses Newer Version of {0}!</value>
  </data>
  <data name="PackageWarningMessageBoxTitle" xml:space="preserve">
    <value>Package Warning</value>
    <comment>Message box title</comment>
  </data>
  <data name="Periodic" xml:space="preserve">
    <value>Periodic</value>
  </data>
  <data name="PortViewContextMenuUserDefaultValue" xml:space="preserve">
    <value>Use Default Value</value>
  </data>
  <data name="PresetOverwrite" xml:space="preserve">
    <value>A preset by this name already exists, do you wish to overwrite?</value>
  </data>
  <data name="PresetPromptDescriptionTooltip" xml:space="preserve">
    <value>A description of the preset state.</value>
  </data>
  <data name="PresetPromptNameTooltip" xml:space="preserve">
    <value>A unique name for the preset.</value>
  </data>
  <data name="PresetsWindowDescription" xml:space="preserve">
    <value>Description</value>
  </data>
  <data name="PresetsWindowDescriptionHint" xml:space="preserve">
    <value>Enter a description for this preset.</value>
  </data>
  <data name="PresetsWindowName" xml:space="preserve">
    <value>Name</value>
  </data>
  <data name="PresetsWindowTitle" xml:space="preserve">
    <value>Preset State Properties</value>
  </data>
  <data name="PresetTextRemaining" xml:space="preserve">
    <value>Characters Remaining</value>
  </data>
  <data name="PresetWarningMessage" xml:space="preserve">
    <value>No input nodes selected. Select at least one input node to create a preset.</value>
  </data>
  <data name="PreviewListLabel" xml:space="preserve">
    <value>List</value>
  </data>
  <data name="PublishPackage" xml:space="preserve">
    <value>Publish Online</value>
  </data>
  <data name="PublishPackageDialogCaption" xml:space="preserve">
    <value>Published Successfully</value>
  </data>
  <data name="PublishPackageLocally" xml:space="preserve">
    <value>Publish Locally</value>
  </data>
  <data name="PublishPackageMessage" xml:space="preserve">
    <value>Package published successfully. 
Want to publish a different package?</value>
  </data>
  <data name="PublishPackagePackageContent" xml:space="preserve">
    <value>Package Contents</value>
  </data>
  <data name="PublishPackageViewAddFileButton" xml:space="preserve">
    <value>Add Files</value>
  </data>
  <data name="PublishPackageViewAddFileButtonTooltip" xml:space="preserve">
    <value>Add File To Package</value>
  </data>
  <data name="PublishPackageViewContextMenuIsNodeLibrary" xml:space="preserve">
    <value>Is Node Library</value>
  </data>
  <data name="PublishPackageViewLicense" xml:space="preserve">
    <value>License (optional)</value>
  </data>
  <data name="PublishPackageViewPackageDependencies" xml:space="preserve">
    <value>Dependencies</value>
  </data>
  <data name="PublishPackageViewPackageDescriptionTooltip" xml:space="preserve">
    <value>A description that helps people understand what the package might be used for.</value>
  </data>
  <data name="PublishPackageViewPackageGroup" xml:space="preserve">
    <value>Group (optional)</value>
    <comment>User to input group name about this package</comment>
  </data>
  <data name="PublishPackageViewPackageGroupTooltip" xml:space="preserve">
    <value>A group to help categorize this package.  Might be useful for a collection of packages related to a firm, school, etc.</value>
  </data>
  <data name="PublishPackageViewPackageKeywords" xml:space="preserve">
    <value>Keywords (optional)</value>
    <comment>User to input some keywords about this package</comment>
  </data>
  <data name="PublishPackageViewPackageKeywordsTooltip" xml:space="preserve">
    <value>Keywords help find your package in the database.  Separate them by spaces.</value>
  </data>
  <data name="PublishPackageViewPackageName" xml:space="preserve">
    <value>Name</value>
  </data>
  <data name="PublishPackageViewPackageNameTooltip" xml:space="preserve">
    <value>A unique name for the package.</value>
  </data>
  <data name="PublishPackageViewPackageVersion" xml:space="preserve">
    <value>Version (Major Minor Build)</value>
  </data>
  <data name="PublishPackageViewPackageVersionTooltip" xml:space="preserve">
    <value>A version name helps a submitter keep track of updates to the package.  A new version of a package will be REJECTED if this is not incremeneted.</value>
  </data>
  <data name="PublishPackageViewPublish" xml:space="preserve">
    <value>Publish a Package</value>
  </data>
  <data name="PublishPackageViewPublisherWebiSite" xml:space="preserve">
    <value>Website Url (optional)</value>
  </data>
  <data name="PublishPackageViewRepositoryUrl" xml:space="preserve">
    <value>Repository Url (optional)</value>
    <comment>Github repository</comment>
  </data>
  <data name="PublishPackageViewTitle" xml:space="preserve">
    <value>Publish a {0} Package</value>
  </data>
  <data name="QueryMember" xml:space="preserve">
    <value>Query</value>
  </data>
  <data name="RerunButton" xml:space="preserve">
    <value>Apply Changes</value>
  </data>
  <data name="RunCompletedMessage" xml:space="preserve">
    <value>Run completed.</value>
  </data>
  <data name="RunCompletedWithScaleChangeAndWarningsMessage" xml:space="preserve">
    <value>Run completed with warnings on setting new working range.</value>
  </data>
  <data name="RunCompletedWithScaleChangeMessage" xml:space="preserve">
    <value>Run completed with new working range.</value>
  </data>
  <data name="RunCompletedWithWarningsMessage" xml:space="preserve">
    <value>Run completed with warnings.</value>
  </data>
  <data name="RunStartedMessage" xml:space="preserve">
    <value>Run started...</value>
  </data>
  <data name="RunStartedWithScaleChangeMessage" xml:space="preserve">
    <value>Run started with new working range...</value>
  </data>
  <data name="RunTypeToolTipAutomatically" xml:space="preserve">
    <value>Graph changes are executed in real time. Best suited for smaller graphs, known graphs, and Dynamo Sandbox.</value>
  </data>
  <data name="RunTypeToolTipManually" xml:space="preserve">
    <value>Graph changes are executed when you click Run. Use this mode when working in large graphs, unfamiliar graphs, or host applications.</value>
  </data>
  <data name="RunTypeToolTipPeriodicallyDisabled" xml:space="preserve">
    <value>Periodic running is disabled when there are no nodes in your graph that support it.</value>
  </data>
  <data name="RunTypeToolTipPeriodicallyEnabled" xml:space="preserve">
    <value>Graph changes are executed at a specified interval. Only available when the graph contains specific nodes, such as DateTime.Now or WebRequest.</value>
  </data>
  <data name="UnsavedChangesMessageBoxTitle" xml:space="preserve">
    <value>Unsaved changes</value>
  </data>
  <data name="SaveModelToSTLDialogTitle" xml:space="preserve">
    <value>Save your model to STL.</value>
  </data>
  <data name="SaveWorkbenToImageDialogTitle" xml:space="preserve">
    <value>Save your Workbench to an Image</value>
  </data>
  <data name="ScalingExtraLargeButton" xml:space="preserve">
    <value>Extra large</value>
  </data>
  <data name="ScalingLargeButton" xml:space="preserve">
    <value>Large</value>
  </data>
  <data name="ScalingMediumButton" xml:space="preserve">
    <value>Medium</value>
  </data>
  <data name="ScalingSmallButton" xml:space="preserve">
    <value>Small</value>
  </data>
  <data name="ScreenShotFrom3DParameter" xml:space="preserve">
    <value>screenshot_3D</value>
  </data>
  <data name="ScreenShotFrom3DShortcutParameter" xml:space="preserve">
    <value>screenshot_3D_shortcut</value>
  </data>
  <data name="SearchViewTopResult" xml:space="preserve">
    <value>Top Result</value>
  </data>
  <data name="SelectAllTitle" xml:space="preserve">
    <value>Select All</value>
  </data>
  <data name="SelectionErrorMessageBoxTitle" xml:space="preserve">
    <value>Selection Error</value>
    <comment>Message box title</comment>
  </data>
  <data name="SelectNodeButtonChange" xml:space="preserve">
    <value>Change</value>
  </data>
  <data name="SelectNodeButtonSelect" xml:space="preserve">
    <value>Select</value>
  </data>
  <data name="ShowClassicNodeLibrary" xml:space="preserve">
    <value>Show Classic Node Library</value>
  </data>
  <data name="ShowHideLibraryIconTooltip" xml:space="preserve">
    <value>Show/hide</value>
  </data>
  <data name="ShowRunPreviewDisableToolTip" xml:space="preserve">
    <value>Preview the execution state of your graph. Nodes that are scheduled for execution will highlight in the graph</value>
  </data>
  <data name="ShowRunPreviewEnableToolTip" xml:space="preserve">
    <value>Execution preview is not available when running automatically</value>
  </data>
  <data name="SolutionToFolderNotWritatbleError" xml:space="preserve">
    <value>Please update the permissions or go to Preferences &gt;Node and Package Paths...' to change your default directory.</value>
  </data>
  <data name="StartPageAdvancedTutorials" xml:space="preserve">
    <value>Advanced Tutorials</value>
    <comment>Start page | Link to tutorials</comment>
  </data>
  <data name="StartPageAsk" xml:space="preserve">
    <value>ASK</value>
  </data>
  <data name="StartPageBackupLocation" xml:space="preserve">
    <value>Backup location</value>
  </data>
  <data name="StartPageBackupNoCrash" xml:space="preserve">
    <value>BACKUP</value>
  </data>
  <data name="StartPageBackupOnCrash" xml:space="preserve">
    <value>RECOVER FROM BACKUP</value>
  </data>
  <data name="StartPageCode" xml:space="preserve">
    <value>CODE</value>
  </data>
  <data name="StartPageDiscussionForum" xml:space="preserve">
    <value>Discussion forum</value>
  </data>
  <data name="StartPageDynamoDictionary" xml:space="preserve">
    <value>Dynamo Dictionary</value>
  </data>
  <data name="StartPageDynamoPrimer" xml:space="preserve">
    <value>Dynamo Primer</value>
  </data>
  <data name="StartPageFiles" xml:space="preserve">
    <value>FILES</value>
  </data>
  <data name="StartPageGithubRepository" xml:space="preserve">
    <value>Github repository</value>
  </data>
  <data name="StartPageMoreSamples" xml:space="preserve">
    <value>More Samples</value>
  </data>
  <data name="StartPageNewCustomNode" xml:space="preserve">
    <value>Custom Node</value>
    <comment>Start page | New custom node</comment>
  </data>
  <data name="StartPageNewFile" xml:space="preserve">
    <value>New</value>
    <comment>Start page | New </comment>
  </data>
  <data name="StartPageOpenFile" xml:space="preserve">
    <value>Open</value>
    <comment>Start page | Open files</comment>
  </data>
  <data name="StartPageRecent" xml:space="preserve">
    <value>RECENT</value>
  </data>
  <data name="StartPageReference" xml:space="preserve">
    <value>REFERENCE</value>
  </data>
  <data name="StartPageSamples" xml:space="preserve">
    <value>SAMPLES</value>
  </data>
  <data name="StartPageSendIssues" xml:space="preserve">
    <value>Send issues</value>
  </data>
  <data name="StartPageShowSamples" xml:space="preserve">
    <value>Show Samples In Folder</value>
  </data>
  <data name="StartPageVideoTutorials" xml:space="preserve">
    <value>Video Tutorials</value>
    <comment>Start page | Link to videos</comment>
  </data>
  <data name="StartPageVisitWebsite" xml:space="preserve">
    <value>{0} website</value>
    <comment>Start page | Link to DynamoBIM</comment>
  </data>
  <data name="StartPageWhatsNew" xml:space="preserve">
    <value>Getting Started</value>
  </data>
  <data name="StringInputNodeEditMenu" xml:space="preserve">
    <value>Edit...</value>
  </data>
  <data name="TabFileNameReadOnlyPrefix" xml:space="preserve">
    <value>[Read-Only] </value>
  </data>
  <data name="TermsOfUseAcceptButton" xml:space="preserve">
    <value>I Accept</value>
  </data>
  <data name="TermsOfUseDeclineButton" xml:space="preserve">
    <value>I Decline</value>
  </data>
  <data name="TermsOfUseViewTitle" xml:space="preserve">
    <value>Package Manager Terms of Use</value>
  </data>
  <data name="TooltipCurrentIndex" xml:space="preserve">
    <value>{0} of {1}</value>
  </data>
  <data name="UnableToAccessPackageDirectory" xml:space="preserve">
    <value>Unable To Access Package Directory</value>
  </data>
  <data name="UndeprecatingPackageMessageBoxTitle" xml:space="preserve">
    <value>Removing Package Deprecation</value>
  </data>
  <data name="DeleteFailureMessageBoxTitle" xml:space="preserve">
    <value>Delete Failure</value>
  </data>
  <data name="MessageNeedToRestartAfterDeleteTitle" xml:space="preserve">
    <value>Deleting Package</value>
  </data>
  <data name="UnitAcres" xml:space="preserve">
    <value>Acres</value>
  </data>
  <data name="UnitArea" xml:space="preserve">
    <value>Area</value>
  </data>
  <data name="UnitCentimeters" xml:space="preserve">
    <value>Centimeters</value>
  </data>
  <data name="UnitCubicCentimeter" xml:space="preserve">
    <value>CubicCentimeter</value>
  </data>
  <data name="UnitCubicFoot" xml:space="preserve">
    <value>CubicFoot</value>
  </data>
  <data name="UnitCubicInches" xml:space="preserve">
    <value>CubicInches</value>
  </data>
  <data name="UnitCubicMeters" xml:space="preserve">
    <value>CubicMeters</value>
  </data>
  <data name="UnitCubicMillimeter" xml:space="preserve">
    <value>CubicMillimeter</value>
  </data>
  <data name="UnitCubicYards" xml:space="preserve">
    <value>CubicYards</value>
  </data>
  <data name="UnitDecimeters" xml:space="preserve">
    <value>Decimeters</value>
  </data>
  <data name="UnitFeet" xml:space="preserve">
    <value>Feet</value>
  </data>
  <data name="UnitHectares" xml:space="preserve">
    <value>Hectares</value>
  </data>
  <data name="UnitInches" xml:space="preserve">
    <value>Inches</value>
  </data>
  <data name="UnitLength" xml:space="preserve">
    <value>Length</value>
  </data>
  <data name="UnitLitres" xml:space="preserve">
    <value>Litres</value>
  </data>
  <data name="UnitMeters" xml:space="preserve">
    <value>Meters</value>
  </data>
  <data name="UnitMillimeters" xml:space="preserve">
    <value>Millimeters</value>
  </data>
  <data name="Units" xml:space="preserve">
    <value>Units:</value>
  </data>
  <data name="UnitSquareCentimeter" xml:space="preserve">
    <value>SquareCentimeter</value>
  </data>
  <data name="UnitSquareFoot" xml:space="preserve">
    <value>SquareFoot</value>
  </data>
  <data name="UnitSquareInch" xml:space="preserve">
    <value>SquareInch</value>
  </data>
  <data name="UnitSquareMeter" xml:space="preserve">
    <value>SquareMeter</value>
  </data>
  <data name="UnitSquareMillimeter" xml:space="preserve">
    <value>SquareMillimeter</value>
  </data>
  <data name="UnitUSGallons" xml:space="preserve">
    <value>USGallons</value>
  </data>
  <data name="UnitVolume" xml:space="preserve">
    <value>Volume</value>
  </data>
  <data name="UnknowDateFormat" xml:space="preserve">
    <value>Unknown date format</value>
  </data>
  <data name="UpdateMessage" xml:space="preserve">
    <value>An update is available for Dynamo.
Installing the latest update requires Dynamo and any host applications to close.
Do you want to install the latest Dynamo update?</value>
  </data>
  <data name="UsageReportPromptDialogTitle" xml:space="preserve">
    <value>Agreement to Collect Usability Data</value>
  </data>
  <data name="UseLevelKeepListStructureHint" xml:space="preserve">
    <value>Keep 1 input list's nesting</value>
  </data>
  <data name="UseLevelKeepListStructurePopupMenuItem" xml:space="preserve">
    <value>Keep list structure</value>
  </data>
  <data name="UseLevelPopupMenuItem" xml:space="preserve">
    <value>Use Levels</value>
  </data>
  <data name="VersionValueGreaterThan0" xml:space="preserve">
    <value>At least one of your version values must be greater than 0.</value>
    <comment>ErrorString</comment>
  </data>
  <data name="Watch3DViewContextMenuPan" xml:space="preserve">
    <value>_Pan</value>
  </data>
  <data name="Watch3DViewContextMenuRotate" xml:space="preserve">
    <value>_Rotate</value>
  </data>
  <data name="Watch3DViewContextMenuSwitchView" xml:space="preserve">
    <value>Switch to Node _View</value>
  </data>
  <data name="Watch3DViewContextMenuZoomToFit" xml:space="preserve">
    <value>_Zoom to Fit</value>
  </data>
  <data name="WatchNodeRawDataMenu" xml:space="preserve">
    <value>Show Raw Data</value>
  </data>
  <data name="ZeroTouchTypeShortString" xml:space="preserve">
    <value>DLL</value>
  </data>
  <data name="RerunButtonToolTip" xml:space="preserve">
    <value>Rerun the graph.</value>
  </data>
  <data name="PackageSearchViewSearchTextBoxSyncing" xml:space="preserve">
    <value>Please wait...</value>
  </data>
  <data name="EditNoteWindowTitle" xml:space="preserve">
    <value>Write note here</value>
  </data>
  <data name="ExtensionsViewTitle" xml:space="preserve">
    <value>Extensions</value>
  </data>
  <data name="ExtensionAdded" xml:space="preserve">
    <value>Extension tab added to the extensions side bar.</value>
  </data>
  <data name="ExtensionAlreadyPresent" xml:space="preserve">
    <value>No new tab is added, as the extension is already present in the extensions side bar.</value>
  </data>
  <data name="MessageUninstallCustomNodeToContinue" xml:space="preserve">
    <value>{1} cannot be loaded.
Installing it will conflict with one or more node definitions that already exist in {0}, which is currently loaded. 
To install {1}, Dynamo needs to first uninstall {0}. 
Restart Dynamo to complete the uninstall.

Uninstall the following packages: {0}?</value>
  </data>
  <data name="PreviewText" xml:space="preserve">
    <value> This Feature is in Preview! </value>
  </data>
  <data name="PackageHostDependencyTooltip" xml:space="preserve">
    <value>This package contains node(s) that depend on applications outside Dynamo. To fully utilize node(s) in this package, you will need to have these external applications installed.</value>
  </data>
  <data name="PackageHostDependencyFilter" xml:space="preserve">
    <value>Filter packages that depend on applications outside Dynamo. This feature currently can only filter packages which have been marked manually by package authors during publish.</value>
  </data>
  <data name="PackageHostDependencyFilterContextItem" xml:space="preserve">
    <value>Packages contain node(s)  that depend on specified application outside Dynamo.</value>
  </data>
  <data name="MessageUninstallSamePackage" xml:space="preserve">
    <value>"The package {0} is already installed. To reinstall it, you must first uninstall it and restart to complete the uninstall. Would you like to mark {0} for uninstall?"</value>
  </data>
  <data name="MessagePackageNotFound" xml:space="preserve">
    <value>{0} was not found and could not be downloaded.</value>
  </data>
  <data name="MessagePackageVersionNotFound" xml:space="preserve">
    <value>Version {0} of {1} could not be found.</value>
  </data>
  <data name="PublishPackageViewPackageHostDependency" xml:space="preserve">
    <value>External Dependency (optional)</value>
  </data>
  <data name="PublishPackageViewPackageHostDependencyTooltip" xml:space="preserve">
    <value>An indication of what applications outside of Dynamo your package depends on, such as Revit, Civil 3D or Photoshop. Users of your package will need to install these applications to fully utilize your package.</value>
  </data>
  <data name="InfoBubbleDocumentationLinkText" xml:space="preserve">
    <value>Read more...</value>
  </data>
  <data name="PackageSearchViewFilterByButton" xml:space="preserve">
    <value>Filter by</value>
  </data>
  <data name="DynamoViewSettingMenuShowDataReportingDialogTooltip" xml:space="preserve">
    <value>Display the dialog for user to pick agreement on data collecting.</value>
  </data>
  <data name="CrashPromptGithubNewIssueTitle" xml:space="preserve">
    <value>Crash report from Dynamo {0}</value>
  </data>
  <assembly alias="System.Windows.Forms" name="System.Windows.Forms, Version=4.0.0.0, Culture=neutral, PublicKeyToken=b77a5c561934e089" />
  <data name="psDynamoMesh" type="System.Resources.ResXFileRef, System.Windows.Forms">
    <value>..\ViewModels\Watch3D\compiledShaders\psDynamoMesh;System.Byte[], mscorlib, Version=4.0.0.0, Culture=neutral, PublicKeyToken=b77a5c561934e089</value>
  </data>
  <data name="vsDynamoMesh" type="System.Resources.ResXFileRef, System.Windows.Forms">
    <value>..\ViewModels\Watch3D\compiledShaders\vsDynamoMesh;System.Byte[], mscorlib, Version=4.0.0.0, Culture=neutral, PublicKeyToken=b77a5c561934e089</value>
  </data>
  <data name="PreferencesViewShowCodeBlockNodeLineNumber" xml:space="preserve">
    <value>Show CodeBlockNode Line Numbers</value>
    <comment>Preferences | Visual Settings | Display Settings | Show CodeBlockNode Line Numbers</comment>
  </data>
  <data name="PreferencesViewIsIronPythonDialogDisabled" xml:space="preserve">
    <value>Hide IronPython alerts</value>
    <comment>Preferences | Features | Python | Hide IronPython Alerts</comment>
  </data>
  <data name="MessageFailedToDownloadPackageVersion" xml:space="preserve">
    <value>Failed to download version {0} of package with id: {1}.  Please try again and report the package if you continue to have problems.</value>
    <comment>Message box content. {0} = 1.2.3, {1} = 57d576e8f615e7725800001d</comment>
  </data>
  <data name="NodeTooltipDescription" xml:space="preserve">
    <value>Description: </value>
  </data>
  <data name="NodeTooltipOriginalName" xml:space="preserve">
    <value>Original node name: </value>
  </data>
  <data name="RenderingMemoryOutageDescription" xml:space="preserve">
    <value>Please check if you intended to render this amount of geometry, and consider turning off the preview of other nodes within your graph, lowering the amount of Geometry you wish to render, or turning down the render precision.</value>
  </data>
  <data name="RenderingMemoryOutageSummary" xml:space="preserve">
    <value>Dynamo has run out of memory trying to render your geometry. The geometry preview has been disabled.</value>
  </data>
  <data name="vsDynamoPointLine" type="System.Resources.ResXFileRef, System.Windows.Forms">
    <value>..\ViewModels\Watch3D\compiledShaders\vsDynamoPointLine;System.Byte[], mscorlib, Version=4.0.0.0, Culture=neutral, PublicKeyToken=b77a5c561934e089</value>
  </data>
  <data name="psDynamoLine" type="System.Resources.ResXFileRef, System.Windows.Forms">
    <value>..\ViewModels\Watch3D\compiledShaders\psDynamoLine;System.Byte[], mscorlib, Version=4.0.0.0, Culture=neutral, PublicKeyToken=b77a5c561934e089</value>
  </data>
  <data name="psDynamoPoint" type="System.Resources.ResXFileRef, System.Windows.Forms">
    <value>..\ViewModels\Watch3D\compiledShaders\psDynamoPoint;System.Byte[], mscorlib, Version=4.0.0.0, Culture=neutral, PublicKeyToken=b77a5c561934e089</value>
  </data>
  <data name="PreferencesViewShowWhitespaceInPythonEditor" xml:space="preserve">
    <value>Show Whitespace in Python Editor</value>
    <comment>Preferences | Features | Python | Show Whitspace Characters in Python editor</comment>
  </data>
  <data name="PreferencesViewDefaultPythonEngine" xml:space="preserve">
    <value>Default Python Engine</value>
    <comment>Preferences | Features | Python | Default Python Engine</comment>
  </data>
  <data name="PreferencesViewPackageDownloadDirectory" xml:space="preserve">
    <value>New Package Download Path</value>
    <comment>Preferences | Package Manager | Node and Package Paths | New Package Download Directory</comment>
  </data>
  <data name="PreferencesPackageDownloadDirectoryTooltip" xml:space="preserve">
    <value>Choose a package path from this list to download new packages to.</value>
    <comment>Preferences | Package Manager | Node and Package Paths | New Package Download Directory</comment>
  </data>
  <data name="DefaultPythonEngineNone" xml:space="preserve">
    <value>Use System Default</value>
    <comment>Preferences | Features | Python | Default Python Engine</comment>
  </data>
  <data name="PreferencesViewEnableNodeAutoComplete" xml:space="preserve">
    <value>Enable Node Autocomplete</value>
    <comment>Preferences | Features | Experimental | Enable Node Auto Complete</comment>
  </data>
  <data name="ErrorLoadingIcon" xml:space="preserve">
    <value>An error occurred when loading the application icon: {0}</value>
    <comment>{0} = detailed error message</comment>
  </data>
  <data name="PublishPackageSelectNodeLibraries" xml:space="preserve">
    <value>Select Node Libraries</value>
  </data>
  <data name="PublishPackageMoreInfoFile" xml:space="preserve">
    <value>DynamoCoreWpf;PublishPackageDocumentation.html</value>
  </data>
  <data name="DynamoViewDynamoMenu" xml:space="preserve">
    <value>_Dynamo</value>
    <comment>Dynamo menu</comment>
  </data>
  <data name="DynamoViewDynamoMenuAbout" xml:space="preserve">
    <value>_About</value>
    <comment>Dynamo menu | Display About dialog</comment>
  </data>
  <data name="DynamoViewDynamoMenuPreferences" xml:space="preserve">
    <value>_Preferences...</value>
    <comment>Dynamo menu | Preferences</comment>
  </data>
  <data name="DynamoViewFileMenuExport" xml:space="preserve">
    <value>_Export</value>
    <comment>File menu | Export</comment>
  </data>
  <data name="PublishPackageDocTooltipText" xml:space="preserve">
    <value>Learn More about publishing a package</value>
  </data>
  <data name="PreferencesViewFeaturesTab" xml:space="preserve">
    <value>Features</value>
  </data>
  <data name="PreferencesViewGeneralTab" xml:space="preserve">
    <value>General</value>
  </data>
  <data name="PreferencesViewTitle" xml:space="preserve">
    <value>Preferences</value>
  </data>
  <data name="PreferencesViewVisualSettingsTab" xml:space="preserve">
    <value>Visual Settings</value>
  </data>
  <data name="PreferencesViewFontSizeLabel" xml:space="preserve">
    <value>Node Font Size</value>
  </data>
  <data name="PreferencesViewLanguageLabel" xml:space="preserve">
    <value>Language</value>
    <comment>Label used in the general tab</comment>
  </data>
  <data name="PreferencesViewRunSettingsLabel" xml:space="preserve">
    <value>Default Run Settings</value>
    <comment>Label used in the general tab</comment>
  </data>
  <data name="PreferencesNodeAutocompleteMethod" xml:space="preserve">
    <value>Default Ranking Method</value>
    <comment>Label used in the features tab</comment>
  </data>
  <data name="ObjectType" xml:space="preserve">
    <value>Node Type Match</value>
    <comment>Label used in the features tab</comment>
  </data>
  <data name="RecommendedNodes" xml:space="preserve">
    <value>Recommended Nodes</value>
    <comment>Label used in the features tab</comment>
  </data>
  <data name="DynamoViewExtensionsMenu" xml:space="preserve">
    <value>E_xtensions</value>
    <comment>Extensions menu</comment>
  </data>
  <data name="ConnectorContextMenuHeaderBreakConnection" xml:space="preserve">
    <value>Break Connection</value>
  </data>
  <data name="ConnectorContextMenuHeaderShowConnector" xml:space="preserve">
    <value>Show Wire</value>
  </data>
  <data name="ConnectorContextMenuHeaderSelectConnected" xml:space="preserve">
    <value>Select Connected</value>
  </data>
  <data name="ConnectorContextMenuHeaderUnpinConnector" xml:space="preserve">
    <value>Unpin Wire</value>
  </data>
  <data name="PreferencesViewPython" xml:space="preserve">
    <value>Python</value>
    <comment>Preferences | Features | Python</comment>
  </data>
  <data name="PreferencesViewRequiresRelaunchOfDynamo" xml:space="preserve">
    <value>Requires relaunch of Dynamo</value>
    <comment>Preferences | Features | Python | Requires relaunch of Dynamo</comment>
  </data>
  <data name="MessagePackageDepsInBuiltinPackages" xml:space="preserve">
    <value>{0} has dependencies that conflict with the following built-in package(s): {1}. Dependency conflicts could cause unintended behavior to occur.
    
Do you wish to continue trying to install {0}?</value>
  </data>
  <data name="MessageSamePackageDiffVersInBuiltinPackages" xml:space="preserve">
    <value>{0} cannot be installed as it conflicts with a different version of the built-in package, {1}, which is already installed.
    
You can try disabling loading packages from built-in package paths, or unload the conflicting package, then restart {2} and download {0} again.</value>
  </data>
  <data name="MessageSamePackageSameVersInBuiltinPackages" xml:space="preserve">
    <value>The same version of package {0} is already installed as a built-in package and does not need to be installed again.</value>
  </data>
  <data name="MessageSamePackageSameVersInLocalPackages" xml:space="preserve">
    <value>The same version of {0} is already installed and does not need to be installed again.</value>
  </data>
  <data name="MessageSamePackageDiffVersInLocalPackages" xml:space="preserve">
    <value>Package {0} cannot be installed as it conflicts with a different version, {1}, which is already installed. 

Do you wish to uninstall {1}? Restart {2} to complete the uninstall and try downloading {0} again.</value>
  </data>
  <data name="PreferencesViewVisualSettingsGeoScaling" xml:space="preserve">
    <value>Default Geometry Scaling</value>
    <comment>Expander Header Name</comment>
  </data>
  <data name="PreferencesViewVisualSettingsGroupStyles" xml:space="preserve">
    <value>Group Styles</value>
    <comment>Expander Header Name</comment>
  </data>
  <data name="PreferencesViewVisualSettingsRenderPrecision" xml:space="preserve">
    <value>Render Precision</value>
    <comment>Expander Header Name</comment>
  </data>
  <data name="PreferencesViewAlreadyExistingStyleWarning" xml:space="preserve">
    <value>Style name already in use</value>
  </data>
  <data name="PreferencesViewVisualSettingsDisplaySettings" xml:space="preserve">
    <value>Display Settings</value>
    <comment>Expander Header Name</comment>
  </data>
  <data name="PreferencesViewVisualSettingShowEdges" xml:space="preserve">
    <value>Show Edges</value>
    <comment>Show Edges</comment>
  </data>
  <data name="PreferencesViewVisualSettingsIsolateSelectedGeo" xml:space="preserve">
    <value>Isolate Selected Geometry</value>
    <comment>Toogle Button Content</comment>
  </data>
  <data name="PackagePathViewModel_BuiltInPackages" xml:space="preserve">
    <value>Dynamo Built-In Packages</value>
  </data>
  <data name="PreferencesViewSavedChangesLabel" xml:space="preserve">
    <value>All changes saved automatically</value>
  </data>
  <data name="PreferencesViewSavedChangesTooltip" xml:space="preserve">
    <value>Last saved:</value>
  </data>
  <data name="NodeAutocompleteDocumentationUriString" xml:space="preserve">
    <value>DynamoCoreWpf;NodeAutocompleteDocumentation.html</value>
  </data>
  <data name="FileTrustWarningDocumentationUriString" xml:space="preserve">
    <value>DynamoCoreWpf;FileTrustWarningDocumentation.html</value>
  </data>
  <data name="PreferencesViewEnableNodeAutoCompleteTooltipText" xml:space="preserve">
    <value>Learn more about Node Autocomplete feature.</value>
  </data>
  <data name="AddStyleButton" xml:space="preserve">
    <value>Add Style</value>
  </data>
  <data name="ResetCPythonButtonText" xml:space="preserve">
    <value>Reset CPython</value>
  </data>
  <data name="ResetCPythonButtonToolTip" xml:space="preserve">
    <value>Resets CPython environment by reloading modules.</value>
  </data>
  <data name="GraphIssuesOnSave_CancelBtn" xml:space="preserve">
    <value>Cancel and Show Issues</value>
  </data>
  <data name="GraphIssuesOnSave_Description" xml:space="preserve">
    <value>There are unresolved issues with the graph type. If this graph is designed to be used outside of Dynamo, resolve all issues and save the graph again.</value>
  </data>
  <data name="GraphIssuesOnSave_ProceedBtn" xml:space="preserve">
    <value>Save with Issues</value>
  </data>
  <data name="GraphIssuesOnSave_Summary" xml:space="preserve">
    <value>You are trying to save a graph with unresolved issues</value>
  </data>
  <data name="GraphIssuesOnSave_Title" xml:space="preserve">
    <value>Graph Type Issues found</value>
  </data>
  <data name="PackagePathsExpanderName" xml:space="preserve">
    <value>Node and Package File Locations</value>
  </data>
  <data name="PreferencesPackageManagerSettingsTab" xml:space="preserve">
    <value>Package Manager</value>
  </data>
  <data name="PackagePathAddPathButtonName" xml:space="preserve">
    <value>Add Path</value>
  </data>
  <data name="PackagePathPreferencesTitle" xml:space="preserve">
    <value>Package/Library Search Paths</value>
  </data>
  <data name="PreferencesViewShowRunPreviewTooltip" xml:space="preserve">
    <value>Switchable only when the current workspace is in Manual run mode.</value>
  </data>
  <data name="PersistentVisualStatusOfLinterIssues" xml:space="preserve">
    <value>Issues found</value>
  </data>
  <data name="ContextSelectConnectedDownstream" xml:space="preserve">
    <value>Downstream</value>
  </data>
  <data name="ContextSelectConnectedHeader" xml:space="preserve">
    <value>Select Connected</value>
  </data>
  <data name="ContextSelectConnectedUpstream" xml:space="preserve">
    <value>Upstream</value>
  </data>
  <data name="ContextSelectConnectedUpstreamDownstream" xml:space="preserve">
    <value>Both</value>
  </data>
  <data name="NodeRenamedLabel" xml:space="preserve">
    <value>Renamed</value>
  </data>
  <data name="PackagePathProtected" xml:space="preserve">
    <value>This path is built-in and cannot be modified.</value>
  </data>
  <data name="PackagePathUpdatePathTooltip" xml:space="preserve">
    <value>Edit Path</value>
  </data>
  <data name="GetStartedGuide" xml:space="preserve">
    <value>_User Interface Tour</value>
    <comment>Get Started Dynamo Tour</comment>
  </data>
  <data name="InteractiveGuides" xml:space="preserve">
    <value>_Interactive Guides</value>
    <comment>Dynamo Guided Tours</comment>
  </data>
  <data name="GetStartedGuideLibraryText" xml:space="preserve">
    <value>The library contains all default functions #(nodes)=https://primer2.dynamobim.org/4_nodes_and_wires of Dynamo, as well as custom nodes you may have loaded. \n\nTo find a node, search the library or browse its categories.</value>
  </data>
  <data name="GetStartedGuideLibraryTitle" xml:space="preserve">
    <value>Library</value>
  </data>
  <data name="GetStartedGuidePreferencesText" xml:space="preserve">
    <value>Use Preferences to customize your Dynamo experience. \n\nYou can change language and time zone settings, adjust the visual style of your workspace, and more.</value>
  </data>
  <data name="GetStartedGuidePreferencesTitle" xml:space="preserve">
    <value>Preferences</value>
  </data>
  <data name="GetStartedGuideResourcesText" xml:space="preserve">
    <value>Use the Help menu to access tools and resources to help you get started. \n\nYou can explore sample scripts, browse the Dynamo Dictionary, find other guides, and more.</value>
  </data>
  <data name="GetStartedGuideResourcesTitle" xml:space="preserve">
    <value>Resources</value>
  </data>
  <data name="GetStartedGuideRunStatusBarText" xml:space="preserve">
    <value>Use the Run Status Bar to run a Dynamo graph (a script that contains the logic or algorithm). \n\nYou can select your preferred run type: -Automatic: The graph runs each time you make a change.- -Manual: The graph runs only when you click Run-</value>
  </data>
  <data name="GetStartedGuideRunStatusBarTitle" xml:space="preserve">
    <value>Run Status Bar</value>
  </data>
  <data name="GetStartedGuideToolbarText" xml:space="preserve">
    <value>From the toolbar, you can: -Open a new workspace- -Open a saved Dynamo file- -Save your current Dynamo file- -Undo or redo changes-</value>
  </data>
  <data name="GetStartedGuideToolbarTitle" xml:space="preserve">
    <value>Toolbar</value>
  </data>
  <data name="GetStartedGuideWelcomeText" xml:space="preserve">
    <value>Start your visual programming journey with this short guide. \n\nHere you'll learn some basics about the Dynamo interface and features.</value>
  </data>
  <data name="GetStartedGuideWelcomeTitle" xml:space="preserve">
    <value>Welcome To Dynamo</value>
  </data>
  <data name="ContextMenuGroups" xml:space="preserve">
    <value>Groups</value>
    <comment>Context menu for group-based operations</comment>
  </data>
  <data name="ContextPinToNode" xml:space="preserve">
    <value>Pin to node</value>
  </data>
  <data name="GetStartedGuideRatingTextTitle" xml:space="preserve">
    <value>Rate this guide</value>
  </data>
  <data name="GetStartedGuideSurveyText" xml:space="preserve">
    <value>Learn more about Dynamo in the #online help=https://primer2.dynamobim.org/</value>
  </data>
  <data name="GetStartedGuideSurveyTitle" xml:space="preserve">
    <value>Finished</value>
  </data>
  <data name="GroupDefaultText" xml:space="preserve">
    <value>&lt;Double click here to edit group description&gt;</value>
  </data>
  <data name="GroupNameDefaultText" xml:space="preserve">
    <value>&lt;Click here to edit the group title&gt;</value>
  </data>
  <data name="GroupContextMenuAddGroupToGroup" xml:space="preserve">
    <value>Add Group to This Group</value>
  </data>
  <data name="NodeInformationalStateDismiss" xml:space="preserve">
    <value>Dismiss</value>
  </data>
  <data name="NodeInformationalStateShowAllInfo" xml:space="preserve">
    <value>Show all info</value>
  </data>
  <data name="NodeInformationalStateShowAllWarnings" xml:space="preserve">
    <value>Show all warnings</value>
  </data>
  <data name="NodeInformationalStateShowAllErrors" xml:space="preserve">
    <value>Show all errors</value>
  </data>
  <data name="NodeInformationalStateShowLess" xml:space="preserve">
    <value>Show less</value>
  </data>
  <data name="NodeInformationalStateDismissAll" xml:space="preserve">
    <value>Dismiss all</value>
  </data>
  <data name="NodeInfoDismissButtonToolTip" xml:space="preserve">
    <value>Dismisses the info messages on this node. Utilize when you want to design in graph failures, or the info message will not be relevant during graph execution.</value>
  </data>
  <data name="NodeWarningDismissButtonToolTip" xml:space="preserve">
    <value>Dismisses the warning messages on this node. Utilize when you want to design in graph failures, or the warning message will not be relevant during graph execution.</value>
  </data>
  <data name="BreakConnectionsPopupMenuItem" xml:space="preserve">
    <value>Break Connections</value>
  </data>
  <data name="HideWiresPopupMenuItem" xml:space="preserve">
    <value>Hide Wires</value>
  </data>
  <data name="ShowWiresPopupMenuItem" xml:space="preserve">
    <value>Show Wires</value>
  </data>
  <data name="ExitTourWindowContent" xml:space="preserve">
    <value>You can return to this guide later from the Help menu.</value>
  </data>
  <data name="PackageStatePendingUnload" xml:space="preserve">
    <value>Scheduled to be unloaded</value>
  </data>
  <data name="PackageStateError" xml:space="preserve">
    <value>Error</value>
  </data>
  <data name="PackageStateLoaded" xml:space="preserve">
    <value>Loaded</value>
  </data>
  <data name="PackageStateUnloaded" xml:space="preserve">
    <value>Unloaded</value>
  </data>
  <data name="PackageStateScheduledForDeletion" xml:space="preserve">
    <value>Scheduled for Delete</value>
  </data>
  <data name="PackageStateScheduledForUnload" xml:space="preserve">
    <value>Scheduled for Unload</value>
  </data>
  <data name="PackageStateErrorTooltip" xml:space="preserve">
    <value>Error.
This package has not been loaded due to the following error:
{0}.</value>
  </data>
  <data name="PackageStateLoadedTooltip" xml:space="preserve">
    <value>Loaded.
This package is loaded and ready to be used.</value>
  </data>
  <data name="PackageStateUnloadedTooltip" xml:space="preserve">
    <value>Unloaded.
This package has been marked as unloaded.</value>
  </data>
  <data name="PackageStateScheduledForDeletionTooltip" xml:space="preserve">
    <value>Scheduled for Delete.
This package will be deleted after the next Dynamo restart.</value>
  </data>
  <data name="PackageContextMenuDeletePackageText" xml:space="preserve">
    <value>Delete</value>
  </data>
  <data name="PackageContextMenuDeletePackageTooltip" xml:space="preserve">
    <value>Delete this package from the Dynamo package locations. Once deleted, it will not be loaded into Dynamo anymore until it is re-installed</value>
  </data>
  <data name="PackageContextMenuUnloadPackageText" xml:space="preserve">
    <value>Unload</value>
  </data>
  <data name="PackageContextMenuUnloadPackageTooltip" xml:space="preserve">
    <value>Unload this package so that it will not be loaded into Dynamo. The package will not be deleted from the Dynamo package locations</value>
  </data>
  <data name="PackageContextMenuUnmarkDeletePackageText" xml:space="preserve">
    <value>Cancel Delete</value>
  </data>
  <data name="PackageContextMenuUnmarkDeletePackageTooltip" xml:space="preserve">
    <value>Remove the scheduled delete status</value>
  </data>
  <data name="PackageContextMenuUnmarkUnloadPackageText" xml:space="preserve">
    <value>Cancel Unload</value>
  </data>
  <data name="PackageContextMenuUnmarkUnloadPackageTooltip" xml:space="preserve">
    <value>Remove the scheduled unload status</value>
  </data>
  <data name="PackageViewContextMenuLoadText" xml:space="preserve">
    <value>Load</value>
  </data>
  <data name="PackageViewContextMenuLoadTooltip" xml:space="preserve">
    <value>Load this package into Dynamo. Other packages with the same name will be automatically deleted</value>
  </data>
  <data name="CannotLoadPackageMessageBoxTitle" xml:space="preserve">
    <value>Cannot Load Package</value>
  </data>
  <data name="MessageLoadBuiltInPackage" xml:space="preserve">
    <value>To load the built-in package {1}, {0} needs to first delete any conflicting packages.

Delete the following packages: {2}?</value>
  </data>
  <data name="MessageLoadBuiltInWithRestartPackage" xml:space="preserve">
    <value>To load the built-in package {1}, {0} needs to first delete any conflicting packages.
Restart {0} to complete the deletion, then try and load the built-in pacakge again.

Delete the following packages: {2}?
    </value>
  </data>
  <data name="GraphIssuesOnSavePath_Description" xml:space="preserve">
    <value>The selected save location path is too long. Please change the save location and try again.</value>
  </data>
  <data name="GraphIssuesOnSavePath_Summary" xml:space="preserve">
    <value>You are trying to save a graph with a path that is too long.</value>
  </data>
  <data name="GraphIssuesOnSavePath_Title" xml:space="preserve">
    <value>Save Path Issues Found</value>
  </data>
  <data name="MessageNeedToRestartAfterUnload" xml:space="preserve">
    <value>{0} and its host application must restart before unload takes effect.</value>
  </data>
  <data name="MessageNeedToRestartAfterUnloadTitle" xml:space="preserve">
    <value>Unloading Package</value>
  </data>
  <data name="MessageFailedToUnload" xml:space="preserve">
    <value>{0} failed to unload the package.</value>
  </data>
  <data name="UnloadFailureMessageBoxTitle" xml:space="preserve">
    <value>Unload Failure</value>
  </data>
  <data name="DynamoViewViewMenuConnectorShowTooltip" xml:space="preserve">
    <value>Show _Tooltip</value>
  </data>
  <data name="NodeInformationalStateDismissedAlerts" xml:space="preserve">
    <value>Dismissed Alerts</value>
  </data>
  <data name="ContextMenu" xml:space="preserve">
    <value>Node Options</value>
    <comment>Node context menu</comment>
  </data>
  <data name="NodeAutocomplete" xml:space="preserve">
    <value>Sort results by</value>
    <comment>Node context tooltip</comment>
  </data>
  <data name="PackageFilter_Name_All" xml:space="preserve">
    <value>All</value>
  </data>
  <data name="PackageSearchHeader" xml:space="preserve">
    <value>Search for packages</value>
    <comment>The title of the package search manager window.</comment>
  </data>
  <data name="DisablePackageInstallIconTooltip" xml:space="preserve">
    <value>All custom package paths have been disabled in Preferences. Packages cannot be installed unless they are re-enabled.</value>
    <comment>Disable package install icon tooltip.</comment>
  </data>
  <data name="DisableBuiltInPackageToggleInfo" xml:space="preserve">
    <value>If the toggle is on, built-in packages will not load on restart. Built-in packages that are currently loaded will be unloaded on restart. 
If the toggle is off built-in packages that are not already loaded will load once the preferences dialog is closed.</value>
    <comment>Disable built-in package toggle info.</comment>
  </data>
  <data name="DisableCustomPackageToggleInfo" xml:space="preserve">
    <value>If the toggle is on, custom packages will not load on restart. Custom packages that are currently loaded will be unloaded on restart. 
If the toggle is off custom packages that are not already loaded will load once the preferences dialog is closed.</value>
    <comment>Disable custom package toggle info.</comment>
  </data>
  <data name="PackageSearchSortBy" xml:space="preserve">
    <value>SORT BY</value>
    <comment>Header in Package Search 'Sort By' Button  Context Menu</comment>
  </data>
  <data name="PackageSearchResultViewDetails" xml:space="preserve">
    <value>View Details</value>
    <comment>In package search result card.</comment>
  </data>
  <data name="PackageSearchResultRequirements" xml:space="preserve">
    <value>Requirements</value>
    <comment>In package search result card.</comment>
  </data>
  <data name="PackageSearchOrder" xml:space="preserve">
    <value>ORDER</value>
    <comment>Header in Package Search 'Sort By' Button Context Menu</comment>
  </data>
  <data name="PreferencesViewShowPreviewBubbles" xml:space="preserve">
    <value>Show Preview Bubbles</value>
    <comment>Preferences | Visual Settings | Display Settings | Show Preview Bubbles</comment>
  </data>
  <data name="PublishPackageVersionMajorWatermark" xml:space="preserve">
    <value>0</value>
  </data>
  <data name="PublishPackageVersionMinorWatermark" xml:space="preserve">
    <value>0</value>
  </data>
  <data name="PublishPackageVersionBuildWatermark" xml:space="preserve">
    <value>1</value>
  </data>
  <data name="PublishPackageViewPackageDescription" xml:space="preserve">
    <value>Description</value>
  </data>
  <data name="PublishPackageViewPackageNameWatermark" xml:space="preserve">
    <value>Package name</value>
  </data>
  <data name="PackageStateScheduledForUnloadTooltip" xml:space="preserve">
    <value>Scheduled for Unload.
This package will be unloaded after the next Dynamo restart.</value>
  </data>
  <data name="PublishPackageGroupWatermark" xml:space="preserve">
    <value>Group</value>
  </data>
  <data name="PublishPackageKeywordsWatermark" xml:space="preserve">
    <value>Keywords</value>
  </data>
  <data name="PublishPackageViewLicenseSubLabel" xml:space="preserve">
    <value>Applies to the latest package version. If blank, the package will be licensed under </value>
  </data>
  <data name="PublishPackageViewLicenseWatermark" xml:space="preserve">
    <value>License</value>
  </data>
  <data name="PublishPackageViewCopyrightHolder" xml:space="preserve">
    <value>Copyright Holder (optional)</value>
  </data>
  <data name="PublishPackageViewCopyrightHolderWatermark" xml:space="preserve">
    <value>Author name</value>
  </data>
  <data name="PublishPackageViewCopyrightHolderSubLabel" xml:space="preserve">
    <value>If blank, default is your username</value>
  </data>
  <data name="PublishPackageViewCopyrightYear" xml:space="preserve">
    <value>Copyright Year (optional)</value>
  </data>
  <data name="PublishPackageViewCopyrightYearWatermark" xml:space="preserve">
    <value>Publishing year</value>
  </data>
  <data name="PublishPackageViewCopyrightYearSubLabel" xml:space="preserve">
    <value>If blank, default is publishing year</value>
  </data>
  <data name="PublishPackageViewRepositoryUrlWatermark" xml:space="preserve">
    <value>URL</value>
  </data>
  <data name="PublishPackageViewPublisherWebSite" xml:space="preserve">
    <value>Website Url (optional)</value>
  </data>
  <data name="PublishPackageViewPublisherWebSiteWatermark" xml:space="preserve">
    <value>URL</value>
  </data>
  <data name="PublishPackageViewAddDirectoryButton" xml:space="preserve">
    <value>Add Directory</value>
  </data>
  <data name="PublishPackageViewAddDirectoryButtonTooltip" xml:space="preserve">
    <value>Add Directory And Its Files To Package</value>
  </data>
  <data name="PublishPackageViewMarkdownFilesDirectory" xml:space="preserve">
    <value>Markdown Files Path (optional)</value>
  </data>
  <data name="PublishPackageViewMarkdownFilesDirectoryToolTip" xml:space="preserve">
    <value>An optional location for documenting your package in the markdown format.</value>
  </data>
  <data name="PublishPackageViewResetMarkdownDirectoryButton" xml:space="preserve">
    <value>Reset</value>
  </data>
  <data name="PublishPackageViewResetMarkdownDirectoryButtonToolTip" xml:space="preserve">
    <value>Clears this package's Markdown directory.</value>
  </data>
  <data name="PublishPackageViewRemoveItemToolTip" xml:space="preserve">
    <value>Removes this item from the package contents list.</value>
  </data>
  <data name="PublishPackageExternalPackageDependencies" xml:space="preserve">
    <value>External Package Dependencies</value>
  </data>
  <data name="PreferencesViewMarkdownDirectoryTooltip" xml:space="preserve">
    <value>Markdown documentation can be added to your package that will leverage the Documentation Browser to display author generated information on a per-node basis.</value>
  </data>
  <data name="PublishPackageViewPublisherURLWatermark" xml:space="preserve">
    <value>URL</value>
  </data>
  <data name="PackagesGuide" xml:space="preserve">
    <value>_Packages</value>
  </data>
  <data name="PackagesGuideLearnAbout" xml:space="preserve">
    <value>Learn about packages</value>
  </data>
  <data name="NodeAutoCompleteNotAvailableForCollapsedGroups" xml:space="preserve">
    <value>Node AutoComplete is not available on ports belonging to collapsed groups.</value>
  </data>
  <data name="PackageManagerInstall" xml:space="preserve">
    <value>Install</value>
    <comment>Used on the package manager search result card. If the package is not installed, the button will say 'Install'.</comment>
  </data>
  <data name="PackageManagerPackageUpdated" xml:space="preserve">
    <value>Updated</value>
    <comment>Displays next to the package name in the Package Search window if the package has been updated in the last 30 days.</comment>
  </data>
  <data name="PackageManagerPackageNew" xml:space="preserve">
    <value>New</value>
    <comment>Displays next to the package name in the Package Search window if the package has been added in the last 30 days.</comment>
  </data>
  <data name="PackageDetailsDescription" xml:space="preserve">
    <value>DESCRIPTION</value>
    <comment>Header in the PackageDetailsViewExtension.</comment>
  </data>
  <data name="PackageDetailsLicense" xml:space="preserve">
    <value>LICENSE OF LATEST PACKAGE</value>
    <comment>Header in the PackageDetailsViewExtension.</comment>
  </data>
  <data name="PackageDetailsVersionsAndPackageRequirements" xml:space="preserve">
    <value>VERSIONS AND PACKAGE REQUIREMENTS</value>
    <comment>Header in the PackageDetailsViewExtension.</comment>
  </data>
  <data name="PackageDetailsVersions" xml:space="preserve">
    <value>Versions</value>
    <comment>Datagrid Column Header in the PackageDetailsViewExtension.</comment>
  </data>
  <data name="PackageDetailsHost" xml:space="preserve">
    <value>Host</value>
    <comment>Datagrid Column Header in the PackageDetailsViewExtension.</comment>
  </data>
  <data name="PackageDetailsPython" xml:space="preserve">
    <value>Python</value>
    <comment>Datagrid Column Header in the PackageDetailsViewExtension.</comment>
  </data>
  <data name="PackageDetailsCopyRightHolder" xml:space="preserve">
    <value>Copyright Holder</value>
    <comment>Datagrid Column Header in the PackageDetailsViewExtension.</comment>
  </data>
  <data name="PackageDetailsCopyRightYear" xml:space="preserve">
    <value>Copyright Year</value>
    <comment>Datagrid Column Header in the PackageDetailsViewExtension.</comment>
  </data>
  <data name="PackageDetailsPackage" xml:space="preserve">
    <value>Package</value>
    <comment>Datagrid Column Header in the PackageDetailsViewExtension.</comment>
  </data>
  <data name="PackageSortToolTip" xml:space="preserve">
    <value>Sort Packages.</value>
  </data>
  <data name="ConnectorContextMenuHeaderHideConnector" xml:space="preserve">
    <value>Hide Wire</value>
  </data>
  <data name="PackagesGuideFindPackageText" xml:space="preserve">
    <value>Packages provide additional functions that you can use in Dynamo. \n\nTo find a package or see what’s available, \n**Click Packages &gt; Search for Packages**.</value>
  </data>
  <data name="PackagesGuideFindPackageTitle" xml:space="preserve">
    <value>Find a package</value>
  </data>
  <data name="PackagesGuideSearchFilterText" xml:space="preserve">
    <value>\nYou can find packages whose title, author, or keywords contain the search phrase. To filter and sort the results, use the and icons next to the search bar.</value>
  </data>
  <data name="PackagesGuideSearchFilterTitle" xml:space="preserve">
    <value>Search, filter, and sort</value>
  </data>
  <data name="PackagesGuideTermsOfServiceText" xml:space="preserve">
    <value>\nPackages may come from third parties. Be aware that packages may pose security risks. #More information=https://dynamobim.org/issues/extend-dynamo-with-packages  \n\n**Click I Accept** in the Terms of Service to accept it and proceed with this guide.</value>
  </data>
  <data name="PackagesGuideTermsOfServiceTitle" xml:space="preserve">
    <value>Accept the Terms of Service</value>
  </data>
  <data name="PackagesGuideThirdPartyText" xml:space="preserve">
    <value>\nPackages may come from third parties.\n\nBe aware that packages may pose security risks. #More information=https://dynamobim.org/issues/extend-dynamo-with-packages/</value>
  </data>
  <data name="PackagesGuideThirdPartyTitle" xml:space="preserve">
    <value>Third-party packages</value>
  </data>
  <data name="GenericTaskDialogOptionYes" xml:space="preserve">
    <value>Yes</value>
  </data>
  <data name="GenericTaskDialogOptionNo" xml:space="preserve">
    <value>No</value>
  </data>
  <data name="GenericTaskDialogOptionOK" xml:space="preserve">
    <value>OK</value>
  </data>
  <data name="GenericTaskDialogOptionCancel" xml:space="preserve">
    <value>Cancel</value>
  </data>
  <data name="WorkspaceTabSavingUnnecessary" xml:space="preserve">
    <value>No need to save!</value>
  </data>
  <data name="WorkspaceTabSavingNecessary" xml:space="preserve">
    <value>You need to save updates to this file.</value>
  </data>
  <data name="WorkspaceTabSavingBrandNewFile" xml:space="preserve">
    <value>This is a brand new file.</value>
  </data>
  <data name="WorkspaceTabNotSavedYet" xml:space="preserve">
    <value>You haven't saved this file yet.</value>
  </data>
  <data name="ScriptTagsRemovalWarning" xml:space="preserve">
    <value>Script tags detected in the help document have been removed.</value>
  </data>
  <data name="PackagesGuideContinueButton" xml:space="preserve">
    <value>Continue</value>
  </data>
  <data name="PackagesGuideExitButton" xml:space="preserve">
    <value>Exit</value>
  </data>
  <data name="ShortcutExportAsImageMainMenu" xml:space="preserve">
    <value>Export as Image</value>
  </data>
  <data name="ShortcutExportBackground3DPreview" xml:space="preserve">
    <value>Background 3D Preview</value>
  </data>
  <data name="ShortcutExportWorkspace" xml:space="preserve">
    <value>Workspace</value>
  </data>
  <data name="PackagesGuideExitAcceptTerms" xml:space="preserve">
    <value>To continue the guide and install the sample package, you must accept the Terms of Service. \n\n **Click Continue.** Then in the terms, **click I Accept.** \n\n\n\n</value>
  </data>
  <data name="PackagesGuideExitTitle" xml:space="preserve">
    <value>Do you want to exit the guide?</value>
  </data>
  <data name="InfoBubbleInfo" xml:space="preserve">
    <value>Info</value>
  </data>
  <data name="Save" xml:space="preserve">
    <value>Save</value>
  </data>
  <data name="PackagesGuideInstallAPackageText" xml:space="preserve">
    <value>Package installations are typically quick, depending on their size and other factors. \n\n**Click Install** to install the latest version of the sample Autodesk package and proceed with this guide.</value>
  </data>
  <data name="PackagesGuideInstallAPackageTitle" xml:space="preserve">
    <value>Install a package</value>
  </data>
  <data name="PackagesGuideInstalledPackageText" xml:space="preserve">
    <value>Package installations are typically quick, depending on their size and other factors. \n
To install the latest version of a package, click Install. \n
%./UI/Images/alert.png% The sample Autodesk package is already installed on your computer.</value>
  </data>
  <data name="PackagesGuideDependenciesText" xml:space="preserve">
    <value>\nIf you need other software or tools in order to use this package, they are listed under Dependencies.</value>
  </data>
  <data name="PackagesGuideDependenciesTitle" xml:space="preserve">
    <value>Package dependencies</value>
  </data>
  <data name="PackagesGuideSearchResultsText" xml:space="preserve">
    <value>\nSearch results display summary information for each package: -author- -likes and downloads- -date of the most recent version- \n**Click View Details** to see more information about a package.</value>
  </data>
  <data name="PackagesGuideSearchResultsTitle" xml:space="preserve">
    <value>Search results</value>
  </data>
  <data name="PackageContextMenuDeletePackageCustomNodesInUseTooltip" xml:space="preserve">
    <value>This package contains custom nodes that are in use. These custom nodes need to be deleted or the graph needs to be closed before the package can be deleted.</value>
  </data>
  <data name="PackagesGuideNavigatePackagesText" xml:space="preserve">
    <value>\nWhen you install a package, it appears in the library under Add-ons.  \n\n**Click to expand the package** so you can see its nodes (functions).</value>
  </data>
  <data name="PackagesGuideNavigatePackagesTitle" xml:space="preserve">
    <value>Navigate to packages</value>
  </data>
  <data name="PackagesGuideSurveyText" xml:space="preserve">
    <value>Learn more about packages in the #online help=https://dynamobim.org/issues/extend-dynamo-with-packages</value>
  </data>
  <data name="PackagesGuideSurveyTitle" xml:space="preserve">
    <value>Finished</value>
  </data>
  <data name="PackagesGuideUsePackageText" xml:space="preserve">
    <value>To learn how to use nodes in a package, hover over a node to see a description. To add a node to the workspace, click its name in the list.</value>
  </data>
  <data name="PackagesGuideUsePackageTitle" xml:space="preserve">
    <value>Use package nodes</value>
  </data>
  <data name="ConfigureADPButtonText" xml:space="preserve">
    <value>Configure Autodesk Analytics Program</value>
  </data>
  <data name="ContinueInstall" xml:space="preserve">
    <value>Continue install</value>
  </data>
  <data name="UninstallLoadedPackages" xml:space="preserve">
    <value>Uninstall loaded packages</value>
  </data>
  <data name="UninstallLoadedPackage" xml:space="preserve">
    <value>Uninstall loaded package</value>
  </data>
  <data name="PackagesGuidePackagesNodeTitle" xml:space="preserve">
    <value>Use package nodes</value>
  </data>
  <data name="PublishPackageViewFilePath" xml:space="preserve">
    <value>File Path</value>
  </data>
  <data name="PublishPackageViewNodeLibrary" xml:space="preserve">
    <value>Node Library</value>
  </data>
  <data name="NodeTooltipRenamed" xml:space="preserve">
    <value>Renamed from {0}</value>
  </data>
  <data name="WorkspaceTabTooltipHeaderUnsaved" xml:space="preserve">
    <value>Unsaved</value>
  </data>
  <data name="TourLabelProgressText" xml:space="preserve">
    <value>of</value>
  </data>
  <data name="StartTourButtonText" xml:space="preserve">
    <value>Start Tour</value>
  </data>
  <data name="ContextUnpinFromNode" xml:space="preserve">
    <value>Unpin from node</value>
  </data>
  <data name="UnpinNodeTooltip" xml:space="preserve">
    <value>Unpin this note from the node</value>
  </data>
  <data name="PreferencesViewVisualSettingsGroupStyleInput" xml:space="preserve">
    <value>Style Name</value>
  </data>
  <data name="PreferencesViewEmptyStyleWarning" xml:space="preserve">
    <value>Please enter a valid name</value>
  </data>
  <data name="GroupStyleContextAnnotation" xml:space="preserve">
    <value>Group Style</value>
  </data>
  <data name="ContextPinToNodeTooltip" xml:space="preserve">
    <value>Select a node to pin to this note.</value>
  </data>
  <data name="GroupStylesCancelButtonText" xml:space="preserve">
    <value>Cancel</value>
  </data>
  <data name="GroupStylesSaveButtonText" xml:space="preserve">
    <value>Save</value>
  </data>
  <data name="OnboardingGuide" xml:space="preserve">
    <value>_Getting Started</value>
  </data>
  <data name="OnboardingGuideWelcomeTitle" xml:space="preserve">
    <value>Get started with Dynamo</value>
  </data>
  <data name="OnboardingGuideSurveyText" xml:space="preserve">
    <value>You've finished the Getting Started guide.</value>
  </data>
  <data name="OnboardingWorkspaceText" xml:space="preserve">
    <value>This is the workspace, where you’ll develop visual programs and preview the results. \n\nEach visual program is powered by a **graph** . Graphs can process data, create geometry, and more. In this guide, we’ll work with a sample graph.</value>
  </data>
  <data name="OnboardingWorkspaceTitle" xml:space="preserve">
    <value>Workspace</value>
  </data>
  <data name="GetStartedLinkText" xml:space="preserve">
    <value>Get Started</value>
  </data>
  <data name="NextGuideText" xml:space="preserve">
    <value>Next guide: </value>
  </data>
  <data name="GroupContextMenuColor" xml:space="preserve">
    <value>Color</value>
  </data>
  <data name="RunCompletedWithErrorsMessage" xml:space="preserve">
    <value>Run completed with errors.</value>
  </data>
  <data name="RunCompletedWithScaleChangeAndErrorsMessage" xml:space="preserve">
    <value>Run completed with errors on setting new working range.</value>
  </data>
  <data name="RunReady" xml:space="preserve">
    <value>Ready to run.</value>
  </data>
  <data name="PreferencesSecuritySettingsTab" xml:space="preserve">
    <value>Security</value>
  </data>
  <data name="PreferencesViewTrustWarningHeader" xml:space="preserve">
    <value>Trust warning</value>
  </data>
  <data name="PreferencesViewTrustWarningLabel" xml:space="preserve">
    <value>Disable trust warning</value>
  </data>
  <data name="PreferencesViewTrustWarningTooltipText" xml:space="preserve">
    <value>This applies to Dynamo, Dynamo Player and Generative Design Player. We recommend keeping this toggle off to avoid inadvertently opening a file from an untrusted location.</value>
  </data>
  <data name="SecurityPathAddPathButtonName" xml:space="preserve">
    <value>Add Path</value>
  </data>
  <data name="SecurityWarningExpanderName" xml:space="preserve">
    <value>Warning</value>
  </data>
  <data name="TrustedPathsExpanderName" xml:space="preserve">
    <value>Trusted File Locations</value>
  </data>
  <data name="ZoomLevel" xml:space="preserve">
    <value>0.4</value>
  </data>
  <data name="OnboardingNodesText" xml:space="preserve">
    <value>Nodes are the building blocks of graphs. Nodes perform operations, such as storing a number or creating geometry.\n\nYou can learn more about a node by hovering over its parts. This node is missing an input.\n\nHover over the input port to see what types of data it accepts.</value>
  </data>
  <data name="OnboardingNodesTitle" xml:space="preserve">
    <value>Nodes</value>
  </data>
  <data name="OnboardingGuideWelcomeText" xml:space="preserve">
    <value>Learn about the basic building blocks of Dynamo. Get hands-on practice working with a graph.</value>
  </data>
  <data name="OnboardingPlaceNodeText" xml:space="preserve">
    <value>The library contains the nodes used to build graphs. To find a node, you can search the library or browse its categories.

To place a node from the library to the workspace, click the node.

Try placing the highlighted **ByOrigin** node.</value>
  </data>
  <data name="OnboardingPlaceNodeTitle" xml:space="preserve">
    <value>Placing nodes</value>
  </data>
  <data name="OnboardingGuideConnectNodesText" xml:space="preserve">
    <value>This new node needs to be connected to another to make it part of the graph. Give it a try, then click the Next arrow.</value>
  </data>
  <data name="OnboardingGuideConnectNodesTitle" xml:space="preserve">
    <value>Connect the nodes</value>
  </data>
  <data name="OnboardingGuideRunGraphText" xml:space="preserve">
    <value>Let’s run the graph and see the results of the adjustments you made. Click Run.</value>
  </data>
  <data name="OnboardingGuideRunGraphTitle" xml:space="preserve">
    <value>Run the graph</value>
  </data>
  <data name="FileTrustWarningCheckBoxText" xml:space="preserve">
    <value>Trust this file’s location in the future.</value>
  </data>
  <data name="FileTrustWarningPopupNoCloseFile" xml:space="preserve">
    <value>No, close file</value>
  </data>
  <data name="FileTrustWarningPopupSettings" xml:space="preserve">
    <value>Settings</value>
  </data>
  <data name="FileTrustWarningPopupText" xml:space="preserve">
    <value>This file is stored in an untrusted location. Do you want to open this file?</value>
  </data>
  <data name="FileTrustWarningPopupTitle" xml:space="preserve">
    <value>Open external file?</value>
  </data>
  <data name="FileTrustWarningPopupTooltip1" xml:space="preserve">
    <value>External content may bring risks to your system security.</value>
  </data>
  <data name="FileTrustWarningPopupTooltip2" xml:space="preserve">
    <value>The file's current location will be added to trusted locations.
You can manage this in Preferences -&gt; Security.</value>
  </data>
  <data name="FileTrustWarningPopupYes" xml:space="preserve">
    <value>Yes</value>
  </data>
  <data name="DynamoViewRunButtonToolTipDisabledFileTrust" xml:space="preserve">
    <value>Graph execution is suspended until warning is resolved</value>
  </data>
  <data name="DynamoShowFileTrustWarning" xml:space="preserve">
    <value>Show File Trust Warning</value>
  </data>
  <data name="DynamoViewRunTypesComboBoxToolTipDisabled" xml:space="preserve">
    <value>Run mode can not be changed until warning is resolved</value>
  </data>
  <data name="BubbleDismissAllButtonTooltip" xml:space="preserve">
    <value>Temporarily dismiss all warnings of this node</value>
    <comment>Tooltip text of Dismiss All warnong button.</comment>
  </data>
  <data name="RunCompletedWithWarningsDismissedMessage" xml:space="preserve">
    <value>Run completed with dismissed warnings.</value>
  </data>
  <data name="PackageRepositoryLabel" xml:space="preserve">
    <value>Repository</value>
  </data>
  <data name="PackageWebsiteLabel" xml:space="preserve">
    <value>Website</value>
  </data>
  <data name="OnboardingSuccessText" xml:space="preserve">
    <value>Well done! You just ran your first graph in Dynamo. \n\nStay tuned for more guides on Dynamo basics. In the meantime, continue your learning journey in #Dynamo Primer=https://primer2.dynamobim.org/ .</value>
  </data>
  <data name="OnboardingSuccessTitle" xml:space="preserve">
    <value>Success</value>
  </data>
  <data name="MessagePackageTargetOtherHosts" xml:space="preserve">
    <value>The package or one of its dependencies targets a different environment, such as Revit, Civil 3D, Advance Steel, Alias or FormIt. This can cause instability and unexpected problems. Do you want to continue?</value>
  </data>
  <data name="RunBlockedMessage" xml:space="preserve">
    <value>Run blocked.</value>
    <comment>Run status message for case where graph run blocked due to unresolved security warning.</comment>
  </data>
  <data name="FooterNotificationErrorImage" xml:space="preserve">
    <value>/DynamoCoreWpf;component/UI/Images/error.png</value>
  </data>
  <data name="FooterNotificationErrorTooltip" xml:space="preserve">
    <value>Click to cycle through nodes with errors.</value>
  </data>
  <data name="FooterNotificationInfoImage" xml:space="preserve">
    <value>/DynamoCoreWpf;component/UI/Images/info.png</value>
  </data>
  <data name="FooterNotificationInfoTooltip" xml:space="preserve">
    <value>Click to cycle through nodes with info states.</value>
  </data>
  <data name="FooterNotificationWarningImage" xml:space="preserve">
    <value>/DynamoCoreWpf;component/UI/Images/warning_16px.png</value>
  </data>
  <data name="FooterNotificationWarningTooltip" xml:space="preserve">
    <value>Click to cycle through nodes with warnings.</value>
  </data>
  <data name="TrustLocationAddedNotification" xml:space="preserve">
    <value>You have trusted file location:
{0}</value>
  </data>
  <data name="TrustLocationSkippedNotification" xml:space="preserve">
    <value>File location was not added to trusted locations.</value>
  </data>
  <data name="MessagePackageTargetOtherHosts2" xml:space="preserve">
    <value>The package or one of its dependencies targets a different environment, such as Revit, Civil 3D, Advance Steel, Alias or FormIt. This can cause instability and unexpected problems.</value>
  </data>
  <data name="MessagePackageTargetOtherHostShort" xml:space="preserve">
    <value>Package targets a different host than current host application.</value>
  </data>
  <data name="TitlePackageTargetOtherHost" xml:space="preserve">
    <value>Package Host Error</value>
  </data>
  <data name="TrustedLocationNotAccessible" xml:space="preserve">
    <value>A problem occurred when trying to access the trusted location. Dynamo is unable to obtain read/write access to
{0}</value>
  </data>
  <data name="UnableToAccessTrustedDirectory" xml:space="preserve">
    <value>Unable To Access Trusted Directory</value>
  </data>
  <data name="ConnectorContextMenuHeaderPinConnector" xml:space="preserve">
    <value>Pin Wire</value>
  </data>
  <data name="ContextMenuConnectionsHideAll" xml:space="preserve">
    <value>Hide All Wires</value>
  </data>
  <data name="ContextMenuConnectionsShowAll" xml:space="preserve">
    <value>Show All Wires</value>
  </data>
  <data name="ConnectorContextMenuHeaderStartNode" xml:space="preserve">
    <value>Navigate Upstream</value>
  </data>
  <data name="ConnectorContextMenuHeaderEndNode" xml:space="preserve">
    <value>Navigate Downtream</value>
  </data>
  <data name="ContextMenuNodeConnections" xml:space="preserve">
    <value>Node Connections</value>
  </data>
  <data name="InvalidDraggingOperationMessgae" xml:space="preserve">
    <value>Nothing is being dragged. If you see this message, most likely your recent Dynamo interaction is not recommended.</value>
  </data>
  <data name="UngroupParentGroupWarning" xml:space="preserve">
    <value>Dynamo cannot ungroup when there is no parent group.</value>
  </data>
  <data name="PreferencesViewEnableNotificationCenter" xml:space="preserve">
    <value>Receive notification</value>
    <comment>Preferences | Features | Notification Center | Receive notification</comment>
  </data>
  <data name="PreferencesViewNotificationCenter" xml:space="preserve">
    <value>Notification Center</value>
    <comment>Preferences | Features | Notification Center</comment>
  </data>
  <data name="NotificationCenterButtonTooltip" xml:space="preserve">
    <value>Click to view latest news from Dynamo Team.</value>
  </data>
  <data name="InfectedPackageMessageString" xml:space="preserve">
    <value>This is an infected package. Please upload a clean version.</value>
  </data>
  <data name="InfectedPackageErrorString" xml:space="preserve">
    <value>Upload Error</value>
  </data>
  <data name="PrePackagePublishMessage" xml:space="preserve">
    <value>Your package will be scanned for viruses, and will be available for download once it successfully passes the scan.</value>
  </data>
  <data name="PrePackagePublishTitle" xml:space="preserve">
    <value>Package Upload Scan</value>
  </data>
  <data name="ImportPreferencesInfo" xml:space="preserve">
    <value>You can import custom settings here, which will overwrite your current settings. If you'd like to preserve a copy of your current settings, export them before importing new settings. Settings not shown in the Preferences panel will be applied once Dynamo and any host program restarts.</value>
    <comment>Import Preferences Info.</comment>
  </data>
  <data name="PreferencesViewNodeAutocomplete" xml:space="preserve">
    <value>Node Autocomplete</value>
    <comment>Preferences | Features | Node Autocomplete</comment>
  </data>
  <data name="HideNodesBelowSpecificConfidenceLevel" xml:space="preserve">
    <value>Hide nodes below a specified confidence level</value>
  </data>
  <data name="HideNodesBelowSpecificConfidenceLevelInfo" xml:space="preserve">
    <value>Confidence level appears next to each recommended node and represents estimated probability that the node is a good choice. When toggled on, this setting hides recommended nodes that don’t meet the specified confidence level. You can click the Low Confidence header to show the nodes.</value>
  </data>
  <data name="MLRecommendationNumberOfResults" xml:space="preserve">
    <value>Number of results</value>
  </data>
  <data name="ImportPreferencesText" xml:space="preserve">
    <value>Import</value>
    <comment>Import Preferences Text.</comment>
  </data>
  <data name="ExportPreferencesText" xml:space="preserve">
    <value>Export</value>
    <comment>Export Preferences Text.</comment>
  </data>
  <data name="ExportSettingsDialogTitle" xml:space="preserve">
    <value>Select Folder to Export</value>
  </data>
  <data name="FileDialogImportSettingsFiles" xml:space="preserve">
    <value>Settings Files ({0})|{0}</value>
  </data>
  <data name="ImportSettingsDialogTitle" xml:space="preserve">
    <value>Import Settings</value>
  </data>
  <data name="ImportSettingsSuccessMessage" xml:space="preserve">
    <value>Import Success</value>
  </data>
  <data name="ImportSettingsFailedMessage" xml:space="preserve">
    <value>Import Failed</value>
  </data>
  <data name="PreferencesSettingHardwareAcceleration" xml:space="preserve">
    <value>Use Hardware Acceleration</value>
  </data>
  <data name="PreferencesSettingCustomPythomTemplate" xml:space="preserve">
    <value>Custom Python Template File Path</value>
    <comment>Preferences | Features | Python | Python Template File</comment>
  </data>
  <data name="PreferencesSettingBackupInterval" xml:space="preserve">
    <value>Auto-Backup Interval</value>
    <comment>Setting menu | Auto-Backup Interval</comment>
  </data>
  <data name="PreferencesSettingMaxRecentFiles" xml:space="preserve">
    <value>Maximum Number of Recent Files</value>
    <comment>Setting menu | Maximum Number of Recent Files</comment>
  </data>
  <data name="BackupInternalUnit" xml:space="preserve">
    <value>Minute(s) between backups</value>
  </data>
  <data name="PythonTemplateAddPathTooltip" xml:space="preserve">
    <value>Add a file path for Python Node Template</value>
  </data>
  <data name="AddFilePathButtonName" xml:space="preserve">
    <value>Add File Path</value>
  </data>
  <data name="PackageDeprecatedTooltip" xml:space="preserve">
    <value>This package is outdated and cannot be installed.</value>
  </data>
  <data name="SplashScreenViewExtensions" xml:space="preserve">
    <value>Loading View Extensions...</value>
  </data>
  <data name="DynamoViewSettingShowStaticSplashScreen" xml:space="preserve">
    <value>Pause Splash Screen</value>
  </data>
  <data name="PreferencesViewShowStaticSplashScreenTooltip" xml:space="preserve">
    <value>Pauses the splash screen when loading is complete, enabling you to launch Dynamo manually, sign in to your Autodesk account, or import settings.</value>
  </data>
  <data name="LogoutMenuItemText" xml:space="preserve">
    <value>Sign Out</value>
  </data>
  <data name="SignInButtonText" xml:space="preserve">
    <value>Sign In</value>
  </data>
  <data name="SigningInButtonText" xml:space="preserve">
    <value>Signing In</value>
  </data>
  <data name="RecentFileNumberInfo" xml:space="preserve">
    <value>Reducing this number will discard all recent files beyond your chosen number.</value>
  </data>
  <data name="WebView2RequiredMessage" xml:space="preserve">
    <value>Dynamo requires WebView2 Evergreen Runtime, which is not installed on your computer. Please use the link below to download the Evergreen Standalone Installer and install the program. Then relaunch Dynamo. \n\n#WebView2 Runtime Installer=https://developer.microsoft.com/en-us/microsoft-edge/webview2/#download-sectionedge/webview2/#download-section</value>
  </data>
  <data name="WebView2RequiredTitle" xml:space="preserve">
    <value>WebView2 Required</value>
  </data>
  <data name="DynamoViewFileMenuInsert" xml:space="preserve">
    <value>Insert...</value>
  </data>
  <data name="DynamoViewRunTypesAutomaticToolTip" xml:space="preserve">
    <value>Graph changes are executed in real time. Best suited for smaller graphs, known graphs, and Dynamo Sandbox.</value>
  </data>
  <data name="DynamoViewRunTypesComboBoxToolTipEnabled" xml:space="preserve">
    <value>Run mode\n\nControls when graph changes are executed.</value>
  </data>
  <data name="DynamoViewRunTypesManualToolTip" xml:space="preserve">
    <value>Graph changes are executed when you click Run. Use this mode when working in large graphs, unfamiliar graphs, or host applications.</value>
  </data>
  <data name="DynamoViewRunTypesPeriodicToolTip" xml:space="preserve">
    <value>Graph changes are executed at a specified interval. Only available when the graph contains specific nodes, such as DateTime.Now or WebRequest.</value>
  </data>
  <data name="PreferencesViewDefaultRunSettingsInfoTooltip" xml:space="preserve">
    <value>Set the default run mode for your graphs. In Manual mode,  graph changes are executed when you click Run. Use this mode when working in large graphs, unfamiliar graphs, or host programs.

In Automatic mode, graph changes are executed in real time. This mode provides immediate feedback. 

In certain complex graphs or host program scenarios, Automatic mode may cause instability issues or other problems. If this happens, try switching to Manual mode.</value>
  </data>
  <data name="GroupStyleFontSizeToolTip" xml:space="preserve">
    <value>Font size</value>
  </data>
  <data name="SplashScreenImportSettings" xml:space="preserve">
    <value>Import Settings</value>
  </data>
  <data name="SplashScreenImportSettingsFailDescription" xml:space="preserve">
    <value>Something went wrong when importing your custom setting file. Please try again or proceed with default settings.</value>
  </data>
  <data name="SplashScreenLaunchingDynamo" xml:space="preserve">
    <value>Launching Dynamo View...</value>
  </data>
  <data name="SplashScreenLaunchTitle" xml:space="preserve">
    <value>Launch Dynamo</value>
  </data>
  <data name="SplashScreenLoadingTimeLabel" xml:space="preserve">
    <value>Loading time</value>
  </data>
  <data name="SplashScreenShowScreenAgainLabel" xml:space="preserve">
    <value>Don't show this again</value>
  </data>
  <data name="SplashScreenSignIn" xml:space="preserve">
    <value>Sign In</value>
  </data>
  <data name="SplashScreenSignOut" xml:space="preserve">
    <value>Sign Out</value>
  </data>
  <data name="SplashScreenWelcomeToDynamo" xml:space="preserve">
    <value>Welcome to Dynamo!</value>
  </data>
  <data name="SplashScreenTotalLoadingTimeLabel" xml:space="preserve">
    <value>Total loading time:</value>
  </data>
  <data name="ExportSettingsFailedMessage" xml:space="preserve">
    <value>Export Failed</value>
  </data>
  <data name="PreferencesWindowHardwareAccelerationTooltip" xml:space="preserve">
    <value>When toggled on, Dynamo benefits from hardware acceleration to improve smoothness of graphics and overall performance, as work is offloaded from central processing units (CPUs) to graphics processing units (GPUs).</value>
  </data>
  <data name="PreferencesWindowIsolateSelectedGeoTooltip" xml:space="preserve">
    <value>When toggled on, selecting a geometry node will highlight the geometry it produces in the background 3D preview.</value>
  </data>
  <data name="PreferencesWindowShowCodeBlockNodeLineNumberTooltip" xml:space="preserve">
    <value>When toggled on, line numbers will be displayed in the Code Block node editor.</value>
  </data>
  <data name="PreferencesWindowShowEdgesTooltip" xml:space="preserve">
    <value>When toggled on, more detailed edges will be displayed for geometry from topology subtypes.</value>
  </data>
  <data name="PreferencesWindowShowPreviewBubblesTooltip" xml:space="preserve">
    <value>When toggled on, a preview of the node’s output will be displayed when hovering over the bottom of a node.</value>
  </data>
  <data name="PreferencesViewBetaTag" xml:space="preserve">
    <value>Beta</value>
  </data>
  <data name="SplashScreenSigningIn" xml:space="preserve">
    <value>Signing In</value>
  </data>
  <data name="InCanvasGeometryScalingToolTip" xml:space="preserve">
    <value>Workspace Geometry Scaling</value>
  </data>
  <data name="GroupContextMenuPreview" xml:space="preserve">
    <value>Preview Geometry</value>
  </data>
  <data name="LibraryZoomScaleTooltipText" xml:space="preserve">
    <value>Drag to adjust Library zoom scale between 10% and 300%. You can also adjust this in Library by pressing “Shift” and scrolling the mouse wheel.</value>
  </data>
  <data name="PreferencesViewZoomScalingSettings" xml:space="preserve">
    <value>Zoom Scaling</value>
  </data>
  <data name="DynamoViewSettingLibraryZoomScale" xml:space="preserve">
    <value>Library</value>
  </data>
<<<<<<< HEAD
  <data name="PreferencesViewLanguageSwitchHelp" xml:space="preserve">
    <value>Dynamo must be relaunched to apply the language selection.</value>
=======
  <data name="CustomColorPickerApplyBtn" xml:space="preserve">
    <value>Apply</value>
  </data>
  <data name="CustomColorPickerBasicColors" xml:space="preserve">
    <value>Basic colors:</value>
  </data>
  <data name="CustomColorPickerCancelBtn" xml:space="preserve">
    <value>Cancel</value>
  </data>
  <data name="CustomColorPickerCustomColorBtn" xml:space="preserve">
    <value>Define Custom Colors</value>
  </data>
  <data name="CustomColorPickerCustomColors" xml:space="preserve">
    <value>Custom colors:</value>
  </data>
  <data name="CustomColorPickerTitle" xml:space="preserve">
    <value>Color</value>
>>>>>>> bd1e40e5
  </data>
</root><|MERGE_RESOLUTION|>--- conflicted
+++ resolved
@@ -3494,10 +3494,9 @@
   <data name="DynamoViewSettingLibraryZoomScale" xml:space="preserve">
     <value>Library</value>
   </data>
-<<<<<<< HEAD
   <data name="PreferencesViewLanguageSwitchHelp" xml:space="preserve">
     <value>Dynamo must be relaunched to apply the language selection.</value>
-=======
+  </data>
   <data name="CustomColorPickerApplyBtn" xml:space="preserve">
     <value>Apply</value>
   </data>
@@ -3515,6 +3514,5 @@
   </data>
   <data name="CustomColorPickerTitle" xml:space="preserve">
     <value>Color</value>
->>>>>>> bd1e40e5
   </data>
 </root>