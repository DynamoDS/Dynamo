--- conflicted
+++ resolved
@@ -2415,7 +2415,95 @@
   <data name="PreferencesPackageManagerSettingsTab" xml:space="preserve">
     <value>Package Manager</value>
   </data>
-<<<<<<< HEAD
+  <data name="PackagePathAddPathButtonName" xml:space="preserve">
+    <value>Add Paths</value>
+  </data>
+  <data name="PackagePathPreferencesTitle" xml:space="preserve">
+    <value>Package/Library Search Paths</value>
+  </data>
+  <data name="PreferencesViewShowRunPreviewTooltip" xml:space="preserve">
+    <value>Switchable only when the current workspace is in Manual run mode.</value>
+  </data>
+  <data name="PersistentVisualStatusOfLinterIssues" xml:space="preserve">
+    <value>Issues found</value>
+  </data>
+  <data name="ContextSelectConnectedDownstream" xml:space="preserve">
+    <value>Downstream</value>
+  </data>
+  <data name="ContextSelectConnectedHeader" xml:space="preserve">
+    <value>Select Connected</value>
+  </data>
+  <data name="ContextSelectConnectedUpstream" xml:space="preserve">
+    <value>Upstream</value>
+  </data>
+  <data name="ContextSelectConnectedUpstreamDownstream" xml:space="preserve">
+    <value>Both</value>
+  </data>
+  <data name="NodeRenamedLabel" xml:space="preserve">
+    <value>Renamed</value>
+  </data>
+  <data name="PackagePathProtected" xml:space="preserve">
+    <value>This path is built-in and cannot be modified.</value>
+  </data>
+  <data name="PackagePathUpdatePathTooltip" xml:space="preserve">
+    <value>Edit Path</value>
+  </data>
+  <data name="GetStartedGuide" xml:space="preserve">
+    <value>Get Started</value>
+    <comment>Get Started Dynamo Tour</comment>
+  </data>
+  <data name="InteractiveGuides" xml:space="preserve">
+    <value>Interactive Guides</value>
+    <comment>Dynamo Guided Tours</comment>
+  </data>
+  <data name="GetStartedGuideLibraryText" xml:space="preserve">
+    <value>The Library contains all default Dynamo nodes, and any other nodes you have loaded, such as #custom=https://primer.dynamobim.org/10_Custom-Nodes/10-1_Introduction.html nodes or #packages=https://primer.dynamobim.org/11_Packages/11-1_Introduction.html \n\nYou can browse through the node Categories, or search the library to find a node.</value>
+  </data>
+  <data name="GetStartedGuideLibraryTitle" xml:space="preserve">
+    <value>Library</value>
+  </data>
+  <data name="GetStartedGuidePreferencesText" xml:space="preserve">
+    <value>In the Preferences palette, you can customize your Dynamo experience, from language and time zone settings, to experimental features and visual styles of your workspace.</value>
+  </data>
+  <data name="GetStartedGuidePreferencesTitle" xml:space="preserve">
+    <value>Preferences</value>
+  </data>
+  <data name="GetStartedGuideResourcesText" xml:space="preserve">
+    <value>Use the Help menu to access tools and resources to help you get started.\n\nYou can choose sample scripts, browse the Dynamo Dictionary, replay this and other tutorials, and more!</value>
+  </data>
+  <data name="GetStartedGuideResourcesTitle" xml:space="preserve">
+    <value>Resources</value>
+  </data>
+  <data name="GetStartedGuideRunStatusBarText" xml:space="preserve">
+    <value>Use the Run Status Bar to run your Dynamo graphs and choose between automatic and manual run types. \n\nSelecting Automatic means your graph will run each time you make a change, and selecting manual means your graph will only run when you select the Run button.</value>
+  </data>
+  <data name="GetStartedGuideRunStatusBarTitle" xml:space="preserve">
+    <value>Run Status Bar</value>
+  </data>
+  <data name="GetStartedGuideToolbarText" xml:space="preserve">
+    <value>From the Toolbar, you can: -Open a new workspace- -Open a saved Dynamo file- -Save your current Dynamo file- -Undo or redo changes-</value>
+  </data>
+  <data name="GetStartedGuideToolbarTitle" xml:space="preserve">
+    <value>Toolbar</value>
+  </data>
+  <data name="GetStartedGuideWelcomeText" xml:space="preserve">
+    <value>Take a short tour to learn some basics about the Dynamo interface and features to help you get started on your visual programming journey.</value>
+  </data>
+  <data name="GetStartedGuideWelcomeTitle" xml:space="preserve">
+    <value>Welcome To Dynamo</value>
+  </data>
+  <data name="ContextPinToNode" xml:space="preserve">
+    <value>Pin to node</value>
+  </data>
+  <data name="GetStartedGuideRatingTextTitle" xml:space="preserve">
+    <value>Rate this guide</value>
+  </data>
+  <data name="GetStartedGuideSurveyText" xml:space="preserve">
+    <value>Learn more about working in Dynamo with the #Dynamo Primer=https://primer.dynamobim.org/</value>
+  </data>
+  <data name="GetStartedGuideSurveyTitle" xml:space="preserve">
+    <value>Finished</value>
+  </data>
   <data name="PackageStatePendingUnload" xml:space="preserve">
     <value>Scheduled to be unloaded</value>
   </data>
@@ -2444,95 +2532,5 @@
   <data name="PackageStateUnloadedTooltip" xml:space="preserve">
     <value>Unloaded.
 This package has not been loaded because another conflicting package was loaded before it.</value>
-=======
-  <data name="PackagePathAddPathButtonName" xml:space="preserve">
-    <value>Add Paths</value>
-  </data>
-  <data name="PackagePathPreferencesTitle" xml:space="preserve">
-    <value>Package/Library Search Paths</value>
-  </data>
-  <data name="PreferencesViewShowRunPreviewTooltip" xml:space="preserve">
-    <value>Switchable only when the current workspace is in Manual run mode.</value>
-  </data>
-  <data name="PersistentVisualStatusOfLinterIssues" xml:space="preserve">
-    <value>Issues found</value>
-  </data>
-  <data name="ContextSelectConnectedDownstream" xml:space="preserve">
-    <value>Downstream</value>
-  </data>
-  <data name="ContextSelectConnectedHeader" xml:space="preserve">
-    <value>Select Connected</value>
-  </data>
-  <data name="ContextSelectConnectedUpstream" xml:space="preserve">
-    <value>Upstream</value>
-  </data>
-  <data name="ContextSelectConnectedUpstreamDownstream" xml:space="preserve">
-    <value>Both</value>
-  </data>
-  <data name="NodeRenamedLabel" xml:space="preserve">
-    <value>Renamed</value>
-  </data>
-  <data name="PackagePathProtected" xml:space="preserve">
-    <value>This path is built-in and cannot be modified.</value>
-  </data>
-  <data name="PackagePathUpdatePathTooltip" xml:space="preserve">
-    <value>Edit Path</value>
-  </data>
-  <data name="GetStartedGuide" xml:space="preserve">
-    <value>Get Started</value>
-    <comment>Get Started Dynamo Tour</comment>
-  </data>
-  <data name="InteractiveGuides" xml:space="preserve">
-    <value>Interactive Guides</value>
-    <comment>Dynamo Guided Tours</comment>
-  </data>
-  <data name="GetStartedGuideLibraryText" xml:space="preserve">
-    <value>The Library contains all default Dynamo nodes, and any other nodes you have loaded, such as #custom=https://primer.dynamobim.org/10_Custom-Nodes/10-1_Introduction.html nodes or #packages=https://primer.dynamobim.org/11_Packages/11-1_Introduction.html \n\nYou can browse through the node Categories, or search the library to find a node.</value>
-  </data>
-  <data name="GetStartedGuideLibraryTitle" xml:space="preserve">
-    <value>Library</value>
-  </data>
-  <data name="GetStartedGuidePreferencesText" xml:space="preserve">
-    <value>In the Preferences palette, you can customize your Dynamo experience, from language and time zone settings, to experimental features and visual styles of your workspace.</value>
-  </data>
-  <data name="GetStartedGuidePreferencesTitle" xml:space="preserve">
-    <value>Preferences</value>
-  </data>
-  <data name="GetStartedGuideResourcesText" xml:space="preserve">
-    <value>Use the Help menu to access tools and resources to help you get started.\n\nYou can choose sample scripts, browse the Dynamo Dictionary, replay this and other tutorials, and more!</value>
-  </data>
-  <data name="GetStartedGuideResourcesTitle" xml:space="preserve">
-    <value>Resources</value>
-  </data>
-  <data name="GetStartedGuideRunStatusBarText" xml:space="preserve">
-    <value>Use the Run Status Bar to run your Dynamo graphs and choose between automatic and manual run types. \n\nSelecting Automatic means your graph will run each time you make a change, and selecting manual means your graph will only run when you select the Run button.</value>
-  </data>
-  <data name="GetStartedGuideRunStatusBarTitle" xml:space="preserve">
-    <value>Run Status Bar</value>
-  </data>
-  <data name="GetStartedGuideToolbarText" xml:space="preserve">
-    <value>From the Toolbar, you can: -Open a new workspace- -Open a saved Dynamo file- -Save your current Dynamo file- -Undo or redo changes-</value>
-  </data>
-  <data name="GetStartedGuideToolbarTitle" xml:space="preserve">
-    <value>Toolbar</value>
-  </data>
-  <data name="GetStartedGuideWelcomeText" xml:space="preserve">
-    <value>Take a short tour to learn some basics about the Dynamo interface and features to help you get started on your visual programming journey.</value>
-  </data>
-  <data name="GetStartedGuideWelcomeTitle" xml:space="preserve">
-    <value>Welcome To Dynamo</value>
-  </data>
-  <data name="ContextPinToNode" xml:space="preserve">
-    <value>Pin to node</value>
-  </data>
-  <data name="GetStartedGuideRatingTextTitle" xml:space="preserve">
-    <value>Rate this guide</value>
-  </data>
-  <data name="GetStartedGuideSurveyText" xml:space="preserve">
-    <value>Learn more about working in Dynamo with the #Dynamo Primer=https://primer.dynamobim.org/</value>
-  </data>
-  <data name="GetStartedGuideSurveyTitle" xml:space="preserve">
-    <value>Finished</value>
->>>>>>> 8e8a72ef
   </data>
 </root>