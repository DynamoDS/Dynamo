--- conflicted
+++ resolved
@@ -2747,7 +2747,6 @@
   <data name="GenericTaskDialogOptionCancel" xml:space="preserve">
     <value>Cancel</value>
   </data>
-<<<<<<< HEAD
   <data name="WorkspaceTabSavingUnnecessary" xml:space="preserve">
     <value>No need to save!</value>
   </data>
@@ -2759,9 +2758,7 @@
   </data>
   <data name="WorkspaceTabNotSavedYet" xml:space="preserve">
     <value>You haven't saved this file yet.</value>
-=======
   <data name="ScriptTagsRemovalWarning" xml:space="preserve">
     <value>Script tags detected in the help document have been removed.</value>
->>>>>>> 5c6d83de
   </data>
 </root>