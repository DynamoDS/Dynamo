--- conflicted
+++ resolved
@@ -3310,33 +3310,6 @@
     <value>Package Upload Scan</value>
   </data>
   <data name="ImportPreferencesInfo" xml:space="preserve">
-<<<<<<< HEAD
-   <value>Your custom settings can be imported here. It will be applied once Dynamo and any host program restarts</value>
-   <comment>Import Preferences Info.</comment>
-  </data>
-  <data name="ImportPreferencesText" xml:space="preserve">
-   <value>Import</value>
-   <comment>Import Preferences Text.</comment>
-  </data>
-  <data name="ExportPreferencesText" xml:space="preserve">
-   <value>Export</value>
-   <comment>Export Preferences Text.</comment>
-  </data>
-  <data name="ExportSettingsDialogTitle" xml:space="preserve">
-   <value>Select Folder to Export</value>
-  </data>
-  <data name="FileDialogImportSettingsFiles" xml:space="preserve">
-   <value>Settings Files ({0})|{0}</value>
-  </data>
-  <data name="ImportSettingsDialogTitle" xml:space="preserve">
-   <value>Import Settings</value>
-  </data>
-  <data name="ImportSettingsSuccessMessage" xml:space="preserve">
-   <value>Import Success</value>
-  </data>
-  <data name="ImportSettingsFailedMessage" xml:space="preserve">
-   <value>Import Failed</value>
-=======
     <value>You can import custom settings here, which will overwrite your current settings. If you'd like to preserve a copy of your current settings, export them before importing new settings. Settings not shown in the Preferences panel will be applied once Dynamo and any host program restarts.</value>
     <comment>Import Preferences Info.</comment>
   </data>
@@ -3508,6 +3481,5 @@
   </data>
   <data name="SplashScreenSigningIn" xml:space="preserve">
     <value>Signing In</value>
->>>>>>> 53e2800d
   </data>
 </root>