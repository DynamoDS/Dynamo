﻿<?xml version="1.0" encoding="utf-8"?>
<root>
  <!-- 
    Microsoft ResX Schema 
    
    Version 2.0
    
    The primary goals of this format is to allow a simple XML format 
    that is mostly human readable. The generation and parsing of the 
    various data types are done through the TypeConverter classes 
    associated with the data types.
    
    Example:
    
    ... ado.net/XML headers & schema ...
    <resheader name="resmimetype">text/microsoft-resx</resheader>
    <resheader name="version">2.0</resheader>
    <resheader name="reader">System.Resources.ResXResourceReader, System.Windows.Forms, ...</resheader>
    <resheader name="writer">System.Resources.ResXResourceWriter, System.Windows.Forms, ...</resheader>
    <data name="Name1"><value>this is my long string</value><comment>this is a comment</comment></data>
    <data name="Color1" type="System.Drawing.Color, System.Drawing">Blue</data>
    <data name="Bitmap1" mimetype="application/x-microsoft.net.object.binary.base64">
        <value>[base64 mime encoded serialized .NET Framework object]</value>
    </data>
    <data name="Icon1" type="System.Drawing.Icon, System.Drawing" mimetype="application/x-microsoft.net.object.bytearray.base64">
        <value>[base64 mime encoded string representing a byte array form of the .NET Framework object]</value>
        <comment>This is a comment</comment>
    </data>
                
    There are any number of "resheader" rows that contain simple 
    name/value pairs.
    
    Each data row contains a name, and value. The row also contains a 
    type or mimetype. Type corresponds to a .NET class that support 
    text/value conversion through the TypeConverter architecture. 
    Classes that don't support this are serialized and stored with the 
    mimetype set.
    
    The mimetype is used for serialized objects, and tells the 
    ResXResourceReader how to depersist the object. This is currently not 
    extensible. For a given mimetype the value must be set accordingly:
    
    Note - application/x-microsoft.net.object.binary.base64 is the format 
    that the ResXResourceWriter will generate, however the reader can 
    read any of the formats listed below.
    
    mimetype: application/x-microsoft.net.object.binary.base64
    value   : The object must be serialized with 
            : System.Runtime.Serialization.Formatters.Binary.BinaryFormatter
            : and then encoded with base64 encoding.
    
    mimetype: application/x-microsoft.net.object.soap.base64
    value   : The object must be serialized with 
            : System.Runtime.Serialization.Formatters.Soap.SoapFormatter
            : and then encoded with base64 encoding.

    mimetype: application/x-microsoft.net.object.bytearray.base64
    value   : The object must be serialized into a byte array 
            : using a System.ComponentModel.TypeConverter
            : and then encoded with base64 encoding.
    -->
  <xsd:schema id="root" xmlns="" xmlns:xsd="http://www.w3.org/2001/XMLSchema" xmlns:msdata="urn:schemas-microsoft-com:xml-msdata">
    <xsd:import namespace="http://www.w3.org/XML/1998/namespace" />
    <xsd:element name="root" msdata:IsDataSet="true">
      <xsd:complexType>
        <xsd:choice maxOccurs="unbounded">
          <xsd:element name="metadata">
            <xsd:complexType>
              <xsd:sequence>
                <xsd:element name="value" type="xsd:string" minOccurs="0" />
              </xsd:sequence>
              <xsd:attribute name="name" use="required" type="xsd:string" />
              <xsd:attribute name="type" type="xsd:string" />
              <xsd:attribute name="mimetype" type="xsd:string" />
              <xsd:attribute ref="xml:space" />
            </xsd:complexType>
          </xsd:element>
          <xsd:element name="assembly">
            <xsd:complexType>
              <xsd:attribute name="alias" type="xsd:string" />
              <xsd:attribute name="name" type="xsd:string" />
            </xsd:complexType>
          </xsd:element>
          <xsd:element name="data">
            <xsd:complexType>
              <xsd:sequence>
                <xsd:element name="value" type="xsd:string" minOccurs="0" msdata:Ordinal="1" />
                <xsd:element name="comment" type="xsd:string" minOccurs="0" msdata:Ordinal="2" />
              </xsd:sequence>
              <xsd:attribute name="name" type="xsd:string" use="required" msdata:Ordinal="1" />
              <xsd:attribute name="type" type="xsd:string" msdata:Ordinal="3" />
              <xsd:attribute name="mimetype" type="xsd:string" msdata:Ordinal="4" />
              <xsd:attribute ref="xml:space" />
            </xsd:complexType>
          </xsd:element>
          <xsd:element name="resheader">
            <xsd:complexType>
              <xsd:sequence>
                <xsd:element name="value" type="xsd:string" minOccurs="0" msdata:Ordinal="1" />
              </xsd:sequence>
              <xsd:attribute name="name" type="xsd:string" use="required" />
            </xsd:complexType>
          </xsd:element>
        </xsd:choice>
      </xsd:complexType>
    </xsd:element>
  </xsd:schema>
  <resheader name="resmimetype">
    <value>text/microsoft-resx</value>
  </resheader>
  <resheader name="version">
    <value>2.0</value>
  </resheader>
  <resheader name="reader">
    <value>System.Resources.ResXResourceReader, System.Windows.Forms, Version=4.0.0.0, Culture=neutral, PublicKeyToken=b77a5c561934e089</value>
  </resheader>
  <resheader name="writer">
    <value>System.Resources.ResXResourceWriter, System.Windows.Forms, Version=4.0.0.0, Culture=neutral, PublicKeyToken=b77a5c561934e089</value>
  </resheader>
  <data name="AboutWindowCannotGetVersion" xml:space="preserve">
    <value>Could not get version.</value>
    <comment>To indicate not abe to get Dynamo version</comment>
  </data>
  <data name="AboutWindowDynamoWebsiteButton" xml:space="preserve">
    <value>{0} Website</value>
    <comment>Click button to go to Dynamo website</comment>
  </data>
  <data name="AboutWindowTitle" xml:space="preserve">
    <value>About {0}</value>
    <comment>About window title</comment>
  </data>
  <data name="AboutWindowUpToDate" xml:space="preserve">
    <value>(Up-to-date)</value>
    <comment>To indicate Dynamo is up to date</comment>
  </data>
  <data name="ActionMember" xml:space="preserve">
    <value>Action</value>
  </data>
  <data name="AddButton" xml:space="preserve">
    <value>Add</value>
  </data>
  <data name="AddCustomFileToPackageDialogTitle" xml:space="preserve">
    <value>Add Custom Node, Library, or XML file to Package...</value>
  </data>
  <data name="AddFileToPackageDialogTitle" xml:space="preserve">
    <value>Add File to Package...</value>
  </data>
  <data name="AddToLibraryButton" xml:space="preserve">
    <value>Add</value>
  </data>
  <data name="Autodesk360SignInButtonContentToolTip" xml:space="preserve">
    <value>Sign in to Autodesk A360 to access online services that integrate with your desktop software.</value>
  </data>
  <data name="Autodesk360SignInButtonTitleToolTip" xml:space="preserve">
    <value>Autodesk A360</value>
  </data>
  <data name="AutodeskSignIn" xml:space="preserve">
    <value>Autodesk Sign In</value>
  </data>
  <data name="Automatic" xml:space="preserve">
    <value>Automatic</value>
  </data>
  <data name="BackgroundPreviewCreationFailureMessage" xml:space="preserve">
    <value>There was an error creating a background preview in Dynamo. This could be due to a lack of graphics resources on your machine. See the log for more information.</value>
  </data>
  <data name="BackgroundPreviewDefaultName" xml:space="preserve">
    <value>Default Background Preview</value>
  </data>
  <data name="BackgroundPreviewName" xml:space="preserve">
    <value>Background Preview</value>
    <comment>The name of the 3D background preview.</comment>
  </data>
  <data name="BrowserNodeButtonLabel" xml:space="preserve">
    <value>Browse...</value>
  </data>
  <data name="BrowserNodeNoFileSelected" xml:space="preserve">
    <value>No file selected.</value>
  </data>
  <data name="BrowserWindowLoading" xml:space="preserve">
    <value>Loading...</value>
  </data>
  <data name="BuildVersionNonNegative" xml:space="preserve">
    <value>You must provide a Build version as a non-negative integer.</value>
    <comment>ErrorString</comment>
  </data>
  <data name="CameraDataLoadError" xml:space="preserve">
    <value>Camera position information could not be loaded from the file.</value>
  </data>
  <data name="CameraDataSaveError" xml:space="preserve">
    <value>Camera position information could not be saved.</value>
  </data>
  <data name="CancelButton" xml:space="preserve">
    <value>Cancel</value>
  </data>
  <data name="CannotDownloadPackageMessageBoxTitle" xml:space="preserve">
    <value>Cannot Download Package</value>
  </data>
  <data name="BuiltInPackageConflictMessageBoxTitle" xml:space="preserve">
    <value>Package has conflicts with one or more Built-In packages.</value>
  </data>
  <data name="PackagesInUseConflictMessageBoxTitle" xml:space="preserve">
    <value>Package has conflicts with one or more packages in use.</value>
  </data>
  <data name="LoadedPackagesConflictMessageBoxTitle" xml:space="preserve">
    <value>Package has conflicts with one or more loaded packages.</value>
  </data>
  <data name="CannotSubmitPackage" xml:space="preserve">
    <value>You can't submit a package in this version of {0}.  You'll need a host application, like Revit, to submit a package.</value>
    <comment>ErrorString</comment>
  </data>
  <data name="ChangeScaleFactorPromptCaptionText" xml:space="preserve">
    <value>To ensure accurate geometry rendering and calculation, select the range of geometry sizes that you will be working on:</value>
  </data>
  <data name="ChangeScaleFactorPromptDescriptionBox" xml:space="preserve">
    <value>Numerical range shown here denote numbers in the following unit:</value>
  </data>
  <data name="ChangeScaleFactorPromptDescriptionContent" xml:space="preserve">
    <value>Use this working range to model in values that fall between {0} to {1} units</value>
  </data>
  <data name="ChangeScaleFactorPromptDescriptionDefaultSetting" xml:space="preserve">
    <value>Default Setting:</value>
  </data>
  <data name="ChangeScaleFactorPromptUnitCm" xml:space="preserve">
    <value>Centimeters (cm)</value>
  </data>
  <data name="ChangeScaleFactorPromptUnitM" xml:space="preserve">
    <value>Meters (m)</value>
  </data>
  <data name="ChangeScaleFactorPromptUnitMm" xml:space="preserve">
    <value>Millimeters (mm)</value>
  </data>
  <data name="ChangeScaleFactorPromptUnitsNumberFormatCm" xml:space="preserve">
    <value>{0} cm</value>
  </data>
  <data name="ChangeScaleFactorPromptUnitsNumberFormatM" xml:space="preserve">
    <value>{0} m</value>
  </data>
  <data name="ChangeScaleFactorPromptUnitsNumberFormatMm" xml:space="preserve">
    <value>{0} mm</value>
  </data>
  <data name="ChangeScaleFactorPromptWindowTitle" xml:space="preserve">
    <value>Geometry Working Range</value>
  </data>
  <data name="CompactLayoutTitle" xml:space="preserve">
    <value>Compact</value>
  </data>
  <data name="ConsentFormGoogleAnalyticsCheckBoxContent" xml:space="preserve">
    <value>I agree to contribute to the Google Analytics program.</value>
  </data>
  <data name="ConsentFormADPAnalyticsCheckBoxContent" xml:space="preserve">
    <value>I agree to data collection in desktop products for Autodesk analytics programs.</value>
  </data>
  <data name="ContextAddGroupFromSelection" xml:space="preserve">
    <value>Add To Group</value>
    <comment>Context menu item</comment>
  </data>
  <data name="ContextCreateGroupFromSelection" xml:space="preserve">
    <value>Create Group</value>
    <comment>Context menu item</comment>
  </data>
  <data name="ContextMenuCopy" xml:space="preserve">
    <value>Copy</value>
    <comment>Context menu item</comment>
  </data>
  <data name="ContextMenuDelete" xml:space="preserve">
    <value>Delete</value>
    <comment>Context menu for selected node - delete selected node</comment>
  </data>
  <data name="ContextMenuEditCustomNode" xml:space="preserve">
    <value>Edit Custom Node...</value>
    <comment>Context menu item</comment>
  </data>
  <data name="ContextMenuEditCustomNodeProperty" xml:space="preserve">
    <value>Edit Custom Node Properties...</value>
    <comment>Context menu item</comment>
  </data>
  <data name="ContextMenuFitToScreen" xml:space="preserve">
    <value>_Fit to Screen</value>
    <comment>Context menu item</comment>
  </data>
  <data name="ContextMenuGeometryView" xml:space="preserve">
    <value>Switch to Geometry _View</value>
    <comment>Context menu item</comment>
  </data>
  <data name="ContextMenuHideGeometry" xml:space="preserve">
    <value>Hide geometry preview</value>
    <comment>Context menu item - Specific to canvas</comment>
  </data>
  <data name="ContextMenuHideAllTextBubble" xml:space="preserve">
    <value>Hide all text bubble</value>
    <comment>Context menu item - Specific to canvas</comment>
  </data>
  <data name="ContextMenuInsertCodeBlock" xml:space="preserve">
    <value>Insert code block</value>
    <comment>Context menu item - Specific to canvas</comment>
  </data>
  <data name="ContextMenuLacing" xml:space="preserve">
    <value>Lacing</value>
    <comment>Context menu for selected node</comment>
  </data>
  <data name="ContextMenuLacingAuto" xml:space="preserve">
    <value>Auto</value>
    <comment>Auto lacing</comment>
  </data>
  <data name="ContextMenuLacingCrossProduct" xml:space="preserve">
    <value>Cross Product</value>
    <comment>Lacing strategy: use cross product for two lists</comment>
  </data>
  <data name="ContextMenuLacingFirst" xml:space="preserve">
    <value>First</value>
    <comment>Lacing strategy: use the first list</comment>
  </data>
  <data name="ContextMenuLacingLongest" xml:space="preserve">
    <value>Longest</value>
    <comment>Lacing strategy: use the longest list</comment>
  </data>
  <data name="ContextMenuLacingShortest" xml:space="preserve">
    <value>Shortest</value>
    <comment>Lacing strategy: use the shortest list</comment>
  </data>
  <data name="ContextMenuNodesFromGeometry" xml:space="preserve">
    <value>Nodes From _Selected Geometry</value>
    <comment>Context menu item</comment>
  </data>
  <data name="ContextMenuNodesFromSelection" xml:space="preserve">
    <value>Create Custom Node</value>
    <comment>Context menu item</comment>
  </data>
  <data name="ContextMenuNodeToCode" xml:space="preserve">
    <value>Node to _Code</value>
    <comment>Context menu item</comment>
  </data>
  <data name="ContextMenuPan" xml:space="preserve">
    <value>Pa_n</value>
    <comment>Context menu item </comment>
  </data>
  <data name="ContextMenuPaste" xml:space="preserve">
    <value>Paste</value>
    <comment>Context menu item</comment>
  </data>
  <data name="ContextMenuPublishCustomNode" xml:space="preserve">
    <value>Publish This Custom Node...</value>
    <comment>Context menu item</comment>
  </data>
  <data name="ContextMenuShowGeometry" xml:space="preserve">
    <value>Show geometry preview</value>
    <comment>Context menu item - Specific to canvas</comment>
  </data>
  <data name="ContextMenuShowAllTextBubble" xml:space="preserve">
    <value>Show all text buble</value>
    <comment>Context menu item - Specific to canvas</comment>
  </data>
  <data name="ContextUnGroupFromSelection" xml:space="preserve">
    <value>Remove from Group</value>
    <comment>Context menu item</comment>
  </data>
  <data name="ContinueButton" xml:space="preserve">
    <value>Continue</value>
    <comment>Continue to use Dynamo</comment>
  </data>
  <data name="ConverterMessageCurrentOffset" xml:space="preserve">
    <value>Current offset X: {0}, Y: {1}</value>
  </data>
  <data name="ConverterMessageTransformOrigin" xml:space="preserve">
    <value>Transform origin X: {0}, Y: {1}</value>
  </data>
  <data name="ConverterMessageZoom" xml:space="preserve">
    <value>Zoom : {0}</value>
  </data>
  <data name="CrashPromptDialogCopyButton" xml:space="preserve">
    <value>Copy</value>
    <comment>Copy crash details</comment>
  </data>
  <data name="CrashPromptDialogCrashMessage" xml:space="preserve">
    <value>Uh oh... something went wrong and {0} has crashed, sorry about that.

You will get a chance to save your work.</value>
  </data>
  <data name="CrashPromptDialogDetailButton" xml:space="preserve">
    <value>Details</value>
    <comment>Click it to display crash details</comment>
  </data>
  <data name="CrashPromptDialogOpenFolderButton" xml:space="preserve">
    <value>Open Folder</value>
    <comment>Open folder that contains crash report</comment>
  </data>
  <data name="CrashPromptDialogSubmitBugButton" xml:space="preserve">
    <value>Submit Bug To Github</value>
    <comment>Submit a bug on github</comment>
  </data>
  <data name="CrashPromptDialogTitle" xml:space="preserve">
    <value>{0} has crashed</value>
  </data>
  <data name="CreateMember" xml:space="preserve">
    <value>Create</value>
  </data>
  <data name="CustomNodePromptDescriptionTooltip" xml:space="preserve">
    <value>A description that helps people understand what the node might be used for.</value>
  </data>
  <data name="CustomNodePromptNameTooltip" xml:space="preserve">
    <value>A unique name for the node.</value>
  </data>
  <data name="CustomNodePropertyErrorMessageBoxTitle" xml:space="preserve">
    <value>Custom Node Property Error</value>
  </data>
  <data name="CustomNodePropertyWindowCategory" xml:space="preserve">
    <value>Add-Ons Category</value>
    <comment>Label - specify custom node category</comment>
  </data>
  <data name="CustomNodePropertyWindowDescription" xml:space="preserve">
    <value>Description</value>
    <comment>Label - custom node description</comment>
  </data>
  <data name="CustomNodePropertyWindowDescriptionHint" xml:space="preserve">
    <value>Description of Custom Node</value>
    <comment>Text box hint</comment>
  </data>
  <data name="CustomNodePropertyWindowName" xml:space="preserve">
    <value>Name</value>
    <comment>Label - specify custom node name</comment>
  </data>
  <data name="CustomNodePropertyWindowNameHint" xml:space="preserve">
    <value>Name of Custom Node</value>
    <comment>Text box hint</comment>
  </data>
  <data name="CustomNodePropertyWindowLocationNote" xml:space="preserve">
    <value>Custom Nodes will be placed in the Add-Ons section of the library.</value>
    <comment>Note regarding Custom Node library location</comment>
  </data>
  <data name="CustomNodePropertyWindowTitle" xml:space="preserve">
    <value>Custom Node Properties</value>
    <comment>Dialog name</comment>
  </data>
  <data name="CustomNodeTypeShortString" xml:space="preserve">
    <value>DS</value>
  </data>
  <data name="DeprecatingPackageMessageBoxTitle" xml:space="preserve">
    <value>Deprecating Package</value>
  </data>
  <data name="DescriptionNeedMoreCharacters" xml:space="preserve">
    <value>Description must be longer than 10 characters.</value>
    <comment>ErrorString</comment>
  </data>
  <data name="DetailedLayoutTitle" xml:space="preserve">
    <value>Detailed</value>
  </data>
  <data name="DirectoryNotFound" xml:space="preserve">
    <value>Directory Not Found</value>
  </data>
  <data name="DownloadWarningMessageBoxTitle" xml:space="preserve">
    <value>Download Warning</value>
  </data>
  <data name="DynamoUpdateAvailableToolTip" xml:space="preserve">
    <value>A Dynamo update is available. Click to install.</value>
  </data>
  <data name="DynamoViewCancelButtonTooltip" xml:space="preserve">
    <value>Cancel Run (Shift+F5)</value>
    <comment>Cancel button tooltip</comment>
  </data>
  <data name="DynamoViewContextMenuClearLog" xml:space="preserve">
    <value>Clear</value>
    <comment>Clear log</comment>
  </data>
  <data name="DynamoViewDebugMenu" xml:space="preserve">
    <value>De_bug</value>
    <comment>Debug menu</comment>
  </data>
  <data name="DynamoViewDebugMenuCheckDailyBuild" xml:space="preserve">
    <value>_Check Daily Builds</value>
    <comment>Debug menu | Check the latest daily build</comment>
  </data>
  <data name="DynamoViewDebugMenuDumpLibrary" xml:space="preserve">
    <value>_Dump Library</value>
    <comment>Debug menu | Dump all imported libraries</comment>
  </data>
  <data name="DynamoViewDebugMenuForceReExecute" xml:space="preserve">
    <value>_Force Re-execute</value>
    <comment>Debug menu | Force to re-execute the whole graph</comment>
  </data>
  <data name="DynamoViewDebugMenuForceUpdate" xml:space="preserve">
    <value>Force _Update</value>
    <comment>Debug menu | Force to update Dynamo</comment>
  </data>
  <data name="DynamoViewDebugMenuRunMutationTest" xml:space="preserve">
    <value>_Run mutation test</value>
    <comment>Debug menu | Run mutation test</comment>
  </data>
  <data name="DynamoViewDebugMenuShowDebugAST" xml:space="preserve">
    <value>_Show Debug ASTs</value>
    <comment>Debug menu | Show debug abstract syntax tree</comment>
  </data>
  <data name="DynamoViewDebugMenuVerboseLogging" xml:space="preserve">
    <value>_Verbose Logging</value>
    <comment>Debug menu | Verbose logging</comment>
  </data>
  <data name="DynamoViewDebugMenuDebugModes" xml:space="preserve">
    <value>Debug _Modes</value>
    <comment>Debug menu | Show debug modes</comment>
  </data>
  <data name="DynamoViewEditMenu" xml:space="preserve">
    <value>_Edit</value>
    <comment>Edit menu</comment>
  </data>
  <data name="DynamoViewEditMenuAlighBottom" xml:space="preserve">
    <value>_Bottom</value>
    <comment>Edit menu | Align based on selected nodes' bottom Y position</comment>
  </data>
  <data name="DynamoViewEditMenuAlignLeft" xml:space="preserve">
    <value>_Left</value>
    <comment>Edit menu | Align based on selected nodes' leftmost X position</comment>
  </data>
  <data name="DynamoViewEditMenuAlignRight" xml:space="preserve">
    <value>_Right</value>
    <comment>Edit menu | Align based on selected nodes' rightmost X position</comment>
  </data>
  <data name="DynamoViewEditMenuAlignSelection" xml:space="preserve">
    <value>_Align Selection</value>
    <comment>Edit menu | Align selected nodes</comment>
  </data>
  <data name="DynamoViewEditMenuAlignTop" xml:space="preserve">
    <value>_Top</value>
    <comment>Edit menu | Align based on selected nodes' topmost Y position</comment>
  </data>
  <data name="DynamoViewEditMenuAlignXAverage" xml:space="preserve">
    <value>_X Average</value>
    <comment>Edit menu | Align based on selected nodes' average X positions</comment>
  </data>
  <data name="DynamoViewEditMenuAlignXDistribute" xml:space="preserve">
    <value>X _Distribute</value>
    <comment>Edit menu | Align selected nodes evenly on horizontal direction</comment>
  </data>
  <data name="DynamoViewEditMenuAlignYAverage" xml:space="preserve">
    <value>_Y Average</value>
    <comment>Edit menu | Align based on selected nodes' average Y positions</comment>
  </data>
  <data name="DynamoViewEditMenuAlignYDistribute" xml:space="preserve">
    <value>Y Di_stribute</value>
    <comment>Edit menu | Align selected nodes evenly on vertical direction</comment>
  </data>
  <data name="DynamoViewEditMenuCleanupLayout" xml:space="preserve">
    <value>Cleanup Node _Layout</value>
    <comment>Edit menu | Automatically layout graph</comment>
  </data>
  <data name="DynamoViewEditMenuCopy" xml:space="preserve">
    <value>_Copy</value>
    <comment>Edit menu | Copy</comment>
  </data>
  <data name="DynamoViewEditMenuCreateCustomNode" xml:space="preserve">
    <value>Crea_te Custom Node</value>
    <comment>Edit menu | Create custom node from selected nodes</comment>
  </data>
  <data name="DynamoViewEditMenuCreateGroup" xml:space="preserve">
    <value>Create _Group</value>
    <comment>Edit menu | Create Grouping for nodes</comment>
  </data>
  <data name="DynamoViewEditMenuCreateNote" xml:space="preserve">
    <value>Create _Note</value>
    <comment>Edit menu | Create note for a node</comment>
  </data>
  <data name="DynamoViewEditMenuCreatePreset" xml:space="preserve">
    <value>Create Preset From Selection</value>
  </data>
  <data name="DynamoViewEditMenuDeletePreset" xml:space="preserve">
    <value>Delete Preset</value>
  </data>
  <data name="DynamoViewEditMenuDeleteSelected" xml:space="preserve">
    <value>_Delete Selected</value>
    <comment>Edit menu | Delete selected nodes</comment>
  </data>
  <data name="DynamoViewEditMenuPaste" xml:space="preserve">
    <value>_Paste</value>
    <comment>Edit menu | Paste</comment>
  </data>
  <data name="DynamoViewEditMenuPresetsMenu" xml:space="preserve">
    <value>Presets</value>
  </data>
  <data name="DynamoViewEditMenuRedo" xml:space="preserve">
    <value>_Redo</value>
    <comment>Edit menu | Redo</comment>
  </data>
  <data name="DynamoViewEditMenuRestorePreset" xml:space="preserve">
    <value>Restore Preset</value>
  </data>
  <data name="DynamoViewEditMenuSelectAll" xml:space="preserve">
    <value>_Select All</value>
    <comment>Edit menu | Select all nodes</comment>
  </data>
  <data name="DynamoViewEditMenuSelectNeighbours" xml:space="preserve">
    <value>_Select Neighbors</value>
  </data>
  <data name="DynamoViewEditMenuUndo" xml:space="preserve">
    <value>_Undo</value>
    <comment>Edit menu | Undo</comment>
  </data>
  <data name="DynamoViewDynamoMenuExit" xml:space="preserve">
    <value>_Exit Dynamo</value>
    <comment>Dynamo menu | Exit Dynamo</comment>
  </data>
  <data name="DynamoViewFileMenu" xml:space="preserve">
    <value>_File</value>
    <comment>File menu</comment>
  </data>
  <data name="DynamoViewFileMenuExport3DAsImage" xml:space="preserve">
    <value>_Export Background 3D Preview as Image...</value>
    <comment>File menu | Export Background 3D Preview as image</comment>
  </data>
  <data name="DynamoViewFileMenuExportAsImage" xml:space="preserve">
    <value>_Export Workspace As Image...</value>
    <comment>File menu | Export workspace as image</comment>
  </data>
  <data name="DynamoViewFileMenuExportToSTL" xml:space="preserve">
    <value>_Export Model to STL...</value>
    <comment>File menu | Export geometry model to STL file format</comment>
  </data>
  <data name="DynamoViewFileMenuImport" xml:space="preserve">
    <value>_Import Library...</value>
    <comment>File menu | Import</comment>
  </data>
  <data name="DynamoViewFileMenuNew" xml:space="preserve">
    <value>_New</value>
    <comment>File menu | New</comment>
  </data>
  <data name="DynamoViewFileMenuNewCustomNode" xml:space="preserve">
    <value>_Custom Node...</value>
    <comment>FIle menu | New | New custom node</comment>
  </data>
  <data name="DynamoViewFileMenuNewHomeWorkSpace" xml:space="preserve">
    <value>_Home Workspace</value>
    <comment>File menu | New | New home workspace</comment>
  </data>
  <data name="DynamoViewFileMenuOpen" xml:space="preserve">
    <value>_Open...</value>
    <comment>File menu | Open</comment>
  </data>
  <data name="DynamoViewFileMenuRecentFiles" xml:space="preserve">
    <value>Open _Recent Files</value>
    <comment>File menu | Open Recent files</comment>
  </data>
  <data name="DynamoViewFileMenuSave" xml:space="preserve">
    <value>_Save</value>
    <comment>File menu | Save</comment>
  </data>
  <data name="DynamoViewFileMenuSaveAs" xml:space="preserve">
    <value>Save _As...</value>
    <comment>File menu | Save as</comment>
  </data>
  <data name="DynamoViewHelpDictionary" xml:space="preserve">
    <value>Dynamo Di_ctionary</value>
    <comment>Help menu | Go to Dynamo Dictionary</comment>
  </data>
  <data name="DynamoViewHelpMenu" xml:space="preserve">
    <value>_Help</value>
    <comment>Help menu</comment>
  </data>
  <data name="DynamoViewHelpMenuDisplayStartPage" xml:space="preserve">
    <value>_Display Start Page</value>
    <comment>Help menu | Display start page</comment>
  </data>
  <data name="DynamoViewHelpMenuGotoWebsite" xml:space="preserve">
    <value>Dynamo _Website</value>
    <comment>Help menu | Go go Dynamo website</comment>
  </data>
  <data name="DynamoViewHelpMenuGotoWiki" xml:space="preserve">
    <value>Dynamo _Project Wiki</value>
    <comment>Help menu | Go to wiki</comment>
  </data>
  <data name="DynamoViewHelpMenuReportBug" xml:space="preserve">
    <value>_Report A Bug</value>
    <comment>Help menu | Report a bug</comment>
  </data>
  <data name="DynamoViewHelpMenuShowInFolder" xml:space="preserve">
    <value>Show In Folder</value>
    <comment>Help menu | Show in Folder</comment>
  </data>
  <data name="DynamoViewHepMenuSamples" xml:space="preserve">
    <value>_Samples</value>
    <comment>Help menu | Samples</comment>
  </data>
  <data name="DynamoViewPackageMenu" xml:space="preserve">
    <value>_Packages</value>
    <comment>Package menu</comment>
  </data>
  <data name="DynamoViewPackageMenuManagePackage" xml:space="preserve">
    <value>_Manage Packages...</value>
    <comment>Package menu | Manage packages...</comment>
  </data>
  <data name="DynamoViewPackageMenuPublishNodes" xml:space="preserve">
    <value>Publish _Selected Nodes...</value>
    <comment>Package menu | Publish selected nodes as a package</comment>
  </data>
  <data name="DynamoViewPackageMenuPublishPackage" xml:space="preserve">
    <value>Publish _New Package...</value>
    <comment>Package menu | Publish new package</comment>
  </data>
  <data name="DynamoViewPackageMenuPublishWorkspace" xml:space="preserve">
    <value>Publish _Current Workspace...</value>
    <comment>Package menu | Publish current workspace as a package</comment>
  </data>
  <data name="DynamoViewPackageMenuSearchPackage" xml:space="preserve">
    <value>_Search for a Package...</value>
    <comment>Package menu | Search for a package</comment>
  </data>
  <data name="DynamoViewRunAutomaticallyOption" xml:space="preserve">
    <value>Run Automatically</value>
    <comment>Run automatically option</comment>
  </data>
  <data name="DynamoViewRunButton" xml:space="preserve">
    <value>Run</value>
    <comment>Run button</comment>
  </data>
  <data name="DynamoViewRunButtonTooltip" xml:space="preserve">
    <value>Run Workflow (F5)</value>
    <comment>Run button tooltip</comment>
  </data>
  <data name="DynamoViewRunButtonToolTipDisabled" xml:space="preserve">
    <value>Run is not available when running Automatically or Periodically.</value>
  </data>
  <data name="DynamoViewSamplesMenuShowInFolder" xml:space="preserve">
    <value>Show In Folder</value>
  </data>
  <data name="PreferencesViewEnableTSplineNodes" xml:space="preserve">
    <value>Enable T-Spline nodes</value>
    <comment>Preferences | Features | Experimental | Enable T-Spline nodes</comment>
  </data>
  <data name="PreferencesViewExperimentalLabel" xml:space="preserve">
    <value>Experimental</value>
    <comment>Preferences | Features | Experimental</comment>
  </data>
  <data name="DynamoViewSettingMenu" xml:space="preserve">
    <value>_Settings</value>
    <comment>Setting menu</comment>
  </data>
  <data name="DynamoViewSettingMenuAreaUnits" xml:space="preserve">
    <value>Area Display Units</value>
    <comment>Setting menu | Area unit display</comment>
  </data>
  <data name="DynamoViewSettingMenuCentimeter" xml:space="preserve">
    <value>Centimeter</value>
    <comment>Setting menu | Centimeter</comment>
  </data>
  <data name="DynamoViewSettingMenuCubicCentimeter" xml:space="preserve">
    <value>Cubic Centimeter</value>
    <comment>Setting menu | Cubic centimeter</comment>
  </data>
  <data name="DynamoViewSettingMenuCubicFoot" xml:space="preserve">
    <value>Cubic Foot</value>
    <comment>Setting menu | Cubic foot</comment>
  </data>
  <data name="DynamoViewSettingMenuCubicInch" xml:space="preserve">
    <value>Cubic Inch</value>
    <comment>Setting menu | Cubic inch</comment>
  </data>
  <data name="DynamoViewSettingMenuCubicMeter" xml:space="preserve">
    <value>Cubic Meter</value>
    <comment>Setting menu | Cubic meter</comment>
  </data>
  <data name="DynamoViewSettingMenuCubicMillimeter" xml:space="preserve">
    <value>Cubic Millimeter</value>
    <comment>Setting menu | Cubic millimeter</comment>
  </data>
  <data name="DynamoViewSettingMenuDecimalFoot" xml:space="preserve">
    <value>Decimal Foot</value>
    <comment>Setting menu | Decimal foot</comment>
  </data>
  <data name="DynamoViewSettingMenuDecimalInch" xml:space="preserve">
    <value>Decimal Inch</value>
    <comment>Setting menu | Decimal inch</comment>
  </data>
  <data name="DynamoViewSettingMenuShowDataReportingDialog" xml:space="preserve">
    <value>Agreement to _Collect Usability Data</value>
    <comment>Dynamo menu | Show user agreement dialog about data collecting</comment>
  </data>
  <data name="DynamoViewSettingMenuFractionalFoot" xml:space="preserve">
    <value>Fractional Foot</value>
    <comment>Setting menu | Fractional foot</comment>
  </data>
  <data name="DynamoViewSettingMenuFractionalInch" xml:space="preserve">
    <value>Fractional Inch</value>
    <comment>Setting menu | Fractional inch</comment>
  </data>
  <data name="DynamoViewSettingMenuHighRenderPrecision" xml:space="preserve">
    <value>High</value>
    <comment>Setting menu | Slider for render precision</comment>
  </data>
  <data name="DynamoViewSettingMenuLengthUnits" xml:space="preserve">
    <value>Length Display Units</value>
    <comment>Setting menu | Length unit display</comment>
  </data>
  <data name="DynamoViewSettingMenuLowRenderPrecision" xml:space="preserve">
    <value>Low</value>
    <comment>Setting menu | Slider for render precision</comment>
  </data>
  <data name="DynamoViewSettingMenuManagePackagePath" xml:space="preserve">
    <value>Manage Node and Package Paths...</value>
    <comment>Setting menu | Custom node definition and package paths</comment>
  </data>
  <data name="DynamoViewSettingMenuMeter" xml:space="preserve">
    <value>Meter</value>
    <comment>Setting menu | Meter</comment>
  </data>
  <data name="DynamoViewSettingMenuMillimeter" xml:space="preserve">
    <value>Millimeter</value>
    <comment>Setting menu | Millimeter</comment>
  </data>
  <data name="DynamoViewSettingMenuNumber0" xml:space="preserve">
    <value>0</value>
    <comment>Locale dependent number format 0</comment>
  </data>
  <data name="DynamoViewSettingMenuNumber00" xml:space="preserve">
    <value>0.0</value>
    <comment>Locale dependent number format 0.0</comment>
  </data>
  <data name="DynamoViewSettingMenuNumber000" xml:space="preserve">
    <value>0.00</value>
    <comment>Locale dependent number format 0.00</comment>
  </data>
  <data name="DynamoViewSettingMenuNumber0000" xml:space="preserve">
    <value>0.000</value>
    <comment>Locale dependent number format 0.000</comment>
  </data>
  <data name="DynamoViewSettingMenuNumber00000" xml:space="preserve">
    <value>0.0000</value>
    <comment>Locale dependent number format 0.0000</comment>
  </data>
  <data name="DynamoViewSettingMenuNumberFormat" xml:space="preserve">
    <value>Number Format</value>
    <comment>Setting menu | Number format</comment>
  </data>
  <data name="PreferencesViewSelectedPackagePathForDownload" xml:space="preserve">
    <value>Selected package path for download</value>
    <comment>Preferences | Package Manager | Node and Package Paths | New Package Download Directory | Selected package path for download</comment>
  </data>
  <data name="PreferencesViewDisableBuiltInPackages" xml:space="preserve">
    <value>Disable Loading Built-In Packages</value>
    <comment>Preferences | Package Manager | Node and Package Paths | Disable Loading Built-In Packages</comment>
  </data>
  <data name="PreferencesViewDisableCustomPackages" xml:space="preserve">
    <value>Disable Loading Custom Packages</value>
    <comment>Preferences | Package Manager | Node and Package Paths | Disable Loading Custom Packages</comment>
  </data>
  <data name="DynamoViewSettingMenuSquareCentimeter" xml:space="preserve">
    <value>Square Centimeter</value>
    <comment>Setting menu | Square centimeter</comment>
  </data>
  <data name="DynamoViewSettingMenuSquareFoot" xml:space="preserve">
    <value>Square Foot</value>
    <comment>Setting menu | Square foot</comment>
  </data>
  <data name="DynamoViewSettingMenuSquareInch" xml:space="preserve">
    <value>Square Inch</value>
    <comment>Setting menu | Square inch</comment>
  </data>
  <data name="DynamoViewSettingMenuSquareMeter" xml:space="preserve">
    <value>Square Meter</value>
    <comment>Setting menu | Square meter</comment>
  </data>
  <data name="DynamoViewSettingMenuSquareMillimeter" xml:space="preserve">
    <value>Square Millimeter</value>
    <comment>Setting menu | Square millimeter</comment>
  </data>
  <data name="DynamoViewSettingMenuVolumeUnits" xml:space="preserve">
    <value>Volume Display Units</value>
    <comment>Setting menu | Volume unit display</comment>
  </data>
  <data name="DynamoViewSettingShowRunPreview" xml:space="preserve">
    <value>Show Run Preview</value>
    <comment>Setting menu | Show Run Preview</comment>
  </data>
  <data name="DynamoViewSettingsMenuChangeScaleFactor" xml:space="preserve">
    <value>Geometry Scaling...</value>
    <comment>Settings menu | Geometry Scaling</comment>
  </data>
  <data name="DynamoViewSettingsMenuVisualizationSettings" xml:space="preserve">
    <value>Visualization Settings</value>
  </data>
  <data name="DynamoViewToolbarExport3DButtonTooltip" xml:space="preserve">
    <value>Export Background Preview As Image</value>
    <comment>Toolbar export button tooltip</comment>
  </data>
  <data name="DynamoViewToolbarExportButtonTooltip" xml:space="preserve">
    <value>Export Workspace As Image</value>
    <comment>Toolbar export button tooltip</comment>
  </data>
  <data name="DynamoViewToolbarNewButtonTooltip" xml:space="preserve">
    <value>New [Ctrl + N]</value>
    <comment>Toolbar new button tooltip</comment>
  </data>
  <data name="DynamoViewToolbarOpenButtonTooltip" xml:space="preserve">
    <value>Open [Ctrl + O]</value>
    <comment>Toolbar open button tooltip</comment>
  </data>
  <data name="DynamoViewToolbarRedoButtonTooltip" xml:space="preserve">
    <value>Redo [Ctrl + Y]</value>
    <comment>Toolbar redo button tooltip</comment>
  </data>
  <data name="DynamoViewToolbarSaveButtonTooltip" xml:space="preserve">
    <value>Save [Ctrl + S]</value>
    <comment>Toolbar save button tooltip</comment>
  </data>
  <data name="DynamoViewToolbarUndoButtonTooltip" xml:space="preserve">
    <value>Undo [Ctrl + Z]</value>
    <comment>Toolbar undo button tooltip</comment>
  </data>
  <data name="DynamoViewViewMenu" xml:space="preserve">
    <value>_View</value>
    <comment>View menu</comment>
  </data>
  <data name="DynamoViewViewMenu3DPreview" xml:space="preserve">
    <value>_Background 3D Preview</value>
    <comment>View menu | Background 3d preview</comment>
  </data>
  <data name="DynamoViewViewMenuAlternateContextGeometry" xml:space="preserve">
    <value>Show Geometry in {0}</value>
    <comment>View menu | Show geometry in some context</comment>
  </data>
  <data name="DynamoViewViewMenuAvailablePreviews" xml:space="preserve">
    <value>Available Previews</value>
  </data>
  <data name="DynamoViewViewMenuConnector" xml:space="preserve">
    <value>_Connectors</value>
    <comment>View menu | Connector setting</comment>
  </data>
  <data name="DynamoViewViewMenuConnectorType" xml:space="preserve">
    <value>_Connector Type</value>
    <comment>View menu | Connector type</comment>
  </data>
  <data name="DynamoViewViewMenuConnectorTypeCurve" xml:space="preserve">
    <value>Curves</value>
    <comment>View menu | Curve type connector</comment>
  </data>
  <data name="DynamoViewViewMenuConnectorTypePolylines" xml:space="preserve">
    <value>Polylines</value>
    <comment>View menu | Polyline type connector</comment>
  </data>
  <data name="DynamoViewViewMenuHideConsole" xml:space="preserve">
    <value>Hide Console</value>
    <comment>View menu | Hide console</comment>
  </data>
  <data name="DynamoViewViewMenuPan" xml:space="preserve">
    <value>_Pan</value>
    <comment>View menu | Pan</comment>
  </data>
  <data name="DynamoViewViewMenuPanDown" xml:space="preserve">
    <value>Pan Down (Mouse wheel drag down)</value>
    <comment>View menu | Pan down</comment>
  </data>
  <data name="DynamoViewViewMenuPanLeft" xml:space="preserve">
    <value>Pan Left (Mouse wheel drag left)</value>
    <comment>View menu | Pan left</comment>
  </data>
  <data name="DynamoViewViewMenuPanRight" xml:space="preserve">
    <value>Pan Right (Mouse wheel drag right)</value>
    <comment>View menu | Pan right</comment>
  </data>
  <data name="DynamoViewViewMenuPanUp" xml:space="preserve">
    <value>Pan Up (Mouse wheel drag up)</value>
    <comment>View menu | Pan up</comment>
  </data>
  <data name="DynamoViewViewMenuPreviewNavigate" xml:space="preserve">
    <value>Navigate Background 3D Preview</value>
    <comment>View menu | Navigate background 3D preview</comment>
  </data>
  <data name="DynamoViewViewMenuShowBackground3DPreview" xml:space="preserve">
    <value>Showing Background 3D Preview</value>
    <comment>View menu | Show background preview</comment>
  </data>
  <data name="DynamoViewViewMenuShowConnectors" xml:space="preserve">
    <value>Show _Connectors</value>
    <comment>View menu | Show connectors</comment>
  </data>
  <data name="DynamoViewViewMenuShowConsole" xml:space="preserve">
    <value>_Show Console</value>
    <comment>View menu | Show console</comment>
  </data>
  <data name="DynamoViewViewMenuShowGrid" xml:space="preserve">
    <value>Show Grid</value>
    <comment>View menu | Show Grid</comment>
  </data>
  <data name="DynamoViewViewMenuZoom" xml:space="preserve">
    <value>_Zoom</value>
    <comment>View menu | Zoom</comment>
  </data>
  <data name="DynamoViewViewMenuZoomIn" xml:space="preserve">
    <value>Zoom In (Mouse wheel down)</value>
    <comment>View menu | Zoom in</comment>
  </data>
  <data name="DynamoViewViewMenuZoomOut" xml:space="preserve">
    <value>Zoom Out (Mouse wheel up)</value>
    <comment>View menu | Zoom out</comment>
  </data>
  <data name="EditAnnotationTitle" xml:space="preserve">
    <value>Edit Group Title</value>
    <comment>Dialog for editing a node's name</comment>
  </data>
  <data name="EditNodeWindowTitle" xml:space="preserve">
    <value>Edit Node Name</value>
    <comment>Dialog for editing a node's name</comment>
  </data>
  <data name="EditWindowAcceptButton" xml:space="preserve">
    <value>Accept</value>
  </data>
  <data name="EditWindowTitle" xml:space="preserve">
    <value>Set value...</value>
  </data>
  <data name="FileDialogAllFiles" xml:space="preserve">
    <value>All Files ({0})|{0}</value>
  </data>
  <data name="FileDialogAssemblyFiles" xml:space="preserve">
    <value>Assembly Library Files ({0})|{0}</value>
  </data>
  <data name="FileDialogCustomNodeDLLXML" xml:space="preserve">
    <value>Custom Node, DLL, XML ({0})|{0}</value>
  </data>
  <data name="FileDialogDefaultPNGName" xml:space="preserve">
    <value>Capture.png</value>
  </data>
  <data name="FileDialogDefaultSTLModelName" xml:space="preserve">
    <value>model.stl</value>
  </data>
  <data name="FileDialogDesignScriptFiles" xml:space="preserve">
    <value>DesignScript Files ({0})|{0}</value>
  </data>
  <data name="FileDialogDynamoCustomNode" xml:space="preserve">
    <value>{0} Custom Node ({1})|{1}</value>
  </data>
  <data name="FileDialogDynamoDefinitions" xml:space="preserve">
    <value>{0} Definitions ({1})|{1}</value>
  </data>
  <data name="FileDialogDynamoWorkspace" xml:space="preserve">
    <value>{0} Workspace ({1})|{1}</value>
  </data>
  <data name="FileDialogLibraryFiles" xml:space="preserve">
    <value>Library Files ({0})|{0}</value>
  </data>
  <data name="FileDialogManualMode" xml:space="preserve">
    <value>Open in Manual Execution Mode</value>
  </data>
  <data name="FileDialogPNGFiles" xml:space="preserve">
    <value>PNG Image|{0}</value>
  </data>
  <data name="FileDialogSTLModels" xml:space="preserve">
    <value>STL Models|{0}</value>
  </data>
  <data name="FileNotPublishCaption" xml:space="preserve">
    <value>Publish Fail!</value>
  </data>
  <data name="FileNotPublishMessage" xml:space="preserve">
    <value>File(s) were not found or are contained inside of a package. Please only add files that are located outside of packages.

Failed to publish file(s): 
{0}</value>
  </data>
  <data name="FilePathConverterNoFileSelected" xml:space="preserve">
    <value>No file selected.</value>
  </data>
  <data name="FilterIconTooltip" xml:space="preserve">
    <value>Filter results</value>
  </data>
  <data name="FolderNotWritableError" xml:space="preserve">
    <value>You do not have write permission to {0}.</value>
  </data>
  <data name="GalleryDynamoVersion" xml:space="preserve">
    <value>Version {0}.{1}.{2}</value>
  </data>
  <data name="GenericTaskDialogSampleLeftButton" xml:space="preserve">
    <value>Sample Left Button</value>
    <comment>Sample button, it will be replaced at runtime</comment>
  </data>
  <data name="GenericTaskDialogSampleRightButton" xml:space="preserve">
    <value>Sample Right Button</value>
    <comment>Sample button, it will be replaced at runtime</comment>
  </data>
  <data name="GenericTaskDialogTitle" xml:space="preserve">
    <value>Generic Task Dialog</value>
  </data>
  <data name="GroupContextMenuBackground" xml:space="preserve">
    <value>Select Background</value>
  </data>
  <data name="GroupContextMenuDeleteGroup" xml:space="preserve">
    <value>Delete Group</value>
  </data>
  <data name="GroupContextMenuFont" xml:space="preserve">
    <value>Font Size</value>
  </data>
  <data name="GroupContextMenuGraphLayout" xml:space="preserve">
    <value>Cleanup Node Layout</value>
  </data>
  <data name="GroupContextMenuUngroup" xml:space="preserve">
    <value>Ungr_oup</value>
  </data>
  <data name="HideClassicNodeLibrary" xml:space="preserve">
    <value>Hide Classic Node Library</value>
  </data>
  <data name="ImportLibraryDialogTitle" xml:space="preserve">
    <value>Import Library</value>
  </data>
  <data name="InCanvasFitViewButtonToolTip" xml:space="preserve">
    <value>Zoom to Fit</value>
    <comment>Zoom to Fit</comment>
  </data>
  <data name="InCanvasGeomButtonToolTip" xml:space="preserve">
    <value>Enable background 3D preview navigation (Ctrl + B)</value>
    <comment>Enable background 3D preview navigation</comment>
  </data>
  <data name="InCanvasNodeButtonToolTip" xml:space="preserve">
    <value>Enable graph view navigation (Ctrl + B)</value>
    <comment>Enable graph view navigation</comment>
  </data>
  <data name="InCanvasOrbitButtonToolTip" xml:space="preserve">
    <value>Orbit</value>
    <comment>Orbit</comment>
  </data>
  <data name="InCanvasPanButtonToolTip" xml:space="preserve">
    <value>Pan</value>
    <comment>Pan</comment>
  </data>
  <data name="InCanvasZoomInButtonToolTip" xml:space="preserve">
    <value>Zoom In</value>
    <comment>Zoom In</comment>
  </data>
  <data name="InCanvasZoomOutButtonToolTip" xml:space="preserve">
    <value>Zoom Out</value>
    <comment>Zoom Out</comment>
  </data>
  <data name="InfoBubbleError" xml:space="preserve">
    <value>Error: </value>
  </data>
  <data name="InfoBubbleWarning" xml:space="preserve">
    <value>Warning: </value>
  </data>
  <data name="InstalledPackageViewAdditionalFileLabel" xml:space="preserve">
    <value>Additional Files</value>
  </data>
  <data name="InstalledPackageViewAdditionalLabel" xml:space="preserve">
    <value>Additional Libraries</value>
  </data>
  <data name="InstalledPackageViewContextMenuDeprecate" xml:space="preserve">
    <value>Deprecate</value>
  </data>
  <data name="InstalledPackageViewContextMenuDeprecateTooltip" xml:space="preserve">
    <value>Set this package as deprecated.  Only allowed if you're a current maintainer of the package.</value>
  </data>
  <data name="InstalledPackageViewContextMenuGetLatest" xml:space="preserve">
    <value>Get Latest Version</value>
  </data>
  <data name="InstalledPackageViewContextMenuGetLatestTooltip" xml:space="preserve">
    <value>Check if there is a newer version of this package and download it.</value>
  </data>
  <data name="InstalledPackageViewContextMenuPublish" xml:space="preserve">
    <value>Publish...</value>
  </data>
  <data name="InstalledPackageViewContextMenuPublishTooltip" xml:space="preserve">
    <value>Publish this package, if it has yet to be published.</value>
  </data>
  <data name="InstalledPackageViewContextMenuPublishVersion" xml:space="preserve">
    <value>Publish Version...</value>
  </data>
  <data name="InstalledPackageViewContextMenuPublishVersionTooltip" xml:space="preserve">
    <value>Publish a new version of this package, assuming it has already been published. Only allowed if you're a current maintainer of the package.</value>
  </data>
  <data name="InstalledPackageViewContextMenuRemoveDeprecation" xml:space="preserve">
    <value>Remove deprecation</value>
  </data>
  <data name="InstalledPackageViewContextMenuRemoveDeprecationTooltip" xml:space="preserve">
    <value>Remove package deprecation. Only allowed if you're a current maintainer of the package.</value>
  </data>
  <data name="InstalledPackageViewContextMenuShowRootDir" xml:space="preserve">
    <value>Show Root Directory</value>
  </data>
  <data name="InstalledPackageViewContextMenuShowRootDirTooltip" xml:space="preserve">
    <value>Go to the root folder of this package</value>
  </data>
  <data name="InstalledPackageViewCustomNodesLabel" xml:space="preserve">
    <value>Custom Nodes</value>
  </data>
  <data name="InstalledPackageViewNodeLibrariesLabel" xml:space="preserve">
    <value>Node Libraries</value>
  </data>
  <data name="InstalledPackageViewPendingInstallButton" xml:space="preserve">
    <value>Pending uninstall</value>
  </data>
  <data name="InstalledPackageViewTitle" xml:space="preserve">
    <value>Installed Packages</value>
  </data>
  <data name="InstallMessageCaption" xml:space="preserve">
    <value>Install Dynamo</value>
  </data>
  <data name="InvalidLoginUrl" xml:space="preserve">
    <value>Invalid URL for login page!</value>
  </data>
  <data name="InvalidTimeZoneMessage" xml:space="preserve">
    <value>Could not sign in at this moment. Check the date, time and time zone settings and try to sign in again.</value>
  </data>
  <data name="LacingAutoToolTip" xml:space="preserve">
    <value>No replication guide will be added.</value>
  </data>
  <data name="LacingCrossProductToolTip" xml:space="preserve">
    <value>For two lists {a,b,c}{1,2,3} returns {a1,a2,a3}{b1,b2,b3}{c1,c2,c3}.</value>
  </data>
  <data name="LacingDisabledToolTip" xml:space="preserve">
    <value>Argument lacing is disabled for this node.</value>
  </data>
  <data name="LacingFirstToolTip" xml:space="preserve">
    <value>For two lists {a,b,c}{1,2,3} returns {a1}.</value>
  </data>
  <data name="LacingLongestToolTip" xml:space="preserve">
    <value>For two lists {a,b,c}{1,2} returns {a1,b2,c2}.</value>
  </data>
  <data name="LacingShortestToolTip" xml:space="preserve">
    <value>For two lists {a,b,c}{1,2} returns {a1,b2}.</value>
  </data>
  <data name="LayoutIconTooltip" xml:space="preserve">
    <value>View layout</value>
  </data>
  <data name="LearnMore" xml:space="preserve">
    <value>Learn more</value>
  </data>
  <data name="LibraryViewContextMenuEditNode" xml:space="preserve">
    <value>Edit...</value>
  </data>
  <data name="LibraryViewNoMatchesFound" xml:space="preserve">
    <value>No matches found</value>
    <comment>No matches for the search llibrary</comment>
  </data>
  <data name="LibraryViewSearchText" xml:space="preserve">
    <value>Search</value>
  </data>
  <data name="LibraryViewTitle" xml:space="preserve">
    <value>Library</value>
  </data>
  <data name="MajorVersionNonNegative" xml:space="preserve">
    <value>You must provide a Major version as a non-negative integer.</value>
    <comment>ErrorString</comment>
  </data>
  <data name="Manual" xml:space="preserve">
    <value>Manual</value>
  </data>
  <data name="MessageAlreadyInstallDynamo" xml:space="preserve">
    <value>Package {1} is already installed.

{0} will attempt to uninstall this package before installing {2}.</value>
  </data>
  <data name="MessageConfirmToInstallPackage" xml:space="preserve">
    <value>Are you sure you want to install {0} {1} ?</value>
    <comment>Message box content</comment>
  </data>
  <data name="MessageConfirmToInstallPackageToFolder" xml:space="preserve">
    <value>Are you sure you want to install {0} {1} to {2} ?</value>
    <comment>Message box content</comment>
  </data>
  <data name="MessageConfirmToSaveCustomNode" xml:space="preserve">
    <value>You have unsaved changes to custom node workspace: "{0}".

Would you like to save your changes?</value>
    <comment>Message box content</comment>
  </data>
  <data name="MessageConfirmToSaveHomeWorkSpace" xml:space="preserve">
    <value>You have unsaved changes to the Home workspace.

Would you like to save your changes?</value>
  </data>
  <data name="MessageConfirmToSaveNamedHomeWorkSpace" xml:space="preserve">
    <value>You have unsaved changes to {0}.

Would you like to save your changes?</value>
  </data>
  <data name="MessageConfirmToSaveReadOnlyCustomNode" xml:space="preserve">
    <value>We can't save "{0}" because the file is read-only or contains unresolved or invalid nodes. To keep changes, would you like to "Save As..." with a different name or path?</value>
    <comment>Message box content</comment>
  </data>
  <data name="MessageConfirmToDeletePackage" xml:space="preserve">
    <value>Are you sure you want to delete {0} ?  This will delete the packages root directory.

You can always redownload the package.</value>
  </data>
  <data name="MessageCustomNodeNameExist" xml:space="preserve">
    <value>A built-in node with the given name already exists.</value>
  </data>
  <data name="MessageCustomNodeNeedNewCategory" xml:space="preserve">
    <value>You must enter a new category or choose one from the existing categories.</value>
  </data>
  <data name="MessageCustomNodeNoName" xml:space="preserve">
    <value>You must supply a name.</value>
  </data>
  <data name="MessageCustomNodeNameInvalid" xml:space="preserve">
    <value>Custom Node name cannot contain any of the following special characters:
    # % * ? \ : or any of the non-printable characters.</value>
  </data>
  <data name="MessageErrorOpeningFileGeneral" xml:space="preserve">
    <value>Error Opening File</value>
    <comment>Notification Center Title</comment>
  </data>
  <data name="MessageFailedToAddFile" xml:space="preserve">
    <value>Failed to add file: {0}</value>
    <comment>Message box content</comment>
  </data>
  <data name="MessageFailedToApplyCustomization" xml:space="preserve">
    <value>Failed to apply NodeViewCustomization for {0}</value>
  </data>
  <data name="MessageFailedToAttachToRowColumn" xml:space="preserve">
    <value>'AttachmentToRowColumnConverter' expects a 'ConverterParameter' value to be either 'Row' or 'Column'</value>
  </data>
  <data name="MessageFailedToDownloadPackage" xml:space="preserve">
    <value>Failed to download package with id: {0}.  Please try again and report the package if you continue to have problems.</value>
    <comment>Message box content</comment>
  </data>
  <data name="MessageInvalidPackage" xml:space="preserve">
    <value>Failed to load an invalid package.</value>
  </data>
  <data name="MessageFailedToFindNodeById" xml:space="preserve">
    <value>No node could be found with that Id.</value>
  </data>
  <data name="MessageFailedToOpenCorruptedFile" xml:space="preserve">
    <value>Error opening corrupted file: {0}</value>
    <comment>Message box content</comment>
  </data>
  <data name="MessageFailedToSaveAsImage" xml:space="preserve">
    <value>Failed to save the Workspace as image.</value>
  </data>
  <data name="MessageFailedToDelete" xml:space="preserve">
    <value>{0} failed to delete the package.  You may need to delete the package's root directory manually.</value>
  </data>
  <data name="MessageFailToUninstallPackage" xml:space="preserve">
    <value>{0} failed to uninstall the package: {1}.  The package may need to be reinstalled manually.</value>
    <comment>Message box content</comment>
  </data>
  <data name="MessageGettingNodeError" xml:space="preserve">
    <value>There was a problem getting the node from the workspace.</value>
    <comment>Message box content</comment>
  </data>
  <data name="MessageLoadingTime" xml:space="preserve">
    <value>{0} elapsed for loading {1} main window.</value>
  </data>
  <data name="MessageNeedToRestartAfterDelete" xml:space="preserve">
    <value>{0} and its host application must restart before delete takes effect.</value>
  </data>
  <data name="MessageNodeWithNullFunction" xml:space="preserve">
    <value>There is a null function definition for this node.</value>
  </data>
  <data name="MessageNoNodeDescription" xml:space="preserve">
    <value>No description provided</value>
  </data>
  <data name="MessagePackageContainPythonScript" xml:space="preserve">
    <value>The package or one of its dependencies contains Python scripts or binaries. Do you want to continue?</value>
  </data>
  <data name="MessagePackageNewerDynamo" xml:space="preserve">
    <value>The package or one of its dependencies use a newer version of {0} than you are currently using. Do you want to continue?</value>
  </data>
  <data name="MessageSelectAtLeastOneNode" xml:space="preserve">
    <value>You must select at least one custom node.</value>
    <comment>Message box content</comment>
  </data>
  <data name="MessageSelectSymbolNotFound" xml:space="preserve">
    <value>The selected symbol was not found in the workspace</value>
    <comment>Message box content</comment>
  </data>
  <data name="MessageSubmitSameNamePackage" xml:space="preserve">
    <value>The node is part of the {0} package called "{1}" - do you want to submit a new version of this package?

If not, this node will be moved to the new package you are creating."</value>
    <comment>Message box content</comment>
  </data>
  <data name="MessageToDeprecatePackage" xml:space="preserve">
    <value>Are you sure you want to deprecate {0} ?  This request will be rejected if you are not a maintainer of the package.  It indicates that you will no longer support the package, although the package will still appear when explicitly searched for. 

You can always undeprecate the package.</value>
  </data>
  <data name="MessageToUndeprecatePackage" xml:space="preserve">
    <value>Are you sure you want to undeprecate {0} ?  This request will be rejected if you are not a maintainer of the package.  It indicates that you will continue to support the package and the package will appear when users are browsing packages.

You can always re-deprecate the package.</value>
  </data>
  <data name="MessageForceInstallOrUninstallToContinue" xml:space="preserve">
    <value>Package {0} has one or more dependencies that conflict with the following packages that are in use in the workspace: {1}. Dependency conflicts could cause unintended behavior to occur.
    
Do you wish to continue installing it while keeping the packages that are already installed?

If not, {2} needs to uninstall {1} to continue but cannot as they are in use. Try restarting {2} and download {0} again.</value>
  </data>
  <data name="MessageForceInstallOrUninstallUponRestart" xml:space="preserve">
    <value>Package {0} has one or more dependencies that conflict with the following package(s):

{1}

If you continue to install the package, unintended behavior may occur.

To avoid unintended behavior, uninstall the conflicting loaded package(s), restart Dynamo, and download {0} again.</value>
  </data>
  <data name="MessageUnkownErrorOpeningFile" xml:space="preserve">
    <value>Unknown error opening file: {0}</value>
    <comment>Message box content</comment>
  </data>
  <data name="MessageUnsavedChanges0" xml:space="preserve">
    <value>The following workspaces have not been saved:</value>
  </data>
  <data name="MessageUnsavedChanges1" xml:space="preserve">
    <value>. Please save them and try again.</value>
  </data>
  <data name="MinorVersionNonNegative" xml:space="preserve">
    <value>You must provide a Minor version as a non-negative integer.</value>
    <comment>ErrorString</comment>
  </data>
  <data name="MoreButton" xml:space="preserve">
    <value>More</value>
    <comment>The "More" button on "Publish a Dynamo Package" dialog</comment>
  </data>
  <data name="NameNeedMoreCharacters" xml:space="preserve">
    <value>Name must be at least 3 characters.</value>
    <comment>ErrorString</comment>
  </data>
  <data name="NodeContextMenuEnablePeriodicUpdate" xml:space="preserve">
    <value>Enable Periodic Update</value>
  </data>
  <data name="NodeContextMenuHelp" xml:space="preserve">
    <value>Help...</value>
    <comment>Display help message for this node</comment>
  </data>
  <data name="NodeContextMenuIsInput" xml:space="preserve">
    <value>Is Input</value>
  </data>
  <data name="NodeContextMenuIsOutput" xml:space="preserve">
    <value>Is Output</value>
  </data>
  <data name="NodeContextMenuPreview" xml:space="preserve">
    <value>Preview</value>
    <comment>Context menu item - preview geometry</comment>
  </data>
  <data name="NodeContextMenuRenameNode" xml:space="preserve">
    <value>Rename</value>
    <comment>Context menu item - rename this node</comment>
  </data>
  <data name="NodeContextMenuShowLabels" xml:space="preserve">
    <value>Show Labels</value>
    <comment>Context menu item - show labels</comment>
  </data>
  <data name="NodeHelpWindowNodeCategory" xml:space="preserve">
    <value>CATEGORY</value>
    <comment>Category label</comment>
  </data>
  <data name="NodeHelpWindowNodeDescription" xml:space="preserve">
    <value>DESCRIPTION</value>
    <comment>Description label</comment>
  </data>
  <data name="NodeHelpWindowNodeInput" xml:space="preserve">
    <value>INPUTS</value>
    <comment>Input label</comment>
  </data>
  <data name="NodeHelpWindowNodeOutput" xml:space="preserve">
    <value>OUTPUTS</value>
    <comment>Output label</comment>
  </data>
  <data name="NodeHelpWindowNodeType" xml:space="preserve">
    <value>NODE TYPE</value>
    <comment>Title label</comment>
  </data>
  <data name="NodesRunStatus" xml:space="preserve">
    <value>Freeze</value>
    <comment>Context menu item</comment>
  </data>
  <data name="NodeViewCustomizationFindErrorMessage" xml:space="preserve">
    <value>There was an error while finding node view customizations for {0}. Contact the author of this assembly for more information.</value>
  </data>
  <data name="NoneString" xml:space="preserve">
    <value>none</value>
  </data>
  <data name="NoteViewContextMenuDelete" xml:space="preserve">
    <value>Delete</value>
    <comment>Delete note </comment>
  </data>
  <data name="NoteViewContextMenuEdit" xml:space="preserve">
    <value>Edit...</value>
    <comment>Edit note</comment>
  </data>
  <data name="NullString" xml:space="preserve">
    <value>null</value>
  </data>
  <data name="OKButton" xml:space="preserve">
    <value>OK</value>
  </data>
  <data name="OneAssemblyWasLoadedSeveralTimesErrorMessage" xml:space="preserve">
    <value>Please, load assembly just one time.
Next assemblies were loaded several times:
</value>
  </data>
  <data name="OnlyTitle" xml:space="preserve">
    <value>only</value>
  </data>
  <data name="OpenDynamoDefinitionDialogTitle" xml:space="preserve">
    <value>Open {0} Definition...</value>
  </data>
  <data name="PackageDownloadConfirmMessageBoxTitle" xml:space="preserve">
    <value>Package Download Confirmation</value>
    <comment>Message box title</comment>
  </data>
  <data name="PackageDownloadErrorMessageBoxTitle" xml:space="preserve">
    <value>Package Download Error</value>
    <comment>Message box title</comment>
  </data>
  <data name="PackageDownloadMessageBoxTitle" xml:space="preserve">
    <value>Package Download</value>
  </data>
  <data name="PackageDownloadStateDownloaded" xml:space="preserve">
    <value>Downloaded</value>
  </data>
  <data name="PackageDownloadStateDownloading" xml:space="preserve">
    <value>Downloading</value>
  </data>
  <data name="PackageDownloadStateError" xml:space="preserve">
    <value>Error</value>
  </data>
  <data name="PackageDownloadStateInstalled" xml:space="preserve">
    <value>Installed</value>
  </data>
  <data name="PackageDownloadStateInstalling" xml:space="preserve">
    <value>Installing</value>
  </data>
  <data name="PackageDownloadStateStarting" xml:space="preserve">
    <value>Starting</value>
  </data>
  <data name="PackageDuplicateAssemblyWarning" xml:space="preserve">
    <value>Due to limitations in the .NET framework, it is not possible to update your package assembly while it is already loaded.  Please update the assembly while {0} is not running and try again.</value>
  </data>
  <data name="PackageDuplicateAssemblyWarningTitle" xml:space="preserve">
    <value>Cannot update assembly</value>
  </data>
  <data name="PackageFolderNotAccessible" xml:space="preserve">
    <value>A problem occurred when trying to install the package. Dynamo is unable to obtain read/write access to
{0}</value>
  </data>
  <data name="PackageNameCannotContainTheseCharacters" xml:space="preserve">
    <value>The name of the package cannot contain /,\, or *.</value>
    <comment>ErrorString</comment>
  </data>
  <data name="PackageNeedAtLeastOneFile" xml:space="preserve">
    <value>Your package must contain at least one file.</value>
    <comment>ErrorString</comment>
  </data>
  <data name="PackageNotExisted" xml:space="preserve">
    <value>The root directory of the package does not exist. Please try and re-install the package.</value>
  </data>
  <data name="PackagePathViewAccept" xml:space="preserve">
    <value>Accept Changes</value>
    <comment>Accept changes button on the package path dialog</comment>
  </data>
  <data name="PackagePathViewHeading" xml:space="preserve">
    <value>Paths:</value>
    <comment>Package path management dialog content</comment>
  </data>
  <data name="PackagePathViewSummary1" xml:space="preserve">
    <value>Add paths to make nodes and packages show up in the library.</value>
    <comment>Package path management dialog content</comment>
  </data>
  <data name="PackagePathViewTitle" xml:space="preserve">
    <value>Manage Node and Package Paths</value>
    <comment>Package path management dialog title</comment>
  </data>
  <data name="PackagePathViewToolTipDown" xml:space="preserve">
    <value>Move the selected path downward</value>
    <comment>Tool-tip for down arrow</comment>
  </data>
  <data name="PackagePathViewToolTipMinus" xml:space="preserve">
    <value>Remove the selected path from list</value>
    <comment>Tool-tip for minus icon</comment>
  </data>
  <data name="PackagePathViewToolTipPlus" xml:space="preserve">
    <value>Add a new path to the list</value>
    <comment>Tool-tip for plus icon</comment>
  </data>
  <data name="PackagePathViewToolTipUp" xml:space="preserve">
    <value>Move the selected path upward</value>
    <comment>Tool-tip for up arrow</comment>
  </data>
  <data name="PackagePathAutoAddNotificationTitle" xml:space="preserve">
    <value>Package Path Added</value>
  </data>
  <data name="PackagePathAutoAddNotificationShortDescription" xml:space="preserve">
    <value>A library (*.dll, *.ds) was recently imported into Dynamo. Its path was automatically added to "Preferences &gt; Node and Package Paths..."</value>
  </data>
  <data name="PackagePathAutoAddNotificationDetailedDescription" xml:space="preserve">
    <value>The import path "{0}" was added to "Node and Package Paths". If you want to update or remove this path, please open "Dynamo &gt; Preferences &gt;Package Manager &gt; Node and Package Paths..."</value>
  </data>
  <data name="PackageSearchStateNoResult" xml:space="preserve">
    <value>Search returned no results!</value>
  </data>
  <data name="PackageSearchStateSearching" xml:space="preserve">
    <value>Searching...</value>
  </data>
  <data name="PackageSearchStateSyncingWithServer" xml:space="preserve">
    <value>Syncing with server...</value>
  </data>
  <data name="PackageSearchViewClearButton" xml:space="preserve">
    <value>Clear</value>
    <comment>Clear completed installation</comment>
  </data>
  <data name="PackageSearchViewClearButtonTooltip" xml:space="preserve">
    <value>Clear Downloads</value>
  </data>
  <data name="PackageSearchViewContextMenuOrderAscending" xml:space="preserve">
    <value>Ascending</value>
    <comment>Order by Ascending</comment>
  </data>
  <data name="PackageSearchViewContextMenuOrderDescending" xml:space="preserve">
    <value>Descending</value>
    <comment>Order by Descending</comment>
  </data>
  <data name="PackageSearchViewContextMenuSortByAuthor" xml:space="preserve">
    <value>Author</value>
    <comment>Sort package by author name</comment>
  </data>
  <data name="PackageSearchViewContextMenuSortByDownloads" xml:space="preserve">
    <value>Downloads</value>
    <comment>Sort package by download numbers</comment>
  </data>
  <data name="PackageSearchViewContextMenuSortByName" xml:space="preserve">
    <value>Name</value>
    <comment>Sort package by name</comment>
  </data>
  <data name="PackageSearchViewContextMenuSortByVotes" xml:space="preserve">
    <value>Votes</value>
    <comment>Sort package by user votes</comment>
  </data>
  <data name="PackageSearchViewContextMenuSortyByUpdate" xml:space="preserve">
    <value>Most Recent Update</value>
    <comment>Sort package by the most recent update</comment>
  </data>
  <data name="PackageSearchViewDeprecated" xml:space="preserve">
    <value>DEPRECATED</value>
    <comment>Indicate package has been deprecated</comment>
  </data>
  <data name="PackageSearchViewDeprecatedTooltip" xml:space="preserve">
    <value>The maintainers of this package have indicated that they will no longer be updating it.  Use at your own risk!</value>
  </data>
  <data name="PackageSearchViewDescription" xml:space="preserve">
    <value>Description</value>
    <comment>Package description</comment>
  </data>
  <data name="PackageSearchViewInstallButton" xml:space="preserve">
    <value>⇓ Install</value>
    <comment>To install package</comment>
  </data>
  <data name="PackageSearchViewInstallLatestVersion" xml:space="preserve">
    <value>Install latest version</value>
  </data>
  <data name="PackageSearchViewInstallLatestVersionTo" xml:space="preserve">
    <value>Install latest version to folder...</value>
  </data>
  <data name="PackageSearchViewInstallThisVersion" xml:space="preserve">
    <value>Install this version</value>
  </data>
  <data name="PackageSearchViewInstallThisVersionTo" xml:space="preserve">
    <value>Install this version to folder...</value>
  </data>
  <data name="PackageSearchViewKeywords" xml:space="preserve">
    <value>Keywords</value>
    <comment>Package keywords</comment>
  </data>
  <data name="PackageSearchViewSearchTextBox" xml:space="preserve">
    <value>Search...</value>
  </data>
  <data name="PackageSearchViewSortByButton" xml:space="preserve">
    <value>Sort by</value>
  </data>
  <data name="PackageSearchViewTitle" xml:space="preserve">
    <value>Online Package Search</value>
  </data>
  <data name="PackageSearchViewUpvoteButtonTooltip" xml:space="preserve">
    <value>Vote in support of this package</value>
  </data>
  <data name="PackageSearchViewVersions" xml:space="preserve">
    <value>Versions</value>
    <comment>Package versions</comment>
  </data>
  <data name="PackageSearchViewVisitRepositoryBuutton" xml:space="preserve">
    <value>Visit package repository</value>
  </data>
  <data name="PackageSearchViewVisitWebSiteButton" xml:space="preserve">
    <value>Visit package website</value>
  </data>
  <data name="PackageStateUnknown" xml:space="preserve">
    <value>Unknown</value>
  </data>
  <data name="PackageTypeShortString" xml:space="preserve">
    <value>PKG</value>
  </data>
  <data name="PackageUploadNoDependency" xml:space="preserve">
    <value>None</value>
  </data>
  <data name="PackageUploadStateCompressing" xml:space="preserve">
    <value>Compressing...</value>
  </data>
  <data name="PackageUploadStateCopying" xml:space="preserve">
    <value>Copying...</value>
  </data>
  <data name="PackageUploadStateError" xml:space="preserve">
    <value>Error!</value>
    <comment>Something wrong with package uploading</comment>
  </data>
  <data name="PackageUploadStateReady" xml:space="preserve">
    <value>Ready</value>
  </data>
  <data name="PackageUploadStateUploaded" xml:space="preserve">
    <value>Uploaded</value>
  </data>
  <data name="PackageUploadStateUploading" xml:space="preserve">
    <value>Uploading...</value>
  </data>
  <data name="PackageUseNewerDynamoMessageBoxTitle" xml:space="preserve">
    <value>Package Uses Newer Version of {0}!</value>
  </data>
  <data name="PackageWarningMessageBoxTitle" xml:space="preserve">
    <value>Package Warning</value>
    <comment>Message box title</comment>
  </data>
  <data name="Periodic" xml:space="preserve">
    <value>Periodic</value>
  </data>
  <data name="PortViewContextMenuUserDefaultValue" xml:space="preserve">
    <value>Use Default Value</value>
  </data>
  <data name="PresetOverwrite" xml:space="preserve">
    <value>A preset by this name already exists, do you wish to overwrite?</value>
  </data>
  <data name="PresetPromptDescriptionTooltip" xml:space="preserve">
    <value>A description of the preset state.</value>
  </data>
  <data name="PresetPromptNameTooltip" xml:space="preserve">
    <value>A unique name for the preset.</value>
  </data>
  <data name="PresetsWindowDescription" xml:space="preserve">
    <value>Description</value>
  </data>
  <data name="PresetsWindowDescriptionHint" xml:space="preserve">
    <value>Enter a description for this preset.</value>
  </data>
  <data name="PresetsWindowName" xml:space="preserve">
    <value>Name</value>
  </data>
  <data name="PresetsWindowTitle" xml:space="preserve">
    <value>Preset State Properties</value>
  </data>
  <data name="PresetTextRemaining" xml:space="preserve">
    <value>Characters Remaining</value>
  </data>
  <data name="PresetWarningMessage" xml:space="preserve">
    <value>No input nodes selected. Select at least one input node to create a preset.</value>
  </data>
  <data name="PreviewListLabel" xml:space="preserve">
    <value>List</value>
  </data>
  <data name="PublishPackage" xml:space="preserve">
    <value>Publish Online</value>
  </data>
  <data name="PublishPackageDialogCaption" xml:space="preserve">
    <value>Published Successfully</value>
  </data>
  <data name="PublishPackageLocally" xml:space="preserve">
    <value>Publish Locally</value>
  </data>
  <data name="PublishPackageMessage" xml:space="preserve">
    <value>Package published successfully. 
Want to publish a different package?</value>
  </data>
  <data name="PublishPackagePackageContent" xml:space="preserve">
    <value>Package Contents</value>
  </data>
  <data name="PublishPackageViewAddFileButton" xml:space="preserve">
    <value>Add Files</value>
  </data>
  <data name="PublishPackageViewAddFileButtonTooltip" xml:space="preserve">
    <value>Add File To Package</value>
  </data>
  <data name="PublishPackageViewContextMenuIsNodeLibrary" xml:space="preserve">
    <value>Is Node Library</value>
  </data>
  <data name="PublishPackageViewLicense" xml:space="preserve">
    <value>License (optional)</value>
  </data>
  <data name="PublishPackageViewPackageDependencies" xml:space="preserve">
    <value>Dependencies</value>
  </data>
  <data name="PublishPackageViewPackageDescriptionTooltip" xml:space="preserve">
    <value>A description that helps people understand what the package might be used for.</value>
  </data>
  <data name="PublishPackageViewPackageGroup" xml:space="preserve">
    <value>Group (optional)</value>
    <comment>User to input group name about this package</comment>
  </data>
  <data name="PublishPackageViewPackageGroupTooltip" xml:space="preserve">
    <value>A group to help categorize this package.  Might be useful for a collection of packages related to a firm, school, etc.</value>
  </data>
  <data name="PublishPackageViewPackageKeywords" xml:space="preserve">
    <value>Keywords (optional)</value>
    <comment>User to input some keywords about this package</comment>
  </data>
  <data name="PublishPackageViewPackageKeywordsTooltip" xml:space="preserve">
    <value>Keywords help find your package in the database.  Separate them by spaces.</value>
  </data>
  <data name="PublishPackageViewPackageName" xml:space="preserve">
    <value>Name</value>
  </data>
  <data name="PublishPackageViewPackageNameTooltip" xml:space="preserve">
    <value>A unique name for the package.</value>
  </data>
  <data name="PublishPackageViewPackageVersion" xml:space="preserve">
    <value>Version (Major Minor Build)</value>
  </data>
  <data name="PublishPackageViewPackageVersionTooltip" xml:space="preserve">
    <value>A version name helps a submitter keep track of updates to the package.  A new version of a package will be REJECTED if this is not incremeneted.</value>
  </data>
  <data name="PublishPackageViewPublish" xml:space="preserve">
    <value>Publish a Package</value>
  </data>
  <data name="PublishPackageViewPublisherWebiSite" xml:space="preserve">
    <value>Website Url (optional)</value>
  </data>
  <data name="PublishPackageViewRepositoryUrl" xml:space="preserve">
    <value>Repository Url (optional)</value>
    <comment>Github repository</comment>
  </data>
  <data name="PublishPackageViewTitle" xml:space="preserve">
    <value>Publish a {0} Package</value>
  </data>
  <data name="QueryMember" xml:space="preserve">
    <value>Query</value>
  </data>
  <data name="RerunButton" xml:space="preserve">
    <value>Apply Changes</value>
  </data>
  <data name="RunCompletedMessage" xml:space="preserve">
    <value>Run completed.</value>
  </data>
  <data name="RunCompletedWithScaleChangeAndWarningsMessage" xml:space="preserve">
    <value>Run completed with warnings on setting new working range.</value>
  </data>
  <data name="RunCompletedWithScaleChangeMessage" xml:space="preserve">
    <value>Run completed with new working range.</value>
  </data>
  <data name="RunCompletedWithWarningsMessage" xml:space="preserve">
    <value>Run completed with warnings.</value>
  </data>
  <data name="RunStartedMessage" xml:space="preserve">
    <value>Run started...</value>
  </data>
  <data name="RunStartedWithScaleChangeMessage" xml:space="preserve">
    <value>Run started with new working range...</value>
  </data>
  <data name="RunTypeToolTipAutomatically" xml:space="preserve">
    <value>Run whenever there is a change to the graph.</value>
  </data>
  <data name="RunTypeToolTipManually" xml:space="preserve">
    <value>Run whenever you press the Run button.</value>
  </data>
  <data name="RunTypeToolTipPeriodicallyDisabled" xml:space="preserve">
    <value>Periodic running is disabled when there are no nodes in your graph that support it.</value>
  </data>
  <data name="RunTypeToolTipPeriodicallyEnabled" xml:space="preserve">
    <value>Run at the specified interval.</value>
  </data>
  <data name="SaveConfirmationMessageBoxTitle" xml:space="preserve">
    <value>Confirmation</value>
  </data>
  <data name="SaveModelToSTLDialogTitle" xml:space="preserve">
    <value>Save your model to STL.</value>
  </data>
  <data name="SaveWorkbenToImageDialogTitle" xml:space="preserve">
    <value>Save your Workbench to an Image</value>
  </data>
  <data name="ScalingExtraLargeButton" xml:space="preserve">
    <value>Extra large</value>
  </data>
  <data name="ScalingLargeButton" xml:space="preserve">
    <value>Large</value>
  </data>
  <data name="ScalingMediumButton" xml:space="preserve">
    <value>Medium</value>
  </data>
  <data name="ScalingSmallButton" xml:space="preserve">
    <value>Small</value>
  </data>
  <data name="ScreenShotFrom3DParameter" xml:space="preserve">
    <value>screenshot_3D</value>
  </data>
  <data name="ScreenShotFrom3DShortcutParameter" xml:space="preserve">
    <value>screenshot_3D_shortcut</value>
  </data>
  <data name="SearchViewTopResult" xml:space="preserve">
    <value>Top Result</value>
  </data>
  <data name="SelectAllTitle" xml:space="preserve">
    <value>Select All</value>
  </data>
  <data name="SelectionErrorMessageBoxTitle" xml:space="preserve">
    <value>Selection Error</value>
    <comment>Message box title</comment>
  </data>
  <data name="SelectNodeButtonChange" xml:space="preserve">
    <value>Change</value>
  </data>
  <data name="SelectNodeButtonSelect" xml:space="preserve">
    <value>Select</value>
  </data>
  <data name="ShowClassicNodeLibrary" xml:space="preserve">
    <value>Show Classic Node Library</value>
  </data>
  <data name="ShowHideLibraryIconTooltip" xml:space="preserve">
    <value>Show/hide</value>
  </data>
  <data name="ShowRunPreviewDisableToolTip" xml:space="preserve">
    <value>Preview the execution state of your graph. Nodes that are scheduled for execution will highlight in the graph</value>
  </data>
  <data name="ShowRunPreviewEnableToolTip" xml:space="preserve">
    <value>Execution preview is not available when running automatically</value>
  </data>
  <data name="SolutionToFolderNotWritatbleError" xml:space="preserve">
    <value>Please update the permissions or go to Preferences &gt;Node and Package Paths...' to change your default directory.</value>
  </data>
  <data name="StartPageAdvancedTutorials" xml:space="preserve">
    <value>Advanced Tutorials</value>
    <comment>Start page | Link to tutorials</comment>
  </data>
  <data name="StartPageAsk" xml:space="preserve">
    <value>ASK</value>
  </data>
  <data name="StartPageBackupLocation" xml:space="preserve">
    <value>Backup location</value>
  </data>
  <data name="StartPageBackupNoCrash" xml:space="preserve">
    <value>BACKUP</value>
  </data>
  <data name="StartPageBackupOnCrash" xml:space="preserve">
    <value>RECOVER FROM BACKUP</value>
  </data>
  <data name="StartPageCode" xml:space="preserve">
    <value>CODE</value>
  </data>
  <data name="StartPageDiscussionForum" xml:space="preserve">
    <value>Discussion forum</value>
  </data>
  <data name="StartPageDynamoDictionary" xml:space="preserve">
    <value>Dynamo Dictionary</value>
  </data>
  <data name="StartPageDynamoPrimer" xml:space="preserve">
    <value>Dynamo Primer</value>
  </data>
  <data name="StartPageFiles" xml:space="preserve">
    <value>FILES</value>
  </data>
  <data name="StartPageGithubRepository" xml:space="preserve">
    <value>Github repository</value>
  </data>
  <data name="StartPageMoreSamples" xml:space="preserve">
    <value>More Samples</value>
  </data>
  <data name="StartPageNewCustomNode" xml:space="preserve">
    <value>Custom Node</value>
    <comment>Start page | New custom node</comment>
  </data>
  <data name="StartPageNewFile" xml:space="preserve">
    <value>New</value>
    <comment>Start page | New </comment>
  </data>
  <data name="StartPageOpenAll" xml:space="preserve">
    <value>Open all</value>
  </data>
  <data name="StartPageOpenFile" xml:space="preserve">
    <value>Open</value>
    <comment>Start page | Open files</comment>
  </data>
  <data name="StartPageRecent" xml:space="preserve">
    <value>RECENT</value>
  </data>
  <data name="StartPageReference" xml:space="preserve">
    <value>REFERENCE</value>
  </data>
  <data name="StartPageSamples" xml:space="preserve">
    <value>SAMPLES</value>
  </data>
  <data name="StartPageSendIssues" xml:space="preserve">
    <value>Send issues</value>
  </data>
  <data name="StartPageShowSamples" xml:space="preserve">
    <value>Show Samples In Folder</value>
  </data>
  <data name="StartPageStart" xml:space="preserve">
    <value>Start</value>
  </data>
  <data name="StartPageVideoTutorials" xml:space="preserve">
    <value>Video Tutorials</value>
    <comment>Start page | Link to videos</comment>
  </data>
  <data name="StartPageVisitWebsite" xml:space="preserve">
    <value>{0} website</value>
    <comment>Start page | Link to DynamoBIM</comment>
  </data>
  <data name="StartPageWhatsNew" xml:space="preserve">
    <value>Getting Started</value>
  </data>
  <data name="StringInputNodeEditMenu" xml:space="preserve">
    <value>Edit...</value>
  </data>
  <data name="TabFileNameReadOnlyPrefix" xml:space="preserve">
    <value>[Read-Only] </value>
  </data>
  <data name="TermsOfUseAcceptButton" xml:space="preserve">
    <value>I Accept</value>
  </data>
  <data name="TermsOfUseDeclineButton" xml:space="preserve">
    <value>I Decline</value>
  </data>
  <data name="TermsOfUseViewTitle" xml:space="preserve">
    <value>Package Manager Terms of Use</value>
  </data>
  <data name="TooltipCurrentIndex" xml:space="preserve">
    <value>{0} of {1}</value>
  </data>
  <data name="UnableToAccessPackageDirectory" xml:space="preserve">
    <value>Unable To Access Package Directory</value>
  </data>
  <data name="UndeprecatingPackageMessageBoxTitle" xml:space="preserve">
    <value>Removing Package Deprecation</value>
  </data>
  <data name="DeleteFailureMessageBoxTitle" xml:space="preserve">
    <value>Delete Failure</value>
  </data>
  <data name="MessageNeedToRestartAfterDeleteTitle" xml:space="preserve">
    <value>Deleting Package</value>
  </data>
  <data name="UnitAcres" xml:space="preserve">
    <value>Acres</value>
  </data>
  <data name="UnitArea" xml:space="preserve">
    <value>Area</value>
  </data>
  <data name="UnitCentimeters" xml:space="preserve">
    <value>Centimeters</value>
  </data>
  <data name="UnitCubicCentimeter" xml:space="preserve">
    <value>CubicCentimeter</value>
  </data>
  <data name="UnitCubicFoot" xml:space="preserve">
    <value>CubicFoot</value>
  </data>
  <data name="UnitCubicInches" xml:space="preserve">
    <value>CubicInches</value>
  </data>
  <data name="UnitCubicMeters" xml:space="preserve">
    <value>CubicMeters</value>
  </data>
  <data name="UnitCubicMillimeter" xml:space="preserve">
    <value>CubicMillimeter</value>
  </data>
  <data name="UnitCubicYards" xml:space="preserve">
    <value>CubicYards</value>
  </data>
  <data name="UnitDecimeters" xml:space="preserve">
    <value>Decimeters</value>
  </data>
  <data name="UnitFeet" xml:space="preserve">
    <value>Feet</value>
  </data>
  <data name="UnitHectares" xml:space="preserve">
    <value>Hectares</value>
  </data>
  <data name="UnitInches" xml:space="preserve">
    <value>Inches</value>
  </data>
  <data name="UnitLength" xml:space="preserve">
    <value>Length</value>
  </data>
  <data name="UnitLitres" xml:space="preserve">
    <value>Litres</value>
  </data>
  <data name="UnitMeters" xml:space="preserve">
    <value>Meters</value>
  </data>
  <data name="UnitMillimeters" xml:space="preserve">
    <value>Millimeters</value>
  </data>
  <data name="Units" xml:space="preserve">
    <value>Units:</value>
  </data>
  <data name="UnitSquareCentimeter" xml:space="preserve">
    <value>SquareCentimeter</value>
  </data>
  <data name="UnitSquareFoot" xml:space="preserve">
    <value>SquareFoot</value>
  </data>
  <data name="UnitSquareInch" xml:space="preserve">
    <value>SquareInch</value>
  </data>
  <data name="UnitSquareMeter" xml:space="preserve">
    <value>SquareMeter</value>
  </data>
  <data name="UnitSquareMillimeter" xml:space="preserve">
    <value>SquareMillimeter</value>
  </data>
  <data name="UnitUSGallons" xml:space="preserve">
    <value>USGallons</value>
  </data>
  <data name="UnitVolume" xml:space="preserve">
    <value>Volume</value>
  </data>
  <data name="UnknowDateFormat" xml:space="preserve">
    <value>Unknown date format</value>
  </data>
  <data name="UpdateMessage" xml:space="preserve">
    <value>An update is available for Dynamo.
Installing the latest update requires Dynamo and any host applications to close.
Do you want to install the latest Dynamo update?</value>
  </data>
  <data name="UsageReportPromptDialogTitle" xml:space="preserve">
    <value>Agreement to collect usability data on your use of {0}</value>
  </data>
  <data name="UseLevelKeepListStructureHint" xml:space="preserve">
    <value>Keep 1 input list's nesting</value>
  </data>
  <data name="UseLevelKeepListStructurePopupMenuItem" xml:space="preserve">
    <value>Keep list structure</value>
  </data>
  <data name="UseLevelPopupMenuItem" xml:space="preserve">
    <value>Use Levels</value>
  </data>
  <data name="VersionValueGreaterThan0" xml:space="preserve">
    <value>At least one of your version values must be greater than 0.</value>
    <comment>ErrorString</comment>
  </data>
  <data name="Watch3DViewContextMenuPan" xml:space="preserve">
    <value>_Pan</value>
  </data>
  <data name="Watch3DViewContextMenuRotate" xml:space="preserve">
    <value>_Rotate</value>
  </data>
  <data name="Watch3DViewContextMenuSwitchView" xml:space="preserve">
    <value>Switch to Node _View</value>
  </data>
  <data name="Watch3DViewContextMenuZoomToFit" xml:space="preserve">
    <value>_Zoom to Fit</value>
  </data>
  <data name="WatchNodeRawDataMenu" xml:space="preserve">
    <value>Show Raw Data</value>
  </data>
  <data name="ZeroTouchTypeShortString" xml:space="preserve">
    <value>DLL</value>
  </data>
  <data name="RerunButtonToolTip" xml:space="preserve">
    <value>Rerun the graph.</value>
  </data>
  <data name="PackageSearchViewSearchTextBoxSyncing" xml:space="preserve">
    <value>Please wait...</value>
  </data>
  <data name="EditNoteWindowTitle" xml:space="preserve">
    <value>Write note here</value>
  </data>
  <data name="ExtensionsViewTitle" xml:space="preserve">
    <value>Extensions</value>
  </data>
  <data name="ExtensionAdded" xml:space="preserve">
    <value>Extension tab added to the extensions side bar.</value>
  </data>
  <data name="ExtensionAlreadyPresent" xml:space="preserve">
    <value>No new tab is added, as the extension is already present in the extensions side bar.</value>
  </data>
  <data name="MessageUninstallCustomNodeToContinue" xml:space="preserve">
    <value>{1} cannot be loaded.
Installing it will conflict with one or more node definitions that already exist in {0}, which is currently loaded. 
To install {1}, Dynamo needs to first uninstall {0}. 
Restart Dynamo to complete the uninstall.

Uninstall the following packages: {0}?</value>
  </data>
  <data name="PreviewText" xml:space="preserve">
    <value> This Feature is in Preview! </value>
  </data>
  <data name="PackageHostDependencyTooltip" xml:space="preserve">
    <value>This package contains node(s) that depend on applications outside Dynamo. To fully utilize node(s) in this package, you will need to have these external applications installed.</value>
  </data>
  <data name="PackageHostDependencyFilter" xml:space="preserve">
    <value>Filter packages that depend on applications outside Dynamo. This feature currently can only filter packages which have been marked manually by package authors during publish.</value>
  </data>
  <data name="PackageHostDependencyFilterContextItem" xml:space="preserve">
    <value>Packages contain node(s)  that depend on specified application outside Dynamo.</value>
  </data>
  <data name="MessageUninstallSamePackage" xml:space="preserve">
    <value>"The package {0} is already installed. To reinstall it, you must first uninstall it and restart to complete the uninstall. Would you like to mark {0} for uninstall?"</value>
  </data>
  <data name="MessagePackageNotFound" xml:space="preserve">
    <value>{0} was not found and could not be downloaded.</value>
  </data>
  <data name="MessagePackageVersionNotFound" xml:space="preserve">
    <value>Version {0} of {1} could not be found.</value>
  </data>
  <data name="PublishPackageViewPackageHostDependency" xml:space="preserve">
    <value>External Dependency (optional)</value>
  </data>
  <data name="PublishPackageViewPackageHostDependencyTooltip" xml:space="preserve">
    <value>An indication of what applications outside of Dynamo your package depends on, such as Revit, Civil 3D or Photoshop. Users of your package will need to install these applications to fully utilize your package.</value>
  </data>
  <data name="InfoBubbleDocumentationLinkText" xml:space="preserve">
    <value>Read more...</value>
  </data>
  <data name="PackageSearchViewFilterByButton" xml:space="preserve">
    <value>Filter by</value>
  </data>
  <data name="DynamoViewSettingMenuShowDataReportingDialogTooltip" xml:space="preserve">
    <value>Display the dialog for user to pick agreement on data collecting.</value>
  </data>
  <data name="CrashPromptGithubNewIssueTitle" xml:space="preserve">
    <value>Crash report from Dynamo {0}</value>
  </data>
  <assembly alias="System.Windows.Forms" name="System.Windows.Forms, Version=4.0.0.0, Culture=neutral, PublicKeyToken=b77a5c561934e089" />
  <data name="psDynamoMesh" type="System.Resources.ResXFileRef, System.Windows.Forms">
    <value>..\ViewModels\Watch3D\compiledShaders\psDynamoMesh;System.Byte[], mscorlib, Version=4.0.0.0, Culture=neutral, PublicKeyToken=b77a5c561934e089</value>
  </data>
  <data name="vsDynamoMesh" type="System.Resources.ResXFileRef, System.Windows.Forms">
    <value>..\ViewModels\Watch3D\compiledShaders\vsDynamoMesh;System.Byte[], mscorlib, Version=4.0.0.0, Culture=neutral, PublicKeyToken=b77a5c561934e089</value>
  </data>
  <data name="PreferencesViewShowCodeBlockNodeLineNumber" xml:space="preserve">
    <value>Show CodeBlockNode Line Numbers</value>
    <comment>Preferences | Visual Settings | Display Settings | Show CodeBlockNode Line Numbers</comment>
  </data>
  <data name="PreferencesViewIsIronPythonDialogDisabled" xml:space="preserve">
    <value>Hide IronPython alerts</value>
    <comment>Preferences | Features | Python | Hide IronPython Alerts</comment>
  </data>
  <data name="MessageFailedToDownloadPackageVersion" xml:space="preserve">
    <value>Failed to download version {0} of package with id: {1}.  Please try again and report the package if you continue to have problems.</value>
    <comment>Message box content. {0} = 1.2.3, {1} = 57d576e8f615e7725800001d</comment>
  </data>
  <data name="NodeTooltipDescription" xml:space="preserve">
    <value>Description: </value>
  </data>
  <data name="NodeTooltipOriginalName" xml:space="preserve">
    <value>Original node name: </value>
  </data>
  <data name="RenderingMemoryOutageDescription" xml:space="preserve">
    <value>Please check if you intended to render this amount of geometry, and consider turning off the preview of other nodes within your graph, lowering the amount of Geometry you wish to render, or turning down the render precision.</value>
  </data>
  <data name="RenderingMemoryOutageSummary" xml:space="preserve">
    <value>Dynamo has run out of memory trying to render your geometry. The geometry preview has been disabled.</value>
  </data>
  <data name="vsDynamoPointLine" type="System.Resources.ResXFileRef, System.Windows.Forms">
    <value>..\ViewModels\Watch3D\compiledShaders\vsDynamoPointLine;System.Byte[], mscorlib, Version=4.0.0.0, Culture=neutral, PublicKeyToken=b77a5c561934e089</value>
  </data>
  <data name="psDynamoLine" type="System.Resources.ResXFileRef, System.Windows.Forms">
    <value>..\ViewModels\Watch3D\compiledShaders\psDynamoLine;System.Byte[], mscorlib, Version=4.0.0.0, Culture=neutral, PublicKeyToken=b77a5c561934e089</value>
  </data>
  <data name="psDynamoPoint" type="System.Resources.ResXFileRef, System.Windows.Forms">
    <value>..\ViewModels\Watch3D\compiledShaders\psDynamoPoint;System.Byte[], mscorlib, Version=4.0.0.0, Culture=neutral, PublicKeyToken=b77a5c561934e089</value>
  </data>
  <data name="PreferencesViewShowWhitespaceInPythonEditor" xml:space="preserve">
    <value>Show Whitespace in Python Editor</value>
    <comment>Preferences | Features | Python | Show Whitspace Characters in Python editor</comment>
  </data>
  <data name="PreferencesViewDefaultPythonEngine" xml:space="preserve">
    <value>Default Python Engine</value>
    <comment>Preferences | Features | Python | Default Python Engine</comment>
  </data>
  <data name="PreferencesViewPackageDownloadDirectory" xml:space="preserve">
    <value>New Package Download Directory</value>
    <comment>Preferences | Package Manager | Node and Package Paths | New Package Download Directory</comment>
  </data>
  <data name="PreferencesPackageDownloadDirectoryTooltip" xml:space="preserve">
    <value>Choose a package path from this list to download new packages to.</value>
    <comment>Preferences | Package Manager | Node and Package Paths | New Package Download Directory</comment>
  </data>
  <data name="DefaultPythonEngineNone" xml:space="preserve">
    <value>Use System Default</value>
    <comment>Preferences | Features | Python | Default Python Engine</comment>
  </data>
  <data name="PreferencesViewEnableNodeAutoComplete" xml:space="preserve">
    <value>Node Autocomplete</value>
    <comment>Preferences | Features | Experimental | Enable Node Auto Complete</comment>
  </data>
  <data name="ErrorLoadingIcon" xml:space="preserve">
    <value>An error occurred when loading the application icon: {0}</value>
    <comment>{0} = detailed error message</comment>
  </data>
  <data name="PublishPackageSelectNodeLibraries" xml:space="preserve">
    <value>Select Node Libraries</value>
  </data>
  <data name="PublishPackageMoreInfoFile" xml:space="preserve">
    <value>DynamoCoreWpf;PublishPackageDocumentation.html</value>
  </data>
  <data name="DynamoViewDynamoMenu" xml:space="preserve">
    <value>_Dynamo</value>
    <comment>Dynamo menu</comment>
  </data>
  <data name="DynamoViewDynamoMenuAbout" xml:space="preserve">
    <value>_About</value>
    <comment>Dynamo menu | Display About dialog</comment>
  </data>
  <data name="DynamoViewDynamoMenuPreferences" xml:space="preserve">
    <value>_Preferences...</value>
    <comment>Dynamo menu | Preferences</comment>
  </data>
  <data name="DynamoViewFileMenuExport" xml:space="preserve">
    <value>_Export</value>
    <comment>File menu | Export</comment>
  </data>
  <data name="PublishPackageDocTooltipText" xml:space="preserve">
    <value>Learn More about publishing a package</value>
  </data>
  <data name="PreferencesViewFeaturesTab" xml:space="preserve">
    <value>Features</value>
  </data>
  <data name="PreferencesViewGeneralTab" xml:space="preserve">
    <value>General</value>
  </data>
  <data name="PreferencesViewTitle" xml:space="preserve">
    <value>Preferences</value>
  </data>
  <data name="PreferencesViewVisualSettingsTab" xml:space="preserve">
    <value>Visual Settings</value>
  </data>
  <data name="PreferencesWindowLanguages" xml:space="preserve">
    <value>English,Czech,German,Spanish,French,Italian,Japanese,Korean,Polish,Portuguese,Brazilian,Russian,Chinese Simplified,Chinese Traditional</value>
  </data>
  <data name="PreferencesViewFontSizeLabel" xml:space="preserve">
    <value>Node Font Size</value>
  </data>
  <data name="PreferencesViewLanguageLabel" xml:space="preserve">
    <value>Language</value>
    <comment>Label used in the general tab</comment>
  </data>
  <data name="PreferencesViewRunSettingsLabel" xml:space="preserve">
    <value>Default Run Settings</value>
    <comment>Label used in the general tab</comment>
  </data>
  <data name="DynamoViewExtensionsMenu" xml:space="preserve">
    <value>E_xtensions</value>
    <comment>Extensions menu</comment>
  </data>
  <data name="ConnectorContextMenuHeaderBreakConnection" xml:space="preserve">
    <value>Break Connection</value>
  </data>
  <data name="ConnectorContextMenuHeaderShowConnector" xml:space="preserve">
    <value>Show Wire</value>
  </data>
  <data name="ConnectorContextMenuHeaderSelectConnected" xml:space="preserve">
    <value>Select Connected</value>
  </data>
  <data name="ConnectorContextMenuHeaderUnpinConnector" xml:space="preserve">
    <value>Unpin Wire</value>
  </data>
  <data name="PreferencesViewPython" xml:space="preserve">
    <value>Python</value>
    <comment>Preferences | Features | Python</comment>
  </data>
  <data name="PreferencesViewRequiresRelaunchOfDynamo" xml:space="preserve">
    <value>Requires relaunch of Dynamo</value>
    <comment>Preferences | Features | Python | Requires relaunch of Dynamo</comment>
  </data>
  <data name="MessagePackageDepsInBuiltinPackages" xml:space="preserve">
    <value>{0} has dependencies that conflict with the following built-in package(s): {1}. Dependency conflicts could cause unintended behavior to occur.
    
Do you wish to continue trying to install {0}?</value>
  </data>
  <data name="MessageSamePackageDiffVersInBuiltinPackages" xml:space="preserve">
    <value>{0} cannot be installed as it conflicts with a different version of the built-in package, {1}, which is already installed.
    
You can try disabling loading packages from built-in package paths, or unload the conflicting package, then restart {2} and download {0} again.</value>
  </data>
  <data name="MessageSamePackageSameVersInBuiltinPackages" xml:space="preserve">
    <value>The same version of package {0} is already installed as a built-in package and need not be installed again.</value>
  </data>
  <data name="MessageSamePackageSameVersInLocalPackages" xml:space="preserve">
    <value>The same version of {0} is already installed and does not need to be installed again.</value>
  </data>
  <data name="MessageSamePackageDiffVersInLocalPackages" xml:space="preserve">
    <value>Package {0} cannot be installed as it conflicts with a different version, {1}, which is already installed. 

Do you wish to uninstall {1}? Restart {2} to complete the uninstall and try downloading {0} again.</value>
  </data>
  <data name="PreferencesViewVisualSettingsGeoScaling" xml:space="preserve">
    <value>Geometry Scaling</value>
    <comment>Expander Header Name</comment>
  </data>
  <data name="PreferencesViewVisualSettingsGroupStyles" xml:space="preserve">
    <value>Group Styles</value>
    <comment>Expander Header Name</comment>
  </data>
  <data name="PreferencesViewVisualSettingsRenderPrecision" xml:space="preserve">
    <value>Render Precision</value>
    <comment>Expander Header Name</comment>
  </data>
  <data name="PreferencesViewStyleWarning" xml:space="preserve">
    <value>Style name already in use</value>
  </data>
  <data name="PreferencesViewVisualSettingsDisplaySettings" xml:space="preserve">
    <value>Display Settings</value>
    <comment>Expander Header Name</comment>
  </data>
  <data name="PreferencesViewVisualSettingShowEdges" xml:space="preserve">
    <value>Show Edges</value>
    <comment>Show Edges</comment>
  </data>
  <data name="PreferencesViewVisualSettingsIsolateSelectedGeo" xml:space="preserve">
    <value>Isolate Selected Geometry</value>
    <comment>Toogle Button Content</comment>
  </data>
  <data name="PackagePathViewModel_BuiltInPackages" xml:space="preserve">
    <value>Dynamo Built-In Packages</value>
  </data>
  <data name="PreferencesViewSavedChangesLabel" xml:space="preserve">
    <value>All changes saved automatically</value>
  </data>
  <data name="PreferencesViewSavedChangesTooltip" xml:space="preserve">
    <value>Last saved:</value>
  </data>
  <data name="NodeAutocompleteDocumentationUriString" xml:space="preserve">
    <value>DynamoCoreWpf;NodeAutocompleteDocumentation.html</value>
  </data>
  <data name="PreferencesViewEnableNodeAutoCompleteTooltipText" xml:space="preserve">
    <value>Learn more about Node Autocomplete feature.</value>
  </data>
  <data name="AddStyleButton" xml:space="preserve">
    <value>Add Style</value>
  </data>
  <data name="ResetCPythonButtonText" xml:space="preserve">
    <value>Reset CPython</value>
  </data>
  <data name="ResetCPythonButtonToolTip" xml:space="preserve">
    <value>Resets CPython environment by reloading modules.</value>
  </data>
  <data name="GraphIssuesOnSave_CancelBtn" xml:space="preserve">
    <value>Cancel and Show Issues</value>
  </data>
  <data name="GraphIssuesOnSave_Description" xml:space="preserve">
    <value>There are unresolved issues with the graph type. If this graph is designed to be used outside of Dynamo, resolve all issues and save the graph again.</value>
  </data>
  <data name="GraphIssuesOnSave_ProceedBtn" xml:space="preserve">
    <value>Save with Issues</value>
  </data>
  <data name="GraphIssuesOnSave_Summary" xml:space="preserve">
    <value>You are trying to save a graph with unresolved issues</value>
  </data>
  <data name="GraphIssuesOnSave_Title" xml:space="preserve">
    <value>Graph Type Issues found</value>
  </data>
  <data name="PackagePathsExpanderName" xml:space="preserve">
    <value>Node and Package Paths</value>
  </data>
  <data name="PreferencesPackageManagerSettingsTab" xml:space="preserve">
    <value>Package Manager</value>
  </data>
  <data name="PackagePathAddPathButtonName" xml:space="preserve">
    <value>Add Path</value>
  </data>
  <data name="PackagePathPreferencesTitle" xml:space="preserve">
    <value>Package/Library Search Paths</value>
  </data>
  <data name="PreferencesViewShowRunPreviewTooltip" xml:space="preserve">
    <value>Switchable only when the current workspace is in Manual run mode.</value>
  </data>
  <data name="PersistentVisualStatusOfLinterIssues" xml:space="preserve">
    <value>Issues found</value>
  </data>
  <data name="ContextSelectConnectedDownstream" xml:space="preserve">
    <value>Downstream</value>
  </data>
  <data name="ContextSelectConnectedHeader" xml:space="preserve">
    <value>Select Connected</value>
  </data>
  <data name="ContextSelectConnectedUpstream" xml:space="preserve">
    <value>Upstream</value>
  </data>
  <data name="ContextSelectConnectedUpstreamDownstream" xml:space="preserve">
    <value>Both</value>
  </data>
  <data name="NodeRenamedLabel" xml:space="preserve">
    <value>Renamed</value>
  </data>
  <data name="PackagePathProtected" xml:space="preserve">
    <value>This path is built-in and cannot be modified.</value>
  </data>
  <data name="PackagePathUpdatePathTooltip" xml:space="preserve">
    <value>Edit Path</value>
  </data>
  <data name="GetStartedGuide" xml:space="preserve">
    <value>Get Started</value>
    <comment>Get Started Dynamo Tour</comment>
  </data>
  <data name="InteractiveGuides" xml:space="preserve">
    <value>_Interactive Guides</value>
    <comment>Dynamo Guided Tours</comment>
  </data>
  <data name="GetStartedGuideLibraryText" xml:space="preserve">
    <value>The library contains all default functions #(nodes)=https://www.dynamoprimer.com/03_Anatomy-of-a-Dynamo-Definition/3-1_dynamo_nodes.html of Dynamo, as well as custom nodes you may have loaded. \n\nTo find a node, search the library or browse its categories.</value>
  </data>
  <data name="GetStartedGuideLibraryTitle" xml:space="preserve">
    <value>Library</value>
  </data>
  <data name="GetStartedGuidePreferencesText" xml:space="preserve">
    <value>Use Preferences to customize your Dynamo experience. \n\nYou can change language and time zone settings, adjust the visual style of your workspace, and more.</value>
  </data>
  <data name="GetStartedGuidePreferencesTitle" xml:space="preserve">
    <value>Preferences</value>
  </data>
  <data name="GetStartedGuideResourcesText" xml:space="preserve">
    <value>Use the Help menu to access tools and resources to help you get started. \n\nYou can explore sample scripts, browse the Dynamo Dictionary, find other guides, and more.</value>
  </data>
  <data name="GetStartedGuideResourcesTitle" xml:space="preserve">
    <value>Resources</value>
  </data>
  <data name="GetStartedGuideRunStatusBarText" xml:space="preserve">
    <value>Use the Run Status Bar to run a Dynamo graph (a script that contains the logic or algorithm). \n\nYou can select your preferred run type: -Automatic: The graph runs each time you make a change.- -Manual: The graph runs only when you click Run-</value>
  </data>
  <data name="GetStartedGuideRunStatusBarTitle" xml:space="preserve">
    <value>Run Status Bar</value>
  </data>
  <data name="GetStartedGuideToolbarText" xml:space="preserve">
    <value>From the toolbar, you can: -Open a new workspace- -Open a saved Dynamo file- -Save your current Dynamo file- -Undo or redo changes-</value>
  </data>
  <data name="GetStartedGuideToolbarTitle" xml:space="preserve">
    <value>Toolbar</value>
  </data>
  <data name="GetStartedGuideWelcomeText" xml:space="preserve">
    <value>Start your visual programming journey with this short guide. \n\nHere you'll learn some basics about the Dynamo interface and features.</value>
  </data>
  <data name="GetStartedGuideWelcomeTitle" xml:space="preserve">
    <value>Welcome To Dynamo</value>
  </data>
  <data name="ContextMenuGroups" xml:space="preserve">
    <value>Groups</value>
    <comment>Context menu for group-based operations</comment>
  </data>
  <data name="ContextPinToNode" xml:space="preserve">
    <value>Pin to node</value>
  </data>
  <data name="GetStartedGuideRatingTextTitle" xml:space="preserve">
    <value>Rate this guide</value>
  </data>
  <data name="GetStartedGuideSurveyText" xml:space="preserve">
    <value>Learn more about Dynamo in the #online help=https://primer.dynamobim.org/</value>
  </data>
  <data name="GetStartedGuideSurveyTitle" xml:space="preserve">
    <value>Finished</value>
  </data>
  <data name="GroupDefaultText" xml:space="preserve">
    <value>&lt;Double click here to edit group description&gt;</value>
  </data>
  <data name="GroupNameDefaultText" xml:space="preserve">
    <value>&lt;Click here to edit the group title&gt;</value>
  </data>
  <data name="GroupContextMenuAddGroupToGroup" xml:space="preserve">
    <value>Add Group to Group</value>
  </data>
  <data name="NodeInformationalStateDismiss" xml:space="preserve">
    <value>Dismiss</value>
  </data>
  <data name="NodeInformationalStateShowAllInfo" xml:space="preserve">
    <value>Show all info</value>
  </data>
  <data name="NodeInformationalStateShowAllWarnings" xml:space="preserve">
    <value>Show all warnings</value>
  </data>
  <data name="NodeInformationalStateShowAllErrors" xml:space="preserve">
    <value>Show all errors</value>
  </data>
  <data name="NodeInformationalStateShowLess" xml:space="preserve">
    <value>Show less</value>
  </data>
  <data name="NodeInformationalStateDismissAll" xml:space="preserve">
    <value>Dismiss all</value>
  </data>
  <data name="NodeInfoDismissButtonToolTip" xml:space="preserve">
    <value>Dismisses the info messages on this node. Utilize when you want to design in graph failures, or the info message will not be relevant during graph execution.</value>
  </data>
  <data name="NodeWarningDismissButtonToolTip" xml:space="preserve">
    <value>Dismisses the warning messages on this node. Utilize when you want to design in graph failures, or the warning message will not be relevant during graph execution.</value>
  </data>
  <data name="BreakConnectionsPopupMenuItem" xml:space="preserve">
    <value>Break Connections</value>
  </data>
  <data name="HideWiresPopupMenuItem" xml:space="preserve">
    <value>Hide Wires</value>
  </data>
  <data name="ShowWiresPopupMenuItem" xml:space="preserve">
    <value>Show Wires</value>
  </data>
  <data name="ExitTourWindowContent" xml:space="preserve">
    <value>You can return to this guide later from the Help menu.</value>
  </data>
  <data name="PackageStatePendingUnload" xml:space="preserve">
    <value>Scheduled to be unloaded</value>
  </data>
  <data name="PackageStateError" xml:space="preserve">
    <value>Error</value>
  </data>
  <data name="PackageStateLoaded" xml:space="preserve">
    <value>Loaded</value>
  </data>
  <data name="PackageStateUnloaded" xml:space="preserve">
    <value>Unloaded</value>
  </data>
  <data name="PackageStateScheduledForDeletion" xml:space="preserve">
    <value>Scheduled for Delete</value>
  </data>
  <data name="PackageStateScheduledForUnload" xml:space="preserve">
    <value>Scheduled for Unload</value>
  </data>
  <data name="PackageStateErrorTooltip" xml:space="preserve">
    <value>Error.
This package has not been loaded due to the following error:
{0}.</value>
  </data>
  <data name="PackageStateLoadedTooltip" xml:space="preserve">
    <value>Loaded.
This package is loaded and ready to be used.</value>
  </data>
  <data name="PackageStateUnloadedTooltip" xml:space="preserve">
    <value>Unloaded.
This package has been marked as unloaded.</value>
  </data>
  <data name="PackageStateScheduledForDeletionTooltip" xml:space="preserve">
    <value>Scheduled for Delete.
This package will be deleted after the next Dynamo restart.</value>
  </data>
  <data name="PackageContextMenuDeletePackageText" xml:space="preserve">
    <value>Delete</value>
  </data>
  <data name="PackageContextMenuDeletePackageTooltip" xml:space="preserve">
    <value>Delete this package from the Dynamo package locations. Once deleted, it will not be loaded into Dynamo anymore until it is re-installed</value>
  </data>
  <data name="PackageContextMenuUnloadPackageText" xml:space="preserve">
    <value>Unload</value>
  </data>
  <data name="PackageContextMenuUnloadPackageTooltip" xml:space="preserve">
    <value>Unload this package so that it will not be loaded into Dynamo. The package will not be deleted from the Dynamo package locations</value>
  </data>
  <data name="PackageContextMenuUnmarkDeletePackageText" xml:space="preserve">
    <value>Cancel Delete</value>
  </data>
  <data name="PackageContextMenuUnmarkDeletePackageTooltip" xml:space="preserve">
    <value>Remove the scheduled delete status</value>
  </data>
  <data name="PackageContextMenuUnmarkUnloadPackageText" xml:space="preserve">
    <value>Cancel Unload</value>
  </data>
  <data name="PackageContextMenuUnmarkUnloadPackageTooltip" xml:space="preserve">
    <value>Remove the scheduled unload status</value>
  </data>
  <data name="PackageViewContextMenuLoadText" xml:space="preserve">
    <value>Load</value>
  </data>
  <data name="PackageViewContextMenuLoadTooltip" xml:space="preserve">
    <value>Load this package into Dynamo. Other packages with the same name will be automatically deleted</value>
  </data>
  <data name="CannotLoadPackageMessageBoxTitle" xml:space="preserve">
    <value>Cannot Load Package</value>
  </data>
  <data name="MessageLoadBuiltInPackage" xml:space="preserve">
    <value>To load the built-in package {1}, {0} needs to first delete any conflicting packages.

Delete the following packages: {2}?</value>
  </data>
  <data name="MessageLoadBuiltInWithRestartPackage" xml:space="preserve">
    <value>To load the built-in package {1}, {0} needs to first delete any conflicting packages.
Restart {0} to complete the deletion, then try and load the built-in pacakge again.

Delete the following packages: {2}?
    </value>
  </data>
  <data name="GraphIssuesOnSavePath_Description" xml:space="preserve">
    <value>The selected save location path is too long. Please change the save location and try again.</value>
  </data>
  <data name="GraphIssuesOnSavePath_Summary" xml:space="preserve">
    <value>You are trying to save a graph with a path that is too long.</value>
  </data>
  <data name="GraphIssuesOnSavePath_Title" xml:space="preserve">
    <value>Save Path Issues Found</value>
  </data>
  <data name="MessageNeedToRestartAfterUnload" xml:space="preserve">
    <value>{0} and its host application must restart before unload takes effect.</value>
  </data>
  <data name="MessageNeedToRestartAfterUnloadTitle" xml:space="preserve">
    <value>Unloading Package</value>
  </data>
  <data name="MessageFailedToUnload" xml:space="preserve">
    <value>{0} failed to unload the package.</value>
  </data>
  <data name="UnloadFailureMessageBoxTitle" xml:space="preserve">
    <value>Unload Failure</value>
  </data>
  <data name="DynamoViewViewMenuConnectorShowTooltip" xml:space="preserve">
    <value>Show _Tooltip</value>
  </data>
  <data name="NodeInformationalStateDismissedAlerts" xml:space="preserve">
    <value>Dismissed Alerts</value>
  </data>
  <data name="ContextMenu" xml:space="preserve">
    <value>Node Options</value>
    <comment>Node context menu</comment>
  </data>
  <data name="PackageFilter_Name_All" xml:space="preserve">
    <value>All</value>
  </data>
  <data name="PackageSearchHeader" xml:space="preserve">
    <value>Search for packages</value>
    <comment>The title of the package search manager window.</comment>
  </data>
  <data name="DisablePackageInstallIconTooltip" xml:space="preserve">
    <value>All custom package paths have been disabled in Preferences. Packages cannot be installed unless they are re-enabled.</value>
    <comment>Disable package install icon tooltip.</comment>
  </data>
  <data name="DisableBuiltInPackageToggleInfo" xml:space="preserve">
    <value>If the toggle is on, built-in packages will not load on restart. Built-in packages that are currently loaded will be unloaded on restart. 
If the toggle is off built-in packages that are not already loaded will load once the preferences dialog is closed.</value>
    <comment>Disable built-in package toggle info.</comment>
  </data>
  <data name="DisableCustomPackageToggleInfo" xml:space="preserve">
    <value>If the toggle is on, custom packages will not load on restart. Custom packages that are currently loaded will be unloaded on restart. 
If the toggle is off custom packages that are not already loaded will load once the preferences dialog is closed.</value>
    <comment>Disable custom package toggle info.</comment>
  </data>
  <data name="PackageSearchSortBy" xml:space="preserve">
    <value>SORT BY</value>
    <comment>Header in Package Search 'Sort By' Button  Context Menu</comment>
  </data>
  <data name="PackageSearchResultViewDetails" xml:space="preserve">
    <value>View Details</value>
    <comment>In package search result card.</comment>
  </data>
  <data name="PackageSearchResultRequirements" xml:space="preserve">
    <value>Requirements</value>
    <comment>In package search result card.</comment>
  </data>
  <data name="PackageSearchOrder" xml:space="preserve">
    <value>ORDER</value>
    <comment>Header in Package Search 'Sort By' Button Context Menu</comment>
  </data>
  <data name="PreferencesViewShowPreviewBubbles" xml:space="preserve">
    <value>Show Preview Bubbles</value>
    <comment>Preferences | Visual Settings | Display Settings | Show Preview Bubbles</comment>
  </data>
  <data name="PublishPackageVersionMajorWatermark" xml:space="preserve">
    <value>0</value>
  </data>
  <data name="PublishPackageVersionMinorWatermark" xml:space="preserve">
    <value>0</value>
  </data>
  <data name="PublishPackageVersionBuildWatermark" xml:space="preserve">
    <value>1</value>
  </data>
  <data name="PublishPackageViewPackageDescription" xml:space="preserve">
    <value>Description</value>
  </data>
  <data name="PublishPackageViewPackageNameWatermark" xml:space="preserve">
    <value>Package name</value>
  </data>
  <data name="PackageStateScheduledForUnloadTooltip" xml:space="preserve">
    <value>Scheduled for Unload.
This package will be unloaded after the next Dynamo restart.</value>
  </data>
  <data name="PublishPackageGroupWatermark" xml:space="preserve">
    <value>Group</value>
  </data>
  <data name="PublishPackageKeywordsWatermark" xml:space="preserve">
    <value>Keywords</value>
  </data>
  <data name="PublishPackageViewLicenseSubLabel" xml:space="preserve">
    <value>Applies to the latest package version. If blank, the package will be licensed under </value>
  </data>
  <data name="PublishPackageViewLicenseWatermark" xml:space="preserve">
    <value>License</value>
  </data>
  <data name="PublishPackageViewCopyrightHolder" xml:space="preserve">
    <value>Copyright Holder (optional)</value>
  </data>
  <data name="PublishPackageViewCopyrightHolderWatermark" xml:space="preserve">
    <value>Author name</value>
  </data>
  <data name="PublishPackageViewCopyrightHolderSubLabel" xml:space="preserve">
    <value>If blank, default is your username</value>
  </data>
  <data name="PublishPackageViewCopyrightYear" xml:space="preserve">
    <value>Copyright Year (optional)</value>
  </data>
  <data name="PublishPackageViewCopyrightYearWatermark" xml:space="preserve">
    <value>Publishing year</value>
  </data>
  <data name="PublishPackageViewCopyrightYearSubLabel" xml:space="preserve">
    <value>If blank, default is publishing year</value>
  </data>
  <data name="PublishPackageViewRepositoryUrlWatermark" xml:space="preserve">
    <value>URL</value>
  </data>
  <data name="PublishPackageViewPublisherWebSite" xml:space="preserve">
    <value>Website Url (optional)</value>
  </data>
  <data name="PublishPackageViewPublisherWebSiteWatermark" xml:space="preserve">
    <value>URL</value>
  </data>
  <data name="PublishPackageViewAddDirectoryButton" xml:space="preserve">
    <value>Add Directory</value>
  </data>
  <data name="PublishPackageViewAddDirectoryButtonTooltip" xml:space="preserve">
    <value>Add Directory And Its Files To Package</value>
  </data>
  <data name="PublishPackageViewMarkdownFilesDirectory" xml:space="preserve">
    <value>Markdown Files Directory (optional)</value>
  </data>
  <data name="PublishPackageViewMarkdownFilesDirectoryToolTip" xml:space="preserve">
    <value>An optional location for documenting your package in the markdown format.</value>
  </data>
  <data name="PublishPackageViewResetMarkdownDirectoryButton" xml:space="preserve">
    <value>Reset</value>
  </data>
  <data name="PublishPackageViewResetMarkdownDirectoryButtonToolTip" xml:space="preserve">
    <value>Clears this package's Markdown directory.</value>
  </data>
  <data name="PublishPackageViewRemoveItemToolTip" xml:space="preserve">
    <value>Removes this item from the package contents list.</value>
  </data>
  <data name="PublishPackageExternalPackageDependencies" xml:space="preserve">
    <value>External Package Dependencies</value>
  </data>
  <data name="PreferencesViewMarkdownDirectoryTooltip" xml:space="preserve">
    <value>Markdown documentation can be added to your package that will leverage the Documentation Browser to display author generated information on a per-node basis.</value>
  </data>
  <data name="PublishPackageViewPublisherURLWatermark" xml:space="preserve">
    <value>URL</value>
  </data>
  <data name="PackagesGuide" xml:space="preserve">
    <value>Packages</value>
  </data>
  <data name="PackagesGuideLearnAbout" xml:space="preserve">
    <value>Learn about packages</value>
  </data>
  <data name="NodeAutoCompleteNotAvailableForCollapsedGroups" xml:space="preserve">
    <value>Node AutoComplete is not available on ports belonging to collapsed groups.</value>
  </data>
  <data name="PackageManagerInstall" xml:space="preserve">
    <value>Install</value>
    <comment>Used on the package manager search result card. If the package is not installed, the button will say 'Install'.</comment>
  </data>
  <data name="PackageManagerPackageUpdated" xml:space="preserve">
    <value>Updated</value>
    <comment>Displays next to the package name in the Package Search window if the package has been updated in the last 30 days.</comment>
  </data>
  <data name="PackageManagerPackageNew" xml:space="preserve">
    <value>New</value>
    <comment>Displays next to the package name in the Package Search window if the package has been added in the last 30 days.</comment>
  </data>
  <data name="PackageDetailsDescription" xml:space="preserve">
    <value>DESCRIPTION</value>
    <comment>Header in the PackageDetailsViewExtension.</comment>
  </data>
  <data name="PackageDetailsLicense" xml:space="preserve">
    <value>LICENSE OF LATEST PACKAGE</value>
    <comment>Header in the PackageDetailsViewExtension.</comment>
  </data>
  <data name="PackageDetailsVersionsAndPackageRequirements" xml:space="preserve">
    <value>VERSIONS AND PACKAGE REQUIREMENTS</value>
    <comment>Header in the PackageDetailsViewExtension.</comment>
  </data>
  <data name="PackageDetailsVersions" xml:space="preserve">
    <value>Versions</value>
    <comment>Datagrid Column Header in the PackageDetailsViewExtension.</comment>
  </data>
  <data name="PackageDetailsHost" xml:space="preserve">
    <value>Host</value>
    <comment>Datagrid Column Header in the PackageDetailsViewExtension.</comment>
  </data>
  <data name="PackageDetailsPython" xml:space="preserve">
    <value>Python</value>
    <comment>Datagrid Column Header in the PackageDetailsViewExtension.</comment>
  </data>
  <data name="PackageDetailsPackage" xml:space="preserve">
    <value>Package</value>
    <comment>Datagrid Column Header in the PackageDetailsViewExtension.</comment>
  </data>
  <data name="PackageSortToolTip" xml:space="preserve">
    <value>Sort Packages.</value>
  </data>
  <data name="ConnectorContextMenuHeaderHideConnector" xml:space="preserve">
    <value>Hide Wire</value>
  </data>
  <data name="PackagesGuideFindPackageText" xml:space="preserve">
    <value>Packages provide additional functions that you can use in Dynamo. \n\nTo find a package or see what’s available, \n**Click Packages &gt; Search for Packages**.</value>
  </data>
  <data name="PackagesGuideFindPackageTitle" xml:space="preserve">
    <value>Find a package</value>
  </data>
  <data name="PackagesGuideSearchFilterText" xml:space="preserve">
    <value>\nYou can find packages whose title, author, or keywords contain the search phrase. To filter and sort the results, use the and icons next to the search bar.</value>
  </data>
  <data name="PackagesGuideSearchFilterTitle" xml:space="preserve">
    <value>Search, filter, and sort</value>
  </data>
  <data name="PackagesGuideTermsOfServiceText" xml:space="preserve">
    <value>\nPackages may come from third parties. Be aware that packages may pose security risks. #More information=https://dynamobim.org/issues/extend-dynamo-with-packages  \n\n**Click I Accept** in the Terms of Service to accept it and proceed with this guide.</value>
  </data>
  <data name="PackagesGuideTermsOfServiceTitle" xml:space="preserve">
    <value>Accept the Terms of Service</value>
  </data>
  <data name="PackagesGuideThirdPartyText" xml:space="preserve">
    <value>\nPackages may come from third parties.\n\nBe aware that packages may pose security risks. #More information=https://dynamobim.org/issues/extend-dynamo-with-packages/</value>
  </data>
  <data name="PackagesGuideThirdPartyTitle" xml:space="preserve">
    <value>Third-party packages</value>
  </data>
  <data name="GenericTaskDialogOptionYes" xml:space="preserve">
    <value>Yes</value>
  </data>
  <data name="GenericTaskDialogOptionNo" xml:space="preserve">
    <value>No</value>
  </data>
  <data name="GenericTaskDialogOptionOK" xml:space="preserve">
    <value>OK</value>
  </data>
  <data name="GenericTaskDialogOptionCancel" xml:space="preserve">
    <value>Cancel</value>
  </data>
  <data name="WorkspaceTabSavingUnnecessary" xml:space="preserve">
    <value>No need to save!</value>
  </data>
  <data name="WorkspaceTabSavingNecessary" xml:space="preserve">
    <value>You need to save updates to this file.</value>
  </data>
  <data name="WorkspaceTabSavingBrandNewFile" xml:space="preserve">
    <value>This is a brand new file.</value>
  </data>
  <data name="WorkspaceTabNotSavedYet" xml:space="preserve">
    <value>You haven't saved this file yet.</value>
  </data>
  <data name="ScriptTagsRemovalWarning" xml:space="preserve">
    <value>Script tags detected in the help document have been removed.</value>
  </data>
  <data name="PackagesGuideContinueButton" xml:space="preserve">
    <value>Continue</value>
  </data>
  <data name="PackagesGuideExitButton" xml:space="preserve">
    <value>Exit</value>
  </data>
  <data name="ShortcutExportAsImageMainMenu" xml:space="preserve">
    <value>Export as Image</value>
  </data>
  <data name="ShortcutExportBackground3DPreview" xml:space="preserve">
    <value>Background 3D Preview</value>
  </data>
  <data name="ShortcutExportWorkspace" xml:space="preserve">
    <value>Workspace</value>
  </data>
  <data name="PackagesGuideExitAcceptTerms" xml:space="preserve">
    <value>To continue the guide and install the sample package, you must accept the Terms of Service. \n\n **Click Continue.** Then in the terms, **click I Accept.** \n\n\n\n</value>
  </data>
  <data name="PackagesGuideExitTitle" xml:space="preserve">
    <value>Do you want to exit the guide?</value>
  </data>
  <data name="InfoBubbleInfo" xml:space="preserve">
    <value>Info</value>
  </data>
  <data name="Save" xml:space="preserve">
    <value>Save</value>
  </data>
  <data name="PackagesGuideInstallAPackageText" xml:space="preserve">
    <value>Package installations are typically quick, depending on their size and other factors. \n\n**Click Install** to install the latest version of the sample Autodesk package and proceed with this guide.</value>
  </data>
  <data name="PackagesGuideInstallAPackageTitle" xml:space="preserve">
    <value>Install a package</value>
  </data>
  <data name="PackagesGuideInstalledPackageText" xml:space="preserve">
    <value>Package installations are typically quick, depending on their size and other factors. \n
To install the latest version of a package, click Install. \n
%./UI/Images/alert.png% The sample Autodesk package is already installed on your computer.</value>
  </data>
  <data name="PackagesGuideDependenciesText" xml:space="preserve">
    <value>\nIf you need other software or tools in order to use this package, they are listed under Dependencies.</value>
  </data>
  <data name="PackagesGuideDependenciesTitle" xml:space="preserve">
    <value>Package dependencies</value>
  </data>
  <data name="PackagesGuideSearchResultsText" xml:space="preserve">
    <value>\nSearch results display summary information for each package: -author- -likes and downloads- -date of the most recent version- \n**Click View Details** to see more information about a package.</value>
  </data>
  <data name="PackagesGuideSearchResultsTitle" xml:space="preserve">
    <value>Search results</value>
  </data>
  <data name="PackageContextMenuDeletePackageCustomNodesInUseTooltip" xml:space="preserve">
    <value>This package contains custom nodes that are in use. These custom nodes need to be deleted or the graph needs to be closed before the package can be deleted.</value>
  </data>
  <data name="PackagesGuideNavigatePackagesText" xml:space="preserve">
    <value>\nWhen you install a package, it appears in the library under Add-ons.  \n\n**Click to expand the package** so you can see its nodes (functions).</value>
  </data>
  <data name="PackagesGuideNavigatePackagesTitle" xml:space="preserve">
    <value>Navigate to packages</value>
  </data>
  <data name="PackagesGuideSurveyText" xml:space="preserve">
    <value>Learn more about packages in the #online help=https://dynamobim.org/issues/extend-dynamo-with-packages</value>
  </data>
  <data name="PackagesGuideSurveyTitle" xml:space="preserve">
    <value>Finished</value>
  </data>
  <data name="PackagesGuideUsePackageText" xml:space="preserve">
    <value>To learn how to use nodes in a package, hover over a node to see a description. To add a node to the workspace, click its name in the list.</value>
  </data>
  <data name="PackagesGuideUsePackageTitle" xml:space="preserve">
    <value>Use package nodes</value>
  </data>
  <data name="ConfigureADPButtonText" xml:space="preserve">
    <value>Configure Autodesk Analytics Program</value>
  </data>
  <data name="GettingStartedMenuItem" xml:space="preserve">
    <value>_Getting Started</value>
  </data>
  <data name="ContinueInstall" xml:space="preserve">
    <value>Continue install</value>
  </data>
  <data name="UninstallLoadedPackages" xml:space="preserve">
    <value>Uninstall loaded packages</value>
  </data>
  <data name="UninstallLoadedPackage" xml:space="preserve">
    <value>Uninstall loaded package</value>
  </data>
  <data name="PackagesGuidePackagesNodeTitle" xml:space="preserve">
    <value>Use package nodes</value>
  </data>
<<<<<<< HEAD
  <data name="PublishPackageViewFilePath" xml:space="preserve">
    <value>File Path</value>
  </data>
  <data name="PublishPackageViewNodeLibrary" xml:space="preserve">
    <value>Node Library</value>
=======
  <data name="NodeTooltipRenamed" xml:space="preserve">
    <value>Renamed from {0}</value>
  </data>
  <data name="WorkspaceTabTooltipHeaderUnsaved" xml:space="preserve">
    <value>Unsaved</value>
>>>>>>> 2e48493a
  </data>
</root><|MERGE_RESOLUTION|>--- conflicted
+++ resolved
@@ -3016,18 +3016,16 @@
   <data name="PackagesGuidePackagesNodeTitle" xml:space="preserve">
     <value>Use package nodes</value>
   </data>
-<<<<<<< HEAD
   <data name="PublishPackageViewFilePath" xml:space="preserve">
     <value>File Path</value>
   </data>
   <data name="PublishPackageViewNodeLibrary" xml:space="preserve">
     <value>Node Library</value>
-=======
+  </data>
   <data name="NodeTooltipRenamed" xml:space="preserve">
     <value>Renamed from {0}</value>
   </data>
   <data name="WorkspaceTabTooltipHeaderUnsaved" xml:space="preserve">
     <value>Unsaved</value>
->>>>>>> 2e48493a
   </data>
 </root>