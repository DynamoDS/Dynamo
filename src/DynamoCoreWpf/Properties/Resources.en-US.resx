﻿<?xml version="1.0" encoding="utf-8"?>
<root>
  <!-- 
    Microsoft ResX Schema 
    
    Version 2.0
    
    The primary goals of this format is to allow a simple XML format 
    that is mostly human readable. The generation and parsing of the 
    various data types are done through the TypeConverter classes 
    associated with the data types.
    
    Example:
    
    ... ado.net/XML headers & schema ...
    <resheader name="resmimetype">text/microsoft-resx</resheader>
    <resheader name="version">2.0</resheader>
    <resheader name="reader">System.Resources.ResXResourceReader, System.Windows.Forms, ...</resheader>
    <resheader name="writer">System.Resources.ResXResourceWriter, System.Windows.Forms, ...</resheader>
    <data name="Name1"><value>this is my long string</value><comment>this is a comment</comment></data>
    <data name="Color1" type="System.Drawing.Color, System.Drawing">Blue</data>
    <data name="Bitmap1" mimetype="application/x-microsoft.net.object.binary.base64">
        <value>[base64 mime encoded serialized .NET Framework object]</value>
    </data>
    <data name="Icon1" type="System.Drawing.Icon, System.Drawing" mimetype="application/x-microsoft.net.object.bytearray.base64">
        <value>[base64 mime encoded string representing a byte array form of the .NET Framework object]</value>
        <comment>This is a comment</comment>
    </data>
                
    There are any number of "resheader" rows that contain simple 
    name/value pairs.
    
    Each data row contains a name, and value. The row also contains a 
    type or mimetype. Type corresponds to a .NET class that support 
    text/value conversion through the TypeConverter architecture. 
    Classes that don't support this are serialized and stored with the 
    mimetype set.
    
    The mimetype is used for serialized objects, and tells the 
    ResXResourceReader how to depersist the object. This is currently not 
    extensible. For a given mimetype the value must be set accordingly:
    
    Note - application/x-microsoft.net.object.binary.base64 is the format 
    that the ResXResourceWriter will generate, however the reader can 
    read any of the formats listed below.
    
    mimetype: application/x-microsoft.net.object.binary.base64
    value   : The object must be serialized with 
            : System.Runtime.Serialization.Formatters.Binary.BinaryFormatter
            : and then encoded with base64 encoding.
    
    mimetype: application/x-microsoft.net.object.soap.base64
    value   : The object must be serialized with 
            : System.Runtime.Serialization.Formatters.Soap.SoapFormatter
            : and then encoded with base64 encoding.

    mimetype: application/x-microsoft.net.object.bytearray.base64
    value   : The object must be serialized into a byte array 
            : using a System.ComponentModel.TypeConverter
            : and then encoded with base64 encoding.
    -->
  <xsd:schema id="root" xmlns="" xmlns:xsd="http://www.w3.org/2001/XMLSchema" xmlns:msdata="urn:schemas-microsoft-com:xml-msdata">
    <xsd:import namespace="http://www.w3.org/XML/1998/namespace" />
    <xsd:element name="root" msdata:IsDataSet="true">
      <xsd:complexType>
        <xsd:choice maxOccurs="unbounded">
          <xsd:element name="metadata">
            <xsd:complexType>
              <xsd:sequence>
                <xsd:element name="value" type="xsd:string" minOccurs="0" />
              </xsd:sequence>
              <xsd:attribute name="name" use="required" type="xsd:string" />
              <xsd:attribute name="type" type="xsd:string" />
              <xsd:attribute name="mimetype" type="xsd:string" />
              <xsd:attribute ref="xml:space" />
            </xsd:complexType>
          </xsd:element>
          <xsd:element name="assembly">
            <xsd:complexType>
              <xsd:attribute name="alias" type="xsd:string" />
              <xsd:attribute name="name" type="xsd:string" />
            </xsd:complexType>
          </xsd:element>
          <xsd:element name="data">
            <xsd:complexType>
              <xsd:sequence>
                <xsd:element name="value" type="xsd:string" minOccurs="0" msdata:Ordinal="1" />
                <xsd:element name="comment" type="xsd:string" minOccurs="0" msdata:Ordinal="2" />
              </xsd:sequence>
              <xsd:attribute name="name" type="xsd:string" use="required" msdata:Ordinal="1" />
              <xsd:attribute name="type" type="xsd:string" msdata:Ordinal="3" />
              <xsd:attribute name="mimetype" type="xsd:string" msdata:Ordinal="4" />
              <xsd:attribute ref="xml:space" />
            </xsd:complexType>
          </xsd:element>
          <xsd:element name="resheader">
            <xsd:complexType>
              <xsd:sequence>
                <xsd:element name="value" type="xsd:string" minOccurs="0" msdata:Ordinal="1" />
              </xsd:sequence>
              <xsd:attribute name="name" type="xsd:string" use="required" />
            </xsd:complexType>
          </xsd:element>
        </xsd:choice>
      </xsd:complexType>
    </xsd:element>
  </xsd:schema>
  <resheader name="resmimetype">
    <value>text/microsoft-resx</value>
  </resheader>
  <resheader name="version">
    <value>2.0</value>
  </resheader>
  <resheader name="reader">
    <value>System.Resources.ResXResourceReader, System.Windows.Forms, Version=4.0.0.0, Culture=neutral, PublicKeyToken=b77a5c561934e089</value>
  </resheader>
  <resheader name="writer">
    <value>System.Resources.ResXResourceWriter, System.Windows.Forms, Version=4.0.0.0, Culture=neutral, PublicKeyToken=b77a5c561934e089</value>
  </resheader>
  <data name="AboutWindowCannotGetVersion" xml:space="preserve">
    <value>Could not get version.</value>
    <comment>To indicate not abe to get Dynamo version</comment>
  </data>
  <data name="AboutWindowDynamoWebsiteButton" xml:space="preserve">
    <value>{0} Website</value>
    <comment>Click button to go to Dynamo website</comment>
  </data>
  <data name="AboutWindowTitle" xml:space="preserve">
    <value>About {0}</value>
    <comment>About window title</comment>
  </data>
  <data name="AboutWindowUpToDate" xml:space="preserve">
    <value>(Up-to-date)</value>
    <comment>To indicate Dynamo is up to date</comment>
  </data>
  <data name="ActionMember" xml:space="preserve">
    <value>Action</value>
  </data>
  <data name="AddButton" xml:space="preserve">
    <value>Add</value>
  </data>
  <data name="AddCustomFileToPackageDialogTitle" xml:space="preserve">
    <value>Add Custom Node, Library, or XML file to Package...</value>
  </data>
  <data name="AddFileToPackageDialogTitle" xml:space="preserve">
    <value>Add File to Package...</value>
  </data>
  <data name="AddToLibraryButton" xml:space="preserve">
    <value>Add</value>
  </data>
  <data name="Autodesk360SignInButtonContentToolTip" xml:space="preserve">
    <value>Sign in to Autodesk A360 to access online services that integrate with your desktop software.</value>
  </data>
  <data name="Autodesk360SignInButtonTitleToolTip" xml:space="preserve">
    <value>Autodesk A360</value>
  </data>
  <data name="AutodeskSignIn" xml:space="preserve">
    <value>Autodesk Sign In</value>
  </data>
  <data name="Automatic" xml:space="preserve">
    <value>Automatic</value>
  </data>
  <data name="BackgroundPreviewCreationFailureMessage" xml:space="preserve">
    <value>There was an error creating a background preview in Dynamo. This could be due to a lack of graphics resources on your machine. See the log for more information.</value>
  </data>
  <data name="BackgroundPreviewDefaultName" xml:space="preserve">
    <value>Default Background Preview</value>
  </data>
  <data name="BackgroundPreviewName" xml:space="preserve">
    <value>Background Preview</value>
    <comment>The name of the 3D background preview.</comment>
  </data>
  <data name="BrowserNodeButtonLabel" xml:space="preserve">
    <value>Browse...</value>
  </data>
  <data name="BrowserNodeNoFileSelected" xml:space="preserve">
    <value>No file selected.</value>
  </data>
  <data name="BrowserWindowLoading" xml:space="preserve">
    <value>Loading...</value>
  </data>
  <data name="BuildVersionNonNegative" xml:space="preserve">
    <value>You must provide a Build version as a non-negative integer.</value>
    <comment>ErrorString</comment>
  </data>
  <data name="CameraDataLoadError" xml:space="preserve">
    <value>Camera position information could not be loaded from the file.</value>
  </data>
  <data name="CameraDataSaveError" xml:space="preserve">
    <value>Camera position information could not be saved.</value>
  </data>
  <data name="CancelButton" xml:space="preserve">
    <value>Cancel</value>
  </data>
  <data name="CannotDownloadPackageMessageBoxTitle" xml:space="preserve">
    <value>Cannot Download Package</value>
  </data>
  <data name="BuiltInPackageConflictMessageBoxTitle" xml:space="preserve">
    <value>Package has conflicts with one or more Built-In packages.</value>
  </data>
  <data name="PackagesInUseConflictMessageBoxTitle" xml:space="preserve">
    <value>Package has conflicts with one or more packages in use.</value>
  </data>
  <data name="LoadedPackagesConflictMessageBoxTitle" xml:space="preserve">
    <value>Package has conflicts with one or more loaded packages.</value>
  </data>
  <data name="CannotSubmitPackage" xml:space="preserve">
    <value>You can't submit a package in this version of {0}.  You'll need a host application, like Revit, to submit a package.</value>
    <comment>ErrorString</comment>
  </data>
  <data name="ChangeScaleFactorPromptCaptionText" xml:space="preserve">
    <value>To ensure accurate geometry rendering and calculation, select the range of geometry sizes that you will be working on:</value>
  </data>
  <data name="ChangeScaleFactorPromptDescriptionBox" xml:space="preserve">
    <value>Numerical range shown here denote numbers in the following unit:</value>
  </data>
  <data name="ChangeScaleFactorPromptDescriptionContent" xml:space="preserve">
    <value>Use this working range to model in values that fall between {0} to {1} units</value>
  </data>
  <data name="ChangeScaleFactorPromptDescriptionDefaultSetting" xml:space="preserve">
    <value>Default Setting:</value>
  </data>
  <data name="ChangeScaleFactorPromptUnitCm" xml:space="preserve">
    <value>Centimeters (cm)</value>
  </data>
  <data name="ChangeScaleFactorPromptUnitM" xml:space="preserve">
    <value>Meters (m)</value>
  </data>
  <data name="ChangeScaleFactorPromptUnitMm" xml:space="preserve">
    <value>Millimeters (mm)</value>
  </data>
  <data name="ChangeScaleFactorPromptUnitsNumberFormatCm" xml:space="preserve">
    <value>{0} cm</value>
  </data>
  <data name="ChangeScaleFactorPromptUnitsNumberFormatM" xml:space="preserve">
    <value>{0} m</value>
  </data>
  <data name="ChangeScaleFactorPromptUnitsNumberFormatMm" xml:space="preserve">
    <value>{0} mm</value>
  </data>
  <data name="ChangeScaleFactorPromptWindowTitle" xml:space="preserve">
    <value>Geometry Working Range</value>
  </data>
  <data name="CompactLayoutTitle" xml:space="preserve">
    <value>Compact</value>
  </data>
  <data name="ConsentFormGoogleAnalyticsCheckBoxContent" xml:space="preserve">
    <value>I agree to contribute to the Google Analytics program.</value>
  </data>
  <data name="ConsentFormADPAnalyticsCheckBoxContent" xml:space="preserve">
    <value>I agree to data collection in desktop products for Autodesk analytics programs.</value>
  </data>
  <data name="ContextAddGroupFromSelection" xml:space="preserve">
    <value>Add To Group</value>
    <comment>Context menu item</comment>
  </data>
  <data name="ContextCreateGroupFromSelection" xml:space="preserve">
    <value>Create Group</value>
    <comment>Context menu item</comment>
  </data>
  <data name="ContextMenuCopy" xml:space="preserve">
    <value>Copy</value>
    <comment>Context menu item</comment>
  </data>
  <data name="ContextMenuDelete" xml:space="preserve">
    <value>Delete</value>
    <comment>Context menu for selected node - delete selected node</comment>
  </data>
  <data name="ContextMenuEditCustomNode" xml:space="preserve">
    <value>Edit Custom Node...</value>
    <comment>Context menu item</comment>
  </data>
  <data name="ContextMenuEditCustomNodeProperty" xml:space="preserve">
    <value>Edit Custom Node Properties...</value>
    <comment>Context menu item</comment>
  </data>
  <data name="ContextMenuFitToScreen" xml:space="preserve">
    <value>_Fit to Screen</value>
    <comment>Context menu item</comment>
  </data>
  <data name="ContextMenuGeometryView" xml:space="preserve">
    <value>Switch to Geometry _View</value>
    <comment>Context menu item</comment>
  </data>
  <data name="ContextMenuHideGeometry" xml:space="preserve">
    <value>Hide geometry preview</value>
    <comment>Context menu item - Specific to canvas</comment>
  </data>
  <data name="ContextMenuHideAllTextBubble" xml:space="preserve">
    <value>Hide all text bubble</value>
    <comment>Context menu item - Specific to canvas</comment>
  </data>
  <data name="ContextMenuInsertCodeBlock" xml:space="preserve">
    <value>Insert code block</value>
    <comment>Context menu item - Specific to canvas</comment>
  </data>
  <data name="ContextMenuLacing" xml:space="preserve">
    <value>Lacing</value>
    <comment>Context menu for selected node</comment>
  </data>
  <data name="ContextMenuLacingAuto" xml:space="preserve">
    <value>Auto</value>
    <comment>Auto lacing</comment>
  </data>
  <data name="ContextMenuLacingCrossProduct" xml:space="preserve">
    <value>Cross Product</value>
    <comment>Lacing strategy: use cross product for two lists</comment>
  </data>
  <data name="ContextMenuLacingFirst" xml:space="preserve">
    <value>First</value>
    <comment>Lacing strategy: use the first list</comment>
  </data>
  <data name="ContextMenuLacingLongest" xml:space="preserve">
    <value>Longest</value>
    <comment>Lacing strategy: use the longest list</comment>
  </data>
  <data name="ContextMenuLacingShortest" xml:space="preserve">
    <value>Shortest</value>
    <comment>Lacing strategy: use the shortest list</comment>
  </data>
  <data name="ContextMenuNodesFromGeometry" xml:space="preserve">
    <value>Nodes From _Selected Geometry</value>
    <comment>Context menu item</comment>
  </data>
  <data name="ContextMenuNodesFromSelection" xml:space="preserve">
    <value>Create Custom Node</value>
    <comment>Context menu item</comment>
  </data>
  <data name="ContextMenuNodeToCode" xml:space="preserve">
    <value>Node to _Code</value>
    <comment>Context menu item</comment>
  </data>
  <data name="ContextMenuPan" xml:space="preserve">
    <value>Pa_n</value>
    <comment>Context menu item </comment>
  </data>
  <data name="ContextMenuPaste" xml:space="preserve">
    <value>Paste</value>
    <comment>Context menu item</comment>
  </data>
  <data name="ContextMenuPublishCustomNode" xml:space="preserve">
    <value>Publish This Custom Node...</value>
    <comment>Context menu item</comment>
  </data>
  <data name="ContextMenuShowGeometry" xml:space="preserve">
    <value>Show geometry preview</value>
    <comment>Context menu item - Specific to canvas</comment>
  </data>
  <data name="ContextMenuShowAllTextBubble" xml:space="preserve">
    <value>Show all text buble</value>
    <comment>Context menu item - Specific to canvas</comment>
  </data>
  <data name="ContextUnGroupFromSelection" xml:space="preserve">
    <value>Remove from Group</value>
    <comment>Context menu item</comment>
  </data>
  <data name="ContinueButton" xml:space="preserve">
    <value>Continue</value>
    <comment>Continue to use Dynamo</comment>
  </data>
  <data name="ConverterMessageCurrentOffset" xml:space="preserve">
    <value>Current offset X: {0}, Y: {1}</value>
  </data>
  <data name="ConverterMessageTransformOrigin" xml:space="preserve">
    <value>Transform origin X: {0}, Y: {1}</value>
  </data>
  <data name="ConverterMessageZoom" xml:space="preserve">
    <value>Zoom : {0}</value>
  </data>
  <data name="CrashPromptDialogCopyButton" xml:space="preserve">
    <value>Copy</value>
    <comment>Copy crash details</comment>
  </data>
  <data name="CrashPromptDialogCrashMessage" xml:space="preserve">
    <value>Uh oh... something went wrong and {0} has crashed, sorry about that.

You will get a chance to save your work.</value>
  </data>
  <data name="CrashPromptDialogDetailButton" xml:space="preserve">
    <value>Details</value>
    <comment>Click it to display crash details</comment>
  </data>
  <data name="CrashPromptDialogOpenFolderButton" xml:space="preserve">
    <value>Open Folder</value>
    <comment>Open folder that contains crash report</comment>
  </data>
  <data name="CrashPromptDialogSubmitBugButton" xml:space="preserve">
    <value>Submit Bug To Github</value>
    <comment>Submit a bug on github</comment>
  </data>
  <data name="CrashPromptDialogTitle" xml:space="preserve">
    <value>{0} has crashed</value>
  </data>
  <data name="CreateMember" xml:space="preserve">
    <value>Create</value>
  </data>
  <data name="CustomNodePromptDescriptionTooltip" xml:space="preserve">
    <value>A description that helps people understand what the node might be used for.</value>
  </data>
  <data name="CustomNodePromptNameTooltip" xml:space="preserve">
    <value>A unique name for the node.</value>
  </data>
  <data name="CustomNodePropertyErrorMessageBoxTitle" xml:space="preserve">
    <value>Custom Node Property Error</value>
  </data>
  <data name="CustomNodePropertyWindowCategory" xml:space="preserve">
    <value>Add-Ons Category</value>
    <comment>Label - specify custom node category</comment>
  </data>
  <data name="CustomNodePropertyWindowDescription" xml:space="preserve">
    <value>Description</value>
    <comment>Label - custom node description</comment>
  </data>
  <data name="CustomNodePropertyWindowDescriptionHint" xml:space="preserve">
    <value>Description of Custom Node</value>
    <comment>Text box hint</comment>
  </data>
  <data name="CustomNodePropertyWindowName" xml:space="preserve">
    <value>Name</value>
    <comment>Label - specify custom node name</comment>
  </data>
  <data name="CustomNodePropertyWindowNameHint" xml:space="preserve">
    <value>Name of Custom Node</value>
    <comment>Text box hint</comment>
  </data>
  <data name="CustomNodePropertyWindowLocationNote" xml:space="preserve">
    <value>Custom Nodes will be placed in the Add-Ons section of the library.</value>
    <comment>Note regarding Custom Node library location</comment>
  </data>
  <data name="CustomNodePropertyWindowTitle" xml:space="preserve">
    <value>Custom Node Properties</value>
    <comment>Dialog name</comment>
  </data>
  <data name="CustomNodeTypeShortString" xml:space="preserve">
    <value>DS</value>
  </data>
  <data name="DeprecatingPackageMessageBoxTitle" xml:space="preserve">
    <value>Deprecating Package</value>
  </data>
  <data name="DescriptionNeedMoreCharacters" xml:space="preserve">
    <value>Description must be longer than 10 characters.</value>
    <comment>ErrorString</comment>
  </data>
  <data name="DetailedLayoutTitle" xml:space="preserve">
    <value>Detailed</value>
  </data>
  <data name="DirectoryNotFound" xml:space="preserve">
    <value>Directory Not Found</value>
  </data>
  <data name="DownloadWarningMessageBoxTitle" xml:space="preserve">
    <value>Download Warning</value>
  </data>
  <data name="DynamoUpdateAvailableToolTip" xml:space="preserve">
    <value>A Dynamo update is available. Click to install.</value>
  </data>
  <data name="DynamoViewCancelButtonTooltip" xml:space="preserve">
    <value>Cancel Run (Shift+F5)</value>
    <comment>Cancel button tooltip</comment>
  </data>
  <data name="DynamoViewContextMenuClearLog" xml:space="preserve">
    <value>Clear</value>
    <comment>Clear log</comment>
  </data>
  <data name="DynamoViewDebugMenu" xml:space="preserve">
    <value>De_bug</value>
    <comment>Debug menu</comment>
  </data>
  <data name="DynamoViewDebugMenuCheckDailyBuild" xml:space="preserve">
    <value>_Check Daily Builds</value>
    <comment>Debug menu | Check the latest daily build</comment>
  </data>
  <data name="DynamoViewDebugMenuDumpLibrary" xml:space="preserve">
    <value>_Dump Library</value>
    <comment>Debug menu | Dump all imported libraries</comment>
  </data>
  <data name="DynamoViewDebugMenuForceReExecute" xml:space="preserve">
    <value>_Force Re-execute</value>
    <comment>Debug menu | Force to re-execute the whole graph</comment>
  </data>
  <data name="DynamoViewDebugMenuForceUpdate" xml:space="preserve">
    <value>Force _Update</value>
    <comment>Debug menu | Force to update Dynamo</comment>
  </data>
  <data name="DynamoViewDebugMenuRunMutationTest" xml:space="preserve">
    <value>_Run mutation test</value>
    <comment>Debug menu | Run mutation test</comment>
  </data>
  <data name="DynamoViewDebugMenuShowDebugAST" xml:space="preserve">
    <value>_Show Debug ASTs</value>
    <comment>Debug menu | Show debug abstract syntax tree</comment>
  </data>
  <data name="DynamoViewDebugMenuVerboseLogging" xml:space="preserve">
    <value>_Verbose Logging</value>
    <comment>Debug menu | Verbose logging</comment>
  </data>
  <data name="DynamoViewDebugMenuDebugModes" xml:space="preserve">
    <value>Debug _Modes</value>
    <comment>Debug menu | Show debug modes</comment>
  </data>
  <data name="DynamoViewEditMenu" xml:space="preserve">
    <value>_Edit</value>
    <comment>Edit menu</comment>
  </data>
  <data name="DynamoViewEditMenuAlighBottom" xml:space="preserve">
    <value>_Bottom</value>
    <comment>Edit menu | Align based on selected nodes' bottom Y position</comment>
  </data>
  <data name="DynamoViewEditMenuAlignLeft" xml:space="preserve">
    <value>_Left</value>
    <comment>Edit menu | Align based on selected nodes' leftmost X position</comment>
  </data>
  <data name="DynamoViewEditMenuAlignRight" xml:space="preserve">
    <value>_Right</value>
    <comment>Edit menu | Align based on selected nodes' rightmost X position</comment>
  </data>
  <data name="DynamoViewEditMenuAlignSelection" xml:space="preserve">
    <value>_Align Selection</value>
    <comment>Edit menu | Align selected nodes</comment>
  </data>
  <data name="DynamoViewEditMenuAlignTop" xml:space="preserve">
    <value>_Top</value>
    <comment>Edit menu | Align based on selected nodes' topmost Y position</comment>
  </data>
  <data name="DynamoViewEditMenuAlignXAverage" xml:space="preserve">
    <value>_X Average</value>
    <comment>Edit menu | Align based on selected nodes' average X positions</comment>
  </data>
  <data name="DynamoViewEditMenuAlignXDistribute" xml:space="preserve">
    <value>_X Distribute</value>
    <comment>Edit menu | Align selected nodes evenly on horizontal direction</comment>
  </data>
  <data name="DynamoViewEditMenuAlignYAverage" xml:space="preserve">
    <value>_Y Average</value>
    <comment>Edit menu | Align based on selected nodes' average Y positions</comment>
  </data>
  <data name="DynamoViewEditMenuAlignYDistribute" xml:space="preserve">
    <value>_Y Distribute</value>
    <comment>Edit menu | Align selected nodes evenly on vertical direction</comment>
  </data>
  <data name="DynamoViewEditMenuCleanupLayout" xml:space="preserve">
    <value>Cleanup Node _Layout</value>
    <comment>Edit menu | Automatically layout graph</comment>
  </data>
  <data name="DynamoViewEditMenuCopy" xml:space="preserve">
    <value>_Copy</value>
    <comment>Edit menu | Copy</comment>
  </data>
  <data name="DynamoViewEditMenuCreateCustomNode" xml:space="preserve">
    <value>Crea_te Custom Node</value>
    <comment>Edit menu | Create custom node from selected nodes</comment>
  </data>
  <data name="DynamoViewEditMenuCreateGroup" xml:space="preserve">
    <value>Create _Group</value>
    <comment>Edit menu | Create Grouping for nodes</comment>
  </data>
  <data name="DynamoViewEditMenuCreateNote" xml:space="preserve">
    <value>Create _Note</value>
    <comment>Edit menu | Create note for a node</comment>
  </data>
  <data name="DynamoViewEditMenuCreatePreset" xml:space="preserve">
    <value>Create Preset From Selection</value>
  </data>
  <data name="DynamoViewEditMenuDeletePreset" xml:space="preserve">
    <value>Delete Preset</value>
  </data>
  <data name="DynamoViewEditMenuDeleteSelected" xml:space="preserve">
    <value>_Delete Selected</value>
    <comment>Edit menu | Delete selected nodes</comment>
  </data>
  <data name="DynamoViewEditMenuPaste" xml:space="preserve">
    <value>_Paste</value>
    <comment>Edit menu | Paste</comment>
  </data>
  <data name="DynamoViewEditMenuPresetsMenu" xml:space="preserve">
    <value>Presets</value>
  </data>
  <data name="DynamoViewEditMenuRedo" xml:space="preserve">
    <value>_Redo</value>
    <comment>Edit menu | Redo</comment>
  </data>
  <data name="DynamoViewEditMenuRestorePreset" xml:space="preserve">
    <value>Restore Preset</value>
  </data>
  <data name="DynamoViewEditMenuSelectAll" xml:space="preserve">
    <value>_Select All</value>
    <comment>Edit menu | Select all nodes</comment>
  </data>
  <data name="DynamoViewEditMenuSelectNeighbours" xml:space="preserve">
    <value>_Select Neighbors</value>
  </data>
  <data name="DynamoViewEditMenuUndo" xml:space="preserve">
    <value>_Undo</value>
    <comment>Edit menu | Undo</comment>
  </data>
  <data name="DynamoViewDynamoMenuExit" xml:space="preserve">
    <value>_Exit Dynamo</value>
    <comment>Dynamo menu | Exit Dynamo</comment>
  </data>
  <data name="DynamoViewFileMenu" xml:space="preserve">
    <value>_File</value>
    <comment>File menu</comment>
  </data>
  <data name="DynamoViewFileMenuExport3DAsImage" xml:space="preserve">
    <value>_Export Background 3D Preview as Image...</value>
    <comment>File menu | Export Background 3D Preview as image</comment>
  </data>
  <data name="DynamoViewFileMenuExportAsImage" xml:space="preserve">
    <value>_Export Workspace As Image...</value>
    <comment>File menu | Export workspace as image</comment>
  </data>
  <data name="DynamoViewFileMenuExportToSTL" xml:space="preserve">
    <value>_Export Model to STL...</value>
    <comment>File menu | Export geometry model to STL file format</comment>
  </data>
  <data name="DynamoViewFileMenuImport" xml:space="preserve">
    <value>_Import Library...</value>
    <comment>File menu | Import</comment>
  </data>
  <data name="DynamoViewFileMenuNew" xml:space="preserve">
    <value>_New</value>
    <comment>File menu | New</comment>
  </data>
  <data name="DynamoViewFileMenuNewCustomNode" xml:space="preserve">
    <value>_Custom Node...</value>
    <comment>FIle menu | New | New custom node</comment>
  </data>
  <data name="DynamoViewFileMenuNewHomeWorkSpace" xml:space="preserve">
    <value>_Home Workspace</value>
    <comment>File menu | New | New home workspace</comment>
  </data>
  <data name="DynamoViewFileMenuOpen" xml:space="preserve">
    <value>_Open...</value>
    <comment>File menu | Open</comment>
  </data>
  <data name="DynamoViewFileMenuRecentFiles" xml:space="preserve">
    <value>Open _Recent Files</value>
    <comment>File menu | Open Recent files</comment>
  </data>
  <data name="DynamoViewFileMenuSave" xml:space="preserve">
    <value>_Save</value>
    <comment>File menu | Save</comment>
  </data>
  <data name="DynamoViewFileMenuSaveAs" xml:space="preserve">
    <value>Save _As...</value>
    <comment>File menu | Save as</comment>
  </data>
  <data name="DynamoViewHelpDictionary" xml:space="preserve">
    <value>Dynamo Di_ctionary</value>
    <comment>Help menu | Go to Dynamo Dictionary</comment>
  </data>
  <data name="DynamoViewHelpMenu" xml:space="preserve">
    <value>_Help</value>
    <comment>Help menu</comment>
  </data>
  <data name="DynamoViewHelpMenuDisplayStartPage" xml:space="preserve">
    <value>_Display Start Page</value>
    <comment>Help menu | Display start page</comment>
  </data>
  <data name="DynamoViewHelpMenuGotoWebsite" xml:space="preserve">
    <value>Dynamo _Website</value>
    <comment>Help menu | Go go Dynamo website</comment>
  </data>
  <data name="DynamoViewHelpMenuGotoWiki" xml:space="preserve">
    <value>Dynamo _Project Wiki</value>
    <comment>Help menu | Go to wiki</comment>
  </data>
  <data name="DynamoViewHelpMenuReportBug" xml:space="preserve">
    <value>_Report A Bug</value>
    <comment>Help menu | Report a bug</comment>
  </data>
  <data name="DynamoViewHelpMenuShowInFolder" xml:space="preserve">
    <value>Show In Folder</value>
    <comment>Help menu | Show in Folder</comment>
  </data>
  <data name="DynamoViewHepMenuSamples" xml:space="preserve">
    <value>_Samples</value>
    <comment>Help menu | Samples</comment>
  </data>
  <data name="DynamoViewPackageMenu" xml:space="preserve">
    <value>_Packages</value>
    <comment>Package menu</comment>
  </data>
  <data name="DynamoViewPackageMenuManagePackage" xml:space="preserve">
    <value>_Manage Packages...</value>
    <comment>Package menu | Manage packages...</comment>
  </data>
  <data name="DynamoViewPackageMenuPublishNodes" xml:space="preserve">
    <value>Publish _Selected Nodes...</value>
    <comment>Package menu | Publish selected nodes as a package</comment>
  </data>
  <data name="DynamoViewPackageMenuPublishPackage" xml:space="preserve">
    <value>Publish _New Package...</value>
    <comment>Package menu | Publish new package</comment>
  </data>
  <data name="DynamoViewPackageMenuPublishWorkspace" xml:space="preserve">
    <value>Publish _Current Workspace...</value>
    <comment>Package menu | Publish current workspace as a package</comment>
  </data>
  <data name="DynamoViewPackageMenuSearchPackage" xml:space="preserve">
    <value>_Search for a Package...</value>
    <comment>Package menu | Search for a package</comment>
  </data>
  <data name="DynamoViewRunAutomaticallyOption" xml:space="preserve">
    <value>Run Automatically</value>
    <comment>Run automatically option</comment>
  </data>
  <data name="DynamoViewRunButton" xml:space="preserve">
    <value>Run</value>
    <comment>Run button</comment>
  </data>
  <data name="DynamoViewRunButtonTooltip" xml:space="preserve">
    <value>Run Workflow (F5)</value>
    <comment>Run button tooltip</comment>
  </data>
  <data name="DynamoViewRunButtonToolTipDisabled" xml:space="preserve">
    <value>Run is not available when running Automatically or Periodically.</value>
  </data>
  <data name="DynamoViewSamplesMenuShowInFolder" xml:space="preserve">
    <value>Show In Folder</value>
  </data>
  <data name="PreferencesViewEnableTSplineNodes" xml:space="preserve">
    <value>Enable T-Spline nodes</value>
    <comment>Preferences | Features | Experimental | Enable T-Spline nodes</comment>
  </data>
  <data name="PreferencesViewExperimentalLabel" xml:space="preserve">
    <value>Experimental</value>
    <comment>Preferences | Features | Experimental</comment>
  </data>
  <data name="DynamoViewSettingMenu" xml:space="preserve">
    <value>_Settings</value>
    <comment>Setting menu</comment>
  </data>
  <data name="DynamoViewSettingMenuAreaUnits" xml:space="preserve">
    <value>Area Display Units</value>
    <comment>Setting menu | Area unit display</comment>
  </data>
  <data name="DynamoViewSettingMenuCentimeter" xml:space="preserve">
    <value>Centimeter</value>
    <comment>Setting menu | Centimeter</comment>
  </data>
  <data name="DynamoViewSettingMenuCubicCentimeter" xml:space="preserve">
    <value>Cubic Centimeter</value>
    <comment>Setting menu | Cubic centimeter</comment>
  </data>
  <data name="DynamoViewSettingMenuCubicFoot" xml:space="preserve">
    <value>Cubic Foot</value>
    <comment>Setting menu | Cubic foot</comment>
  </data>
  <data name="DynamoViewSettingMenuCubicInch" xml:space="preserve">
    <value>Cubic Inch</value>
    <comment>Setting menu | Cubic inch</comment>
  </data>
  <data name="DynamoViewSettingMenuCubicMeter" xml:space="preserve">
    <value>Cubic Meter</value>
    <comment>Setting menu | Cubic meter</comment>
  </data>
  <data name="DynamoViewSettingMenuCubicMillimeter" xml:space="preserve">
    <value>Cubic Millimeter</value>
    <comment>Setting menu | Cubic millimeter</comment>
  </data>
  <data name="DynamoViewSettingMenuDecimalFoot" xml:space="preserve">
    <value>Decimal Foot</value>
    <comment>Setting menu | Decimal foot</comment>
  </data>
  <data name="DynamoViewSettingMenuDecimalInch" xml:space="preserve">
    <value>Decimal Inch</value>
    <comment>Setting menu | Decimal inch</comment>
  </data>
  <data name="DynamoViewSettingMenuShowDataReportingDialog" xml:space="preserve">
    <value>Agreement to _Collect Usability Data</value>
    <comment>Dynamo menu | Show user agreement dialog about data collecting</comment>
  </data>
  <data name="DynamoViewSettingMenuFractionalFoot" xml:space="preserve">
    <value>Fractional Foot</value>
    <comment>Setting menu | Fractional foot</comment>
  </data>
  <data name="DynamoViewSettingMenuFractionalInch" xml:space="preserve">
    <value>Fractional Inch</value>
    <comment>Setting menu | Fractional inch</comment>
  </data>
  <data name="DynamoViewSettingMenuHighRenderPrecision" xml:space="preserve">
    <value>High</value>
    <comment>Setting menu | Slider for render precision</comment>
  </data>
  <data name="DynamoViewSettingMenuLengthUnits" xml:space="preserve">
    <value>Length Display Units</value>
    <comment>Setting menu | Length unit display</comment>
  </data>
  <data name="DynamoViewSettingMenuLowRenderPrecision" xml:space="preserve">
    <value>Low</value>
    <comment>Setting menu | Slider for render precision</comment>
  </data>
  <data name="DynamoViewSettingMenuManagePackagePath" xml:space="preserve">
    <value>Manage Node and Package Paths...</value>
    <comment>Setting menu | Custom node definition and package paths</comment>
  </data>
  <data name="DynamoViewSettingMenuMeter" xml:space="preserve">
    <value>Meter</value>
    <comment>Setting menu | Meter</comment>
  </data>
  <data name="DynamoViewSettingMenuMillimeter" xml:space="preserve">
    <value>Millimeter</value>
    <comment>Setting menu | Millimeter</comment>
  </data>
  <data name="DynamoViewSettingMenuNumber0" xml:space="preserve">
    <value>0</value>
    <comment>Locale dependent number format 0</comment>
  </data>
  <data name="DynamoViewSettingMenuNumber00" xml:space="preserve">
    <value>0.0</value>
    <comment>Locale dependent number format 0.0</comment>
  </data>
  <data name="DynamoViewSettingMenuNumber000" xml:space="preserve">
    <value>0.00</value>
    <comment>Locale dependent number format 0.00</comment>
  </data>
  <data name="DynamoViewSettingMenuNumber0000" xml:space="preserve">
    <value>0.000</value>
    <comment>Locale dependent number format 0.000</comment>
  </data>
  <data name="DynamoViewSettingMenuNumber00000" xml:space="preserve">
    <value>0.0000</value>
    <comment>Locale dependent number format 0.0000</comment>
  </data>
  <data name="DynamoViewSettingMenuNumberFormat" xml:space="preserve">
    <value>Number Format</value>
    <comment>Setting menu | Number format</comment>
  </data>
  <data name="PreferencesViewSelectedPackagePathForDownload" xml:space="preserve">
    <value>Selected package path for download</value>
    <comment>Preferences | Package Manager | Node and Package Paths | New Package Download Directory | Selected package path for download</comment>
  </data>
  <data name="PreferencesViewDisableBuiltInPackages" xml:space="preserve">
    <value>Disable Loading Built-In Packages</value>
    <comment>Preferences | Package Manager | Node and Package Paths | Disable Loading Built-In Packages</comment>
  </data>
  <data name="PreferencesViewDisableCustomPackages" xml:space="preserve">
    <value>Disable Loading Custom Packages</value>
    <comment>Preferences | Package Manager | Node and Package Paths | Disable Loading Custom Packages</comment>
  </data>
  <data name="DynamoViewSettingMenuSquareCentimeter" xml:space="preserve">
    <value>Square Centimeter</value>
    <comment>Setting menu | Square centimeter</comment>
  </data>
  <data name="DynamoViewSettingMenuSquareFoot" xml:space="preserve">
    <value>Square Foot</value>
    <comment>Setting menu | Square foot</comment>
  </data>
  <data name="DynamoViewSettingMenuSquareInch" xml:space="preserve">
    <value>Square Inch</value>
    <comment>Setting menu | Square inch</comment>
  </data>
  <data name="DynamoViewSettingMenuSquareMeter" xml:space="preserve">
    <value>Square Meter</value>
    <comment>Setting menu | Square meter</comment>
  </data>
  <data name="DynamoViewSettingMenuSquareMillimeter" xml:space="preserve">
    <value>Square Millimeter</value>
    <comment>Setting menu | Square millimeter</comment>
  </data>
  <data name="DynamoViewSettingMenuVolumeUnits" xml:space="preserve">
    <value>Volume Display Units</value>
    <comment>Setting menu | Volume unit display</comment>
  </data>
  <data name="DynamoViewSettingShowRunPreview" xml:space="preserve">
    <value>Show Run Preview</value>
    <comment>Setting menu | Show Run Preview</comment>
  </data>
  <data name="DynamoViewSettingsMenuChangeScaleFactor" xml:space="preserve">
    <value>Geometry Scaling...</value>
    <comment>Settings menu | Geometry Scaling</comment>
  </data>
  <data name="DynamoViewSettingsMenuVisualizationSettings" xml:space="preserve">
    <value>Visualization Settings</value>
  </data>
  <data name="DynamoViewToolbarExport3DButtonTooltip" xml:space="preserve">
    <value>Export Background Preview As Image</value>
    <comment>Toolbar export button tooltip</comment>
  </data>
  <data name="DynamoViewToolbarExportButtonTooltip" xml:space="preserve">
    <value>Export Workspace As Image</value>
    <comment>Toolbar export button tooltip</comment>
  </data>
  <data name="DynamoViewToolbarNewButtonTooltip" xml:space="preserve">
    <value>New [Ctrl + N]</value>
    <comment>Toolbar new button tooltip</comment>
  </data>
  <data name="DynamoViewToolbarOpenButtonTooltip" xml:space="preserve">
    <value>Open [Ctrl + O]</value>
    <comment>Toolbar open button tooltip</comment>
  </data>
  <data name="DynamoViewToolbarRedoButtonTooltip" xml:space="preserve">
    <value>Redo [Ctrl + Y]</value>
    <comment>Toolbar redo button tooltip</comment>
  </data>
  <data name="DynamoViewToolbarSaveButtonTooltip" xml:space="preserve">
    <value>Save [Ctrl + S]</value>
    <comment>Toolbar save button tooltip</comment>
  </data>
  <data name="DynamoViewToolbarUndoButtonTooltip" xml:space="preserve">
    <value>Undo [Ctrl + Z]</value>
    <comment>Toolbar undo button tooltip</comment>
  </data>
  <data name="DynamoViewViewMenu" xml:space="preserve">
    <value>_View</value>
    <comment>View menu</comment>
  </data>
  <data name="DynamoViewViewMenu3DPreview" xml:space="preserve">
    <value>_Background 3D Preview</value>
    <comment>View menu | Background 3d preview</comment>
  </data>
  <data name="DynamoViewViewMenuAlternateContextGeometry" xml:space="preserve">
    <value>Show Geometry in {0}</value>
    <comment>View menu | Show geometry in some context</comment>
  </data>
  <data name="DynamoViewViewMenuAvailablePreviews" xml:space="preserve">
    <value>Available Previews</value>
  </data>
  <data name="DynamoViewViewMenuConnector" xml:space="preserve">
    <value>_Connectors</value>
    <comment>View menu | Connector setting</comment>
  </data>
  <data name="DynamoViewViewMenuConnectorType" xml:space="preserve">
    <value>_Connector Type</value>
    <comment>View menu | Connector type</comment>
  </data>
  <data name="DynamoViewViewMenuConnectorTypeCurve" xml:space="preserve">
    <value>Curves</value>
    <comment>View menu | Curve type connector</comment>
  </data>
  <data name="DynamoViewViewMenuConnectorTypePolylines" xml:space="preserve">
    <value>Polylines</value>
    <comment>View menu | Polyline type connector</comment>
  </data>
  <data name="DynamoViewViewMenuHideConsole" xml:space="preserve">
    <value>Hide Console</value>
    <comment>View menu | Hide console</comment>
  </data>
  <data name="DynamoViewViewMenuPan" xml:space="preserve">
    <value>_Pan</value>
    <comment>View menu | Pan</comment>
  </data>
  <data name="DynamoViewViewMenuPanDown" xml:space="preserve">
    <value>Pan Down (Mouse wheel drag down)</value>
    <comment>View menu | Pan down</comment>
  </data>
  <data name="DynamoViewViewMenuPanLeft" xml:space="preserve">
    <value>Pan Left (Mouse wheel drag left)</value>
    <comment>View menu | Pan left</comment>
  </data>
  <data name="DynamoViewViewMenuPanRight" xml:space="preserve">
    <value>Pan Right (Mouse wheel drag right)</value>
    <comment>View menu | Pan right</comment>
  </data>
  <data name="DynamoViewViewMenuPanUp" xml:space="preserve">
    <value>Pan Up (Mouse wheel drag up)</value>
    <comment>View menu | Pan up</comment>
  </data>
  <data name="DynamoViewViewMenuPreviewNavigate" xml:space="preserve">
    <value>Navigate Background 3D Preview</value>
    <comment>View menu | Navigate background 3D preview</comment>
  </data>
  <data name="DynamoViewViewMenuShowBackground3DPreview" xml:space="preserve">
    <value>Showing Background 3D Preview</value>
    <comment>View menu | Show background preview</comment>
  </data>
  <data name="DynamoViewViewMenuShowConnectors" xml:space="preserve">
    <value>_Show Connectors</value>
    <comment>View menu | Show connectors</comment>
  </data>
  <data name="DynamoViewViewMenuShowConsole" xml:space="preserve">
    <value>_Show Console</value>
    <comment>View menu | Show console</comment>
  </data>
  <data name="DynamoViewViewMenuShowGrid" xml:space="preserve">
    <value>Show Grid</value>
    <comment>View menu | Show Grid</comment>
  </data>
  <data name="DynamoViewViewMenuZoom" xml:space="preserve">
    <value>_Zoom</value>
    <comment>View menu | Zoom</comment>
  </data>
  <data name="DynamoViewViewMenuZoomIn" xml:space="preserve">
    <value>Zoom In (Mouse wheel down)</value>
    <comment>View menu | Zoom in</comment>
  </data>
  <data name="DynamoViewViewMenuZoomOut" xml:space="preserve">
    <value>Zoom Out (Mouse wheel up)</value>
    <comment>View menu | Zoom out</comment>
  </data>
  <data name="EditAnnotationTitle" xml:space="preserve">
    <value>Edit Group Title</value>
    <comment>Dialog for editing a node's name</comment>
  </data>
  <data name="EditNodeWindowTitle" xml:space="preserve">
    <value>Edit Node Name</value>
    <comment>Dialog for editing a node's name</comment>
  </data>
  <data name="EditWindowAcceptButton" xml:space="preserve">
    <value>Accept</value>
  </data>
  <data name="EditWindowTitle" xml:space="preserve">
    <value>Set value...</value>
  </data>
  <data name="FileDialogAllFiles" xml:space="preserve">
    <value>All Files ({0})|{0}</value>
  </data>
  <data name="FileDialogAssemblyFiles" xml:space="preserve">
    <value>Assembly Library Files ({0})|{0}</value>
  </data>
  <data name="FileDialogCustomNodeDLLXML" xml:space="preserve">
    <value>Custom Node, DLL, XML ({0})|{0}</value>
  </data>
  <data name="FileDialogDefaultPNGName" xml:space="preserve">
    <value>Capture.png</value>
  </data>
  <data name="FileDialogDefaultSTLModelName" xml:space="preserve">
    <value>model.stl</value>
  </data>
  <data name="FileDialogDesignScriptFiles" xml:space="preserve">
    <value>DesignScript Files ({0})|{0}</value>
  </data>
  <data name="FileDialogDynamoCustomNode" xml:space="preserve">
    <value>{0} Custom Node ({1})|{1}</value>
  </data>
  <data name="FileDialogDynamoDefinitions" xml:space="preserve">
    <value>{0} Definitions ({1})|{1}</value>
  </data>
  <data name="FileDialogDynamoWorkspace" xml:space="preserve">
    <value>{0} Workspace ({1})|{1}</value>
  </data>
  <data name="FileDialogLibraryFiles" xml:space="preserve">
    <value>Library Files ({0})|{0}</value>
  </data>
  <data name="FileDialogManualMode" xml:space="preserve">
    <value>Open in Manual Execution Mode</value>
  </data>
  <data name="FileDialogPNGFiles" xml:space="preserve">
    <value>PNG Image|{0}</value>
  </data>
  <data name="FileDialogSTLModels" xml:space="preserve">
    <value>STL Models|{0}</value>
  </data>
  <data name="FileNotPublishCaption" xml:space="preserve">
    <value>Publish Fail!</value>
  </data>
  <data name="FileNotPublishMessage" xml:space="preserve">
    <value>File(s) were not found or are contained inside of a package. Please only add files that are located outside of packages.

Failed to publish file(s): 
{0}</value>
  </data>
  <data name="FilePathConverterNoFileSelected" xml:space="preserve">
    <value>No file selected.</value>
  </data>
  <data name="FilterIconTooltip" xml:space="preserve">
    <value>Filter results</value>
  </data>
  <data name="FolderNotWritableError" xml:space="preserve">
    <value>You do not have write permission to {0}.</value>
  </data>
  <data name="GalleryDynamoVersion" xml:space="preserve">
    <value>Version {0}.{1}.{2}</value>
  </data>
  <data name="GenericTaskDialogSampleLeftButton" xml:space="preserve">
    <value>Sample Left Button</value>
    <comment>Sample button, it will be replaced at runtime</comment>
  </data>
  <data name="GenericTaskDialogSampleRightButton" xml:space="preserve">
    <value>Sample Right Button</value>
    <comment>Sample button, it will be replaced at runtime</comment>
  </data>
  <data name="GenericTaskDialogTitle" xml:space="preserve">
    <value>Generic Task Dialog</value>
  </data>
  <data name="GroupContextMenuBackground" xml:space="preserve">
    <value>Select Background</value>
  </data>
  <data name="GroupContextMenuDeleteGroup" xml:space="preserve">
    <value>Delete Group</value>
  </data>
  <data name="GroupContextMenuFont" xml:space="preserve">
    <value>Font Size</value>
  </data>
  <data name="GroupContextMenuGraphLayout" xml:space="preserve">
    <value>Cleanup Node Layout</value>
  </data>
  <data name="GroupContextMenuUngroup" xml:space="preserve">
    <value>_Ungroup</value>
  </data>
  <data name="HideClassicNodeLibrary" xml:space="preserve">
    <value>Hide Classic Node Library</value>
  </data>
  <data name="ImportLibraryDialogTitle" xml:space="preserve">
    <value>Import Library</value>
  </data>
  <data name="InCanvasFitViewButtonToolTip" xml:space="preserve">
    <value>Zoom to Fit</value>
    <comment>Zoom to Fit</comment>
  </data>
  <data name="InCanvasGeomButtonToolTip" xml:space="preserve">
    <value>Enable background 3D preview navigation (Ctrl + B)</value>
    <comment>Enable background 3D preview navigation</comment>
  </data>
  <data name="InCanvasNodeButtonToolTip" xml:space="preserve">
    <value>Enable graph view navigation (Ctrl + B)</value>
    <comment>Enable graph view navigation</comment>
  </data>
  <data name="InCanvasOrbitButtonToolTip" xml:space="preserve">
    <value>Orbit</value>
    <comment>Orbit</comment>
  </data>
  <data name="InCanvasPanButtonToolTip" xml:space="preserve">
    <value>Pan</value>
    <comment>Pan</comment>
  </data>
  <data name="InCanvasZoomInButtonToolTip" xml:space="preserve">
    <value>Zoom In</value>
    <comment>Zoom In</comment>
  </data>
  <data name="InCanvasZoomOutButtonToolTip" xml:space="preserve">
    <value>Zoom Out</value>
    <comment>Zoom Out</comment>
  </data>
  <data name="InfoBubbleError" xml:space="preserve">
    <value>Error: </value>
  </data>
  <data name="InfoBubbleWarning" xml:space="preserve">
    <value>Warning: </value>
  </data>
  <data name="InstalledPackageViewAdditionalFileLabel" xml:space="preserve">
    <value>Additional Files</value>
  </data>
  <data name="InstalledPackageViewAdditionalLabel" xml:space="preserve">
    <value>Additional Libraries</value>
  </data>
  <data name="InstalledPackageViewContextMenuDeprecate" xml:space="preserve">
    <value>Deprecate</value>
  </data>
  <data name="InstalledPackageViewContextMenuDeprecateTooltip" xml:space="preserve">
    <value>Set this package as deprecated.  Only allowed if you're a current maintainer of the package.</value>
  </data>
  <data name="InstalledPackageViewContextMenuGetLatest" xml:space="preserve">
    <value>Get Latest Version</value>
  </data>
  <data name="InstalledPackageViewContextMenuGetLatestTooltip" xml:space="preserve">
    <value>Check if there is a newer version of this package and download it.</value>
  </data>
  <data name="InstalledPackageViewContextMenuPublish" xml:space="preserve">
    <value>Publish...</value>
  </data>
  <data name="InstalledPackageViewContextMenuPublishTooltip" xml:space="preserve">
    <value>Publish this package, if it has yet to be published.</value>
  </data>
  <data name="InstalledPackageViewContextMenuPublishVersion" xml:space="preserve">
    <value>Publish Version...</value>
  </data>
  <data name="InstalledPackageViewContextMenuPublishVersionTooltip" xml:space="preserve">
    <value>Publish a new version of this package, assuming it has already been published. Only allowed if you're a current maintainer of the package.</value>
  </data>
  <data name="InstalledPackageViewContextMenuRemoveDeprecation" xml:space="preserve">
    <value>Remove deprecation</value>
  </data>
  <data name="InstalledPackageViewContextMenuRemoveDeprecationTooltip" xml:space="preserve">
    <value>Remove package deprecation. Only allowed if you're a current maintainer of the package.</value>
  </data>
  <data name="InstalledPackageViewContextMenuShowRootDir" xml:space="preserve">
    <value>Show Root Directory</value>
  </data>
  <data name="InstalledPackageViewContextMenuShowRootDirTooltip" xml:space="preserve">
    <value>Go to the root folder of this package</value>
  </data>
  <data name="InstalledPackageViewCustomNodesLabel" xml:space="preserve">
    <value>Custom Nodes</value>
  </data>
  <data name="InstalledPackageViewNodeLibrariesLabel" xml:space="preserve">
    <value>Node Libraries</value>
  </data>
  <data name="InstalledPackageViewPendingInstallButton" xml:space="preserve">
    <value>Pending uninstall</value>
  </data>
  <data name="InstalledPackageViewTitle" xml:space="preserve">
    <value>Installed Packages</value>
  </data>
  <data name="InstallMessageCaption" xml:space="preserve">
    <value>Install Dynamo</value>
  </data>
  <data name="InvalidLoginUrl" xml:space="preserve">
    <value>Invalid URL for login page!</value>
  </data>
  <data name="InvalidTimeZoneMessage" xml:space="preserve">
    <value>Could not sign in at this moment. Check the date, time and time zone settings and try to sign in again.</value>
  </data>
  <data name="LacingAutoToolTip" xml:space="preserve">
    <value>No replication guide will be added.</value>
  </data>
  <data name="LacingCrossProductToolTip" xml:space="preserve">
    <value>For two lists {a,b,c}{1,2,3} returns {a1,a2,a3}{b1,b2,b3}{c1,c2,c3}.</value>
  </data>
  <data name="LacingDisabledToolTip" xml:space="preserve">
    <value>Argument lacing is disabled for this node.</value>
  </data>
  <data name="LacingFirstToolTip" xml:space="preserve">
    <value>For two lists {a,b,c}{1,2,3} returns {a1}.</value>
  </data>
  <data name="LacingLongestToolTip" xml:space="preserve">
    <value>For two lists {a,b,c}{1,2} returns {a1,b2,c2}.</value>
  </data>
  <data name="LacingShortestToolTip" xml:space="preserve">
    <value>For two lists {a,b,c}{1,2} returns {a1,b2}.</value>
  </data>
  <data name="LayoutIconTooltip" xml:space="preserve">
    <value>View layout</value>
  </data>
  <data name="LearnMore" xml:space="preserve">
    <value>Learn more</value>
  </data>
  <data name="LibraryViewContextMenuEditNode" xml:space="preserve">
    <value>Edit...</value>
  </data>
  <data name="LibraryViewNoMatchesFound" xml:space="preserve">
    <value>No matches found</value>
    <comment>No matches for the search llibrary</comment>
  </data>
  <data name="LibraryViewSearchText" xml:space="preserve">
    <value>Search</value>
  </data>
  <data name="LibraryViewTitle" xml:space="preserve">
    <value>Library</value>
  </data>
  <data name="MajorVersionNonNegative" xml:space="preserve">
    <value>You must provide a Major version as a non-negative integer.</value>
    <comment>ErrorString</comment>
  </data>
  <data name="Manual" xml:space="preserve">
    <value>Manual</value>
  </data>
  <data name="MessageAlreadyInstallDynamo" xml:space="preserve">
    <value>Package {1} is already installed.

{0} will attempt to uninstall this package before installing {2}.</value>
  </data>
  <data name="MessageConfirmToInstallPackage" xml:space="preserve">
    <value>Are you sure you want to install {0} {1} ?</value>
    <comment>Message box content</comment>
  </data>
  <data name="MessageConfirmToInstallPackageToFolder" xml:space="preserve">
    <value>Are you sure you want to install {0} {1} to {2} ?</value>
    <comment>Message box content</comment>
  </data>
  <data name="MessageConfirmToSaveCustomNode" xml:space="preserve">
    <value>You have unsaved changes to custom node workspace: "{0}".

Would you like to save your changes?</value>
    <comment>Message box content</comment>
  </data>
  <data name="MessageConfirmToSaveHomeWorkSpace" xml:space="preserve">
    <value>You have unsaved changes to the Home workspace.

Would you like to save your changes?</value>
  </data>
  <data name="MessageConfirmToSaveNamedHomeWorkSpace" xml:space="preserve">
    <value>You have unsaved changes to {0}.

Would you like to save your changes?</value>
  </data>
  <data name="MessageConfirmToSaveReadOnlyCustomNode" xml:space="preserve">
    <value>We can't save "{0}" because the file is read-only or contains unresolved or invalid nodes. To keep changes, would you like to "Save As..." with a different name or path?</value>
    <comment>Message box content</comment>
  </data>
  <data name="MessageConfirmToDeletePackage" xml:space="preserve">
    <value>Are you sure you want to delete {0} ?  This will delete the packages root directory.

You can always redownload the package.</value>
  </data>
  <data name="MessageCustomNodeNameExist" xml:space="preserve">
    <value>A built-in node with the given name already exists.</value>
  </data>
  <data name="MessageCustomNodeNeedNewCategory" xml:space="preserve">
    <value>You must enter a new category or choose one from the existing categories.</value>
  </data>
  <data name="MessageCustomNodeNoName" xml:space="preserve">
    <value>You must supply a name.</value>
  </data>
  <data name="MessageCustomNodeNameInvalid" xml:space="preserve">
    <value>Custom Node name cannot contain any of the following special characters:
    # % * ? \ : or any of the non-printable characters.</value>
  </data>
  <data name="MessageErrorOpeningFileGeneral" xml:space="preserve">
    <value>Error Opening File</value>
    <comment>Notification Center Title</comment>
  </data>
  <data name="MessageFailedToAddFile" xml:space="preserve">
    <value>Failed to add file: {0}</value>
    <comment>Message box content</comment>
  </data>
  <data name="MessageFailedToApplyCustomization" xml:space="preserve">
    <value>Failed to apply NodeViewCustomization for {0}</value>
  </data>
  <data name="MessageFailedToAttachToRowColumn" xml:space="preserve">
    <value>'AttachmentToRowColumnConverter' expects a 'ConverterParameter' value to be either 'Row' or 'Column'</value>
  </data>
  <data name="MessageFailedToDownloadPackage" xml:space="preserve">
    <value>Failed to download package with id: {0}.  Please try again and report the package if you continue to have problems.</value>
    <comment>Message box content</comment>
  </data>
  <data name="MessageInvalidPackage" xml:space="preserve">
    <value>Failed to load an invalid package.</value>
  </data>
  <data name="MessageFailedToFindNodeById" xml:space="preserve">
    <value>No node could be found with that Id.</value>
  </data>
  <data name="MessageFailedToOpenCorruptedFile" xml:space="preserve">
    <value>Error opening corrupted file: {0}</value>
    <comment>Message box content</comment>
  </data>
  <data name="MessageFailedToSaveAsImage" xml:space="preserve">
    <value>Failed to save the Workspace as image.</value>
  </data>
  <data name="MessageFailedToDelete" xml:space="preserve">
    <value>{0} failed to delete the package.  You may need to delete the package's root directory manually.</value>
  </data>
  <data name="MessageFailToUninstallPackage" xml:space="preserve">
    <value>{0} failed to uninstall the package: {1}.  The package may need to be reinstalled manually.</value>
    <comment>Message box content</comment>
  </data>
  <data name="MessageGettingNodeError" xml:space="preserve">
    <value>There was a problem getting the node from the workspace.</value>
    <comment>Message box content</comment>
  </data>
  <data name="MessageLoadingTime" xml:space="preserve">
    <value>{0} elapsed for loading {1} main window.</value>
  </data>
  <data name="MessageNeedToRestartAfterDelete" xml:space="preserve">
    <value>{0} and its host application must restart before delete takes effect.</value>
  </data>
  <data name="MessageNodeWithNullFunction" xml:space="preserve">
    <value>There is a null function definition for this node.</value>
  </data>
  <data name="MessageNoNodeDescription" xml:space="preserve">
    <value>No description provided</value>
  </data>
  <data name="MessagePackageContainPythonScript" xml:space="preserve">
    <value>The package or one of its dependencies contains Python scripts or binaries. Do you want to continue?</value>
  </data>
  <data name="MessagePackageNewerDynamo" xml:space="preserve">
    <value>The package or one of its dependencies use a newer version of {0} than you are currently using. Do you want to continue?</value>
  </data>
  <data name="MessageSelectAtLeastOneNode" xml:space="preserve">
    <value>You must select at least one custom node.</value>
    <comment>Message box content</comment>
  </data>
  <data name="MessageSelectSymbolNotFound" xml:space="preserve">
    <value>The selected symbol was not found in the workspace</value>
    <comment>Message box content</comment>
  </data>
  <data name="MessageSubmitSameNamePackage" xml:space="preserve">
    <value>The node is part of the {0} package called "{1}" - do you want to submit a new version of this package?

If not, this node will be moved to the new package you are creating."</value>
    <comment>Message box content</comment>
  </data>
  <data name="MessageToDeprecatePackage" xml:space="preserve">
    <value>Are you sure you want to deprecate {0} ?  This request will be rejected if you are not a maintainer of the package.  It indicates that you will no longer support the package, although the package will still appear when explicitly searched for. 

You can always undeprecate the package.</value>
  </data>
  <data name="MessageToUndeprecatePackage" xml:space="preserve">
    <value>Are you sure you want to undeprecate {0} ?  This request will be rejected if you are not a maintainer of the package.  It indicates that you will continue to support the package and the package will appear when users are browsing packages.

You can always re-deprecate the package.</value>
  </data>
  <data name="MessageForceInstallOrUninstallToContinue" xml:space="preserve">
    <value>Package {0} has one or more dependencies that conflict with the following packages that are in use in the workspace: {1}. Dependency conflicts could cause unintended behavior to occur.
    
Do you wish to continue installing it while keeping the packages that are already installed?

If not, {2} needs to uninstall {1} to continue but cannot as they are in use. Try restarting {2} and download {0} again.</value>
  </data>
  <data name="MessageForceInstallOrUninstallUponRestart" xml:space="preserve">
    <value>Package {0} has one or more dependencies that conflict with the following packages: {1}. Dependency conflicts could cause unintended behavior to occur.
    
Do you wish to continue installing it while keeping the packages that are already installed?

If not, {2} needs to uninstall {1} to continue. Restart {2}, then download {0} again.</value>
  </data>
  <data name="MessageUnkownErrorOpeningFile" xml:space="preserve">
    <value>Unknown error opening file: {0}</value>
    <comment>Message box content</comment>
  </data>
  <data name="MessageUnsavedChanges0" xml:space="preserve">
    <value>The following workspaces have not been saved:</value>
  </data>
  <data name="MessageUnsavedChanges1" xml:space="preserve">
    <value>. Please save them and try again.</value>
  </data>
  <data name="MinorVersionNonNegative" xml:space="preserve">
    <value>You must provide a Minor version as a non-negative integer.</value>
    <comment>ErrorString</comment>
  </data>
  <data name="MoreButton" xml:space="preserve">
    <value>More</value>
    <comment>The "More" button on "Publish a Dynamo Package" dialog</comment>
  </data>
  <data name="NameNeedMoreCharacters" xml:space="preserve">
    <value>Name must be at least 3 characters.</value>
    <comment>ErrorString</comment>
  </data>
  <data name="NodeContextMenuEnablePeriodicUpdate" xml:space="preserve">
    <value>Enable Periodic Update</value>
  </data>
  <data name="NodeContextMenuHelp" xml:space="preserve">
    <value>Help...</value>
    <comment>Display help message for this node</comment>
  </data>
  <data name="NodeContextMenuIsInput" xml:space="preserve">
    <value>Is Input</value>
  </data>
  <data name="NodeContextMenuIsOutput" xml:space="preserve">
    <value>Is Output</value>
  </data>
  <data name="NodeContextMenuPreview" xml:space="preserve">
    <value>Preview</value>
    <comment>Context menu item - preview geometry</comment>
  </data>
  <data name="NodeContextMenuRenameNode" xml:space="preserve">
    <value>Rename</value>
    <comment>Context menu item - rename this node</comment>
  </data>
  <data name="NodeContextMenuShowLabels" xml:space="preserve">
    <value>Show Labels</value>
    <comment>Context menu item - show labels</comment>
  </data>
  <data name="NodeHelpWindowNodeCategory" xml:space="preserve">
    <value>CATEGORY</value>
    <comment>Category label</comment>
  </data>
  <data name="NodeHelpWindowNodeDescription" xml:space="preserve">
    <value>DESCRIPTION</value>
    <comment>Description label</comment>
  </data>
  <data name="NodeHelpWindowNodeInput" xml:space="preserve">
    <value>INPUTS</value>
    <comment>Input label</comment>
  </data>
  <data name="NodeHelpWindowNodeOutput" xml:space="preserve">
    <value>OUTPUTS</value>
    <comment>Output label</comment>
  </data>
  <data name="NodeHelpWindowNodeType" xml:space="preserve">
    <value>NODE TYPE</value>
    <comment>Title label</comment>
  </data>
  <data name="NodesRunStatus" xml:space="preserve">
    <value>Freeze</value>
    <comment>Context menu item</comment>
  </data>
  <data name="NodeViewCustomizationFindErrorMessage" xml:space="preserve">
    <value>There was an error while finding node view customizations for {0}. Contact the author of this assembly for more information.</value>
  </data>
  <data name="NoneString" xml:space="preserve">
    <value>none</value>
  </data>
  <data name="NoteViewContextMenuDelete" xml:space="preserve">
    <value>Delete</value>
    <comment>Delete note </comment>
  </data>
  <data name="NoteViewContextMenuEdit" xml:space="preserve">
    <value>Edit...</value>
    <comment>Edit note</comment>
  </data>
  <data name="NullString" xml:space="preserve">
    <value>null</value>
  </data>
  <data name="OKButton" xml:space="preserve">
    <value>OK</value>
  </data>
  <data name="OneAssemblyWasLoadedSeveralTimesErrorMessage" xml:space="preserve">
    <value>Please, load assembly just one time.
Next assemblies were loaded several times:
</value>
  </data>
  <data name="OnlyTitle" xml:space="preserve">
    <value>only</value>
  </data>
  <data name="OpenDynamoDefinitionDialogTitle" xml:space="preserve">
    <value>Open {0} Definition...</value>
  </data>
  <data name="PackageDownloadConfirmMessageBoxTitle" xml:space="preserve">
    <value>Package Download Confirmation</value>
    <comment>Message box title</comment>
  </data>
  <data name="PackageDownloadErrorMessageBoxTitle" xml:space="preserve">
    <value>Package Download Error</value>
    <comment>Message box title</comment>
  </data>
  <data name="PackageDownloadMessageBoxTitle" xml:space="preserve">
    <value>Package Download</value>
  </data>
  <data name="PackageDownloadStateDownloaded" xml:space="preserve">
    <value>Downloaded</value>
  </data>
  <data name="PackageDownloadStateDownloading" xml:space="preserve">
    <value>Downloading</value>
  </data>
  <data name="PackageDownloadStateError" xml:space="preserve">
    <value>Error</value>
  </data>
  <data name="PackageDownloadStateInstalled" xml:space="preserve">
    <value>Installed</value>
  </data>
  <data name="PackageDownloadStateInstalling" xml:space="preserve">
    <value>Installing</value>
  </data>
  <data name="PackageDownloadStateStarting" xml:space="preserve">
    <value>Starting</value>
  </data>
  <data name="PackageDuplicateAssemblyWarning" xml:space="preserve">
    <value>Due to limitations in the .NET framework, it is not possible to update your package assembly while it is already loaded.  Please update the assembly while {0} is not running and try again.</value>
  </data>
  <data name="PackageDuplicateAssemblyWarningTitle" xml:space="preserve">
    <value>Cannot update assembly</value>
  </data>
  <data name="PackageFolderNotAccessible" xml:space="preserve">
    <value>A problem occurred when trying to install the package. Dynamo is unable to obtain read/write access to
{0}</value>
  </data>
  <data name="PackageNameCannotContainTheseCharacters" xml:space="preserve">
    <value>The name of the package cannot contain /,\, or *.</value>
    <comment>ErrorString</comment>
  </data>
  <data name="PackageNeedAtLeastOneFile" xml:space="preserve">
    <value>Your package must contain at least one file.</value>
    <comment>ErrorString</comment>
  </data>
  <data name="PackageNotExisted" xml:space="preserve">
    <value>The root directory of the package does not exist. Please try and re-install the package.</value>
  </data>
  <data name="PackagePathViewAccept" xml:space="preserve">
    <value>Accept Changes</value>
    <comment>Accept changes button on the package path dialog</comment>
  </data>
  <data name="PackagePathViewHeading" xml:space="preserve">
    <value>Paths:</value>
    <comment>Package path management dialog content</comment>
  </data>
  <data name="PackagePathViewSummary1" xml:space="preserve">
    <value>Add paths to make nodes and packages show up in the library.</value>
    <comment>Package path management dialog content</comment>
  </data>
  <data name="PackagePathViewTitle" xml:space="preserve">
    <value>Manage Node and Package Paths</value>
    <comment>Package path management dialog title</comment>
  </data>
  <data name="PackagePathViewToolTipDown" xml:space="preserve">
    <value>Move the selected path downward</value>
    <comment>Tool-tip for down arrow</comment>
  </data>
  <data name="PackagePathViewToolTipMinus" xml:space="preserve">
    <value>Remove the selected path from list</value>
    <comment>Tool-tip for minus icon</comment>
  </data>
  <data name="PackagePathViewToolTipPlus" xml:space="preserve">
    <value>Add a new path to the list</value>
    <comment>Tool-tip for plus icon</comment>
  </data>
  <data name="PackagePathViewToolTipUp" xml:space="preserve">
    <value>Move the selected path upward</value>
    <comment>Tool-tip for up arrow</comment>
  </data>
  <data name="PackagePathAutoAddNotificationTitle" xml:space="preserve">
    <value>Package Path Added</value>
  </data>
  <data name="PackagePathAutoAddNotificationShortDescription" xml:space="preserve">
    <value>A library (*.dll, *.ds) was recently imported into Dynamo. Its path was automatically added to "Preferences &gt; Node and Package Paths..."</value>
  </data>
  <data name="PackagePathAutoAddNotificationDetailedDescription" xml:space="preserve">
    <value>The import path "{0}" was added to "Node and Package Paths". If you want to update or remove this path, please open "Dynamo &gt; Preferences &gt;Package Manager &gt; Node and Package Paths..."</value>
  </data>
  <data name="PackageSearchStateNoResult" xml:space="preserve">
    <value>Search returned no results!</value>
  </data>
  <data name="PackageSearchStateSearching" xml:space="preserve">
    <value>Searching...</value>
  </data>
  <data name="PackageSearchStateSyncingWithServer" xml:space="preserve">
    <value>Syncing with server...</value>
  </data>
  <data name="PackageSearchViewClearButton" xml:space="preserve">
    <value>Clear</value>
    <comment>Clear completed installation</comment>
  </data>
  <data name="PackageSearchViewClearButtonTooltip" xml:space="preserve">
    <value>Clear Downloads</value>
  </data>
  <data name="PackageSearchViewContextMenuOrderAscending" xml:space="preserve">
    <value>Ascending</value>
    <comment>Order by Ascending</comment>
  </data>
  <data name="PackageSearchViewContextMenuOrderDescending" xml:space="preserve">
    <value>Descending</value>
    <comment>Order by Descending</comment>
  </data>
  <data name="PackageSearchViewContextMenuSortByAuthor" xml:space="preserve">
    <value>Author</value>
    <comment>Sort package by author name</comment>
  </data>
  <data name="PackageSearchViewContextMenuSortByDownloads" xml:space="preserve">
    <value>Downloads</value>
    <comment>Sort package by download numbers</comment>
  </data>
  <data name="PackageSearchViewContextMenuSortByName" xml:space="preserve">
    <value>Name</value>
    <comment>Sort package by name</comment>
  </data>
  <data name="PackageSearchViewContextMenuSortByVotes" xml:space="preserve">
    <value>Votes</value>
    <comment>Sort package by user votes</comment>
  </data>
  <data name="PackageSearchViewContextMenuSortyByUpdate" xml:space="preserve">
    <value>Most Recent Update</value>
    <comment>Sort package by the most recent update</comment>
  </data>
  <data name="PackageSearchViewDeprecated" xml:space="preserve">
    <value>DEPRECATED</value>
    <comment>Indicate package has been deprecated</comment>
  </data>
  <data name="PackageSearchViewDeprecatedTooltip" xml:space="preserve">
    <value>The maintainers of this package have indicated that they will no longer be updating it.  Use at your own risk!</value>
  </data>
  <data name="PackageSearchViewDescription" xml:space="preserve">
    <value>Description</value>
    <comment>Package description</comment>
  </data>
  <data name="PackageSearchViewInstallButton" xml:space="preserve">
    <value>⇓ Install</value>
    <comment>To install package</comment>
  </data>
  <data name="PackageSearchViewInstallLatestVersion" xml:space="preserve">
    <value>Install latest version</value>
  </data>
  <data name="PackageSearchViewInstallLatestVersionTo" xml:space="preserve">
    <value>Install latest version to folder...</value>
  </data>
  <data name="PackageSearchViewInstallThisVersion" xml:space="preserve">
    <value>Install this version</value>
  </data>
  <data name="PackageSearchViewInstallThisVersionTo" xml:space="preserve">
    <value>Install this version to folder...</value>
  </data>
  <data name="PackageSearchViewKeywords" xml:space="preserve">
    <value>Keywords</value>
    <comment>Package keywords</comment>
  </data>
  <data name="PackageSearchViewSearchTextBox" xml:space="preserve">
    <value>Search...</value>
  </data>
  <data name="PackageSearchViewSortByButton" xml:space="preserve">
    <value>Sort by</value>
  </data>
  <data name="PackageSearchViewTitle" xml:space="preserve">
    <value>Online Package Search</value>
  </data>
  <data name="PackageSearchViewUpvoteButtonTooltip" xml:space="preserve">
    <value>Vote in support of this package</value>
  </data>
  <data name="PackageSearchViewVersions" xml:space="preserve">
    <value>Versions</value>
    <comment>Package versions</comment>
  </data>
  <data name="PackageSearchViewVisitRepositoryBuutton" xml:space="preserve">
    <value>Visit package repository</value>
  </data>
  <data name="PackageSearchViewVisitWebSiteButton" xml:space="preserve">
    <value>Visit package website</value>
  </data>
  <data name="PackageStateUnknown" xml:space="preserve">
    <value>Unknown</value>
  </data>
  <data name="PackageTypeShortString" xml:space="preserve">
    <value>PKG</value>
  </data>
  <data name="PackageUploadNoDependency" xml:space="preserve">
    <value>None</value>
  </data>
  <data name="PackageUploadStateCompressing" xml:space="preserve">
    <value>Compressing...</value>
  </data>
  <data name="PackageUploadStateCopying" xml:space="preserve">
    <value>Copying...</value>
  </data>
  <data name="PackageUploadStateError" xml:space="preserve">
    <value>Error!</value>
    <comment>Something wrong with package uploading</comment>
  </data>
  <data name="PackageUploadStateReady" xml:space="preserve">
    <value>Ready</value>
  </data>
  <data name="PackageUploadStateUploaded" xml:space="preserve">
    <value>Uploaded</value>
  </data>
  <data name="PackageUploadStateUploading" xml:space="preserve">
    <value>Uploading...</value>
  </data>
  <data name="PackageUseNewerDynamoMessageBoxTitle" xml:space="preserve">
    <value>Package Uses Newer Version of {0}!</value>
  </data>
  <data name="PackageWarningMessageBoxTitle" xml:space="preserve">
    <value>Package Warning</value>
    <comment>Message box title</comment>
  </data>
  <data name="Periodic" xml:space="preserve">
    <value>Periodic</value>
  </data>
  <data name="PortViewContextMenuUserDefaultValue" xml:space="preserve">
    <value>Use Default Value</value>
  </data>
  <data name="PresetOverwrite" xml:space="preserve">
    <value>A preset by this name already exists, do you wish to overwrite?</value>
  </data>
  <data name="PresetPromptDescriptionTooltip" xml:space="preserve">
    <value>A description of the preset state.</value>
  </data>
  <data name="PresetPromptNameTooltip" xml:space="preserve">
    <value>A unique name for the preset.</value>
  </data>
  <data name="PresetsWindowDescription" xml:space="preserve">
    <value>Description</value>
  </data>
  <data name="PresetsWindowDescriptionHint" xml:space="preserve">
    <value>Enter a description for this preset.</value>
  </data>
  <data name="PresetsWindowName" xml:space="preserve">
    <value>Name</value>
  </data>
  <data name="PresetsWindowTitle" xml:space="preserve">
    <value>Preset State Properties</value>
  </data>
  <data name="PresetTextRemaining" xml:space="preserve">
    <value>Characters Remaining</value>
  </data>
  <data name="PresetWarningMessage" xml:space="preserve">
    <value>No input nodes selected. Select at least one input node to create a preset.</value>
  </data>
  <data name="PreviewListLabel" xml:space="preserve">
    <value>List</value>
  </data>
  <data name="PublishPackage" xml:space="preserve">
    <value>Publish Online</value>
  </data>
  <data name="PublishPackageDialogCaption" xml:space="preserve">
    <value>Published Successfully</value>
  </data>
  <data name="PublishPackageLocally" xml:space="preserve">
    <value>Publish Locally</value>
  </data>
  <data name="PublishPackageMessage" xml:space="preserve">
    <value>Package published successfully. 
Want to publish a different package?</value>
  </data>
  <data name="PublishPackagePackageContent" xml:space="preserve">
    <value>Package Contents</value>
  </data>
  <data name="PublishPackageViewAddFileButton" xml:space="preserve">
    <value>Add Files</value>
  </data>
  <data name="PublishPackageViewAddFileButtonTooltip" xml:space="preserve">
    <value>Add File To Package</value>
  </data>
  <data name="PublishPackageViewContextMenuIsNodeLibrary" xml:space="preserve">
    <value>Is Node Library</value>
  </data>
  <data name="PublishPackageViewLicense" xml:space="preserve">
    <value>License (optional)</value>
  </data>
  <data name="PublishPackageViewPackageDependencies" xml:space="preserve">
    <value>Dependencies</value>
  </data>
  <data name="PublishPackageViewPackageDescriptionTooltip" xml:space="preserve">
    <value>A description that helps people understand what the package might be used for.</value>
  </data>
  <data name="PublishPackageViewPackageGroup" xml:space="preserve">
    <value>Group (optional)</value>
    <comment>User to input group name about this package</comment>
  </data>
  <data name="PublishPackageViewPackageGroupTooltip" xml:space="preserve">
    <value>A group to help categorize this package.  Might be useful for a collection of packages related to a firm, school, etc.</value>
  </data>
  <data name="PublishPackageViewPackageKeywords" xml:space="preserve">
    <value>Keywords (optional)</value>
    <comment>User to input some keywords about this package</comment>
  </data>
  <data name="PublishPackageViewPackageKeywordsTooltip" xml:space="preserve">
    <value>Keywords help find your package in the database.  Separate them by spaces.</value>
  </data>
  <data name="PublishPackageViewPackageName" xml:space="preserve">
    <value>Name</value>
  </data>
  <data name="PublishPackageViewPackageNameTooltip" xml:space="preserve">
    <value>A unique name for the package.</value>
  </data>
  <data name="PublishPackageViewPackageVersion" xml:space="preserve">
    <value>Version (Major Minor Build)</value>
  </data>
  <data name="PublishPackageViewPackageVersionTooltip" xml:space="preserve">
    <value>A version name helps a submitter keep track of updates to the package.  A new version of a package will be REJECTED if this is not incremeneted.</value>
  </data>
  <data name="PublishPackageViewPublish" xml:space="preserve">
    <value>Publish a Package</value>
  </data>
  <data name="PublishPackageViewPublisherWebiSite" xml:space="preserve">
    <value>Website Url (optional)</value>
  </data>
  <data name="PublishPackageViewRepositoryUrl" xml:space="preserve">
    <value>Repository Url (optional)</value>
    <comment>Github repository</comment>
  </data>
  <data name="PublishPackageViewTitle" xml:space="preserve">
    <value>Publish a {0} Package</value>
  </data>
  <data name="QueryMember" xml:space="preserve">
    <value>Query</value>
  </data>
  <data name="RerunButton" xml:space="preserve">
    <value>Apply Changes</value>
  </data>
  <data name="RunCompletedMessage" xml:space="preserve">
    <value>Run completed.</value>
  </data>
  <data name="RunCompletedWithScaleChangeAndWarningsMessage" xml:space="preserve">
    <value>Run completed with warnings on setting new working range.</value>
  </data>
  <data name="RunCompletedWithScaleChangeMessage" xml:space="preserve">
    <value>Run completed with new working range.</value>
  </data>
  <data name="RunCompletedWithWarningsMessage" xml:space="preserve">
    <value>Run completed with warnings.</value>
  </data>
  <data name="RunStartedMessage" xml:space="preserve">
    <value>Run started...</value>
  </data>
  <data name="RunStartedWithScaleChangeMessage" xml:space="preserve">
    <value>Run started with new working range...</value>
  </data>
  <data name="RunTypeToolTipAutomatically" xml:space="preserve">
    <value>Run whenever there is a change to the graph.</value>
  </data>
  <data name="RunTypeToolTipManually" xml:space="preserve">
    <value>Run whenever you press the Run button.</value>
  </data>
  <data name="RunTypeToolTipPeriodicallyDisabled" xml:space="preserve">
    <value>Periodic running is disabled when there are no nodes in your graph that support it.</value>
  </data>
  <data name="RunTypeToolTipPeriodicallyEnabled" xml:space="preserve">
    <value>Run at the specified interval.</value>
  </data>
  <data name="SaveConfirmationMessageBoxTitle" xml:space="preserve">
    <value>Confirmation</value>
  </data>
  <data name="SaveModelToSTLDialogTitle" xml:space="preserve">
    <value>Save your model to STL.</value>
  </data>
  <data name="SaveWorkbenToImageDialogTitle" xml:space="preserve">
    <value>Save your Workbench to an Image</value>
  </data>
  <data name="ScalingExtraLargeButton" xml:space="preserve">
    <value>Extra large</value>
  </data>
  <data name="ScalingLargeButton" xml:space="preserve">
    <value>Large</value>
  </data>
  <data name="ScalingMediumButton" xml:space="preserve">
    <value>Medium</value>
  </data>
  <data name="ScalingSmallButton" xml:space="preserve">
    <value>Small</value>
  </data>
  <data name="ScreenShotFrom3DParameter" xml:space="preserve">
    <value>screenshot_3D</value>
  </data>
  <data name="ScreenShotFrom3DShortcutParameter" xml:space="preserve">
    <value>screenshot_3D_shortcut</value>
  </data>
  <data name="SearchViewTopResult" xml:space="preserve">
    <value>Top Result</value>
  </data>
  <data name="SelectAllTitle" xml:space="preserve">
    <value>Select All</value>
  </data>
  <data name="SelectionErrorMessageBoxTitle" xml:space="preserve">
    <value>Selection Error</value>
    <comment>Message box title</comment>
  </data>
  <data name="SelectNodeButtonChange" xml:space="preserve">
    <value>Change</value>
  </data>
  <data name="SelectNodeButtonSelect" xml:space="preserve">
    <value>Select</value>
  </data>
  <data name="ShowClassicNodeLibrary" xml:space="preserve">
    <value>Show Classic Node Library</value>
  </data>
  <data name="ShowHideLibraryIconTooltip" xml:space="preserve">
    <value>Show/hide</value>
  </data>
  <data name="ShowRunPreviewDisableToolTip" xml:space="preserve">
    <value>Preview the execution state of your graph. Nodes that are scheduled for execution will highlight in the graph</value>
  </data>
  <data name="ShowRunPreviewEnableToolTip" xml:space="preserve">
    <value>Execution preview is not available when running automatically</value>
  </data>
  <data name="SolutionToFolderNotWritatbleError" xml:space="preserve">
    <value>Please update the permissions or go to Preferences &gt;Node and Package Paths...' to change your default directory.</value>
  </data>
  <data name="StartPageAdvancedTutorials" xml:space="preserve">
    <value>Advanced Tutorials</value>
    <comment>Start page | Link to tutorials</comment>
  </data>
  <data name="StartPageAsk" xml:space="preserve">
    <value>ASK</value>
  </data>
  <data name="StartPageBackupLocation" xml:space="preserve">
    <value>Backup location</value>
  </data>
  <data name="StartPageBackupNoCrash" xml:space="preserve">
    <value>BACKUP</value>
  </data>
  <data name="StartPageBackupOnCrash" xml:space="preserve">
    <value>RECOVER FROM BACKUP</value>
  </data>
  <data name="StartPageCode" xml:space="preserve">
    <value>CODE</value>
  </data>
  <data name="StartPageDiscussionForum" xml:space="preserve">
    <value>Discussion forum</value>
  </data>
  <data name="StartPageDynamoDictionary" xml:space="preserve">
    <value>Dynamo Dictionary</value>
  </data>
  <data name="StartPageDynamoPrimer" xml:space="preserve">
    <value>Dynamo Primer</value>
  </data>
  <data name="StartPageFiles" xml:space="preserve">
    <value>FILES</value>
  </data>
  <data name="StartPageGithubRepository" xml:space="preserve">
    <value>Github repository</value>
  </data>
  <data name="StartPageMoreSamples" xml:space="preserve">
    <value>More Samples</value>
  </data>
  <data name="StartPageNewCustomNode" xml:space="preserve">
    <value>Custom Node</value>
    <comment>Start page | New custom node</comment>
  </data>
  <data name="StartPageNewFile" xml:space="preserve">
    <value>New</value>
    <comment>Start page | New </comment>
  </data>
  <data name="StartPageOpenAll" xml:space="preserve">
    <value>Open all</value>
  </data>
  <data name="StartPageOpenFile" xml:space="preserve">
    <value>Open</value>
    <comment>Start page | Open files</comment>
  </data>
  <data name="StartPageRecent" xml:space="preserve">
    <value>RECENT</value>
  </data>
  <data name="StartPageReference" xml:space="preserve">
    <value>REFERENCE</value>
  </data>
  <data name="StartPageSamples" xml:space="preserve">
    <value>SAMPLES</value>
  </data>
  <data name="StartPageSendIssues" xml:space="preserve">
    <value>Send issues</value>
  </data>
  <data name="StartPageShowSamples" xml:space="preserve">
    <value>Show Samples In Folder</value>
  </data>
  <data name="StartPageStart" xml:space="preserve">
    <value>Start</value>
  </data>
  <data name="StartPageVideoTutorials" xml:space="preserve">
    <value>Video Tutorials</value>
    <comment>Start page | Link to videos</comment>
  </data>
  <data name="StartPageVisitWebsite" xml:space="preserve">
    <value>{0} website</value>
    <comment>Start page | Link to DynamoBIM</comment>
  </data>
  <data name="StartPageWhatsNew" xml:space="preserve">
    <value>_Getting Started</value>
  </data>
  <data name="StringInputNodeEditMenu" xml:space="preserve">
    <value>Edit...</value>
  </data>
  <data name="TabFileNameReadOnlyPrefix" xml:space="preserve">
    <value>[Read-Only] </value>
  </data>
  <data name="TermsOfUseAcceptButton" xml:space="preserve">
    <value>I Accept</value>
  </data>
  <data name="TermsOfUseDeclineButton" xml:space="preserve">
    <value>I Decline</value>
  </data>
  <data name="TermsOfUseViewTitle" xml:space="preserve">
    <value>Package Manager Terms of Use</value>
  </data>
  <data name="TooltipCurrentIndex" xml:space="preserve">
    <value>{0} of {1}</value>
  </data>
  <data name="UnableToAccessPackageDirectory" xml:space="preserve">
    <value>Unable To Access Package Directory</value>
  </data>
  <data name="UndeprecatingPackageMessageBoxTitle" xml:space="preserve">
    <value>Removing Package Deprecation</value>
  </data>
  <data name="DeleteFailureMessageBoxTitle" xml:space="preserve">
    <value>Delete Failure</value>
  </data>
  <data name="MessageNeedToRestartAfterDeleteTitle" xml:space="preserve">
    <value>Deleting Package</value>
  </data>
  <data name="UnitAcres" xml:space="preserve">
    <value>Acres</value>
  </data>
  <data name="UnitArea" xml:space="preserve">
    <value>Area</value>
  </data>
  <data name="UnitCentimeters" xml:space="preserve">
    <value>Centimeters</value>
  </data>
  <data name="UnitCubicCentimeter" xml:space="preserve">
    <value>CubicCentimeter</value>
  </data>
  <data name="UnitCubicFoot" xml:space="preserve">
    <value>CubicFoot</value>
  </data>
  <data name="UnitCubicInches" xml:space="preserve">
    <value>CubicInches</value>
  </data>
  <data name="UnitCubicMeters" xml:space="preserve">
    <value>CubicMeters</value>
  </data>
  <data name="UnitCubicMillimeter" xml:space="preserve">
    <value>CubicMillimeter</value>
  </data>
  <data name="UnitCubicYards" xml:space="preserve">
    <value>CubicYards</value>
  </data>
  <data name="UnitDecimeters" xml:space="preserve">
    <value>Decimeters</value>
  </data>
  <data name="UnitFeet" xml:space="preserve">
    <value>Feet</value>
  </data>
  <data name="UnitHectares" xml:space="preserve">
    <value>Hectares</value>
  </data>
  <data name="UnitInches" xml:space="preserve">
    <value>Inches</value>
  </data>
  <data name="UnitLength" xml:space="preserve">
    <value>Length</value>
  </data>
  <data name="UnitLitres" xml:space="preserve">
    <value>Litres</value>
  </data>
  <data name="UnitMeters" xml:space="preserve">
    <value>Meters</value>
  </data>
  <data name="UnitMillimeters" xml:space="preserve">
    <value>Millimeters</value>
  </data>
  <data name="Units" xml:space="preserve">
    <value>Units:</value>
  </data>
  <data name="UnitSquareCentimeter" xml:space="preserve">
    <value>SquareCentimeter</value>
  </data>
  <data name="UnitSquareFoot" xml:space="preserve">
    <value>SquareFoot</value>
  </data>
  <data name="UnitSquareInch" xml:space="preserve">
    <value>SquareInch</value>
  </data>
  <data name="UnitSquareMeter" xml:space="preserve">
    <value>SquareMeter</value>
  </data>
  <data name="UnitSquareMillimeter" xml:space="preserve">
    <value>SquareMillimeter</value>
  </data>
  <data name="UnitUSGallons" xml:space="preserve">
    <value>USGallons</value>
  </data>
  <data name="UnitVolume" xml:space="preserve">
    <value>Volume</value>
  </data>
  <data name="UnknowDateFormat" xml:space="preserve">
    <value>Unknown date format</value>
  </data>
  <data name="UpdateMessage" xml:space="preserve">
    <value>An update is available for Dynamo.
Installing the latest update requires Dynamo and any host applications to close.
Do you want to install the latest Dynamo update?</value>
  </data>
  <data name="UsageReportPromptDialogTitle" xml:space="preserve">
    <value>Agreement to collect usability data on your use of {0}</value>
  </data>
  <data name="UseLevelKeepListStructureHint" xml:space="preserve">
    <value>Keep 1 input list's nesting</value>
  </data>
  <data name="UseLevelKeepListStructurePopupMenuItem" xml:space="preserve">
    <value>Keep list structure</value>
  </data>
  <data name="UseLevelPopupMenuItem" xml:space="preserve">
    <value>Use Levels</value>
  </data>
  <data name="VersionValueGreaterThan0" xml:space="preserve">
    <value>At least one of your version values must be greater than 0.</value>
    <comment>ErrorString</comment>
  </data>
  <data name="Watch3DViewContextMenuPan" xml:space="preserve">
    <value>_Pan</value>
  </data>
  <data name="Watch3DViewContextMenuRotate" xml:space="preserve">
    <value>_Rotate</value>
  </data>
  <data name="Watch3DViewContextMenuSwitchView" xml:space="preserve">
    <value>Switch to Node _View</value>
  </data>
  <data name="Watch3DViewContextMenuZoomToFit" xml:space="preserve">
    <value>_Zoom to Fit</value>
  </data>
  <data name="WatchNodeRawDataMenu" xml:space="preserve">
    <value>Show Raw Data</value>
  </data>
  <data name="ZeroTouchTypeShortString" xml:space="preserve">
    <value>DLL</value>
  </data>
  <data name="RerunButtonToolTip" xml:space="preserve">
    <value>Rerun the graph.</value>
  </data>
  <data name="PackageSearchViewSearchTextBoxSyncing" xml:space="preserve">
    <value>Please wait...</value>
  </data>
  <data name="EditNoteWindowTitle" xml:space="preserve">
    <value>Write note here</value>
  </data>
  <data name="ExtensionsViewTitle" xml:space="preserve">
    <value>Extensions</value>
  </data>
  <data name="ExtensionAdded" xml:space="preserve">
    <value>Extension tab added to the extensions side bar.</value>
  </data>
  <data name="ExtensionAlreadyPresent" xml:space="preserve">
    <value>No new tab is added, as the extension is already present in the extensions side bar.</value>
  </data>
  <data name="MessageUninstallCustomNodeToContinue" xml:space="preserve">
    <value>{1} cannot be loaded.
Installing it will conflict with one or more node definitions that already exist in {0}, which is currently loaded. 
To install {1}, Dynamo needs to first uninstall {0}. 
Restart Dynamo to complete the uninstall.

Uninstall the following packages: {0}?</value>
  </data>
  <data name="PreviewText" xml:space="preserve">
    <value> This Feature is in Preview! </value>
  </data>
  <data name="PackageHostDependencyTooltip" xml:space="preserve">
    <value>This package contains node(s) that depend on applications outside Dynamo. To fully utilize node(s) in this package, you will need to have these external applications installed.</value>
  </data>
  <data name="PackageHostDependencyFilter" xml:space="preserve">
    <value>Filter packages that depend on applications outside Dynamo. This feature currently can only filter packages which have been marked manually by package authors during publish.</value>
  </data>
  <data name="PackageHostDependencyFilterContextItem" xml:space="preserve">
    <value>Packages contain node(s)  that depend on specified application outside Dynamo.</value>
  </data>
  <data name="MessageUninstallSamePackage" xml:space="preserve">
    <value>"The package {0} is already installed. To reinstall it, you must first uninstall it and restart to complete the uninstall. Would you like to mark {0} for uninstall?"</value>
  </data>
  <data name="MessagePackageNotFound" xml:space="preserve">
    <value>{0} was not found and could not be downloaded.</value>
  </data>
  <data name="MessagePackageVersionNotFound" xml:space="preserve">
    <value>Version {0} of {1} could not be found.</value>
  </data>
  <data name="PublishPackageViewPackageHostDependency" xml:space="preserve">
    <value>External Dependency (optional)</value>
  </data>
  <data name="PublishPackageViewPackageHostDependencyTooltip" xml:space="preserve">
    <value>An indication of what applications outside of Dynamo your package depends on, such as Revit, Civil 3D or Photoshop. Users of your package will need to install these applications to fully utilize your package.</value>
  </data>
  <data name="InfoBubbleDocumentationLinkText" xml:space="preserve">
    <value>Read more...</value>
  </data>
  <data name="PackageSearchViewFilterByButton" xml:space="preserve">
    <value>Filter by</value>
  </data>
  <data name="DynamoViewSettingMenuShowDataReportingDialogTooltip" xml:space="preserve">
    <value>Display the dialog for user to pick agreement on data collecting.</value>
  </data>
  <data name="CrashPromptGithubNewIssueTitle" xml:space="preserve">
    <value>Crash report from Dynamo {0}</value>
  </data>
  <assembly alias="System.Windows.Forms" name="System.Windows.Forms, Version=4.0.0.0, Culture=neutral, PublicKeyToken=b77a5c561934e089" />
  <data name="psDynamoMesh" type="System.Resources.ResXFileRef, System.Windows.Forms">
    <value>..\ViewModels\Watch3D\compiledShaders\psDynamoMesh;System.Byte[], mscorlib, Version=4.0.0.0, Culture=neutral, PublicKeyToken=b77a5c561934e089</value>
  </data>
  <data name="vsDynamoMesh" type="System.Resources.ResXFileRef, System.Windows.Forms">
    <value>..\ViewModels\Watch3D\compiledShaders\vsDynamoMesh;System.Byte[], mscorlib, Version=4.0.0.0, Culture=neutral, PublicKeyToken=b77a5c561934e089</value>
  </data>
  <data name="PreferencesViewShowCodeBlockNodeLineNumber" xml:space="preserve">
    <value>Show CodeBlockNode Line Numbers</value>
    <comment>Preferences | Visual Settings | Display Settings | Show CodeBlockNode Line Numbers</comment>
  </data>
  <data name="PreferencesViewIsIronPythonDialogDisabled" xml:space="preserve">
    <value>Hide IronPython alerts</value>
    <comment>Preferences | Features | Python | Hide IronPython Alerts</comment>
  </data>
  <data name="MessageFailedToDownloadPackageVersion" xml:space="preserve">
    <value>Failed to download version {0} of package with id: {1}.  Please try again and report the package if you continue to have problems.</value>
    <comment>Message box content. {0} = 1.2.3, {1} = 57d576e8f615e7725800001d</comment>
  </data>
  <data name="NodeTooltipDescription" xml:space="preserve">
    <value>Description: </value>
  </data>
  <data name="NodeTooltipOriginalName" xml:space="preserve">
    <value>Original node name: </value>
  </data>
  <data name="RenderingMemoryOutageDescription" xml:space="preserve">
    <value>Please check if you intended to render this amount of geometry, and consider turning off the preview of other nodes within your graph, lowering the amount of Geometry you wish to render, or turning down the render precision.</value>
  </data>
  <data name="RenderingMemoryOutageSummary" xml:space="preserve">
    <value>Dynamo has run out of memory trying to render your geometry. The geometry preview has been disabled.</value>
  </data>
  <data name="vsDynamoPointLine" type="System.Resources.ResXFileRef, System.Windows.Forms">
    <value>..\ViewModels\Watch3D\compiledShaders\vsDynamoPointLine;System.Byte[], mscorlib, Version=4.0.0.0, Culture=neutral, PublicKeyToken=b77a5c561934e089</value>
  </data>
  <data name="psDynamoLine" type="System.Resources.ResXFileRef, System.Windows.Forms">
    <value>..\ViewModels\Watch3D\compiledShaders\psDynamoLine;System.Byte[], mscorlib, Version=4.0.0.0, Culture=neutral, PublicKeyToken=b77a5c561934e089</value>
  </data>
  <data name="psDynamoPoint" type="System.Resources.ResXFileRef, System.Windows.Forms">
    <value>..\ViewModels\Watch3D\compiledShaders\psDynamoPoint;System.Byte[], mscorlib, Version=4.0.0.0, Culture=neutral, PublicKeyToken=b77a5c561934e089</value>
  </data>
  <data name="PreferencesViewShowWhitespaceInPythonEditor" xml:space="preserve">
    <value>Show Whitespace in Python Editor</value>
    <comment>Preferences | Features | Python | Show Whitspace Characters in Python editor</comment>
  </data>
  <data name="PreferencesViewDefaultPythonEngine" xml:space="preserve">
    <value>Default Python Engine</value>
    <comment>Preferences | Features | Python | Default Python Engine</comment>
  </data>
  <data name="PreferencesViewPackageDownloadDirectory" xml:space="preserve">
    <value>New Package Download Directory</value>
    <comment>Preferences | Package Manager | Node and Package Paths | New Package Download Directory</comment>
  </data>
  <data name="PreferencesPackageDownloadDirectoryTooltip" xml:space="preserve">
    <value>Choose a package path from this list to download new packages to.</value>
    <comment>Preferences | Package Manager | Node and Package Paths | New Package Download Directory</comment>
  </data>
  <data name="DefaultPythonEngineNone" xml:space="preserve">
    <value>Use System Default</value>
    <comment>Preferences | Features | Python | Default Python Engine</comment>
  </data>
  <data name="PreferencesViewEnableNodeAutoComplete" xml:space="preserve">
    <value>Node Autocomplete</value>
    <comment>Preferences | Features | Experimental | Enable Node Auto Complete</comment>
  </data>
  <data name="ErrorLoadingIcon" xml:space="preserve">
    <value>An error occurred when loading the application icon: {0}</value>
    <comment>{0} = detailed error message</comment>
  </data>
  <data name="PublishPackageSelectNodeLibraries" xml:space="preserve">
    <value>Select Node Libraries</value>
  </data>
  <data name="PublishPackageMoreInfoFile" xml:space="preserve">
    <value>DynamoCoreWpf;PublishPackageDocumentation.html</value>
  </data>
  <data name="DynamoViewDynamoMenu" xml:space="preserve">
    <value>_Dynamo</value>
    <comment>Dynamo menu</comment>
  </data>
  <data name="DynamoViewDynamoMenuAbout" xml:space="preserve">
    <value>_About</value>
    <comment>Dynamo menu | Display About dialog</comment>
  </data>
  <data name="DynamoViewDynamoMenuPreferences" xml:space="preserve">
    <value>_Preferences...</value>
    <comment>Dynamo menu | Preferences</comment>
  </data>
  <data name="DynamoViewFileMenuExport" xml:space="preserve">
    <value>_Export</value>
    <comment>File menu | Export</comment>
  </data>
  <data name="PublishPackageDocTooltipText" xml:space="preserve">
    <value>Learn More about publishing a package</value>
  </data>
  <data name="PreferencesViewFeaturesTab" xml:space="preserve">
    <value>Features</value>
  </data>
  <data name="PreferencesViewGeneralTab" xml:space="preserve">
    <value>General</value>
  </data>
  <data name="PreferencesViewTitle" xml:space="preserve">
    <value>Preferences</value>
  </data>
  <data name="PreferencesViewVisualSettingsTab" xml:space="preserve">
    <value>Visual Settings</value>
  </data>
  <data name="PreferencesWindowLanguages" xml:space="preserve">
    <value>English,Czech,German,Spanish,French,Italian,Japanese,Korean,Polish,Portuguese,Brazilian,Russian,Chinese Simplified,Chinese Traditional</value>
  </data>
  <data name="PreferencesViewFontSizeLabel" xml:space="preserve">
    <value>Node Font Size</value>
  </data>
  <data name="PreferencesViewLanguageLabel" xml:space="preserve">
    <value>Language</value>
    <comment>Label used in the general tab</comment>
  </data>
  <data name="PreferencesViewRunSettingsLabel" xml:space="preserve">
    <value>Default Run Settings</value>
    <comment>Label used in the general tab</comment>
  </data>
  <data name="DynamoViewExtensionsMenu" xml:space="preserve">
    <value>E_xtensions</value>
    <comment>Extensions menu</comment>
  </data>
  <data name="ConnectorContextMenuHeaderBreakConnections" xml:space="preserve">
    <value>Break Connections</value>
  </data>
  <data name="ConnectorContextMenuHeaderShowConnector" xml:space="preserve">
    <value>Show Wire</value>
  </data>
  <data name="ConnectorContextMenuHeaderSelectConnected" xml:space="preserve">
    <value>Select Connected</value>
  </data>
  <data name="ConnectorContextMenuHeaderUnpinConnector" xml:space="preserve">
    <value>Unpin Wire</value>
  </data>
  <data name="PreferencesViewPython" xml:space="preserve">
    <value>Python</value>
    <comment>Preferences | Features | Python</comment>
  </data>
  <data name="PreferencesViewRequiresRelaunchOfDynamo" xml:space="preserve">
    <value>Requires relaunch of Dynamo</value>
    <comment>Preferences | Features | Python | Requires relaunch of Dynamo</comment>
  </data>
    <data name="MessagePackageDepsInBuiltinPackages" xml:space="preserve">
    <value>{0} has dependencies that conflict with the following built-in package(s): {1}. Dependency conflicts could cause unintended behavior to occur.
    
Do you wish to continue trying to install {0}?</value>
  </data>
    <data name="MessageSamePackageDiffVersInBuiltinPackages" xml:space="preserve">
    <value>{0} cannot be installed as it conflicts with a different version of the built-in package, {1}, which is already installed.
    
You can try disabling loading packages from built-in package paths, or unload the conflicting package, then restart {2} and download {0} again.</value>
  </data>
  <data name="MessageSamePackageSameVersInBuiltinPackages" xml:space="preserve">
    <value>The same version of package {0} is already installed as a built-in package and need not be installed again.</value>
  </data>
  <data name="MessageSamePackageSameVersInLocalPackages" xml:space="preserve">
    <value>The same version of {0} is already installed and does not need to be installed again.</value>
  </data>
  <data name="MessageSamePackageDiffVersInLocalPackages" xml:space="preserve">
        <value>Package {0} cannot be installed as it conflicts with a different version, {1}, which is already installed. 
        
Do you wish to restart {2} to first uninstall {1}, then download {0} again?</value>
    </data>
  <data name="PreferencesViewVisualSettingsGeoScaling" xml:space="preserve">
    <value>Geometry Scaling</value>
    <comment>Expander Header Name</comment>
  </data>
  <data name="PreferencesViewVisualSettingsGroupStyles" xml:space="preserve">
    <value>Group Styles</value>
    <comment>Expander Header Name</comment>
  </data>
  <data name="PreferencesViewVisualSettingsRenderPrecision" xml:space="preserve">
    <value>Render Precision</value>
    <comment>Expander Header Name</comment>
  </data>
  <data name="PreferencesViewStyleWarning" xml:space="preserve">
    <value>Style name already in use</value>
  </data>
  <data name="PreferencesViewVisualSettingsDisplaySettings" xml:space="preserve">
    <value>Display Settings</value>
    <comment>Expander Header Name</comment>
  </data>
  <data name="PreferencesViewVisualSettingShowEdges" xml:space="preserve">
    <value>Show Edges</value>
    <comment>Show Edges</comment>
  </data>
  <data name="PreferencesViewVisualSettingsIsolateSelectedGeo" xml:space="preserve">
    <value>Isolate Selected Geometry</value>
    <comment>Toogle Button Content</comment>
  </data>
  <data name="PackagePathViewModel_BuiltInPackages" xml:space="preserve">
    <value>Dynamo Built-In Packages</value>
  </data>
  <data name="PreferencesViewSavedChangesLabel" xml:space="preserve">
    <value>All changes saved automatically</value>
  </data>
  <data name="PreferencesViewSavedChangesTooltip" xml:space="preserve">
    <value>Last saved:</value>
  </data>
  <data name="NodeAutocompleteDocumentationUriString" xml:space="preserve">
    <value>DynamoCoreWpf;NodeAutocompleteDocumentation.html</value>
  </data>
  <data name="PreferencesViewEnableNodeAutoCompleteTooltipText" xml:space="preserve">
    <value>Learn more about Node Autocomplete feature.</value>
  </data>
  <data name="AddStyleButton" xml:space="preserve">
    <value>Add Style</value>
  </data>
  <data name="ResetCPythonButtonText" xml:space="preserve">
    <value>Reset CPython</value>
  </data>
  <data name="ResetCPythonButtonToolTip" xml:space="preserve">
    <value>Resets CPython environment by reloading modules.</value>
  </data>
  <data name="GraphIssuesOnSave_CancelBtn" xml:space="preserve">
    <value>Cancel and Show Issues</value>
  </data>
  <data name="GraphIssuesOnSave_Description" xml:space="preserve">
    <value>There are unresolved issues with the graph type. If this graph is designed to be used outside of Dynamo, resolve all issues and save the graph again.</value>
  </data>
  <data name="GraphIssuesOnSave_ProceedBtn" xml:space="preserve">
    <value>Save with Issues</value>
  </data>
  <data name="GraphIssuesOnSave_Summary" xml:space="preserve">
    <value>You are trying to save a graph with unresolved issues</value>
  </data>
  <data name="GraphIssuesOnSave_Title" xml:space="preserve">
    <value>Graph Type Issues found</value>
  </data>
  <data name="PackagePathsExpanderName" xml:space="preserve">
    <value>Node and Package Paths</value>
  </data>
  <data name="PreferencesPackageManagerSettingsTab" xml:space="preserve">
    <value>Package Manager</value>
  </data>
  <data name="PackagePathAddPathButtonName" xml:space="preserve">
    <value>Add Path</value>
  </data>
  <data name="PackagePathPreferencesTitle" xml:space="preserve">
    <value>Package/Library Search Paths</value>
  </data>
  <data name="PreferencesViewShowRunPreviewTooltip" xml:space="preserve">
    <value>Switchable only when the current workspace is in Manual run mode.</value>
  </data>
  <data name="PersistentVisualStatusOfLinterIssues" xml:space="preserve">
    <value>Issues found</value>
  </data>
  <data name="ContextSelectConnectedDownstream" xml:space="preserve">
    <value>Downstream</value>
  </data>
  <data name="ContextSelectConnectedHeader" xml:space="preserve">
    <value>Select Connected</value>
  </data>
  <data name="ContextSelectConnectedUpstream" xml:space="preserve">
    <value>Upstream</value>
  </data>
  <data name="ContextSelectConnectedUpstreamDownstream" xml:space="preserve">
    <value>Both</value>
  </data>
  <data name="NodeRenamedLabel" xml:space="preserve">
    <value>Renamed</value>
  </data>
  <data name="PackagePathProtected" xml:space="preserve">
    <value>This path is built-in and cannot be modified.</value>
  </data>
  <data name="PackagePathUpdatePathTooltip" xml:space="preserve">
    <value>Edit Path</value>
  </data>
  <data name="GetStartedGuide" xml:space="preserve">
    <value>Get Started</value>
    <comment>Get Started Dynamo Tour</comment>
  </data>
  <data name="InteractiveGuides" xml:space="preserve">
    <value>_Interactive Guides</value>
    <comment>Dynamo Guided Tours</comment>
  </data>
  <data name="GetStartedGuideLibraryText" xml:space="preserve">
    <value>The library contains all default functions #(nodes)=https://www.dynamoprimer.com/03_Anatomy-of-a-Dynamo-Definition/3-1_dynamo_nodes.html of Dynamo, as well as custom nodes you may have loaded. \n\nTo find a node, search the library or browse its categories.</value>
  </data>
  <data name="GetStartedGuideLibraryTitle" xml:space="preserve">
    <value>Library</value>
  </data>
  <data name="GetStartedGuidePreferencesText" xml:space="preserve">
    <value>Use Preferences to customize your Dynamo experience. \n\nYou can change language and time zone settings, adjust the visual style of your workspace, and more.</value>
  </data>
  <data name="GetStartedGuidePreferencesTitle" xml:space="preserve">
    <value>Preferences</value>
  </data>
  <data name="GetStartedGuideResourcesText" xml:space="preserve">
    <value>Use the Help menu to access tools and resources to help you get started. \n\nYou can explore sample scripts, browse the Dynamo Dictionary, find other guides, and more.</value>
  </data>
  <data name="GetStartedGuideResourcesTitle" xml:space="preserve">
    <value>Resources</value>
  </data>
  <data name="GetStartedGuideRunStatusBarText" xml:space="preserve">
    <value>Use the Run Status Bar to run a Dynamo graph (a script that contains the logic or algorithm). \n\nYou can select your preferred run type: -Automatic: The graph runs each time you make a change.- -Manual: The graph runs only when you click Run-</value>
  </data>
  <data name="GetStartedGuideRunStatusBarTitle" xml:space="preserve">
    <value>Run Status Bar</value>
  </data>
  <data name="GetStartedGuideToolbarText" xml:space="preserve">
    <value>From the toolbar, you can: -Open a new workspace- -Open a saved Dynamo file- -Save your current Dynamo file- -Undo or redo changes-</value>
  </data>
  <data name="GetStartedGuideToolbarTitle" xml:space="preserve">
    <value>Toolbar</value>
  </data>
  <data name="GetStartedGuideWelcomeText" xml:space="preserve">
    <value>Start your visual programming journey with this short guide. \n\nHere you'll learn some basics about the Dynamo interface and features.</value>
  </data>
  <data name="GetStartedGuideWelcomeTitle" xml:space="preserve">
    <value>Welcome To Dynamo</value>
  </data>
  <data name="ContextMenuGroups" xml:space="preserve">
    <value>Groups</value>
    <comment>Context menu for group-based operations</comment>
  </data>
  <data name="ContextPinToNode" xml:space="preserve">
    <value>Pin to node</value>
  </data>
  <data name="GetStartedGuideRatingTextTitle" xml:space="preserve">
    <value>Rate this guide</value>
  </data>
  <data name="GetStartedGuideSurveyText" xml:space="preserve">
    <value>Learn more about Dynamo in the #online help=https://primer.dynamobim.org/</value>
  </data>
  <data name="GetStartedGuideSurveyTitle" xml:space="preserve">
    <value>Finished</value>
  </data>
  <data name="GroupDefaultText" xml:space="preserve">
    <value>&lt;Double click here to edit group description&gt;</value>
  </data>
  <data name="GroupNameDefaultText" xml:space="preserve">
    <value>&lt;Click here to edit the group title&gt;</value>
  </data>
  <data name="GroupContextMenuAddGroupToGroup" xml:space="preserve">
    <value>Add Group to Group</value>
  </data>
  <data name="NodeInformationalStateDismiss" xml:space="preserve">
    <value>Dismiss</value>
  </data>
  <data name="NodeInformationalStateShowAllInfo" xml:space="preserve">
    <value>Show all info</value>
  </data>
  <data name="NodeInformationalStateShowAllWarnings" xml:space="preserve">
    <value>Show all warnings</value>
  </data>
  <data name="NodeInformationalStateShowAllErrors" xml:space="preserve">
    <value>Show all errors</value>
  </data>
  <data name="NodeInformationalStateShowLess" xml:space="preserve">
    <value>Show less</value>
  </data>
  <data name="NodeInformationalStateDismissAll" xml:space="preserve">
    <value>Dismiss all</value>
  </data>
  <data name="NodeInfoDismissButtonToolTip" xml:space="preserve">
    <value>Dismisses the info messages on this node. Utilize when you want to design in graph failures, or the info message will not be relevant during graph execution.</value>
  </data>
  <data name="NodeWarningDismissButtonToolTip" xml:space="preserve">
    <value>Dismisses the warning messages on this node. Utilize when you want to design in graph failures, or the warning message will not be relevant during graph execution.</value>
  </data>
  <data name="BreakConnectionPopupMenuItem" xml:space="preserve">
    <value>Break Connection</value>
  </data>
  <data name="HideWiresPopupMenuItem" xml:space="preserve">
    <value>Hide Wires</value>
  </data>
  <data name="ShowWiresPopupMenuItem" xml:space="preserve">
    <value>Show Wires</value>
  </data>
  <data name="ExitTourWindowContent" xml:space="preserve">
    <value>You can return to this guide later from the Help menu.</value>
  </data>
  <data name="PackageStatePendingUnload" xml:space="preserve">
    <value>Scheduled to be unloaded</value>
  </data>
  <data name="PackageStateError" xml:space="preserve">
    <value>Error</value>
  </data>
  <data name="PackageStateLoaded" xml:space="preserve">
    <value>Loaded</value>
  </data>
  <data name="PackageStateUnloaded" xml:space="preserve">
    <value>Unloaded</value>
  </data>
  <data name="PackageStateScheduledForDeletion" xml:space="preserve">
    <value>Scheduled for Delete</value>
  </data>
  <data name="PackageStateScheduledForUnload" xml:space="preserve">
    <value>Scheduled for Unload</value>
  </data>
  <data name="PackageStateErrorTooltip" xml:space="preserve">
    <value>Error.
This package has not been loaded due to the following error:
{0}.</value>
  </data>
  <data name="PackageStateLoadedTooltip" xml:space="preserve">
    <value>Loaded.
This package is loaded and ready to be used.</value>
  </data>
  <data name="PackageStateUnloadedTooltip" xml:space="preserve">
    <value>Unloaded.
This package has been marked as unloaded.</value>
  </data>
  <data name="PackageStateScheduledForDeletionTooltip" xml:space="preserve">
    <value>Scheduled for Delete.
This package will be deleted after the next Dynamo restart.</value>
  </data>
  <data name="PackageContextMenuDeletePackageText" xml:space="preserve">
    <value>Delete</value>
  </data>
  <data name="PackageContextMenuDeletePackageTooltip" xml:space="preserve">
    <value>Delete this package from the Dynamo package locations. Once deleted, it will not be loaded into Dynamo anymore until it is re-installed</value>
  </data>
  <data name="PackageContextMenuUnloadPackageText" xml:space="preserve">
    <value>Unload</value>
  </data>
  <data name="PackageContextMenuUnloadPackageTooltip" xml:space="preserve">
    <value>Unload this package so that it will not be loaded into Dynamo. The package will not be deleted from the Dynamo package locations</value>
  </data>
  <data name="PackageContextMenuUnmarkDeletePackageText" xml:space="preserve">
    <value>Cancel Delete</value>
  </data>
  <data name="PackageContextMenuUnmarkDeletePackageTooltip" xml:space="preserve">
    <value>Remove the scheduled delete status</value>
  </data>
  <data name="PackageContextMenuUnmarkUnloadPackageText" xml:space="preserve">
    <value>Cancel Unload</value>
  </data>
  <data name="PackageContextMenuUnmarkUnloadPackageTooltip" xml:space="preserve">
    <value>Remove the scheduled unload status</value>
  </data>
  <data name="PackageViewContextMenuLoadText" xml:space="preserve">
    <value>Load</value>
  </data>
  <data name="PackageViewContextMenuLoadTooltip" xml:space="preserve">
    <value>Load this package into Dynamo. Other packages with the same name will be automatically deleted</value>
  </data>
  <data name="CannotLoadPackageMessageBoxTitle" xml:space="preserve">
    <value>Cannot Load Package</value>
  </data>
  <data name="MessageLoadBuiltInPackage" xml:space="preserve">
    <value>To load the built-in package {1}, {0} needs to first delete any conflicting packages.

Delete the following packages: {2}?</value>
  </data>
  <data name="MessageLoadBuiltInWithRestartPackage" xml:space="preserve">
    <value>To load the built-in package {1}, {0} needs to first delete any conflicting packages.
Restart {0} to complete the deletion, then try and load the built-in pacakge again.

Delete the following packages: {2}?
    </value>
  </data>
  <data name="GraphIssuesOnSavePath_Description" xml:space="preserve">
    <value>The selected save location path is too long. Please change the save location and try again.</value>
  </data>
  <data name="GraphIssuesOnSavePath_Summary" xml:space="preserve">
    <value>You are trying to save a graph with a path that is too long.</value>
  </data>
  <data name="GraphIssuesOnSavePath_Title" xml:space="preserve">
    <value>Save Path Issues Found</value>
  </data>
  <data name="MessageNeedToRestartAfterUnload" xml:space="preserve">
    <value>{0} and its host application must restart before unload takes effect.</value>
  </data>
  <data name="MessageNeedToRestartAfterUnloadTitle" xml:space="preserve">
    <value>Unloading Package</value>
  </data>
  <data name="MessageFailedToUnload" xml:space="preserve">
    <value>{0} failed to unload the package.</value>
  </data>
  <data name="UnloadFailureMessageBoxTitle" xml:space="preserve">
    <value>Unload Failure</value>
  </data>
  <data name="DynamoViewViewMenuConnectorShowTooltip" xml:space="preserve">
    <value>_Show Tooltip</value>
  </data>
  <data name="NodeInformationalStateDismissedAlerts" xml:space="preserve">
    <value>Dismissed Alerts</value>
  </data>
  <data name="ContextMenu" xml:space="preserve">
    <value>Node Options</value>
    <comment>Node context menu</comment>
  </data>
  <data name="PackageFilter_Name_All" xml:space="preserve">
    <value>All</value>
  </data>
  <data name="PackageSearchHeader" xml:space="preserve">
    <value>Search for packages</value>
    <comment>The title of the package search manager window.</comment>
  </data>
  <data name="DisablePackageInstallIconTooltip" xml:space="preserve">
    <value>All custom package paths have been disabled in Preferences. Packages cannot be installed unless they are re-enabled.</value>
    <comment>Disable package install icon tooltip.</comment>
  </data>
  <data name="DisableBuiltInPackageToggleInfo" xml:space="preserve">
    <value>If the toggle is on, built-in packages will not load on restart. Built-in packages that are currently loaded will be unloaded on restart. 
If the toggle is off built-in packages that are not already loaded will load once the preferences dialog is closed.</value>
    <comment>Disable built-in package toggle info.</comment>
  </data>
  <data name="DisableCustomPackageToggleInfo" xml:space="preserve">
    <value>If the toggle is on, custom packages will not load on restart. Custom packages that are currently loaded will be unloaded on restart. 
If the toggle is off custom packages that are not already loaded will load once the preferences dialog is closed.</value>
    <comment>Disable custom package toggle info.</comment>
  </data>
  <data name="PackageSearchSortBy" xml:space="preserve">
    <value>SORT BY</value>
    <comment>Header in Package Search 'Sort By' Button  Context Menu</comment>
  </data>
  <data name="PackageSearchResultViewDetails" xml:space="preserve">
    <value>View Details</value>
    <comment>In package search result card.</comment>
  </data>
  <data name="PackageSearchResultRequirements" xml:space="preserve">
    <value>Requirements</value>
    <comment>In package search result card.</comment>
  </data>
  <data name="PackageSearchOrder" xml:space="preserve">
    <value>ORDER</value>
    <comment>Header in Package Search 'Sort By' Button Context Menu</comment>
  </data>
  <data name="PreferencesViewShowPreviewBubbles" xml:space="preserve">
    <value>Show Preview Bubbles</value>
    <comment>Preferences | Visual Settings | Display Settings | Show Preview Bubbles</comment>
  </data>
  <data name="PublishPackageVersionMajorWatermark" xml:space="preserve">
    <value>0</value>
  </data>
  <data name="PublishPackageVersionMinorWatermark" xml:space="preserve">
    <value>0</value>
  </data>
  <data name="PublishPackageVersionBuildWatermark" xml:space="preserve">
    <value>1</value>
  </data>
  <data name="PublishPackageViewPackageDescription" xml:space="preserve">
    <value>Description</value>
  </data>
  <data name="PublishPackageViewPackageNameWatermark" xml:space="preserve">
    <value>Package name</value>
  </data>
  <data name="PackageStateScheduledForUnloadTooltip" xml:space="preserve">
    <value>Scheduled for Unload.
This package will be unloaded after the next Dynamo restart.</value>
  </data>
  <data name="PublishPackageGroupWatermark" xml:space="preserve">
    <value>Group</value>
  </data>
  <data name="PublishPackageKeywordsWatermark" xml:space="preserve">
    <value>Keywords</value>
  </data>
  <data name="PublishPackageViewLicenseSubLabel" xml:space="preserve">
    <value>Applies to the latest package version. If blank, the package will be licensed under </value>
  </data>
  <data name="PublishPackageViewLicenseWatermark" xml:space="preserve">
    <value>License</value>
  </data>
  <data name="PublishPackageViewCopyrightHolder" xml:space="preserve">
    <value>Copyright Holder (optional)</value>
  </data>
  <data name="PublishPackageViewCopyrightHolderWatermark" xml:space="preserve">
    <value>Author name</value>
  </data>
  <data name="PublishPackageViewCopyrightHolderSubLabel" xml:space="preserve">
    <value>If blank, default is your username</value>
  </data>
  <data name="PublishPackageViewCopyrightYear" xml:space="preserve">
    <value>Copyright Year (optional)</value>
  </data>
  <data name="PublishPackageViewCopyrightYearWatermark" xml:space="preserve">
    <value>Publishing year</value>
  </data>
  <data name="PublishPackageViewCopyrightYearSubLabel" xml:space="preserve">
    <value>If blank, default is publishing year</value>
  </data>
  <data name="PublishPackageViewRepositoryUrlWatermark" xml:space="preserve">
    <value>URL</value>
  </data>
  <data name="PublishPackageViewPublisherWebSite" xml:space="preserve">
    <value>Website Url (optional)</value>
  </data>
  <data name="PublishPackageViewPublisherWebSiteWatermark" xml:space="preserve">
    <value>URL</value>
  </data>
  <data name="PublishPackageViewAddDirectoryButton" xml:space="preserve">
    <value>Add Directory</value>
  </data>
  <data name="PublishPackageViewAddDirectoryButtonTooltip" xml:space="preserve">
    <value>Add Directory And Its Files To Package</value>
  </data>
  <data name="PublishPackageViewMarkdownFilesDirectory" xml:space="preserve">
    <value>Markdown Files Directory (optional)</value>
  </data>
  <data name="PublishPackageViewMarkdownFilesDirectoryToolTip" xml:space="preserve">
    <value>An optional location for documenting your package in the markdown format.</value>
  </data>
  <data name="PublishPackageViewResetMarkdownDirectoryButton" xml:space="preserve">
    <value>Reset</value>
  </data>
  <data name="PublishPackageViewResetMarkdownDirectoryButtonToolTip" xml:space="preserve">
    <value>Clears this package's Markdown directory.</value>
  </data>
  <data name="PublishPackageViewRemoveItemToolTip" xml:space="preserve">
    <value>Removes this item from the package contents list.</value>
  </data>
  <data name="PublishPackageExternalPackageDependencies" xml:space="preserve">
    <value>External Package Dependencies</value>
  </data>
  <data name="PreferencesViewMarkdownDirectoryTooltip" xml:space="preserve">
    <value>Markdown documentation can be added to your package that will leverage the Documentation Browser to display author generated information on a per-node basis.</value>
  </data>
  <data name="PublishPackageViewPublisherURLWatermark" xml:space="preserve">
    <value>URL</value>
  </data>
  <data name="PackagesGuide" xml:space="preserve">
    <value>Packages</value>
  </data>
  <data name="PackagesGuideLearnAbout" xml:space="preserve">
    <value>Learn about packages</value>
  </data>
  <data name="NodeAutoCompleteNotAvailableForCollapsedGroups" xml:space="preserve">
    <value>Node AutoComplete is not available on ports belonging to collapsed groups.</value>
  </data>
  <data name="PackageManagerInstall" xml:space="preserve">
    <value>Install</value>
    <comment>Used on the package manager search result card. If the package is not installed, the button will say 'Install'.</comment>
  </data>
  <data name="PackageManagerPackageUpdated" xml:space="preserve">
    <value>Updated</value>
    <comment>Displays next to the package name in the Package Search window if the package has been updated in the last 30 days.</comment>
  </data>
  <data name="PackageManagerPackageNew" xml:space="preserve">
    <value>New</value>
    <comment>Displays next to the package name in the Package Search window if the package has been added in the last 30 days.</comment>
  </data>
  <data name="PackageDetailsDescription" xml:space="preserve">
    <value>DESCRIPTION</value>
    <comment>Header in the PackageDetailsViewExtension.</comment>
  </data>
  <data name="PackageDetailsLicense" xml:space="preserve">
    <value>LICENSE OF LATEST PACKAGE</value>
    <comment>Header in the PackageDetailsViewExtension.</comment>
  </data>
  <data name="PackageDetailsVersionsAndPackageRequirements" xml:space="preserve">
    <value>VERSIONS AND PACKAGE REQUIREMENTS</value>
    <comment>Header in the PackageDetailsViewExtension.</comment>
  </data>
  <data name="PackageDetailsVersions" xml:space="preserve">
    <value>Versions</value>
    <comment>Datagrid Column Header in the PackageDetailsViewExtension.</comment>
  </data>
  <data name="PackageDetailsHost" xml:space="preserve">
    <value>Host</value>
    <comment>Datagrid Column Header in the PackageDetailsViewExtension.</comment>
  </data>
  <data name="PackageDetailsPython" xml:space="preserve">
    <value>Python</value>
    <comment>Datagrid Column Header in the PackageDetailsViewExtension.</comment>
  </data>
  <data name="PackageDetailsPackage" xml:space="preserve">
    <value>Package</value>
    <comment>Datagrid Column Header in the PackageDetailsViewExtension.</comment>
  </data>
  <data name="PackageSortToolTip" xml:space="preserve">
    <value>Sort Packages.</value>
  </data>
  <data name="ConnectorContextMenuHeaderHideConnector" xml:space="preserve">
    <value>Hide Wire</value>
  </data>
  <data name="PackagesGuideFindPackageText" xml:space="preserve">
    <value>Packages provide additional functions that you can use in Dynamo. \n\nTo find a package or see what’s available, \n**click Packages &gt; Search for Packages**.</value>
  </data>
  <data name="PackagesGuideFindPackageTitle" xml:space="preserve">
    <value>Find a package</value>
  </data>
  <data name="PackagesGuideSearchFilterText" xml:space="preserve">
    <value>\nYou can find packages whose title, author, or keywords contain the search phrase. To filter and sort the results, use the and icons next to the search bar.</value>
  </data>
  <data name="PackagesGuideSearchFilterTitle" xml:space="preserve">
    <value>Search, filter, and sort</value>
  </data>
  <data name="PackagesGuideTermsOfServiceText" xml:space="preserve">
    <value>\nPackages may come from third parties. Be aware that packages may pose security risks. #More information=https://dynamobim.org/issues/extend-dynamo-with-packages  \n\n**Click I Accept** in the Terms of Service to accept it and proceed with this guide.</value>
  </data>
  <data name="PackagesGuideTermsOfServiceTitle" xml:space="preserve">
    <value>Accept the Terms of Service</value>
  </data>
  <data name="PackagesGuideThirdPartyText" xml:space="preserve">
    <value>\nPackages may come from third parties.\n\nBe aware that packages may pose security risks. #More information=https://dynamobim.org/issues/extend-dynamo-with-packages/</value>
  </data>
  <data name="PackagesGuideThirdPartyTitle" xml:space="preserve">
    <value>Third-party packages</value>
  </data>
  <data name="GenericTaskDialogOptionYes" xml:space="preserve">
    <value>Yes</value>
  </data>
  <data name="GenericTaskDialogOptionNo" xml:space="preserve">
    <value>No</value>
  </data>
  <data name="GenericTaskDialogOptionOK" xml:space="preserve">
    <value>OK</value>
  </data>
  <data name="GenericTaskDialogOptionCancel" xml:space="preserve">
    <value>Cancel</value>
  </data>
  <data name="WorkspaceTabSavingUnnecessary" xml:space="preserve">
    <value>No need to save!</value>
  </data>
  <data name="WorkspaceTabSavingNecessary" xml:space="preserve">
    <value>You need to save updates to this file.</value>
  </data>
  <data name="WorkspaceTabSavingBrandNewFile" xml:space="preserve">
    <value>This is a brand new file.</value>
  </data>
  <data name="WorkspaceTabNotSavedYet" xml:space="preserve">
    <value>You haven't saved this file yet.</value>
  </data>
  <data name="ScriptTagsRemovalWarning" xml:space="preserve">
    <value>Script tags detected in the help document have been removed.</value>
  </data>
  <data name="PackagesGuideContinueButton" xml:space="preserve">
    <value>Continue</value>
  </data>
  <data name="PackagesGuideExitButton" xml:space="preserve">
    <value>Exit</value>
  </data>
  <data name="ShortcutExportAsImageMainMenu" xml:space="preserve">
    <value>Export as Image</value>
  </data>
  <data name="ShortcutExportBackground3DPreview" xml:space="preserve">
    <value>Background 3D Preview</value>
  </data>
  <data name="ShortcutExportWorkspace" xml:space="preserve">
    <value>Workspace</value>
  </data>
  <data name="PackagesGuideExitAcceptTerms" xml:space="preserve">
    <value>To continue the guide and install the sample package, you must accept the Terms of Service. \n\n **Click Continue.** Then in the terms, **click I Accept.** \n\n\n\n</value>
  </data>
  <data name="PackagesGuideExitTitle" xml:space="preserve">
    <value>Do you want to exit the guide?</value>
  </data>
  <data name="InfoBubbleInfo" xml:space="preserve">
    <value>Info</value>
  </data>
<<<<<<< HEAD
  <data name="AutodeskSamplePackage" xml:space="preserve">
    <value>Autodesk sample</value>
  </data>
  <data name="Save" xml:space="preserve">
    <value>Save</value>
  </data>
=======
>>>>>>> 031426a4
  <data name="PackagesGuideDependenciesText" xml:space="preserve">
    <value>\nIf you need other software or tools in order to use this package, they are listed under Dependencies.</value>
  </data>
  <data name="PackagesGuideDependenciesTitle" xml:space="preserve">
    <value>Package dependencies</value>
  </data>
  <data name="PackagesGuideSearchResultsText" xml:space="preserve">
    <value>\nSearch results display summary information for each package: -author- -likes and downloads- -date of the most recent version- \n**Click View Details** to see more information about a package.</value>
  </data>
  <data name="PackagesGuideSearchResultsTitle" xml:space="preserve">
    <value>Search results</value>
  </data>
  <data name="PackageContextMenuDeletePackageCustomNodesInUseTooltip" xml:space="preserve">
    <value>This package contains custom nodes that are in use. These custom nodes need to be deleted or the graph needs to be closed before the package can be deleted.</value>
  </data>
</root><|MERGE_RESOLUTION|>--- conflicted
+++ resolved
@@ -2949,15 +2949,12 @@
   <data name="InfoBubbleInfo" xml:space="preserve">
     <value>Info</value>
   </data>
-<<<<<<< HEAD
   <data name="AutodeskSamplePackage" xml:space="preserve">
     <value>Autodesk sample</value>
   </data>
   <data name="Save" xml:space="preserve">
     <value>Save</value>
   </data>
-=======
->>>>>>> 031426a4
   <data name="PackagesGuideDependenciesText" xml:space="preserve">
     <value>\nIf you need other software or tools in order to use this package, they are listed under Dependencies.</value>
   </data>
