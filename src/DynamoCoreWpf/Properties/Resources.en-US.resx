--- conflicted
+++ resolved
@@ -1694,7 +1694,6 @@
   <data name="ZeroTouchTypeShortString" xml:space="preserve">
     <value>DLL</value>
   </data>
-<<<<<<< HEAD
   <data name="DynamoViewEditMenuCreateState" xml:space="preserve">
     <value>Create State From Selection</value>
   </data>
@@ -1706,9 +1705,8 @@
   </data>
   <data name="DynamoViewEditMenuStatesMenu" xml:space="preserve">
     <value>States</value>
-=======
+  </data>
   <data name="FileDialogManualMode" xml:space="preserve">
     <value>Open in Manual Execution Mode</value>
->>>>>>> 2978d557
   </data>
 </root>