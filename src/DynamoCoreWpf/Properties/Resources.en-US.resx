﻿<?xml version="1.0" encoding="utf-8"?>
<root>
  <!-- 
    Microsoft ResX Schema 
    
    Version 2.0
    
    The primary goals of this format is to allow a simple XML format 
    that is mostly human readable. The generation and parsing of the 
    various data types are done through the TypeConverter classes 
    associated with the data types.
    
    Example:
    
    ... ado.net/XML headers & schema ...
    <resheader name="resmimetype">text/microsoft-resx</resheader>
    <resheader name="version">2.0</resheader>
    <resheader name="reader">System.Resources.ResXResourceReader, System.Windows.Forms, ...</resheader>
    <resheader name="writer">System.Resources.ResXResourceWriter, System.Windows.Forms, ...</resheader>
    <data name="Name1"><value>this is my long string</value><comment>this is a comment</comment></data>
    <data name="Color1" type="System.Drawing.Color, System.Drawing">Blue</data>
    <data name="Bitmap1" mimetype="application/x-microsoft.net.object.binary.base64">
        <value>[base64 mime encoded serialized .NET Framework object]</value>
    </data>
    <data name="Icon1" type="System.Drawing.Icon, System.Drawing" mimetype="application/x-microsoft.net.object.bytearray.base64">
        <value>[base64 mime encoded string representing a byte array form of the .NET Framework object]</value>
        <comment>This is a comment</comment>
    </data>
                
    There are any number of "resheader" rows that contain simple 
    name/value pairs.
    
    Each data row contains a name, and value. The row also contains a 
    type or mimetype. Type corresponds to a .NET class that support 
    text/value conversion through the TypeConverter architecture. 
    Classes that don't support this are serialized and stored with the 
    mimetype set.
    
    The mimetype is used for serialized objects, and tells the 
    ResXResourceReader how to depersist the object. This is currently not 
    extensible. For a given mimetype the value must be set accordingly:
    
    Note - application/x-microsoft.net.object.binary.base64 is the format 
    that the ResXResourceWriter will generate, however the reader can 
    read any of the formats listed below.
    
    mimetype: application/x-microsoft.net.object.binary.base64
    value   : The object must be serialized with 
            : System.Runtime.Serialization.Formatters.Binary.BinaryFormatter
            : and then encoded with base64 encoding.
    
    mimetype: application/x-microsoft.net.object.soap.base64
    value   : The object must be serialized with 
            : System.Runtime.Serialization.Formatters.Soap.SoapFormatter
            : and then encoded with base64 encoding.

    mimetype: application/x-microsoft.net.object.bytearray.base64
    value   : The object must be serialized into a byte array 
            : using a System.ComponentModel.TypeConverter
            : and then encoded with base64 encoding.
    -->
  <xsd:schema id="root" xmlns="" xmlns:xsd="http://www.w3.org/2001/XMLSchema" xmlns:msdata="urn:schemas-microsoft-com:xml-msdata">
    <xsd:import namespace="http://www.w3.org/XML/1998/namespace" />
    <xsd:element name="root" msdata:IsDataSet="true">
      <xsd:complexType>
        <xsd:choice maxOccurs="unbounded">
          <xsd:element name="metadata">
            <xsd:complexType>
              <xsd:sequence>
                <xsd:element name="value" type="xsd:string" minOccurs="0" />
              </xsd:sequence>
              <xsd:attribute name="name" use="required" type="xsd:string" />
              <xsd:attribute name="type" type="xsd:string" />
              <xsd:attribute name="mimetype" type="xsd:string" />
              <xsd:attribute ref="xml:space" />
            </xsd:complexType>
          </xsd:element>
          <xsd:element name="assembly">
            <xsd:complexType>
              <xsd:attribute name="alias" type="xsd:string" />
              <xsd:attribute name="name" type="xsd:string" />
            </xsd:complexType>
          </xsd:element>
          <xsd:element name="data">
            <xsd:complexType>
              <xsd:sequence>
                <xsd:element name="value" type="xsd:string" minOccurs="0" msdata:Ordinal="1" />
                <xsd:element name="comment" type="xsd:string" minOccurs="0" msdata:Ordinal="2" />
              </xsd:sequence>
              <xsd:attribute name="name" type="xsd:string" use="required" msdata:Ordinal="1" />
              <xsd:attribute name="type" type="xsd:string" msdata:Ordinal="3" />
              <xsd:attribute name="mimetype" type="xsd:string" msdata:Ordinal="4" />
              <xsd:attribute ref="xml:space" />
            </xsd:complexType>
          </xsd:element>
          <xsd:element name="resheader">
            <xsd:complexType>
              <xsd:sequence>
                <xsd:element name="value" type="xsd:string" minOccurs="0" msdata:Ordinal="1" />
              </xsd:sequence>
              <xsd:attribute name="name" type="xsd:string" use="required" />
            </xsd:complexType>
          </xsd:element>
        </xsd:choice>
      </xsd:complexType>
    </xsd:element>
  </xsd:schema>
  <resheader name="resmimetype">
    <value>text/microsoft-resx</value>
  </resheader>
  <resheader name="version">
    <value>2.0</value>
  </resheader>
  <resheader name="reader">
    <value>System.Resources.ResXResourceReader, System.Windows.Forms, Version=4.0.0.0, Culture=neutral, PublicKeyToken=b77a5c561934e089</value>
  </resheader>
  <resheader name="writer">
    <value>System.Resources.ResXResourceWriter, System.Windows.Forms, Version=4.0.0.0, Culture=neutral, PublicKeyToken=b77a5c561934e089</value>
  </resheader>
  <data name="AboutWindowCannotGetVersion" xml:space="preserve">
    <value>Could not get version.</value>
    <comment>To indicate not abe to get Dynamo version</comment>
  </data>
  <data name="AboutWindowDynamoWebsiteButton" xml:space="preserve">
    <value>{0} Website</value>
    <comment>Click button to go to Dynamo website</comment>
  </data>
  <data name="AboutWindowTitle" xml:space="preserve">
    <value>About {0}</value>
    <comment>About window title</comment>
  </data>
  <data name="AboutWindowUpToDate" xml:space="preserve">
    <value>(Up-to-date)</value>
    <comment>To indicate Dynamo is up to date</comment>
  </data>
  <data name="ActionMember" xml:space="preserve">
    <value>Action</value>
  </data>
  <data name="AddButton" xml:space="preserve">
    <value>Add</value>
  </data>
  <data name="AddCustomFileToPackageDialogTitle" xml:space="preserve">
    <value>Add Custom Node, Library, or XML file to Package...</value>
  </data>
  <data name="AddFileToPackageDialogTitle" xml:space="preserve">
    <value>Add File to Package...</value>
  </data>
  <data name="AddToLibraryButton" xml:space="preserve">
    <value>Add</value>
  </data>
  <data name="Autodesk360SignInButtonContentToolTip" xml:space="preserve">
    <value>Sign in to Autodesk A360 to access online services that integrate with your desktop software.</value>
  </data>
  <data name="Autodesk360SignInButtonTitleToolTip" xml:space="preserve">
    <value>Autodesk A360</value>
  </data>
  <data name="AutodeskSignIn" xml:space="preserve">
    <value>Autodesk Sign In</value>
  </data>
  <data name="Automatic" xml:space="preserve">
    <value>Automatic</value>
  </data>
  <data name="BackgroundPreviewCreationFailureMessage" xml:space="preserve">
    <value>There was an error creating a background preview in Dynamo. This could be due to a lack of graphics resources on your machine. See the log for more information.</value>
  </data>
  <data name="BackgroundPreviewDefaultName" xml:space="preserve">
    <value>Default Background Preview</value>
  </data>
  <data name="BackgroundPreviewName" xml:space="preserve">
    <value>Background Preview</value>
    <comment>The name of the 3D background preview.</comment>
  </data>
  <data name="BrowserNodeButtonLabel" xml:space="preserve">
    <value>Browse...</value>
  </data>
  <data name="BrowserNodeNoFileSelected" xml:space="preserve">
    <value>No file selected.</value>
  </data>
  <data name="BrowserWindowLoading" xml:space="preserve">
    <value>Loading...</value>
  </data>
  <data name="BuildVersionNonNegative" xml:space="preserve">
    <value>You must provide a Build version as a non-negative integer.</value>
    <comment>ErrorString</comment>
  </data>
  <data name="CameraDataLoadError" xml:space="preserve">
    <value>Camera position information could not be loaded from the file.</value>
  </data>
  <data name="CameraDataSaveError" xml:space="preserve">
    <value>Camera position information could not be saved.</value>
  </data>
  <data name="CancelButton" xml:space="preserve">
    <value>Cancel</value>
  </data>
  <data name="CannotDownloadPackageMessageBoxTitle" xml:space="preserve">
    <value>Cannot Download Package</value>
  </data>
  <data name="CannotSubmitPackage" xml:space="preserve">
    <value>You can't submit a package in this version of {0}.  You'll need a host application, like Revit, to submit a package.</value>
    <comment>ErrorString</comment>
  </data>
  <data name="ChangeScaleFactorPromptCaptionText" xml:space="preserve">
    <value>To ensure accurate geometry rendering and calculation, select the range of geometry sizes that you will be working on:</value>
  </data>
  <data name="ChangeScaleFactorPromptDescriptionBox" xml:space="preserve">
    <value>Numerical range shown here denote numbers in the following unit:</value>
  </data>
  <data name="ChangeScaleFactorPromptDescriptionContent" xml:space="preserve">
    <value>Use this working range to model in values that fall between {0} to {1} units</value>
  </data>
  <data name="ChangeScaleFactorPromptDescriptionDefaultSetting" xml:space="preserve">
    <value>Default Setting:</value>
  </data>
  <data name="ChangeScaleFactorPromptUnitCm" xml:space="preserve">
    <value>Centimeters (cm)</value>
  </data>
  <data name="ChangeScaleFactorPromptUnitM" xml:space="preserve">
    <value>Meters (m)</value>
  </data>
  <data name="ChangeScaleFactorPromptUnitMm" xml:space="preserve">
    <value>Millimeters (mm)</value>
  </data>
  <data name="ChangeScaleFactorPromptUnitsNumberFormatCm" xml:space="preserve">
    <value>{0} cm</value>
  </data>
  <data name="ChangeScaleFactorPromptUnitsNumberFormatM" xml:space="preserve">
    <value>{0} m</value>
  </data>
  <data name="ChangeScaleFactorPromptUnitsNumberFormatMm" xml:space="preserve">
    <value>{0} mm</value>
  </data>
  <data name="ChangeScaleFactorPromptWindowTitle" xml:space="preserve">
    <value>Geometry Working Range</value>
  </data>
  <data name="CompactLayoutTitle" xml:space="preserve">
    <value>Compact</value>
  </data>
  <data name="ConsentFormGoogleAnalyticsCheckBoxContent" xml:space="preserve">
    <value>I agree to contribute to the Google Analytics program.</value>
  </data>
  <data name="ConsentFormADPAnalyticsCheckBoxContent" xml:space="preserve">
    <value>I agree to data collection in desktop products for Autodesk analytics programs.</value>
  </data>
  <data name="ContextAddGroupFromSelection" xml:space="preserve">
    <value>Add To Group</value>
    <comment>Context menu item</comment>
  </data>
  <data name="ContextCreateGroupFromSelection" xml:space="preserve">
    <value>Create Group</value>
    <comment>Context menu item</comment>
  </data>
  <data name="ContextMenuCopy" xml:space="preserve">
    <value>Copy</value>
    <comment>Context menu item</comment>
  </data>
  <data name="ContextMenuDelete" xml:space="preserve">
    <value>Remove</value>
    <comment>Context menu for selected node - delete selected node</comment>
  </data>
  <data name="ContextMenuEditCustomNode" xml:space="preserve">
    <value>Edit Custom Node...</value>
    <comment>Context menu item</comment>
  </data>
  <data name="ContextMenuEditCustomNodeProperty" xml:space="preserve">
    <value>Edit Custom Node Properties...</value>
    <comment>Context menu item</comment>
  </data>
  <data name="ContextMenuFitToScreen" xml:space="preserve">
    <value>_Fit to Screen</value>
    <comment>Context menu item</comment>
  </data>
  <data name="ContextMenuGeometryView" xml:space="preserve">
    <value>Switch to Geometry _View</value>
    <comment>Context menu item</comment>
  </data>
  <data name="ContextMenuHideAllGeometry" xml:space="preserve">
    <value>Hide all geometry preview</value>
    <comment>Context menu item - Specific to canvas</comment>
  </data>
  <data name="ContextMenuHideAllTextBubble" xml:space="preserve">
    <value>Hide all text bubble</value>
    <comment>Context menu item - Specific to canvas</comment>
  </data>
  <data name="ContextMenuInsertCodeBlock" xml:space="preserve">
    <value>Insert code block</value>
    <comment>Context menu item - Specific to canvas</comment>
  </data>
  <data name="ContextMenuLacing" xml:space="preserve">
    <value>Lacing</value>
    <comment>Context menu for selected node</comment>
  </data>
  <data name="ContextMenuLacingAuto" xml:space="preserve">
    <value>Auto</value>
    <comment>Auto lacing</comment>
  </data>
  <data name="ContextMenuLacingCrossProduct" xml:space="preserve">
    <value>Cross Product</value>
    <comment>Lacing strategy: use cross product for two lists</comment>
  </data>
  <data name="ContextMenuLacingFirst" xml:space="preserve">
    <value>First</value>
    <comment>Lacing strategy: use the first list</comment>
  </data>
  <data name="ContextMenuLacingLongest" xml:space="preserve">
    <value>Longest</value>
    <comment>Lacing strategy: use the longest list</comment>
  </data>
  <data name="ContextMenuLacingShortest" xml:space="preserve">
    <value>Shortest</value>
    <comment>Lacing strategy: use the shortest list</comment>
  </data>
  <data name="ContextMenuNodesFromGeometry" xml:space="preserve">
    <value>Nodes From _Selected Geometry</value>
    <comment>Context menu item</comment>
  </data>
  <data name="ContextMenuNodesFromSelection" xml:space="preserve">
    <value>Create Custom Node</value>
    <comment>Context menu item</comment>
  </data>
  <data name="ContextMenuNodeToCode" xml:space="preserve">
    <value>Node to _Code</value>
    <comment>Context menu item</comment>
  </data>
  <data name="ContextMenuPan" xml:space="preserve">
    <value>Pa_n</value>
    <comment>Context menu item </comment>
  </data>
  <data name="ContextMenuPaste" xml:space="preserve">
    <value>Paste</value>
    <comment>Context menu item</comment>
  </data>
  <data name="ContextMenuPublishCustomNode" xml:space="preserve">
    <value>Publish This Custom Node...</value>
    <comment>Context menu item</comment>
  </data>
  <data name="ContextMenuShowAllGeometry" xml:space="preserve">
    <value>Show all geometry preview</value>
    <comment>Context menu item - Specific to canvas</comment>
  </data>
  <data name="ContextMenuShowAllTextBubble" xml:space="preserve">
    <value>Show all text buble</value>
    <comment>Context menu item - Specific to canvas</comment>
  </data>
  <data name="ContextUnGroupFromSelection" xml:space="preserve">
    <value>Remove from Group</value>
    <comment>Context menu item</comment>
  </data>
  <data name="ContinueButton" xml:space="preserve">
    <value>Continue</value>
    <comment>Continue to use Dynamo</comment>
  </data>
  <data name="ConverterMessageCurrentOffset" xml:space="preserve">
    <value>Current offset X: {0}, Y: {1}</value>
  </data>
  <data name="ConverterMessageTransformOrigin" xml:space="preserve">
    <value>Transform origin X: {0}, Y: {1}</value>
  </data>
  <data name="ConverterMessageZoom" xml:space="preserve">
    <value>Zoom : {0}</value>
  </data>
  <data name="CrashPromptDialogCopyButton" xml:space="preserve">
    <value>Copy</value>
    <comment>Copy crash details</comment>
  </data>
  <data name="CrashPromptDialogCrashMessage" xml:space="preserve">
    <value>Uh oh... something went wrong and {0} has crashed, sorry about that.

You will get a chance to save your work.</value>
  </data>
  <data name="CrashPromptDialogDetailButton" xml:space="preserve">
    <value>Details</value>
    <comment>Click it to display crash details</comment>
  </data>
  <data name="CrashPromptDialogOpenFolderButton" xml:space="preserve">
    <value>Open Folder</value>
    <comment>Open folder that contains crash report</comment>
  </data>
  <data name="CrashPromptDialogSubmitBugButton" xml:space="preserve">
    <value>Submit Bug To Github</value>
    <comment>Submit a bug on github</comment>
  </data>
  <data name="CrashPromptDialogTitle" xml:space="preserve">
    <value>{0} has crashed</value>
  </data>
  <data name="CreateMember" xml:space="preserve">
    <value>Create</value>
  </data>
  <data name="CustomNodePromptDescriptionTooltip" xml:space="preserve">
    <value>A description that helps people understand what the node might be used for.</value>
  </data>
  <data name="CustomNodePromptNameTooltip" xml:space="preserve">
    <value>A unique name for the node.</value>
  </data>
  <data name="CustomNodePropertyErrorMessageBoxTitle" xml:space="preserve">
    <value>Custom Node Property Error</value>
  </data>
  <data name="CustomNodePropertyWindowCategory" xml:space="preserve">
    <value>Add-ons Category</value>
    <comment>Label - specify custom node category</comment>
  </data>
  <data name="CustomNodePropertyWindowDescription" xml:space="preserve">
    <value>Description</value>
    <comment>Label - custom node description</comment>
  </data>
  <data name="CustomNodePropertyWindowDescriptionHint" xml:space="preserve">
    <value>Description of Custom Node</value>
    <comment>Text box hint</comment>
  </data>
  <data name="CustomNodePropertyWindowName" xml:space="preserve">
    <value>Name</value>
    <comment>Label - specify custom node name</comment>
  </data>
  <data name="CustomNodePropertyWindowNameHint" xml:space="preserve">
    <value>Name of Custom Node</value>
    <comment>Text box hint</comment>
  </data>
  <data name="CustomNodePropertyWindowLocationNote" xml:space="preserve">
    <value>Custom Nodes will be placed in the Add-Ons section of the library.</value>
    <comment>Note regarding Custom Node library location</comment>
  </data>
  <data name="CustomNodePropertyWindowTitle" xml:space="preserve">
    <value>Custom Node Properties</value>
    <comment>Dialog name</comment>
  </data>
  <data name="CustomNodeTypeShortString" xml:space="preserve">
    <value>DS</value>
  </data>
  <data name="DeprecatingPackageMessageBoxTitle" xml:space="preserve">
    <value>Deprecating Package</value>
  </data>
  <data name="DescriptionNeedMoreCharacters" xml:space="preserve">
    <value>Description must be longer than 10 characters.</value>
    <comment>ErrorString</comment>
  </data>
  <data name="DetailedLayoutTitle" xml:space="preserve">
    <value>Detailed</value>
  </data>
  <data name="DirectoryNotFound" xml:space="preserve">
    <value>Directory Not Found</value>
  </data>
  <data name="DownloadWarningMessageBoxTitle" xml:space="preserve">
    <value>Download Warning</value>
  </data>
  <data name="DynamoUpdateAvailableToolTip" xml:space="preserve">
    <value>A Dynamo update is available. Click to install.</value>
  </data>
  <data name="DynamoViewCancelButtonTooltip" xml:space="preserve">
    <value>Cancel Run (Shift+F5)</value>
    <comment>Cancel button tooltip</comment>
  </data>
  <data name="DynamoViewContextMenuClearLog" xml:space="preserve">
    <value>Clear</value>
    <comment>Clear log</comment>
  </data>
  <data name="DynamoViewDebugMenu" xml:space="preserve">
    <value>Debug</value>
    <comment>Debug menu</comment>
  </data>
  <data name="DynamoViewDebugMenuCheckDailyBuild" xml:space="preserve">
    <value>Check Daily Builds</value>
    <comment>Debug menu | Check the latest daily build</comment>
  </data>
  <data name="DynamoViewDebugMenuDumpLibrary" xml:space="preserve">
    <value>Dump Library</value>
    <comment>Debug menu | Dump all imported libraries</comment>
  </data>
  <data name="DynamoViewDebugMenuForceReExecute" xml:space="preserve">
    <value>Force Re-execute</value>
    <comment>Debug menu | Force to re-execute the whole graph</comment>
  </data>
  <data name="DynamoViewDebugMenuForceUpdate" xml:space="preserve">
    <value>Force Update</value>
    <comment>Debug menu | Force to update Dynamo</comment>
  </data>
  <data name="DynamoViewDebugMenuRunMutationTest" xml:space="preserve">
    <value>Run mutation test</value>
    <comment>Debug menu | Run mutation test</comment>
  </data>
  <data name="DynamoViewDebugMenuShowDebugAST" xml:space="preserve">
    <value>Show Debug ASTs</value>
    <comment>Debug menu | Show debug abstract syntax tree</comment>
  </data>
  <data name="DynamoViewDebugMenuVerboseLogging" xml:space="preserve">
    <value>Verbose Logging</value>
    <comment>Debug menu | Verbose logging</comment>
  </data>
  <data name="DynamoViewDebugMenuDebugModes" xml:space="preserve">
    <value>Debug Modes</value>
    <comment>Debug menu | Show debug modes</comment>
  </data>
  <data name="DynamoViewEditMenu" xml:space="preserve">
    <value>_Edit</value>
    <comment>Edit menu</comment>
  </data>
  <data name="DynamoViewEditMenuAlighBottom" xml:space="preserve">
    <value>_Bottom</value>
    <comment>Edit menu | Align based on selected nodes' bottom Y position</comment>
  </data>
  <data name="DynamoViewEditMenuAlignLeft" xml:space="preserve">
    <value>_Left</value>
    <comment>Edit menu | Align based on selected nodes' leftmost X position</comment>
  </data>
  <data name="DynamoViewEditMenuAlignRight" xml:space="preserve">
    <value>_Right</value>
    <comment>Edit menu | Align based on selected nodes' rightmost X position</comment>
  </data>
  <data name="DynamoViewEditMenuAlignSelection" xml:space="preserve">
    <value>_Align Selection</value>
    <comment>Edit menu | Align selected nodes</comment>
  </data>
  <data name="DynamoViewEditMenuAlignTop" xml:space="preserve">
    <value>_Top</value>
    <comment>Edit menu | Align based on selected nodes' topmost Y position</comment>
  </data>
  <data name="DynamoViewEditMenuAlignXAverage" xml:space="preserve">
    <value>_X Average</value>
    <comment>Edit menu | Align based on selected nodes' average X positions</comment>
  </data>
  <data name="DynamoViewEditMenuAlignXDistribute" xml:space="preserve">
    <value>_X Distribute</value>
    <comment>Edit menu | Align selected nodes evenly on horizontal direction</comment>
  </data>
  <data name="DynamoViewEditMenuAlignYAverage" xml:space="preserve">
    <value>_Y Average</value>
    <comment>Edit menu | Align based on selected nodes' average Y positions</comment>
  </data>
  <data name="DynamoViewEditMenuAlignYDistribute" xml:space="preserve">
    <value>_Y Distribute</value>
    <comment>Edit menu | Align selected nodes evenly on vertical direction</comment>
  </data>
  <data name="DynamoViewEditMenuCleanupLayout" xml:space="preserve">
    <value>_Cleanup Node Layout</value>
    <comment>Edit menu | Automatically layout graph</comment>
  </data>
  <data name="DynamoViewEditMenuCopy" xml:space="preserve">
    <value>_Copy</value>
    <comment>Edit menu | Copy</comment>
  </data>
  <data name="DynamoViewEditMenuCreateCustomNode" xml:space="preserve">
    <value>_Create Custom Node</value>
    <comment>Edit menu | Create custom node from selected nodes</comment>
  </data>
  <data name="DynamoViewEditMenuCreateGroup" xml:space="preserve">
    <value>_Create Group</value>
    <comment>Edit menu | Create Grouping for nodes</comment>
  </data>
  <data name="DynamoViewEditMenuCreateNote" xml:space="preserve">
    <value>_Create Note</value>
    <comment>Edit menu | Create note for a node</comment>
  </data>
  <data name="DynamoViewEditMenuCreatePreset" xml:space="preserve">
    <value>Create Preset From Selection</value>
  </data>
  <data name="DynamoViewEditMenuDeletePreset" xml:space="preserve">
    <value>Delete Preset</value>
  </data>
  <data name="DynamoViewEditMenuDeleteSelected" xml:space="preserve">
    <value>_Delete Selected</value>
    <comment>Edit menu | Delete selected nodes</comment>
  </data>
  <data name="DynamoViewEditMenuPaste" xml:space="preserve">
    <value>_Paste</value>
    <comment>Edit menu | Paste</comment>
  </data>
  <data name="DynamoViewEditMenuPresetsMenu" xml:space="preserve">
    <value>Presets</value>
  </data>
  <data name="DynamoViewEditMenuRedo" xml:space="preserve">
    <value>_Redo</value>
    <comment>Edit menu | Redo</comment>
  </data>
  <data name="DynamoViewEditMenuRestorePreset" xml:space="preserve">
    <value>Restore Preset</value>
  </data>
  <data name="DynamoViewEditMenuSelectAll" xml:space="preserve">
    <value>_Select All</value>
    <comment>Edit menu | Select all nodes</comment>
  </data>
  <data name="DynamoViewEditMenuSelectNeighbours" xml:space="preserve">
    <value>_Select Neighbors</value>
  </data>
  <data name="DynamoViewEditMenuUndo" xml:space="preserve">
    <value>_Undo</value>
    <comment>Edit menu | Undo</comment>
  </data>
  <data name="DynamoViewDynamoMenuExit" xml:space="preserve">
    <value>_Exit Dynamo</value>
    <comment>Dynamo menu | Exit Dynamo</comment>
  </data>
  <data name="DynamoViewFileMenu" xml:space="preserve">
    <value>_File</value>
    <comment>File menu</comment>
  </data>
  <data name="DynamoViewFileMenuExport3DAsImage" xml:space="preserve">
    <value>_Export Background 3D Preview as Image...</value>
    <comment>File menu | Export Background 3D Preview as image</comment>
  </data>
  <data name="DynamoViewFileMenuExportAsImage" xml:space="preserve">
    <value>_Export Workspace As Image...</value>
    <comment>File menu | Export workspace as image</comment>
  </data>
  <data name="DynamoViewFileMenuExportToSTL" xml:space="preserve">
    <value>_Export Model to STL...</value>
    <comment>File menu | Export geometry model to STL file format</comment>
  </data>
  <data name="DynamoViewFileMenuImport" xml:space="preserve">
    <value>_Import Library...</value>
    <comment>File menu | Import</comment>
  </data>
  <data name="DynamoViewFileMenuNew" xml:space="preserve">
    <value>_New</value>
    <comment>File menu | New</comment>
  </data>
  <data name="DynamoViewFileMenuNewCustomNode" xml:space="preserve">
    <value>_Custom Node...</value>
    <comment>FIle menu | New | New custom node</comment>
  </data>
  <data name="DynamoViewFileMenuNewHomeWorkSpace" xml:space="preserve">
    <value>_Home Workspace</value>
    <comment>File menu | New | New home workspace</comment>
  </data>
  <data name="DynamoViewFileMenuOpen" xml:space="preserve">
    <value>_Open...</value>
    <comment>File menu | Open</comment>
  </data>
  <data name="DynamoViewFileMenuRecentFiles" xml:space="preserve">
    <value>_Open Recent Files</value>
    <comment>File menu | Open Recent files</comment>
  </data>
  <data name="DynamoViewFileMenuSave" xml:space="preserve">
    <value>_Save</value>
    <comment>File menu | Save</comment>
  </data>
  <data name="DynamoViewFileMenuSaveAs" xml:space="preserve">
    <value>_Save As...</value>
    <comment>File menu | Save as</comment>
  </data>
  <data name="DynamoViewHelpDictionary" xml:space="preserve">
    <value>Dynamo Dictionary</value>
    <comment>Help menu | Go to Dynamo Dictionary</comment>
  </data>
  <data name="DynamoViewHelpMenu" xml:space="preserve">
    <value>Help</value>
    <comment>Help menu</comment>
  </data>
  <data name="DynamoViewHelpMenuDisplayStartPage" xml:space="preserve">
    <value>_Display Start Page</value>
    <comment>Help menu | Display start page</comment>
  </data>
  <data name="DynamoViewHelpMenuGotoWebsite" xml:space="preserve">
    <value>_Dynamo Website</value>
    <comment>Help menu | Go go Dynamo website</comment>
  </data>
  <data name="DynamoViewHelpMenuGotoWiki" xml:space="preserve">
    <value>Dynamo Project _Wiki</value>
    <comment>Help menu | Go to wiki</comment>
  </data>
  <data name="DynamoViewHelpMenuReportBug" xml:space="preserve">
    <value>_Report A Bug</value>
    <comment>Help menu | Report a bug</comment>
  </data>
  <data name="DynamoViewHelpMenuShowInFolder" xml:space="preserve">
    <value>Show In Folder</value>
    <comment>Help menu | Show in Folder</comment>
  </data>
  <data name="DynamoViewHepMenuSamples" xml:space="preserve">
    <value>Samples</value>
    <comment>Help menu | Samples</comment>
  </data>
  <data name="DynamoViewPackageMenu" xml:space="preserve">
    <value>_Packages</value>
    <comment>Package menu</comment>
  </data>
  <data name="DynamoViewPackageMenuManagePackage" xml:space="preserve">
    <value>_Manage Packages...</value>
    <comment>Package menu | Manage packages...</comment>
  </data>
  <data name="DynamoViewPackageMenuPublishNodes" xml:space="preserve">
    <value>_Publish Selected Nodes...</value>
    <comment>Package menu | Publish selected nodes as a package</comment>
  </data>
  <data name="DynamoViewPackageMenuPublishPackage" xml:space="preserve">
    <value>_Publish New Package...</value>
    <comment>Package menu | Publish new package</comment>
  </data>
  <data name="DynamoViewPackageMenuPublishWorkspace" xml:space="preserve">
    <value>_Publish Current Workspace...</value>
    <comment>Package menu | Publish current workspace as a package</comment>
  </data>
  <data name="DynamoViewPackageMenuSearchPackage" xml:space="preserve">
    <value>_Search for a Package...</value>
    <comment>Package menu | Search for a package</comment>
  </data>
  <data name="DynamoViewRunAutomaticallyOption" xml:space="preserve">
    <value>Run Automatically</value>
    <comment>Run automatically option</comment>
  </data>
  <data name="DynamoViewRunButton" xml:space="preserve">
    <value>Run</value>
    <comment>Run button</comment>
  </data>
  <data name="DynamoViewRunButtonTooltip" xml:space="preserve">
    <value>Run Workflow (F5)</value>
    <comment>Run button tooltip</comment>
  </data>
  <data name="DynamoViewRunButtonToolTipDisabled" xml:space="preserve">
    <value>Run is not available when running Automatically or Periodically.</value>
  </data>
  <data name="DynamoViewSamplesMenuShowInFolder" xml:space="preserve">
    <value>Show In Folder</value>
  </data>
  <data name="PreferencesViewEnableTSplineNodes" xml:space="preserve">
    <value>Enable T-Spline nodes</value>
    <comment>Preferences | Features | Experimental | Enable T-Spline nodes</comment>
  </data>
  <data name="PreferencesViewExperimentalLabel" xml:space="preserve">
    <value>Experimental</value>
    <comment>Preferences | Features | Experimental</comment>
  </data>
  <data name="DynamoViewSettingMenu" xml:space="preserve">
    <value>_Settings</value>
    <comment>Setting menu</comment>
  </data>
  <data name="DynamoViewSettingMenuAreaUnits" xml:space="preserve">
    <value>Area Display Units</value>
    <comment>Setting menu | Area unit display</comment>
  </data>
  <data name="DynamoViewSettingMenuCentimeter" xml:space="preserve">
    <value>Centimeter</value>
    <comment>Setting menu | Centimeter</comment>
  </data>
  <data name="DynamoViewSettingMenuCubicCentimeter" xml:space="preserve">
    <value>Cubic Centimeter</value>
    <comment>Setting menu | Cubic centimeter</comment>
  </data>
  <data name="DynamoViewSettingMenuCubicFoot" xml:space="preserve">
    <value>Cubic Foot</value>
    <comment>Setting menu | Cubic foot</comment>
  </data>
  <data name="DynamoViewSettingMenuCubicInch" xml:space="preserve">
    <value>Cubic Inch</value>
    <comment>Setting menu | Cubic inch</comment>
  </data>
  <data name="DynamoViewSettingMenuCubicMeter" xml:space="preserve">
    <value>Cubic Meter</value>
    <comment>Setting menu | Cubic meter</comment>
  </data>
  <data name="DynamoViewSettingMenuCubicMillimeter" xml:space="preserve">
    <value>Cubic Millimeter</value>
    <comment>Setting menu | Cubic millimeter</comment>
  </data>
  <data name="DynamoViewSettingMenuDecimalFoot" xml:space="preserve">
    <value>Decimal Foot</value>
    <comment>Setting menu | Decimal foot</comment>
  </data>
  <data name="DynamoViewSettingMenuDecimalInch" xml:space="preserve">
    <value>Decimal Inch</value>
    <comment>Setting menu | Decimal inch</comment>
  </data>
  <data name="DynamoViewSettingMenuShowDataReportingDialog" xml:space="preserve">
    <value>Agreement to Collect Usability Data</value>
    <comment>Setting menu | Show user agreement dialog about data collecting</comment>
  </data>
  <data name="DynamoViewSettingMenuFractionalFoot" xml:space="preserve">
    <value>Fractional Foot</value>
    <comment>Setting menu | Fractional foot</comment>
  </data>
  <data name="DynamoViewSettingMenuFractionalInch" xml:space="preserve">
    <value>Fractional Inch</value>
    <comment>Setting menu | Fractional inch</comment>
  </data>
  <data name="DynamoViewSettingMenuHighRenderPrecision" xml:space="preserve">
    <value>High</value>
    <comment>Setting menu | Slider for render precision</comment>
  </data>
  <data name="DynamoViewSettingMenuLengthUnits" xml:space="preserve">
    <value>Length Display Units</value>
    <comment>Setting menu | Length unit display</comment>
  </data>
  <data name="DynamoViewSettingMenuLowRenderPrecision" xml:space="preserve">
    <value>Low</value>
    <comment>Setting menu | Slider for render precision</comment>
  </data>
  <data name="DynamoViewSettingMenuManagePackagePath" xml:space="preserve">
    <value>Manage Node and Package Paths...</value>
    <comment>Setting menu | Custom node definition and package paths</comment>
  </data>
  <data name="DynamoViewSettingMenuMeter" xml:space="preserve">
    <value>Meter</value>
    <comment>Setting menu | Meter</comment>
  </data>
  <data name="DynamoViewSettingMenuMillimeter" xml:space="preserve">
    <value>Millimeter</value>
    <comment>Setting menu | Millimeter</comment>
  </data>
  <data name="DynamoViewSettingMenuNumber0" xml:space="preserve">
    <value>0</value>
    <comment>Locale dependent number format 0</comment>
  </data>
  <data name="DynamoViewSettingMenuNumber00" xml:space="preserve">
    <value>0.0</value>
    <comment>Locale dependent number format 0.0</comment>
  </data>
  <data name="DynamoViewSettingMenuNumber000" xml:space="preserve">
    <value>0.00</value>
    <comment>Locale dependent number format 0.00</comment>
  </data>
  <data name="DynamoViewSettingMenuNumber0000" xml:space="preserve">
    <value>0.000</value>
    <comment>Locale dependent number format 0.000</comment>
  </data>
  <data name="DynamoViewSettingMenuNumber00000" xml:space="preserve">
    <value>0.0000</value>
    <comment>Locale dependent number format 0.0000</comment>
  </data>
  <data name="DynamoViewSettingMenuNumberFormat" xml:space="preserve">
    <value>Number Format</value>
    <comment>Setting menu | Number format</comment>
  </data>
  <data name="PreferencesViewSelectedPackagePathForDownload" xml:space="preserve">
    <value>Selected package path for download</value>
    <comment>Preferences | Package Manager | Node and Package Paths | New Package Download Directory | Selected package path for download</comment>
  </data>
  <data name="DynamoViewSettingMenuSquareCentimeter" xml:space="preserve">
    <value>Square Centimeter</value>
    <comment>Setting menu | Square centimeter</comment>
  </data>
  <data name="DynamoViewSettingMenuSquareFoot" xml:space="preserve">
    <value>Square Foot</value>
    <comment>Setting menu | Square foot</comment>
  </data>
  <data name="DynamoViewSettingMenuSquareInch" xml:space="preserve">
    <value>Square Inch</value>
    <comment>Setting menu | Square inch</comment>
  </data>
  <data name="DynamoViewSettingMenuSquareMeter" xml:space="preserve">
    <value>Square Meter</value>
    <comment>Setting menu | Square meter</comment>
  </data>
  <data name="DynamoViewSettingMenuSquareMillimeter" xml:space="preserve">
    <value>Square Millimeter</value>
    <comment>Setting menu | Square millimeter</comment>
  </data>
  <data name="DynamoViewSettingMenuVolumeUnits" xml:space="preserve">
    <value>Volume Display Units</value>
    <comment>Setting menu | Volume unit display</comment>
  </data>
  <data name="DynamoViewSettingShowRunPreview" xml:space="preserve">
    <value>Show Run Preview</value>
    <comment>Setting menu | Show Run Preview</comment>
  </data>
  <data name="DynamoViewSettingsMenuChangeScaleFactor" xml:space="preserve">
    <value>Geometry Scaling...</value>
    <comment>Settings menu | Geometry Scaling</comment>
  </data>
  <data name="DynamoViewSettingsMenuShowPreviewBubbles" xml:space="preserve">
    <value>Show Preview Bubbles</value>
    <comment>Settings menu | Show preview bubbles</comment>
  </data>
  <data name="DynamoViewSettingsMenuVisualizationSettings" xml:space="preserve">
    <value>Visualization Settings</value>
  </data>
  <data name="DynamoViewToolbarExport3DButtonTooltip" xml:space="preserve">
    <value>Export Background Preview As Image</value>
    <comment>Toolbar export button tooltip</comment>
  </data>
  <data name="DynamoViewToolbarExportButtonTooltip" xml:space="preserve">
    <value>Export Workspace As Image</value>
    <comment>Toolbar export button tooltip</comment>
  </data>
  <data name="DynamoViewToolbarNewButtonTooltip" xml:space="preserve">
    <value>New [Ctrl + N]</value>
    <comment>Toolbar new button tooltip</comment>
  </data>
  <data name="DynamoViewToolbarOpenButtonTooltip" xml:space="preserve">
    <value>Open [Ctrl + O]</value>
    <comment>Toolbar open button tooltip</comment>
  </data>
  <data name="DynamoViewToolbarRedoButtonTooltip" xml:space="preserve">
    <value>Redo [Ctrl + Y]</value>
    <comment>Toolbar redo button tooltip</comment>
  </data>
  <data name="DynamoViewToolbarSaveButtonTooltip" xml:space="preserve">
    <value>Save [Ctrl + S]</value>
    <comment>Toolbar save button tooltip</comment>
  </data>
  <data name="DynamoViewToolbarUndoButtonTooltip" xml:space="preserve">
    <value>Undo [Ctrl + Z]</value>
    <comment>Toolbar undo button tooltip</comment>
  </data>
  <data name="DynamoViewViewMenu" xml:space="preserve">
    <value>_View</value>
    <comment>View menu</comment>
  </data>
  <data name="DynamoViewViewMenu3DPreview" xml:space="preserve">
    <value>_Background 3D Preview</value>
    <comment>View menu | Background 3d preview</comment>
  </data>
  <data name="DynamoViewViewMenuAlternateContextGeometry" xml:space="preserve">
    <value>Show Geometry in {0}</value>
    <comment>View menu | Show geometry in some context</comment>
  </data>
  <data name="DynamoViewViewMenuAvailablePreviews" xml:space="preserve">
    <value>Available Previews</value>
  </data>
  <data name="DynamoViewViewMenuConnector" xml:space="preserve">
    <value>_Connectors</value>
    <comment>View menu | Connector setting</comment>
  </data>
  <data name="DynamoViewViewMenuConnectorType" xml:space="preserve">
    <value>_Connector Type</value>
    <comment>View menu | Connector type</comment>
  </data>
  <data name="DynamoViewViewMenuConnectorTypeCurve" xml:space="preserve">
    <value>Curves</value>
    <comment>View menu | Curve type connector</comment>
  </data>
  <data name="DynamoViewViewMenuConnectorTypePolylines" xml:space="preserve">
    <value>Polylines</value>
    <comment>View menu | Polyline type connector</comment>
  </data>
  <data name="DynamoViewViewMenuHideConsole" xml:space="preserve">
    <value>Hide Console</value>
    <comment>View menu | Hide console</comment>
  </data>
  <data name="DynamoViewViewMenuPan" xml:space="preserve">
    <value>_Pan</value>
    <comment>View menu | Pan</comment>
  </data>
  <data name="DynamoViewViewMenuPanDown" xml:space="preserve">
    <value>Pan Down (Mouse wheel drag down)</value>
    <comment>View menu | Pan down</comment>
  </data>
  <data name="DynamoViewViewMenuPanLeft" xml:space="preserve">
    <value>Pan Left (Mouse wheel drag left)</value>
    <comment>View menu | Pan left</comment>
  </data>
  <data name="DynamoViewViewMenuPanRight" xml:space="preserve">
    <value>Pan Right (Mouse wheel drag right)</value>
    <comment>View menu | Pan right</comment>
  </data>
  <data name="DynamoViewViewMenuPanUp" xml:space="preserve">
    <value>Pan Up (Mouse wheel drag up)</value>
    <comment>View menu | Pan up</comment>
  </data>
  <data name="DynamoViewViewMenuPreviewNavigate" xml:space="preserve">
    <value>Navigate Background 3D Preview</value>
    <comment>View menu | Navigate background 3D preview</comment>
  </data>
  <data name="DynamoViewViewMenuShowBackground3DPreview" xml:space="preserve">
    <value>Showing Background 3D Preview</value>
    <comment>View menu | Show background preview</comment>
  </data>
  <data name="DynamoViewViewMenuShowConnectors" xml:space="preserve">
    <value>_Show Connectors</value>
    <comment>View menu | Show connectors</comment>
  </data>
  <data name="DynamoViewViewMenuShowConsole" xml:space="preserve">
    <value>Show Console</value>
    <comment>View menu | Show console</comment>
  </data>
  <data name="DynamoViewViewMenuShowGrid" xml:space="preserve">
    <value>Show Grid</value>
    <comment>View menu | Show Grid</comment>
  </data>
  <data name="DynamoViewViewMenuZoom" xml:space="preserve">
    <value>_Zoom</value>
    <comment>View menu | Zoom</comment>
  </data>
  <data name="DynamoViewViewMenuZoomIn" xml:space="preserve">
    <value>Zoom In (Mouse wheel down)</value>
    <comment>View menu | Zoom in</comment>
  </data>
  <data name="DynamoViewViewMenuZoomOut" xml:space="preserve">
    <value>Zoom Out (Mouse wheel up)</value>
    <comment>View menu | Zoom out</comment>
  </data>
  <data name="EditAnnotationTitle" xml:space="preserve">
    <value>Edit Group Title</value>
    <comment>Dialog for editing a node's name</comment>
  </data>
  <data name="EditNodeWindowTitle" xml:space="preserve">
    <value>Edit Node Name</value>
    <comment>Dialog for editing a node's name</comment>
  </data>
  <data name="EditWindowAcceptButton" xml:space="preserve">
    <value>Accept</value>
  </data>
  <data name="EditWindowTitle" xml:space="preserve">
    <value>Set value...</value>
  </data>
  <data name="FileDialogAllFiles" xml:space="preserve">
    <value>All Files ({0})|{0}</value>
  </data>
  <data name="FileDialogAssemblyFiles" xml:space="preserve">
    <value>Assembly Library Files ({0})|{0}</value>
  </data>
  <data name="FileDialogCustomNodeDLLXML" xml:space="preserve">
    <value>Custom Node, DLL, XML ({0})|{0}</value>
  </data>
  <data name="FileDialogDefaultPNGName" xml:space="preserve">
    <value>Capture.png</value>
  </data>
  <data name="FileDialogDefaultSTLModelName" xml:space="preserve">
    <value>model.stl</value>
  </data>
  <data name="FileDialogDesignScriptFiles" xml:space="preserve">
    <value>DesignScript Files ({0})|{0}</value>
  </data>
  <data name="FileDialogDynamoCustomNode" xml:space="preserve">
    <value>{0} Custom Node ({1})|{1}</value>
  </data>
  <data name="FileDialogDynamoDefinitions" xml:space="preserve">
    <value>{0} Definitions ({1})|{1}</value>
  </data>
  <data name="FileDialogDynamoWorkspace" xml:space="preserve">
    <value>{0} Workspace ({1})|{1}</value>
  </data>
  <data name="FileDialogLibraryFiles" xml:space="preserve">
    <value>Library Files ({0})|{0}</value>
  </data>
  <data name="FileDialogManualMode" xml:space="preserve">
    <value>Open in Manual Execution Mode</value>
  </data>
  <data name="FileDialogPNGFiles" xml:space="preserve">
    <value>PNG Image|{0}</value>
  </data>
  <data name="FileDialogSTLModels" xml:space="preserve">
    <value>STL Models|{0}</value>
  </data>
  <data name="FileNotPublishCaption" xml:space="preserve">
    <value>Publish Fail!</value>
  </data>
  <data name="FileNotPublishMessage" xml:space="preserve">
    <value>File(s) were not found or are contained inside of a package. Please only add files that are located outside of packages.

Failed to publish file(s): 
{0}</value>
  </data>
  <data name="FilePathConverterNoFileSelected" xml:space="preserve">
    <value>No file selected.</value>
  </data>
  <data name="FilterIconTooltip" xml:space="preserve">
    <value>Filter results</value>
  </data>
  <data name="FolderNotWritableError" xml:space="preserve">
    <value>You do not have write permission to {0}.</value>
  </data>
  <data name="GalleryDynamoVersion" xml:space="preserve">
    <value>Version {0}.{1}.{2}</value>
  </data>
  <data name="GenericTaskDialogSampleLeftButton" xml:space="preserve">
    <value>Sample Left Button</value>
    <comment>Sample button, it will be replaced at runtime</comment>
  </data>
  <data name="GenericTaskDialogSampleRightButton" xml:space="preserve">
    <value>Sample Right Button</value>
    <comment>Sample button, it will be replaced at runtime</comment>
  </data>
  <data name="GenericTaskDialogTitle" xml:space="preserve">
    <value>Generic Task Dialog</value>
  </data>
  <data name="GroupContextMenuBackground" xml:space="preserve">
    <value>Select Background</value>
  </data>
  <data name="GroupContextMenuDeleteGroup" xml:space="preserve">
    <value>Delete Group</value>
  </data>
  <data name="GroupContextMenuFont" xml:space="preserve">
    <value>Font Size</value>
  </data>
  <data name="GroupContextMenuGraphLayout" xml:space="preserve">
    <value>Cleanup Node Layout</value>
  </data>
  <data name="GroupContextMenuUngroup" xml:space="preserve">
    <value>Ungroup</value>
  </data>
  <data name="GroupDefaultText" xml:space="preserve">
    <value>&lt;Click here to edit the group title&gt;</value>
  </data>
  <data name="HideClassicNodeLibrary" xml:space="preserve">
    <value>Hide Classic Node Library</value>
  </data>
  <data name="ImportLibraryDialogTitle" xml:space="preserve">
    <value>Import Library</value>
  </data>
  <data name="InCanvasFitViewButtonToolTip" xml:space="preserve">
    <value>Zoom to Fit</value>
    <comment>Zoom to Fit</comment>
  </data>
  <data name="InCanvasGeomButtonToolTip" xml:space="preserve">
    <value>Enable background 3D preview navigation (Ctrl + B)</value>
    <comment>Enable background 3D preview navigation</comment>
  </data>
  <data name="InCanvasNodeButtonToolTip" xml:space="preserve">
    <value>Enable graph view navigation (Ctrl + B)</value>
    <comment>Enable graph view navigation</comment>
  </data>
  <data name="InCanvasOrbitButtonToolTip" xml:space="preserve">
    <value>Orbit</value>
    <comment>Orbit</comment>
  </data>
  <data name="InCanvasPanButtonToolTip" xml:space="preserve">
    <value>Pan</value>
    <comment>Pan</comment>
  </data>
  <data name="InCanvasZoomInButtonToolTip" xml:space="preserve">
    <value>Zoom In</value>
    <comment>Zoom In</comment>
  </data>
  <data name="InCanvasZoomOutButtonToolTip" xml:space="preserve">
    <value>Zoom Out</value>
    <comment>Zoom Out</comment>
  </data>
  <data name="InfoBubbleError" xml:space="preserve">
    <value>Error: </value>
  </data>
  <data name="InfoBubbleWarning" xml:space="preserve">
    <value>Warning: </value>
  </data>
  <data name="InstalledPackageViewAdditionalFileLabel" xml:space="preserve">
    <value>Additional Files</value>
  </data>
  <data name="InstalledPackageViewAdditionalLabel" xml:space="preserve">
    <value>Additional Libraries</value>
  </data>
  <data name="InstalledPackageViewContextMenuDeprecate" xml:space="preserve">
    <value>Deprecate</value>
  </data>
  <data name="InstalledPackageViewContextMenuDeprecateTooltip" xml:space="preserve">
    <value>Set this package as deprecated.  Only allowed if you're a current maintainer of the package.</value>
  </data>
  <data name="InstalledPackageViewContextMenuGetLatest" xml:space="preserve">
    <value>Get Latest Version</value>
  </data>
  <data name="InstalledPackageViewContextMenuGetLatestTooltip" xml:space="preserve">
    <value>Check if there is a newer version of this package and download it.</value>
  </data>
  <data name="InstalledPackageViewContextMenuPublish" xml:space="preserve">
    <value>Publish...</value>
  </data>
  <data name="InstalledPackageViewContextMenuPublishTooltip" xml:space="preserve">
    <value>Publish this package, if it has yet to be published.</value>
  </data>
  <data name="InstalledPackageViewContextMenuPublishVersion" xml:space="preserve">
    <value>Publish Version...</value>
  </data>
  <data name="InstalledPackageViewContextMenuPublishVersionTooltip" xml:space="preserve">
    <value>Publish a new version of this package, assuming it has already been published. Only allowed if you're a current maintainer of the package.</value>
  </data>
  <data name="InstalledPackageViewContextMenuRemoveDeprecation" xml:space="preserve">
    <value>Remove deprecation</value>
  </data>
  <data name="InstalledPackageViewContextMenuRemoveDeprecationTooltip" xml:space="preserve">
    <value>Remove package deprecation. Only allowed if you're a current maintainer of the package.</value>
  </data>
  <data name="InstalledPackageViewContextMenuShowRootDir" xml:space="preserve">
    <value>Show Root Directory</value>
  </data>
  <data name="InstalledPackageViewContextMenuShowRootDirTooltip" xml:space="preserve">
    <value>Go to the root folder of this package</value>
  </data>
  <data name="InstalledPackageViewCustomNodesLabel" xml:space="preserve">
    <value>Custom Nodes</value>
  </data>
  <data name="InstalledPackageViewNodeLibrariesLabel" xml:space="preserve">
    <value>Node Libraries</value>
  </data>
  <data name="InstalledPackageViewPendingInstallButton" xml:space="preserve">
    <value>Pending uninstall</value>
  </data>
  <data name="InstalledPackageViewTitle" xml:space="preserve">
    <value>Installed Packages</value>
  </data>
  <data name="InstallMessageCaption" xml:space="preserve">
    <value>Install Dynamo</value>
  </data>
  <data name="InvalidLoginUrl" xml:space="preserve">
    <value>Invalid URL for login page!</value>
  </data>
  <data name="InvalidTimeZoneMessage" xml:space="preserve">
    <value>Could not sign in at this moment. Check the date, time and time zone settings and try to sign in again.</value>
  </data>
  <data name="LacingAutoToolTip" xml:space="preserve">
    <value>No replication guide will be added.</value>
  </data>
  <data name="LacingCrossProductToolTip" xml:space="preserve">
    <value>For two lists {a,b,c}{1,2,3} returns {a1,a2,a3}{b1,b2,b3}{c1,c2,c3}.</value>
  </data>
  <data name="LacingDisabledToolTip" xml:space="preserve">
    <value>Argument lacing is disabled for this node.</value>
  </data>
  <data name="LacingFirstToolTip" xml:space="preserve">
    <value>For two lists {a,b,c}{1,2,3} returns {a1}.</value>
  </data>
  <data name="LacingLongestToolTip" xml:space="preserve">
    <value>For two lists {a,b,c}{1,2} returns {a1,b2,c2}.</value>
  </data>
  <data name="LacingShortestToolTip" xml:space="preserve">
    <value>For two lists {a,b,c}{1,2} returns {a1,b2}.</value>
  </data>
  <data name="LayoutIconTooltip" xml:space="preserve">
    <value>View layout</value>
  </data>
  <data name="LearnMore" xml:space="preserve">
    <value>Learn more</value>
  </data>
  <data name="LibraryViewContextMenuEditNode" xml:space="preserve">
    <value>Edit...</value>
  </data>
  <data name="LibraryViewNoMatchesFound" xml:space="preserve">
    <value>No matches found</value>
    <comment>No matches for the search llibrary</comment>
  </data>
  <data name="LibraryViewSearchText" xml:space="preserve">
    <value>Search</value>
  </data>
  <data name="LibraryViewTitle" xml:space="preserve">
    <value>Library</value>
  </data>
  <data name="MajorVersionNonNegative" xml:space="preserve">
    <value>You must provide a Major version as a non-negative integer.</value>
    <comment>ErrorString</comment>
  </data>
  <data name="Manual" xml:space="preserve">
    <value>Manual</value>
  </data>
  <data name="MessageAlreadyInstallDynamo" xml:space="preserve">
    <value>{0} has already installed {1}.

{0} will attempt to uninstall this package before installing.</value>
  </data>
  <data name="MessageConfirmToInstallPackage" xml:space="preserve">
    <value>Are you sure you want to install {0} {1} ?</value>
    <comment>Message box content</comment>
  </data>
  <data name="MessageConfirmToInstallPackageToFolder" xml:space="preserve">
    <value>Are you sure you want to install {0} {1} to {2} ?</value>
    <comment>Message box content</comment>
  </data>
  <data name="MessageConfirmToSaveCustomNode" xml:space="preserve">
    <value>You have unsaved changes to custom node workspace: "{0}".

Would you like to save your changes?</value>
    <comment>Message box content</comment>
  </data>
  <data name="MessageConfirmToSaveHomeWorkSpace" xml:space="preserve">
    <value>You have unsaved changes to the Home workspace.

Would you like to save your changes?</value>
  </data>
  <data name="MessageConfirmToSaveNamedHomeWorkSpace" xml:space="preserve">
    <value>You have unsaved changes to {0}.

Would you like to save your changes?</value>
  </data>
  <data name="MessageConfirmToSaveReadOnlyCustomNode" xml:space="preserve">
    <value>We can't save "{0}" because the file is read-only or contains unresolved or invalid nodes. To keep changes, would you like to "Save As..." with a different name or path?</value>
    <comment>Message box content</comment>
  </data>
  <data name="MessageConfirmToDeletePackage" xml:space="preserve">
    <value>Are you sure you want to delete {0} ?  This will delete the packages root directory.

You can always redownload the package.</value>
  </data>
  <data name="MessageCustomNodeNameExist" xml:space="preserve">
    <value>A built-in node with the given name already exists.</value>
  </data>
  <data name="MessageCustomNodeNeedNewCategory" xml:space="preserve">
    <value>You must enter a new category or choose one from the existing categories.</value>
  </data>
  <data name="MessageCustomNodeNoName" xml:space="preserve">
    <value>You must supply a name.</value>
  </data>
  <data name="MessageCustomNodeNameInvalid" xml:space="preserve">
    <value>Custom Node name cannot contain any of the following special characters:
    # % * ? \ : or any of the non-printable characters.</value>
  </data>
  <data name="MessageErrorOpeningFileGeneral" xml:space="preserve">
    <value>Error Opening File</value>
    <comment>Notification Center Title</comment>
  </data>
  <data name="MessageFailedToAddFile" xml:space="preserve">
    <value>Failed to add file: {0}</value>
    <comment>Message box content</comment>
  </data>
  <data name="MessageFailedToApplyCustomization" xml:space="preserve">
    <value>Failed to apply NodeViewCustomization for {0}</value>
  </data>
  <data name="MessageFailedToAttachToRowColumn" xml:space="preserve">
    <value>'AttachmentToRowColumnConverter' expects a 'ConverterParameter' value to be either 'Row' or 'Column'</value>
  </data>
  <data name="MessageFailedToDownloadPackage" xml:space="preserve">
    <value>Failed to download package with id: {0}.  Please try again and report the package if you continue to have problems.</value>
    <comment>Message box content</comment>
  </data>
  <data name="MessageInvalidPackage" xml:space="preserve">
    <value>Failed to load an invalid package.</value>
  </data>
  <data name="MessageFailedToFindNodeById" xml:space="preserve">
    <value>No node could be found with that Id.</value>
  </data>
  <data name="MessageFailedToOpenCorruptedFile" xml:space="preserve">
    <value>Error opening corrupted file: {0}</value>
    <comment>Message box content</comment>
  </data>
  <data name="MessageFailedToSaveAsImage" xml:space="preserve">
    <value>Failed to save the Workspace as image.</value>
  </data>
  <data name="MessageFailedToDelete" xml:space="preserve">
    <value>{0} failed to delete the package.  You may need to delete the package's root directory manually.</value>
  </data>
  <data name="MessageFailToUninstallPackage" xml:space="preserve">
    <value>{0} failed to uninstall the package: {1}.  The package may need to be reinstalled manually.</value>
    <comment>Message box content</comment>
  </data>
  <data name="MessageGettingNodeError" xml:space="preserve">
    <value>There was a problem getting the node from the workspace.</value>
    <comment>Message box content</comment>
  </data>
  <data name="MessageLoadingTime" xml:space="preserve">
    <value>{0} elapsed for loading {1} main window.</value>
  </data>
  <data name="MessageNeedToRestartAfterDelete" xml:space="preserve">
    <value>{0} and its host application must restart before delete takes effect.</value>
  </data>
  <data name="MessageNodeWithNullFunction" xml:space="preserve">
    <value>There is a null function definition for this node.</value>
  </data>
  <data name="MessageNoNodeDescription" xml:space="preserve">
    <value>No description provided</value>
  </data>
  <data name="MessagePackageContainPythonScript" xml:space="preserve">
    <value>The package or one of its dependencies contains Python scripts or binaries. Do you want to continue?</value>
  </data>
  <data name="MessagePackageNewerDynamo" xml:space="preserve">
    <value>The package or one of its dependencies use a newer version of {0} than you are currently using. Do you want to continue?</value>
  </data>
  <data name="MessageSelectAtLeastOneNode" xml:space="preserve">
    <value>You must select at least one custom node.</value>
    <comment>Message box content</comment>
  </data>
  <data name="MessageSelectSymbolNotFound" xml:space="preserve">
    <value>The selected symbol was not found in the workspace</value>
    <comment>Message box content</comment>
  </data>
  <data name="MessageSubmitSameNamePackage" xml:space="preserve">
    <value>The node is part of the {0} package called "{1}" - do you want to submit a new version of this package?

If not, this node will be moved to the new package you are creating."</value>
    <comment>Message box content</comment>
  </data>
  <data name="MessageToDeprecatePackage" xml:space="preserve">
    <value>Are you sure you want to deprecate {0} ?  This request will be rejected if you are not a maintainer of the package.  It indicates that you will no longer support the package, although the package will still appear when explicitly searched for. 

You can always undeprecate the package.</value>
  </data>
  <data name="MessageToUndeprecatePackage" xml:space="preserve">
    <value>Are you sure you want to undeprecate {0} ?  This request will be rejected if you are not a maintainer of the package.  It indicates that you will continue to support the package and the package will appear when users are browsing packages.

You can always re-deprecate the package.</value>
  </data>
  <data name="MessageUninstallToContinue" xml:space="preserve">
    <value>{0} needs to uninstall {1} to continue, but cannot as one of its types appears to be in use.  Try restarting {0}.</value>
  </data>
  <data name="MessageUninstallToContinue2" xml:space="preserve">
    <value>{2} has dependencies. To install {2}, {0} needs to first uninstall the following dependent packages: {1}. Restart {0} to complete the uninstall, then try and download {2} again.

Uninstall the following dependent packages: {1}?</value>
  </data>
  <data name="MessageUnkownErrorOpeningFile" xml:space="preserve">
    <value>Unknown error opening file: {0}</value>
    <comment>Message box content</comment>
  </data>
  <data name="MessageUnsavedChanges0" xml:space="preserve">
    <value>The following workspaces have not been saved:</value>
  </data>
  <data name="MessageUnsavedChanges1" xml:space="preserve">
    <value>. Please save them and try again.</value>
  </data>
  <data name="MinorVersionNonNegative" xml:space="preserve">
    <value>You must provide a Minor version as a non-negative integer.</value>
    <comment>ErrorString</comment>
  </data>
  <data name="MoreButton" xml:space="preserve">
    <value>More</value>
    <comment>The "More" button on "Publish a Dynamo Package" dialog</comment>
  </data>
  <data name="NameNeedMoreCharacters" xml:space="preserve">
    <value>Name must be at least 3 characters.</value>
    <comment>ErrorString</comment>
  </data>
  <data name="NodeContextMenuEnablePeriodicUpdate" xml:space="preserve">
    <value>Enable Periodic Update</value>
  </data>
  <data name="NodeContextMenuHelp" xml:space="preserve">
    <value>Help...</value>
    <comment>Display help message for this node</comment>
  </data>
  <data name="NodeContextMenuIsInput" xml:space="preserve">
    <value>Is Input</value>
  </data>
  <data name="NodeContextMenuIsOutput" xml:space="preserve">
    <value>Is Output</value>
  </data>
  <data name="NodeContextMenuPreview" xml:space="preserve">
    <value>Preview</value>
    <comment>Context menu item - preview geometry</comment>
  </data>
  <data name="NodeContextMenuRenameNode" xml:space="preserve">
    <value>Rename</value>
    <comment>Context menu item - rename this node</comment>
  </data>
  <data name="NodeContextMenuShowLabels" xml:space="preserve">
    <value>Show Labels</value>
    <comment>Context menu item - show labels</comment>
  </data>
  <data name="NodeHelpWindowNodeCategory" xml:space="preserve">
    <value>CATEGORY</value>
    <comment>Category label</comment>
  </data>
  <data name="NodeHelpWindowNodeDescription" xml:space="preserve">
    <value>DESCRIPTION</value>
    <comment>Description label</comment>
  </data>
  <data name="NodeHelpWindowNodeInput" xml:space="preserve">
    <value>INPUTS</value>
    <comment>Input label</comment>
  </data>
  <data name="NodeHelpWindowNodeOutput" xml:space="preserve">
    <value>OUTPUTS</value>
    <comment>Output label</comment>
  </data>
  <data name="NodeHelpWindowNodeType" xml:space="preserve">
    <value>NODE TYPE</value>
    <comment>Title label</comment>
  </data>
  <data name="NodesRunStatus" xml:space="preserve">
    <value>Freeze</value>
    <comment>Context menu item</comment>
  </data>
  <data name="NodeViewCustomizationFindErrorMessage" xml:space="preserve">
    <value>There was an error while finding node view customizations for {0}. Contact the author of this assembly for more information.</value>
  </data>
  <data name="NoneString" xml:space="preserve">
    <value>none</value>
  </data>
  <data name="NoteViewContextMenuDelete" xml:space="preserve">
    <value>Delete</value>
    <comment>Delete note </comment>
  </data>
  <data name="NoteViewContextMenuEdit" xml:space="preserve">
    <value>Edit...</value>
    <comment>Edit note</comment>
  </data>
  <data name="NullString" xml:space="preserve">
    <value>null</value>
  </data>
  <data name="OKButton" xml:space="preserve">
    <value>OK</value>
  </data>
  <data name="OneAssemblyWasLoadedSeveralTimesErrorMessage" xml:space="preserve">
    <value>Please, load assembly just one time.
Next assemblies were loaded several times:
</value>
  </data>
  <data name="OnlyTitle" xml:space="preserve">
    <value>only</value>
  </data>
  <data name="OpenDynamoDefinitionDialogTitle" xml:space="preserve">
    <value>Open {0} Definition...</value>
  </data>
  <data name="PackageDownloadConfirmMessageBoxTitle" xml:space="preserve">
    <value>Package Download Confirmation</value>
    <comment>Message box title</comment>
  </data>
  <data name="PackageDownloadErrorMessageBoxTitle" xml:space="preserve">
    <value>Package Download Error</value>
    <comment>Message box title</comment>
  </data>
  <data name="PackageDownloadMessageBoxTitle" xml:space="preserve">
    <value>Package Download</value>
  </data>
  <data name="PackageDownloadStateDownloaded" xml:space="preserve">
    <value>Downloaded</value>
  </data>
  <data name="PackageDownloadStateDownloading" xml:space="preserve">
    <value>Downloading</value>
  </data>
  <data name="PackageDownloadStateError" xml:space="preserve">
    <value>Error</value>
  </data>
  <data name="PackageDownloadStateInstalled" xml:space="preserve">
    <value>Installed</value>
  </data>
  <data name="PackageDownloadStateInstalling" xml:space="preserve">
    <value>Installing</value>
  </data>
  <data name="PackageDownloadStateStarting" xml:space="preserve">
    <value>Starting</value>
  </data>
  <data name="PackageDuplicateAssemblyWarning" xml:space="preserve">
    <value>Due to limitations in the .NET framework, it is not possible to update your package assembly while it is already loaded.  Please update the assembly while {0} is not running and try again.</value>
  </data>
  <data name="PackageDuplicateAssemblyWarningTitle" xml:space="preserve">
    <value>Cannot update assembly</value>
  </data>
  <data name="PackageFolderNotAccessible" xml:space="preserve">
    <value>A problem occurred when trying to install the package. Dynamo is unable to obtain read/write access to
{0}</value>
  </data>
  <data name="PackageNameCannotContainTheseCharacters" xml:space="preserve">
    <value>The name of the package cannot contain /,\, or *.</value>
    <comment>ErrorString</comment>
  </data>
  <data name="PackageNeedAtLeastOneFile" xml:space="preserve">
    <value>Your package must contain at least one file.</value>
    <comment>ErrorString</comment>
  </data>
  <data name="PackageNotExisted" xml:space="preserve">
    <value>The root directory of the package does not exist. Please try and re-install the package.</value>
  </data>
  <data name="PackagePathViewAccept" xml:space="preserve">
    <value>Accept Changes</value>
    <comment>Accept changes button on the package path dialog</comment>
  </data>
  <data name="PackagePathViewHeading" xml:space="preserve">
    <value>Paths:</value>
    <comment>Package path management dialog content</comment>
  </data>
  <data name="PackagePathViewSummary1" xml:space="preserve">
    <value>Add paths to make nodes and packages show up in the library.</value>
    <comment>Package path management dialog content</comment>
  </data>
  <data name="PackagePathViewTitle" xml:space="preserve">
    <value>Manage Node and Package Paths</value>
    <comment>Package path management dialog title</comment>
  </data>
  <data name="PackagePathViewToolTipDown" xml:space="preserve">
    <value>Move the selected path downward</value>
    <comment>Tool-tip for down arrow</comment>
  </data>
  <data name="PackagePathViewToolTipMinus" xml:space="preserve">
    <value>Remove the selected path from list</value>
    <comment>Tool-tip for minus icon</comment>
  </data>
  <data name="PackagePathViewToolTipPlus" xml:space="preserve">
    <value>Add a new path to the list</value>
    <comment>Tool-tip for plus icon</comment>
  </data>
  <data name="PackagePathViewToolTipUp" xml:space="preserve">
    <value>Move the selected path upward</value>
    <comment>Tool-tip for up arrow</comment>
  </data>
  <data name="PackagePathAutoAddNotificationTitle" xml:space="preserve">
    <value>Package Path Added</value>
  </data>
  <data name="PackagePathAutoAddNotificationShortDescription" xml:space="preserve">
    <value>A library (*.dll, *.ds) was recently imported into Dynamo. Its path was automatically added to "Preferences &gt; Node and Package Paths..."</value>
  </data>
  <data name="PackagePathAutoAddNotificationDetailedDescription" xml:space="preserve">
    <value>The import path "{0}" was added to "Node and Package Paths". If you want to update or remove this path, please open "Dynamo &gt; Preferences &gt;Package Manager &gt; Node and Package Paths..."</value>
  </data>
  <data name="PackageSearchStateNoResult" xml:space="preserve">
    <value>Search returned no results!</value>
  </data>
  <data name="PackageSearchStateSearching" xml:space="preserve">
    <value>Searching...</value>
  </data>
  <data name="PackageSearchStateSyncingWithServer" xml:space="preserve">
    <value>Syncing with server...</value>
  </data>
  <data name="PackageSearchViewClearButton" xml:space="preserve">
    <value>Clear</value>
    <comment>Clear completed installation</comment>
  </data>
  <data name="PackageSearchViewClearButtonTooltip" xml:space="preserve">
    <value>Clear Downloads</value>
  </data>
  <data name="PackageSearchViewContextMenuOrderAscending" xml:space="preserve">
    <value>Ascending</value>
    <comment>Order by Ascending</comment>
  </data>
  <data name="PackageSearchViewContextMenuOrderDescending" xml:space="preserve">
    <value>Descending</value>
    <comment>Order by Descending</comment>
  </data>
  <data name="PackageSearchViewContextMenuSortByAuthor" xml:space="preserve">
    <value>Author</value>
    <comment>Sort package by author name</comment>
  </data>
  <data name="PackageSearchViewContextMenuSortByDownloads" xml:space="preserve">
    <value>Downloads</value>
    <comment>Sort package by download numbers</comment>
  </data>
  <data name="PackageSearchViewContextMenuSortByName" xml:space="preserve">
    <value>Name</value>
    <comment>Sort package by name</comment>
  </data>
  <data name="PackageSearchViewContextMenuSortByVotes" xml:space="preserve">
    <value>Votes</value>
    <comment>Sort package by user votes</comment>
  </data>
  <data name="PackageSearchViewContextMenuSortyByUpdate" xml:space="preserve">
    <value>Most Recent Update</value>
    <comment>Sort package by the most recent update</comment>
  </data>
  <data name="PackageSearchViewDeprecated" xml:space="preserve">
    <value>DEPRECATED</value>
    <comment>Indicate package has been deprecated</comment>
  </data>
  <data name="PackageSearchViewDeprecatedTooltip" xml:space="preserve">
    <value>The maintainers of this package have indicated that they will no longer be updating it.  Use at your own risk!</value>
  </data>
  <data name="PackageSearchViewDescription" xml:space="preserve">
    <value>Description</value>
    <comment>Package description</comment>
  </data>
  <data name="PackageSearchViewInstallButton" xml:space="preserve">
    <value>⇓ Install</value>
    <comment>To install package</comment>
  </data>
  <data name="PackageSearchViewInstallLatestVersion" xml:space="preserve">
    <value>Install latest version</value>
  </data>
  <data name="PackageSearchViewInstallLatestVersionTo" xml:space="preserve">
    <value>Install latest version to folder...</value>
  </data>
  <data name="PackageSearchViewInstallThisVersion" xml:space="preserve">
    <value>Install this version</value>
  </data>
  <data name="PackageSearchViewInstallThisVersionTo" xml:space="preserve">
    <value>Install this version to folder...</value>
  </data>
  <data name="PackageSearchViewKeywords" xml:space="preserve">
    <value>Keywords</value>
    <comment>Package keywords</comment>
  </data>
  <data name="PackageSearchViewSearchTextBox" xml:space="preserve">
    <value>Search...</value>
  </data>
  <data name="PackageSearchViewSortByButton" xml:space="preserve">
    <value>Sort by</value>
  </data>
  <data name="PackageSearchViewTitle" xml:space="preserve">
    <value>Online Package Search</value>
  </data>
  <data name="PackageSearchViewUpvoteButtonTooltip" xml:space="preserve">
    <value>Vote in support of this package</value>
  </data>
  <data name="PackageSearchViewVersions" xml:space="preserve">
    <value>Versions</value>
    <comment>Package versions</comment>
  </data>
  <data name="PackageSearchViewVisitRepositoryBuutton" xml:space="preserve">
    <value>Visit package repository</value>
  </data>
  <data name="PackageSearchViewVisitWebSiteButton" xml:space="preserve">
    <value>Visit package website</value>
  </data>
  <data name="PackageStateUnknown" xml:space="preserve">
    <value>Unknown</value>
  </data>
  <data name="PackageTypeShortString" xml:space="preserve">
    <value>PKG</value>
  </data>
  <data name="PackageUploadNoDependency" xml:space="preserve">
    <value>None</value>
  </data>
  <data name="PackageUploadStateCompressing" xml:space="preserve">
    <value>Compressing...</value>
  </data>
  <data name="PackageUploadStateCopying" xml:space="preserve">
    <value>Copying...</value>
  </data>
  <data name="PackageUploadStateError" xml:space="preserve">
    <value>Error!</value>
    <comment>Something wrong with package uploading</comment>
  </data>
  <data name="PackageUploadStateReady" xml:space="preserve">
    <value>Ready</value>
  </data>
  <data name="PackageUploadStateUploaded" xml:space="preserve">
    <value>Uploaded</value>
  </data>
  <data name="PackageUploadStateUploading" xml:space="preserve">
    <value>Uploading...</value>
  </data>
  <data name="PackageUseNewerDynamoMessageBoxTitle" xml:space="preserve">
    <value>Package Uses Newer Version of {0}!</value>
  </data>
  <data name="PackageWarningMessageBoxTitle" xml:space="preserve">
    <value>Package Warning</value>
    <comment>Message box title</comment>
  </data>
  <data name="Periodic" xml:space="preserve">
    <value>Periodic</value>
  </data>
  <data name="PortViewContextMenuUserDefaultValue" xml:space="preserve">
    <value>Use Default Value</value>
  </data>
  <data name="PresetOverwrite" xml:space="preserve">
    <value>A preset by this name already exists, do you wish to overwrite?</value>
  </data>
  <data name="PresetPromptDescriptionTooltip" xml:space="preserve">
    <value>A description of the preset state.</value>
  </data>
  <data name="PresetPromptNameTooltip" xml:space="preserve">
    <value>A unique name for the preset.</value>
  </data>
  <data name="PresetsWindowDescription" xml:space="preserve">
    <value>Description</value>
  </data>
  <data name="PresetsWindowDescriptionHint" xml:space="preserve">
    <value>Enter a description for this preset.</value>
  </data>
  <data name="PresetsWindowName" xml:space="preserve">
    <value>Name</value>
  </data>
  <data name="PresetsWindowTitle" xml:space="preserve">
    <value>Preset State Properties</value>
  </data>
  <data name="PresetTextRemaining" xml:space="preserve">
    <value>Characters Remaining</value>
  </data>
  <data name="PresetWarningMessage" xml:space="preserve">
    <value>No input nodes selected. Select at least one input node to create a preset.</value>
  </data>
  <data name="PreviewListLabel" xml:space="preserve">
    <value>List</value>
  </data>
  <data name="PublishPackage" xml:space="preserve">
    <value>Publish Online</value>
  </data>
  <data name="PublishPackageDialogCaption" xml:space="preserve">
    <value>Published Successfully</value>
  </data>
  <data name="PublishPackageLocally" xml:space="preserve">
    <value>Publish Locally</value>
  </data>
  <data name="PublishPackageMessage" xml:space="preserve">
    <value>Package published successfully. 
Want to publish a different package?</value>
  </data>
  <data name="PublishPackagePackageContent" xml:space="preserve">
    <value>Package Contents</value>
  </data>
  <data name="PublishPackageViewAddFileButton" xml:space="preserve">
    <value>Add file...</value>
  </data>
  <data name="PublishPackageViewAddFileButtonTooltip" xml:space="preserve">
    <value>Add File To Package</value>
  </data>
  <data name="PublishPackageViewContextMenuIsNodeLibrary" xml:space="preserve">
    <value>Is Node Library</value>
  </data>
  <data name="PublishPackageViewLicense" xml:space="preserve">
    <value>License (optional - default is MIT)</value>
  </data>
  <data name="PublishPackageViewPackageDependencies" xml:space="preserve">
    <value>Dependencies</value>
  </data>
  <data name="PublishPackageViewPackageDescription" xml:space="preserve">
    <value>Description</value>
  </data>
  <data name="PublishPackageViewPackageDescriptionTooltip" xml:space="preserve">
    <value>A description that helps people understand what the package might be used for.</value>
  </data>
  <data name="PublishPackageViewPackageGroup" xml:space="preserve">
    <value>Group (optional)</value>
    <comment>User to input group name about this package</comment>
  </data>
  <data name="PublishPackageViewPackageGroupTooltip" xml:space="preserve">
    <value>A group to help categorize this package.  Might be useful for a collection of packages related to a firm, school, etc.</value>
  </data>
  <data name="PublishPackageViewPackageKeywords" xml:space="preserve">
    <value>Keywords (optional)</value>
    <comment>User to input some keywords about this package</comment>
  </data>
  <data name="PublishPackageViewPackageKeywordsTooltip" xml:space="preserve">
    <value>Keywords help find your package in the database.  Separate them by spaces.</value>
  </data>
  <data name="PublishPackageViewPackageName" xml:space="preserve">
    <value>Name</value>
  </data>
  <data name="PublishPackageViewPackageNameTooltip" xml:space="preserve">
    <value>A unique name for the package.</value>
  </data>
  <data name="PublishPackageViewPackageVersion" xml:space="preserve">
    <value>Version (major minor build)</value>
  </data>
  <data name="PublishPackageViewPackageVersionTooltip" xml:space="preserve">
    <value>A version name helps a submitter keep track of updates to the package.  A new version of a package will be REJECTED if this is not incremeneted.</value>
  </data>
  <data name="PublishPackageViewPublish" xml:space="preserve">
    <value>Publish a Package</value>
  </data>
  <data name="PublishPackageViewPublisherWebiSite" xml:space="preserve">
    <value>Website Url (optional)</value>
  </data>
  <data name="PublishPackageViewRepositoryUrl" xml:space="preserve">
    <value>Repository Url (optional)</value>
    <comment>Github repository</comment>
  </data>
  <data name="PublishPackageViewTitle" xml:space="preserve">
    <value>Publish a {0} Package</value>
  </data>
  <data name="QueryMember" xml:space="preserve">
    <value>Query</value>
  </data>
  <data name="RerunButton" xml:space="preserve">
    <value>Apply Changes</value>
  </data>
  <data name="RunCompletedMessage" xml:space="preserve">
    <value>Run completed.</value>
  </data>
  <data name="RunCompletedWithScaleChangeAndWarningsMessage" xml:space="preserve">
    <value>Run completed with warnings on setting new working range.</value>
  </data>
  <data name="RunCompletedWithScaleChangeMessage" xml:space="preserve">
    <value>Run completed with new working range.</value>
  </data>
  <data name="RunCompletedWithWarningsMessage" xml:space="preserve">
    <value>Run completed with warnings.</value>
  </data>
  <data name="RunStartedMessage" xml:space="preserve">
    <value>Run started...</value>
  </data>
  <data name="RunStartedWithScaleChangeMessage" xml:space="preserve">
    <value>Run started with new working range...</value>
  </data>
  <data name="RunTypeToolTipAutomatically" xml:space="preserve">
    <value>Run whenever there is a change to the graph.</value>
  </data>
  <data name="RunTypeToolTipManually" xml:space="preserve">
    <value>Run whenever you press the Run button.</value>
  </data>
  <data name="RunTypeToolTipPeriodicallyDisabled" xml:space="preserve">
    <value>Periodic running is disabled when there are no nodes in your graph that support it.</value>
  </data>
  <data name="RunTypeToolTipPeriodicallyEnabled" xml:space="preserve">
    <value>Run at the specified interval.</value>
  </data>
  <data name="SaveConfirmationMessageBoxTitle" xml:space="preserve">
    <value>Confirmation</value>
  </data>
  <data name="SaveModelToSTLDialogTitle" xml:space="preserve">
    <value>Save your model to STL.</value>
  </data>
  <data name="SaveWorkbenToImageDialogTitle" xml:space="preserve">
    <value>Save your Workbench to an Image</value>
  </data>
  <data name="ScalingExtraLargeButton" xml:space="preserve">
    <value>Extra large</value>
  </data>
  <data name="ScalingLargeButton" xml:space="preserve">
    <value>Large</value>
  </data>
  <data name="ScalingMediumButton" xml:space="preserve">
    <value>Medium</value>
  </data>
  <data name="ScalingSmallButton" xml:space="preserve">
    <value>Small</value>
  </data>
  <data name="ScreenShotFrom3DParameter" xml:space="preserve">
    <value>screenshot_3D</value>
  </data>
  <data name="ScreenShotFrom3DShortcutParameter" xml:space="preserve">
    <value>screenshot_3D_shortcut</value>
  </data>
  <data name="SearchViewTopResult" xml:space="preserve">
    <value>Top Result</value>
  </data>
  <data name="SelectAllTitle" xml:space="preserve">
    <value>Select All</value>
  </data>
  <data name="SelectionErrorMessageBoxTitle" xml:space="preserve">
    <value>Selection Error</value>
    <comment>Message box title</comment>
  </data>
  <data name="SelectNodeButtonChange" xml:space="preserve">
    <value>Change</value>
  </data>
  <data name="SelectNodeButtonSelect" xml:space="preserve">
    <value>Select</value>
  </data>
  <data name="ShowClassicNodeLibrary" xml:space="preserve">
    <value>Show Classic Node Library</value>
  </data>
  <data name="ShowHideLibraryIconTooltip" xml:space="preserve">
    <value>Show/hide</value>
  </data>
  <data name="ShowRunPreviewDisableToolTip" xml:space="preserve">
    <value>Preview the execution state of your graph. Nodes that are scheduled for execution will highlight in the graph</value>
  </data>
  <data name="ShowRunPreviewEnableToolTip" xml:space="preserve">
    <value>Execution preview is not available when running automatically</value>
  </data>
  <data name="SolutionToFolderNotWritatbleError" xml:space="preserve">
    <value>Please update the permissions or go to Preferences &gt;Node and Package Paths...' to change your default directory.</value>
  </data>
  <data name="StartPageAdvancedTutorials" xml:space="preserve">
    <value>Advanced Tutorials</value>
    <comment>Start page | Link to tutorials</comment>
  </data>
  <data name="StartPageAsk" xml:space="preserve">
    <value>ASK</value>
  </data>
  <data name="StartPageBackupLocation" xml:space="preserve">
    <value>Backup location</value>
  </data>
  <data name="StartPageBackupNoCrash" xml:space="preserve">
    <value>BACKUP</value>
  </data>
  <data name="StartPageBackupOnCrash" xml:space="preserve">
    <value>RECOVER FROM BACKUP</value>
  </data>
  <data name="StartPageCode" xml:space="preserve">
    <value>CODE</value>
  </data>
  <data name="StartPageDiscussionForum" xml:space="preserve">
    <value>Discussion forum</value>
  </data>
  <data name="StartPageDynamoDictionary" xml:space="preserve">
    <value>Dynamo Dictionary</value>
  </data>
  <data name="StartPageDynamoPrimer" xml:space="preserve">
    <value>Dynamo Primer</value>
  </data>
  <data name="StartPageFiles" xml:space="preserve">
    <value>FILES</value>
  </data>
  <data name="StartPageGithubRepository" xml:space="preserve">
    <value>Github repository</value>
  </data>
  <data name="StartPageMoreSamples" xml:space="preserve">
    <value>More Samples</value>
  </data>
  <data name="StartPageNewCustomNode" xml:space="preserve">
    <value>Custom Node</value>
    <comment>Start page | New custom node</comment>
  </data>
  <data name="StartPageNewFile" xml:space="preserve">
    <value>New</value>
    <comment>Start page | New </comment>
  </data>
  <data name="StartPageOpenAll" xml:space="preserve">
    <value>Open all</value>
  </data>
  <data name="StartPageOpenFile" xml:space="preserve">
    <value>Open</value>
    <comment>Start page | Open files</comment>
  </data>
  <data name="StartPageRecent" xml:space="preserve">
    <value>RECENT</value>
  </data>
  <data name="StartPageReference" xml:space="preserve">
    <value>REFERENCE</value>
  </data>
  <data name="StartPageSamples" xml:space="preserve">
    <value>SAMPLES</value>
  </data>
  <data name="StartPageSendIssues" xml:space="preserve">
    <value>Send issues</value>
  </data>
  <data name="StartPageShowSamples" xml:space="preserve">
    <value>Show Samples In Folder</value>
  </data>
  <data name="StartPageStart" xml:space="preserve">
    <value>Start</value>
  </data>
  <data name="StartPageVideoTutorials" xml:space="preserve">
    <value>Video Tutorials</value>
    <comment>Start page | Link to videos</comment>
  </data>
  <data name="StartPageVisitWebsite" xml:space="preserve">
    <value>{0} website</value>
    <comment>Start page | Link to DynamoBIM</comment>
  </data>
  <data name="StartPageWhatsNew" xml:space="preserve">
    <value>Getting Started</value>
  </data>
  <data name="StringInputNodeEditMenu" xml:space="preserve">
    <value>Edit...</value>
  </data>
  <data name="TabFileNameReadOnlyPrefix" xml:space="preserve">
    <value>[Read-Only] </value>
  </data>
  <data name="TermsOfUseAcceptButton" xml:space="preserve">
    <value>I Accept</value>
  </data>
  <data name="TermsOfUseDeclineButton" xml:space="preserve">
    <value>I Decline</value>
  </data>
  <data name="TermsOfUseViewTitle" xml:space="preserve">
    <value>Package Manager Terms of Use</value>
  </data>
  <data name="TooltipCurrentIndex" xml:space="preserve">
    <value>{0} of {1}</value>
  </data>
  <data name="UnableToAccessPackageDirectory" xml:space="preserve">
    <value>Unable To Access Package Directory</value>
  </data>
  <data name="UndeprecatingPackageMessageBoxTitle" xml:space="preserve">
    <value>Removing Package Deprecation</value>
  </data>
  <data name="DeleteFailureMessageBoxTitle" xml:space="preserve">
    <value>Delete Failure</value>
  </data>
  <data name="MessageNeedToRestartAfterDeleteTitle" xml:space="preserve">
    <value>Deleting Package</value>
  </data>
  <data name="UnitAcres" xml:space="preserve">
    <value>Acres</value>
  </data>
  <data name="UnitArea" xml:space="preserve">
    <value>Area</value>
  </data>
  <data name="UnitCentimeters" xml:space="preserve">
    <value>Centimeters</value>
  </data>
  <data name="UnitCubicCentimeter" xml:space="preserve">
    <value>CubicCentimeter</value>
  </data>
  <data name="UnitCubicFoot" xml:space="preserve">
    <value>CubicFoot</value>
  </data>
  <data name="UnitCubicInches" xml:space="preserve">
    <value>CubicInches</value>
  </data>
  <data name="UnitCubicMeters" xml:space="preserve">
    <value>CubicMeters</value>
  </data>
  <data name="UnitCubicMillimeter" xml:space="preserve">
    <value>CubicMillimeter</value>
  </data>
  <data name="UnitCubicYards" xml:space="preserve">
    <value>CubicYards</value>
  </data>
  <data name="UnitDecimeters" xml:space="preserve">
    <value>Decimeters</value>
  </data>
  <data name="UnitFeet" xml:space="preserve">
    <value>Feet</value>
  </data>
  <data name="UnitHectares" xml:space="preserve">
    <value>Hectares</value>
  </data>
  <data name="UnitInches" xml:space="preserve">
    <value>Inches</value>
  </data>
  <data name="UnitLength" xml:space="preserve">
    <value>Length</value>
  </data>
  <data name="UnitLitres" xml:space="preserve">
    <value>Litres</value>
  </data>
  <data name="UnitMeters" xml:space="preserve">
    <value>Meters</value>
  </data>
  <data name="UnitMillimeters" xml:space="preserve">
    <value>Millimeters</value>
  </data>
  <data name="Units" xml:space="preserve">
    <value>Units:</value>
  </data>
  <data name="UnitSquareCentimeter" xml:space="preserve">
    <value>SquareCentimeter</value>
  </data>
  <data name="UnitSquareFoot" xml:space="preserve">
    <value>SquareFoot</value>
  </data>
  <data name="UnitSquareInch" xml:space="preserve">
    <value>SquareInch</value>
  </data>
  <data name="UnitSquareMeter" xml:space="preserve">
    <value>SquareMeter</value>
  </data>
  <data name="UnitSquareMillimeter" xml:space="preserve">
    <value>SquareMillimeter</value>
  </data>
  <data name="UnitUSGallons" xml:space="preserve">
    <value>USGallons</value>
  </data>
  <data name="UnitVolume" xml:space="preserve">
    <value>Volume</value>
  </data>
  <data name="UnknowDateFormat" xml:space="preserve">
    <value>Unknown date format</value>
  </data>
  <data name="UpdateMessage" xml:space="preserve">
    <value>An update is available for Dynamo.
Installing the latest update requires Dynamo and any host applications to close.
Do you want to install the latest Dynamo update?</value>
  </data>
  <data name="UsageReportPromptDialogTitle" xml:space="preserve">
    <value>Agreement to collect usability data on your use of {0}</value>
  </data>
  <data name="UseLevelKeepListStructureHint" xml:space="preserve">
    <value>Keep 1 input list's nesting</value>
  </data>
  <data name="UseLevelKeepListStructurePopupMenuItem" xml:space="preserve">
    <value>Keep list structure</value>
  </data>
  <data name="UseLevelPopupMenuItem" xml:space="preserve">
    <value>Use Levels</value>
  </data>
  <data name="VersionValueGreaterThan0" xml:space="preserve">
    <value>At least one of your version values must be greater than 0.</value>
    <comment>ErrorString</comment>
  </data>
  <data name="Watch3DViewContextMenuPan" xml:space="preserve">
    <value>_Pan</value>
  </data>
  <data name="Watch3DViewContextMenuRotate" xml:space="preserve">
    <value>_Rotate</value>
  </data>
  <data name="Watch3DViewContextMenuSwitchView" xml:space="preserve">
    <value>Switch to Node _View</value>
  </data>
  <data name="Watch3DViewContextMenuZoomToFit" xml:space="preserve">
    <value>_Zoom to Fit</value>
  </data>
  <data name="WatchNodeRawDataMenu" xml:space="preserve">
    <value>Show Raw Data</value>
  </data>
  <data name="ZeroTouchTypeShortString" xml:space="preserve">
    <value>DLL</value>
  </data>
  <data name="RerunButtonToolTip" xml:space="preserve">
    <value>Rerun the graph.</value>
  </data>
  <data name="PackageSearchViewSearchTextBoxSyncing" xml:space="preserve">
    <value>Please wait...</value>
  </data>
  <data name="EditNoteWindowTitle" xml:space="preserve">
    <value>Write note here</value>
  </data>
  <data name="ExtensionsViewTitle" xml:space="preserve">
    <value>Extensions</value>
  </data>
  <data name="ExtensionAdded" xml:space="preserve">
    <value>Extension tab added to the extensions side bar.</value>
  </data>
  <data name="ExtensionAlreadyPresent" xml:space="preserve">
    <value>No new tab is added, as the extension is already present in the extensions side bar.</value>
  </data>
  <data name="MessageUninstallCustomNodeToContinue" xml:space="preserve">
    <value>{1} cannot be loaded.
Installing it will conflict with one or more node definitions that already exist in {0}, which is currently loaded. 
To install {1}, Dynamo needs to first uninstall {0}. 
Restart Dynamo to complete the uninstall.

Uninstall the following packages: {0}?</value>
  </data>
  <data name="PreviewText" xml:space="preserve">
    <value> This Feature is in Preview! </value>
  </data>
  <data name="PackageHostDependencyTooltip" xml:space="preserve">
    <value>This package contains node(s) that depend on applications outside Dynamo. To fully utilize node(s) in this package, you will need to have these external applications installed.</value>
  </data>
  <data name="PackageHostDependencyFilter" xml:space="preserve">
    <value>Filter packages that depend on applications outside Dynamo. This feature currently can only filter packages which have been marked manually by package authors during publish.</value>
  </data>
  <data name="PackageHostDependencyFilterContextItem" xml:space="preserve">
    <value>Packages contain node(s)  that depend on specified application outside Dynamo.</value>
  </data>
  <data name="MessageUninstallSamePackage" xml:space="preserve">
    <value>"The package {0} is already installed. To reinstall it, you must first uninstall it and restart to complete the uninstall. Would you like to mark {0} for uninstall?"</value>
  </data>
  <data name="MessagePackageNotFound" xml:space="preserve">
    <value>{0} was not found and could not be downloaded.</value>
  </data>
  <data name="MessagePackageVersionNotFound" xml:space="preserve">
    <value>Version {0} of {1} could not be found.</value>
  </data>
  <data name="PublishPackageViewPackageHostDependency" xml:space="preserve">
    <value>External Dependency (optional)</value>
  </data>
  <data name="PublishPackageViewPackageHostDependencyTooltip" xml:space="preserve">
    <value>An indication of what applications outside of Dynamo your package depends on, such as Revit, Civil 3D or Photoshop. Users of your package will need to install these applications to fully utilize your package.</value>
  </data>
  <data name="InfoBubbleDocumentationLinkText" xml:space="preserve">
    <value>Read more...</value>
  </data>
  <data name="PackageSearchViewFilterByButton" xml:space="preserve">
    <value>Filter by</value>
  </data>
  <data name="DynamoViewSettingMenuShowDataReportingDialogTooltip" xml:space="preserve">
    <value>Display the dialog for user to pick agreement on data collecting.</value>
  </data>
  <data name="CrashPromptGithubNewIssueTitle" xml:space="preserve">
    <value>Crash report from Dynamo {0}</value>
  </data>
  <assembly alias="System.Windows.Forms" name="System.Windows.Forms, Version=4.0.0.0, Culture=neutral, PublicKeyToken=b77a5c561934e089" />
  <data name="psDynamoMesh" type="System.Resources.ResXFileRef, System.Windows.Forms">
    <value>..\ViewModels\Watch3D\compiledShaders\psDynamoMesh;System.Byte[], mscorlib, Version=4.0.0.0, Culture=neutral, PublicKeyToken=b77a5c561934e089</value>
  </data>
  <data name="vsDynamoMesh" type="System.Resources.ResXFileRef, System.Windows.Forms">
    <value>..\ViewModels\Watch3D\compiledShaders\vsDynamoMesh;System.Byte[], mscorlib, Version=4.0.0.0, Culture=neutral, PublicKeyToken=b77a5c561934e089</value>
  </data>
  <data name="PreferencesViewShowCodeBlockNodeLineNumber" xml:space="preserve">
    <value>Show CodeBlockNode Line Numbers</value>
  </data>
  <data name="PreferencesViewIsIronPythonDialogDisabled" xml:space="preserve">
    <value>Hide IronPython alerts</value>
    <comment>Preferences | Features | Python | Hide IronPython Alerts</comment>
  </data>
  <data name="MessageFailedToDownloadPackageVersion" xml:space="preserve">
    <value>Failed to download version {0} of package with id: {1}.  Please try again and report the package if you continue to have problems.</value>
    <comment>Message box content. {0} = 1.2.3, {1} = 57d576e8f615e7725800001d</comment>
  </data>
  <data name="NodeTooltipDescription" xml:space="preserve">
    <value>Description: </value>
  </data>
  <data name="NodeTooltipOriginalName" xml:space="preserve">
    <value>Original node name: </value>
  </data>
  <data name="RenderingMemoryOutageDescription" xml:space="preserve">
    <value>Please check if you intended to render this amount of geometry, and consider turning off the preview of other nodes within your graph, lowering the amount of Geometry you wish to render, or turning down the render precision.</value>
  </data>
  <data name="RenderingMemoryOutageSummary" xml:space="preserve">
    <value>Dynamo has run out of memory trying to render your geometry. The geometry preview has been disabled.</value>
  </data>
  <data name="vsDynamoPointLine" type="System.Resources.ResXFileRef, System.Windows.Forms">
    <value>..\ViewModels\Watch3D\compiledShaders\vsDynamoPointLine;System.Byte[], mscorlib, Version=4.0.0.0, Culture=neutral, PublicKeyToken=b77a5c561934e089</value>
  </data>
  <data name="psDynamoLine" type="System.Resources.ResXFileRef, System.Windows.Forms">
    <value>..\ViewModels\Watch3D\compiledShaders\psDynamoLine;System.Byte[], mscorlib, Version=4.0.0.0, Culture=neutral, PublicKeyToken=b77a5c561934e089</value>
  </data>
  <data name="psDynamoPoint" type="System.Resources.ResXFileRef, System.Windows.Forms">
    <value>..\ViewModels\Watch3D\compiledShaders\psDynamoPoint;System.Byte[], mscorlib, Version=4.0.0.0, Culture=neutral, PublicKeyToken=b77a5c561934e089</value>
  </data>
  <data name="PreferencesViewShowWhitespaceInPythonEditor" xml:space="preserve">
    <value>Show Whitespace in Python Editor</value>
    <comment>Preferences | Features | Python | Show Whitspace Characters in Python editor</comment>
  </data>
  <data name="PreferencesViewDefaultPythonEngine" xml:space="preserve">
    <value>Default Python Engine</value>
    <comment>Preferences | Features | Python | Default Python Engine</comment>
  </data>
  <data name="PreferencesViewPackageDownloadDirectory" xml:space="preserve">
    <value>New Package Download Directory</value>
    <comment>Preferences | Package Manager | Node and Package Paths | New Package Download Directory</comment>
  </data>
  <data name="PreferencesPackageDownloadDirectoryTooltip" xml:space="preserve">
    <value>Choose a package path from this list to download new packages to.</value>
    <comment>Preferences | Package Manager | Node and Package Paths | New Package Download Directory</comment>
  </data>
  <data name="DefaultPythonEngineNone" xml:space="preserve">
    <value>Use System Default</value>
    <comment>Preferences | Features | Python | Default Python Engine</comment>
  </data>
  <data name="PreferencesViewEnableNodeAutoComplete" xml:space="preserve">
    <value>Node Autocomplete</value>
    <comment>Preferences | Features | Experimental | Enable Node Auto Complete</comment>
  </data>
  <data name="ErrorLoadingIcon" xml:space="preserve">
    <value>An error occurred when loading the application icon: {0}</value>
    <comment>{0} = detailed error message</comment>
  </data>
  <data name="PublishPackageSelectNodeLibraries" xml:space="preserve">
    <value>Select Node Libraries</value>
  </data>
  <data name="PublishPackageMoreInfoFile" xml:space="preserve">
    <value>DynamoCoreWpf;PublishPackageDocumentation.html</value>
  </data>
  <data name="DynamoViewDynamoMenu" xml:space="preserve">
    <value>_Dynamo</value>
    <comment>Dynamo menu</comment>
  </data>
  <data name="DynamoViewDynamoMenuAbout" xml:space="preserve">
    <value>_About</value>
    <comment>Dynamo menu | Display About dialog</comment>
  </data>
  <data name="DynamoViewDynamoMenuPreferences" xml:space="preserve">
    <value>_Preferences...</value>
    <comment>Dynamo menu | Preferences</comment>
  </data>
  <data name="DynamoViewFileMenuExport" xml:space="preserve">
    <value>_Export</value>
    <comment>File menu | Export</comment>
  </data>
  <data name="PublishPackageDocTooltipText" xml:space="preserve">
    <value>Learn More about publishing a package</value>
  </data>
  <data name="PreferencesViewFeaturesTab" xml:space="preserve">
    <value>Features</value>
  </data>
  <data name="PreferencesViewGeneralTab" xml:space="preserve">
    <value>General</value>
  </data>
  <data name="PreferencesViewTitle" xml:space="preserve">
    <value>Preferences</value>
  </data>
  <data name="PreferencesViewVisualSettingsTab" xml:space="preserve">
    <value>Visual Settings</value>
  </data>
  <data name="PreferencesWindowLanguages" xml:space="preserve">
    <value>English,Czech,German,Spanish,French,Italian,Japanese,Korean,Polish,Portuguese,Brazilian,Russian,Chinese Simplified,Chinese Traditional</value>
  </data>
  <data name="PreferencesViewFontSizeLabel" xml:space="preserve">
    <value>Node Font Size</value>
  </data>
  <data name="PreferencesViewLanguageLabel" xml:space="preserve">
    <value>Language</value>
    <comment>Label used in the general tab</comment>
  </data>
  <data name="PreferencesViewRunSettingsLabel" xml:space="preserve">
    <value>Default Run Settings</value>
    <comment>Label used in the general tab</comment>
  </data>
  <data name="DynamoViewExtensionsMenu" xml:space="preserve">
    <value>_Extensions</value>
    <comment>Extensions menu</comment>
  </data>
  <data name="ConnectorContextMenuHeaderBreakConnections" xml:space="preserve">
    <value>Break Connections</value>
  </data>
  <data name="ConnectorContextMenuHeaderPinConnector" xml:space="preserve">
    <value>Pin Wire</value>
  </data>
  <data name="ConnectorContextMenuHeaderSelectConnected" xml:space="preserve">
    <value>Select Connected</value>
  </data>
  <data name="ConnectorContextMenuHeaderUnpinConnector" xml:space="preserve">
    <value>Unpin Wire</value>
  </data>
  <data name="PreferencesViewPython" xml:space="preserve">
    <value>Python</value>
    <comment>Preferences | Features | Python</comment>
  </data>
  <data name="PreferencesViewRequiresRelaunchOfDynamo" xml:space="preserve">
    <value>Requires relaunch of Dynamo</value>
    <comment>Preferences | Features | Python | Requires relaunch of Dynamo</comment>
  </data>
  <data name="MessagePackageDepsInBuiltinPackages" xml:space="preserve">
    <value>{1} has dependencies that conflict with the following Built-In packages : {2}. {0} cannot override packages in the Built-In Packages location.</value>
  </data>
  <data name="MessageSamePackageInBuiltinPackages" xml:space="preserve">
    <value>The package {1} is already installed as a Built-In Package. {0} cannot override packages in the Built-In Packages location.</value>
  </data>
  <data name="MessageSamePackageDiffVersInBuiltinPackages" xml:space="preserve">
    <value>A different version of the package {1} is already installed as a Built-In Package. {0} cannot override packages in the Built-In Packages location.</value>
  </data>
  <data name="PreferencesViewVisualSettingsGeoScaling" xml:space="preserve">
    <value>Geometry Scaling</value>
    <comment>Expander Header Name</comment>
  </data>
  <data name="PreferencesViewVisualSettingsGroupStyles" xml:space="preserve">
    <value>Group Styles</value>
    <comment>Expander Header Name</comment>
  </data>
  <data name="PreferencesViewVisualSettingsRenderPrecision" xml:space="preserve">
    <value>Render Precision</value>
    <comment>Expander Header Name</comment>
  </data>
  <data name="PreferencesViewStyleWarning" xml:space="preserve">
    <value>Style name already in use</value>
  </data>
  <data name="PreferencesViewVisualSettingsDisplaySettings" xml:space="preserve">
    <value>Display Settings</value>
    <comment>Expander Header Name</comment>
  </data>
  <data name="PreferencesViewVisualSettingShowEdges" xml:space="preserve">
    <value>Show Edges</value>
    <comment>Show Edges</comment>
  </data>
  <data name="PreferencesViewVisualSettingsIsolateSelectedGeo" xml:space="preserve">
    <value>Isolate Selected Geometry</value>
    <comment>Toogle Button Content</comment>
  </data>
  <data name="PackagePathViewModel_BuiltInPackages" xml:space="preserve">
    <value>Dynamo Built-In Packages</value>
  </data>
  <data name="PreferencesViewSavedChangesLabel" xml:space="preserve">
    <value>All changes saved automatically</value>
  </data>
  <data name="PreferencesViewSavedChangesTooltip" xml:space="preserve">
    <value>Last saved:</value>
  </data>
  <data name="NodeAutocompleteDocumentationUriString" xml:space="preserve">
    <value>DynamoCoreWpf;NodeAutocompleteDocumentation.html</value>
  </data>
  <data name="PreferencesViewEnableNodeAutoCompleteTooltipText" xml:space="preserve">
    <value>Learn more about Node Autocomplete feature.</value>
  </data>
  <data name="AddStyleButton" xml:space="preserve">
    <value>Add Style</value>
  </data>
  <data name="ResetCPythonButtonText" xml:space="preserve">
    <value>Reset CPython</value>
  </data>
  <data name="ResetCPythonButtonToolTip" xml:space="preserve">
    <value>Resets CPython environment by reloading modules.</value>
  </data>
  <data name="GraphIssuesOnSave_CancelBtn" xml:space="preserve">
    <value>Cancel and Show Issues</value>
  </data>
  <data name="GraphIssuesOnSave_Description" xml:space="preserve">
    <value>There are unresolved issues with the graph type. If this graph is designed to be used outside of Dynamo, resolve all issues and save the graph again.</value>
  </data>
  <data name="GraphIssuesOnSave_ProceedBtn" xml:space="preserve">
    <value>Save with Issues</value>
  </data>
  <data name="GraphIssuesOnSave_Summary" xml:space="preserve">
    <value>You are trying to save a graph with unresolved issues</value>
  </data>
  <data name="GraphIssuesOnSave_Title" xml:space="preserve">
    <value>Graph Type Issues found</value>
  </data>
  <data name="PackagePathsExpanderName" xml:space="preserve">
    <value>Node and Package Paths</value>
  </data>
  <data name="PreferencesPackageManagerSettingsTab" xml:space="preserve">
    <value>Package Manager</value>
  </data>
  <data name="PackagePathAddPathButtonName" xml:space="preserve">
    <value>Add Paths</value>
  </data>
  <data name="PackagePathPreferencesTitle" xml:space="preserve">
    <value>Package/Library Search Paths</value>
  </data>
  <data name="PreferencesViewShowRunPreviewTooltip" xml:space="preserve">
    <value>Switchable only when the current workspace is in Manual run mode.</value>
  </data>
  <data name="PersistentVisualStatusOfLinterIssues" xml:space="preserve">
    <value>Issues found</value>
  </data>
  <data name="ContextSelectConnectedDownstream" xml:space="preserve">
    <value>Downstream</value>
  </data>
  <data name="ContextSelectConnectedHeader" xml:space="preserve">
    <value>Select Connected</value>
  </data>
  <data name="ContextSelectConnectedUpstream" xml:space="preserve">
    <value>Upstream</value>
  </data>
  <data name="ContextSelectConnectedUpstreamDownstream" xml:space="preserve">
    <value>Both</value>
  </data>
  <data name="NodeRenamedLabel" xml:space="preserve">
    <value>Renamed</value>
  </data>
  <data name="PackagePathProtected" xml:space="preserve">
    <value>This path is built-in and cannot be modified.</value>
  </data>
  <data name="PackagePathUpdatePathTooltip" xml:space="preserve">
    <value>Edit Path</value>
  </data>
  <data name="GetStartedGuide" xml:space="preserve">
    <value>Get Started</value>
    <comment>Get Started Dynamo Tour</comment>
  </data>
  <data name="InteractiveGuides" xml:space="preserve">
    <value>Interactive Guides</value>
    <comment>Dynamo Guided Tours</comment>
  </data>
  <data name="GetStartedGuideLibraryText" xml:space="preserve">
    <value>The library contains all default functions #(nodes)=https://www.dynamoprimer.com/03_Anatomy-of-a-Dynamo-Definition/3-1_dynamo_nodes.html of Dynamo, as well as custom nodes you may have loaded. \n\nTo find a node, search the library or browse its categories.</value>
  </data>
  <data name="GetStartedGuideLibraryTitle" xml:space="preserve">
    <value>Library</value>
  </data>
  <data name="GetStartedGuidePreferencesText" xml:space="preserve">
    <value>Use Preferences to customize your Dynamo experience. \n\nYou can change language and time zone settings, adjust the visual style of your workspace, and more.</value>
  </data>
  <data name="GetStartedGuidePreferencesTitle" xml:space="preserve">
    <value>Preferences</value>
  </data>
  <data name="GetStartedGuideResourcesText" xml:space="preserve">
    <value>Use the Help menu to access tools and resources to help you get started. \n\nYou can explore sample scripts, browse the Dynamo Dictionary, find other guides, and more.</value>
  </data>
  <data name="GetStartedGuideResourcesTitle" xml:space="preserve">
    <value>Resources</value>
  </data>
  <data name="GetStartedGuideRunStatusBarText" xml:space="preserve">
    <value>Use the Run Status Bar to run a Dynamo graph (a script that contains the logic or algorithm). \n\nYou can select your preferred run type: -Automatic: The graph runs each time you make a change.- -Manual: The graph runs only when you click Run-</value>
  </data>
  <data name="GetStartedGuideRunStatusBarTitle" xml:space="preserve">
    <value>Run Status Bar</value>
  </data>
  <data name="GetStartedGuideToolbarText" xml:space="preserve">
    <value>From the toolbar, you can: -Open a new workspace- -Open a saved Dynamo file- -Save your current Dynamo file- -Undo or redo changes-</value>
  </data>
  <data name="GetStartedGuideToolbarTitle" xml:space="preserve">
    <value>Toolbar</value>
  </data>
  <data name="GetStartedGuideWelcomeText" xml:space="preserve">
    <value>Start your visual programming journey with this short guide. \n\nHere you'll learn some basics about the Dynamo interface and features.</value>
  </data>
  <data name="GetStartedGuideWelcomeTitle" xml:space="preserve">
    <value>Welcome To Dynamo</value>
  </data>
  <data name="ContextMenuGroups" xml:space="preserve">
    <value>Groups</value>
    <comment>Context menu for group-based operations</comment>
  </data>
  <data name="ContextPinToNode" xml:space="preserve">
    <value>Pin to node</value>
  </data>
  <data name="GetStartedGuideRatingTextTitle" xml:space="preserve">
    <value>Rate this guide</value>
  </data>
  <data name="GetStartedGuideSurveyText" xml:space="preserve">
    <value>Learn more about Dynamo in the #online help=https://primer.dynamobim.org/</value>
  </data>
  <data name="GetStartedGuideSurveyTitle" xml:space="preserve">
    <value>Finished</value>
  </data>
  <data name="NodeInformationalStateDismiss" xml:space="preserve">
    <value>Dismiss</value>
  </data>
  <data name="NodeInformationalStateShowAllInfo" xml:space="preserve">
    <value>Show all info</value>
  </data>
  <data name="NodeInformationalStateShowAllWarnings" xml:space="preserve">
    <value>Show all warnings</value>
  </data>
  <data name="NodeInformationalStateShowAllErrors" xml:space="preserve">
    <value>Show all errors</value>
  </data>
  <data name="NodeInformationalStateShowLess" xml:space="preserve">
    <value>Show less</value>
  </data>
  <data name="NodeInformationalStateLearnMore" xml:space="preserve">
    <value>Learn more</value>
  </data>
  <data name="NodeInformationalStateDismissAll" xml:space="preserve">
    <value>Dismiss all</value>
  </data>
  <data name="NodeInfoDismissButtonToolTip" xml:space="preserve">
    <value>Dismisses the info messages on this node. Utilize when you want to design in graph failures, or the info message will not be relevant during graph execution.</value>
  </data>
  <data name="NodeWarningDismissButtonToolTip" xml:space="preserve">
    <value>Dismisses the warning messages on this node. Utilize when you want to design in graph failures, or the warning message will not be relevant during graph execution.</value>
  </data>
<<<<<<< HEAD
=======
  <data name="BreakConnectionPopupMenuItem" xml:space="preserve">
    <value>Break Connection</value>
  </data>
  <data name="HideWiresPopupMenuItem" xml:space="preserve">
    <value>Hide Wires</value>
  </data>
  <data name="UnhideWiresPopupMenuItem" xml:space="preserve">
    <value>Unhide Wires</value>
  </data>
  <data name="ExitTourWindowContent" xml:space="preserve">
    <value>You can return to this guide later from the Help menu.</value>
  </data>
  <data name="PackageStatePendingUnload" xml:space="preserve">
    <value>Scheduled to be unloaded</value>
  </data>
  <data name="PackageStateError" xml:space="preserve">
    <value>Error</value>
  </data>
  <data name="PackageStateLoaded" xml:space="preserve">
    <value>Loaded</value>
  </data>
  <data name="PackageStateUnloaded" xml:space="preserve">
    <value>Unloaded</value>
  </data>
  <data name="PackageStateScheduledForDeletion" xml:space="preserve">
    <value>Scheduled for Delete</value>
  </data>
  <data name="PackageStateScheduledForUnload" xml:space="preserve">
    <value>Scheduled for Unload</value>
  </data>
  <data name="PackageStateErrorTooltip" xml:space="preserve">
    <value>Error.
This package has not been loaded due to the following error:
{0}.</value>
  </data>
  <data name="PackageStateLoadedTooltip" xml:space="preserve">
    <value>Loaded.
This package is loaded and ready to be used.</value>
  </data>
  <data name="PackageStateUnloadedTooltip" xml:space="preserve">
    <value>Unloaded.
This package has been marked as unloaded.</value>
  </data>
  <data name="PackageStateScheduledForDeletionTooltip" xml:space="preserve">
    <value>Scheduled for Delete.
This package will be deleted after the next Dynamo restart.</value>
  </data>
  <data name="PackageContextMenuDeletePackageText" xml:space="preserve">
    <value>Delete</value>
  </data>
  <data name="PackageContextMenuDeletePackageTooltip" xml:space="preserve">
    <value>Delete this package from the Dynamo package locations. Once deleted, it will not be loaded into Dynamo anymore until it is re-installed</value>
  </data>
  <data name="PackageContextMenuUnloadPackageText" xml:space="preserve">
    <value>Unload</value>
  </data>
  <data name="PackageContextMenuUnloadPackageTooltip" xml:space="preserve">
    <value>Unload this package so that it will not be loaded into Dynamo. The package will not be deleted from the Dynamo package locations</value>
  </data>
  <data name="PackageContextMenuUnmarkDeletePackageText" xml:space="preserve">
    <value>Cancel Delete</value>
  </data>
  <data name="PackageContextMenuUnmarkDeletePackageTooltip" xml:space="preserve">
    <value>Remove the scheduled delete status</value>
  </data>
  <data name="PackageContextMenuUnmarkUnloadPackageText" xml:space="preserve">
    <value>Cancel Unload</value>
  </data>
  <data name="PackageContextMenuUnmarkUnloadPackageTooltip" xml:space="preserve">
    <value>Remove the scheduled unload status</value>
  </data>
  <data name="PackageViewContextMenuLoadText" xml:space="preserve">
    <value>Load</value>
  </data>
  <data name="PackageViewContextMenuLoadTooltip" xml:space="preserve">
    <value>Load this package into Dynamo. Other packages with the same name will be automatically deleted</value>
  </data>
  <data name="CannotLoadPackageMessageBoxTitle" xml:space="preserve">
    <value>Cannot Load Package</value>
  </data>
  <data name="MessageLoadBuiltInPackage" xml:space="preserve">
    <value>To load the built-in package {1}, {0} needs to first delete any conflicting packages.

Delete the following packages: {2}?</value>
  </data>
  <data name="MessageLoadBuiltInWithRestartPackage" xml:space="preserve">
    <value>To load the built-in package {1}, {0} needs to first delete any conflicting packages.
Restart {0} to complete the deletion, then try and load the built-in pacakge again.

Delete the following packages: {2}?
    </value>
  </data>
  <data name="GraphIssuesOnSavePath_Description" xml:space="preserve">
    <value>The selected save location path is too long. Please change the save location and try again.</value>
  </data>
  <data name="GraphIssuesOnSavePath_Summary" xml:space="preserve">
    <value>You are trying to save a graph with a path that is too long.</value>
  </data>
  <data name="GraphIssuesOnSavePath_Title" xml:space="preserve">
    <value>Save Path Issues Found</value>
  </data>
  <data name="MessageNeedToRestartAfterUnload" xml:space="preserve">
    <value>{0} and its host application must restart before unload takes effect.</value>
  </data>
  <data name="MessageNeedToRestartAfterUnloadTitle" xml:space="preserve">
    <value>Unloading Package</value>
  </data>
  <data name="MessageFailedToUnload" xml:space="preserve">
    <value>{0} failed to unload the package.</value>
  </data>
  <data name="UnloadFailureMessageBoxTitle" xml:space="preserve">
    <value>Unload Failure</value>
  </data>
  <data name="DynamoViewViewMenuConnectorShowTooltip" xml:space="preserve">
    <value>_Show Tooltip</value>
  </data>
>>>>>>> a4c96eda
</root><|MERGE_RESOLUTION|>--- conflicted
+++ resolved
@@ -2535,8 +2535,6 @@
   <data name="NodeWarningDismissButtonToolTip" xml:space="preserve">
     <value>Dismisses the warning messages on this node. Utilize when you want to design in graph failures, or the warning message will not be relevant during graph execution.</value>
   </data>
-<<<<<<< HEAD
-=======
   <data name="BreakConnectionPopupMenuItem" xml:space="preserve">
     <value>Break Connection</value>
   </data>
@@ -2653,5 +2651,4 @@
   <data name="DynamoViewViewMenuConnectorShowTooltip" xml:space="preserve">
     <value>_Show Tooltip</value>
   </data>
->>>>>>> a4c96eda
 </root>