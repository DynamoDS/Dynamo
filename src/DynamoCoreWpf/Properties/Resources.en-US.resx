﻿<?xml version="1.0" encoding="utf-8"?>
<root>
  <!-- 
    Microsoft ResX Schema 
    
    Version 2.0
    
    The primary goals of this format is to allow a simple XML format 
    that is mostly human readable. The generation and parsing of the 
    various data types are done through the TypeConverter classes 
    associated with the data types.
    
    Example:
    
    ... ado.net/XML headers & schema ...
    <resheader name="resmimetype">text/microsoft-resx</resheader>
    <resheader name="version">2.0</resheader>
    <resheader name="reader">System.Resources.ResXResourceReader, System.Windows.Forms, ...</resheader>
    <resheader name="writer">System.Resources.ResXResourceWriter, System.Windows.Forms, ...</resheader>
    <data name="Name1"><value>this is my long string</value><comment>this is a comment</comment></data>
    <data name="Color1" type="System.Drawing.Color, System.Drawing">Blue</data>
    <data name="Bitmap1" mimetype="application/x-microsoft.net.object.binary.base64">
        <value>[base64 mime encoded serialized .NET Framework object]</value>
    </data>
    <data name="Icon1" type="System.Drawing.Icon, System.Drawing" mimetype="application/x-microsoft.net.object.bytearray.base64">
        <value>[base64 mime encoded string representing a byte array form of the .NET Framework object]</value>
        <comment>This is a comment</comment>
    </data>
                
    There are any number of "resheader" rows that contain simple 
    name/value pairs.
    
    Each data row contains a name, and value. The row also contains a 
    type or mimetype. Type corresponds to a .NET class that support 
    text/value conversion through the TypeConverter architecture. 
    Classes that don't support this are serialized and stored with the 
    mimetype set.
    
    The mimetype is used for serialized objects, and tells the 
    ResXResourceReader how to depersist the object. This is currently not 
    extensible. For a given mimetype the value must be set accordingly:
    
    Note - application/x-microsoft.net.object.binary.base64 is the format 
    that the ResXResourceWriter will generate, however the reader can 
    read any of the formats listed below.
    
    mimetype: application/x-microsoft.net.object.binary.base64
    value   : The object must be serialized with 
            : System.Runtime.Serialization.Formatters.Binary.BinaryFormatter
            : and then encoded with base64 encoding.
    
    mimetype: application/x-microsoft.net.object.soap.base64
    value   : The object must be serialized with 
            : System.Runtime.Serialization.Formatters.Soap.SoapFormatter
            : and then encoded with base64 encoding.

    mimetype: application/x-microsoft.net.object.bytearray.base64
    value   : The object must be serialized into a byte array 
            : using a System.ComponentModel.TypeConverter
            : and then encoded with base64 encoding.
    -->
  <xsd:schema id="root" xmlns="" xmlns:xsd="http://www.w3.org/2001/XMLSchema" xmlns:msdata="urn:schemas-microsoft-com:xml-msdata">
    <xsd:import namespace="http://www.w3.org/XML/1998/namespace" />
    <xsd:element name="root" msdata:IsDataSet="true">
      <xsd:complexType>
        <xsd:choice maxOccurs="unbounded">
          <xsd:element name="metadata">
            <xsd:complexType>
              <xsd:sequence>
                <xsd:element name="value" type="xsd:string" minOccurs="0" />
              </xsd:sequence>
              <xsd:attribute name="name" use="required" type="xsd:string" />
              <xsd:attribute name="type" type="xsd:string" />
              <xsd:attribute name="mimetype" type="xsd:string" />
              <xsd:attribute ref="xml:space" />
            </xsd:complexType>
          </xsd:element>
          <xsd:element name="assembly">
            <xsd:complexType>
              <xsd:attribute name="alias" type="xsd:string" />
              <xsd:attribute name="name" type="xsd:string" />
            </xsd:complexType>
          </xsd:element>
          <xsd:element name="data">
            <xsd:complexType>
              <xsd:sequence>
                <xsd:element name="value" type="xsd:string" minOccurs="0" msdata:Ordinal="1" />
                <xsd:element name="comment" type="xsd:string" minOccurs="0" msdata:Ordinal="2" />
              </xsd:sequence>
              <xsd:attribute name="name" type="xsd:string" use="required" msdata:Ordinal="1" />
              <xsd:attribute name="type" type="xsd:string" msdata:Ordinal="3" />
              <xsd:attribute name="mimetype" type="xsd:string" msdata:Ordinal="4" />
              <xsd:attribute ref="xml:space" />
            </xsd:complexType>
          </xsd:element>
          <xsd:element name="resheader">
            <xsd:complexType>
              <xsd:sequence>
                <xsd:element name="value" type="xsd:string" minOccurs="0" msdata:Ordinal="1" />
              </xsd:sequence>
              <xsd:attribute name="name" type="xsd:string" use="required" />
            </xsd:complexType>
          </xsd:element>
        </xsd:choice>
      </xsd:complexType>
    </xsd:element>
  </xsd:schema>
  <resheader name="resmimetype">
    <value>text/microsoft-resx</value>
  </resheader>
  <resheader name="version">
    <value>2.0</value>
  </resheader>
  <resheader name="reader">
    <value>System.Resources.ResXResourceReader, System.Windows.Forms, Version=4.0.0.0, Culture=neutral, PublicKeyToken=b77a5c561934e089</value>
  </resheader>
  <resheader name="writer">
    <value>System.Resources.ResXResourceWriter, System.Windows.Forms, Version=4.0.0.0, Culture=neutral, PublicKeyToken=b77a5c561934e089</value>
  </resheader>
  <data name="AboutWindowCannotGetVersion" xml:space="preserve">
    <value>Could not get version.</value>
    <comment>To indicate not abe to get Dynamo version</comment>
  </data>
  <data name="AboutWindowDynamoWebsiteButton" xml:space="preserve">
    <value>{0} Website</value>
    <comment>Click button to go to Dynamo website</comment>
  </data>
  <data name="AboutWindowTitle" xml:space="preserve">
    <value>About {0}</value>
    <comment>About window title</comment>
  </data>
  <data name="AboutWindowUpToDate" xml:space="preserve">
    <value>(Up-to-date)</value>
    <comment>To indicate Dynamo is up to date</comment>
  </data>
  <data name="ActionMember" xml:space="preserve">
    <value>Action</value>
  </data>
  <data name="AddButton" xml:space="preserve">
    <value>Add</value>
  </data>
  <data name="AddCustomFileToPackageDialogTitle" xml:space="preserve">
    <value>Add Custom Node, Library, or XML file to Package...</value>
  </data>
  <data name="AddFileToPackageDialogTitle" xml:space="preserve">
    <value>Add File to Package...</value>
  </data>
  <data name="AddToLibraryButton" xml:space="preserve">
    <value>Add</value>
  </data>
  <data name="Autodesk360SignInButtonContentToolTip" xml:space="preserve">
    <value>Sign in to Autodesk A360 to access online services that integrate with your desktop software.</value>
  </data>
  <data name="Autodesk360SignInButtonTitleToolTip" xml:space="preserve">
    <value>Autodesk A360</value>
  </data>
  <data name="AutodeskSignIn" xml:space="preserve">
    <value>Autodesk Sign In</value>
  </data>
  <data name="Automatic" xml:space="preserve">
    <value>Automatic</value>
  </data>
  <data name="BackgroundPreviewCreationFailureMessage" xml:space="preserve">
    <value>There was an error creating a background preview in Dynamo. This could be due to a lack of graphics resources on your machine. See the log for more information.</value>
  </data>
  <data name="BackgroundPreviewDefaultName" xml:space="preserve">
    <value>Default Background Preview</value>
  </data>
  <data name="BackgroundPreviewName" xml:space="preserve">
    <value>Background Preview</value>
    <comment>The name of the 3D background preview.</comment>
  </data>
  <data name="BrowserNodeButtonLabel" xml:space="preserve">
    <value>Browse...</value>
  </data>
  <data name="BrowserNodeNoFileSelected" xml:space="preserve">
    <value>No file selected.</value>
  </data>
  <data name="BrowserWindowLoading" xml:space="preserve">
    <value>Loading...</value>
  </data>
  <data name="BuildVersionNonNegative" xml:space="preserve">
    <value>You must provide a Build version as a non-negative integer.</value>
    <comment>ErrorString</comment>
  </data>
  <data name="CameraDataLoadError" xml:space="preserve">
    <value>Camera position information could not be loaded from the file.</value>
  </data>
  <data name="CameraDataSaveError" xml:space="preserve">
    <value>Camera position information could not be saved.</value>
  </data>
  <data name="CancelButton" xml:space="preserve">
    <value>Cancel</value>
  </data>
  <data name="CannotDownloadPackageMessageBoxTitle" xml:space="preserve">
    <value>Cannot Download Package</value>
  </data>
  <data name="BuiltInPackageConflictMessageBoxTitle" xml:space="preserve">
    <value>Package has conflicts with one or more Built-In packages.</value>
  </data>
  <data name="PackagesInUseConflictMessageBoxTitle" xml:space="preserve">
    <value>Package has conflicts with one or more packages in use.</value>
  </data>
  <data name="LoadedPackagesConflictMessageBoxTitle" xml:space="preserve">
    <value>Package has conflicts with one or more loaded packages.</value>
  </data>
  <data name="CannotSubmitPackage" xml:space="preserve">
    <value>You can't submit a package in this version of {0}.  You'll need a host application, like Revit, to submit a package.</value>
    <comment>ErrorString</comment>
  </data>
  <data name="ChangeScaleFactorPromptCaptionText" xml:space="preserve">
    <value>To ensure accurate geometry rendering and calculation, select the range of geometry sizes that you will be working on:</value>
  </data>
  <data name="ChangeScaleFactorPromptDescriptionBox" xml:space="preserve">
    <value>Numerical range shown here denote numbers in the following unit:</value>
  </data>
  <data name="ChangeScaleFactorPromptDescriptionContent" xml:space="preserve">
    <value>Use this working range to model in values that fall between {0} to {1} units</value>
  </data>
  <data name="ChangeScaleFactorPromptDescriptionDefaultSetting" xml:space="preserve">
    <value>Default Setting:</value>
  </data>
  <data name="ChangeScaleFactorPromptUnitCm" xml:space="preserve">
    <value>Centimeters (cm)</value>
  </data>
  <data name="ChangeScaleFactorPromptUnitM" xml:space="preserve">
    <value>Meters (m)</value>
  </data>
  <data name="ChangeScaleFactorPromptUnitMm" xml:space="preserve">
    <value>Millimeters (mm)</value>
  </data>
  <data name="ChangeScaleFactorPromptUnitsNumberFormatCm" xml:space="preserve">
    <value>{0} cm</value>
  </data>
  <data name="ChangeScaleFactorPromptUnitsNumberFormatM" xml:space="preserve">
    <value>{0} m</value>
  </data>
  <data name="ChangeScaleFactorPromptUnitsNumberFormatMm" xml:space="preserve">
    <value>{0} mm</value>
  </data>
  <data name="ChangeScaleFactorPromptWindowTitle" xml:space="preserve">
    <value>Geometry Working Range</value>
  </data>
  <data name="CompactLayoutTitle" xml:space="preserve">
    <value>Compact</value>
  </data>
  <data name="ConsentFormGoogleAnalyticsCheckBoxContent" xml:space="preserve">
    <value>I agree to contribute to the Google Analytics program.</value>
  </data>
  <data name="ConsentFormADPAnalyticsCheckBoxContent" xml:space="preserve">
    <value>I agree to data collection in desktop products for Autodesk analytics programs.</value>
  </data>
  <data name="ContextAddGroupFromSelection" xml:space="preserve">
    <value>Add To Group</value>
    <comment>Context menu item</comment>
  </data>
  <data name="ContextCreateGroupFromSelection" xml:space="preserve">
    <value>Create Group</value>
    <comment>Context menu item</comment>
  </data>
  <data name="ContextMenuCopy" xml:space="preserve">
    <value>Copy</value>
    <comment>Context menu item</comment>
  </data>
  <data name="ContextMenuDelete" xml:space="preserve">
    <value>Delete</value>
    <comment>Context menu for selected node - delete selected node</comment>
  </data>
  <data name="ContextMenuEditCustomNode" xml:space="preserve">
    <value>Edit Custom Node...</value>
    <comment>Context menu item</comment>
  </data>
  <data name="ContextMenuEditCustomNodeProperty" xml:space="preserve">
    <value>Edit Custom Node Properties...</value>
    <comment>Context menu item</comment>
  </data>
  <data name="ContextMenuFitToScreen" xml:space="preserve">
    <value>_Fit to Screen</value>
    <comment>Context menu item</comment>
  </data>
  <data name="ContextMenuGeometryView" xml:space="preserve">
    <value>Switch to Geometry _View</value>
    <comment>Context menu item</comment>
  </data>
  <data name="ContextMenuHideGeometry" xml:space="preserve">
    <value>Hide geometry preview</value>
    <comment>Context menu item - Specific to canvas</comment>
  </data>
  <data name="ContextMenuHideAllTextBubble" xml:space="preserve">
    <value>Hide all text bubble</value>
    <comment>Context menu item - Specific to canvas</comment>
  </data>
  <data name="ContextMenuInsertCodeBlock" xml:space="preserve">
    <value>Insert code block</value>
    <comment>Context menu item - Specific to canvas</comment>
  </data>
  <data name="ContextMenuLacing" xml:space="preserve">
    <value>Lacing</value>
    <comment>Context menu for selected node</comment>
  </data>
  <data name="ContextMenuLacingAuto" xml:space="preserve">
    <value>Auto</value>
    <comment>Auto lacing</comment>
  </data>
  <data name="ContextMenuLacingCrossProduct" xml:space="preserve">
    <value>Cross Product</value>
    <comment>Lacing strategy: use cross product for two lists</comment>
  </data>
  <data name="ContextMenuLacingFirst" xml:space="preserve">
    <value>First</value>
    <comment>Lacing strategy: use the first list</comment>
  </data>
  <data name="ContextMenuLacingLongest" xml:space="preserve">
    <value>Longest</value>
    <comment>Lacing strategy: use the longest list</comment>
  </data>
  <data name="ContextMenuLacingShortest" xml:space="preserve">
    <value>Shortest</value>
    <comment>Lacing strategy: use the shortest list</comment>
  </data>
  <data name="ContextMenuNodesFromGeometry" xml:space="preserve">
    <value>Nodes From _Selected Geometry</value>
    <comment>Context menu item</comment>
  </data>
  <data name="ContextMenuNodesFromSelection" xml:space="preserve">
    <value>Create Custom Node</value>
    <comment>Context menu item</comment>
  </data>
  <data name="ContextMenuNodeToCode" xml:space="preserve">
    <value>Node to _Code</value>
    <comment>Context menu item</comment>
  </data>
  <data name="ContextMenuPan" xml:space="preserve">
    <value>Pa_n</value>
    <comment>Context menu item </comment>
  </data>
  <data name="ContextMenuPaste" xml:space="preserve">
    <value>Paste</value>
    <comment>Context menu item</comment>
  </data>
  <data name="ContextMenuPublishCustomNode" xml:space="preserve">
    <value>Publish This Custom Node...</value>
    <comment>Context menu item</comment>
  </data>
  <data name="ContextMenuShowGeometry" xml:space="preserve">
    <value>Show geometry preview</value>
    <comment>Context menu item - Specific to canvas</comment>
  </data>
  <data name="ContextMenuShowAllTextBubble" xml:space="preserve">
    <value>Show all text buble</value>
    <comment>Context menu item - Specific to canvas</comment>
  </data>
  <data name="ContextUnGroupFromSelection" xml:space="preserve">
    <value>Remove from Group</value>
    <comment>Context menu item</comment>
  </data>
  <data name="ContinueButton" xml:space="preserve">
    <value>Continue</value>
    <comment>Continue to use Dynamo</comment>
  </data>
  <data name="ConverterMessageCurrentOffset" xml:space="preserve">
    <value>Current offset X: {0}, Y: {1}</value>
  </data>
  <data name="ConverterMessageTransformOrigin" xml:space="preserve">
    <value>Transform origin X: {0}, Y: {1}</value>
  </data>
  <data name="ConverterMessageZoom" xml:space="preserve">
    <value>Zoom : {0}</value>
  </data>
  <data name="CrashPromptDialogCopyButton" xml:space="preserve">
    <value>Copy</value>
    <comment>Copy crash details</comment>
  </data>
  <data name="CrashPromptDialogCrashMessage" xml:space="preserve">
    <value>Uh oh... something went wrong and {0} has crashed, sorry about that.

You will get a chance to save your work.</value>
  </data>
  <data name="CrashPromptDialogDetailButton" xml:space="preserve">
    <value>Details</value>
    <comment>Click it to display crash details</comment>
  </data>
  <data name="CrashPromptDialogOpenFolderButton" xml:space="preserve">
    <value>Open Folder</value>
    <comment>Open folder that contains crash report</comment>
  </data>
  <data name="CrashPromptDialogSubmitBugButton" xml:space="preserve">
    <value>Submit Bug To Github</value>
    <comment>Submit a bug on github</comment>
  </data>
  <data name="CrashPromptDialogTitle" xml:space="preserve">
    <value>{0} has crashed</value>
  </data>
  <data name="CreateMember" xml:space="preserve">
    <value>Create</value>
  </data>
  <data name="CustomNodePromptDescriptionTooltip" xml:space="preserve">
    <value>A description that helps people understand what the node might be used for.</value>
  </data>
  <data name="CustomNodePromptNameTooltip" xml:space="preserve">
    <value>A unique name for the node.</value>
  </data>
  <data name="CustomNodePropertyErrorMessageBoxTitle" xml:space="preserve">
    <value>Custom Node Property Error</value>
  </data>
  <data name="CustomNodePropertyWindowCategory" xml:space="preserve">
    <value>Add-Ons Category</value>
    <comment>Label - specify custom node category</comment>
  </data>
  <data name="CustomNodePropertyWindowDescription" xml:space="preserve">
    <value>Description</value>
    <comment>Label - custom node description</comment>
  </data>
  <data name="CustomNodePropertyWindowDescriptionHint" xml:space="preserve">
    <value>Description of Custom Node</value>
    <comment>Text box hint</comment>
  </data>
  <data name="CustomNodePropertyWindowName" xml:space="preserve">
    <value>Name</value>
    <comment>Label - specify custom node name</comment>
  </data>
  <data name="CustomNodePropertyWindowNameHint" xml:space="preserve">
    <value>Name of Custom Node</value>
    <comment>Text box hint</comment>
  </data>
  <data name="CustomNodePropertyWindowLocationNote" xml:space="preserve">
    <value>Custom Nodes will be placed in the Add-Ons section of the library.</value>
    <comment>Note regarding Custom Node library location</comment>
  </data>
  <data name="CustomNodePropertyWindowTitle" xml:space="preserve">
    <value>Custom Node Properties</value>
    <comment>Dialog name</comment>
  </data>
  <data name="CustomNodeTypeShortString" xml:space="preserve">
    <value>DS</value>
  </data>
  <data name="DeprecatingPackageMessageBoxTitle" xml:space="preserve">
    <value>Deprecating Package</value>
  </data>
  <data name="DescriptionNeedMoreCharacters" xml:space="preserve">
    <value>Description must be longer than 10 characters.</value>
    <comment>ErrorString</comment>
  </data>
  <data name="DetailedLayoutTitle" xml:space="preserve">
    <value>Detailed</value>
  </data>
  <data name="DirectoryNotFound" xml:space="preserve">
    <value>Directory Not Found</value>
  </data>
  <data name="DownloadWarningMessageBoxTitle" xml:space="preserve">
    <value>Download Warning</value>
  </data>
  <data name="DynamoUpdateAvailableToolTip" xml:space="preserve">
    <value>A Dynamo update is available. Click to install.</value>
  </data>
  <data name="DynamoViewCancelButtonTooltip" xml:space="preserve">
    <value>Cancel Run (Shift+F5)</value>
    <comment>Cancel button tooltip</comment>
  </data>
  <data name="DynamoViewContextMenuClearLog" xml:space="preserve">
    <value>Clear</value>
    <comment>Clear log</comment>
  </data>
  <data name="DynamoViewDebugMenu" xml:space="preserve">
    <value>De_bug</value>
    <comment>Debug menu</comment>
  </data>
  <data name="DynamoViewDebugMenuCheckDailyBuild" xml:space="preserve">
    <value>_Check Daily Builds</value>
    <comment>Debug menu | Check the latest daily build</comment>
  </data>
  <data name="DynamoViewDebugMenuDumpLibrary" xml:space="preserve">
    <value>_Dump Library</value>
    <comment>Debug menu | Dump all imported libraries</comment>
  </data>
  <data name="DynamoViewDebugMenuForceReExecute" xml:space="preserve">
    <value>_Force Re-execute</value>
    <comment>Debug menu | Force to re-execute the whole graph</comment>
  </data>
  <data name="DynamoViewDebugMenuForceUpdate" xml:space="preserve">
    <value>Force _Update</value>
    <comment>Debug menu | Force to update Dynamo</comment>
  </data>
  <data name="DynamoViewDebugMenuRunMutationTest" xml:space="preserve">
    <value>_Run mutation test</value>
    <comment>Debug menu | Run mutation test</comment>
  </data>
  <data name="DynamoViewDebugMenuShowDebugAST" xml:space="preserve">
    <value>_Show Debug ASTs</value>
    <comment>Debug menu | Show debug abstract syntax tree</comment>
  </data>
  <data name="DynamoViewDebugMenuVerboseLogging" xml:space="preserve">
    <value>_Verbose Logging</value>
    <comment>Debug menu | Verbose logging</comment>
  </data>
  <data name="DynamoViewDebugMenuDebugModes" xml:space="preserve">
    <value>Debug _Modes</value>
    <comment>Debug menu | Show debug modes</comment>
  </data>
  <data name="DynamoViewEditMenu" xml:space="preserve">
    <value>_Edit</value>
    <comment>Edit menu</comment>
  </data>
  <data name="DynamoViewEditMenuAlighBottom" xml:space="preserve">
    <value>_Bottom</value>
    <comment>Edit menu | Align based on selected nodes' bottom Y position</comment>
  </data>
  <data name="DynamoViewEditMenuAlignLeft" xml:space="preserve">
    <value>_Left</value>
    <comment>Edit menu | Align based on selected nodes' leftmost X position</comment>
  </data>
  <data name="DynamoViewEditMenuAlignRight" xml:space="preserve">
    <value>_Right</value>
    <comment>Edit menu | Align based on selected nodes' rightmost X position</comment>
  </data>
  <data name="DynamoViewEditMenuAlignSelection" xml:space="preserve">
    <value>_Align Selection</value>
    <comment>Edit menu | Align selected nodes</comment>
  </data>
  <data name="DynamoViewEditMenuAlignTop" xml:space="preserve">
    <value>_Top</value>
    <comment>Edit menu | Align based on selected nodes' topmost Y position</comment>
  </data>
  <data name="DynamoViewEditMenuAlignXAverage" xml:space="preserve">
    <value>_X Average</value>
    <comment>Edit menu | Align based on selected nodes' average X positions</comment>
  </data>
  <data name="DynamoViewEditMenuAlignXDistribute" xml:space="preserve">
    <value>X _Distribute</value>
    <comment>Edit menu | Align selected nodes evenly on horizontal direction</comment>
  </data>
  <data name="DynamoViewEditMenuAlignYAverage" xml:space="preserve">
    <value>_Y Average</value>
    <comment>Edit menu | Align based on selected nodes' average Y positions</comment>
  </data>
  <data name="DynamoViewEditMenuAlignYDistribute" xml:space="preserve">
    <value>Y Di_stribute</value>
    <comment>Edit menu | Align selected nodes evenly on vertical direction</comment>
  </data>
  <data name="DynamoViewEditMenuCleanupLayout" xml:space="preserve">
    <value>Cleanup Node _Layout</value>
    <comment>Edit menu | Automatically layout graph</comment>
  </data>
  <data name="DynamoViewEditMenuCopy" xml:space="preserve">
    <value>_Copy</value>
    <comment>Edit menu | Copy</comment>
  </data>
  <data name="DynamoViewEditMenuCreateCustomNode" xml:space="preserve">
    <value>Crea_te Custom Node</value>
    <comment>Edit menu | Create custom node from selected nodes</comment>
  </data>
  <data name="DynamoViewEditMenuCreateGroup" xml:space="preserve">
    <value>Create _Group</value>
    <comment>Edit menu | Create Grouping for nodes</comment>
  </data>
  <data name="DynamoViewEditMenuCreateNote" xml:space="preserve">
    <value>Create _Note</value>
    <comment>Edit menu | Create note for a node</comment>
  </data>
  <data name="DynamoViewEditMenuCreatePreset" xml:space="preserve">
    <value>Create Preset From Selection</value>
  </data>
  <data name="DynamoViewEditMenuDeletePreset" xml:space="preserve">
    <value>Delete Preset</value>
  </data>
  <data name="DynamoViewEditMenuDeleteSelected" xml:space="preserve">
    <value>_Delete Selected</value>
    <comment>Edit menu | Delete selected nodes</comment>
  </data>
  <data name="DynamoViewEditMenuPaste" xml:space="preserve">
    <value>_Paste</value>
    <comment>Edit menu | Paste</comment>
  </data>
  <data name="DynamoViewEditMenuPresetsMenu" xml:space="preserve">
    <value>Presets</value>
  </data>
  <data name="DynamoViewEditMenuRedo" xml:space="preserve">
    <value>_Redo</value>
    <comment>Edit menu | Redo</comment>
  </data>
  <data name="DynamoViewEditMenuRestorePreset" xml:space="preserve">
    <value>Restore Preset</value>
  </data>
  <data name="DynamoViewEditMenuSelectAll" xml:space="preserve">
    <value>_Select All</value>
    <comment>Edit menu | Select all nodes</comment>
  </data>
  <data name="DynamoViewEditMenuSelectNeighbours" xml:space="preserve">
    <value>_Select Neighbors</value>
  </data>
  <data name="DynamoViewEditMenuUndo" xml:space="preserve">
    <value>_Undo</value>
    <comment>Edit menu | Undo</comment>
  </data>
  <data name="DynamoViewDynamoMenuExit" xml:space="preserve">
    <value>_Exit Dynamo</value>
    <comment>Dynamo menu | Exit Dynamo</comment>
  </data>
  <data name="DynamoViewFileMenu" xml:space="preserve">
    <value>_File</value>
    <comment>File menu</comment>
  </data>
  <data name="DynamoViewFileMenuExport3DAsImage" xml:space="preserve">
    <value>_Export Background 3D Preview as Image...</value>
    <comment>File menu | Export Background 3D Preview as image</comment>
  </data>
  <data name="DynamoViewFileMenuExportAsImage" xml:space="preserve">
    <value>_Export Workspace As Image...</value>
    <comment>File menu | Export workspace as image</comment>
  </data>
  <data name="DynamoViewFileMenuExportToSTL" xml:space="preserve">
    <value>_Export Model to STL...</value>
    <comment>File menu | Export geometry model to STL file format</comment>
  </data>
  <data name="DynamoViewFileMenuImport" xml:space="preserve">
    <value>_Import Library...</value>
    <comment>File menu | Import</comment>
  </data>
  <data name="DynamoViewFileMenuNew" xml:space="preserve">
    <value>_New</value>
    <comment>File menu | New</comment>
  </data>
  <data name="DynamoViewFileMenuNewCustomNode" xml:space="preserve">
    <value>_Custom Node...</value>
    <comment>FIle menu | New | New custom node</comment>
  </data>
  <data name="DynamoViewFileMenuNewHomeWorkSpace" xml:space="preserve">
    <value>_Home Workspace</value>
    <comment>File menu | New | New home workspace</comment>
  </data>
  <data name="DynamoViewFileMenuOpen" xml:space="preserve">
    <value>_Open...</value>
    <comment>File menu | Open</comment>
  </data>
  <data name="DynamoViewFileMenuRecentFiles" xml:space="preserve">
    <value>Open _Recent Files</value>
    <comment>File menu | Open Recent files</comment>
  </data>
  <data name="DynamoViewFileMenuSave" xml:space="preserve">
    <value>_Save</value>
    <comment>File menu | Save</comment>
  </data>
  <data name="DynamoViewFileMenuSaveAs" xml:space="preserve">
    <value>Save _As...</value>
    <comment>File menu | Save as</comment>
  </data>
  <data name="DynamoViewHelpDictionary" xml:space="preserve">
    <value>Dynamo Di_ctionary</value>
    <comment>Help menu | Go to Dynamo Dictionary</comment>
  </data>
  <data name="DynamoViewHelpMenu" xml:space="preserve">
    <value>_Help</value>
    <comment>Help menu</comment>
  </data>
  <data name="DynamoViewHelpMenuDisplayStartPage" xml:space="preserve">
    <value>_Display Start Page</value>
    <comment>Help menu | Display start page</comment>
  </data>
  <data name="DynamoViewHelpMenuGotoWebsite" xml:space="preserve">
    <value>Dynamo _Website</value>
    <comment>Help menu | Go go Dynamo website</comment>
  </data>
  <data name="DynamoViewHelpMenuGotoWiki" xml:space="preserve">
    <value>Dynamo _Project Wiki</value>
    <comment>Help menu | Go to wiki</comment>
  </data>
  <data name="DynamoViewHelpMenuReportBug" xml:space="preserve">
    <value>_Report A Bug</value>
    <comment>Help menu | Report a bug</comment>
  </data>
  <data name="DynamoViewHelpMenuShowInFolder" xml:space="preserve">
    <value>Show In Folder</value>
    <comment>Help menu | Show in Folder</comment>
  </data>
  <data name="DynamoViewHepMenuSamples" xml:space="preserve">
    <value>_Samples</value>
    <comment>Help menu | Samples</comment>
  </data>
  <data name="DynamoViewPackageMenu" xml:space="preserve">
    <value>_Packages</value>
    <comment>Package menu</comment>
  </data>
  <data name="DynamoViewPackageMenuManagePackage" xml:space="preserve">
    <value>_Manage Packages...</value>
    <comment>Package menu | Manage packages...</comment>
  </data>
  <data name="DynamoViewPackageMenuPublishNodes" xml:space="preserve">
    <value>Publish _Selected Nodes...</value>
    <comment>Package menu | Publish selected nodes as a package</comment>
  </data>
  <data name="DynamoViewPackageMenuPublishPackage" xml:space="preserve">
    <value>Publish _New Package...</value>
    <comment>Package menu | Publish new package</comment>
  </data>
  <data name="DynamoViewPackageMenuPublishWorkspace" xml:space="preserve">
    <value>Publish _Current Workspace...</value>
    <comment>Package menu | Publish current workspace as a package</comment>
  </data>
  <data name="DynamoViewPackageMenuSearchPackage" xml:space="preserve">
    <value>_Search for a Package...</value>
    <comment>Package menu | Search for a package</comment>
  </data>
  <data name="DynamoViewRunAutomaticallyOption" xml:space="preserve">
    <value>Run Automatically</value>
    <comment>Run automatically option</comment>
  </data>
  <data name="DynamoViewRunButton" xml:space="preserve">
    <value>Run</value>
    <comment>Run button</comment>
  </data>
  <data name="DynamoViewRunButtonTooltip" xml:space="preserve">
    <value>Run Workflow (F5)</value>
    <comment>Run button tooltip</comment>
  </data>
  <data name="DynamoViewRunButtonToolTipDisabled" xml:space="preserve">
    <value>Run is not available when running Automatically or Periodically.</value>
  </data>
  <data name="DynamoViewSamplesMenuShowInFolder" xml:space="preserve">
    <value>Show In Folder</value>
  </data>
  <data name="PreferencesViewEnableTSplineNodes" xml:space="preserve">
    <value>Enable T-Spline nodes</value>
    <comment>Preferences | Features | Experimental | Enable T-Spline nodes</comment>
  </data>
  <data name="PreferencesViewExperimentalLabel" xml:space="preserve">
    <value>Experimental</value>
    <comment>Preferences | Features | Experimental</comment>
  </data>
  <data name="DynamoViewSettingMenu" xml:space="preserve">
    <value>_Settings</value>
    <comment>Setting menu</comment>
  </data>
  <data name="DynamoViewSettingMenuAreaUnits" xml:space="preserve">
    <value>Area Display Units</value>
    <comment>Setting menu | Area unit display</comment>
  </data>
  <data name="DynamoViewSettingMenuCentimeter" xml:space="preserve">
    <value>Centimeter</value>
    <comment>Setting menu | Centimeter</comment>
  </data>
  <data name="DynamoViewSettingMenuCubicCentimeter" xml:space="preserve">
    <value>Cubic Centimeter</value>
    <comment>Setting menu | Cubic centimeter</comment>
  </data>
  <data name="DynamoViewSettingMenuCubicFoot" xml:space="preserve">
    <value>Cubic Foot</value>
    <comment>Setting menu | Cubic foot</comment>
  </data>
  <data name="DynamoViewSettingMenuCubicInch" xml:space="preserve">
    <value>Cubic Inch</value>
    <comment>Setting menu | Cubic inch</comment>
  </data>
  <data name="DynamoViewSettingMenuCubicMeter" xml:space="preserve">
    <value>Cubic Meter</value>
    <comment>Setting menu | Cubic meter</comment>
  </data>
  <data name="DynamoViewSettingMenuCubicMillimeter" xml:space="preserve">
    <value>Cubic Millimeter</value>
    <comment>Setting menu | Cubic millimeter</comment>
  </data>
  <data name="DynamoViewSettingMenuDecimalFoot" xml:space="preserve">
    <value>Decimal Foot</value>
    <comment>Setting menu | Decimal foot</comment>
  </data>
  <data name="DynamoViewSettingMenuDecimalInch" xml:space="preserve">
    <value>Decimal Inch</value>
    <comment>Setting menu | Decimal inch</comment>
  </data>
  <data name="DynamoViewSettingMenuShowDataReportingDialog" xml:space="preserve">
    <value>Agreement to _Collect Usability Data</value>
    <comment>Dynamo menu | Show user agreement dialog about data collecting</comment>
  </data>
  <data name="DynamoViewSettingMenuFractionalFoot" xml:space="preserve">
    <value>Fractional Foot</value>
    <comment>Setting menu | Fractional foot</comment>
  </data>
  <data name="DynamoViewSettingMenuFractionalInch" xml:space="preserve">
    <value>Fractional Inch</value>
    <comment>Setting menu | Fractional inch</comment>
  </data>
  <data name="DynamoViewSettingMenuHighRenderPrecision" xml:space="preserve">
    <value>High</value>
    <comment>Setting menu | Slider for render precision</comment>
  </data>
  <data name="DynamoViewSettingMenuLengthUnits" xml:space="preserve">
    <value>Length Display Units</value>
    <comment>Setting menu | Length unit display</comment>
  </data>
  <data name="DynamoViewSettingMenuLowRenderPrecision" xml:space="preserve">
    <value>Low</value>
    <comment>Setting menu | Slider for render precision</comment>
  </data>
  <data name="DynamoViewSettingMenuManagePackagePath" xml:space="preserve">
    <value>Manage Node and Package Paths...</value>
    <comment>Setting menu | Custom node definition and package paths</comment>
  </data>
  <data name="DynamoViewSettingMenuMeter" xml:space="preserve">
    <value>Meter</value>
    <comment>Setting menu | Meter</comment>
  </data>
  <data name="DynamoViewSettingMenuMillimeter" xml:space="preserve">
    <value>Millimeter</value>
    <comment>Setting menu | Millimeter</comment>
  </data>
  <data name="DynamoViewSettingMenuNumber0" xml:space="preserve">
    <value>0</value>
    <comment>Locale dependent number format 0</comment>
  </data>
  <data name="DynamoViewSettingMenuNumber00" xml:space="preserve">
    <value>0.0</value>
    <comment>Locale dependent number format 0.0</comment>
  </data>
  <data name="DynamoViewSettingMenuNumber000" xml:space="preserve">
    <value>0.00</value>
    <comment>Locale dependent number format 0.00</comment>
  </data>
  <data name="DynamoViewSettingMenuNumber0000" xml:space="preserve">
    <value>0.000</value>
    <comment>Locale dependent number format 0.000</comment>
  </data>
  <data name="DynamoViewSettingMenuNumber00000" xml:space="preserve">
    <value>0.0000</value>
    <comment>Locale dependent number format 0.0000</comment>
  </data>
  <data name="DynamoViewSettingMenuNumberFormat" xml:space="preserve">
    <value>Number Format</value>
    <comment>Setting menu | Number format</comment>
  </data>
  <data name="PreferencesViewSelectedPackagePathForDownload" xml:space="preserve">
    <value>Selected package path for download</value>
    <comment>Preferences | Package Manager | Node and Package Paths | New Package Download Directory | Selected package path for download</comment>
  </data>
  <data name="PreferencesViewDisableBuiltInPackages" xml:space="preserve">
    <value>Disable Loading Built-In Packages</value>
    <comment>Preferences | Package Manager | Node and Package Paths | Disable Loading Built-In Packages</comment>
  </data>
  <data name="PreferencesViewDisableCustomPackages" xml:space="preserve">
    <value>Disable Loading Custom Packages</value>
    <comment>Preferences | Package Manager | Node and Package Paths | Disable Loading Custom Packages</comment>
  </data>
  <data name="DynamoViewSettingMenuSquareCentimeter" xml:space="preserve">
    <value>Square Centimeter</value>
    <comment>Setting menu | Square centimeter</comment>
  </data>
  <data name="DynamoViewSettingMenuSquareFoot" xml:space="preserve">
    <value>Square Foot</value>
    <comment>Setting menu | Square foot</comment>
  </data>
  <data name="DynamoViewSettingMenuSquareInch" xml:space="preserve">
    <value>Square Inch</value>
    <comment>Setting menu | Square inch</comment>
  </data>
  <data name="DynamoViewSettingMenuSquareMeter" xml:space="preserve">
    <value>Square Meter</value>
    <comment>Setting menu | Square meter</comment>
  </data>
  <data name="DynamoViewSettingMenuSquareMillimeter" xml:space="preserve">
    <value>Square Millimeter</value>
    <comment>Setting menu | Square millimeter</comment>
  </data>
  <data name="DynamoViewSettingMenuVolumeUnits" xml:space="preserve">
    <value>Volume Display Units</value>
    <comment>Setting menu | Volume unit display</comment>
  </data>
  <data name="DynamoViewSettingShowRunPreview" xml:space="preserve">
    <value>Show Run Preview</value>
    <comment>Setting menu | Show Run Preview</comment>
  </data>
  <data name="DynamoViewSettingsMenuChangeScaleFactor" xml:space="preserve">
    <value>Geometry Scaling...</value>
    <comment>Settings menu | Geometry Scaling</comment>
  </data>
  <data name="DynamoViewSettingsMenuVisualizationSettings" xml:space="preserve">
    <value>Visualization Settings</value>
  </data>
  <data name="DynamoViewToolbarExport3DButtonTooltip" xml:space="preserve">
    <value>Export Background Preview As Image</value>
    <comment>Toolbar export button tooltip</comment>
  </data>
  <data name="DynamoViewToolbarExportButtonTooltip" xml:space="preserve">
    <value>Export Workspace As Image</value>
    <comment>Toolbar export button tooltip</comment>
  </data>
  <data name="DynamoViewToolbarNewButtonTooltip" xml:space="preserve">
    <value>New [Ctrl + N]</value>
    <comment>Toolbar new button tooltip</comment>
  </data>
  <data name="DynamoViewToolbarOpenButtonTooltip" xml:space="preserve">
    <value>Open [Ctrl + O]</value>
    <comment>Toolbar open button tooltip</comment>
  </data>
  <data name="DynamoViewToolbarRedoButtonTooltip" xml:space="preserve">
    <value>Redo [Ctrl + Y]</value>
    <comment>Toolbar redo button tooltip</comment>
  </data>
  <data name="DynamoViewToolbarSaveButtonTooltip" xml:space="preserve">
    <value>Save [Ctrl + S]</value>
    <comment>Toolbar save button tooltip</comment>
  </data>
  <data name="DynamoViewToolbarUndoButtonTooltip" xml:space="preserve">
    <value>Undo [Ctrl + Z]</value>
    <comment>Toolbar undo button tooltip</comment>
  </data>
  <data name="DynamoViewViewMenu" xml:space="preserve">
    <value>_View</value>
    <comment>View menu</comment>
  </data>
  <data name="DynamoViewViewMenu3DPreview" xml:space="preserve">
    <value>_Background 3D Preview</value>
    <comment>View menu | Background 3d preview</comment>
  </data>
  <data name="DynamoViewViewMenuAlternateContextGeometry" xml:space="preserve">
    <value>Show Geometry in {0}</value>
    <comment>View menu | Show geometry in some context</comment>
  </data>
  <data name="DynamoViewViewMenuAvailablePreviews" xml:space="preserve">
    <value>Available Previews</value>
  </data>
  <data name="DynamoViewViewMenuConnector" xml:space="preserve">
    <value>_Connectors</value>
    <comment>View menu | Connector setting</comment>
  </data>
  <data name="DynamoViewViewMenuConnectorType" xml:space="preserve">
    <value>_Connector Type</value>
    <comment>View menu | Connector type</comment>
  </data>
  <data name="DynamoViewViewMenuConnectorTypeCurve" xml:space="preserve">
    <value>Curves</value>
    <comment>View menu | Curve type connector</comment>
  </data>
  <data name="DynamoViewViewMenuConnectorTypePolylines" xml:space="preserve">
    <value>Polylines</value>
    <comment>View menu | Polyline type connector</comment>
  </data>
  <data name="DynamoViewViewMenuHideConsole" xml:space="preserve">
    <value>Hide Console</value>
    <comment>View menu | Hide console</comment>
  </data>
  <data name="DynamoViewViewMenuPan" xml:space="preserve">
    <value>_Pan</value>
    <comment>View menu | Pan</comment>
  </data>
  <data name="DynamoViewViewMenuPanDown" xml:space="preserve">
    <value>Pan Down (Mouse wheel drag down)</value>
    <comment>View menu | Pan down</comment>
  </data>
  <data name="DynamoViewViewMenuPanLeft" xml:space="preserve">
    <value>Pan Left (Mouse wheel drag left)</value>
    <comment>View menu | Pan left</comment>
  </data>
  <data name="DynamoViewViewMenuPanRight" xml:space="preserve">
    <value>Pan Right (Mouse wheel drag right)</value>
    <comment>View menu | Pan right</comment>
  </data>
  <data name="DynamoViewViewMenuPanUp" xml:space="preserve">
    <value>Pan Up (Mouse wheel drag up)</value>
    <comment>View menu | Pan up</comment>
  </data>
  <data name="DynamoViewViewMenuPreviewNavigate" xml:space="preserve">
    <value>Navigate Background 3D Preview</value>
    <comment>View menu | Navigate background 3D preview</comment>
  </data>
  <data name="DynamoViewViewMenuShowBackground3DPreview" xml:space="preserve">
    <value>Showing Background 3D Preview</value>
    <comment>View menu | Show background preview</comment>
  </data>
  <data name="DynamoViewViewMenuShowConnectors" xml:space="preserve">
    <value>Show _Connectors</value>
    <comment>View menu | Show connectors</comment>
  </data>
  <data name="DynamoViewViewMenuShowConsole" xml:space="preserve">
    <value>_Show Console</value>
    <comment>View menu | Show console</comment>
  </data>
  <data name="DynamoViewViewMenuShowGrid" xml:space="preserve">
    <value>Show Grid</value>
    <comment>View menu | Show Grid</comment>
  </data>
  <data name="DynamoViewViewMenuZoom" xml:space="preserve">
    <value>_Zoom</value>
    <comment>View menu | Zoom</comment>
  </data>
  <data name="DynamoViewViewMenuZoomIn" xml:space="preserve">
    <value>Zoom In (Mouse wheel down)</value>
    <comment>View menu | Zoom in</comment>
  </data>
  <data name="DynamoViewViewMenuZoomOut" xml:space="preserve">
    <value>Zoom Out (Mouse wheel up)</value>
    <comment>View menu | Zoom out</comment>
  </data>
  <data name="EditAnnotationTitle" xml:space="preserve">
    <value>Edit Group Title</value>
    <comment>Dialog for editing a node's name</comment>
  </data>
  <data name="EditNodeWindowTitle" xml:space="preserve">
    <value>Edit Node Name</value>
    <comment>Dialog for editing a node's name</comment>
  </data>
  <data name="EditWindowAcceptButton" xml:space="preserve">
    <value>Accept</value>
  </data>
  <data name="EditWindowTitle" xml:space="preserve">
    <value>Set value...</value>
  </data>
  <data name="FileDialogAllFiles" xml:space="preserve">
    <value>All Files ({0})|{0}</value>
  </data>
  <data name="FileDialogAssemblyFiles" xml:space="preserve">
    <value>Assembly Library Files ({0})|{0}</value>
  </data>
  <data name="FileDialogCustomNodeDLLXML" xml:space="preserve">
    <value>Custom Node, DLL, XML ({0})|{0}</value>
  </data>
  <data name="FileDialogDefaultPNGName" xml:space="preserve">
    <value>Capture.png</value>
  </data>
  <data name="FileDialogDefaultSTLModelName" xml:space="preserve">
    <value>model.stl</value>
  </data>
  <data name="FileDialogDesignScriptFiles" xml:space="preserve">
    <value>DesignScript Files ({0})|{0}</value>
  </data>
  <data name="FileDialogDynamoCustomNode" xml:space="preserve">
    <value>{0} Custom Node ({1})|{1}</value>
  </data>
  <data name="FileDialogDynamoDefinitions" xml:space="preserve">
    <value>{0} Definitions ({1})|{1}</value>
  </data>
  <data name="FileDialogDynamoWorkspace" xml:space="preserve">
    <value>{0} Workspace ({1})|{1}</value>
  </data>
  <data name="FileDialogLibraryFiles" xml:space="preserve">
    <value>Library Files ({0})|{0}</value>
  </data>
  <data name="FileDialogManualMode" xml:space="preserve">
    <value>Open in Manual Execution Mode</value>
  </data>
  <data name="FileDialogPNGFiles" xml:space="preserve">
    <value>PNG Image|{0}</value>
  </data>
  <data name="FileDialogSTLModels" xml:space="preserve">
    <value>STL Models|{0}</value>
  </data>
  <data name="FileNotPublishCaption" xml:space="preserve">
    <value>Publish Fail!</value>
  </data>
  <data name="FileNotPublishMessage" xml:space="preserve">
    <value>File(s) were not found or are contained inside of a package. Please only add files that are located outside of packages.

Failed to publish file(s): 
{0}</value>
  </data>
  <data name="FilePathConverterNoFileSelected" xml:space="preserve">
    <value>No file selected.</value>
  </data>
  <data name="FilterIconTooltip" xml:space="preserve">
    <value>Filter results</value>
  </data>
  <data name="FolderNotWritableError" xml:space="preserve">
    <value>You do not have write permission to {0}.</value>
  </data>
  <data name="GalleryDynamoVersion" xml:space="preserve">
    <value>Version {0}.{1}.{2}</value>
  </data>
  <data name="GenericTaskDialogSampleLeftButton" xml:space="preserve">
    <value>Sample Left Button</value>
    <comment>Sample button, it will be replaced at runtime</comment>
  </data>
  <data name="GenericTaskDialogSampleRightButton" xml:space="preserve">
    <value>Sample Right Button</value>
    <comment>Sample button, it will be replaced at runtime</comment>
  </data>
  <data name="GenericTaskDialogTitle" xml:space="preserve">
    <value>Generic Task Dialog</value>
  </data>
  <data name="GroupContextMenuBackground" xml:space="preserve">
    <value>Select Background</value>
  </data>
  <data name="GroupContextMenuDeleteGroup" xml:space="preserve">
    <value>Delete Group</value>
  </data>
  <data name="GroupContextMenuFont" xml:space="preserve">
    <value>Font Size</value>
  </data>
  <data name="GroupContextMenuGraphLayout" xml:space="preserve">
    <value>Cleanup Node Layout</value>
  </data>
  <data name="GroupContextMenuUngroup" xml:space="preserve">
    <value>Ungr_oup</value>
  </data>
  <data name="HideClassicNodeLibrary" xml:space="preserve">
    <value>Hide Classic Node Library</value>
  </data>
  <data name="ImportLibraryDialogTitle" xml:space="preserve">
    <value>Import Library</value>
  </data>
  <data name="InCanvasFitViewButtonToolTip" xml:space="preserve">
    <value>Zoom to Fit</value>
    <comment>Zoom to Fit</comment>
  </data>
  <data name="InCanvasGeomButtonToolTip" xml:space="preserve">
    <value>Enable background 3D preview navigation (Ctrl + B)</value>
    <comment>Enable background 3D preview navigation</comment>
  </data>
  <data name="InCanvasNodeButtonToolTip" xml:space="preserve">
    <value>Enable graph view navigation (Ctrl + B)</value>
    <comment>Enable graph view navigation</comment>
  </data>
  <data name="InCanvasOrbitButtonToolTip" xml:space="preserve">
    <value>Orbit</value>
    <comment>Orbit</comment>
  </data>
  <data name="InCanvasPanButtonToolTip" xml:space="preserve">
    <value>Pan</value>
    <comment>Pan</comment>
  </data>
  <data name="InCanvasZoomInButtonToolTip" xml:space="preserve">
    <value>Zoom In</value>
    <comment>Zoom In</comment>
  </data>
  <data name="InCanvasZoomOutButtonToolTip" xml:space="preserve">
    <value>Zoom Out</value>
    <comment>Zoom Out</comment>
  </data>
  <data name="InfoBubbleError" xml:space="preserve">
    <value>Error: </value>
  </data>
  <data name="InfoBubbleWarning" xml:space="preserve">
    <value>Warning: </value>
  </data>
  <data name="InstalledPackageViewAdditionalFileLabel" xml:space="preserve">
    <value>Additional Files</value>
  </data>
  <data name="InstalledPackageViewAdditionalLabel" xml:space="preserve">
    <value>Additional Libraries</value>
  </data>
  <data name="InstalledPackageViewContextMenuDeprecate" xml:space="preserve">
    <value>Deprecate</value>
  </data>
  <data name="InstalledPackageViewContextMenuDeprecateTooltip" xml:space="preserve">
    <value>Set this package as deprecated.  Only allowed if you're a current maintainer of the package.</value>
  </data>
  <data name="InstalledPackageViewContextMenuGetLatest" xml:space="preserve">
    <value>Get Latest Version</value>
  </data>
  <data name="InstalledPackageViewContextMenuGetLatestTooltip" xml:space="preserve">
    <value>Check if there is a newer version of this package and download it.</value>
  </data>
  <data name="InstalledPackageViewContextMenuPublish" xml:space="preserve">
    <value>Publish...</value>
  </data>
  <data name="InstalledPackageViewContextMenuPublishTooltip" xml:space="preserve">
    <value>Publish this package, if it has yet to be published.</value>
  </data>
  <data name="InstalledPackageViewContextMenuPublishVersion" xml:space="preserve">
    <value>Publish Version...</value>
  </data>
  <data name="InstalledPackageViewContextMenuPublishVersionTooltip" xml:space="preserve">
    <value>Publish a new version of this package, assuming it has already been published. Only allowed if you're a current maintainer of the package.</value>
  </data>
  <data name="InstalledPackageViewContextMenuRemoveDeprecation" xml:space="preserve">
    <value>Remove deprecation</value>
  </data>
  <data name="InstalledPackageViewContextMenuRemoveDeprecationTooltip" xml:space="preserve">
    <value>Remove package deprecation. Only allowed if you're a current maintainer of the package.</value>
  </data>
  <data name="InstalledPackageViewContextMenuShowRootDir" xml:space="preserve">
    <value>Show Root Directory</value>
  </data>
  <data name="InstalledPackageViewContextMenuShowRootDirTooltip" xml:space="preserve">
    <value>Go to the root folder of this package</value>
  </data>
  <data name="InstalledPackageViewCustomNodesLabel" xml:space="preserve">
    <value>Custom Nodes</value>
  </data>
  <data name="InstalledPackageViewNodeLibrariesLabel" xml:space="preserve">
    <value>Node Libraries</value>
  </data>
  <data name="InstalledPackageViewPendingInstallButton" xml:space="preserve">
    <value>Pending uninstall</value>
  </data>
  <data name="InstalledPackageViewTitle" xml:space="preserve">
    <value>Installed Packages</value>
  </data>
  <data name="InstallMessageCaption" xml:space="preserve">
    <value>Install Dynamo</value>
  </data>
  <data name="InvalidLoginUrl" xml:space="preserve">
    <value>Invalid URL for login page!</value>
  </data>
  <data name="InvalidTimeZoneMessage" xml:space="preserve">
    <value>Could not sign in at this moment. Check the date, time and time zone settings and try to sign in again.</value>
  </data>
  <data name="LacingAutoToolTip" xml:space="preserve">
    <value>No replication guide will be added.</value>
  </data>
  <data name="LacingCrossProductToolTip" xml:space="preserve">
    <value>For two lists {a,b,c}{1,2,3} returns {a1,a2,a3}{b1,b2,b3}{c1,c2,c3}.</value>
  </data>
  <data name="LacingDisabledToolTip" xml:space="preserve">
    <value>Argument lacing is disabled for this node.</value>
  </data>
  <data name="LacingFirstToolTip" xml:space="preserve">
    <value>For two lists {a,b,c}{1,2,3} returns {a1}.</value>
  </data>
  <data name="LacingLongestToolTip" xml:space="preserve">
    <value>For two lists {a,b,c}{1,2} returns {a1,b2,c2}.</value>
  </data>
  <data name="LacingShortestToolTip" xml:space="preserve">
    <value>For two lists {a,b,c}{1,2} returns {a1,b2}.</value>
  </data>
  <data name="LayoutIconTooltip" xml:space="preserve">
    <value>View layout</value>
  </data>
  <data name="LearnMore" xml:space="preserve">
    <value>Learn more</value>
  </data>
  <data name="LibraryViewContextMenuEditNode" xml:space="preserve">
    <value>Edit...</value>
  </data>
  <data name="LibraryViewNoMatchesFound" xml:space="preserve">
    <value>No matches found</value>
    <comment>No matches for the search llibrary</comment>
  </data>
  <data name="LibraryViewSearchText" xml:space="preserve">
    <value>Search</value>
  </data>
  <data name="LibraryViewTitle" xml:space="preserve">
    <value>Library</value>
  </data>
  <data name="MajorVersionNonNegative" xml:space="preserve">
    <value>You must provide a Major version as a non-negative integer.</value>
    <comment>ErrorString</comment>
  </data>
  <data name="Manual" xml:space="preserve">
    <value>Manual</value>
  </data>
  <data name="MessageAlreadyInstallDynamo" xml:space="preserve">
    <value>Package {1} is already installed.

{0} will attempt to uninstall this package before installing {2}.</value>
  </data>
  <data name="MessageConfirmToInstallPackage" xml:space="preserve">
    <value>Are you sure you want to install {0} {1} ?</value>
    <comment>Message box content</comment>
  </data>
  <data name="MessageConfirmToInstallPackageToFolder" xml:space="preserve">
    <value>Are you sure you want to install {0} {1} to {2} ?</value>
    <comment>Message box content</comment>
  </data>
  <data name="MessageConfirmToSaveCustomNode" xml:space="preserve">
    <value>You have unsaved changes to custom node workspace: "{0}".

Would you like to save your changes?</value>
    <comment>Message box content</comment>
  </data>
  <data name="MessageConfirmToSaveHomeWorkSpace" xml:space="preserve">
    <value>You have unsaved changes to the Home workspace.

Would you like to save your changes?</value>
  </data>
  <data name="MessageConfirmToSaveNamedHomeWorkSpace" xml:space="preserve">
    <value>You have unsaved changes to {0}.

Would you like to save your changes?</value>
  </data>
  <data name="MessageConfirmToSaveReadOnlyCustomNode" xml:space="preserve">
    <value>We can't save "{0}" because the file is read-only or contains unresolved or invalid nodes. To keep changes, would you like to "Save As..." with a different name or path?</value>
    <comment>Message box content</comment>
  </data>
  <data name="MessageConfirmToDeletePackage" xml:space="preserve">
    <value>Are you sure you want to delete {0} ?  This will delete the packages root directory.

You can always redownload the package.</value>
  </data>
  <data name="MessageCustomNodeNameExist" xml:space="preserve">
    <value>A built-in node with the given name already exists.</value>
  </data>
  <data name="MessageCustomNodeNeedNewCategory" xml:space="preserve">
    <value>You must enter a new category or choose one from the existing categories.</value>
  </data>
  <data name="MessageCustomNodeNoName" xml:space="preserve">
    <value>You must supply a name.</value>
  </data>
  <data name="MessageCustomNodeNameInvalid" xml:space="preserve">
    <value>Custom Node name cannot contain any of the following special characters:
    # % * ? \ : or any of the non-printable characters.</value>
  </data>
  <data name="MessageErrorOpeningFileGeneral" xml:space="preserve">
    <value>Error Opening File</value>
    <comment>Notification Center Title</comment>
  </data>
  <data name="MessageFailedToAddFile" xml:space="preserve">
    <value>Failed to add file: {0}</value>
    <comment>Message box content</comment>
  </data>
  <data name="MessageFailedToApplyCustomization" xml:space="preserve">
    <value>Failed to apply NodeViewCustomization for {0}</value>
  </data>
  <data name="MessageFailedToAttachToRowColumn" xml:space="preserve">
    <value>'AttachmentToRowColumnConverter' expects a 'ConverterParameter' value to be either 'Row' or 'Column'</value>
  </data>
  <data name="MessageFailedToDownloadPackage" xml:space="preserve">
    <value>Failed to download package with id: {0}.  Please try again and report the package if you continue to have problems.</value>
    <comment>Message box content</comment>
  </data>
  <data name="MessageInvalidPackage" xml:space="preserve">
    <value>Failed to load an invalid package.</value>
  </data>
  <data name="MessageFailedToFindNodeById" xml:space="preserve">
    <value>No node could be found with that Id.</value>
  </data>
  <data name="MessageFailedToOpenCorruptedFile" xml:space="preserve">
    <value>Error opening corrupted file: {0}</value>
    <comment>Message box content</comment>
  </data>
  <data name="MessageFailedToSaveAsImage" xml:space="preserve">
    <value>Failed to save the Workspace as image.</value>
  </data>
  <data name="MessageFailedToDelete" xml:space="preserve">
    <value>{0} failed to delete the package.  You may need to delete the package's root directory manually.</value>
  </data>
  <data name="MessageFailToUninstallPackage" xml:space="preserve">
    <value>{0} failed to uninstall the package: {1}.  The package may need to be reinstalled manually.</value>
    <comment>Message box content</comment>
  </data>
  <data name="MessageGettingNodeError" xml:space="preserve">
    <value>There was a problem getting the node from the workspace.</value>
    <comment>Message box content</comment>
  </data>
  <data name="MessageLoadingTime" xml:space="preserve">
    <value>{0} elapsed for loading {1} main window.</value>
  </data>
  <data name="MessageNeedToRestartAfterDelete" xml:space="preserve">
    <value>{0} and its host application must restart before delete takes effect.</value>
  </data>
  <data name="MessageNodeWithNullFunction" xml:space="preserve">
    <value>There is a null function definition for this node.</value>
  </data>
  <data name="MessageNoNodeDescription" xml:space="preserve">
    <value>No description provided</value>
  </data>
  <data name="MessagePackageContainPythonScript" xml:space="preserve">
    <value>The package or one of its dependencies contains Python scripts or binaries. Do you want to continue?</value>
  </data>
  <data name="MessagePackageNewerDynamo" xml:space="preserve">
    <value>The package or one of its dependencies use a newer version of {0} than you are currently using. Do you want to continue?</value>
  </data>
  <data name="MessageSelectAtLeastOneNode" xml:space="preserve">
    <value>You must select at least one custom node.</value>
    <comment>Message box content</comment>
  </data>
  <data name="MessageSelectSymbolNotFound" xml:space="preserve">
    <value>The selected symbol was not found in the workspace</value>
    <comment>Message box content</comment>
  </data>
  <data name="MessageSubmitSameNamePackage" xml:space="preserve">
    <value>The node is part of the {0} package called "{1}" - do you want to submit a new version of this package?

If not, this node will be moved to the new package you are creating."</value>
    <comment>Message box content</comment>
  </data>
  <data name="MessageToDeprecatePackage" xml:space="preserve">
    <value>Are you sure you want to deprecate {0} ?  This request will be rejected if you are not a maintainer of the package.  It indicates that you will no longer support the package, although the package will still appear when explicitly searched for. 

You can always undeprecate the package.</value>
  </data>
  <data name="MessageToUndeprecatePackage" xml:space="preserve">
    <value>Are you sure you want to undeprecate {0} ?  This request will be rejected if you are not a maintainer of the package.  It indicates that you will continue to support the package and the package will appear when users are browsing packages.

You can always re-deprecate the package.</value>
  </data>
  <data name="MessageForceInstallOrUninstallToContinue" xml:space="preserve">
    <value>Package {0} has one or more dependencies that conflict with the following packages that are in use in the workspace: {1}. Dependency conflicts could cause unintended behavior to occur.
    
Do you wish to continue installing it while keeping the packages that are already installed?

If not, {2} needs to uninstall {1} to continue but cannot as they are in use. Try restarting {2} and download {0} again.</value>
  </data>
  <data name="MessageForceInstallOrUninstallUponRestart" xml:space="preserve">
    <value>Package {0} has one or more dependencies that conflict with the following package(s):

{1}

If you continue to install the package, unintended behavior may occur.

To avoid unintended behavior, uninstall the conflicting loaded package(s), restart Dynamo, and download {0} again.</value>
  </data>
  <data name="MessageUnkownErrorOpeningFile" xml:space="preserve">
    <value>Unknown error opening file: {0}</value>
    <comment>Message box content</comment>
  </data>
  <data name="MessageUnsavedChanges0" xml:space="preserve">
    <value>The following workspaces have not been saved:</value>
  </data>
  <data name="MessageUnsavedChanges1" xml:space="preserve">
    <value>. Please save them and try again.</value>
  </data>
  <data name="MinorVersionNonNegative" xml:space="preserve">
    <value>You must provide a Minor version as a non-negative integer.</value>
    <comment>ErrorString</comment>
  </data>
  <data name="MoreButton" xml:space="preserve">
    <value>More</value>
    <comment>The "More" button on "Publish a Dynamo Package" dialog</comment>
  </data>
  <data name="NameNeedMoreCharacters" xml:space="preserve">
    <value>Name must be at least 3 characters.</value>
    <comment>ErrorString</comment>
  </data>
  <data name="NodeContextMenuEnablePeriodicUpdate" xml:space="preserve">
    <value>Enable Periodic Update</value>
  </data>
  <data name="NodeContextMenuHelp" xml:space="preserve">
    <value>Help...</value>
    <comment>Display help message for this node</comment>
  </data>
  <data name="NodeContextMenuIsInput" xml:space="preserve">
    <value>Is Input</value>
  </data>
  <data name="NodeContextMenuIsOutput" xml:space="preserve">
    <value>Is Output</value>
  </data>
  <data name="NodeContextMenuPreview" xml:space="preserve">
    <value>Preview</value>
    <comment>Context menu item - preview geometry</comment>
  </data>
  <data name="NodeContextMenuRenameNode" xml:space="preserve">
    <value>Rename</value>
    <comment>Context menu item - rename this node</comment>
  </data>
  <data name="NodeContextMenuShowLabels" xml:space="preserve">
    <value>Show Labels</value>
    <comment>Context menu item - show labels</comment>
  </data>
  <data name="NodeHelpWindowNodeCategory" xml:space="preserve">
    <value>CATEGORY</value>
    <comment>Category label</comment>
  </data>
  <data name="NodeHelpWindowNodeDescription" xml:space="preserve">
    <value>DESCRIPTION</value>
    <comment>Description label</comment>
  </data>
  <data name="NodeHelpWindowNodeInput" xml:space="preserve">
    <value>INPUTS</value>
    <comment>Input label</comment>
  </data>
  <data name="NodeHelpWindowNodeOutput" xml:space="preserve">
    <value>OUTPUTS</value>
    <comment>Output label</comment>
  </data>
  <data name="NodeHelpWindowNodeType" xml:space="preserve">
    <value>NODE TYPE</value>
    <comment>Title label</comment>
  </data>
  <data name="NodesRunStatus" xml:space="preserve">
    <value>Freeze</value>
    <comment>Context menu item</comment>
  </data>
  <data name="NodeViewCustomizationFindErrorMessage" xml:space="preserve">
    <value>There was an error while finding node view customizations for {0}. Contact the author of this assembly for more information.</value>
  </data>
  <data name="NoneString" xml:space="preserve">
    <value>none</value>
  </data>
  <data name="NoteViewContextMenuDelete" xml:space="preserve">
    <value>Delete</value>
    <comment>Delete note </comment>
  </data>
  <data name="NoteViewContextMenuEdit" xml:space="preserve">
    <value>Edit...</value>
    <comment>Edit note</comment>
  </data>
  <data name="NullString" xml:space="preserve">
    <value>null</value>
  </data>
  <data name="OKButton" xml:space="preserve">
    <value>OK</value>
  </data>
  <data name="OneAssemblyWasLoadedSeveralTimesErrorMessage" xml:space="preserve">
    <value>Please, load assembly just one time.
Next assemblies were loaded several times:
</value>
  </data>
  <data name="OnlyTitle" xml:space="preserve">
    <value>only</value>
  </data>
  <data name="OpenDynamoDefinitionDialogTitle" xml:space="preserve">
    <value>Open {0} Definition...</value>
  </data>
  <data name="PackageDownloadConfirmMessageBoxTitle" xml:space="preserve">
    <value>Package Download Confirmation</value>
    <comment>Message box title</comment>
  </data>
  <data name="PackageDownloadErrorMessageBoxTitle" xml:space="preserve">
    <value>Package Download Error</value>
    <comment>Message box title</comment>
  </data>
  <data name="PackageDownloadMessageBoxTitle" xml:space="preserve">
    <value>Package Download</value>
  </data>
  <data name="PackageDownloadStateDownloaded" xml:space="preserve">
    <value>Downloaded</value>
  </data>
  <data name="PackageDownloadStateDownloading" xml:space="preserve">
    <value>Downloading</value>
  </data>
  <data name="PackageDownloadStateError" xml:space="preserve">
    <value>Error</value>
  </data>
  <data name="PackageDownloadStateInstalled" xml:space="preserve">
    <value>Installed</value>
  </data>
  <data name="PackageDownloadStateInstalling" xml:space="preserve">
    <value>Installing</value>
  </data>
  <data name="PackageDownloadStateStarting" xml:space="preserve">
    <value>Starting</value>
  </data>
  <data name="PackageDuplicateAssemblyWarning" xml:space="preserve">
    <value>Due to limitations in the .NET framework, it is not possible to update your package assembly while it is already loaded.  Please update the assembly while {0} is not running and try again.</value>
  </data>
  <data name="PackageDuplicateAssemblyWarningTitle" xml:space="preserve">
    <value>Cannot update assembly</value>
  </data>
  <data name="PackageFolderNotAccessible" xml:space="preserve">
    <value>A problem occurred when trying to install the package. Dynamo is unable to obtain read/write access to
{0}</value>
  </data>
  <data name="PackageNameCannotContainTheseCharacters" xml:space="preserve">
    <value>The name of the package cannot contain /,\, or *.</value>
    <comment>ErrorString</comment>
  </data>
  <data name="PackageNeedAtLeastOneFile" xml:space="preserve">
    <value>Your package must contain at least one file.</value>
    <comment>ErrorString</comment>
  </data>
  <data name="PackageNotExisted" xml:space="preserve">
    <value>The root directory of the package does not exist. Please try and re-install the package.</value>
  </data>
  <data name="PackagePathViewAccept" xml:space="preserve">
    <value>Accept Changes</value>
    <comment>Accept changes button on the package path dialog</comment>
  </data>
  <data name="PackagePathViewHeading" xml:space="preserve">
    <value>Paths:</value>
    <comment>Package path management dialog content</comment>
  </data>
  <data name="PackagePathViewSummary1" xml:space="preserve">
    <value>Add paths to make nodes and packages show up in the library.</value>
    <comment>Package path management dialog content</comment>
  </data>
  <data name="PackagePathViewTitle" xml:space="preserve">
    <value>Manage Node and Package Paths</value>
    <comment>Package path management dialog title</comment>
  </data>
  <data name="PackagePathViewToolTipDown" xml:space="preserve">
    <value>Move the selected path downward</value>
    <comment>Tool-tip for down arrow</comment>
  </data>
  <data name="PackagePathViewToolTipMinus" xml:space="preserve">
    <value>Remove the selected path from list</value>
    <comment>Tool-tip for minus icon</comment>
  </data>
  <data name="PackagePathViewToolTipPlus" xml:space="preserve">
    <value>Add a new path to the list</value>
    <comment>Tool-tip for plus icon</comment>
  </data>
  <data name="PackagePathViewToolTipUp" xml:space="preserve">
    <value>Move the selected path upward</value>
    <comment>Tool-tip for up arrow</comment>
  </data>
  <data name="PackagePathAutoAddNotificationTitle" xml:space="preserve">
    <value>Package Path Added</value>
  </data>
  <data name="PackagePathAutoAddNotificationShortDescription" xml:space="preserve">
    <value>A library (*.dll, *.ds) was recently imported into Dynamo. Its path was automatically added to "Preferences &gt; Node and Package Paths..."</value>
  </data>
  <data name="PackagePathAutoAddNotificationDetailedDescription" xml:space="preserve">
    <value>The import path "{0}" was added to "Node and Package Paths". If you want to update or remove this path, please open "Dynamo &gt; Preferences &gt;Package Manager &gt; Node and Package Paths..."</value>
  </data>
  <data name="PackageSearchStateNoResult" xml:space="preserve">
    <value>Search returned no results!</value>
  </data>
  <data name="PackageSearchStateSearching" xml:space="preserve">
    <value>Searching...</value>
  </data>
  <data name="PackageSearchStateSyncingWithServer" xml:space="preserve">
    <value>Syncing with server...</value>
  </data>
  <data name="PackageSearchViewClearButton" xml:space="preserve">
    <value>Clear</value>
    <comment>Clear completed installation</comment>
  </data>
  <data name="PackageSearchViewClearButtonTooltip" xml:space="preserve">
    <value>Clear Downloads</value>
  </data>
  <data name="PackageSearchViewContextMenuOrderAscending" xml:space="preserve">
    <value>Ascending</value>
    <comment>Order by Ascending</comment>
  </data>
  <data name="PackageSearchViewContextMenuOrderDescending" xml:space="preserve">
    <value>Descending</value>
    <comment>Order by Descending</comment>
  </data>
  <data name="PackageSearchViewContextMenuSortByAuthor" xml:space="preserve">
    <value>Author</value>
    <comment>Sort package by author name</comment>
  </data>
  <data name="PackageSearchViewContextMenuSortByDownloads" xml:space="preserve">
    <value>Downloads</value>
    <comment>Sort package by download numbers</comment>
  </data>
  <data name="PackageSearchViewContextMenuSortByName" xml:space="preserve">
    <value>Name</value>
    <comment>Sort package by name</comment>
  </data>
  <data name="PackageSearchViewContextMenuSortByVotes" xml:space="preserve">
    <value>Votes</value>
    <comment>Sort package by user votes</comment>
  </data>
  <data name="PackageSearchViewContextMenuSortyByUpdate" xml:space="preserve">
    <value>Most Recent Update</value>
    <comment>Sort package by the most recent update</comment>
  </data>
  <data name="PackageSearchViewDeprecated" xml:space="preserve">
    <value>DEPRECATED</value>
    <comment>Indicate package has been deprecated</comment>
  </data>
  <data name="PackageSearchViewDeprecatedTooltip" xml:space="preserve">
    <value>The maintainers of this package have indicated that they will no longer be updating it.  Use at your own risk!</value>
  </data>
  <data name="PackageSearchViewDescription" xml:space="preserve">
    <value>Description</value>
    <comment>Package description</comment>
  </data>
  <data name="PackageSearchViewInstallButton" xml:space="preserve">
    <value>⇓ Install</value>
    <comment>To install package</comment>
  </data>
  <data name="PackageSearchViewInstallLatestVersion" xml:space="preserve">
    <value>Install latest version</value>
  </data>
  <data name="PackageSearchViewInstallLatestVersionTo" xml:space="preserve">
    <value>Install latest version to folder...</value>
  </data>
  <data name="PackageSearchViewInstallThisVersion" xml:space="preserve">
    <value>Install this version</value>
  </data>
  <data name="PackageSearchViewInstallThisVersionTo" xml:space="preserve">
    <value>Install this version to folder...</value>
  </data>
  <data name="PackageSearchViewKeywords" xml:space="preserve">
    <value>Keywords</value>
    <comment>Package keywords</comment>
  </data>
  <data name="PackageSearchViewSearchTextBox" xml:space="preserve">
    <value>Search...</value>
  </data>
  <data name="PackageSearchViewSortByButton" xml:space="preserve">
    <value>Sort by</value>
  </data>
  <data name="PackageSearchViewTitle" xml:space="preserve">
    <value>Online Package Search</value>
  </data>
  <data name="PackageSearchViewUpvoteButtonTooltip" xml:space="preserve">
    <value>Vote in support of this package</value>
  </data>
  <data name="PackageSearchViewVersions" xml:space="preserve">
    <value>Versions</value>
    <comment>Package versions</comment>
  </data>
  <data name="PackageSearchViewVisitRepositoryBuutton" xml:space="preserve">
    <value>Visit package repository</value>
  </data>
  <data name="PackageSearchViewVisitWebSiteButton" xml:space="preserve">
    <value>Visit package website</value>
  </data>
  <data name="PackageStateUnknown" xml:space="preserve">
    <value>Unknown</value>
  </data>
  <data name="PackageTypeShortString" xml:space="preserve">
    <value>PKG</value>
  </data>
  <data name="PackageUploadNoDependency" xml:space="preserve">
    <value>None</value>
  </data>
  <data name="PackageUploadStateCompressing" xml:space="preserve">
    <value>Compressing...</value>
  </data>
  <data name="PackageUploadStateCopying" xml:space="preserve">
    <value>Copying...</value>
  </data>
  <data name="PackageUploadStateError" xml:space="preserve">
    <value>Error!</value>
    <comment>Something wrong with package uploading</comment>
  </data>
  <data name="PackageUploadStateReady" xml:space="preserve">
    <value>Ready</value>
  </data>
  <data name="PackageUploadStateUploaded" xml:space="preserve">
    <value>Uploaded</value>
  </data>
  <data name="PackageUploadStateUploading" xml:space="preserve">
    <value>Uploading...</value>
  </data>
  <data name="PackageUseNewerDynamoMessageBoxTitle" xml:space="preserve">
    <value>Package Uses Newer Version of {0}!</value>
  </data>
  <data name="PackageWarningMessageBoxTitle" xml:space="preserve">
    <value>Package Warning</value>
    <comment>Message box title</comment>
  </data>
  <data name="Periodic" xml:space="preserve">
    <value>Periodic</value>
  </data>
  <data name="PortViewContextMenuUserDefaultValue" xml:space="preserve">
    <value>Use Default Value</value>
  </data>
  <data name="PresetOverwrite" xml:space="preserve">
    <value>A preset by this name already exists, do you wish to overwrite?</value>
  </data>
  <data name="PresetPromptDescriptionTooltip" xml:space="preserve">
    <value>A description of the preset state.</value>
  </data>
  <data name="PresetPromptNameTooltip" xml:space="preserve">
    <value>A unique name for the preset.</value>
  </data>
  <data name="PresetsWindowDescription" xml:space="preserve">
    <value>Description</value>
  </data>
  <data name="PresetsWindowDescriptionHint" xml:space="preserve">
    <value>Enter a description for this preset.</value>
  </data>
  <data name="PresetsWindowName" xml:space="preserve">
    <value>Name</value>
  </data>
  <data name="PresetsWindowTitle" xml:space="preserve">
    <value>Preset State Properties</value>
  </data>
  <data name="PresetTextRemaining" xml:space="preserve">
    <value>Characters Remaining</value>
  </data>
  <data name="PresetWarningMessage" xml:space="preserve">
    <value>No input nodes selected. Select at least one input node to create a preset.</value>
  </data>
  <data name="PreviewListLabel" xml:space="preserve">
    <value>List</value>
  </data>
  <data name="PublishPackage" xml:space="preserve">
    <value>Publish Online</value>
  </data>
  <data name="PublishPackageDialogCaption" xml:space="preserve">
    <value>Published Successfully</value>
  </data>
  <data name="PublishPackageLocally" xml:space="preserve">
    <value>Publish Locally</value>
  </data>
  <data name="PublishPackageMessage" xml:space="preserve">
    <value>Package published successfully. 
Want to publish a different package?</value>
  </data>
  <data name="PublishPackagePackageContent" xml:space="preserve">
    <value>Package Contents</value>
  </data>
  <data name="PublishPackageViewAddFileButton" xml:space="preserve">
    <value>Add Files</value>
  </data>
  <data name="PublishPackageViewAddFileButtonTooltip" xml:space="preserve">
    <value>Add File To Package</value>
  </data>
  <data name="PublishPackageViewContextMenuIsNodeLibrary" xml:space="preserve">
    <value>Is Node Library</value>
  </data>
  <data name="PublishPackageViewLicense" xml:space="preserve">
    <value>License (optional)</value>
  </data>
  <data name="PublishPackageViewPackageDependencies" xml:space="preserve">
    <value>Dependencies</value>
  </data>
  <data name="PublishPackageViewPackageDescriptionTooltip" xml:space="preserve">
    <value>A description that helps people understand what the package might be used for.</value>
  </data>
  <data name="PublishPackageViewPackageGroup" xml:space="preserve">
    <value>Group (optional)</value>
    <comment>User to input group name about this package</comment>
  </data>
  <data name="PublishPackageViewPackageGroupTooltip" xml:space="preserve">
    <value>A group to help categorize this package.  Might be useful for a collection of packages related to a firm, school, etc.</value>
  </data>
  <data name="PublishPackageViewPackageKeywords" xml:space="preserve">
    <value>Keywords (optional)</value>
    <comment>User to input some keywords about this package</comment>
  </data>
  <data name="PublishPackageViewPackageKeywordsTooltip" xml:space="preserve">
    <value>Keywords help find your package in the database.  Separate them by spaces.</value>
  </data>
  <data name="PublishPackageViewPackageName" xml:space="preserve">
    <value>Name</value>
  </data>
  <data name="PublishPackageViewPackageNameTooltip" xml:space="preserve">
    <value>A unique name for the package.</value>
  </data>
  <data name="PublishPackageViewPackageVersion" xml:space="preserve">
    <value>Version (Major Minor Build)</value>
  </data>
  <data name="PublishPackageViewPackageVersionTooltip" xml:space="preserve">
    <value>A version name helps a submitter keep track of updates to the package.  A new version of a package will be REJECTED if this is not incremeneted.</value>
  </data>
  <data name="PublishPackageViewPublish" xml:space="preserve">
    <value>Publish a Package</value>
  </data>
  <data name="PublishPackageViewPublisherWebiSite" xml:space="preserve">
    <value>Website Url (optional)</value>
  </data>
  <data name="PublishPackageViewRepositoryUrl" xml:space="preserve">
    <value>Repository Url (optional)</value>
    <comment>Github repository</comment>
  </data>
  <data name="PublishPackageViewTitle" xml:space="preserve">
    <value>Publish a {0} Package</value>
  </data>
  <data name="QueryMember" xml:space="preserve">
    <value>Query</value>
  </data>
  <data name="RerunButton" xml:space="preserve">
    <value>Apply Changes</value>
  </data>
  <data name="RunCompletedMessage" xml:space="preserve">
    <value>Run completed.</value>
  </data>
  <data name="RunCompletedWithScaleChangeAndWarningsMessage" xml:space="preserve">
    <value>Run completed with warnings on setting new working range.</value>
  </data>
  <data name="RunCompletedWithScaleChangeMessage" xml:space="preserve">
    <value>Run completed with new working range.</value>
  </data>
  <data name="RunCompletedWithWarningsMessage" xml:space="preserve">
    <value>Run completed with warnings.</value>
  </data>
  <data name="RunStartedMessage" xml:space="preserve">
    <value>Run started...</value>
  </data>
  <data name="RunStartedWithScaleChangeMessage" xml:space="preserve">
    <value>Run started with new working range...</value>
  </data>
  <data name="RunTypeToolTipAutomatically" xml:space="preserve">
    <value>Run whenever there is a change to the graph.</value>
  </data>
  <data name="RunTypeToolTipManually" xml:space="preserve">
    <value>Run whenever you press the Run button.</value>
  </data>
  <data name="RunTypeToolTipPeriodicallyDisabled" xml:space="preserve">
    <value>Periodic running is disabled when there are no nodes in your graph that support it.</value>
  </data>
  <data name="RunTypeToolTipPeriodicallyEnabled" xml:space="preserve">
    <value>Run at the specified interval.</value>
  </data>
  <data name="SaveConfirmationMessageBoxTitle" xml:space="preserve">
    <value>Confirmation</value>
  </data>
  <data name="SaveModelToSTLDialogTitle" xml:space="preserve">
    <value>Save your model to STL.</value>
  </data>
  <data name="SaveWorkbenToImageDialogTitle" xml:space="preserve">
    <value>Save your Workbench to an Image</value>
  </data>
  <data name="ScalingExtraLargeButton" xml:space="preserve">
    <value>Extra large</value>
  </data>
  <data name="ScalingLargeButton" xml:space="preserve">
    <value>Large</value>
  </data>
  <data name="ScalingMediumButton" xml:space="preserve">
    <value>Medium</value>
  </data>
  <data name="ScalingSmallButton" xml:space="preserve">
    <value>Small</value>
  </data>
  <data name="ScreenShotFrom3DParameter" xml:space="preserve">
    <value>screenshot_3D</value>
  </data>
  <data name="ScreenShotFrom3DShortcutParameter" xml:space="preserve">
    <value>screenshot_3D_shortcut</value>
  </data>
  <data name="SearchViewTopResult" xml:space="preserve">
    <value>Top Result</value>
  </data>
  <data name="SelectAllTitle" xml:space="preserve">
    <value>Select All</value>
  </data>
  <data name="SelectionErrorMessageBoxTitle" xml:space="preserve">
    <value>Selection Error</value>
    <comment>Message box title</comment>
  </data>
  <data name="SelectNodeButtonChange" xml:space="preserve">
    <value>Change</value>
  </data>
  <data name="SelectNodeButtonSelect" xml:space="preserve">
    <value>Select</value>
  </data>
  <data name="ShowClassicNodeLibrary" xml:space="preserve">
    <value>Show Classic Node Library</value>
  </data>
  <data name="ShowHideLibraryIconTooltip" xml:space="preserve">
    <value>Show/hide</value>
  </data>
  <data name="ShowRunPreviewDisableToolTip" xml:space="preserve">
    <value>Preview the execution state of your graph. Nodes that are scheduled for execution will highlight in the graph</value>
  </data>
  <data name="ShowRunPreviewEnableToolTip" xml:space="preserve">
    <value>Execution preview is not available when running automatically</value>
  </data>
  <data name="SolutionToFolderNotWritatbleError" xml:space="preserve">
    <value>Please update the permissions or go to Preferences &gt;Node and Package Paths...' to change your default directory.</value>
  </data>
  <data name="StartPageAdvancedTutorials" xml:space="preserve">
    <value>Advanced Tutorials</value>
    <comment>Start page | Link to tutorials</comment>
  </data>
  <data name="StartPageAsk" xml:space="preserve">
    <value>ASK</value>
  </data>
  <data name="StartPageBackupLocation" xml:space="preserve">
    <value>Backup location</value>
  </data>
  <data name="StartPageBackupNoCrash" xml:space="preserve">
    <value>BACKUP</value>
  </data>
  <data name="StartPageBackupOnCrash" xml:space="preserve">
    <value>RECOVER FROM BACKUP</value>
  </data>
  <data name="StartPageCode" xml:space="preserve">
    <value>CODE</value>
  </data>
  <data name="StartPageDiscussionForum" xml:space="preserve">
    <value>Discussion forum</value>
  </data>
  <data name="StartPageDynamoDictionary" xml:space="preserve">
    <value>Dynamo Dictionary</value>
  </data>
  <data name="StartPageDynamoPrimer" xml:space="preserve">
    <value>Dynamo Primer</value>
  </data>
  <data name="StartPageFiles" xml:space="preserve">
    <value>FILES</value>
  </data>
  <data name="StartPageGithubRepository" xml:space="preserve">
    <value>Github repository</value>
  </data>
  <data name="StartPageMoreSamples" xml:space="preserve">
    <value>More Samples</value>
  </data>
  <data name="StartPageNewCustomNode" xml:space="preserve">
    <value>Custom Node</value>
    <comment>Start page | New custom node</comment>
  </data>
  <data name="StartPageNewFile" xml:space="preserve">
    <value>New</value>
    <comment>Start page | New </comment>
  </data>
  <data name="StartPageOpenAll" xml:space="preserve">
    <value>Open all</value>
  </data>
  <data name="StartPageOpenFile" xml:space="preserve">
    <value>Open</value>
    <comment>Start page | Open files</comment>
  </data>
  <data name="StartPageRecent" xml:space="preserve">
    <value>RECENT</value>
  </data>
  <data name="StartPageReference" xml:space="preserve">
    <value>REFERENCE</value>
  </data>
  <data name="StartPageSamples" xml:space="preserve">
    <value>SAMPLES</value>
  </data>
  <data name="StartPageSendIssues" xml:space="preserve">
    <value>Send issues</value>
  </data>
  <data name="StartPageShowSamples" xml:space="preserve">
    <value>Show Samples In Folder</value>
  </data>
  <data name="StartPageStart" xml:space="preserve">
    <value>Start</value>
  </data>
  <data name="StartPageVideoTutorials" xml:space="preserve">
    <value>Video Tutorials</value>
    <comment>Start page | Link to videos</comment>
  </data>
  <data name="StartPageVisitWebsite" xml:space="preserve">
    <value>{0} website</value>
    <comment>Start page | Link to DynamoBIM</comment>
  </data>
  <data name="StartPageWhatsNew" xml:space="preserve">
    <value>Getting Started</value>
  </data>
  <data name="StringInputNodeEditMenu" xml:space="preserve">
    <value>Edit...</value>
  </data>
  <data name="TabFileNameReadOnlyPrefix" xml:space="preserve">
    <value>[Read-Only] </value>
  </data>
  <data name="TermsOfUseAcceptButton" xml:space="preserve">
    <value>I Accept</value>
  </data>
  <data name="TermsOfUseDeclineButton" xml:space="preserve">
    <value>I Decline</value>
  </data>
  <data name="TermsOfUseViewTitle" xml:space="preserve">
    <value>Package Manager Terms of Use</value>
  </data>
  <data name="TooltipCurrentIndex" xml:space="preserve">
    <value>{0} of {1}</value>
  </data>
  <data name="UnableToAccessPackageDirectory" xml:space="preserve">
    <value>Unable To Access Package Directory</value>
  </data>
  <data name="UndeprecatingPackageMessageBoxTitle" xml:space="preserve">
    <value>Removing Package Deprecation</value>
  </data>
  <data name="DeleteFailureMessageBoxTitle" xml:space="preserve">
    <value>Delete Failure</value>
  </data>
  <data name="MessageNeedToRestartAfterDeleteTitle" xml:space="preserve">
    <value>Deleting Package</value>
  </data>
  <data name="UnitAcres" xml:space="preserve">
    <value>Acres</value>
  </data>
  <data name="UnitArea" xml:space="preserve">
    <value>Area</value>
  </data>
  <data name="UnitCentimeters" xml:space="preserve">
    <value>Centimeters</value>
  </data>
  <data name="UnitCubicCentimeter" xml:space="preserve">
    <value>CubicCentimeter</value>
  </data>
  <data name="UnitCubicFoot" xml:space="preserve">
    <value>CubicFoot</value>
  </data>
  <data name="UnitCubicInches" xml:space="preserve">
    <value>CubicInches</value>
  </data>
  <data name="UnitCubicMeters" xml:space="preserve">
    <value>CubicMeters</value>
  </data>
  <data name="UnitCubicMillimeter" xml:space="preserve">
    <value>CubicMillimeter</value>
  </data>
  <data name="UnitCubicYards" xml:space="preserve">
    <value>CubicYards</value>
  </data>
  <data name="UnitDecimeters" xml:space="preserve">
    <value>Decimeters</value>
  </data>
  <data name="UnitFeet" xml:space="preserve">
    <value>Feet</value>
  </data>
  <data name="UnitHectares" xml:space="preserve">
    <value>Hectares</value>
  </data>
  <data name="UnitInches" xml:space="preserve">
    <value>Inches</value>
  </data>
  <data name="UnitLength" xml:space="preserve">
    <value>Length</value>
  </data>
  <data name="UnitLitres" xml:space="preserve">
    <value>Litres</value>
  </data>
  <data name="UnitMeters" xml:space="preserve">
    <value>Meters</value>
  </data>
  <data name="UnitMillimeters" xml:space="preserve">
    <value>Millimeters</value>
  </data>
  <data name="Units" xml:space="preserve">
    <value>Units:</value>
  </data>
  <data name="UnitSquareCentimeter" xml:space="preserve">
    <value>SquareCentimeter</value>
  </data>
  <data name="UnitSquareFoot" xml:space="preserve">
    <value>SquareFoot</value>
  </data>
  <data name="UnitSquareInch" xml:space="preserve">
    <value>SquareInch</value>
  </data>
  <data name="UnitSquareMeter" xml:space="preserve">
    <value>SquareMeter</value>
  </data>
  <data name="UnitSquareMillimeter" xml:space="preserve">
    <value>SquareMillimeter</value>
  </data>
  <data name="UnitUSGallons" xml:space="preserve">
    <value>USGallons</value>
  </data>
  <data name="UnitVolume" xml:space="preserve">
    <value>Volume</value>
  </data>
  <data name="UnknowDateFormat" xml:space="preserve">
    <value>Unknown date format</value>
  </data>
  <data name="UpdateMessage" xml:space="preserve">
    <value>An update is available for Dynamo.
Installing the latest update requires Dynamo and any host applications to close.
Do you want to install the latest Dynamo update?</value>
  </data>
  <data name="UsageReportPromptDialogTitle" xml:space="preserve">
    <value>Agreement to collect usability data on your use of {0}</value>
  </data>
  <data name="UseLevelKeepListStructureHint" xml:space="preserve">
    <value>Keep 1 input list's nesting</value>
  </data>
  <data name="UseLevelKeepListStructurePopupMenuItem" xml:space="preserve">
    <value>Keep list structure</value>
  </data>
  <data name="UseLevelPopupMenuItem" xml:space="preserve">
    <value>Use Levels</value>
  </data>
  <data name="VersionValueGreaterThan0" xml:space="preserve">
    <value>At least one of your version values must be greater than 0.</value>
    <comment>ErrorString</comment>
  </data>
  <data name="Watch3DViewContextMenuPan" xml:space="preserve">
    <value>_Pan</value>
  </data>
  <data name="Watch3DViewContextMenuRotate" xml:space="preserve">
    <value>_Rotate</value>
  </data>
  <data name="Watch3DViewContextMenuSwitchView" xml:space="preserve">
    <value>Switch to Node _View</value>
  </data>
  <data name="Watch3DViewContextMenuZoomToFit" xml:space="preserve">
    <value>_Zoom to Fit</value>
  </data>
  <data name="WatchNodeRawDataMenu" xml:space="preserve">
    <value>Show Raw Data</value>
  </data>
  <data name="ZeroTouchTypeShortString" xml:space="preserve">
    <value>DLL</value>
  </data>
  <data name="RerunButtonToolTip" xml:space="preserve">
    <value>Rerun the graph.</value>
  </data>
  <data name="PackageSearchViewSearchTextBoxSyncing" xml:space="preserve">
    <value>Please wait...</value>
  </data>
  <data name="EditNoteWindowTitle" xml:space="preserve">
    <value>Write note here</value>
  </data>
  <data name="ExtensionsViewTitle" xml:space="preserve">
    <value>Extensions</value>
  </data>
  <data name="ExtensionAdded" xml:space="preserve">
    <value>Extension tab added to the extensions side bar.</value>
  </data>
  <data name="ExtensionAlreadyPresent" xml:space="preserve">
    <value>No new tab is added, as the extension is already present in the extensions side bar.</value>
  </data>
  <data name="MessageUninstallCustomNodeToContinue" xml:space="preserve">
    <value>{1} cannot be loaded.
Installing it will conflict with one or more node definitions that already exist in {0}, which is currently loaded. 
To install {1}, Dynamo needs to first uninstall {0}. 
Restart Dynamo to complete the uninstall.

Uninstall the following packages: {0}?</value>
  </data>
  <data name="PreviewText" xml:space="preserve">
    <value> This Feature is in Preview! </value>
  </data>
  <data name="PackageHostDependencyTooltip" xml:space="preserve">
    <value>This package contains node(s) that depend on applications outside Dynamo. To fully utilize node(s) in this package, you will need to have these external applications installed.</value>
  </data>
  <data name="PackageHostDependencyFilter" xml:space="preserve">
    <value>Filter packages that depend on applications outside Dynamo. This feature currently can only filter packages which have been marked manually by package authors during publish.</value>
  </data>
  <data name="PackageHostDependencyFilterContextItem" xml:space="preserve">
    <value>Packages contain node(s)  that depend on specified application outside Dynamo.</value>
  </data>
  <data name="MessageUninstallSamePackage" xml:space="preserve">
    <value>"The package {0} is already installed. To reinstall it, you must first uninstall it and restart to complete the uninstall. Would you like to mark {0} for uninstall?"</value>
  </data>
  <data name="MessagePackageNotFound" xml:space="preserve">
    <value>{0} was not found and could not be downloaded.</value>
  </data>
  <data name="MessagePackageVersionNotFound" xml:space="preserve">
    <value>Version {0} of {1} could not be found.</value>
  </data>
  <data name="PublishPackageViewPackageHostDependency" xml:space="preserve">
    <value>External Dependency (optional)</value>
  </data>
  <data name="PublishPackageViewPackageHostDependencyTooltip" xml:space="preserve">
    <value>An indication of what applications outside of Dynamo your package depends on, such as Revit, Civil 3D or Photoshop. Users of your package will need to install these applications to fully utilize your package.</value>
  </data>
  <data name="InfoBubbleDocumentationLinkText" xml:space="preserve">
    <value>Read more...</value>
  </data>
  <data name="PackageSearchViewFilterByButton" xml:space="preserve">
    <value>Filter by</value>
  </data>
  <data name="DynamoViewSettingMenuShowDataReportingDialogTooltip" xml:space="preserve">
    <value>Display the dialog for user to pick agreement on data collecting.</value>
  </data>
  <data name="CrashPromptGithubNewIssueTitle" xml:space="preserve">
    <value>Crash report from Dynamo {0}</value>
  </data>
  <assembly alias="System.Windows.Forms" name="System.Windows.Forms, Version=4.0.0.0, Culture=neutral, PublicKeyToken=b77a5c561934e089" />
  <data name="psDynamoMesh" type="System.Resources.ResXFileRef, System.Windows.Forms">
    <value>..\ViewModels\Watch3D\compiledShaders\psDynamoMesh;System.Byte[], mscorlib, Version=4.0.0.0, Culture=neutral, PublicKeyToken=b77a5c561934e089</value>
  </data>
  <data name="vsDynamoMesh" type="System.Resources.ResXFileRef, System.Windows.Forms">
    <value>..\ViewModels\Watch3D\compiledShaders\vsDynamoMesh;System.Byte[], mscorlib, Version=4.0.0.0, Culture=neutral, PublicKeyToken=b77a5c561934e089</value>
  </data>
  <data name="PreferencesViewShowCodeBlockNodeLineNumber" xml:space="preserve">
    <value>Show CodeBlockNode Line Numbers</value>
    <comment>Preferences | Visual Settings | Display Settings | Show CodeBlockNode Line Numbers</comment>
  </data>
  <data name="PreferencesViewIsIronPythonDialogDisabled" xml:space="preserve">
    <value>Hide IronPython alerts</value>
    <comment>Preferences | Features | Python | Hide IronPython Alerts</comment>
  </data>
  <data name="MessageFailedToDownloadPackageVersion" xml:space="preserve">
    <value>Failed to download version {0} of package with id: {1}.  Please try again and report the package if you continue to have problems.</value>
    <comment>Message box content. {0} = 1.2.3, {1} = 57d576e8f615e7725800001d</comment>
  </data>
  <data name="NodeTooltipDescription" xml:space="preserve">
    <value>Description: </value>
  </data>
  <data name="NodeTooltipOriginalName" xml:space="preserve">
    <value>Original node name: </value>
  </data>
  <data name="RenderingMemoryOutageDescription" xml:space="preserve">
    <value>Please check if you intended to render this amount of geometry, and consider turning off the preview of other nodes within your graph, lowering the amount of Geometry you wish to render, or turning down the render precision.</value>
  </data>
  <data name="RenderingMemoryOutageSummary" xml:space="preserve">
    <value>Dynamo has run out of memory trying to render your geometry. The geometry preview has been disabled.</value>
  </data>
  <data name="vsDynamoPointLine" type="System.Resources.ResXFileRef, System.Windows.Forms">
    <value>..\ViewModels\Watch3D\compiledShaders\vsDynamoPointLine;System.Byte[], mscorlib, Version=4.0.0.0, Culture=neutral, PublicKeyToken=b77a5c561934e089</value>
  </data>
  <data name="psDynamoLine" type="System.Resources.ResXFileRef, System.Windows.Forms">
    <value>..\ViewModels\Watch3D\compiledShaders\psDynamoLine;System.Byte[], mscorlib, Version=4.0.0.0, Culture=neutral, PublicKeyToken=b77a5c561934e089</value>
  </data>
  <data name="psDynamoPoint" type="System.Resources.ResXFileRef, System.Windows.Forms">
    <value>..\ViewModels\Watch3D\compiledShaders\psDynamoPoint;System.Byte[], mscorlib, Version=4.0.0.0, Culture=neutral, PublicKeyToken=b77a5c561934e089</value>
  </data>
  <data name="PreferencesViewShowWhitespaceInPythonEditor" xml:space="preserve">
    <value>Show Whitespace in Python Editor</value>
    <comment>Preferences | Features | Python | Show Whitspace Characters in Python editor</comment>
  </data>
  <data name="PreferencesViewDefaultPythonEngine" xml:space="preserve">
    <value>Default Python Engine</value>
    <comment>Preferences | Features | Python | Default Python Engine</comment>
  </data>
  <data name="PreferencesViewPackageDownloadDirectory" xml:space="preserve">
    <value>New Package Download Directory</value>
    <comment>Preferences | Package Manager | Node and Package Paths | New Package Download Directory</comment>
  </data>
  <data name="PreferencesPackageDownloadDirectoryTooltip" xml:space="preserve">
    <value>Choose a package path from this list to download new packages to.</value>
    <comment>Preferences | Package Manager | Node and Package Paths | New Package Download Directory</comment>
  </data>
  <data name="DefaultPythonEngineNone" xml:space="preserve">
    <value>Use System Default</value>
    <comment>Preferences | Features | Python | Default Python Engine</comment>
  </data>
  <data name="PreferencesViewEnableNodeAutoComplete" xml:space="preserve">
    <value>Node Autocomplete</value>
    <comment>Preferences | Features | Experimental | Enable Node Auto Complete</comment>
  </data>
  <data name="ErrorLoadingIcon" xml:space="preserve">
    <value>An error occurred when loading the application icon: {0}</value>
    <comment>{0} = detailed error message</comment>
  </data>
  <data name="PublishPackageSelectNodeLibraries" xml:space="preserve">
    <value>Select Node Libraries</value>
  </data>
  <data name="PublishPackageMoreInfoFile" xml:space="preserve">
    <value>DynamoCoreWpf;PublishPackageDocumentation.html</value>
  </data>
  <data name="DynamoViewDynamoMenu" xml:space="preserve">
    <value>_Dynamo</value>
    <comment>Dynamo menu</comment>
  </data>
  <data name="DynamoViewDynamoMenuAbout" xml:space="preserve">
    <value>_About</value>
    <comment>Dynamo menu | Display About dialog</comment>
  </data>
  <data name="DynamoViewDynamoMenuPreferences" xml:space="preserve">
    <value>_Preferences...</value>
    <comment>Dynamo menu | Preferences</comment>
  </data>
  <data name="DynamoViewFileMenuExport" xml:space="preserve">
    <value>_Export</value>
    <comment>File menu | Export</comment>
  </data>
  <data name="PublishPackageDocTooltipText" xml:space="preserve">
    <value>Learn More about publishing a package</value>
  </data>
  <data name="PreferencesViewFeaturesTab" xml:space="preserve">
    <value>Features</value>
  </data>
  <data name="PreferencesViewGeneralTab" xml:space="preserve">
    <value>General</value>
  </data>
  <data name="PreferencesViewTitle" xml:space="preserve">
    <value>Preferences</value>
  </data>
  <data name="PreferencesViewVisualSettingsTab" xml:space="preserve">
    <value>Visual Settings</value>
  </data>
  <data name="PreferencesWindowLanguages" xml:space="preserve">
    <value>English,Czech,German,Spanish,French,Italian,Japanese,Korean,Polish,Portuguese,Brazilian,Russian,Chinese Simplified,Chinese Traditional</value>
  </data>
  <data name="PreferencesViewFontSizeLabel" xml:space="preserve">
    <value>Node Font Size</value>
  </data>
  <data name="PreferencesViewLanguageLabel" xml:space="preserve">
    <value>Language</value>
    <comment>Label used in the general tab</comment>
  </data>
  <data name="PreferencesViewRunSettingsLabel" xml:space="preserve">
    <value>Default Run Settings</value>
    <comment>Label used in the general tab</comment>
  </data>
  <data name="DynamoViewExtensionsMenu" xml:space="preserve">
    <value>E_xtensions</value>
    <comment>Extensions menu</comment>
  </data>
  <data name="ConnectorContextMenuHeaderBreakConnection" xml:space="preserve">
    <value>Break Connection</value>
  </data>
  <data name="ConnectorContextMenuHeaderShowConnector" xml:space="preserve">
    <value>Show Wire</value>
  </data>
  <data name="ConnectorContextMenuHeaderSelectConnected" xml:space="preserve">
    <value>Select Connected</value>
  </data>
  <data name="ConnectorContextMenuHeaderUnpinConnector" xml:space="preserve">
    <value>Unpin Wire</value>
  </data>
  <data name="PreferencesViewPython" xml:space="preserve">
    <value>Python</value>
    <comment>Preferences | Features | Python</comment>
  </data>
  <data name="PreferencesViewRequiresRelaunchOfDynamo" xml:space="preserve">
    <value>Requires relaunch of Dynamo</value>
    <comment>Preferences | Features | Python | Requires relaunch of Dynamo</comment>
  </data>
  <data name="MessagePackageDepsInBuiltinPackages" xml:space="preserve">
    <value>{0} has dependencies that conflict with the following built-in package(s): {1}. Dependency conflicts could cause unintended behavior to occur.
    
Do you wish to continue trying to install {0}?</value>
  </data>
  <data name="MessageSamePackageDiffVersInBuiltinPackages" xml:space="preserve">
    <value>{0} cannot be installed as it conflicts with a different version of the built-in package, {1}, which is already installed.
    
You can try disabling loading packages from built-in package paths, or unload the conflicting package, then restart {2} and download {0} again.</value>
  </data>
  <data name="MessageSamePackageSameVersInBuiltinPackages" xml:space="preserve">
    <value>The same version of package {0} is already installed as a built-in package and need not be installed again.</value>
  </data>
  <data name="MessageSamePackageSameVersInLocalPackages" xml:space="preserve">
    <value>The same version of {0} is already installed and does not need to be installed again.</value>
  </data>
  <data name="MessageSamePackageDiffVersInLocalPackages" xml:space="preserve">
    <value>Package {0} cannot be installed as it conflicts with a different version, {1}, which is already installed. 

Do you wish to uninstall {1}? Restart {2} to complete the uninstall and try downloading {0} again.</value>
  </data>
  <data name="PreferencesViewVisualSettingsGeoScaling" xml:space="preserve">
    <value>Geometry Scaling</value>
    <comment>Expander Header Name</comment>
  </data>
  <data name="PreferencesViewVisualSettingsGroupStyles" xml:space="preserve">
    <value>Group Styles</value>
    <comment>Expander Header Name</comment>
  </data>
  <data name="PreferencesViewVisualSettingsRenderPrecision" xml:space="preserve">
    <value>Render Precision</value>
    <comment>Expander Header Name</comment>
  </data>
  <data name="PreferencesViewStyleWarning" xml:space="preserve">
    <value>Style name already in use</value>
  </data>
  <data name="PreferencesViewVisualSettingsDisplaySettings" xml:space="preserve">
    <value>Display Settings</value>
    <comment>Expander Header Name</comment>
  </data>
  <data name="PreferencesViewVisualSettingShowEdges" xml:space="preserve">
    <value>Show Edges</value>
    <comment>Show Edges</comment>
  </data>
  <data name="PreferencesViewVisualSettingsIsolateSelectedGeo" xml:space="preserve">
    <value>Isolate Selected Geometry</value>
    <comment>Toogle Button Content</comment>
  </data>
  <data name="PackagePathViewModel_BuiltInPackages" xml:space="preserve">
    <value>Dynamo Built-In Packages</value>
  </data>
  <data name="PreferencesViewSavedChangesLabel" xml:space="preserve">
    <value>All changes saved automatically</value>
  </data>
  <data name="PreferencesViewSavedChangesTooltip" xml:space="preserve">
    <value>Last saved:</value>
  </data>
  <data name="NodeAutocompleteDocumentationUriString" xml:space="preserve">
    <value>DynamoCoreWpf;NodeAutocompleteDocumentation.html</value>
  </data>
  <data name="PreferencesViewEnableNodeAutoCompleteTooltipText" xml:space="preserve">
    <value>Learn more about Node Autocomplete feature.</value>
  </data>
  <data name="AddStyleButton" xml:space="preserve">
    <value>Add Style</value>
  </data>
  <data name="ResetCPythonButtonText" xml:space="preserve">
    <value>Reset CPython</value>
  </data>
  <data name="ResetCPythonButtonToolTip" xml:space="preserve">
    <value>Resets CPython environment by reloading modules.</value>
  </data>
  <data name="GraphIssuesOnSave_CancelBtn" xml:space="preserve">
    <value>Cancel and Show Issues</value>
  </data>
  <data name="GraphIssuesOnSave_Description" xml:space="preserve">
    <value>There are unresolved issues with the graph type. If this graph is designed to be used outside of Dynamo, resolve all issues and save the graph again.</value>
  </data>
  <data name="GraphIssuesOnSave_ProceedBtn" xml:space="preserve">
    <value>Save with Issues</value>
  </data>
  <data name="GraphIssuesOnSave_Summary" xml:space="preserve">
    <value>You are trying to save a graph with unresolved issues</value>
  </data>
  <data name="GraphIssuesOnSave_Title" xml:space="preserve">
    <value>Graph Type Issues found</value>
  </data>
  <data name="PackagePathsExpanderName" xml:space="preserve">
    <value>Node and Package Paths</value>
  </data>
  <data name="PreferencesPackageManagerSettingsTab" xml:space="preserve">
    <value>Package Manager</value>
  </data>
  <data name="PackagePathAddPathButtonName" xml:space="preserve">
    <value>Add Path</value>
  </data>
  <data name="PackagePathPreferencesTitle" xml:space="preserve">
    <value>Package/Library Search Paths</value>
  </data>
  <data name="PreferencesViewShowRunPreviewTooltip" xml:space="preserve">
    <value>Switchable only when the current workspace is in Manual run mode.</value>
  </data>
  <data name="PersistentVisualStatusOfLinterIssues" xml:space="preserve">
    <value>Issues found</value>
  </data>
  <data name="ContextSelectConnectedDownstream" xml:space="preserve">
    <value>Downstream</value>
  </data>
  <data name="ContextSelectConnectedHeader" xml:space="preserve">
    <value>Select Connected</value>
  </data>
  <data name="ContextSelectConnectedUpstream" xml:space="preserve">
    <value>Upstream</value>
  </data>
  <data name="ContextSelectConnectedUpstreamDownstream" xml:space="preserve">
    <value>Both</value>
  </data>
  <data name="NodeRenamedLabel" xml:space="preserve">
    <value>Renamed</value>
  </data>
  <data name="PackagePathProtected" xml:space="preserve">
    <value>This path is built-in and cannot be modified.</value>
  </data>
  <data name="PackagePathUpdatePathTooltip" xml:space="preserve">
    <value>Edit Path</value>
  </data>
  <data name="GetStartedGuide" xml:space="preserve">
    <value>Get Started</value>
    <comment>Get Started Dynamo Tour</comment>
  </data>
  <data name="InteractiveGuides" xml:space="preserve">
    <value>_Interactive Guides</value>
    <comment>Dynamo Guided Tours</comment>
  </data>
  <data name="GetStartedGuideLibraryText" xml:space="preserve">
    <value>The library contains all default functions #(nodes)=https://www.dynamoprimer.com/03_Anatomy-of-a-Dynamo-Definition/3-1_dynamo_nodes.html of Dynamo, as well as custom nodes you may have loaded. \n\nTo find a node, search the library or browse its categories.</value>
  </data>
  <data name="GetStartedGuideLibraryTitle" xml:space="preserve">
    <value>Library</value>
  </data>
  <data name="GetStartedGuidePreferencesText" xml:space="preserve">
    <value>Use Preferences to customize your Dynamo experience. \n\nYou can change language and time zone settings, adjust the visual style of your workspace, and more.</value>
  </data>
  <data name="GetStartedGuidePreferencesTitle" xml:space="preserve">
    <value>Preferences</value>
  </data>
  <data name="GetStartedGuideResourcesText" xml:space="preserve">
    <value>Use the Help menu to access tools and resources to help you get started. \n\nYou can explore sample scripts, browse the Dynamo Dictionary, find other guides, and more.</value>
  </data>
  <data name="GetStartedGuideResourcesTitle" xml:space="preserve">
    <value>Resources</value>
  </data>
  <data name="GetStartedGuideRunStatusBarText" xml:space="preserve">
    <value>Use the Run Status Bar to run a Dynamo graph (a script that contains the logic or algorithm). \n\nYou can select your preferred run type: -Automatic: The graph runs each time you make a change.- -Manual: The graph runs only when you click Run-</value>
  </data>
  <data name="GetStartedGuideRunStatusBarTitle" xml:space="preserve">
    <value>Run Status Bar</value>
  </data>
  <data name="GetStartedGuideToolbarText" xml:space="preserve">
    <value>From the toolbar, you can: -Open a new workspace- -Open a saved Dynamo file- -Save your current Dynamo file- -Undo or redo changes-</value>
  </data>
  <data name="GetStartedGuideToolbarTitle" xml:space="preserve">
    <value>Toolbar</value>
  </data>
  <data name="GetStartedGuideWelcomeText" xml:space="preserve">
    <value>Start your visual programming journey with this short guide. \n\nHere you'll learn some basics about the Dynamo interface and features.</value>
  </data>
  <data name="GetStartedGuideWelcomeTitle" xml:space="preserve">
    <value>Welcome To Dynamo</value>
  </data>
  <data name="ContextMenuGroups" xml:space="preserve">
    <value>Groups</value>
    <comment>Context menu for group-based operations</comment>
  </data>
  <data name="ContextPinToNode" xml:space="preserve">
    <value>Pin to node</value>
  </data>
  <data name="GetStartedGuideRatingTextTitle" xml:space="preserve">
    <value>Rate this guide</value>
  </data>
  <data name="GetStartedGuideSurveyText" xml:space="preserve">
    <value>Learn more about Dynamo in the #online help=https://primer.dynamobim.org/</value>
  </data>
  <data name="GetStartedGuideSurveyTitle" xml:space="preserve">
    <value>Finished</value>
  </data>
  <data name="GroupDefaultText" xml:space="preserve">
    <value>&lt;Double click here to edit group description&gt;</value>
  </data>
  <data name="GroupNameDefaultText" xml:space="preserve">
    <value>&lt;Click here to edit the group title&gt;</value>
  </data>
  <data name="GroupContextMenuAddGroupToGroup" xml:space="preserve">
    <value>Add Group to Group</value>
  </data>
  <data name="NodeInformationalStateDismiss" xml:space="preserve">
    <value>Dismiss</value>
  </data>
  <data name="NodeInformationalStateShowAllInfo" xml:space="preserve">
    <value>Show all info</value>
  </data>
  <data name="NodeInformationalStateShowAllWarnings" xml:space="preserve">
    <value>Show all warnings</value>
  </data>
  <data name="NodeInformationalStateShowAllErrors" xml:space="preserve">
    <value>Show all errors</value>
  </data>
  <data name="NodeInformationalStateShowLess" xml:space="preserve">
    <value>Show less</value>
  </data>
  <data name="NodeInformationalStateDismissAll" xml:space="preserve">
    <value>Dismiss all</value>
  </data>
  <data name="NodeInfoDismissButtonToolTip" xml:space="preserve">
    <value>Dismisses the info messages on this node. Utilize when you want to design in graph failures, or the info message will not be relevant during graph execution.</value>
  </data>
  <data name="NodeWarningDismissButtonToolTip" xml:space="preserve">
    <value>Dismisses the warning messages on this node. Utilize when you want to design in graph failures, or the warning message will not be relevant during graph execution.</value>
  </data>
  <data name="BreakConnectionsPopupMenuItem" xml:space="preserve">
    <value>Break Connections</value>
  </data>
  <data name="HideWiresPopupMenuItem" xml:space="preserve">
    <value>Hide Wires</value>
  </data>
  <data name="ShowWiresPopupMenuItem" xml:space="preserve">
    <value>Show Wires</value>
  </data>
  <data name="ExitTourWindowContent" xml:space="preserve">
    <value>You can return to this guide later from the Help menu.</value>
  </data>
  <data name="PackageStatePendingUnload" xml:space="preserve">
    <value>Scheduled to be unloaded</value>
  </data>
  <data name="PackageStateError" xml:space="preserve">
    <value>Error</value>
  </data>
  <data name="PackageStateLoaded" xml:space="preserve">
    <value>Loaded</value>
  </data>
  <data name="PackageStateUnloaded" xml:space="preserve">
    <value>Unloaded</value>
  </data>
  <data name="PackageStateScheduledForDeletion" xml:space="preserve">
    <value>Scheduled for Delete</value>
  </data>
  <data name="PackageStateScheduledForUnload" xml:space="preserve">
    <value>Scheduled for Unload</value>
  </data>
  <data name="PackageStateErrorTooltip" xml:space="preserve">
    <value>Error.
This package has not been loaded due to the following error:
{0}.</value>
  </data>
  <data name="PackageStateLoadedTooltip" xml:space="preserve">
    <value>Loaded.
This package is loaded and ready to be used.</value>
  </data>
  <data name="PackageStateUnloadedTooltip" xml:space="preserve">
    <value>Unloaded.
This package has been marked as unloaded.</value>
  </data>
  <data name="PackageStateScheduledForDeletionTooltip" xml:space="preserve">
    <value>Scheduled for Delete.
This package will be deleted after the next Dynamo restart.</value>
  </data>
  <data name="PackageContextMenuDeletePackageText" xml:space="preserve">
    <value>Delete</value>
  </data>
  <data name="PackageContextMenuDeletePackageTooltip" xml:space="preserve">
    <value>Delete this package from the Dynamo package locations. Once deleted, it will not be loaded into Dynamo anymore until it is re-installed</value>
  </data>
  <data name="PackageContextMenuUnloadPackageText" xml:space="preserve">
    <value>Unload</value>
  </data>
  <data name="PackageContextMenuUnloadPackageTooltip" xml:space="preserve">
    <value>Unload this package so that it will not be loaded into Dynamo. The package will not be deleted from the Dynamo package locations</value>
  </data>
  <data name="PackageContextMenuUnmarkDeletePackageText" xml:space="preserve">
    <value>Cancel Delete</value>
  </data>
  <data name="PackageContextMenuUnmarkDeletePackageTooltip" xml:space="preserve">
    <value>Remove the scheduled delete status</value>
  </data>
  <data name="PackageContextMenuUnmarkUnloadPackageText" xml:space="preserve">
    <value>Cancel Unload</value>
  </data>
  <data name="PackageContextMenuUnmarkUnloadPackageTooltip" xml:space="preserve">
    <value>Remove the scheduled unload status</value>
  </data>
  <data name="PackageViewContextMenuLoadText" xml:space="preserve">
    <value>Load</value>
  </data>
  <data name="PackageViewContextMenuLoadTooltip" xml:space="preserve">
    <value>Load this package into Dynamo. Other packages with the same name will be automatically deleted</value>
  </data>
  <data name="CannotLoadPackageMessageBoxTitle" xml:space="preserve">
    <value>Cannot Load Package</value>
  </data>
  <data name="MessageLoadBuiltInPackage" xml:space="preserve">
    <value>To load the built-in package {1}, {0} needs to first delete any conflicting packages.

Delete the following packages: {2}?</value>
  </data>
  <data name="MessageLoadBuiltInWithRestartPackage" xml:space="preserve">
    <value>To load the built-in package {1}, {0} needs to first delete any conflicting packages.
Restart {0} to complete the deletion, then try and load the built-in pacakge again.

Delete the following packages: {2}?
    </value>
  </data>
  <data name="GraphIssuesOnSavePath_Description" xml:space="preserve">
    <value>The selected save location path is too long. Please change the save location and try again.</value>
  </data>
  <data name="GraphIssuesOnSavePath_Summary" xml:space="preserve">
    <value>You are trying to save a graph with a path that is too long.</value>
  </data>
  <data name="GraphIssuesOnSavePath_Title" xml:space="preserve">
    <value>Save Path Issues Found</value>
  </data>
  <data name="MessageNeedToRestartAfterUnload" xml:space="preserve">
    <value>{0} and its host application must restart before unload takes effect.</value>
  </data>
  <data name="MessageNeedToRestartAfterUnloadTitle" xml:space="preserve">
    <value>Unloading Package</value>
  </data>
  <data name="MessageFailedToUnload" xml:space="preserve">
    <value>{0} failed to unload the package.</value>
  </data>
  <data name="UnloadFailureMessageBoxTitle" xml:space="preserve">
    <value>Unload Failure</value>
  </data>
  <data name="DynamoViewViewMenuConnectorShowTooltip" xml:space="preserve">
    <value>Show _Tooltip</value>
  </data>
  <data name="NodeInformationalStateDismissedAlerts" xml:space="preserve">
    <value>Dismissed Alerts</value>
  </data>
  <data name="ContextMenu" xml:space="preserve">
    <value>Node Options</value>
    <comment>Node context menu</comment>
  </data>
  <data name="PackageFilter_Name_All" xml:space="preserve">
    <value>All</value>
  </data>
  <data name="PackageSearchHeader" xml:space="preserve">
    <value>Search for packages</value>
    <comment>The title of the package search manager window.</comment>
  </data>
  <data name="DisablePackageInstallIconTooltip" xml:space="preserve">
    <value>All custom package paths have been disabled in Preferences. Packages cannot be installed unless they are re-enabled.</value>
    <comment>Disable package install icon tooltip.</comment>
  </data>
  <data name="DisableBuiltInPackageToggleInfo" xml:space="preserve">
    <value>If the toggle is on, built-in packages will not load on restart. Built-in packages that are currently loaded will be unloaded on restart. 
If the toggle is off built-in packages that are not already loaded will load once the preferences dialog is closed.</value>
    <comment>Disable built-in package toggle info.</comment>
  </data>
  <data name="DisableCustomPackageToggleInfo" xml:space="preserve">
    <value>If the toggle is on, custom packages will not load on restart. Custom packages that are currently loaded will be unloaded on restart. 
If the toggle is off custom packages that are not already loaded will load once the preferences dialog is closed.</value>
    <comment>Disable custom package toggle info.</comment>
  </data>
  <data name="PackageSearchSortBy" xml:space="preserve">
    <value>SORT BY</value>
    <comment>Header in Package Search 'Sort By' Button  Context Menu</comment>
  </data>
  <data name="PackageSearchResultViewDetails" xml:space="preserve">
    <value>View Details</value>
    <comment>In package search result card.</comment>
  </data>
  <data name="PackageSearchResultRequirements" xml:space="preserve">
    <value>Requirements</value>
    <comment>In package search result card.</comment>
  </data>
  <data name="PackageSearchOrder" xml:space="preserve">
    <value>ORDER</value>
    <comment>Header in Package Search 'Sort By' Button Context Menu</comment>
  </data>
  <data name="PreferencesViewShowPreviewBubbles" xml:space="preserve">
    <value>Show Preview Bubbles</value>
    <comment>Preferences | Visual Settings | Display Settings | Show Preview Bubbles</comment>
  </data>
  <data name="PublishPackageVersionMajorWatermark" xml:space="preserve">
    <value>0</value>
  </data>
  <data name="PublishPackageVersionMinorWatermark" xml:space="preserve">
    <value>0</value>
  </data>
  <data name="PublishPackageVersionBuildWatermark" xml:space="preserve">
    <value>1</value>
  </data>
  <data name="PublishPackageViewPackageDescription" xml:space="preserve">
    <value>Description</value>
  </data>
  <data name="PublishPackageViewPackageNameWatermark" xml:space="preserve">
    <value>Package name</value>
  </data>
  <data name="PackageStateScheduledForUnloadTooltip" xml:space="preserve">
    <value>Scheduled for Unload.
This package will be unloaded after the next Dynamo restart.</value>
  </data>
  <data name="PublishPackageGroupWatermark" xml:space="preserve">
    <value>Group</value>
  </data>
  <data name="PublishPackageKeywordsWatermark" xml:space="preserve">
    <value>Keywords</value>
  </data>
  <data name="PublishPackageViewLicenseSubLabel" xml:space="preserve">
    <value>Applies to the latest package version. If blank, the package will be licensed under </value>
  </data>
  <data name="PublishPackageViewLicenseWatermark" xml:space="preserve">
    <value>License</value>
  </data>
  <data name="PublishPackageViewCopyrightHolder" xml:space="preserve">
    <value>Copyright Holder (optional)</value>
  </data>
  <data name="PublishPackageViewCopyrightHolderWatermark" xml:space="preserve">
    <value>Author name</value>
  </data>
  <data name="PublishPackageViewCopyrightHolderSubLabel" xml:space="preserve">
    <value>If blank, default is your username</value>
  </data>
  <data name="PublishPackageViewCopyrightYear" xml:space="preserve">
    <value>Copyright Year (optional)</value>
  </data>
  <data name="PublishPackageViewCopyrightYearWatermark" xml:space="preserve">
    <value>Publishing year</value>
  </data>
  <data name="PublishPackageViewCopyrightYearSubLabel" xml:space="preserve">
    <value>If blank, default is publishing year</value>
  </data>
  <data name="PublishPackageViewRepositoryUrlWatermark" xml:space="preserve">
    <value>URL</value>
  </data>
  <data name="PublishPackageViewPublisherWebSite" xml:space="preserve">
    <value>Website Url (optional)</value>
  </data>
  <data name="PublishPackageViewPublisherWebSiteWatermark" xml:space="preserve">
    <value>URL</value>
  </data>
  <data name="PublishPackageViewAddDirectoryButton" xml:space="preserve">
    <value>Add Directory</value>
  </data>
  <data name="PublishPackageViewAddDirectoryButtonTooltip" xml:space="preserve">
    <value>Add Directory And Its Files To Package</value>
  </data>
  <data name="PublishPackageViewMarkdownFilesDirectory" xml:space="preserve">
    <value>Markdown Files Directory (optional)</value>
  </data>
  <data name="PublishPackageViewMarkdownFilesDirectoryToolTip" xml:space="preserve">
    <value>An optional location for documenting your package in the markdown format.</value>
  </data>
  <data name="PublishPackageViewResetMarkdownDirectoryButton" xml:space="preserve">
    <value>Reset</value>
  </data>
  <data name="PublishPackageViewResetMarkdownDirectoryButtonToolTip" xml:space="preserve">
    <value>Clears this package's Markdown directory.</value>
  </data>
  <data name="PublishPackageViewRemoveItemToolTip" xml:space="preserve">
    <value>Removes this item from the package contents list.</value>
  </data>
  <data name="PublishPackageExternalPackageDependencies" xml:space="preserve">
    <value>External Package Dependencies</value>
  </data>
  <data name="PreferencesViewMarkdownDirectoryTooltip" xml:space="preserve">
    <value>Markdown documentation can be added to your package that will leverage the Documentation Browser to display author generated information on a per-node basis.</value>
  </data>
  <data name="PublishPackageViewPublisherURLWatermark" xml:space="preserve">
    <value>URL</value>
  </data>
  <data name="PackagesGuide" xml:space="preserve">
    <value>Packages</value>
  </data>
  <data name="PackagesGuideLearnAbout" xml:space="preserve">
    <value>Learn about packages</value>
  </data>
  <data name="NodeAutoCompleteNotAvailableForCollapsedGroups" xml:space="preserve">
    <value>Node AutoComplete is not available on ports belonging to collapsed groups.</value>
  </data>
  <data name="PackageManagerInstall" xml:space="preserve">
    <value>Install</value>
    <comment>Used on the package manager search result card. If the package is not installed, the button will say 'Install'.</comment>
  </data>
  <data name="PackageManagerPackageUpdated" xml:space="preserve">
    <value>Updated</value>
    <comment>Displays next to the package name in the Package Search window if the package has been updated in the last 30 days.</comment>
  </data>
  <data name="PackageManagerPackageNew" xml:space="preserve">
    <value>New</value>
    <comment>Displays next to the package name in the Package Search window if the package has been added in the last 30 days.</comment>
  </data>
  <data name="PackageDetailsDescription" xml:space="preserve">
    <value>DESCRIPTION</value>
    <comment>Header in the PackageDetailsViewExtension.</comment>
  </data>
  <data name="PackageDetailsLicense" xml:space="preserve">
    <value>LICENSE OF LATEST PACKAGE</value>
    <comment>Header in the PackageDetailsViewExtension.</comment>
  </data>
  <data name="PackageDetailsVersionsAndPackageRequirements" xml:space="preserve">
    <value>VERSIONS AND PACKAGE REQUIREMENTS</value>
    <comment>Header in the PackageDetailsViewExtension.</comment>
  </data>
  <data name="PackageDetailsVersions" xml:space="preserve">
    <value>Versions</value>
    <comment>Datagrid Column Header in the PackageDetailsViewExtension.</comment>
  </data>
  <data name="PackageDetailsHost" xml:space="preserve">
    <value>Host</value>
    <comment>Datagrid Column Header in the PackageDetailsViewExtension.</comment>
  </data>
  <data name="PackageDetailsPython" xml:space="preserve">
    <value>Python</value>
    <comment>Datagrid Column Header in the PackageDetailsViewExtension.</comment>
  </data>
  <data name="PackageDetailsPackage" xml:space="preserve">
    <value>Package</value>
    <comment>Datagrid Column Header in the PackageDetailsViewExtension.</comment>
  </data>
  <data name="PackageSortToolTip" xml:space="preserve">
    <value>Sort Packages.</value>
  </data>
  <data name="ConnectorContextMenuHeaderHideConnector" xml:space="preserve">
    <value>Hide Wire</value>
  </data>
  <data name="PackagesGuideFindPackageText" xml:space="preserve">
    <value>Packages provide additional functions that you can use in Dynamo. \n\nTo find a package or see what’s available, \n**Click Packages &gt; Search for Packages**.</value>
  </data>
  <data name="PackagesGuideFindPackageTitle" xml:space="preserve">
    <value>Find a package</value>
  </data>
  <data name="PackagesGuideSearchFilterText" xml:space="preserve">
    <value>\nYou can find packages whose title, author, or keywords contain the search phrase. To filter and sort the results, use the and icons next to the search bar.</value>
  </data>
  <data name="PackagesGuideSearchFilterTitle" xml:space="preserve">
    <value>Search, filter, and sort</value>
  </data>
  <data name="PackagesGuideTermsOfServiceText" xml:space="preserve">
    <value>\nPackages may come from third parties. Be aware that packages may pose security risks. #More information=https://dynamobim.org/issues/extend-dynamo-with-packages  \n\n**Click I Accept** in the Terms of Service to accept it and proceed with this guide.</value>
  </data>
  <data name="PackagesGuideTermsOfServiceTitle" xml:space="preserve">
    <value>Accept the Terms of Service</value>
  </data>
  <data name="PackagesGuideThirdPartyText" xml:space="preserve">
    <value>\nPackages may come from third parties.\n\nBe aware that packages may pose security risks. #More information=https://dynamobim.org/issues/extend-dynamo-with-packages/</value>
  </data>
  <data name="PackagesGuideThirdPartyTitle" xml:space="preserve">
    <value>Third-party packages</value>
  </data>
  <data name="GenericTaskDialogOptionYes" xml:space="preserve">
    <value>Yes</value>
  </data>
  <data name="GenericTaskDialogOptionNo" xml:space="preserve">
    <value>No</value>
  </data>
  <data name="GenericTaskDialogOptionOK" xml:space="preserve">
    <value>OK</value>
  </data>
  <data name="GenericTaskDialogOptionCancel" xml:space="preserve">
    <value>Cancel</value>
  </data>
  <data name="WorkspaceTabSavingUnnecessary" xml:space="preserve">
    <value>No need to save!</value>
  </data>
  <data name="WorkspaceTabSavingNecessary" xml:space="preserve">
    <value>You need to save updates to this file.</value>
  </data>
  <data name="WorkspaceTabSavingBrandNewFile" xml:space="preserve">
    <value>This is a brand new file.</value>
  </data>
  <data name="WorkspaceTabNotSavedYet" xml:space="preserve">
    <value>You haven't saved this file yet.</value>
  </data>
  <data name="ScriptTagsRemovalWarning" xml:space="preserve">
    <value>Script tags detected in the help document have been removed.</value>
  </data>
  <data name="PackagesGuideContinueButton" xml:space="preserve">
    <value>Continue</value>
  </data>
  <data name="PackagesGuideExitButton" xml:space="preserve">
    <value>Exit</value>
  </data>
  <data name="ShortcutExportAsImageMainMenu" xml:space="preserve">
    <value>Export as Image</value>
  </data>
  <data name="ShortcutExportBackground3DPreview" xml:space="preserve">
    <value>Background 3D Preview</value>
  </data>
  <data name="ShortcutExportWorkspace" xml:space="preserve">
    <value>Workspace</value>
  </data>
  <data name="PackagesGuideExitAcceptTerms" xml:space="preserve">
    <value>To continue the guide and install the sample package, you must accept the Terms of Service. \n\n **Click Continue.** Then in the terms, **click I Accept.** \n\n\n\n</value>
  </data>
  <data name="PackagesGuideExitTitle" xml:space="preserve">
    <value>Do you want to exit the guide?</value>
  </data>
  <data name="InfoBubbleInfo" xml:space="preserve">
    <value>Info</value>
  </data>
  <data name="Save" xml:space="preserve">
    <value>Save</value>
  </data>
  <data name="PackagesGuideInstallAPackageText" xml:space="preserve">
    <value>Package installations are typically quick, depending on their size and other factors. \n\n**Click Install** to install the latest version of the sample Autodesk package and proceed with this guide.</value>
  </data>
  <data name="PackagesGuideInstallAPackageTitle" xml:space="preserve">
    <value>Install a package</value>
  </data>
  <data name="PackagesGuideInstalledPackageText" xml:space="preserve">
    <value>Package installations are typically quick, depending on their size and other factors. \n
To install the latest version of a package, click Install. \n
%./UI/Images/alert.png% The sample Autodesk package is already installed on your computer.</value>
  </data>
  <data name="PackagesGuideDependenciesText" xml:space="preserve">
    <value>\nIf you need other software or tools in order to use this package, they are listed under Dependencies.</value>
  </data>
  <data name="PackagesGuideDependenciesTitle" xml:space="preserve">
    <value>Package dependencies</value>
  </data>
  <data name="PackagesGuideSearchResultsText" xml:space="preserve">
    <value>\nSearch results display summary information for each package: -author- -likes and downloads- -date of the most recent version- \n**Click View Details** to see more information about a package.</value>
  </data>
  <data name="PackagesGuideSearchResultsTitle" xml:space="preserve">
    <value>Search results</value>
  </data>
  <data name="PackageContextMenuDeletePackageCustomNodesInUseTooltip" xml:space="preserve">
    <value>This package contains custom nodes that are in use. These custom nodes need to be deleted or the graph needs to be closed before the package can be deleted.</value>
  </data>
  <data name="PackagesGuideNavigatePackagesText" xml:space="preserve">
    <value>\nWhen you install a package, it appears in the library under Add-ons.  \n\n**Click to expand the package** so you can see its nodes (functions).</value>
  </data>
  <data name="PackagesGuideNavigatePackagesTitle" xml:space="preserve">
    <value>Navigate to packages</value>
  </data>
  <data name="PackagesGuideSurveyText" xml:space="preserve">
    <value>Learn more about packages in the #online help=https://dynamobim.org/issues/extend-dynamo-with-packages</value>
  </data>
  <data name="PackagesGuideSurveyTitle" xml:space="preserve">
    <value>Finished</value>
  </data>
  <data name="PackagesGuideUsePackageText" xml:space="preserve">
    <value>To learn how to use nodes in a package, hover over a node to see a description. To add a node to the workspace, click its name in the list.</value>
  </data>
  <data name="PackagesGuideUsePackageTitle" xml:space="preserve">
    <value>Use package nodes</value>
  </data>
  <data name="ConfigureADPButtonText" xml:space="preserve">
    <value>Configure Autodesk Analytics Program</value>
  </data>
<<<<<<< HEAD
  <data name="PackagesGuidePackagesNodeTitle" xml:space="preserve">
    <value>Use package nodes</value>
  </data>
=======
  <data name="GettingStartedMenuItem" xml:space="preserve">
    <value>_Getting Started</value>
  </data>
  <data name="ContinueInstall" xml:space="preserve">
    <value>Continue install</value>
  </data>
  <data name="UninstallLoadedPackages" xml:space="preserve">
    <value>Uninstall loaded packages</value>
  </data>
  <data name="UninstallLoadedPackage" xml:space="preserve">
    <value>Uninstall loaded package</value>
  </data>
  <data name="PackagesGuidePackagesNodeTitle" xml:space="preserve">
    <value>Use package nodes</value>
  </data>
  <data name="NodeTooltipRenamed" xml:space="preserve">
    <value>Renamed from {0}</value>
  </data>
  <data name="WorkspaceTabTooltipHeaderUnsaved" xml:space="preserve">
    <value>Unsaved</value>
  </data>
>>>>>>> e0f29a58
</root><|MERGE_RESOLUTION|>--- conflicted
+++ resolved
@@ -3001,31 +3001,28 @@
   <data name="ConfigureADPButtonText" xml:space="preserve">
     <value>Configure Autodesk Analytics Program</value>
   </data>
-<<<<<<< HEAD
+  <data name="GettingStartedMenuItem" xml:space="preserve">
+    <value>_Getting Started</value>
+  </data>
+  <data name="ContinueInstall" xml:space="preserve">
+    <value>Continue install</value>
+  </data>
+  <data name="UninstallLoadedPackages" xml:space="preserve">
+    <value>Uninstall loaded packages</value>
+  </data>
+  <data name="UninstallLoadedPackage" xml:space="preserve">
+    <value>Uninstall loaded package</value>
+  </data>
   <data name="PackagesGuidePackagesNodeTitle" xml:space="preserve">
     <value>Use package nodes</value>
   </data>
-=======
-  <data name="GettingStartedMenuItem" xml:space="preserve">
-    <value>_Getting Started</value>
-  </data>
-  <data name="ContinueInstall" xml:space="preserve">
-    <value>Continue install</value>
-  </data>
-  <data name="UninstallLoadedPackages" xml:space="preserve">
-    <value>Uninstall loaded packages</value>
-  </data>
-  <data name="UninstallLoadedPackage" xml:space="preserve">
-    <value>Uninstall loaded package</value>
+  <data name="NodeTooltipRenamed" xml:space="preserve">
+    <value>Renamed from {0}</value>
+  </data>
+  <data name="WorkspaceTabTooltipHeaderUnsaved" xml:space="preserve">
+    <value>Unsaved</value>
   </data>
   <data name="PackagesGuidePackagesNodeTitle" xml:space="preserve">
     <value>Use package nodes</value>
   </data>
-  <data name="NodeTooltipRenamed" xml:space="preserve">
-    <value>Renamed from {0}</value>
-  </data>
-  <data name="WorkspaceTabTooltipHeaderUnsaved" xml:space="preserve">
-    <value>Unsaved</value>
-  </data>
->>>>>>> e0f29a58
 </root>