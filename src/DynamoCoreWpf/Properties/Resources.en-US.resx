<?xml version="1.0" encoding="utf-8"?>
<root>
  <!-- 
    Microsoft ResX Schema 
    
    Version 2.0
    
    The primary goals of this format is to allow a simple XML format 
    that is mostly human readable. The generation and parsing of the 
    various data types are done through the TypeConverter classes 
    associated with the data types.
    
    Example:
    
    ... ado.net/XML headers & schema ...
    <resheader name="resmimetype">text/microsoft-resx</resheader>
    <resheader name="version">2.0</resheader>
    <resheader name="reader">System.Resources.ResXResourceReader, System.Windows.Forms, ...</resheader>
    <resheader name="writer">System.Resources.ResXResourceWriter, System.Windows.Forms, ...</resheader>
    <data name="Name1"><value>this is my long string</value><comment>this is a comment</comment></data>
    <data name="Color1" type="System.Drawing.Color, System.Drawing">Blue</data>
    <data name="Bitmap1" mimetype="application/x-microsoft.net.object.binary.base64">
        <value>[base64 mime encoded serialized .NET Framework object]</value>
    </data>
    <data name="Icon1" type="System.Drawing.Icon, System.Drawing" mimetype="application/x-microsoft.net.object.bytearray.base64">
        <value>[base64 mime encoded string representing a byte array form of the .NET Framework object]</value>
        <comment>This is a comment</comment>
    </data>
                
    There are any number of "resheader" rows that contain simple 
    name/value pairs.
    
    Each data row contains a name, and value. The row also contains a 
    type or mimetype. Type corresponds to a .NET class that support 
    text/value conversion through the TypeConverter architecture. 
    Classes that don't support this are serialized and stored with the 
    mimetype set.
    
    The mimetype is used for serialized objects, and tells the 
    ResXResourceReader how to depersist the object. This is currently not 
    extensible. For a given mimetype the value must be set accordingly:
    
    Note - application/x-microsoft.net.object.binary.base64 is the format 
    that the ResXResourceWriter will generate, however the reader can 
    read any of the formats listed below.
    
    mimetype: application/x-microsoft.net.object.binary.base64
    value   : The object must be serialized with 
            : System.Runtime.Serialization.Formatters.Binary.BinaryFormatter
            : and then encoded with base64 encoding.
    
    mimetype: application/x-microsoft.net.object.soap.base64
    value   : The object must be serialized with 
            : System.Runtime.Serialization.Formatters.Soap.SoapFormatter
            : and then encoded with base64 encoding.

    mimetype: application/x-microsoft.net.object.bytearray.base64
    value   : The object must be serialized into a byte array 
            : using a System.ComponentModel.TypeConverter
            : and then encoded with base64 encoding.
    -->
  <xsd:schema id="root" xmlns="" xmlns:xsd="http://www.w3.org/2001/XMLSchema" xmlns:msdata="urn:schemas-microsoft-com:xml-msdata">
    <xsd:import namespace="http://www.w3.org/XML/1998/namespace" />
    <xsd:element name="root" msdata:IsDataSet="true">
      <xsd:complexType>
        <xsd:choice maxOccurs="unbounded">
          <xsd:element name="metadata">
            <xsd:complexType>
              <xsd:sequence>
                <xsd:element name="value" type="xsd:string" minOccurs="0" />
              </xsd:sequence>
              <xsd:attribute name="name" use="required" type="xsd:string" />
              <xsd:attribute name="type" type="xsd:string" />
              <xsd:attribute name="mimetype" type="xsd:string" />
              <xsd:attribute ref="xml:space" />
            </xsd:complexType>
          </xsd:element>
          <xsd:element name="assembly">
            <xsd:complexType>
              <xsd:attribute name="alias" type="xsd:string" />
              <xsd:attribute name="name" type="xsd:string" />
            </xsd:complexType>
          </xsd:element>
          <xsd:element name="data">
            <xsd:complexType>
              <xsd:sequence>
                <xsd:element name="value" type="xsd:string" minOccurs="0" msdata:Ordinal="1" />
                <xsd:element name="comment" type="xsd:string" minOccurs="0" msdata:Ordinal="2" />
              </xsd:sequence>
              <xsd:attribute name="name" type="xsd:string" use="required" msdata:Ordinal="1" />
              <xsd:attribute name="type" type="xsd:string" msdata:Ordinal="3" />
              <xsd:attribute name="mimetype" type="xsd:string" msdata:Ordinal="4" />
              <xsd:attribute ref="xml:space" />
            </xsd:complexType>
          </xsd:element>
          <xsd:element name="resheader">
            <xsd:complexType>
              <xsd:sequence>
                <xsd:element name="value" type="xsd:string" minOccurs="0" msdata:Ordinal="1" />
              </xsd:sequence>
              <xsd:attribute name="name" type="xsd:string" use="required" />
            </xsd:complexType>
          </xsd:element>
        </xsd:choice>
      </xsd:complexType>
    </xsd:element>
  </xsd:schema>
  <resheader name="resmimetype">
    <value>text/microsoft-resx</value>
  </resheader>
  <resheader name="version">
    <value>2.0</value>
  </resheader>
  <resheader name="reader">
    <value>System.Resources.ResXResourceReader, System.Windows.Forms, Version=4.0.0.0, Culture=neutral, PublicKeyToken=b77a5c561934e089</value>
  </resheader>
  <resheader name="writer">
    <value>System.Resources.ResXResourceWriter, System.Windows.Forms, Version=4.0.0.0, Culture=neutral, PublicKeyToken=b77a5c561934e089</value>
  </resheader>
  <data name="AboutWindowCannotGetVersion" xml:space="preserve">
    <value>Could not get version.</value>
    <comment>To indicate not abe to get Dynamo version</comment>
  </data>
  <data name="AboutWindowDynamoWebsiteButton" xml:space="preserve">
    <value>{0} Website</value>
    <comment>Click button to go to Dynamo website</comment>
  </data>
  <data name="AboutWindowTitle" xml:space="preserve">
    <value>About {0}</value>
    <comment>About window title</comment>
  </data>
  <data name="AboutWindowUpToDate" xml:space="preserve">
    <value>(Up-to-date)</value>
    <comment>To indicate Dynamo is up to date</comment>
  </data>
  <data name="ContextMenuEditCustomNode" xml:space="preserve">
    <value>Edit Custom Node...</value>
    <comment>Context menu item</comment>
  </data>
  <data name="ContextMenuEditCustomNodeProperty" xml:space="preserve">
    <value>Edit Custom Node Properties...</value>
    <comment>Context menu item</comment>
  </data>
  <data name="ContextMenuFitToScreen" xml:space="preserve">
    <value>_Fit to Screen</value>
    <comment>Context menu item</comment>
  </data>
  <data name="ContextMenuGeometryView" xml:space="preserve">
    <value>Switch to Geometry _View</value>
    <comment>Context menu item</comment>
  </data>
  <data name="ContextCreateGroupFromSelection" xml:space="preserve">
    <value>Create Group</value>
    <comment>Context menu item</comment>
  </data>
  <data name="ContextUnGroupFromSelection" xml:space="preserve">
    <value>Remove from Group</value>
    <comment>Context menu item</comment>
  </data>
  <data name="ContextAddGroupFromSelection" xml:space="preserve">
    <value>Add To Group</value>
    <comment>Context menu item</comment>
  </data>
  <data name="ContextMenuNodesFromGeometry" xml:space="preserve">
    <value>Nodes From _Selected Geometry</value>
    <comment>Context menu item</comment>
  </data>
  <data name="ContextMenuNodesFromSelection" xml:space="preserve">
    <value>New Node F_rom Selection</value>
    <comment>Context menu item</comment>
  </data>
  <data name="ContextMenuNodeToCode" xml:space="preserve">
    <value>Node to _Code</value>
    <comment>Context menu item</comment>
  </data>
  <data name="ContextMenuPan" xml:space="preserve">
    <value>Pa_n</value>
    <comment>Context menu item </comment>
  </data>
  <data name="ContextMenuPublishCustomNode" xml:space="preserve">
    <value>Publish This Custom Node...</value>
    <comment>Context menu item</comment>
  </data>
  <data name="DynamoViewCancelButtonTooltip" xml:space="preserve">
    <value>Cancel Run (Shift+F5)</value>
    <comment>Cancel button tooltip</comment>
  </data>
  <data name="DynamoViewDebugMenu" xml:space="preserve">
    <value>Debug</value>
    <comment>Debug menu</comment>
  </data>
  <data name="DynamoViewDebugMenuCheckDailyBuild" xml:space="preserve">
    <value>Check Daily Builds</value>
    <comment>Debug menu | Check the latest daily build</comment>
  </data>
  <data name="DynamoViewDebugMenuDumpLibrary" xml:space="preserve">
    <value>Dump Library</value>
    <comment>Debug menu | Dump all imported libraries</comment>
  </data>
  <data name="DynamoViewDebugMenuForceReExecute" xml:space="preserve">
    <value>Force Re-execute</value>
    <comment>Debug menu | Force to re-execute the whole graph</comment>
  </data>
  <data name="DynamoViewDebugMenuForceUpdate" xml:space="preserve">
    <value>Force Update</value>
    <comment>Debug menu | Force to update Dynamo</comment>
  </data>
  <data name="DynamoViewDebugMenuRunMutationTest" xml:space="preserve">
    <value>Run mutation test</value>
    <comment>Debug menu | Run mutation test</comment>
  </data>
  <data name="DynamoViewDebugMenuShowDebugAST" xml:space="preserve">
    <value>Show Debug ASTs</value>
    <comment>Debug menu | Show debug abstract syntax tree</comment>
  </data>
  <data name="DynamoViewDebugMenuVerboseLogging" xml:space="preserve">
    <value>Verbose Logging</value>
    <comment>Debug menu | Verbose logging</comment>
  </data>
  <data name="DynamoViewEditMenu" xml:space="preserve">
    <value>_Edit</value>
    <comment>Edit menu</comment>
  </data>
  <data name="DynamoViewEditMenuAlighBottom" xml:space="preserve">
    <value>_Bottom</value>
    <comment>Edit menu | Align based on selected nodes' bottom Y position</comment>
  </data>
  <data name="DynamoViewEditMenuAlignLeft" xml:space="preserve">
    <value>_Left</value>
    <comment>Edit menu | Align based on selected nodes' leftmost X position</comment>
  </data>
  <data name="DynamoViewEditMenuAlignRight" xml:space="preserve">
    <value>_Right</value>
    <comment>Edit menu | Align based on selected nodes' rightmost X position</comment>
  </data>
  <data name="DynamoViewEditMenuAlignSelection" xml:space="preserve">
    <value>_Align Selection</value>
    <comment>Edit menu | Align selected nodes</comment>
  </data>
  <data name="DynamoViewEditMenuAlignTop" xml:space="preserve">
    <value>_Top</value>
    <comment>Edit menu | Align based on selected nodes' topmost Y position</comment>
  </data>
  <data name="DynamoViewEditMenuAlignXAverage" xml:space="preserve">
    <value>_X Average</value>
    <comment>Edit menu | Align based on selected nodes' average X positions</comment>
  </data>
  <data name="DynamoViewEditMenuAlignXDistribute" xml:space="preserve">
    <value>_X Distribute</value>
    <comment>Edit menu | Align selected nodes evenly on horizontal direction</comment>
  </data>
  <data name="DynamoViewEditMenuAlignYAverage" xml:space="preserve">
    <value>_Y Average</value>
    <comment>Edit menu | Align based on selected nodes' average Y positions</comment>
  </data>
  <data name="DynamoViewEditMenuAlignYDistribute" xml:space="preserve">
    <value>_Y Distribute</value>
    <comment>Edit menu | Align selected nodes evenly on vertical direction</comment>
  </data>
  <data name="DynamoViewEditMenuCleanupLayout" xml:space="preserve">
    <value>_Cleanup Node Layout</value>
    <comment>Edit menu | Automatically layout graph</comment>
  </data>
  <data name="DynamoViewEditMenuCopy" xml:space="preserve">
    <value>_Copy</value>
    <comment>Edit menu | Copy</comment>
  </data>
  <data name="DynamoViewEditMenuCreateNodeFromSelection" xml:space="preserve">
    <value>_Create Node From Selection</value>
    <comment>Edit menu | Create custom node from selected nodes</comment>
  </data>
  <data name="DynamoViewEditMenuCreateNote" xml:space="preserve">
    <value>_Create Note</value>
    <comment>Edit menu | Create note for a node</comment>
  </data>
  <data name="DynamoViewEditMenuCreateGroup" xml:space="preserve">
    <value>_Create Group</value>
    <comment>Edit menu | Create Grouping for nodes</comment>
  </data>
  <data name="DynamoViewEditMenuDeleteSelected" xml:space="preserve">
    <value>_Delete Selected</value>
    <comment>Edit menu | Delete selected nodes</comment>
  </data>
  <data name="DynamoViewEditMenuPaste" xml:space="preserve">
    <value>_Paste</value>
    <comment>Edit menu | Paste</comment>
  </data>
  <data name="DynamoViewEditMenuRedo" xml:space="preserve">
    <value>_Redo</value>
    <comment>Edit menu | Redo</comment>
  </data>
  <data name="DynamoViewEditMenuSelectAll" xml:space="preserve">
    <value>_Select All</value>
    <comment>Edit menu | Select all nodes</comment>
  </data>
  <data name="DynamoViewEditMenuUndo" xml:space="preserve">
    <value>_Undo</value>
    <comment>Edit menu | Undo</comment>
  </data>
  <data name="DynamoViewFiileMenuExit" xml:space="preserve">
    <value>_Exit</value>
    <comment>File menu | Exit Dynamo</comment>
  </data>
  <data name="DynamoViewFileMenu" xml:space="preserve">
    <value>_File</value>
    <comment>File menu</comment>
  </data>
  <data name="DynamoViewFileMenuExportAsImage" xml:space="preserve">
    <value>_Export Workspace As Image...</value>
    <comment>File menu | Export workspace as image</comment>
  </data>
  <data name="DynamoViewFileMenuExportToSTL" xml:space="preserve">
    <value>_Export Model to STL...</value>
    <comment>File menu | Export geometry model to STL file format</comment>
  </data>
  <data name="DynamoViewFileMenuImport" xml:space="preserve">
    <value>_Import Library...</value>
    <comment>File menu | Import</comment>
  </data>
  <data name="DynamoViewFileMenuNew" xml:space="preserve">
    <value>_New</value>
    <comment>File menu | New</comment>
  </data>
  <data name="DynamoViewFileMenuNewCustomNode" xml:space="preserve">
    <value>_Custom Node...</value>
    <comment>FIle menu | New | New custom node</comment>
  </data>
  <data name="DynamoViewFileMenuNewHomeWorkSpace" xml:space="preserve">
    <value>_Home Workspace...</value>
    <comment>File menu | New | New home workspace</comment>
  </data>
  <data name="DynamoViewFileMenuOpen" xml:space="preserve">
    <value>_Open...</value>
    <comment>File menu | Open</comment>
  </data>
  <data name="DynamoViewFileMenuRecentFiles" xml:space="preserve">
    <value>_Recent Files</value>
    <comment>File menu | Recent files</comment>
  </data>
  <data name="DynamoViewFileMenuSave" xml:space="preserve">
    <value>_Save</value>
    <comment>File menu | Save</comment>
  </data>
  <data name="DynamoViewFileMenuSaveAs" xml:space="preserve">
    <value>_Save As...</value>
    <comment>File menu | Save as</comment>
  </data>
  <data name="DynamoViewHelpMenu" xml:space="preserve">
    <value>Help</value>
    <comment>Help menu</comment>
  </data>
  <data name="DynamoViewHelpMenuAbout" xml:space="preserve">
    <value>_About...</value>
    <comment>Help menu | Display About dialog</comment>
  </data>
  <data name="DynamoViewHelpMenuDisplayStartPage" xml:space="preserve">
    <value>_Display Start Page</value>
    <comment>Help menu | Display start page</comment>
  </data>
  <data name="DynamoViewHelpMenuGotoWebsite" xml:space="preserve">
    <value>_Go To Project Website</value>
    <comment>Help menu | Go go Dynamo website</comment>
  </data>
  <data name="DynamoViewHelpMenuGotoWiki" xml:space="preserve">
    <value>Go To Project _Wiki</value>
    <comment>Help menu | Go to wiki</comment>
  </data>
  <data name="DynamoViewHelpMenuReportBug" xml:space="preserve">
    <value>_Report A Bug</value>
    <comment>Help menu | Report a bug</comment>
  </data>
  <data name="DynamoViewHepMenuSamples" xml:space="preserve">
    <value>Samples</value>
    <comment>Help menu | Samples</comment>
  </data>
  <data name="DynamoViewPackageMenu" xml:space="preserve">
    <value>_Packages</value>
    <comment>Package menu</comment>
  </data>
  <data name="DynamoViewPackageMenuManagePackage" xml:space="preserve">
    <value>_Manage Packages...</value>
    <comment>Package menu | Manage packages...</comment>
  </data>
  <data name="DynamoViewPackageMenuPublishNodes" xml:space="preserve">
    <value>_Publish Selected Nodes...</value>
    <comment>Package menu | Publish selected nodes as a package</comment>
  </data>
  <data name="DynamoViewPackageMenuPublishPackage" xml:space="preserve">
    <value>_Publish New Package...</value>
    <comment>Package menu | Publish new package</comment>
  </data>
  <data name="DynamoViewPackageMenuPublishWorkspace" xml:space="preserve">
    <value>_Publish Current Workspace...</value>
    <comment>Package menu | Publish current workspace as a package</comment>
  </data>
  <data name="DynamoViewPackageMenuSearchPackage" xml:space="preserve">
    <value>_Search for a Package...</value>
    <comment>Package menu | Search for a package</comment>
  </data>
  <data name="DynamoViewRunAutomaticallyOption" xml:space="preserve">
    <value>Run Automatically</value>
    <comment>Run automatically option</comment>
  </data>
  <data name="DynamoViewRunButton" xml:space="preserve">
    <value>Run</value>
    <comment>Run button</comment>
  </data>
  <data name="DynamoViewRunButtonTooltip" xml:space="preserve">
    <value>Run Workflow (F5)</value>
    <comment>Run button tooltip</comment>
  </data>
  <data name="DynamoViewSettingMenu" xml:space="preserve">
    <value>_Settings</value>
    <comment>Setting menu</comment>
  </data>
  <data name="DynamoViewSettingMenuAreaUnits" xml:space="preserve">
    <value>Area Display Units</value>
    <comment>Setting menu | Area unit display</comment>
  </data>
  <data name="DynamoViewSettingMenuCentimeter" xml:space="preserve">
    <value>Centimeter</value>
    <comment>Setting menu | Centimeter</comment>
  </data>
  <data name="DynamoViewSettingMenuCubicCentimeter" xml:space="preserve">
    <value>Cubic Centimeter</value>
    <comment>Setting menu | Cubic centimeter</comment>
  </data>
  <data name="DynamoViewSettingMenuCubicFoot" xml:space="preserve">
    <value>Cubic Foot</value>
    <comment>Setting menu | Cubic foot</comment>
  </data>
  <data name="DynamoViewSettingMenuCubicInch" xml:space="preserve">
    <value>Cubic Inch</value>
    <comment>Setting menu | Cubic inch</comment>
  </data>
  <data name="DynamoViewSettingMenuCubicMeter" xml:space="preserve">
    <value>Cubic Meter</value>
    <comment>Setting menu | Cubic meter</comment>
  </data>
  <data name="DynamoViewSettingMenuCubicMillimeter" xml:space="preserve">
    <value>Cubic Millimeter</value>
    <comment>Setting menu | Cubic millimeter</comment>
  </data>
  <data name="DynamoViewSettingMenuDecimalFoot" xml:space="preserve">
    <value>Decimal Foot</value>
    <comment>Setting menu | Decimal foot</comment>
  </data>
  <data name="DynamoViewSettingMenuDecimalInch" xml:space="preserve">
    <value>Decimal Inch</value>
    <comment>Setting menu | Decimal inch</comment>
  </data>
  <data name="DynamoViewSettingMenuEnableDataReporting" xml:space="preserve">
    <value>Enable detailed usability data reporting (Instrumentation)</value>
    <comment>Setting menu | Enable data reporting during usage</comment>
  </data>
  <data name="DynamoViewSettingMenuEnableDataReportingTooltip" xml:space="preserve">
    <value>Detailed reporting sends behaviour data that we use for improving {0}.

It includes the graph being created as well as errors and warnings</value>
    <comment>Setting menu | Tooltip for enable data reporting during usage menu item</comment>
  </data>
  <data name="DynamoViewSettingMenuEnableSummaryReporting" xml:space="preserve">
    <value>Enable anonymous summary reporting (Google Analytics)</value>
    <comment>Setting menu | Enable summary reporting</comment>
  </data>
  <data name="DynamoViewSettingMenuEnableSummaryReportingTooltip" xml:space="preserve">
    <value>Anonymous summary reporting sends a minimal set of data for computing user counts, stability and performance metrics.

It does not contain your graph or any personal data</value>
    <comment>Setting menu | Tooltip for enable summary reporting during usage menu item</comment>
  </data>
  <data name="DynamoViewSettingShowRunPreview" xml:space="preserve">
    <value>Show Run Preview</value>
    <comment>Setting menu | Show Run Preview</comment>
  </data>
  <data name="ShowRunPreviewEnableToolTip" xml:space="preserve">
    <value>Execution preview is not available when running automatically</value>
  </data>
  <data name="ShowRunPreviewDisableToolTip" xml:space="preserve">
    <value>Preview the execution state of your graph. Nodes that are scheduled for execution will highlight in the graph</value>
  </data>
  <data name="DynamoViewSettingMenuFractionalFoot" xml:space="preserve">
    <value>Fractional Foot</value>
    <comment>Setting menu | Fractional foot</comment>
  </data>
  <data name="DynamoViewSettingMenuFractionalInch" xml:space="preserve">
    <value>Fractional Inch</value>
    <comment>Setting menu | Fractional inch</comment>
  </data>
  <data name="DynamoViewSettingMenuHighRenderPrecision" xml:space="preserve">
    <value>High</value>
    <comment>Setting menu | Slider for render precision</comment>
  </data>
  <data name="DynamoViewSettingMenuLengthUnits" xml:space="preserve">
    <value>Length Display Units</value>
    <comment>Setting menu | Length unit display</comment>
  </data>
  <data name="DynamoViewSettingMenuLowRenderPrecision" xml:space="preserve">
    <value>Low</value>
    <comment>Setting menu | Slider for render precision</comment>
  </data>
  <data name="DynamoViewSettingMenuMeter" xml:space="preserve">
    <value>Meter</value>
    <comment>Setting menu | Meter</comment>
  </data>
  <data name="DynamoViewSettingMenuMillimeter" xml:space="preserve">
    <value>Millimeter</value>
    <comment>Setting menu | Millimeter</comment>
  </data>
  <data name="DynamoViewSettingMenuNumber0" xml:space="preserve">
    <value>0</value>
    <comment>Locale dependent number format 0</comment>
  </data>
  <data name="DynamoViewSettingMenuNumber00" xml:space="preserve">
    <value>0.0</value>
    <comment>Locale dependent number format 0.0</comment>
  </data>
  <data name="DynamoViewSettingMenuNumber000" xml:space="preserve">
    <value>0.00</value>
    <comment>Locale dependent number format 0.00</comment>
  </data>
  <data name="DynamoViewSettingMenuNumber0000" xml:space="preserve">
    <value>0.000</value>
    <comment>Locale dependent number format 0.000</comment>
  </data>
  <data name="DynamoViewSettingMenuNumber00000" xml:space="preserve">
    <value>0.0000</value>
    <comment>Locale dependent number format 0.0000</comment>
  </data>
  <data name="DynamoViewSettingMenuNumberFormat" xml:space="preserve">
    <value>Number Format</value>
    <comment>Setting menu | Number format</comment>
  </data>
  <data name="DynamoViewSettingMenuRenderPrecision" xml:space="preserve">
    <value>Render Precision</value>
    <comment>Setting menu | Render precision</comment>
  </data>
  <data name="DynamoViewSettingMenuSquareCentimeter" xml:space="preserve">
    <value>Square Centimeter</value>
    <comment>Setting menu | Square centimeter</comment>
  </data>
  <data name="DynamoViewSettingMenuSquareFoot" xml:space="preserve">
    <value>Square Foot</value>
    <comment>Setting menu | Square foot</comment>
  </data>
  <data name="DynamoViewSettingMenuSquareInch" xml:space="preserve">
    <value>Square Inch</value>
    <comment>Setting menu | Square inch</comment>
  </data>
  <data name="DynamoViewSettingMenuSquareMeter" xml:space="preserve">
    <value>Square Meter</value>
    <comment>Setting menu | Square meter</comment>
  </data>
  <data name="DynamoViewSettingMenuSquareMillimeter" xml:space="preserve">
    <value>Square Millimeter</value>
    <comment>Setting menu | Square millimeter</comment>
  </data>
  <data name="DynamoViewSettingMenuVolumeUnits" xml:space="preserve">
    <value>Volume Display Units</value>
    <comment>Setting menu | Volume unit display</comment>
  </data>
  <data name="DynamoViewToolbarExportButtonTooltip" xml:space="preserve">
    <value>Export Workspace As Image</value>
    <comment>Toolbar export button tooltip</comment>
  </data>
  <data name="DynamoViewToolbarNewButtonTooltip" xml:space="preserve">
    <value>New [Ctrl + N]</value>
    <comment>Toolbar new button tooltip</comment>
  </data>
  <data name="DynamoViewToolbarOpenButtonTooltip" xml:space="preserve">
    <value>Open [Ctrl + O]</value>
    <comment>Toolbar open button tooltip</comment>
  </data>
  <data name="DynamoViewToolbarRedoButtonTooltip" xml:space="preserve">
    <value>Redo [Ctrl + Y]</value>
    <comment>Toolbar redo button tooltip</comment>
  </data>
  <data name="DynamoViewToolbarSaveButtonTooltip" xml:space="preserve">
    <value>Save [Ctrl + S]</value>
    <comment>Toolbar save button tooltip</comment>
  </data>
  <data name="DynamoViewToolbarUndoButtonTooltip" xml:space="preserve">
    <value>Undo [Ctrl + Z]</value>
    <comment>Toolbar undo button tooltip</comment>
  </data>
  <data name="DynamoViewViewMenu" xml:space="preserve">
    <value>_View</value>
    <comment>View menu</comment>
  </data>
  <data name="DynamoViewViewMenu3DPreview" xml:space="preserve">
    <value>_Background 3D Preview</value>
    <comment>View menu | Background 3d preview</comment>
  </data>
  <data name="DynamoViewViewMenuAlternateContextGeometry" xml:space="preserve">
    <value>Show Geometry in {0}</value>
    <comment>View menu | Show geometry in some context</comment>
  </data>
  <data name="DynamoViewViewMenuConnector" xml:space="preserve">
    <value>_Connectors</value>
    <comment>View menu | Connector setting</comment>
  </data>
  <data name="DynamoViewViewMenuConnectorType" xml:space="preserve">
    <value>_Connector Type</value>
    <comment>View menu | Connector type</comment>
  </data>
  <data name="DynamoViewViewMenuConnectorTypeCurve" xml:space="preserve">
    <value>Curves</value>
    <comment>View menu | Curve type connector</comment>
  </data>
  <data name="DynamoViewViewMenuConnectorTypePolylines" xml:space="preserve">
    <value>Polylines</value>
    <comment>View menu | Polyline type connector</comment>
  </data>
  <data name="DynamoViewViewMenuHideConsole" xml:space="preserve">
    <value>Hide Console</value>
    <comment>View menu | Hide console</comment>
  </data>
  <data name="DynamoViewViewMenuPan" xml:space="preserve">
    <value>_Pan</value>
    <comment>View menu | Pan</comment>
  </data>
  <data name="DynamoViewViewMenuPanDown" xml:space="preserve">
    <value>Pan Down (Mouse wheel drag down)</value>
    <comment>View menu | Pan down</comment>
  </data>
  <data name="DynamoViewViewMenuPanLeft" xml:space="preserve">
    <value>Pan Left (Mouse wheel drag left)</value>
    <comment>View menu | Pan left</comment>
  </data>
  <data name="DynamoViewViewMenuPanRight" xml:space="preserve">
    <value>Pan Right (Mouse wheel drag right)</value>
    <comment>View menu | Pan right</comment>
  </data>
  <data name="DynamoViewViewMenuPanUp" xml:space="preserve">
    <value>Pan Up (Mouse wheel drag up)</value>
    <comment>View menu | Pan up</comment>
  </data>
  <data name="DynamoViewViewMenuPreviewNavigate" xml:space="preserve">
    <value>Navigate Background 3D Preview</value>
    <comment>View menu | Navigate background 3D preview</comment>
  </data>
  <data name="DynamoViewViewMenuShowBackground3DPreview" xml:space="preserve">
    <value>Showing Background 3D Preview</value>
    <comment>View menu | Show background preview</comment>
  </data>
  <data name="DynamoViewViewMenuShowConnectors" xml:space="preserve">
    <value>_Show Connectors</value>
    <comment>View menu | Show connectors</comment>
  </data>
  <data name="DynamoViewViewMenuShowConsole" xml:space="preserve">
    <value>Show Console</value>
    <comment>View menu | Show console</comment>
  </data>
  <data name="DynamoViewViewMenuZoom" xml:space="preserve">
    <value>_Zoom</value>
    <comment>View menu | Zoom</comment>
  </data>
  <data name="DynamoViewViewMenuZoomIn" xml:space="preserve">
    <value>Zoom In (Mouse wheel down)</value>
    <comment>View menu | Zoom in</comment>
  </data>
  <data name="DynamoViewViewMenuZoomOut" xml:space="preserve">
    <value>Zoom Out (Mouse wheel up)</value>
    <comment>View menu | Zoom out</comment>
  </data>
  <data name="ContextMenuDelete" xml:space="preserve">
    <value>Remove</value>
    <comment>Context menu for selected node - delete selected node</comment>
  </data>
  <data name="NodeContextMenuHelp" xml:space="preserve">
    <value>Help...</value>
    <comment>Display help message for this node</comment>
  </data>
  <data name="ContextMenuLacing" xml:space="preserve">
    <value>Lacing</value>
    <comment>Context menu for selected node</comment>
  </data>
  <data name="ContextMenuLacingCrossProduct" xml:space="preserve">
    <value>Cross Product</value>
    <comment>Lacing strategy: use cross product for two lists</comment>
  </data>
  <data name="ContextMenuLacingFirst" xml:space="preserve">
    <value>First</value>
    <comment>Lacing strategy: use the first list</comment>
  </data>
  <data name="ContextMenuLacingLongest" xml:space="preserve">
    <value>Longest</value>
    <comment>Lacing strategy: use the longest list</comment>
  </data>
  <data name="ContextMenuLacingShortest" xml:space="preserve">
    <value>Shortest</value>
    <comment>Lacing strategy: use the shortest list</comment>
  </data>
  <data name="NodeContextMenuPreview" xml:space="preserve">
    <value>Preview</value>
    <comment>Context menu item - preview geometry</comment>
  </data>
  <data name="NodeContextMenuPreviewUpstream" xml:space="preserve">
    <value>Preview Upstream</value>
    <comment>Context menu item - preview geometry of upstream nodes</comment>
  </data>
  <data name="NodeContextMenuRenameNode" xml:space="preserve">
    <value>Rename Node...</value>
    <comment>Context menu item - rename this node</comment>
  </data>
  <data name="NodeContextMenuShowLabels" xml:space="preserve">
    <value>Show Labels</value>
    <comment>Context menu item - show labels</comment>
  </data>
  <data name="NodeHelpWindowNodeCategory" xml:space="preserve">
    <value>CATEGORY</value>
    <comment>Category label</comment>
  </data>
  <data name="NodeHelpWindowNodeDescription" xml:space="preserve">
    <value>DESCRIPTION</value>
    <comment>Description label</comment>
  </data>
  <data name="NodeHelpWindowNodeInput" xml:space="preserve">
    <value>INPUTS</value>
    <comment>Input label</comment>
  </data>
  <data name="NodeHelpWindowNodeOutput" xml:space="preserve">
    <value>OUTPUTS</value>
    <comment>Output label</comment>
  </data>
  <data name="NodeHelpWindowNodeType" xml:space="preserve">
    <value>NODE TYPE</value>
    <comment>Title label</comment>
  </data>
  <data name="StartPageAsk" xml:space="preserve">
    <value>ASK</value>
  </data>
  <data name="StartPageCode" xml:space="preserve">
    <value>CODE</value>
  </data>
  <data name="StartPageBackupOnCrash" xml:space="preserve">
    <value>RECOVER FROM BACKUP</value>
  </data>
  <data name="StartPageBackupNoCrash" xml:space="preserve">
    <value>BACKUP</value>
  </data>
  <data name="StartPageBackupLocation" xml:space="preserve">
    <value>Backup location</value>
  </data>
  <data name="StartPageOpenAll" xml:space="preserve">
    <value>Open all</value>
  </data>
  <data name="StartPageDiscussionForum" xml:space="preserve">
    <value>Discussion forum</value>
  </data>
  <data name="StartPageFiles" xml:space="preserve">
    <value>FILES</value>
  </data>
  <data name="StartPageGithubRepository" xml:space="preserve">
    <value>Github repository</value>
  </data>
  <data name="StartPageMoreSamples" xml:space="preserve">
    <value>More Samples</value>
  </data>
  <data name="StartPageNewCustomNode" xml:space="preserve">
    <value>Custom Node</value>
    <comment>Start page | New custom node</comment>
  </data>
  <data name="StartPageNewFile" xml:space="preserve">
    <value>New</value>
    <comment>Start page | New </comment>
  </data>
  <data name="StartPageOpenFile" xml:space="preserve">
    <value>Open</value>
    <comment>Start page | Open files</comment>
  </data>
  <data name="StartPageRecent" xml:space="preserve">
    <value>RECENT</value>
  </data>
  <data name="StartPageReference" xml:space="preserve">
    <value>REFERENCE</value>
  </data>
  <data name="StartPageSamples" xml:space="preserve">
    <value>SAMPLES</value>
  </data>
  <data name="StartPageSendIssues" xml:space="preserve">
    <value>Send issues</value>
  </data>
  <data name="StartPageShowSamples" xml:space="preserve">
    <value>Show Samples In Folder</value>
  </data>
  <data name="StartPageStart" xml:space="preserve">
    <value>Start</value>
  </data>
  <data name="StartPageVideoTutorials" xml:space="preserve">
    <value>Video Tutorials</value>
    <comment>Start page | Link to videos</comment>
  </data>
  <data name="StartPageVisitWebsite" xml:space="preserve">
    <value>{0} website</value>
    <comment>Start page | Link to DynamoBIM</comment>
  </data>
  <data name="StartPageAdvancedTutorials" xml:space="preserve">
    <value>Advanced Tutorials</value>
    <comment>Start page | Link to tutorials</comment>
  </data>
  <data name="AddFileToPackageDialogTitle" xml:space="preserve">
    <value>Add File to Package...</value>
  </data>
  <data name="CancelButton" xml:space="preserve">
    <value>Cancel</value>
  </data>
  <data name="CannotDownloadPackageMessageBoxTitle" xml:space="preserve">
    <value>Cannot Download Package</value>
  </data>
  <data name="CustomNodePropertyErrorMessageBoxTitle" xml:space="preserve">
    <value>Custom Node Property Error</value>
  </data>
  <data name="CustomNodePropertyWindowCategory" xml:space="preserve">
    <value>Category</value>
    <comment>Label - specify custom node category</comment>
  </data>
  <data name="CustomNodePropertyWindowDescription" xml:space="preserve">
    <value>Description</value>
    <comment>Label - custom node description</comment>
  </data>
  <data name="CustomNodePropertyWindowDescriptionHint" xml:space="preserve">
    <value>Description of Custom Node</value>
    <comment>Text box hint</comment>
  </data>
  <data name="CustomNodePropertyWindowName" xml:space="preserve">
    <value>Name</value>
    <comment>Label - specify custom node name</comment>
  </data>
  <data name="CustomNodePropertyWindowNameHint" xml:space="preserve">
    <value>Name of Custom Node</value>
    <comment>Text box hint</comment>
  </data>
  <data name="CustomNodePropertyWindowTitle" xml:space="preserve">
    <value>Custom Node Properties</value>
    <comment>Dialog name</comment>
  </data>
  <data name="DeprecatingPackageMessageBoxTitle" xml:space="preserve">
    <value>Deprecating Package</value>
  </data>
  <data name="DynamoViewHelpMenuShowInFolder" xml:space="preserve">
    <value>Show In Folder</value>
    <comment>Help menu | Show in Folder</comment>
  </data>
  <data name="ImportLibraryDialogTitle" xml:space="preserve">
    <value>Import Library</value>
  </data>
  <data name="MessageAlreadyInstallDynamo" xml:space="preserve">
    <value>{0} has already installed {1}.

{0} will attempt to uninstall this package before installing.</value>
  </data>
  <data name="MessageConfirmToInstallPackage" xml:space="preserve">
    <value>Are you sure you want to install {0} {1} ?</value>
    <comment>Message box content</comment>
  </data>
  <data name="MessageConfirmToSaveCustomNode" xml:space="preserve">
    <value>You have unsaved changes to custom node workspace: "{0}".

Would you like to save your changes?</value>
  </data>
  <data name="MessageConfirmToSaveHomeWorkSpace" xml:space="preserve">
    <value>You have unsaved changes to the Home workspace.

Would you like to save your changes?</value>
  </data>
  <data name="MessageConfirmToSaveNamedHomeWorkSpace" xml:space="preserve">
    <value>You have unsaved changes to {0}.

Would you like to save your changes?</value>
  </data>
  <data name="MessageConfirmToUninstallPackage" xml:space="preserve">
    <value>Are you sure you want to uninstall {0} ?  This will delete the packages root directory.

You can always redownload the package.</value>
  </data>
  <data name="MessageCustomNodeNameExist" xml:space="preserve">
    <value>A built-in node with the given name already exists.</value>
  </data>
  <data name="MessageCustomNodeNeedNewCategory" xml:space="preserve">
    <value>You must enter a new category or choose one from the existing categories.</value>
  </data>
  <data name="MessageCustomNodeNoName" xml:space="preserve">
    <value>You must supply a name.</value>
  </data>
  <data name="MessageFailedToDownloadPackage" xml:space="preserve">
    <value>Failed to download package with id: {0}.  Please try again and report the package if you continue to have problems.</value>
    <comment>Message box content</comment>
  </data>
  <data name="MessageFailedToUninstall" xml:space="preserve">
    <value>{0} failed to uninstall the package.  You may need to delete the package's root directory manually.</value>
  </data>
  <data name="MessageFailToUninstallPackage" xml:space="preserve">
    <value>{0} failed to uninstall the package: {1}.  The package may need to be reinstalled manually.</value>
    <comment>Message box content</comment>
  </data>
  <data name="MessageFileNotFound" xml:space="preserve">
    <value>File not found: {0}</value>
    <comment>Message box content</comment>
  </data>
  <data name="MessageGettingNodeError" xml:space="preserve">
    <value>There was a problem getting the node from the workspace.</value>
    <comment>Message box content</comment>
  </data>
  <data name="MessageNeedToRestart" xml:space="preserve">
    <value>{0} and its host application must restart before uninstall takes effect.</value>
  </data>
  <data name="MessagePackageContainPythonScript" xml:space="preserve">
    <value>The package or one of its dependencies contains Python scripts or binaries. Do you want to continue?</value>
  </data>
  <data name="MessagePackageNewerDynamo" xml:space="preserve">
    <value>The following packages use a newer version of {0} than you are currently using:

{1}

Do you want to continue?</value>
  </data>
  <data name="MessageSelectAtLeastOneNode" xml:space="preserve">
    <value>You must select at least one custom node.</value>
    <comment>Message box content</comment>
  </data>
  <data name="MessageSelectSymbolNotFound" xml:space="preserve">
    <value>The selected symbol was not found in the workspace</value>
    <comment>Message box content</comment>
  </data>
  <data name="MessageSubmitSameNamePackage" xml:space="preserve">
    <value>The node is part of the {0} package called "{1}" - do you want to submit a new version of this package?

If not, this node will be moved to the new package you are creating."</value>
    <comment>Message box content</comment>
  </data>
  <data name="MessageToDeprecatePackage" xml:space="preserve">
    <value>Are you sure you want to deprecate {0} ?  This request will be rejected if you are not a maintainer of the package.  It indicates that you will no longer support the package, although the package will still appear when explicitly searched for. 

You can always undeprecate the package.</value>
  </data>
  <data name="MessageToUndeprecatePackage" xml:space="preserve">
    <value>Are you sure you want to undeprecate {0} ?  This request will be rejected if you are not a maintainer of the package.  It indicates that you will continue to support the package and the package will appear when users are browsing packages.

You can always re-deprecate the package.</value>
  </data>
  <data name="MessageUninstallToContinue" xml:space="preserve">
    <value>{0} needs to uninstall {1} to continue, but cannot as one of its types appears to be in use.  Try restarting {0}.</value>
  </data>
  <data name="MessageUninstallToContinue2" xml:space="preserve">
    <value>{0} needs to uninstall {1} to continue but it contains binaries already loaded into Dynamo.  It's now marked for removal, but you'll need to first restart {0}.</value>
  </data>
  <data name="OKButton" xml:space="preserve">
    <value>OK</value>
  </data>
  <data name="OpenDynamoDefinitionDialogTitle" xml:space="preserve">
    <value>Open {0} Definition...</value>
  </data>
  <data name="PackageDownloadConfirmMessageBoxTitle" xml:space="preserve">
    <value>Package Download Confirmation</value>
    <comment>Message box title</comment>
  </data>
  <data name="PackageDownloadErrorMessageBoxTitle" xml:space="preserve">
    <value>Package Download Error</value>
    <comment>Message box title</comment>
  </data>
  <data name="PackageDownloadMessageBoxTitle" xml:space="preserve">
    <value>Package Download</value>
  </data>
  <data name="PackageUseNewerDynamoMessageBoxTitle" xml:space="preserve">
    <value>Package Uses Newer Version of {0}!</value>
  </data>
  <data name="PackageWarningMessageBoxTitle" xml:space="preserve">
    <value>Package Warning</value>
    <comment>Message box title</comment>
  </data>
  <data name="SaveConfirmationMessageBoxTitle" xml:space="preserve">
    <value>Confirmation</value>
  </data>
  <data name="SaveModelToSTLDialogTitle" xml:space="preserve">
    <value>Save your model to STL.</value>
  </data>
  <data name="SaveWorkbenToImageDialogTitle" xml:space="preserve">
    <value>Save your Workbench to an Image</value>
  </data>
  <data name="SelectionErrorMessageBoxTitle" xml:space="preserve">
    <value>Selection Error</value>
    <comment>Message box title</comment>
  </data>
  <data name="UndeprecatingPackageMessageBoxTitle" xml:space="preserve">
    <value>Removing Package Deprecation</value>
  </data>
  <data name="UninstallFailureMessageBoxTitle" xml:space="preserve">
    <value>Uninstall Failure</value>
  </data>
  <data name="UninstallingPackageMessageBoxTitle" xml:space="preserve">
    <value>Uninstalling Package</value>
  </data>
  <data name="ContinueButton" xml:space="preserve">
    <value>Continue</value>
    <comment>Continue to use Dynamo</comment>
  </data>
  <data name="CrashPromptDialogCopyButton" xml:space="preserve">
    <value>Copy</value>
    <comment>Copy crash details</comment>
  </data>
  <data name="CrashPromptDialogCrashMessage" xml:space="preserve">
    <value>Uh oh... something went wrong and {0} has crashed, sorry about that.

You will get a chance to save your work.</value>
  </data>
  <data name="CrashPromptDialogDetailButton" xml:space="preserve">
    <value>Details</value>
    <comment>Click it to display crash details</comment>
  </data>
  <data name="CrashPromptDialogOpenFolderButton" xml:space="preserve">
    <value>Open Folder</value>
    <comment>Open folder that contains crash report</comment>
  </data>
  <data name="CrashPromptDialogSubmitBugButton" xml:space="preserve">
    <value>Submit Bug To Github</value>
    <comment>Submit a bug on github</comment>
  </data>
  <data name="CrashPromptDialogTitle" xml:space="preserve">
    <value>{0} has crashed</value>
  </data>
  <data name="DownloadWarningMessageBoxTitle" xml:space="preserve">
    <value>Download Warning</value>
  </data>
  <data name="DynamoUpdateAvailableToolTip" xml:space="preserve">
    <value>A Dynamo update is available. Click to install.</value>
  </data>
  <data name="EditNodeWindowTitle" xml:space="preserve">
    <value>Edit Node Name</value>
    <comment>Dialog for editing a node's name</comment>
  </data>
  <data name="EditAnnotationTitle" xml:space="preserve">
    <value>Edit Group Title</value>
    <comment>Dialog for editing a node's name</comment>
  </data>
  <data name="EditWindowAcceptButton" xml:space="preserve">
    <value>Accept</value>
  </data>
  <data name="EditWindowTitle" xml:space="preserve">
    <value>Set value...</value>
  </data>
  <data name="GenericTaskDialogSampleLeftButton" xml:space="preserve">
    <value>Sample Left Button</value>
    <comment>Sample button, it will be replaced at runtime</comment>
  </data>
  <data name="GenericTaskDialogSampleRightButton" xml:space="preserve">
    <value>Sample Right Button</value>
    <comment>Sample button, it will be replaced at runtime</comment>
  </data>
  <data name="GenericTaskDialogTitle" xml:space="preserve">
    <value>Generic Task Dialog</value>
  </data>
  <data name="UsageReportPromptDialogTitle" xml:space="preserve">
    <value>Agreement to collect usability data on your use of {0}</value>
  </data>
  <data name="DynamoViewContextMenuClearLog" xml:space="preserve">
    <value>Clear</value>
    <comment>Clear log</comment>
  </data>
  <data name="DynamoViewEditMenuSelectNeighbours" xml:space="preserve">
    <value>_Select Neighbors</value>
  </data>
  <data name="FilePathConverterNoFileSelected" xml:space="preserve">
    <value>No file selected.</value>
  </data>
  <data name="HideClassicNodeLibrary" xml:space="preserve">
    <value>Hide Classic Node Library</value>
  </data>
  <data name="InstalledPackageViewAdditionalFileLabel" xml:space="preserve">
    <value>Additional Files</value>
  </data>
  <data name="InstalledPackageViewAdditionalLabel" xml:space="preserve">
    <value>Additional Libraries</value>
  </data>
  <data name="InstalledPackageViewContextMenuCancelUninstall" xml:space="preserve">
    <value>Cancel pending uninstall...</value>
  </data>
  <data name="InstalledPackageViewContextMenuCancelUninstallTooltip" xml:space="preserve">
    <value>Remove the pending uninstall status</value>
  </data>
  <data name="InstalledPackageViewContextMenuDeprecate" xml:space="preserve">
    <value>Deprecate</value>
  </data>
  <data name="InstalledPackageViewContextMenuDeprecateTooltip" xml:space="preserve">
    <value>Set this package as deprecated.  Only allowed if you're a current maintainer of the package.</value>
  </data>
  <data name="InstalledPackageViewContextMenuGetLatest" xml:space="preserve">
    <value>Get Latest Version</value>
  </data>
  <data name="InstalledPackageViewContextMenuGetLatestTooltip" xml:space="preserve">
    <value>Check if there is a newer version of this package and download it.</value>
  </data>
  <data name="InstalledPackageViewContextMenuPublish" xml:space="preserve">
    <value>Publish...</value>
  </data>
  <data name="InstalledPackageViewContextMenuPublishTooltip" xml:space="preserve">
    <value>Publish this package, if it has yet to be published.</value>
  </data>
  <data name="InstalledPackageViewContextMenuPublishVersion" xml:space="preserve">
    <value>Publish Version...</value>
  </data>
  <data name="InstalledPackageViewContextMenuPublishVersionTooltip" xml:space="preserve">
    <value>Publish a new version of this package, assuming it has already been published. Only allowed if you're a current maintainer of the package.</value>
  </data>
  <data name="InstalledPackageViewContextMenuRemoveDeprecation" xml:space="preserve">
    <value>Remove deprecation</value>
  </data>
  <data name="InstalledPackageViewContextMenuRemoveDeprecationTooltip" xml:space="preserve">
    <value>Remove package deprecation. Only allowed if you're a current maintainer of the package.</value>
  </data>
  <data name="InstalledPackageViewContextMenuShowContent" xml:space="preserve">
    <value>Show Contents</value>
  </data>
  <data name="InstalledPackageViewContextMenuShowContentTooltip" xml:space="preserve">
    <value>See the types loaded by this package</value>
  </data>
  <data name="InstalledPackageViewContextMenuShowRootDir" xml:space="preserve">
    <value>Show Root Directory</value>
  </data>
  <data name="InstalledPackageViewContextMenuShowRootDirTooltip" xml:space="preserve">
    <value>Go to the root folder of this package</value>
  </data>
  <data name="InstalledPackageViewContextMenuUninstall" xml:space="preserve">
    <value>Uninstall...</value>
  </data>
  <data name="InstalledPackageViewContextMenuUninstallTooltip" xml:space="preserve">
    <value>Uninstall this package, only allowed if none of the types are currently in use</value>
  </data>
  <data name="InstalledPackageViewCustomNodesLabel" xml:space="preserve">
    <value>Custom Nodes</value>
  </data>
  <data name="InstalledPackageViewNodeLibrariesLabel" xml:space="preserve">
    <value>Node Libraries</value>
  </data>
  <data name="InstalledPackageViewPendingInstallButton" xml:space="preserve">
    <value>Pending uninstall</value>
  </data>
  <data name="InstalledPackageViewTitle" xml:space="preserve">
    <value>Installed Packages</value>
  </data>
  <data name="LacingCrossProductToolTip" xml:space="preserve">
    <value>For two lists {a,b,c}{1,2,3} returns {a1,a2,a3}{b1,b2,b3}{c1,c2,c3}.</value>
  </data>
  <data name="LacingDisabledToolTip" xml:space="preserve">
    <value>Argument lacing is disabled for this node.</value>
  </data>
  <data name="LacingFirstToolTip" xml:space="preserve">
    <value>For two lists {a,b,c}{1,2,3} returns {a1}.</value>
  </data>
  <data name="LacingLongestToolTip" xml:space="preserve">
    <value>For two lists {a,b,c}{1,2} returns {a1,b2,c2}.</value>
  </data>
  <data name="LacingShortestToolTip" xml:space="preserve">
    <value>For two lists {a,b,c}{1,2} returns {a1,b2}.</value>
  </data>
  <data name="LibraryViewContextMenuEditNode" xml:space="preserve">
    <value>Edit...</value>
  </data>
  <data name="LibraryViewNoMatchesFound" xml:space="preserve">
    <value>No matches found</value>
    <comment>No matches for the search llibrary</comment>
  </data>
  <data name="LibraryViewSearchText" xml:space="preserve">
    <value>Search</value>
  </data>
  <data name="LibraryViewTitle" xml:space="preserve">
    <value>Library</value>
  </data>
  <data name="NoteViewContextMenuDelete" xml:space="preserve">
    <value>Delete</value>
    <comment>Delete note </comment>
  </data>
  <data name="NoteViewContextMenuEdit" xml:space="preserve">
    <value>Edit...</value>
    <comment>Edit note</comment>
  </data>
  <data name="PackageDownloadStateDownloaded" xml:space="preserve">
    <value>Downloaded</value>
  </data>
  <data name="PackageDownloadStateDownloading" xml:space="preserve">
    <value>Downloading</value>
  </data>
  <data name="PackageDownloadStateError" xml:space="preserve">
    <value>Error</value>
  </data>
  <data name="PackageDownloadStateInstalled" xml:space="preserve">
    <value>Installed</value>
  </data>
  <data name="PackageDownloadStateInstalling" xml:space="preserve">
    <value>Installing</value>
  </data>
  <data name="PackageDownloadStateStarting" xml:space="preserve">
    <value>Starting</value>
  </data>
  <data name="PackageManagerWebSiteButton" xml:space="preserve">
    <value>Package Manager Website</value>
  </data>
  <data name="PackageSearchStateNoResult" xml:space="preserve">
    <value>Search returned no results!</value>
  </data>
  <data name="PackageSearchStateSearching" xml:space="preserve">
    <value>Searching...</value>
  </data>
  <data name="PackageSearchStateSyncingWithServer" xml:space="preserve">
    <value>Syncing with server...</value>
  </data>
  <data name="PackageSearchViewClearButton" xml:space="preserve">
    <value>Clear</value>
    <comment>Clear completed installation</comment>
  </data>
  <data name="PackageSearchViewClearButtonTooltip" xml:space="preserve">
    <value>Clear Downloads</value>
  </data>
  <data name="PackageSearchViewContextMenuOrderAscending" xml:space="preserve">
    <value>Ascending</value>
    <comment>Order by Ascending</comment>
  </data>
  <data name="PackageSearchViewContextMenuOrderDescending" xml:space="preserve">
    <value>Descending</value>
    <comment>Order by Descending</comment>
  </data>
  <data name="PackageSearchViewContextMenuSortByAuthor" xml:space="preserve">
    <value>Author</value>
    <comment>Sort package by author name</comment>
  </data>
  <data name="PackageSearchViewContextMenuSortByDownloads" xml:space="preserve">
    <value>Downloads</value>
    <comment>Sort package by download numbers</comment>
  </data>
  <data name="PackageSearchViewContextMenuSortByName" xml:space="preserve">
    <value>Name</value>
    <comment>Sort package by name</comment>
  </data>
  <data name="PackageSearchViewContextMenuSortByVotes" xml:space="preserve">
    <value>Votes</value>
    <comment>Sort package by user votes</comment>
  </data>
  <data name="PackageSearchViewContextMenuSortyByUpdate" xml:space="preserve">
    <value>Most Recent Update</value>
    <comment>Sort package by the most recent update</comment>
  </data>
  <data name="PackageSearchViewDeprecated" xml:space="preserve">
    <value>DEPRECATED</value>
    <comment>Indicate package has been deprecated</comment>
  </data>
  <data name="PackageSearchViewDeprecatedTooltip" xml:space="preserve">
    <value>The maintainers of this package have indicated that they will no longer be updating it.  Use at your own risk!</value>
  </data>
  <data name="PackageSearchViewDescription" xml:space="preserve">
    <value>Description</value>
    <comment>Package description</comment>
  </data>
  <data name="PackageSearchViewDownvoteButtonTooltip" xml:space="preserve">
    <value>Downvote to voice lack of support for this package</value>
  </data>
  <data name="PackageSearchViewInstallButton" xml:space="preserve">
    <value>⇓ Install</value>
    <comment>To install package</comment>
  </data>
  <data name="PackageSearchViewInstallButtonTooltip" xml:space="preserve">
    <value>Install This Version</value>
  </data>
  <data name="PackageSearchViewKeywords" xml:space="preserve">
    <value>Keywords</value>
    <comment>Package keywords</comment>
  </data>
  <data name="PackageSearchViewSearchTextBox" xml:space="preserve">
    <value>Search...</value>
  </data>
  <data name="PackageSearchViewSortByButton" xml:space="preserve">
    <value>Sort by</value>
  </data>
  <data name="PackageSearchViewTitle" xml:space="preserve">
    <value>Online Package Search</value>
  </data>
  <data name="PackageSearchViewUpvoteButtonTooltip" xml:space="preserve">
    <value>Vote in support of this package</value>
  </data>
  <data name="PackageSearchViewVersions" xml:space="preserve">
    <value>Versions</value>
    <comment>Package versions</comment>
  </data>
  <data name="PackageSearchViewVisitRepositoryBuutton" xml:space="preserve">
    <value>Visit package repository</value>
  </data>
  <data name="PackageSearchViewVisitWebSiteButton" xml:space="preserve">
    <value>Visit package website</value>
  </data>
  <data name="PackageStateUnknown" xml:space="preserve">
    <value>Unknown</value>
  </data>
  <data name="PackageUploadStateCompressing" xml:space="preserve">
    <value>Compressing...</value>
  </data>
  <data name="PackageUploadStateCopying" xml:space="preserve">
    <value>Copying...</value>
  </data>
  <data name="PackageUploadStateError" xml:space="preserve">
    <value>Error!</value>
    <comment>Something wrong with package uploading</comment>
  </data>
  <data name="PackageUploadStateReady" xml:space="preserve">
    <value>Ready</value>
  </data>
  <data name="PackageUploadStateUploaded" xml:space="preserve">
    <value>Uploaded</value>
  </data>
  <data name="PackageUploadStateUploading" xml:space="preserve">
    <value>Uploading...</value>
  </data>
  <data name="PortViewContextMenuUserDefaultValue" xml:space="preserve">
    <value>Use Default Value</value>
  </data>
  <data name="PublishPackagePackageContent" xml:space="preserve">
    <value>Package Contents</value>
  </data>
  <data name="PublishPackageViewAddFileButton" xml:space="preserve">
    <value>Add file...</value>
  </data>
  <data name="PublishPackageViewAddFileButtonTooltip" xml:space="preserve">
    <value>Add File To Package</value>
  </data>
  <data name="PublishPackageViewContextMenuIsNodeLibrary" xml:space="preserve">
    <value>Is Node Library</value>
  </data>
  <data name="PublishPackageViewLicense" xml:space="preserve">
    <value>License (optional - default is MIT)</value>
  </data>
  <data name="PublishPackageViewPackageDependencies" xml:space="preserve">
    <value>Dependencies</value>
  </data>
  <data name="PublishPackageViewPackageDescription" xml:space="preserve">
    <value>Description</value>
  </data>
  <data name="PublishPackageViewPackageGroup" xml:space="preserve">
    <value>Group (optional)</value>
    <comment>User to input group name about this package</comment>
  </data>
  <data name="PublishPackageViewPackageGroupTooltip" xml:space="preserve">
    <value>A group to help categorize this package.  Might be useful for a collection of packages related to a firm, school, etc.</value>
  </data>
  <data name="PublishPackageViewPackageKeywords" xml:space="preserve">
    <value>Keywords (optional)</value>
    <comment>User to input some keywords about this package</comment>
  </data>
  <data name="PublishPackageViewPackageKeywordsTooltip" xml:space="preserve">
    <value>Keywords help find your package in the database.  Separate them by spaces.</value>
  </data>
  <data name="PublishPackageViewPackageName" xml:space="preserve">
    <value>Name</value>
  </data>
  <data name="PublishPackageViewPackageVersion" xml:space="preserve">
    <value>Version (major minor build)</value>
  </data>
  <data name="PublishPackageViewPackageVersionTooltip" xml:space="preserve">
    <value>A version name helps a submitter keep track of updates to the package.  A new version of a package will be REJECTED if this is not incremeneted.</value>
  </data>
  <data name="PublishPackageViewPublish" xml:space="preserve">
    <value>Publish a Package</value>
  </data>
  <data name="PublishPackageViewPublisherWebiSite" xml:space="preserve">
    <value>Website Url (optional)</value>
  </data>
  <data name="PublishPackageViewRepositoryUrl" xml:space="preserve">
    <value>Repository Url (optional)</value>
    <comment>Github repository</comment>
  </data>
  <data name="PublishPackageViewTitle" xml:space="preserve">
    <value>Publish a {0} Package</value>
  </data>
  <data name="ShowClassicNodeLibrary" xml:space="preserve">
    <value>Show Classic Node Library</value>
  </data>
  <data name="UnknowDateFormat" xml:space="preserve">
    <value>Unknown date format</value>
  </data>
  <data name="Watch3DViewContextMenuPan" xml:space="preserve">
    <value>_Pan</value>
  </data>
  <data name="Watch3DViewContextMenuRotate" xml:space="preserve">
    <value>_Rotate</value>
  </data>
  <data name="Watch3DViewContextMenuSwitchView" xml:space="preserve">
    <value>Switch to Node _View</value>
  </data>
  <data name="Watch3DViewContextMenuZoomToFit" xml:space="preserve">
    <value>_Zoom to Fit</value>
  </data>
  <data name="BuildVersionNonNegative" xml:space="preserve">
    <value>You must provide a Build version as a non-negative integer.</value>
    <comment>ErrorString</comment>
  </data>
  <data name="CannotSubmitPackage" xml:space="preserve">
    <value>You can't submit a package in this version of {0}.  You'll need a host application, like Revit, to submit a package.</value>
    <comment>ErrorString</comment>
  </data>
  <data name="DescriptionNeedMoreCharacters" xml:space="preserve">
    <value>Description must be longer than 10 characters.</value>
    <comment>ErrorString</comment>
  </data>
  <data name="MajorVersionNonNegative" xml:space="preserve">
    <value>You must provide a Major version as a non-negative integer.</value>
    <comment>ErrorString</comment>
  </data>
  <data name="MinorVersionNonNegative" xml:space="preserve">
    <value>You must provide a Minor version as a non-negative integer.</value>
    <comment>ErrorString</comment>
  </data>
  <data name="NameNeedMoreCharacters" xml:space="preserve">
    <value>Name must be at least 3 characters.</value>
    <comment>ErrorString</comment>
  </data>
  <data name="PackageNameCannotContainTheseCharacters" xml:space="preserve">
    <value>The name of the package cannot contain /,\, or *.</value>
    <comment>ErrorString</comment>
  </data>
  <data name="PackageNeedAtLeastOneFile" xml:space="preserve">
    <value>Your package must contain at least one file.</value>
    <comment>ErrorString</comment>
  </data>
  <data name="UpdateMessage" xml:space="preserve">
    <value>An update is available for Dynamo.
Installing the latest update requires Dynamo and any host applications to close.
Do you want to install the latest Dynamo update?</value>
  </data>
  <data name="VersionValueGreaterThan0" xml:space="preserve">
    <value>At least one of your version values must be greater than 0.</value>
    <comment>ErrorString</comment>
  </data>
  <data name="InstallMessageCaption" xml:space="preserve">
    <value>Install Dynamo</value>
  </data>
  <data name="InCanvasGeomButtonToolTip" xml:space="preserve">
    <value>Enable background 3D preview navigation (Ctrl + B)</value>
    <comment>Enable background 3D preview navigation</comment>
  </data>
  <data name="InCanvasNodeButtonToolTip" xml:space="preserve">
    <value>Enable graph view navigation (Ctrl + B)</value>
    <comment>Enable graph view navigation</comment>
  </data>
  <data name="AddCustomFileToPackageDialogTitle" xml:space="preserve">
    <value>Add Custom Node, Library, or XML file to Package...</value>
  </data>
  <data name="ConverterMessageCurrentOffset" xml:space="preserve">
    <value>Current offset X: {0}, Y: {1}</value>
  </data>
  <data name="ConverterMessageTransformOrigin" xml:space="preserve">
    <value>Transform origin X: {0}, Y: {1}</value>
  </data>
  <data name="ConverterMessageZoom" xml:space="preserve">
    <value>Zoom : {0}</value>
  </data>
  <data name="DynamoViewSamplesMenuShowInFolder" xml:space="preserve">
    <value>Show In Folder</value>
  </data>
  <data name="FileDialogAllFiles" xml:space="preserve">
    <value>All Files ({0})|{0}</value>
  </data>
  <data name="FileDialogAssemblyFiles" xml:space="preserve">
    <value>Assembly Library Files ({0})|{0}</value>
  </data>
  <data name="FileDialogCustomNodeDLLXML" xml:space="preserve">
    <value>Custom Node, DLL, XML ({0})|{0}</value>
  </data>
  <data name="FileDialogDefaultPNGName" xml:space="preserve">
    <value>Capture.png</value>
  </data>
  <data name="FileDialogDefaultSTLModelName" xml:space="preserve">
    <value>model.stl</value>
  </data>
  <data name="FileDialogDesignScriptFiles" xml:space="preserve">
    <value>DesignScript Files ({0})|{0}</value>
  </data>
  <data name="FileDialogDynamoCustomNode" xml:space="preserve">
    <value>{0} Custom Node ({1})|{1}</value>
  </data>
  <data name="FileDialogDynamoDefinitions" xml:space="preserve">
    <value>{0} Definitions ({1})|{1}</value>
  </data>
  <data name="FileDialogDynamoWorkspace" xml:space="preserve">
    <value>{0} Workspace ({1})|{1}</value>
  </data>
  <data name="FileDialogLibraryFiles" xml:space="preserve">
    <value>Library Files ({0})|{0}</value>
  </data>
  <data name="FileDialogPNGFiles" xml:space="preserve">
    <value>PNG Image|{0}</value>
  </data>
  <data name="FileDialogSTLModels" xml:space="preserve">
    <value>STL Models|{0}</value>
  </data>
  <data name="InfoBubbleError" xml:space="preserve">
    <value>Error: </value>
  </data>
  <data name="InfoBubbleWarning" xml:space="preserve">
    <value>Warning: </value>
  </data>
  <data name="MessageFailedToApplyCustomization" xml:space="preserve">
    <value>Failed to apply NodeViewCustomization for {0}</value>
  </data>
  <data name="MessageFailedToAttachToRowColumn" xml:space="preserve">
    <value>'AttachmentToRowColumnConverter' expects a 'ConverterParameter' value to be either 'Row' or 'Column'</value>
  </data>
  <data name="MessageFailedToAutocomple" xml:space="preserve">
    <value>Failed to perform code block autocomplete with exception:</value>
  </data>
  <data name="MessageFailedToFindNodeById" xml:space="preserve">
    <value>No node could be found with that Id.</value>
  </data>
  <data name="MessageFailedToOpenFile" xml:space="preserve">
    <value>Error opening file: </value>
  </data>
  <data name="MessageFailedToSaveAsImage" xml:space="preserve">
    <value>Failed to save the Workspace as image.</value>
  </data>
  <data name="MessageLoadingTime" xml:space="preserve">
    <value>{0} elapsed for loading {1} main window.</value>
  </data>
  <data name="MessageNodeWithNullFunction" xml:space="preserve">
    <value>There is a null function definition for this node.</value>
  </data>
  <data name="MessageNoNodeDescription" xml:space="preserve">
    <value>No description provided</value>
  </data>
  <data name="MessageUnsavedChanges0" xml:space="preserve">
    <value>The following workspaces have not been saved:</value>
  </data>
  <data name="MessageUnsavedChanges1" xml:space="preserve">
    <value>. Please save them and try again.</value>
  </data>
  <data name="SearchViewTopResult" xml:space="preserve">
    <value>Top Result</value>
  </data>
  <data name="TooltipCurrentIndex" xml:space="preserve">
    <value>{0} of {1}</value>
  </data>
  <data name="AutodeskSignIn" xml:space="preserve">
    <value>Autodesk Sign In</value>
  </data>
  <data name="BrowserWindowLoading" xml:space="preserve">
    <value>Loading...</value>
  </data>
  <data name="InvalidLoginUrl" xml:space="preserve">
    <value>Invalid URL for login page!</value>
  </data>
  <data name="NoneString" xml:space="preserve">
    <value>none</value>
  </data>
  <data name="PresetsWindowDescription" xml:space="preserve">
    <value>Description</value>
  </data>
  <data name="PresetsWindowDescriptionHint" xml:space="preserve">
    <value>Enter a description for this preset.</value>
  </data>
  <data name="PresetsWindowName" xml:space="preserve">
    <value>Name</value>
  </data>
  <data name="PresetsWindowTitle" xml:space="preserve">
    <value>Preset State Properties</value>
  </data>
  <data name="DynamoViewRunButtonToolTipDisabled" xml:space="preserve">
    <value>Run is not available when running Automatically or Periodically.</value>
  </data>
  <data name="RunTypeToolTipAutomatically" xml:space="preserve">
    <value>Run whenever there is a change to the graph.</value>
  </data>
  <data name="RunTypeToolTipManually" xml:space="preserve">
    <value>Run whenever you press the Run button.</value>
  </data>
  <data name="RunTypeToolTipPeriodicallyDisabled" xml:space="preserve">
    <value>Periodic running is disabled when there are no nodes in your graph that support it.</value>
  </data>
  <data name="RunTypeToolTipPeriodicallyEnabled" xml:space="preserve">
    <value>Run at the specified interval.</value>
  </data>
  <data name="RunCompletedMessage" xml:space="preserve">
    <value>Run completed.</value>
  </data>
  <data name="RunCompletedWithWarningsMessage" xml:space="preserve">
    <value>Run completed with warnings.</value>
  </data>
  <data name="RunStartedMessage" xml:space="preserve">
    <value>Run started...</value>
  </data>
  <data name="GroupDefaultText" xml:space="preserve">
    <value>&lt;Click here to edit the group title&gt;</value>
  </data>
  <data name="GroupContextMenuBackground" xml:space="preserve">
    <value>Select Background</value>
  </data>
  <data name="GroupContextMenuFont" xml:space="preserve">
    <value>Font Size</value>
  </data>
  <data name="GroupContextMenuUngroup" xml:space="preserve">
    <value>Ungroup</value>
  </data>
  <data name="PackageDuplicateAssemblyWarning" xml:space="preserve">
    <value>Due to limitations in the .NET framework, it is not possible to update your package assembly while it is already loaded.  Please update the assembly while {0} is not running and try again.</value>
  </data>
  <data name="PackageDuplicateAssemblyWarningTitle" xml:space="preserve">
    <value>Cannot update assembly</value>
  </data>
  <data name="Automatic" xml:space="preserve">
    <value>Automatic</value>
  </data>
  <data name="Manual" xml:space="preserve">
    <value>Manual</value>
  </data>
  <data name="Periodic" xml:space="preserve">
    <value>Periodic</value>
  </data>
  <data name="ContextMenuCopy" xml:space="preserve">
    <value>Copy</value>
    <comment>Context menu item</comment>
  </data>
  <data name="ContextMenuHideAllGeometry" xml:space="preserve">
    <value>Hide all geometry preview</value>
    <comment>Context menu item - Specific to canvas</comment>
  </data>
  <data name="ContextMenuHideAllTextBubble" xml:space="preserve">
    <value>Hide all text bubble</value>
    <comment>Context menu item - Specific to canvas</comment>
  </data>
  <data name="ContextMenuHideUpstreamPreview" xml:space="preserve">
    <value>Hide upstream geometry preview</value>
    <comment>Context menu item - Specific to canvas</comment>
  </data>
  <data name="ContextMenuInsertCodeBlock" xml:space="preserve">
    <value>Insert code block</value>
    <comment>Context menu item - Specific to canvas</comment>
  </data>
  <data name="ContextMenuPaste" xml:space="preserve">
    <value>Paste</value>
    <comment>Context menu item</comment>
  </data>
  <data name="ContextMenuShowAllGeometry" xml:space="preserve">
    <value>Show all geometry preview</value>
    <comment>Context menu item - Specific to canvas</comment>
  </data>
  <data name="ContextMenuShowAllTextBubble" xml:space="preserve">
    <value>Show all text buble</value>
    <comment>Context menu item - Specific to canvas</comment>
  </data>
  <data name="ContextMenuShowUpstreamPreview" xml:space="preserve">
    <value>Show upstream geometry preview</value>
    <comment>Context menu item - Specific to canvas</comment>
  </data>
  <data name="MoreButton" xml:space="preserve">
    <value>More</value>
    <comment>The "More" button on "Publish a Dynamo Package" dialog</comment>
  </data>
  <data name="PublishPackage" xml:space="preserve">
    <value>Publish Online</value>
  </data>
  <data name="StartPageWhatsNew" xml:space="preserve">
    <value>What's New</value>
  </data>
  <data name="TermsOfUseAcceptButton" xml:space="preserve">
    <value>I Accept</value>
  </data>
  <data name="TermsOfUseDeclineButton" xml:space="preserve">
    <value>I Decline</value>
  </data>
  <data name="TermsOfUseViewTitle" xml:space="preserve">
    <value>Package Manager Terms of Use</value>
  </data>
  <data name="GalleryDynamoVersion" xml:space="preserve">
    <value>Version {0}.{1}</value>
  </data>
  <data name="LearnMore" xml:space="preserve">
    <value>Learn more</value>
  </data>
  <data name="Autodesk360SignInButtonContentToolTip" xml:space="preserve">
    <value>Sign in to Autodesk A360 to access online services that integrate with your desktop software.</value>
  </data>
  <data name="Autodesk360SignInButtonTitleToolTip" xml:space="preserve">
    <value>Autodesk A360</value>
  </data>
  <data name="ConsentFormGoogleAnalyticsCheckBoxContent" xml:space="preserve">
    <value>Yes, I would like to contribute to this program (Google Analytics).</value>
  </data>
  <data name="ConsentFormInstrumentationCheckBoxContent" xml:space="preserve">
    <value>I give my consent for Autodesk to collect information, using a tool called Instrumentation, on how I use {0}</value>
  </data>
  <data name="GroupContextMenuDeleteGroup" xml:space="preserve">
    <value>Delete Group</value>
  </data>
  <data name="CustomNodeTypeShortString" xml:space="preserve">
    <value>DS</value>
  </data>
  <data name="PackageTypeShortString" xml:space="preserve">
    <value>PKG</value>
  </data>
  <data name="ZeroTouchTypeShortString" xml:space="preserve">
    <value>DLL</value>
  </data>
  <data name="DynamoViewEditMenuCreatePreset" xml:space="preserve">
    <value>Create Preset From Selection</value>
  </data>
  <data name="DynamoViewEditMenuDeletePreset" xml:space="preserve">
    <value>Delete Preset</value>
  </data>
  <data name="DynamoViewEditMenuRestorePreset" xml:space="preserve">
    <value>Restore Preset</value>
  </data>
  <data name="DynamoViewEditMenuPresetsMenu" xml:space="preserve">
    <value>Presets</value>
  </data>
  <data name="DynamoViewSettingsMenuShowEdges" xml:space="preserve">
    <value>Show Edges</value>
  </data>
  <data name="DynamoViewSettingsMenuVisualizationSettings" xml:space="preserve">
    <value>Visualization Settings</value>
  </data>
  <data name="FileDialogManualMode" xml:space="preserve">
    <value>Open in Manual Execution Mode</value>
  </data>
  <data name="BrowserNodeButtonLabel" xml:space="preserve">
    <value>Browse...</value>
  </data>
  <data name="BrowserNodeNoFileSelected" xml:space="preserve">
    <value>No file selected.</value>
  </data>
  <data name="StringInputNodeEditMenu" xml:space="preserve">
    <value>Edit...</value>
  </data>
  <data name="WatchNodeRawDataMenu" xml:space="preserve">
    <value>Show Raw Data</value>
  </data>
  <data name="NodeContextMenuEnablePeriodicUpdate" xml:space="preserve">
    <value>Enable Periodic Update</value>
  </data>
  <data name="PackageUploadNoDependency" xml:space="preserve">
    <value>None</value>
  </data>
  <data name="PublishPackageViewPackageDescriptionTooltip" xml:space="preserve">
    <value>A description that helps people understand what the package might be used for.</value>
  </data>
  <data name="PublishPackageViewPackageNameTooltip" xml:space="preserve">
    <value>A unique name for the package.</value>
  </data>
  <data name="UnitAcres" xml:space="preserve">
    <value>Acres</value>
  </data>
  <data name="UnitCentimeters" xml:space="preserve">
    <value>Centimeters</value>
  </data>
  <data name="UnitCubicCentimeter" xml:space="preserve">
    <value>CubicCentimeter</value>
  </data>
  <data name="UnitCubicFoot" xml:space="preserve">
    <value>CubicFoot</value>
  </data>
  <data name="UnitCubicInches" xml:space="preserve">
    <value>CubicInches</value>
  </data>
  <data name="UnitCubicMeters" xml:space="preserve">
    <value>CubicMeters</value>
  </data>
  <data name="UnitCubicMillimeter" xml:space="preserve">
    <value>CubicMillimeter</value>
  </data>
  <data name="UnitCubicYards" xml:space="preserve">
    <value>CubicYards</value>
  </data>
  <data name="UnitDecimeters" xml:space="preserve">
    <value>Decimeters</value>
  </data>
  <data name="UnitFeet" xml:space="preserve">
    <value>Feet</value>
  </data>
  <data name="UnitHectares" xml:space="preserve">
    <value>Hectares</value>
  </data>
  <data name="UnitInches" xml:space="preserve">
    <value>Inches</value>
  </data>
  <data name="UnitLitres" xml:space="preserve">
    <value>Litres</value>
  </data>
  <data name="UnitMeters" xml:space="preserve">
    <value>Meters</value>
  </data>
  <data name="UnitMillimeters" xml:space="preserve">
    <value>Millimeters</value>
  </data>
  <data name="UnitSquareCentimeter" xml:space="preserve">
    <value>SquareCentimeter</value>
  </data>
  <data name="UnitSquareFoot" xml:space="preserve">
    <value>SquareFoot</value>
  </data>
  <data name="UnitSquareInch" xml:space="preserve">
    <value>SquareInch</value>
  </data>
  <data name="UnitSquareMeter" xml:space="preserve">
    <value>SquareMeter</value>
  </data>
  <data name="UnitSquareMillimeter" xml:space="preserve">
    <value>SquareMillimeter</value>
  </data>
  <data name="UnitUSGallons" xml:space="preserve">
    <value>USGallons</value>
  </data>
  <data name="CustomNodePromptDescriptionTooltip" xml:space="preserve">
    <value>A description that helps people understand what the node might be used for.</value>
  </data>
  <data name="CustomNodePromptNameTooltip" xml:space="preserve">
    <value>A unique name for the node.</value>
  </data>
  <data name="PresetPromptDescriptionTooltip" xml:space="preserve">
    <value>A description of the preset state.</value>
  </data>
  <data name="PresetPromptNameTooltip" xml:space="preserve">
    <value>A unique name for the preset.</value>
  </data>
  <data name="SelectNodeButtonChange" xml:space="preserve">
    <value>Change</value>
  </data>
  <data name="SelectNodeButtonSelect" xml:space="preserve">
    <value>Select</value>
  </data>
  <data name="PresetTextRemaining" xml:space="preserve">
    <value>Characters Remaining</value>
  </data>
  <data name="PresetOverwrite" xml:space="preserve">
    <value>A preset by this name already exists, do you wish to overwrite?</value>
  </data>
  <data name="AddButton" xml:space="preserve">
    <value>Add</value>
  </data>
  <data name="DynamoViewSettingMenuManagePackagePath" xml:space="preserve">
    <value>Manage Node and Package Paths...</value>
    <comment>Setting menu | Custom node definition and package paths</comment>
  </data>
  <data name="PackagePathViewAccept" xml:space="preserve">
    <value>Accept Changes</value>
    <comment>Accept changes button on the package path dialog</comment>
  </data>
  <data name="PackagePathViewHeading" xml:space="preserve">
    <value>Paths:</value>
    <comment>Package path management dialog content</comment>
  </data>
  <data name="PackagePathViewSummary1" xml:space="preserve">
    <value>Add paths to make nodes and packages show up in the library.</value>
    <comment>Package path management dialog content</comment>
  </data>
  <data name="PackagePathViewSummary2" xml:space="preserve">
    <value>Top path is the default save location.</value>
    <comment>Package path management dialog content that describes about the first entry being the default save location.</comment>
  </data>
  <data name="PackagePathViewTitle" xml:space="preserve">
    <value>Manage Node and Package Paths</value>
    <comment>Package path management dialog title</comment>
  </data>
  <data name="PackagePathViewToolTipDown" xml:space="preserve">
    <value>Move the selected path downward</value>
    <comment>Tool-tip for down arrow</comment>
  </data>
  <data name="PackagePathViewToolTipMinus" xml:space="preserve">
    <value>Remove the selected path from list</value>
    <comment>Tool-tip for minus icon</comment>
  </data>
  <data name="PackagePathViewToolTipPlus" xml:space="preserve">
    <value>Add a new path to the list</value>
    <comment>Tool-tip for plus icon</comment>
  </data>
  <data name="PackagePathViewToolTipUp" xml:space="preserve">
    <value>Move the selected path upward</value>
    <comment>Tool-tip for up arrow</comment>
  </data>
  <data name="NodeContextMenuIsInput" xml:space="preserve">
    <value>Is Input</value>
  </data>
<<<<<<< HEAD
  <data name="PresetWarningMessage" xml:space="preserve">
    <value>No input nodes selected. Select at least one input node to create a preset.</value>
=======
  <data name="PublishPackageLocally" xml:space="preserve">
    <value>Publish Locally</value>
>>>>>>> ab8c4c36
  </data>
</root><|MERGE_RESOLUTION|>--- conflicted
+++ resolved
@@ -1872,12 +1872,10 @@
   <data name="NodeContextMenuIsInput" xml:space="preserve">
     <value>Is Input</value>
   </data>
-<<<<<<< HEAD
   <data name="PresetWarningMessage" xml:space="preserve">
     <value>No input nodes selected. Select at least one input node to create a preset.</value>
-=======
+  </data>
   <data name="PublishPackageLocally" xml:space="preserve">
-    <value>Publish Locally</value>
->>>>>>> ab8c4c36
+    <value>Publish Locally</value> 
   </data>
 </root>