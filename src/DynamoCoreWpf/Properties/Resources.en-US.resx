<?xml version="1.0" encoding="utf-8"?>
<root>
  <!-- 
    Microsoft ResX Schema 
    
    Version 2.0
    
    The primary goals of this format is to allow a simple XML format 
    that is mostly human readable. The generation and parsing of the 
    various data types are done through the TypeConverter classes 
    associated with the data types.
    
    Example:
    
    ... ado.net/XML headers & schema ...
    <resheader name="resmimetype">text/microsoft-resx</resheader>
    <resheader name="version">2.0</resheader>
    <resheader name="reader">System.Resources.ResXResourceReader, System.Windows.Forms, ...</resheader>
    <resheader name="writer">System.Resources.ResXResourceWriter, System.Windows.Forms, ...</resheader>
    <data name="Name1"><value>this is my long string</value><comment>this is a comment</comment></data>
    <data name="Color1" type="System.Drawing.Color, System.Drawing">Blue</data>
    <data name="Bitmap1" mimetype="application/x-microsoft.net.object.binary.base64">
        <value>[base64 mime encoded serialized .NET Framework object]</value>
    </data>
    <data name="Icon1" type="System.Drawing.Icon, System.Drawing" mimetype="application/x-microsoft.net.object.bytearray.base64">
        <value>[base64 mime encoded string representing a byte array form of the .NET Framework object]</value>
        <comment>This is a comment</comment>
    </data>
                
    There are any number of "resheader" rows that contain simple 
    name/value pairs.
    
    Each data row contains a name, and value. The row also contains a 
    type or mimetype. Type corresponds to a .NET class that support 
    text/value conversion through the TypeConverter architecture. 
    Classes that don't support this are serialized and stored with the 
    mimetype set.
    
    The mimetype is used for serialized objects, and tells the 
    ResXResourceReader how to depersist the object. This is currently not 
    extensible. For a given mimetype the value must be set accordingly:
    
    Note - application/x-microsoft.net.object.binary.base64 is the format 
    that the ResXResourceWriter will generate, however the reader can 
    read any of the formats listed below.
    
    mimetype: application/x-microsoft.net.object.binary.base64
    value   : The object must be serialized with 
            : System.Runtime.Serialization.Formatters.Binary.BinaryFormatter
            : and then encoded with base64 encoding.
    
    mimetype: application/x-microsoft.net.object.soap.base64
    value   : The object must be serialized with 
            : System.Runtime.Serialization.Formatters.Soap.SoapFormatter
            : and then encoded with base64 encoding.

    mimetype: application/x-microsoft.net.object.bytearray.base64
    value   : The object must be serialized into a byte array 
            : using a System.ComponentModel.TypeConverter
            : and then encoded with base64 encoding.
    -->
  <xsd:schema id="root" xmlns="" xmlns:xsd="http://www.w3.org/2001/XMLSchema" xmlns:msdata="urn:schemas-microsoft-com:xml-msdata">
    <xsd:import namespace="http://www.w3.org/XML/1998/namespace" />
    <xsd:element name="root" msdata:IsDataSet="true">
      <xsd:complexType>
        <xsd:choice maxOccurs="unbounded">
          <xsd:element name="metadata">
            <xsd:complexType>
              <xsd:sequence>
                <xsd:element name="value" type="xsd:string" minOccurs="0" />
              </xsd:sequence>
              <xsd:attribute name="name" use="required" type="xsd:string" />
              <xsd:attribute name="type" type="xsd:string" />
              <xsd:attribute name="mimetype" type="xsd:string" />
              <xsd:attribute ref="xml:space" />
            </xsd:complexType>
          </xsd:element>
          <xsd:element name="assembly">
            <xsd:complexType>
              <xsd:attribute name="alias" type="xsd:string" />
              <xsd:attribute name="name" type="xsd:string" />
            </xsd:complexType>
          </xsd:element>
          <xsd:element name="data">
            <xsd:complexType>
              <xsd:sequence>
                <xsd:element name="value" type="xsd:string" minOccurs="0" msdata:Ordinal="1" />
                <xsd:element name="comment" type="xsd:string" minOccurs="0" msdata:Ordinal="2" />
              </xsd:sequence>
              <xsd:attribute name="name" type="xsd:string" use="required" msdata:Ordinal="1" />
              <xsd:attribute name="type" type="xsd:string" msdata:Ordinal="3" />
              <xsd:attribute name="mimetype" type="xsd:string" msdata:Ordinal="4" />
              <xsd:attribute ref="xml:space" />
            </xsd:complexType>
          </xsd:element>
          <xsd:element name="resheader">
            <xsd:complexType>
              <xsd:sequence>
                <xsd:element name="value" type="xsd:string" minOccurs="0" msdata:Ordinal="1" />
              </xsd:sequence>
              <xsd:attribute name="name" type="xsd:string" use="required" />
            </xsd:complexType>
          </xsd:element>
        </xsd:choice>
      </xsd:complexType>
    </xsd:element>
  </xsd:schema>
  <resheader name="resmimetype">
    <value>text/microsoft-resx</value>
  </resheader>
  <resheader name="version">
    <value>2.0</value>
  </resheader>
  <resheader name="reader">
    <value>System.Resources.ResXResourceReader, System.Windows.Forms, Version=4.0.0.0, Culture=neutral, PublicKeyToken=b77a5c561934e089</value>
  </resheader>
  <resheader name="writer">
    <value>System.Resources.ResXResourceWriter, System.Windows.Forms, Version=4.0.0.0, Culture=neutral, PublicKeyToken=b77a5c561934e089</value>
  </resheader>
  <data name="AboutWindowCannotGetVersion" xml:space="preserve">
    <value>Could not get version.</value>
    <comment>To indicate not abe to get Dynamo version</comment>
  </data>
  <data name="AboutWindowDynamoWebsiteButton" xml:space="preserve">
    <value>{0} Website</value>
    <comment>Click button to go to Dynamo website</comment>
  </data>
  <data name="AboutWindowTitle" xml:space="preserve">
    <value>About {0}</value>
    <comment>About window title</comment>
  </data>
  <data name="AboutWindowUpToDate" xml:space="preserve">
    <value>(Up-to-date)</value>
    <comment>To indicate Dynamo is up to date</comment>
  </data>
  <data name="ContextMenuEditCustomNode" xml:space="preserve">
    <value>Edit Custom Node...</value>
    <comment>Context menu item</comment>
  </data>
  <data name="ContextMenuEditCustomNodeProperty" xml:space="preserve">
    <value>Edit Custom Node Properties...</value>
    <comment>Context menu item</comment>
  </data>
  <data name="ContextMenuFitToScreen" xml:space="preserve">
    <value>_Fit to Screen</value>
    <comment>Context menu item</comment>
  </data>
  <data name="ContextMenuGeometryView" xml:space="preserve">
    <value>Switch to Geometry _View</value>
    <comment>Context menu item</comment>
  </data>
  <data name="ContextCreateGroupFromSelection" xml:space="preserve">
    <value>Create Group</value>
    <comment>Context menu item</comment>
  </data>
  <data name="ContextUnGroupFromSelection" xml:space="preserve">
    <value>Remove from Group</value>
    <comment>Context menu item</comment>
  </data>
  <data name="ContextAddGroupFromSelection" xml:space="preserve">
    <value>Add To Group</value>
    <comment>Context menu item</comment>
  </data>
  <data name="ContextMenuNodesFromGeometry" xml:space="preserve">
    <value>Nodes From _Selected Geometry</value>
    <comment>Context menu item</comment>
  </data>
  <data name="ContextMenuNodesFromSelection" xml:space="preserve">
    <value>New Node F_rom Selection</value>
    <comment>Context menu item</comment>
  </data>
  <data name="ContextMenuNodeToCode" xml:space="preserve">
    <value>Node to _Code</value>
    <comment>Context menu item</comment>
  </data>
  <data name="ContextMenuPan" xml:space="preserve">
    <value>Pa_n</value>
    <comment>Context menu item </comment>
  </data>
  <data name="ContextMenuPublishCustomNode" xml:space="preserve">
    <value>Publish This Custom Node...</value>
    <comment>Context menu item</comment>
  </data>
  <data name="DynamoViewCancelButtonTooltip" xml:space="preserve">
    <value>Cancel Run (Shift+F5)</value>
    <comment>Cancel button tooltip</comment>
  </data>
  <data name="DynamoViewDebugMenu" xml:space="preserve">
    <value>Debug</value>
    <comment>Debug menu</comment>
  </data>
  <data name="DynamoViewDebugMenuCheckDailyBuild" xml:space="preserve">
    <value>Check Daily Builds</value>
    <comment>Debug menu | Check the latest daily build</comment>
  </data>
  <data name="DynamoViewDebugMenuDumpLibrary" xml:space="preserve">
    <value>Dump Library</value>
    <comment>Debug menu | Dump all imported libraries</comment>
  </data>
  <data name="DynamoViewDebugMenuForceReExecute" xml:space="preserve">
    <value>Force Re-execute</value>
    <comment>Debug menu | Force to re-execute the whole graph</comment>
  </data>
  <data name="DynamoViewDebugMenuForceUpdate" xml:space="preserve">
    <value>Force Update</value>
    <comment>Debug menu | Force to update Dynamo</comment>
  </data>
  <data name="DynamoViewDebugMenuRunMutationTest" xml:space="preserve">
    <value>Run mutation test</value>
    <comment>Debug menu | Run mutation test</comment>
  </data>
  <data name="DynamoViewDebugMenuShowDebugAST" xml:space="preserve">
    <value>Show Debug ASTs</value>
    <comment>Debug menu | Show debug abstract syntax tree</comment>
  </data>
  <data name="DynamoViewDebugMenuVerboseLogging" xml:space="preserve">
    <value>Verbose Logging</value>
    <comment>Debug menu | Verbose logging</comment>
  </data>
  <data name="DynamoViewEditMenu" xml:space="preserve">
    <value>_Edit</value>
    <comment>Edit menu</comment>
  </data>
  <data name="DynamoViewEditMenuAlighBottom" xml:space="preserve">
    <value>_Bottom</value>
    <comment>Edit menu | Align based on selected nodes' bottom Y position</comment>
  </data>
  <data name="DynamoViewEditMenuAlignLeft" xml:space="preserve">
    <value>_Left</value>
    <comment>Edit menu | Align based on selected nodes' leftmost X position</comment>
  </data>
  <data name="DynamoViewEditMenuAlignRight" xml:space="preserve">
    <value>_Right</value>
    <comment>Edit menu | Align based on selected nodes' rightmost X position</comment>
  </data>
  <data name="DynamoViewEditMenuAlignSelection" xml:space="preserve">
    <value>_Align Selection</value>
    <comment>Edit menu | Align selected nodes</comment>
  </data>
  <data name="DynamoViewEditMenuAlignTop" xml:space="preserve">
    <value>_Top</value>
    <comment>Edit menu | Align based on selected nodes' topmost Y position</comment>
  </data>
  <data name="DynamoViewEditMenuAlignXAverage" xml:space="preserve">
    <value>_X Average</value>
    <comment>Edit menu | Align based on selected nodes' average X positions</comment>
  </data>
  <data name="DynamoViewEditMenuAlignXDistribute" xml:space="preserve">
    <value>_X Distribute</value>
    <comment>Edit menu | Align selected nodes evenly on horizontal direction</comment>
  </data>
  <data name="DynamoViewEditMenuAlignYAverage" xml:space="preserve">
    <value>_Y Average</value>
    <comment>Edit menu | Align based on selected nodes' average Y positions</comment>
  </data>
  <data name="DynamoViewEditMenuAlignYDistribute" xml:space="preserve">
    <value>_Y Distribute</value>
    <comment>Edit menu | Align selected nodes evenly on vertical direction</comment>
  </data>
  <data name="DynamoViewEditMenuCleanupLayout" xml:space="preserve">
    <value>_Cleanup Node Layout</value>
    <comment>Edit menu | Automatically layout graph</comment>
  </data>
  <data name="DynamoViewEditMenuCopy" xml:space="preserve">
    <value>_Copy</value>
    <comment>Edit menu | Copy</comment>
  </data>
  <data name="DynamoViewEditMenuCreateNodeFromSelection" xml:space="preserve">
    <value>_Create Node From Selection</value>
    <comment>Edit menu | Create custom node from selected nodes</comment>
  </data>
  <data name="DynamoViewEditMenuCreateNote" xml:space="preserve">
    <value>_Create Note</value>
    <comment>Edit menu | Create note for a node</comment>
  </data>
  <data name="DynamoViewEditMenuCreateGroup" xml:space="preserve">
    <value>_Create Group</value>
    <comment>Edit menu | Create Grouping for nodes</comment>
  </data>
  <data name="DynamoViewEditMenuDeleteSelected" xml:space="preserve">
    <value>_Delete Selected</value>
    <comment>Edit menu | Delete selected nodes</comment>
  </data>
  <data name="DynamoViewEditMenuPaste" xml:space="preserve">
    <value>_Paste</value>
    <comment>Edit menu | Paste</comment>
  </data>
  <data name="DynamoViewEditMenuRedo" xml:space="preserve">
    <value>_Redo</value>
    <comment>Edit menu | Redo</comment>
  </data>
  <data name="DynamoViewEditMenuSelectAll" xml:space="preserve">
    <value>_Select All</value>
    <comment>Edit menu | Select all nodes</comment>
  </data>
  <data name="DynamoViewEditMenuUndo" xml:space="preserve">
    <value>_Undo</value>
    <comment>Edit menu | Undo</comment>
  </data>
  <data name="DynamoViewFiileMenuExit" xml:space="preserve">
    <value>_Exit</value>
    <comment>File menu | Exit Dynamo</comment>
  </data>
  <data name="DynamoViewFileMenu" xml:space="preserve">
    <value>_File</value>
    <comment>File menu</comment>
  </data>
  <data name="DynamoViewFileMenuExportAsImage" xml:space="preserve">
    <value>_Export Workspace As Image...</value>
    <comment>File menu | Export workspace as image</comment>
  </data>
  <data name="DynamoViewFileMenuExportToSTL" xml:space="preserve">
    <value>_Export Model to STL...</value>
    <comment>File menu | Export geometry model to STL file format</comment>
  </data>
  <data name="DynamoViewFileMenuImport" xml:space="preserve">
    <value>_Import Library...</value>
    <comment>File menu | Import</comment>
  </data>
  <data name="DynamoViewFileMenuNew" xml:space="preserve">
    <value>_New</value>
    <comment>File menu | New</comment>
  </data>
  <data name="DynamoViewFileMenuNewCustomNode" xml:space="preserve">
    <value>_Custom Node...</value>
    <comment>FIle menu | New | New custom node</comment>
  </data>
  <data name="DynamoViewFileMenuNewHomeWorkSpace" xml:space="preserve">
    <value>_Home Workspace...</value>
    <comment>File menu | New | New home workspace</comment>
  </data>
  <data name="DynamoViewFileMenuOpen" xml:space="preserve">
    <value>_Open...</value>
    <comment>File menu | Open</comment>
  </data>
  <data name="DynamoViewFileMenuRecentFiles" xml:space="preserve">
    <value>_Open Recent Files...</value>
    <comment>File menu | Open Recent files</comment>
  </data>
  <data name="DynamoViewFileMenuSave" xml:space="preserve">
    <value>_Save</value>
    <comment>File menu | Save</comment>
  </data>
  <data name="DynamoViewFileMenuSaveAs" xml:space="preserve">
    <value>_Save As...</value>
    <comment>File menu | Save as</comment>
  </data>
  <data name="DynamoViewHelpMenu" xml:space="preserve">
    <value>Help</value>
    <comment>Help menu</comment>
  </data>
  <data name="DynamoViewHelpMenuAbout" xml:space="preserve">
    <value>_About...</value>
    <comment>Help menu | Display About dialog</comment>
  </data>
  <data name="DynamoViewHelpMenuDisplayStartPage" xml:space="preserve">
    <value>_Display Start Page</value>
    <comment>Help menu | Display start page</comment>
  </data>
  <data name="DynamoViewHelpMenuGotoWebsite" xml:space="preserve">
    <value>_Go To Project Website</value>
    <comment>Help menu | Go go Dynamo website</comment>
  </data>
  <data name="DynamoViewHelpMenuGotoWiki" xml:space="preserve">
    <value>Go To Project _Wiki</value>
    <comment>Help menu | Go to wiki</comment>
  </data>
  <data name="DynamoViewHelpMenuReportBug" xml:space="preserve">
    <value>_Report A Bug</value>
    <comment>Help menu | Report a bug</comment>
  </data>
  <data name="DynamoViewHepMenuSamples" xml:space="preserve">
    <value>Samples</value>
    <comment>Help menu | Samples</comment>
  </data>
  <data name="DynamoViewPackageMenu" xml:space="preserve">
    <value>_Packages</value>
    <comment>Package menu</comment>
  </data>
  <data name="DynamoViewPackageMenuManagePackage" xml:space="preserve">
    <value>_Manage Packages...</value>
    <comment>Package menu | Manage packages...</comment>
  </data>
  <data name="DynamoViewPackageMenuPublishNodes" xml:space="preserve">
    <value>_Publish Selected Nodes...</value>
    <comment>Package menu | Publish selected nodes as a package</comment>
  </data>
  <data name="DynamoViewPackageMenuPublishPackage" xml:space="preserve">
    <value>_Publish New Package...</value>
    <comment>Package menu | Publish new package</comment>
  </data>
  <data name="DynamoViewPackageMenuPublishWorkspace" xml:space="preserve">
    <value>_Publish Current Workspace...</value>
    <comment>Package menu | Publish current workspace as a package</comment>
  </data>
  <data name="DynamoViewPackageMenuSearchPackage" xml:space="preserve">
    <value>_Search for a Package...</value>
    <comment>Package menu | Search for a package</comment>
  </data>
  <data name="DynamoViewRunAutomaticallyOption" xml:space="preserve">
    <value>Run Automatically</value>
    <comment>Run automatically option</comment>
  </data>
  <data name="DynamoViewRunButton" xml:space="preserve">
    <value>Run</value>
    <comment>Run button</comment>
  </data>
  <data name="DynamoViewRunButtonTooltip" xml:space="preserve">
    <value>Run Workflow (F5)</value>
    <comment>Run button tooltip</comment>
  </data>
  <data name="DynamoViewSettingMenu" xml:space="preserve">
    <value>_Settings</value>
    <comment>Setting menu</comment>
  </data>
  <data name="DynamoViewSettingMenuAreaUnits" xml:space="preserve">
    <value>Area Display Units</value>
    <comment>Setting menu | Area unit display</comment>
  </data>
  <data name="DynamoViewSettingMenuCentimeter" xml:space="preserve">
    <value>Centimeter</value>
    <comment>Setting menu | Centimeter</comment>
  </data>
  <data name="DynamoViewSettingMenuCubicCentimeter" xml:space="preserve">
    <value>Cubic Centimeter</value>
    <comment>Setting menu | Cubic centimeter</comment>
  </data>
  <data name="DynamoViewSettingMenuCubicFoot" xml:space="preserve">
    <value>Cubic Foot</value>
    <comment>Setting menu | Cubic foot</comment>
  </data>
  <data name="DynamoViewSettingMenuCubicInch" xml:space="preserve">
    <value>Cubic Inch</value>
    <comment>Setting menu | Cubic inch</comment>
  </data>
  <data name="DynamoViewSettingMenuCubicMeter" xml:space="preserve">
    <value>Cubic Meter</value>
    <comment>Setting menu | Cubic meter</comment>
  </data>
  <data name="DynamoViewSettingMenuCubicMillimeter" xml:space="preserve">
    <value>Cubic Millimeter</value>
    <comment>Setting menu | Cubic millimeter</comment>
  </data>
  <data name="DynamoViewSettingMenuDecimalFoot" xml:space="preserve">
    <value>Decimal Foot</value>
    <comment>Setting menu | Decimal foot</comment>
  </data>
  <data name="DynamoViewSettingMenuDecimalInch" xml:space="preserve">
    <value>Decimal Inch</value>
    <comment>Setting menu | Decimal inch</comment>
  </data>
  <data name="DynamoViewSettingMenuEnableDataReporting" xml:space="preserve">
    <value>Enable detailed usability data reporting (Instrumentation)</value>
    <comment>Setting menu | Enable data reporting during usage</comment>
  </data>
  <data name="DynamoViewSettingMenuEnableDataReportingTooltip" xml:space="preserve">
    <value>Detailed reporting sends behaviour data that we use for improving {0}.

It includes the graph being created as well as errors and warnings</value>
    <comment>Setting menu | Tooltip for enable data reporting during usage menu item</comment>
  </data>
  <data name="DynamoViewSettingMenuEnableSummaryReporting" xml:space="preserve">
    <value>Enable anonymous summary reporting (Google Analytics)</value>
    <comment>Setting menu | Enable summary reporting</comment>
  </data>
  <data name="DynamoViewSettingMenuEnableSummaryReportingTooltip" xml:space="preserve">
    <value>Anonymous summary reporting sends a minimal set of data for computing user counts, stability and performance metrics.

It does not contain your graph or any personal data</value>
    <comment>Setting menu | Tooltip for enable summary reporting during usage menu item</comment>
  </data>
  <data name="DynamoViewSettingShowRunPreview" xml:space="preserve">
    <value>Show Run Preview</value>
    <comment>Setting menu | Show Run Preview</comment>
  </data>
  <data name="ShowRunPreviewEnableToolTip" xml:space="preserve">
    <value>Execution preview is not available when running automatically</value>
  </data>
  <data name="ShowRunPreviewDisableToolTip" xml:space="preserve">
    <value>Preview the execution state of your graph. Nodes that are scheduled for execution will highlight in the graph</value>
  </data>
  <data name="DynamoViewSettingMenuFractionalFoot" xml:space="preserve">
    <value>Fractional Foot</value>
    <comment>Setting menu | Fractional foot</comment>
  </data>
  <data name="DynamoViewSettingMenuFractionalInch" xml:space="preserve">
    <value>Fractional Inch</value>
    <comment>Setting menu | Fractional inch</comment>
  </data>
  <data name="DynamoViewSettingMenuHighRenderPrecision" xml:space="preserve">
    <value>High</value>
    <comment>Setting menu | Slider for render precision</comment>
  </data>
  <data name="DynamoViewSettingMenuLengthUnits" xml:space="preserve">
    <value>Length Display Units</value>
    <comment>Setting menu | Length unit display</comment>
  </data>
  <data name="DynamoViewSettingMenuLowRenderPrecision" xml:space="preserve">
    <value>Low</value>
    <comment>Setting menu | Slider for render precision</comment>
  </data>
  <data name="DynamoViewSettingMenuMeter" xml:space="preserve">
    <value>Meter</value>
    <comment>Setting menu | Meter</comment>
  </data>
  <data name="DynamoViewSettingMenuMillimeter" xml:space="preserve">
    <value>Millimeter</value>
    <comment>Setting menu | Millimeter</comment>
  </data>
  <data name="DynamoViewSettingMenuNumber0" xml:space="preserve">
    <value>0</value>
    <comment>Locale dependent number format 0</comment>
  </data>
  <data name="DynamoViewSettingMenuNumber00" xml:space="preserve">
    <value>0.0</value>
    <comment>Locale dependent number format 0.0</comment>
  </data>
  <data name="DynamoViewSettingMenuNumber000" xml:space="preserve">
    <value>0.00</value>
    <comment>Locale dependent number format 0.00</comment>
  </data>
  <data name="DynamoViewSettingMenuNumber0000" xml:space="preserve">
    <value>0.000</value>
    <comment>Locale dependent number format 0.000</comment>
  </data>
  <data name="DynamoViewSettingMenuNumber00000" xml:space="preserve">
    <value>0.0000</value>
    <comment>Locale dependent number format 0.0000</comment>
  </data>
  <data name="DynamoViewSettingMenuNumberFormat" xml:space="preserve">
    <value>Number Format</value>
    <comment>Setting menu | Number format</comment>
  </data>
  <data name="DynamoViewSettingMenuRenderPrecision" xml:space="preserve">
    <value>Render Precision</value>
    <comment>Setting menu | Render precision</comment>
  </data>
  <data name="DynamoViewSettingMenuSquareCentimeter" xml:space="preserve">
    <value>Square Centimeter</value>
    <comment>Setting menu | Square centimeter</comment>
  </data>
  <data name="DynamoViewSettingMenuSquareFoot" xml:space="preserve">
    <value>Square Foot</value>
    <comment>Setting menu | Square foot</comment>
  </data>
  <data name="DynamoViewSettingMenuSquareInch" xml:space="preserve">
    <value>Square Inch</value>
    <comment>Setting menu | Square inch</comment>
  </data>
  <data name="DynamoViewSettingMenuSquareMeter" xml:space="preserve">
    <value>Square Meter</value>
    <comment>Setting menu | Square meter</comment>
  </data>
  <data name="DynamoViewSettingMenuSquareMillimeter" xml:space="preserve">
    <value>Square Millimeter</value>
    <comment>Setting menu | Square millimeter</comment>
  </data>
  <data name="DynamoViewSettingMenuVolumeUnits" xml:space="preserve">
    <value>Volume Display Units</value>
    <comment>Setting menu | Volume unit display</comment>
  </data>
  <data name="DynamoViewSettingExperimental" xml:space="preserve">
    <value>Experimental</value>
    <comment>Setting menu | Experimental</comment>
  </data>
  <data name="DynamoViewSettingEnableTSplineNodes" xml:space="preserve">
    <value>Enable T-Spline nodes</value>
    <comment>Setting menu | Experimental | Enable T-Spline nodes</comment>
  </data>
  <data name="DynamoViewToolbarExportButtonTooltip" xml:space="preserve">
    <value>Export Workspace As Image</value>
    <comment>Toolbar export button tooltip</comment>
  </data>
  <data name="DynamoViewToolbarNewButtonTooltip" xml:space="preserve">
    <value>New [Ctrl + N]</value>
    <comment>Toolbar new button tooltip</comment>
  </data>
  <data name="DynamoViewToolbarOpenButtonTooltip" xml:space="preserve">
    <value>Open [Ctrl + O]</value>
    <comment>Toolbar open button tooltip</comment>
  </data>
  <data name="DynamoViewToolbarRedoButtonTooltip" xml:space="preserve">
    <value>Redo [Ctrl + Y]</value>
    <comment>Toolbar redo button tooltip</comment>
  </data>
  <data name="DynamoViewToolbarSaveButtonTooltip" xml:space="preserve">
    <value>Save [Ctrl + S]</value>
    <comment>Toolbar save button tooltip</comment>
  </data>
  <data name="DynamoViewToolbarUndoButtonTooltip" xml:space="preserve">
    <value>Undo [Ctrl + Z]</value>
    <comment>Toolbar undo button tooltip</comment>
  </data>
  <data name="DynamoViewViewMenu" xml:space="preserve">
    <value>_View</value>
    <comment>View menu</comment>
  </data>
  <data name="DynamoViewViewMenu3DPreview" xml:space="preserve">
    <value>_Background 3D Preview</value>
    <comment>View menu | Background 3d preview</comment>
  </data>
  <data name="DynamoViewViewMenuAlternateContextGeometry" xml:space="preserve">
    <value>Show Geometry in {0}</value>
    <comment>View menu | Show geometry in some context</comment>
  </data>
  <data name="DynamoViewViewMenuConnector" xml:space="preserve">
    <value>_Connectors</value>
    <comment>View menu | Connector setting</comment>
  </data>
  <data name="DynamoViewViewMenuConnectorType" xml:space="preserve">
    <value>_Connector Type</value>
    <comment>View menu | Connector type</comment>
  </data>
  <data name="DynamoViewViewMenuConnectorTypeCurve" xml:space="preserve">
    <value>Curves</value>
    <comment>View menu | Curve type connector</comment>
  </data>
  <data name="DynamoViewViewMenuConnectorTypePolylines" xml:space="preserve">
    <value>Polylines</value>
    <comment>View menu | Polyline type connector</comment>
  </data>
  <data name="DynamoViewViewMenuHideConsole" xml:space="preserve">
    <value>Hide Console</value>
    <comment>View menu | Hide console</comment>
  </data>
  <data name="DynamoViewViewMenuPan" xml:space="preserve">
    <value>_Pan</value>
    <comment>View menu | Pan</comment>
  </data>
  <data name="DynamoViewViewMenuPanDown" xml:space="preserve">
    <value>Pan Down (Mouse wheel drag down)</value>
    <comment>View menu | Pan down</comment>
  </data>
  <data name="DynamoViewViewMenuPanLeft" xml:space="preserve">
    <value>Pan Left (Mouse wheel drag left)</value>
    <comment>View menu | Pan left</comment>
  </data>
  <data name="DynamoViewViewMenuPanRight" xml:space="preserve">
    <value>Pan Right (Mouse wheel drag right)</value>
    <comment>View menu | Pan right</comment>
  </data>
  <data name="DynamoViewViewMenuPanUp" xml:space="preserve">
    <value>Pan Up (Mouse wheel drag up)</value>
    <comment>View menu | Pan up</comment>
  </data>
  <data name="DynamoViewViewMenuPreviewNavigate" xml:space="preserve">
    <value>Navigate Background 3D Preview</value>
    <comment>View menu | Navigate background 3D preview</comment>
  </data>
  <data name="DynamoViewViewMenuShowBackground3DPreview" xml:space="preserve">
    <value>Showing Background 3D Preview</value>
    <comment>View menu | Show background preview</comment>
  </data>
  <data name="DynamoViewViewMenuShowConnectors" xml:space="preserve">
    <value>_Show Connectors</value>
    <comment>View menu | Show connectors</comment>
  </data>
  <data name="DynamoViewViewMenuShowConsole" xml:space="preserve">
    <value>Show Console</value>
    <comment>View menu | Show console</comment>
  </data>
  <data name="DynamoViewViewMenuZoom" xml:space="preserve">
    <value>_Zoom</value>
    <comment>View menu | Zoom</comment>
  </data>
  <data name="DynamoViewViewMenuZoomIn" xml:space="preserve">
    <value>Zoom In (Mouse wheel down)</value>
    <comment>View menu | Zoom in</comment>
  </data>
  <data name="DynamoViewViewMenuZoomOut" xml:space="preserve">
    <value>Zoom Out (Mouse wheel up)</value>
    <comment>View menu | Zoom out</comment>
  </data>
  <data name="ContextMenuDelete" xml:space="preserve">
    <value>Remove</value>
    <comment>Context menu for selected node - delete selected node</comment>
  </data>
  <data name="NodeContextMenuHelp" xml:space="preserve">
    <value>Help...</value>
    <comment>Display help message for this node</comment>
  </data>
  <data name="ContextMenuLacing" xml:space="preserve">
    <value>Lacing</value>
    <comment>Context menu for selected node</comment>
  </data>
  <data name="ContextMenuLacingCrossProduct" xml:space="preserve">
    <value>Cross Product</value>
    <comment>Lacing strategy: use cross product for two lists</comment>
  </data>
  <data name="ContextMenuLacingFirst" xml:space="preserve">
    <value>First</value>
    <comment>Lacing strategy: use the first list</comment>
  </data>
  <data name="ContextMenuLacingLongest" xml:space="preserve">
    <value>Longest</value>
    <comment>Lacing strategy: use the longest list</comment>
  </data>
  <data name="ContextMenuLacingShortest" xml:space="preserve">
    <value>Shortest</value>
    <comment>Lacing strategy: use the shortest list</comment>
  </data>
  <data name="NodeContextMenuPreview" xml:space="preserve">
    <value>Preview</value>
    <comment>Context menu item - preview geometry</comment>
  </data>
  <data name="NodeContextMenuPreviewUpstream" xml:space="preserve">
    <value>Preview Upstream</value>
    <comment>Context menu item - preview geometry of upstream nodes</comment>
  </data>
  <data name="NodeContextMenuRenameNode" xml:space="preserve">
    <value>Rename Node...</value>
    <comment>Context menu item - rename this node</comment>
  </data>
  <data name="NodeContextMenuShowLabels" xml:space="preserve">
    <value>Show Labels</value>
    <comment>Context menu item - show labels</comment>
  </data>
  <data name="NodeHelpWindowNodeCategory" xml:space="preserve">
    <value>CATEGORY</value>
    <comment>Category label</comment>
  </data>
  <data name="NodeHelpWindowNodeDescription" xml:space="preserve">
    <value>DESCRIPTION</value>
    <comment>Description label</comment>
  </data>
  <data name="NodeHelpWindowNodeInput" xml:space="preserve">
    <value>INPUTS</value>
    <comment>Input label</comment>
  </data>
  <data name="NodeHelpWindowNodeOutput" xml:space="preserve">
    <value>OUTPUTS</value>
    <comment>Output label</comment>
  </data>
  <data name="NodeHelpWindowNodeType" xml:space="preserve">
    <value>NODE TYPE</value>
    <comment>Title label</comment>
  </data>
  <data name="StartPageAsk" xml:space="preserve">
    <value>ASK</value>
  </data>
  <data name="StartPageCode" xml:space="preserve">
    <value>CODE</value>
  </data>
  <data name="StartPageBackupOnCrash" xml:space="preserve">
    <value>RECOVER FROM BACKUP</value>
  </data>
  <data name="StartPageBackupNoCrash" xml:space="preserve">
    <value>BACKUP</value>
  </data>
  <data name="StartPageBackupLocation" xml:space="preserve">
    <value>Backup location</value>
  </data>
  <data name="StartPageOpenAll" xml:space="preserve">
    <value>Open all</value>
  </data>
  <data name="StartPageDiscussionForum" xml:space="preserve">
    <value>Discussion forum</value>
  </data>
  <data name="StartPageFiles" xml:space="preserve">
    <value>FILES</value>
  </data>
  <data name="StartPageGithubRepository" xml:space="preserve">
    <value>Github repository</value>
  </data>
  <data name="StartPageMoreSamples" xml:space="preserve">
    <value>More Samples</value>
  </data>
  <data name="StartPageDynamoPrimer" xml:space="preserve">
    <value>Dynamo Primer</value>
  </data>
  <data name="StartPageNewCustomNode" xml:space="preserve">
    <value>Custom Node</value>
    <comment>Start page | New custom node</comment>
  </data>
  <data name="StartPageNewFile" xml:space="preserve">
    <value>New</value>
    <comment>Start page | New </comment>
  </data>
  <data name="StartPageOpenFile" xml:space="preserve">
    <value>Open</value>
    <comment>Start page | Open files</comment>
  </data>
  <data name="StartPageRecent" xml:space="preserve">
    <value>RECENT</value>
  </data>
  <data name="StartPageReference" xml:space="preserve">
    <value>REFERENCE</value>
  </data>
  <data name="StartPageSamples" xml:space="preserve">
    <value>SAMPLES</value>
  </data>
  <data name="StartPageSendIssues" xml:space="preserve">
    <value>Send issues</value>
  </data>
  <data name="StartPageShowSamples" xml:space="preserve">
    <value>Show Samples In Folder</value>
  </data>
  <data name="StartPageStart" xml:space="preserve">
    <value>Start</value>
  </data>
  <data name="StartPageVideoTutorials" xml:space="preserve">
    <value>Video Tutorials</value>
    <comment>Start page | Link to videos</comment>
  </data>
  <data name="StartPageVisitWebsite" xml:space="preserve">
    <value>{0} website</value>
    <comment>Start page | Link to DynamoBIM</comment>
  </data>
  <data name="StartPageAdvancedTutorials" xml:space="preserve">
    <value>Advanced Tutorials</value>
    <comment>Start page | Link to tutorials</comment>
  </data>
  <data name="AddFileToPackageDialogTitle" xml:space="preserve">
    <value>Add File to Package...</value>
  </data>
  <data name="CancelButton" xml:space="preserve">
    <value>Cancel</value>
  </data>
  <data name="CannotDownloadPackageMessageBoxTitle" xml:space="preserve">
    <value>Cannot Download Package</value>
  </data>
  <data name="CustomNodePropertyErrorMessageBoxTitle" xml:space="preserve">
    <value>Custom Node Property Error</value>
  </data>
  <data name="CustomNodePropertyWindowCategory" xml:space="preserve">
    <value>Category</value>
    <comment>Label - specify custom node category</comment>
  </data>
  <data name="CustomNodePropertyWindowDescription" xml:space="preserve">
    <value>Description</value>
    <comment>Label - custom node description</comment>
  </data>
  <data name="CustomNodePropertyWindowDescriptionHint" xml:space="preserve">
    <value>Description of Custom Node</value>
    <comment>Text box hint</comment>
  </data>
  <data name="CustomNodePropertyWindowName" xml:space="preserve">
    <value>Name</value>
    <comment>Label - specify custom node name</comment>
  </data>
  <data name="CustomNodePropertyWindowNameHint" xml:space="preserve">
    <value>Name of Custom Node</value>
    <comment>Text box hint</comment>
  </data>
  <data name="CustomNodePropertyWindowTitle" xml:space="preserve">
    <value>Custom Node Properties</value>
    <comment>Dialog name</comment>
  </data>
  <data name="DeprecatingPackageMessageBoxTitle" xml:space="preserve">
    <value>Deprecating Package</value>
  </data>
  <data name="DynamoViewHelpMenuShowInFolder" xml:space="preserve">
    <value>Show In Folder</value>
    <comment>Help menu | Show in Folder</comment>
  </data>
  <data name="ImportLibraryDialogTitle" xml:space="preserve">
    <value>Import Library</value>
  </data>
  <data name="MessageAlreadyInstallDynamo" xml:space="preserve">
    <value>{0} has already installed {1}.

{0} will attempt to uninstall this package before installing.</value>
  </data>
  <data name="MessageConfirmToInstallPackage" xml:space="preserve">
    <value>Are you sure you want to install {0} {1} ?</value>
    <comment>Message box content</comment>
  </data>
  <data name="MessageConfirmToInstallPackageToFolder" xml:space="preserve">
    <value>Are you sure you want to install {0} {1} to {2} ?</value>
    <comment>Message box content</comment>
  </data>
  <data name="MessageConfirmToSaveCustomNode" xml:space="preserve">
    <value>You have unsaved changes to custom node workspace: "{0}".

Would you like to save your changes?</value>
    <comment>Message box content</comment>
  </data>
  <data name="MessageConfirmToSaveHomeWorkSpace" xml:space="preserve">
    <value>You have unsaved changes to the Home workspace.

Would you like to save your changes?</value>
  </data>
  <data name="MessageConfirmToSaveNamedHomeWorkSpace" xml:space="preserve">
    <value>You have unsaved changes to {0}.

Would you like to save your changes?</value>
  </data>
  <data name="MessageConfirmToUninstallPackage" xml:space="preserve">
    <value>Are you sure you want to uninstall {0} ?  This will delete the packages root directory.

You can always redownload the package.</value>
  </data>
  <data name="MessageCustomNodeNameExist" xml:space="preserve">
    <value>A built-in node with the given name already exists.</value>
  </data>
  <data name="MessageCustomNodeNeedNewCategory" xml:space="preserve">
    <value>You must enter a new category or choose one from the existing categories.</value>
  </data>
  <data name="MessageCustomNodeNoName" xml:space="preserve">
    <value>You must supply a name.</value>
  </data>
  <data name="MessageFailedToDownloadPackage" xml:space="preserve">
    <value>Failed to download package with id: {0}.  Please try again and report the package if you continue to have problems.</value>
    <comment>Message box content</comment>
  </data>
  <data name="MessageFailedToUninstall" xml:space="preserve">
    <value>{0} failed to uninstall the package.  You may need to delete the package's root directory manually.</value>
  </data>
  <data name="MessageFailToUninstallPackage" xml:space="preserve">
    <value>{0} failed to uninstall the package: {1}.  The package may need to be reinstalled manually.</value>
    <comment>Message box content</comment>
  </data>
  <data name="MessageUnkownErrorOpeningFile" xml:space="preserve">
    <value>Unknown error opening file: {0}</value>
    <comment>Message box content</comment>
  </data>
  <data name="MessageGettingNodeError" xml:space="preserve">
    <value>There was a problem getting the node from the workspace.</value>
    <comment>Message box content</comment>
  </data>
  <data name="MessageNeedToRestart" xml:space="preserve">
    <value>{0} and its host application must restart before uninstall takes effect.</value>
  </data>
  <data name="MessagePackageContainPythonScript" xml:space="preserve">
    <value>The package or one of its dependencies contains Python scripts or binaries. Do you want to continue?</value>
  </data>
  <data name="MessagePackageNewerDynamo" xml:space="preserve">
    <value>The following packages use a newer version of {0} than you are currently using:

{1}

Do you want to continue?</value>
  </data>
  <data name="MessageSelectAtLeastOneNode" xml:space="preserve">
    <value>You must select at least one custom node.</value>
    <comment>Message box content</comment>
  </data>
  <data name="MessageSelectSymbolNotFound" xml:space="preserve">
    <value>The selected symbol was not found in the workspace</value>
    <comment>Message box content</comment>
  </data>
  <data name="MessageSubmitSameNamePackage" xml:space="preserve">
    <value>The node is part of the {0} package called "{1}" - do you want to submit a new version of this package?

If not, this node will be moved to the new package you are creating."</value>
    <comment>Message box content</comment>
  </data>
  <data name="MessageToDeprecatePackage" xml:space="preserve">
    <value>Are you sure you want to deprecate {0} ?  This request will be rejected if you are not a maintainer of the package.  It indicates that you will no longer support the package, although the package will still appear when explicitly searched for. 

You can always undeprecate the package.</value>
  </data>
  <data name="MessageToUndeprecatePackage" xml:space="preserve">
    <value>Are you sure you want to undeprecate {0} ?  This request will be rejected if you are not a maintainer of the package.  It indicates that you will continue to support the package and the package will appear when users are browsing packages.

You can always re-deprecate the package.</value>
  </data>
  <data name="MessageUninstallToContinue" xml:space="preserve">
    <value>{0} needs to uninstall {1} to continue, but cannot as one of its types appears to be in use.  Try restarting {0}.</value>
  </data>
  <data name="MessageUninstallToContinue2" xml:space="preserve">
    <value>{2} has dependencies. To install {2}, {0} needs to first uninstall the following dependent packages: {1}. Restart {0} to complete the uninstall, then try and download {2} again.

Uninstall the following dependent packages: {1}?</value>
  </data>
  <data name="OKButton" xml:space="preserve">
    <value>OK</value>
  </data>
  <data name="OpenDynamoDefinitionDialogTitle" xml:space="preserve">
    <value>Open {0} Definition...</value>
  </data>
  <data name="PackageDownloadConfirmMessageBoxTitle" xml:space="preserve">
    <value>Package Download Confirmation</value>
    <comment>Message box title</comment>
  </data>
  <data name="PackageDownloadErrorMessageBoxTitle" xml:space="preserve">
    <value>Package Download Error</value>
    <comment>Message box title</comment>
  </data>
  <data name="PackageDownloadMessageBoxTitle" xml:space="preserve">
    <value>Package Download</value>
  </data>
  <data name="PackageUseNewerDynamoMessageBoxTitle" xml:space="preserve">
    <value>Package Uses Newer Version of {0}!</value>
  </data>
  <data name="PackageWarningMessageBoxTitle" xml:space="preserve">
    <value>Package Warning</value>
    <comment>Message box title</comment>
  </data>
  <data name="SaveConfirmationMessageBoxTitle" xml:space="preserve">
    <value>Confirmation</value>
  </data>
  <data name="SaveModelToSTLDialogTitle" xml:space="preserve">
    <value>Save your model to STL.</value>
  </data>
  <data name="SaveWorkbenToImageDialogTitle" xml:space="preserve">
    <value>Save your Workbench to an Image</value>
  </data>
  <data name="SelectionErrorMessageBoxTitle" xml:space="preserve">
    <value>Selection Error</value>
    <comment>Message box title</comment>
  </data>
  <data name="UndeprecatingPackageMessageBoxTitle" xml:space="preserve">
    <value>Removing Package Deprecation</value>
  </data>
  <data name="UninstallFailureMessageBoxTitle" xml:space="preserve">
    <value>Uninstall Failure</value>
  </data>
  <data name="UninstallingPackageMessageBoxTitle" xml:space="preserve">
    <value>Uninstalling Package</value>
  </data>
  <data name="ContinueButton" xml:space="preserve">
    <value>Continue</value>
    <comment>Continue to use Dynamo</comment>
  </data>
  <data name="CrashPromptDialogCopyButton" xml:space="preserve">
    <value>Copy</value>
    <comment>Copy crash details</comment>
  </data>
  <data name="CrashPromptDialogCrashMessage" xml:space="preserve">
    <value>Uh oh... something went wrong and {0} has crashed, sorry about that.

You will get a chance to save your work.</value>
  </data>
  <data name="CrashPromptDialogDetailButton" xml:space="preserve">
    <value>Details</value>
    <comment>Click it to display crash details</comment>
  </data>
  <data name="CrashPromptDialogOpenFolderButton" xml:space="preserve">
    <value>Open Folder</value>
    <comment>Open folder that contains crash report</comment>
  </data>
  <data name="CrashPromptDialogSubmitBugButton" xml:space="preserve">
    <value>Submit Bug To Github</value>
    <comment>Submit a bug on github</comment>
  </data>
  <data name="CrashPromptDialogTitle" xml:space="preserve">
    <value>{0} has crashed</value>
  </data>
  <data name="DownloadWarningMessageBoxTitle" xml:space="preserve">
    <value>Download Warning</value>
  </data>
  <data name="DynamoUpdateAvailableToolTip" xml:space="preserve">
    <value>A Dynamo update is available. Click to install.</value>
  </data>
  <data name="EditNodeWindowTitle" xml:space="preserve">
    <value>Edit Node Name</value>
    <comment>Dialog for editing a node's name</comment>
  </data>
  <data name="EditAnnotationTitle" xml:space="preserve">
    <value>Edit Group Title</value>
    <comment>Dialog for editing a node's name</comment>
  </data>
  <data name="EditWindowAcceptButton" xml:space="preserve">
    <value>Accept</value>
  </data>
  <data name="EditWindowTitle" xml:space="preserve">
    <value>Set value...</value>
  </data>
  <data name="GenericTaskDialogSampleLeftButton" xml:space="preserve">
    <value>Sample Left Button</value>
    <comment>Sample button, it will be replaced at runtime</comment>
  </data>
  <data name="GenericTaskDialogSampleRightButton" xml:space="preserve">
    <value>Sample Right Button</value>
    <comment>Sample button, it will be replaced at runtime</comment>
  </data>
  <data name="GenericTaskDialogTitle" xml:space="preserve">
    <value>Generic Task Dialog</value>
  </data>
  <data name="UsageReportPromptDialogTitle" xml:space="preserve">
    <value>Agreement to collect usability data on your use of {0}</value>
  </data>
  <data name="DynamoViewContextMenuClearLog" xml:space="preserve">
    <value>Clear</value>
    <comment>Clear log</comment>
  </data>
  <data name="DynamoViewEditMenuSelectNeighbours" xml:space="preserve">
    <value>_Select Neighbors</value>
  </data>
  <data name="FilePathConverterNoFileSelected" xml:space="preserve">
    <value>No file selected.</value>
  </data>
  <data name="HideClassicNodeLibrary" xml:space="preserve">
    <value>Hide Classic Node Library</value>
  </data>
  <data name="InstalledPackageViewAdditionalFileLabel" xml:space="preserve">
    <value>Additional Files</value>
  </data>
  <data name="InstalledPackageViewAdditionalLabel" xml:space="preserve">
    <value>Additional Libraries</value>
  </data>
  <data name="InstalledPackageViewContextMenuCancelUninstall" xml:space="preserve">
    <value>Cancel pending uninstall...</value>
  </data>
  <data name="InstalledPackageViewContextMenuCancelUninstallTooltip" xml:space="preserve">
    <value>Remove the pending uninstall status</value>
  </data>
  <data name="InstalledPackageViewContextMenuDeprecate" xml:space="preserve">
    <value>Deprecate</value>
  </data>
  <data name="InstalledPackageViewContextMenuDeprecateTooltip" xml:space="preserve">
    <value>Set this package as deprecated.  Only allowed if you're a current maintainer of the package.</value>
  </data>
  <data name="InstalledPackageViewContextMenuGetLatest" xml:space="preserve">
    <value>Get Latest Version</value>
  </data>
  <data name="InstalledPackageViewContextMenuGetLatestTooltip" xml:space="preserve">
    <value>Check if there is a newer version of this package and download it.</value>
  </data>
  <data name="InstalledPackageViewContextMenuPublish" xml:space="preserve">
    <value>Publish...</value>
  </data>
  <data name="InstalledPackageViewContextMenuPublishTooltip" xml:space="preserve">
    <value>Publish this package, if it has yet to be published.</value>
  </data>
  <data name="InstalledPackageViewContextMenuPublishVersion" xml:space="preserve">
    <value>Publish Version...</value>
  </data>
  <data name="InstalledPackageViewContextMenuPublishVersionTooltip" xml:space="preserve">
    <value>Publish a new version of this package, assuming it has already been published. Only allowed if you're a current maintainer of the package.</value>
  </data>
  <data name="InstalledPackageViewContextMenuRemoveDeprecation" xml:space="preserve">
    <value>Remove deprecation</value>
  </data>
  <data name="InstalledPackageViewContextMenuRemoveDeprecationTooltip" xml:space="preserve">
    <value>Remove package deprecation. Only allowed if you're a current maintainer of the package.</value>
  </data>
  <data name="InstalledPackageViewContextMenuShowContent" xml:space="preserve">
    <value>Show Contents</value>
  </data>
  <data name="InstalledPackageViewContextMenuShowContentTooltip" xml:space="preserve">
    <value>See the types loaded by this package</value>
  </data>
  <data name="InstalledPackageViewContextMenuShowRootDir" xml:space="preserve">
    <value>Show Root Directory</value>
  </data>
  <data name="InstalledPackageViewContextMenuShowRootDirTooltip" xml:space="preserve">
    <value>Go to the root folder of this package</value>
  </data>
  <data name="InstalledPackageViewContextMenuUninstall" xml:space="preserve">
    <value>Uninstall...</value>
  </data>
  <data name="InstalledPackageViewContextMenuUninstallTooltip" xml:space="preserve">
    <value>Uninstall this package, only allowed if none of the types are currently in use</value>
  </data>
  <data name="InstalledPackageViewCustomNodesLabel" xml:space="preserve">
    <value>Custom Nodes</value>
  </data>
  <data name="InstalledPackageViewNodeLibrariesLabel" xml:space="preserve">
    <value>Node Libraries</value>
  </data>
  <data name="InstalledPackageViewPendingInstallButton" xml:space="preserve">
    <value>Pending uninstall</value>
  </data>
  <data name="InstalledPackageViewTitle" xml:space="preserve">
    <value>Installed Packages</value>
  </data>
  <data name="LacingCrossProductToolTip" xml:space="preserve">
    <value>For two lists {a,b,c}{1,2,3} returns {a1,a2,a3}{b1,b2,b3}{c1,c2,c3}.</value>
  </data>
  <data name="LacingDisabledToolTip" xml:space="preserve">
    <value>Argument lacing is disabled for this node.</value>
  </data>
  <data name="LacingFirstToolTip" xml:space="preserve">
    <value>For two lists {a,b,c}{1,2,3} returns {a1}.</value>
  </data>
  <data name="LacingLongestToolTip" xml:space="preserve">
    <value>For two lists {a,b,c}{1,2} returns {a1,b2,c2}.</value>
  </data>
  <data name="LacingShortestToolTip" xml:space="preserve">
    <value>For two lists {a,b,c}{1,2} returns {a1,b2}.</value>
  </data>
  <data name="LibraryViewContextMenuEditNode" xml:space="preserve">
    <value>Edit...</value>
  </data>
  <data name="LibraryViewNoMatchesFound" xml:space="preserve">
    <value>No matches found</value>
    <comment>No matches for the search llibrary</comment>
  </data>
  <data name="LibraryViewSearchText" xml:space="preserve">
    <value>Search</value>
  </data>
  <data name="LibraryViewTitle" xml:space="preserve">
    <value>Library</value>
  </data>
  <data name="NoteViewContextMenuDelete" xml:space="preserve">
    <value>Delete</value>
    <comment>Delete note </comment>
  </data>
  <data name="NoteViewContextMenuEdit" xml:space="preserve">
    <value>Edit...</value>
    <comment>Edit note</comment>
  </data>
  <data name="PackageDownloadStateDownloaded" xml:space="preserve">
    <value>Downloaded</value>
  </data>
  <data name="PackageDownloadStateDownloading" xml:space="preserve">
    <value>Downloading</value>
  </data>
  <data name="PackageDownloadStateError" xml:space="preserve">
    <value>Error</value>
  </data>
  <data name="PackageDownloadStateInstalled" xml:space="preserve">
    <value>Installed</value>
  </data>
  <data name="PackageDownloadStateInstalling" xml:space="preserve">
    <value>Installing</value>
  </data>
  <data name="PackageDownloadStateStarting" xml:space="preserve">
    <value>Starting</value>
  </data>
  <data name="PackageManagerWebSiteButton" xml:space="preserve">
    <value>Package Manager Website</value>
  </data>
  <data name="PackageSearchStateNoResult" xml:space="preserve">
    <value>Search returned no results!</value>
  </data>
  <data name="PackageSearchStateSearching" xml:space="preserve">
    <value>Searching...</value>
  </data>
  <data name="PackageSearchStateSyncingWithServer" xml:space="preserve">
    <value>Syncing with server...</value>
  </data>
  <data name="PackageSearchViewClearButton" xml:space="preserve">
    <value>Clear</value>
    <comment>Clear completed installation</comment>
  </data>
  <data name="PackageSearchViewClearButtonTooltip" xml:space="preserve">
    <value>Clear Downloads</value>
  </data>
  <data name="PackageSearchViewContextMenuOrderAscending" xml:space="preserve">
    <value>Ascending</value>
    <comment>Order by Ascending</comment>
  </data>
  <data name="PackageSearchViewContextMenuOrderDescending" xml:space="preserve">
    <value>Descending</value>
    <comment>Order by Descending</comment>
  </data>
  <data name="PackageSearchViewContextMenuSortByAuthor" xml:space="preserve">
    <value>Author</value>
    <comment>Sort package by author name</comment>
  </data>
  <data name="PackageSearchViewContextMenuSortByDownloads" xml:space="preserve">
    <value>Downloads</value>
    <comment>Sort package by download numbers</comment>
  </data>
  <data name="PackageSearchViewContextMenuSortByName" xml:space="preserve">
    <value>Name</value>
    <comment>Sort package by name</comment>
  </data>
  <data name="PackageSearchViewContextMenuSortByVotes" xml:space="preserve">
    <value>Votes</value>
    <comment>Sort package by user votes</comment>
  </data>
  <data name="PackageSearchViewContextMenuSortyByUpdate" xml:space="preserve">
    <value>Most Recent Update</value>
    <comment>Sort package by the most recent update</comment>
  </data>
  <data name="PackageSearchViewDeprecated" xml:space="preserve">
    <value>DEPRECATED</value>
    <comment>Indicate package has been deprecated</comment>
  </data>
  <data name="PackageSearchViewDeprecatedTooltip" xml:space="preserve">
    <value>The maintainers of this package have indicated that they will no longer be updating it.  Use at your own risk!</value>
  </data>
  <data name="PackageSearchViewDescription" xml:space="preserve">
    <value>Description</value>
    <comment>Package description</comment>
  </data>
  <data name="PackageSearchViewDownvoteButtonTooltip" xml:space="preserve">
    <value>Downvote to voice lack of support for this package</value>
  </data>
  <data name="PackageSearchViewInstallButton" xml:space="preserve">
    <value>⇓ Install</value>
    <comment>To install package</comment>
  </data>
  <data name="PackageSearchViewInstallLatestVersion" xml:space="preserve">
    <value>Install latest version</value>
  </data>
  <data name="PackageSearchViewInstallLatestVersionTo" xml:space="preserve">
    <value>Install latest version to folder...</value>
  </data>
  <data name="PackageSearchViewInstallThisVersion" xml:space="preserve">
    <value>Install this version</value>
  </data>
  <data name="PackageSearchViewInstallThisVersionTo" xml:space="preserve">
    <value>Install this version to folder...</value>
  </data>
  <data name="PackageSearchViewKeywords" xml:space="preserve">
    <value>Keywords</value>
    <comment>Package keywords</comment>
  </data>
  <data name="PackageSearchViewSearchTextBox" xml:space="preserve">
    <value>Search...</value>
  </data>
  <data name="PackageSearchViewSortByButton" xml:space="preserve">
    <value>Sort by</value>
  </data>
  <data name="PackageSearchViewTitle" xml:space="preserve">
    <value>Online Package Search</value>
  </data>
  <data name="PackageSearchViewUpvoteButtonTooltip" xml:space="preserve">
    <value>Vote in support of this package</value>
  </data>
  <data name="PackageSearchViewVersions" xml:space="preserve">
    <value>Versions</value>
    <comment>Package versions</comment>
  </data>
  <data name="PackageSearchViewVisitRepositoryBuutton" xml:space="preserve">
    <value>Visit package repository</value>
  </data>
  <data name="PackageSearchViewVisitWebSiteButton" xml:space="preserve">
    <value>Visit package website</value>
  </data>
  <data name="PackageStateUnknown" xml:space="preserve">
    <value>Unknown</value>
  </data>
  <data name="PackageUploadStateCompressing" xml:space="preserve">
    <value>Compressing...</value>
  </data>
  <data name="PackageUploadStateCopying" xml:space="preserve">
    <value>Copying...</value>
  </data>
  <data name="PackageUploadStateError" xml:space="preserve">
    <value>Error!</value>
    <comment>Something wrong with package uploading</comment>
  </data>
  <data name="PackageUploadStateReady" xml:space="preserve">
    <value>Ready</value>
  </data>
  <data name="PackageUploadStateUploaded" xml:space="preserve">
    <value>Uploaded</value>
  </data>
  <data name="PackageUploadStateUploading" xml:space="preserve">
    <value>Uploading...</value>
  </data>
  <data name="PortViewContextMenuUserDefaultValue" xml:space="preserve">
    <value>Use Default Value</value>
  </data>
  <data name="PublishPackagePackageContent" xml:space="preserve">
    <value>Package Contents</value>
  </data>
  <data name="PublishPackageViewAddFileButton" xml:space="preserve">
    <value>Add file...</value>
  </data>
  <data name="PublishPackageViewAddFileButtonTooltip" xml:space="preserve">
    <value>Add File To Package</value>
  </data>
  <data name="PublishPackageViewContextMenuIsNodeLibrary" xml:space="preserve">
    <value>Is Node Library</value>
  </data>
  <data name="PublishPackageViewLicense" xml:space="preserve">
    <value>License (optional - default is MIT)</value>
  </data>
  <data name="PublishPackageViewPackageDependencies" xml:space="preserve">
    <value>Dependencies</value>
  </data>
  <data name="PublishPackageViewPackageDescription" xml:space="preserve">
    <value>Description</value>
  </data>
  <data name="PublishPackageViewPackageGroup" xml:space="preserve">
    <value>Group (optional)</value>
    <comment>User to input group name about this package</comment>
  </data>
  <data name="PublishPackageViewPackageGroupTooltip" xml:space="preserve">
    <value>A group to help categorize this package.  Might be useful for a collection of packages related to a firm, school, etc.</value>
  </data>
  <data name="PublishPackageViewPackageKeywords" xml:space="preserve">
    <value>Keywords (optional)</value>
    <comment>User to input some keywords about this package</comment>
  </data>
  <data name="PublishPackageViewPackageKeywordsTooltip" xml:space="preserve">
    <value>Keywords help find your package in the database.  Separate them by spaces.</value>
  </data>
  <data name="PublishPackageViewPackageName" xml:space="preserve">
    <value>Name</value>
  </data>
  <data name="PublishPackageViewPackageVersion" xml:space="preserve">
    <value>Version (major minor build)</value>
  </data>
  <data name="PublishPackageViewPackageVersionTooltip" xml:space="preserve">
    <value>A version name helps a submitter keep track of updates to the package.  A new version of a package will be REJECTED if this is not incremeneted.</value>
  </data>
  <data name="PublishPackageViewPublish" xml:space="preserve">
    <value>Publish a Package</value>
  </data>
  <data name="PublishPackageViewPublisherWebiSite" xml:space="preserve">
    <value>Website Url (optional)</value>
  </data>
  <data name="PublishPackageViewRepositoryUrl" xml:space="preserve">
    <value>Repository Url (optional)</value>
    <comment>Github repository</comment>
  </data>
  <data name="PublishPackageViewTitle" xml:space="preserve">
    <value>Publish a {0} Package</value>
  </data>
  <data name="ShowClassicNodeLibrary" xml:space="preserve">
    <value>Show Classic Node Library</value>
  </data>
  <data name="UnknowDateFormat" xml:space="preserve">
    <value>Unknown date format</value>
  </data>
  <data name="Watch3DViewContextMenuPan" xml:space="preserve">
    <value>_Pan</value>
  </data>
  <data name="Watch3DViewContextMenuRotate" xml:space="preserve">
    <value>_Rotate</value>
  </data>
  <data name="Watch3DViewContextMenuSwitchView" xml:space="preserve">
    <value>Switch to Node _View</value>
  </data>
  <data name="Watch3DViewContextMenuZoomToFit" xml:space="preserve">
    <value>_Zoom to Fit</value>
  </data>
  <data name="BuildVersionNonNegative" xml:space="preserve">
    <value>You must provide a Build version as a non-negative integer.</value>
    <comment>ErrorString</comment>
  </data>
  <data name="CannotSubmitPackage" xml:space="preserve">
    <value>You can't submit a package in this version of {0}.  You'll need a host application, like Revit, to submit a package.</value>
    <comment>ErrorString</comment>
  </data>
  <data name="DescriptionNeedMoreCharacters" xml:space="preserve">
    <value>Description must be longer than 10 characters.</value>
    <comment>ErrorString</comment>
  </data>
  <data name="MajorVersionNonNegative" xml:space="preserve">
    <value>You must provide a Major version as a non-negative integer.</value>
    <comment>ErrorString</comment>
  </data>
  <data name="MinorVersionNonNegative" xml:space="preserve">
    <value>You must provide a Minor version as a non-negative integer.</value>
    <comment>ErrorString</comment>
  </data>
  <data name="NameNeedMoreCharacters" xml:space="preserve">
    <value>Name must be at least 3 characters.</value>
    <comment>ErrorString</comment>
  </data>
  <data name="PackageNameCannotContainTheseCharacters" xml:space="preserve">
    <value>The name of the package cannot contain /,\, or *.</value>
    <comment>ErrorString</comment>
  </data>
  <data name="PackageNeedAtLeastOneFile" xml:space="preserve">
    <value>Your package must contain at least one file.</value>
    <comment>ErrorString</comment>
  </data>
  <data name="UpdateMessage" xml:space="preserve">
    <value>An update is available for Dynamo.
Installing the latest update requires Dynamo and any host applications to close.
Do you want to install the latest Dynamo update?</value>
  </data>
  <data name="VersionValueGreaterThan0" xml:space="preserve">
    <value>At least one of your version values must be greater than 0.</value>
    <comment>ErrorString</comment>
  </data>
  <data name="InstallMessageCaption" xml:space="preserve">
    <value>Install Dynamo</value>
  </data>
  <data name="InCanvasGeomButtonToolTip" xml:space="preserve">
    <value>Enable background 3D preview navigation (Ctrl + B)</value>
    <comment>Enable background 3D preview navigation</comment>
  </data>
  <data name="InCanvasNodeButtonToolTip" xml:space="preserve">
    <value>Enable graph view navigation (Ctrl + B)</value>
    <comment>Enable graph view navigation</comment>
  </data>
  <data name="AddCustomFileToPackageDialogTitle" xml:space="preserve">
    <value>Add Custom Node, Library, or XML file to Package...</value>
  </data>
  <data name="ConverterMessageCurrentOffset" xml:space="preserve">
    <value>Current offset X: {0}, Y: {1}</value>
  </data>
  <data name="ConverterMessageTransformOrigin" xml:space="preserve">
    <value>Transform origin X: {0}, Y: {1}</value>
  </data>
  <data name="ConverterMessageZoom" xml:space="preserve">
    <value>Zoom : {0}</value>
  </data>
  <data name="DynamoViewSamplesMenuShowInFolder" xml:space="preserve">
    <value>Show In Folder</value>
  </data>
  <data name="FileDialogAllFiles" xml:space="preserve">
    <value>All Files ({0})|{0}</value>
  </data>
  <data name="FileDialogAssemblyFiles" xml:space="preserve">
    <value>Assembly Library Files ({0})|{0}</value>
  </data>
  <data name="FileDialogCustomNodeDLLXML" xml:space="preserve">
    <value>Custom Node, DLL, XML ({0})|{0}</value>
  </data>
  <data name="FileDialogDefaultPNGName" xml:space="preserve">
    <value>Capture.png</value>
  </data>
  <data name="FileDialogDefaultSTLModelName" xml:space="preserve">
    <value>model.stl</value>
  </data>
  <data name="FileDialogDesignScriptFiles" xml:space="preserve">
    <value>DesignScript Files ({0})|{0}</value>
  </data>
  <data name="FileDialogDynamoCustomNode" xml:space="preserve">
    <value>{0} Custom Node ({1})|{1}</value>
  </data>
  <data name="FileDialogDynamoDefinitions" xml:space="preserve">
    <value>{0} Definitions ({1})|{1}</value>
  </data>
  <data name="FileDialogDynamoWorkspace" xml:space="preserve">
    <value>{0} Workspace ({1})|{1}</value>
  </data>
  <data name="FileDialogLibraryFiles" xml:space="preserve">
    <value>Library Files ({0})|{0}</value>
  </data>
  <data name="FileDialogPNGFiles" xml:space="preserve">
    <value>PNG Image|{0}</value>
  </data>
  <data name="FileDialogSTLModels" xml:space="preserve">
    <value>STL Models|{0}</value>
  </data>
  <data name="InfoBubbleError" xml:space="preserve">
    <value>Error: </value>
  </data>
  <data name="InfoBubbleWarning" xml:space="preserve">
    <value>Warning: </value>
  </data>
  <data name="MessageFailedToApplyCustomization" xml:space="preserve">
    <value>Failed to apply NodeViewCustomization for {0}</value>
  </data>
  <data name="MessageFailedToAttachToRowColumn" xml:space="preserve">
    <value>'AttachmentToRowColumnConverter' expects a 'ConverterParameter' value to be either 'Row' or 'Column'</value>
  </data>
  <data name="MessageFailedToAutocomple" xml:space="preserve">
    <value>Failed to perform code block autocomplete with exception:</value>
  </data>
  <data name="MessageFailedToFindNodeById" xml:space="preserve">
    <value>No node could be found with that Id.</value>
  </data>
  <data name="MessageFailedToOpenCorruptedFile" xml:space="preserve">
    <value>Error opening corrupted file: {0}</value>
  </data>
  <data name="MessageFailedToSaveAsImage" xml:space="preserve">
    <value>Failed to save the Workspace as image.</value>
  </data>
  <data name="MessageLoadingTime" xml:space="preserve">
    <value>{0} elapsed for loading {1} main window.</value>
  </data>
  <data name="MessageNodeWithNullFunction" xml:space="preserve">
    <value>There is a null function definition for this node.</value>
  </data>
  <data name="MessageNoNodeDescription" xml:space="preserve">
    <value>No description provided</value>
  </data>
  <data name="MessageUnsavedChanges0" xml:space="preserve">
    <value>The following workspaces have not been saved:</value>
  </data>
  <data name="MessageUnsavedChanges1" xml:space="preserve">
    <value>. Please save them and try again.</value>
  </data>
  <data name="SearchViewTopResult" xml:space="preserve">
    <value>Top Result</value>
  </data>
  <data name="TooltipCurrentIndex" xml:space="preserve">
    <value>{0} of {1}</value>
  </data>
  <data name="AutodeskSignIn" xml:space="preserve">
    <value>Autodesk Sign In</value>
  </data>
  <data name="BrowserWindowLoading" xml:space="preserve">
    <value>Loading...</value>
  </data>
  <data name="InvalidLoginUrl" xml:space="preserve">
    <value>Invalid URL for login page!</value>
  </data>
  <data name="NoneString" xml:space="preserve">
    <value>none</value>
  </data>
  <data name="PresetsWindowDescription" xml:space="preserve">
    <value>Description</value>
  </data>
  <data name="PresetsWindowDescriptionHint" xml:space="preserve">
    <value>Enter a description for this preset.</value>
  </data>
  <data name="PresetsWindowName" xml:space="preserve">
    <value>Name</value>
  </data>
  <data name="PresetsWindowTitle" xml:space="preserve">
    <value>Preset State Properties</value>
  </data>
  <data name="DynamoViewRunButtonToolTipDisabled" xml:space="preserve">
    <value>Run is not available when running Automatically or Periodically.</value>
  </data>
  <data name="RunTypeToolTipAutomatically" xml:space="preserve">
    <value>Run whenever there is a change to the graph.</value>
  </data>
  <data name="RunTypeToolTipManually" xml:space="preserve">
    <value>Run whenever you press the Run button.</value>
  </data>
  <data name="RunTypeToolTipPeriodicallyDisabled" xml:space="preserve">
    <value>Periodic running is disabled when there are no nodes in your graph that support it.</value>
  </data>
  <data name="RunTypeToolTipPeriodicallyEnabled" xml:space="preserve">
    <value>Run at the specified interval.</value>
  </data>
  <data name="RunCompletedMessage" xml:space="preserve">
    <value>Run completed.</value>
  </data>
  <data name="RunCompletedWithWarningsMessage" xml:space="preserve">
    <value>Run completed with warnings.</value>
  </data>
  <data name="RunStartedMessage" xml:space="preserve">
    <value>Run started...</value>
  </data>
  <data name="GroupDefaultText" xml:space="preserve">
    <value>&lt;Click here to edit the group title&gt;</value>
  </data>
  <data name="GroupContextMenuBackground" xml:space="preserve">
    <value>Select Background</value>
  </data>
  <data name="GroupContextMenuFont" xml:space="preserve">
    <value>Font Size</value>
  </data>
  <data name="GroupContextMenuUngroup" xml:space="preserve">
    <value>Ungroup</value>
  </data>
  <data name="GroupContextMenuGraphLayout" xml:space="preserve">
    <value>Cleanup Node Layout</value>
  </data>
  <data name="PackageDuplicateAssemblyWarning" xml:space="preserve">
    <value>Due to limitations in the .NET framework, it is not possible to update your package assembly while it is already loaded.  Please update the assembly while {0} is not running and try again.</value>
  </data>
  <data name="PackageDuplicateAssemblyWarningTitle" xml:space="preserve">
    <value>Cannot update assembly</value>
  </data>
  <data name="Automatic" xml:space="preserve">
    <value>Automatic</value>
  </data>
  <data name="Manual" xml:space="preserve">
    <value>Manual</value>
  </data>
  <data name="Periodic" xml:space="preserve">
    <value>Periodic</value>
  </data>
  <data name="ContextMenuCopy" xml:space="preserve">
    <value>Copy</value>
    <comment>Context menu item</comment>
  </data>
  <data name="ContextMenuHideAllGeometry" xml:space="preserve">
    <value>Hide all geometry preview</value>
    <comment>Context menu item - Specific to canvas</comment>
  </data>
  <data name="ContextMenuHideAllTextBubble" xml:space="preserve">
    <value>Hide all text bubble</value>
    <comment>Context menu item - Specific to canvas</comment>
  </data>
  <data name="ContextMenuHideUpstreamPreview" xml:space="preserve">
    <value>Hide upstream geometry preview</value>
    <comment>Context menu item - Specific to canvas</comment>
  </data>
  <data name="ContextMenuInsertCodeBlock" xml:space="preserve">
    <value>Insert code block</value>
    <comment>Context menu item - Specific to canvas</comment>
  </data>
  <data name="ContextMenuPaste" xml:space="preserve">
    <value>Paste</value>
    <comment>Context menu item</comment>
  </data>
  <data name="ContextMenuShowAllGeometry" xml:space="preserve">
    <value>Show all geometry preview</value>
    <comment>Context menu item - Specific to canvas</comment>
  </data>
  <data name="ContextMenuShowAllTextBubble" xml:space="preserve">
    <value>Show all text buble</value>
    <comment>Context menu item - Specific to canvas</comment>
  </data>
  <data name="ContextMenuShowUpstreamPreview" xml:space="preserve">
    <value>Show upstream geometry preview</value>
    <comment>Context menu item - Specific to canvas</comment>
  </data>
  <data name="MoreButton" xml:space="preserve">
    <value>More</value>
    <comment>The "More" button on "Publish a Dynamo Package" dialog</comment>
  </data>
  <data name="PublishPackage" xml:space="preserve">
    <value>Publish Online</value>
  </data>
  <data name="StartPageWhatsNew" xml:space="preserve">
    <value>Getting Started</value>
  </data>
  <data name="TermsOfUseAcceptButton" xml:space="preserve">
    <value>I Accept</value>
  </data>
  <data name="TermsOfUseDeclineButton" xml:space="preserve">
    <value>I Decline</value>
  </data>
  <data name="TermsOfUseViewTitle" xml:space="preserve">
    <value>Package Manager Terms of Use</value>
  </data>
  <data name="GalleryDynamoVersion" xml:space="preserve">
    <value>Version {0}.{1}.{2}</value>
  </data>
  <data name="LearnMore" xml:space="preserve">
    <value>Learn more</value>
  </data>
  <data name="Autodesk360SignInButtonContentToolTip" xml:space="preserve">
    <value>Sign in to Autodesk A360 to access online services that integrate with your desktop software.</value>
  </data>
  <data name="Autodesk360SignInButtonTitleToolTip" xml:space="preserve">
    <value>Autodesk A360</value>
  </data>
  <data name="ConsentFormGoogleAnalyticsCheckBoxContent" xml:space="preserve">
    <value>Yes, I would like to contribute to this program (Google Analytics).</value>
  </data>
  <data name="ConsentFormInstrumentationCheckBoxContent" xml:space="preserve">
    <value>I give my consent for Autodesk to collect information, using a tool called Instrumentation, on how I use {0}</value>
  </data>
  <data name="GroupContextMenuDeleteGroup" xml:space="preserve">
    <value>Delete Group</value>
  </data>
  <data name="CustomNodeTypeShortString" xml:space="preserve">
    <value>DS</value>
  </data>
  <data name="PackageTypeShortString" xml:space="preserve">
    <value>PKG</value>
  </data>
  <data name="ZeroTouchTypeShortString" xml:space="preserve">
    <value>DLL</value>
  </data>
  <data name="DynamoViewEditMenuCreatePreset" xml:space="preserve">
    <value>Create Preset From Selection</value>
  </data>
  <data name="DynamoViewEditMenuDeletePreset" xml:space="preserve">
    <value>Delete Preset</value>
  </data>
  <data name="DynamoViewEditMenuRestorePreset" xml:space="preserve">
    <value>Restore Preset</value>
  </data>
  <data name="DynamoViewEditMenuPresetsMenu" xml:space="preserve">
    <value>Presets</value>
  </data>
  <data name="DynamoViewSettingsMenuShowEdges" xml:space="preserve">
    <value>Show Edges</value>
  </data>
  <data name="DynamoViewSettingsMenuShowPreviewBubbles" xml:space="preserve">
    <value>Show Preview Bubbles</value>
    <comment>Settings menu | Show preview bubbles</comment>
  </data>
  <data name="DynamoViewSettingsMenuVisualizationSettings" xml:space="preserve">
    <value>Visualization Settings</value>
  </data>
  <data name="FileDialogManualMode" xml:space="preserve">
    <value>Open in Manual Execution Mode</value>
  </data>
  <data name="BrowserNodeButtonLabel" xml:space="preserve">
    <value>Browse...</value>
  </data>
  <data name="BrowserNodeNoFileSelected" xml:space="preserve">
    <value>No file selected.</value>
  </data>
  <data name="StringInputNodeEditMenu" xml:space="preserve">
    <value>Edit...</value>
  </data>
  <data name="WatchNodeRawDataMenu" xml:space="preserve">
    <value>Show Raw Data</value>
  </data>
  <data name="NodeContextMenuEnablePeriodicUpdate" xml:space="preserve">
    <value>Enable Periodic Update</value>
  </data>
  <data name="PackageUploadNoDependency" xml:space="preserve">
    <value>None</value>
  </data>
  <data name="PublishPackageViewPackageDescriptionTooltip" xml:space="preserve">
    <value>A description that helps people understand what the package might be used for.</value>
  </data>
  <data name="PublishPackageViewPackageNameTooltip" xml:space="preserve">
    <value>A unique name for the package.</value>
  </data>
  <data name="UnitAcres" xml:space="preserve">
    <value>Acres</value>
  </data>
  <data name="UnitCentimeters" xml:space="preserve">
    <value>Centimeters</value>
  </data>
  <data name="UnitCubicCentimeter" xml:space="preserve">
    <value>CubicCentimeter</value>
  </data>
  <data name="UnitCubicFoot" xml:space="preserve">
    <value>CubicFoot</value>
  </data>
  <data name="UnitCubicInches" xml:space="preserve">
    <value>CubicInches</value>
  </data>
  <data name="UnitCubicMeters" xml:space="preserve">
    <value>CubicMeters</value>
  </data>
  <data name="UnitCubicMillimeter" xml:space="preserve">
    <value>CubicMillimeter</value>
  </data>
  <data name="UnitCubicYards" xml:space="preserve">
    <value>CubicYards</value>
  </data>
  <data name="UnitDecimeters" xml:space="preserve">
    <value>Decimeters</value>
  </data>
  <data name="UnitFeet" xml:space="preserve">
    <value>Feet</value>
  </data>
  <data name="UnitHectares" xml:space="preserve">
    <value>Hectares</value>
  </data>
  <data name="UnitInches" xml:space="preserve">
    <value>Inches</value>
  </data>
  <data name="UnitLitres" xml:space="preserve">
    <value>Litres</value>
  </data>
  <data name="UnitMeters" xml:space="preserve">
    <value>Meters</value>
  </data>
  <data name="UnitMillimeters" xml:space="preserve">
    <value>Millimeters</value>
  </data>
  <data name="UnitSquareCentimeter" xml:space="preserve">
    <value>SquareCentimeter</value>
  </data>
  <data name="UnitSquareFoot" xml:space="preserve">
    <value>SquareFoot</value>
  </data>
  <data name="UnitSquareInch" xml:space="preserve">
    <value>SquareInch</value>
  </data>
  <data name="UnitSquareMeter" xml:space="preserve">
    <value>SquareMeter</value>
  </data>
  <data name="UnitSquareMillimeter" xml:space="preserve">
    <value>SquareMillimeter</value>
  </data>
  <data name="UnitUSGallons" xml:space="preserve">
    <value>USGallons</value>
  </data>
  <data name="CustomNodePromptDescriptionTooltip" xml:space="preserve">
    <value>A description that helps people understand what the node might be used for.</value>
  </data>
  <data name="CustomNodePromptNameTooltip" xml:space="preserve">
    <value>A unique name for the node.</value>
  </data>
  <data name="PresetPromptDescriptionTooltip" xml:space="preserve">
    <value>A description of the preset state.</value>
  </data>
  <data name="PresetPromptNameTooltip" xml:space="preserve">
    <value>A unique name for the preset.</value>
  </data>
  <data name="SelectNodeButtonChange" xml:space="preserve">
    <value>Change</value>
  </data>
  <data name="SelectNodeButtonSelect" xml:space="preserve">
    <value>Select</value>
  </data>
  <data name="PresetTextRemaining" xml:space="preserve">
    <value>Characters Remaining</value>
  </data>
  <data name="PresetOverwrite" xml:space="preserve">
    <value>A preset by this name already exists, do you wish to overwrite?</value>
  </data>
  <data name="AddButton" xml:space="preserve">
    <value>Add</value>
  </data>
  <data name="DynamoViewSettingMenuManagePackagePath" xml:space="preserve">
    <value>Manage Node and Package Paths...</value>
    <comment>Setting menu | Custom node definition and package paths</comment>
  </data>
  <data name="PackagePathViewAccept" xml:space="preserve">
    <value>Accept Changes</value>
    <comment>Accept changes button on the package path dialog</comment>
  </data>
  <data name="PackagePathViewHeading" xml:space="preserve">
    <value>Paths:</value>
    <comment>Package path management dialog content</comment>
  </data>
  <data name="PackagePathViewSummary1" xml:space="preserve">
    <value>Add paths to make nodes and packages show up in the library.</value>
    <comment>Package path management dialog content</comment>
  </data>
  <data name="PackagePathViewSummary2" xml:space="preserve">
    <value>Top path is the default save location.</value>
    <comment>Package path management dialog content that describes about the first entry being the default save location.</comment>
  </data>
  <data name="PackagePathViewTitle" xml:space="preserve">
    <value>Manage Node and Package Paths</value>
    <comment>Package path management dialog title</comment>
  </data>
  <data name="PackagePathViewToolTipDown" xml:space="preserve">
    <value>Move the selected path downward</value>
    <comment>Tool-tip for down arrow</comment>
  </data>
  <data name="PackagePathViewToolTipMinus" xml:space="preserve">
    <value>Remove the selected path from list</value>
    <comment>Tool-tip for minus icon</comment>
  </data>
  <data name="PackagePathViewToolTipPlus" xml:space="preserve">
    <value>Add a new path to the list</value>
    <comment>Tool-tip for plus icon</comment>
  </data>
  <data name="PackagePathViewToolTipUp" xml:space="preserve">
    <value>Move the selected path upward</value>
    <comment>Tool-tip for up arrow</comment>
  </data>
  <data name="NodeContextMenuIsInput" xml:space="preserve">
    <value>Is Input</value>
  </data>
  <data name="DynamoViewViewMenuAvailablePreviews" xml:space="preserve">
    <value>Available Previews</value>
  </data>
  <data name="PresetWarningMessage" xml:space="preserve">
    <value>No input nodes selected. Select at least one input node to create a preset.</value>
  </data>
  <data name="UnitArea" xml:space="preserve">
    <value>Area</value>
  </data>
  <data name="UnitLength" xml:space="preserve">
    <value>Length</value>
  </data>
  <data name="UnitVolume" xml:space="preserve">
    <value>Volume</value>
  </data>
  <data name="Units" xml:space="preserve">
    <value>Units:</value>
  </data>
  <data name="PublishPackageLocally" xml:space="preserve">
    <value>Publish Locally</value>
  </data>
  <data name="BackgroundPreviewName" xml:space="preserve">
    <value>Background Preview</value>
    <comment>The name of the 3D background preview.</comment>
  </data>
  <data name="DynamoViewViewMenuShowGrid" xml:space="preserve">
    <value>Show Grid</value>
  </data>
  <data name="CameraDataLoadError" xml:space="preserve">
    <value>Camera position information could not be loaded from the file.</value>
  </data>
  <data name="CameraDataSaveError" xml:space="preserve">
    <value>Camera position information could not be saved.</value>
  </data>
  <data name="FolderNotWritableError" xml:space="preserve">
    <value>You do not have write permission to {0}.</value>
  </data>
  <assembly alias="System.Windows.Forms" name="System.Windows.Forms, Version=4.0.0.0, Culture=neutral, PublicKeyToken=b77a5c561934e089" />
  <data name="_dynamo" type="System.Resources.ResXFileRef, System.Windows.Forms">
    <value>..\viewmodels\watch3d\resources\_dynamo.bfx;System.Byte[], mscorlib, Version=4.0.0.0, Culture=neutral, PublicKeyToken=b77a5c561934e089</value>
  </data>
  <data name="ActionMember" xml:space="preserve">
    <value>Action</value>
  </data>
  <data name="CreateMember" xml:space="preserve">
    <value>Create</value>
  </data>
  <data name="QueryMember" xml:space="preserve">
    <value>Query</value>
  </data>
  <data name="AddToLibraryButton" xml:space="preserve">
    <value>Add</value>
  </data>
  <data name="BackgroundPreviewDefaultName" xml:space="preserve">
    <value>Default Background Preview</value>
  </data>
  <data name="BackgroundPreviewCreationFailureMessage" xml:space="preserve">
    <value>There was an error creating a background preview in Dynamo. This could be due to a lack of graphics resources on your machine. See the log for more information.</value>
  </data>
  <data name="NodesRunStatus" xml:space="preserve">
    <value>Freeze</value>
    <comment>Context menu item</comment>
  </data>
  <data name="CompactLayoutTitle" xml:space="preserve">
    <value>Compact</value>
  </data>
  <data name="DetailedLayoutTitle" xml:space="preserve">
    <value>Detailed</value>
  </data>
  <data name="FilterIconTooltip" xml:space="preserve">
    <value>Filter results</value>
  </data>
  <data name="LayoutIconTooltip" xml:space="preserve">
    <value>View layout</value>
  </data>
  <data name="ShowHideLibraryIconTooltip" xml:space="preserve">
    <value>Show/hide</value>
  </data>
  <data name="OnlyTitle" xml:space="preserve">
    <value>only</value>
  </data>
  <data name="SelectAllTitle" xml:space="preserve">
    <value>Select All</value>
  </data>
  <data name="NodeViewCustomizationFindErrorMessage" xml:space="preserve">
    <value>There was an error while finding node view customizations for {0}. Contact the author of this assembly for more information.</value>
  </data>
  <data name="PreviewListLabel" xml:space="preserve">
    <value>List</value>
  </data>
  <data name="NullString" xml:space="preserve">
    <value>null</value>
  </data>
  <data name="InvalidTimeZoneMessage" xml:space="preserve">
    <value>Could not sign in at this moment. Check the date, time and time zone settings and try to sign in again.</value>
  </data>
  <data name="OneAssemblyWasLoadedSeveralTimesErrorMessage" xml:space="preserve">
    <value>Please, load assembly just one time.
Next assemblies were loaded several times:
</value>
  </data>
  <data name="MessageFailedToAddFile" xml:space="preserve">
    <value>Failed to add file: {0}</value>
    <comment>Message box content</comment>
  </data>
  <data name="MessageConfirmToSaveReadOnlyCustomNode" xml:space="preserve">
    <value>We can't save "{0}" because the file is read only. To keep your changes, you'll need to save it with a new name or in a different location.</value>
    <comment>Message box content</comment>
  </data>
  <data name="TabFileNameReadOnlyPrefix" xml:space="preserve">
    <value>[Read-Only] </value>
  </data>
  <data name="InCanvasFitViewButtonToolTip" xml:space="preserve">
    <value>Zoom to Fit</value>
    <comment>Zoom to Fit</comment>
  </data>
  <data name="InCanvasOrbitButtonToolTip" xml:space="preserve">
    <value>Orbit</value>
    <comment>Orbit</comment>
  </data>
  <data name="InCanvasPanButtonToolTip" xml:space="preserve">
    <value>Pan</value>
    <comment>Pan</comment>
  </data>
  <data name="InCanvasZoomInButtonToolTip" xml:space="preserve">
    <value>Zoom In</value>
    <comment>Zoom In</comment>
  </data>
  <data name="InCanvasZoomOutButtonToolTip" xml:space="preserve">
    <value>Zoom Out</value>
    <comment>Zoom Out</comment>
  </data>
  <data name="MessageErrorOpeningFileGeneral" xml:space="preserve">
    <value>Error Opening File</value>
    <comment>Notification Center Title</comment>
  </data>
  <data name="ContextMenuLacingAuto" xml:space="preserve">
    <value>Auto</value>
    <comment>Auto lacing</comment>
  </data>
  <data name="LacingAutoToolTip" xml:space="preserve">
    <value>No replication guide will be added.</value>
  </data>
  <data name="UseLevelKeepListStructureHint" xml:space="preserve">
    <value>Keep 1 input list's nesting</value>
  </data>
  <data name="UseLevelKeepListStructurePopupMenuItem" xml:space="preserve">
    <value>Keep list structure</value>
  </data>
  <data name="UseLevelPopupMenuItem" xml:space="preserve">
    <value>Use Levels</value>
  </data>
  <data name="DirectoryNotFound" xml:space="preserve">
    <value>Directory Not Found</value>
  </data>
  <data name="PackageFolderNotAccessible" xml:space="preserve">
    <value>A problem occurred when trying to install the package. Dynamo is unable to obtain read/write access to
{0}</value>
  </data>
  <data name="PackageNotExisted" xml:space="preserve">
    <value>The root directory of the package does not exist. Please try and re-install the package.</value>
  </data>
  <data name="UnableToAccessPackageDirectory" xml:space="preserve">
    <value>Unable To Access Package Directory</value>
  </data>
<<<<<<< HEAD
  <data name="DynamoViewFileMenuExport3DAsImage" xml:space="preserve">
    <value>_Export Background 3D Preview as Image...</value>
    <comment>File menu | Export Background 3D Preview as image</comment>
  </data>
  <data name="DynamoViewToolbarExport3DButtonTooltip" xml:space="preserve">
    <value>Export Background Preview As Image</value>
    <comment>Toolbar export button tooltip</comment>
  </data>
  <data name="ScreenShotFrom3DParameter" xml:space="preserve">
    <value>screenshot_3D</value>
  </data>
  <data name="ScreenShotFrom3DShortcutParameter" xml:space="preserve">
    <value>screenshot_3D_shortcut</value>
=======
  <data name="FileNotPublishCaption" xml:space="preserve">
    <value>Publish Fail!</value>
  </data>
  <data name="FileNotPublishMessage" xml:space="preserve">
    <value>File(s) were not found or are contained inside of a package. Please only add files that are located outside of packages.

Failed to publish file(s): 
{0}</value>
  </data>
  <data name="PublishPackageDialogCaption" xml:space="preserve">
    <value>Published Successfully</value>
  </data>
  <data name="PublishPackageMessage" xml:space="preserve">
    <value>Package published successfully. 
Want to publish a different package?</value>
>>>>>>> 59b8443c
  </data>
</root><|MERGE_RESOLUTION|>--- conflicted
+++ resolved
@@ -1,4 +1,4 @@
-<?xml version="1.0" encoding="utf-8"?>
+﻿<?xml version="1.0" encoding="utf-8"?>
 <root>
   <!-- 
     Microsoft ResX Schema 
@@ -2071,7 +2071,6 @@
   <data name="UnableToAccessPackageDirectory" xml:space="preserve">
     <value>Unable To Access Package Directory</value>
   </data>
-<<<<<<< HEAD
   <data name="DynamoViewFileMenuExport3DAsImage" xml:space="preserve">
     <value>_Export Background 3D Preview as Image...</value>
     <comment>File menu | Export Background 3D Preview as image</comment>
@@ -2085,7 +2084,7 @@
   </data>
   <data name="ScreenShotFrom3DShortcutParameter" xml:space="preserve">
     <value>screenshot_3D_shortcut</value>
-=======
+  </data>
   <data name="FileNotPublishCaption" xml:space="preserve">
     <value>Publish Fail!</value>
   </data>
@@ -2101,6 +2100,5 @@
   <data name="PublishPackageMessage" xml:space="preserve">
     <value>Package published successfully. 
 Want to publish a different package?</value>
->>>>>>> 59b8443c
   </data>
 </root>