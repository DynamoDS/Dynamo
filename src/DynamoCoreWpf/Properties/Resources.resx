﻿<?xml version="1.0" encoding="utf-8"?>
<root>
  <!-- 
    Microsoft ResX Schema 
    
    Version 2.0
    
    The primary goals of this format is to allow a simple XML format 
    that is mostly human readable. The generation and parsing of the 
    various data types are done through the TypeConverter classes 
    associated with the data types.
    
    Example:
    
    ... ado.net/XML headers & schema ...
    <resheader name="resmimetype">text/microsoft-resx</resheader>
    <resheader name="version">2.0</resheader>
    <resheader name="reader">System.Resources.ResXResourceReader, System.Windows.Forms, ...</resheader>
    <resheader name="writer">System.Resources.ResXResourceWriter, System.Windows.Forms, ...</resheader>
    <data name="Name1"><value>this is my long string</value><comment>this is a comment</comment></data>
    <data name="Color1" type="System.Drawing.Color, System.Drawing">Blue</data>
    <data name="Bitmap1" mimetype="application/x-microsoft.net.object.binary.base64">
        <value>[base64 mime encoded serialized .NET Framework object]</value>
    </data>
    <data name="Icon1" type="System.Drawing.Icon, System.Drawing" mimetype="application/x-microsoft.net.object.bytearray.base64">
        <value>[base64 mime encoded string representing a byte array form of the .NET Framework object]</value>
        <comment>This is a comment</comment>
    </data>
                
    There are any number of "resheader" rows that contain simple 
    name/value pairs.
    
    Each data row contains a name, and value. The row also contains a 
    type or mimetype. Type corresponds to a .NET class that support 
    text/value conversion through the TypeConverter architecture. 
    Classes that don't support this are serialized and stored with the 
    mimetype set.
    
    The mimetype is used for serialized objects, and tells the 
    ResXResourceReader how to depersist the object. This is currently not 
    extensible. For a given mimetype the value must be set accordingly:
    
    Note - application/x-microsoft.net.object.binary.base64 is the format 
    that the ResXResourceWriter will generate, however the reader can 
    read any of the formats listed below.
    
    mimetype: application/x-microsoft.net.object.binary.base64
    value   : The object must be serialized with 
            : System.Runtime.Serialization.Formatters.Binary.BinaryFormatter
            : and then encoded with base64 encoding.
    
    mimetype: application/x-microsoft.net.object.soap.base64
    value   : The object must be serialized with 
            : System.Runtime.Serialization.Formatters.Soap.SoapFormatter
            : and then encoded with base64 encoding.

    mimetype: application/x-microsoft.net.object.bytearray.base64
    value   : The object must be serialized into a byte array 
            : using a System.ComponentModel.TypeConverter
            : and then encoded with base64 encoding.
    -->
  <xsd:schema id="root" xmlns="" xmlns:xsd="http://www.w3.org/2001/XMLSchema" xmlns:msdata="urn:schemas-microsoft-com:xml-msdata">
    <xsd:import namespace="http://www.w3.org/XML/1998/namespace" />
    <xsd:element name="root" msdata:IsDataSet="true">
      <xsd:complexType>
        <xsd:choice maxOccurs="unbounded">
          <xsd:element name="metadata">
            <xsd:complexType>
              <xsd:sequence>
                <xsd:element name="value" type="xsd:string" minOccurs="0" />
              </xsd:sequence>
              <xsd:attribute name="name" use="required" type="xsd:string" />
              <xsd:attribute name="type" type="xsd:string" />
              <xsd:attribute name="mimetype" type="xsd:string" />
              <xsd:attribute ref="xml:space" />
            </xsd:complexType>
          </xsd:element>
          <xsd:element name="assembly">
            <xsd:complexType>
              <xsd:attribute name="alias" type="xsd:string" />
              <xsd:attribute name="name" type="xsd:string" />
            </xsd:complexType>
          </xsd:element>
          <xsd:element name="data">
            <xsd:complexType>
              <xsd:sequence>
                <xsd:element name="value" type="xsd:string" minOccurs="0" msdata:Ordinal="1" />
                <xsd:element name="comment" type="xsd:string" minOccurs="0" msdata:Ordinal="2" />
              </xsd:sequence>
              <xsd:attribute name="name" type="xsd:string" use="required" msdata:Ordinal="1" />
              <xsd:attribute name="type" type="xsd:string" msdata:Ordinal="3" />
              <xsd:attribute name="mimetype" type="xsd:string" msdata:Ordinal="4" />
              <xsd:attribute ref="xml:space" />
            </xsd:complexType>
          </xsd:element>
          <xsd:element name="resheader">
            <xsd:complexType>
              <xsd:sequence>
                <xsd:element name="value" type="xsd:string" minOccurs="0" msdata:Ordinal="1" />
              </xsd:sequence>
              <xsd:attribute name="name" type="xsd:string" use="required" />
            </xsd:complexType>
          </xsd:element>
        </xsd:choice>
      </xsd:complexType>
    </xsd:element>
  </xsd:schema>
  <resheader name="resmimetype">
    <value>text/microsoft-resx</value>
  </resheader>
  <resheader name="version">
    <value>2.0</value>
  </resheader>
  <resheader name="reader">
    <value>System.Resources.ResXResourceReader, System.Windows.Forms, Version=4.0.0.0, Culture=neutral, PublicKeyToken=b77a5c561934e089</value>
  </resheader>
  <resheader name="writer">
    <value>System.Resources.ResXResourceWriter, System.Windows.Forms, Version=4.0.0.0, Culture=neutral, PublicKeyToken=b77a5c561934e089</value>
  </resheader>
  <data name="AboutWindowCannotGetVersion" xml:space="preserve">
    <value>Could not get version.</value>
    <comment>To indicate not abe to get Dynamo version</comment>
  </data>
  <data name="AboutWindowDynamoWebsiteButton" xml:space="preserve">
    <value>{0} Website</value>
    <comment>Click button to go to Dynamo website</comment>
  </data>
  <data name="AboutWindowTitle" xml:space="preserve">
    <value>About {0}</value>
    <comment>About window title</comment>
  </data>
  <data name="AboutWindowUpToDate" xml:space="preserve">
    <value>(Up-to-date)</value>
    <comment>To indicate Dynamo is up to date</comment>
  </data>
  <data name="ChangeScaleFactorPromptCaptionText" xml:space="preserve">
    <value>To ensure accurate geometry rendering and calculation, select the range of geometry sizes that you will be working on:</value>
  </data>
  <data name="ChangeScaleFactorPromptDescriptionBox" xml:space="preserve">
    <value>Numerical range shown here denote numbers in the following unit:</value>
  </data>
  <data name="ChangeScaleFactorPromptDescriptionContent" xml:space="preserve">
    <value>Use this working range to model in values that fall between {0} to {1} units</value>
  </data>
  <data name="ChangeScaleFactorPromptDescriptionDefaultSetting" xml:space="preserve">
    <value>Default Setting:</value>
  </data>
  <data name="ChangeScaleFactorPromptUnitCm" xml:space="preserve">
    <value>Centimeters (cm)</value>
  </data>
  <data name="ChangeScaleFactorPromptUnitM" xml:space="preserve">
    <value>Meters (m)</value>
  </data>
  <data name="ChangeScaleFactorPromptUnitMm" xml:space="preserve">
    <value>Millimeters (mm)</value>
  </data>
  <data name="ChangeScaleFactorPromptUnitsNumberFormatCm" xml:space="preserve">
    <value>{0} cm</value>
  </data>
  <data name="ChangeScaleFactorPromptUnitsNumberFormatM" xml:space="preserve">
    <value>{0} m</value>
  </data>
  <data name="ChangeScaleFactorPromptUnitsNumberFormatMm" xml:space="preserve">
    <value>{0} mm</value>
  </data>
  <data name="ChangeScaleFactorPromptWindowTitle" xml:space="preserve">
    <value>Geometry Working Range</value>
  </data>
  <data name="ContextMenuEditCustomNode" xml:space="preserve">
    <value>Edit Custom Node...</value>
    <comment>Context menu item</comment>
  </data>
  <data name="ContextMenuEditCustomNodeProperty" xml:space="preserve">
    <value>Edit Custom Node Properties...</value>
    <comment>Context menu item</comment>
  </data>
  <data name="ContextMenuFitToScreen" xml:space="preserve">
    <value>_Fit to Screen</value>
    <comment>Context menu item</comment>
  </data>
  <data name="ContextMenuGeometryView" xml:space="preserve">
    <value>Switch to Geometry _View</value>
    <comment>Context menu item</comment>
  </data>
  <data name="ContextCreateGroupFromSelection" xml:space="preserve">
    <value>Create Group</value>
    <comment>Context menu item</comment>
  </data>
  <data name="ContextUnGroupFromSelection" xml:space="preserve">
    <value>Remove from Group</value>
    <comment>Context menu item</comment>
  </data>
  <data name="ContextAddGroupFromSelection" xml:space="preserve">
    <value>Add Node To Group</value>
    <comment>Context menu item</comment>
  </data>
  <data name="ContextMenuNodesFromGeometry" xml:space="preserve">
    <value>Nodes From _Selected Geometry</value>
    <comment>Context menu item</comment>
  </data>
  <data name="ContextMenuNodesFromSelection" xml:space="preserve">
    <value>Create Custom Node</value>
    <comment>Context menu item</comment>
  </data>
  <data name="ContextMenuNodeToCode" xml:space="preserve">
    <value>Node to _Code</value>
    <comment>Context menu item</comment>
  </data>
  <data name="ContextMenuPan" xml:space="preserve">
    <value>Pa_n</value>
    <comment>Context menu item </comment>
  </data>
  <data name="ContextMenuPublishCustomNode" xml:space="preserve">
    <value>Publish This Custom Node...</value>
    <comment>Context menu item</comment>
  </data>
  <data name="DynamoViewCancelButtonTooltip" xml:space="preserve">
    <value>Cancel Run (Shift+F5)</value>
    <comment>Cancel button tooltip</comment>
  </data>
  <data name="DynamoViewDebugMenu" xml:space="preserve">
    <value>De_bug</value>
    <comment>Debug menu</comment>
  </data>
  <data name="DynamoViewDebugMenuCheckDailyBuild" xml:space="preserve">
    <value>_Check Daily Builds</value>
    <comment>Debug menu | Check the latest daily build</comment>
  </data>
  <data name="DynamoViewDebugMenuDumpLibrary" xml:space="preserve">
    <value>_Dump Library</value>
    <comment>Debug menu | Dump all imported libraries</comment>
  </data>
  <data name="DynamoViewDebugMenuForceReExecute" xml:space="preserve">
    <value>_Force Re-execute</value>
    <comment>Debug menu | Force to re-execute the whole graph</comment>
  </data>
  <data name="DynamoViewDebugMenuForceUpdate" xml:space="preserve">
    <value>Force _Update</value>
    <comment>Debug menu | Force to update Dynamo</comment>
  </data>
  <data name="DynamoViewDebugMenuRunMutationTest" xml:space="preserve">
    <value>_Run mutation test</value>
    <comment>Debug menu | Run mutation test</comment>
  </data>
  <data name="DynamoViewDebugMenuShowDebugAST" xml:space="preserve">
    <value>_Show Debug ASTs</value>
    <comment>Debug menu | Show debug abstract syntax tree</comment>
  </data>
  <data name="DynamoViewDebugMenuVerboseLogging" xml:space="preserve">
    <value>_Verbose Logging</value>
    <comment>Debug menu | Verbose logging</comment>
  </data>
  <data name="DynamoViewDebugMenuDebugModes" xml:space="preserve">
    <value>Debug _Modes</value>
    <comment>Debug menu | Show debug modes</comment>
  </data>
  <data name="DynamoViewEditMenu" xml:space="preserve">
    <value>_Edit</value>
    <comment>Edit menu</comment>
  </data>
  <data name="DynamoViewEditMenuAlighBottom" xml:space="preserve">
    <value>_Bottom</value>
    <comment>Edit menu | Align based on selected nodes' bottom Y position</comment>
  </data>
  <data name="DynamoViewEditMenuAlignLeft" xml:space="preserve">
    <value>_Left</value>
    <comment>Edit menu | Align based on selected nodes' leftmost X position</comment>
  </data>
  <data name="DynamoViewEditMenuAlignRight" xml:space="preserve">
    <value>_Right</value>
    <comment>Edit menu | Align based on selected nodes' rightmost X position</comment>
  </data>
  <data name="DynamoViewEditMenuAlignSelection" xml:space="preserve">
    <value>_Align Selection</value>
    <comment>Edit menu | Align selected nodes</comment>
  </data>
  <data name="DynamoViewEditMenuAlignTop" xml:space="preserve">
    <value>_Top</value>
    <comment>Edit menu | Align based on selected nodes' topmost Y position</comment>
  </data>
  <data name="DynamoViewEditMenuAlignXAverage" xml:space="preserve">
    <value>_X Average</value>
    <comment>Edit menu | Align based on selected nodes' average X positions</comment>
  </data>
  <data name="DynamoViewEditMenuAlignXDistribute" xml:space="preserve">
    <value>X _Distribute</value>
    <comment>Edit menu | Align selected nodes evenly on horizontal direction</comment>
  </data>
  <data name="DynamoViewEditMenuAlignYAverage" xml:space="preserve">
    <value>_Y Average</value>
    <comment>Edit menu | Align based on selected nodes' average Y positions</comment>
  </data>
  <data name="DynamoViewEditMenuAlignYDistribute" xml:space="preserve">
    <value>Y Di_stribute</value>
    <comment>Edit menu | Align selected nodes evenly on vertical direction</comment>
  </data>
  <data name="DynamoViewEditMenuCleanupLayout" xml:space="preserve">
    <value>Cleanup Node _Layout</value>
    <comment>Edit menu | Automatically layout graph</comment>
  </data>
  <data name="DynamoViewEditMenuCopy" xml:space="preserve">
    <value>_Copy</value>
    <comment>Edit menu | Copy</comment>
  </data>
  <data name="DynamoViewEditMenuCreateCustomNode" xml:space="preserve">
    <value>Crea_te Custom Node</value>
    <comment>Edit menu | Create custom node from selected nodes</comment>
  </data>
  <data name="DynamoViewEditMenuCreateNote" xml:space="preserve">
    <value>Create _Note</value>
    <comment>Edit menu | Create note for a node</comment>
  </data>
  <data name="DynamoViewEditMenuCreateGroup" xml:space="preserve">
    <value>Create _Group</value>
    <comment>Edit menu | Create Grouping for nodes</comment>
  </data>
  <data name="DynamoViewEditMenuDeleteSelected" xml:space="preserve">
    <value>_Delete Selected</value>
    <comment>Edit menu | Delete selected nodes</comment>
  </data>
  <data name="DynamoViewEditMenuPaste" xml:space="preserve">
    <value>_Paste</value>
    <comment>Edit menu | Paste</comment>
  </data>
  <data name="DynamoViewEditMenuRedo" xml:space="preserve">
    <value>_Redo</value>
    <comment>Edit menu | Redo</comment>
  </data>
  <data name="DynamoViewEditMenuSelectAll" xml:space="preserve">
    <value>_Select All</value>
    <comment>Edit menu | Select all nodes</comment>
  </data>
  <data name="DynamoViewEditMenuUndo" xml:space="preserve">
    <value>_Undo</value>
    <comment>Edit menu | Undo</comment>
  </data>
  <data name="DynamoViewDynamoMenuExit" xml:space="preserve">
    <value>_Exit Dynamo</value>
    <comment>Dynamo menu | Exit Dynamo</comment>
  </data>
  <data name="DynamoViewFileMenu" xml:space="preserve">
    <value>_File</value>
    <comment>File menu</comment>
  </data>
  <data name="DynamoViewFileMenuExportAsImage" xml:space="preserve">
    <value>_Export Workspace As Image...</value>
    <comment>File menu | Export workspace as image</comment>
  </data>
  <data name="DynamoViewFileMenuExportToSTL" xml:space="preserve">
    <value>_Export Model to STL...</value>
    <comment>File menu | Export geometry model to STL file format</comment>
  </data>
  <data name="DynamoViewFileMenuImport" xml:space="preserve">
    <value>_Import Library...</value>
    <comment>File menu | Import</comment>
  </data>
  <data name="DynamoViewFileMenuNew" xml:space="preserve">
    <value>_New</value>
    <comment>File menu | New</comment>
  </data>
  <data name="DynamoViewFileMenuNewCustomNode" xml:space="preserve">
    <value>_Custom Node...</value>
    <comment>FIle menu | New | New custom node</comment>
  </data>
  <data name="DynamoViewFileMenuNewHomeWorkSpace" xml:space="preserve">
    <value>_Home Workspace</value>
    <comment>File menu | New | New home workspace</comment>
  </data>
  <data name="DynamoViewFileMenuOpen" xml:space="preserve">
    <value>_Open...</value>
    <comment>File menu | Open</comment>
  </data>
  <data name="DynamoViewFileMenuRecentFiles" xml:space="preserve">
    <value>Open _Recent Files</value>
    <comment>File menu | Open Recent files</comment>
  </data>
  <data name="DynamoViewFileMenuSave" xml:space="preserve">
    <value>_Save</value>
    <comment>File menu | Save</comment>
  </data>
  <data name="DynamoViewFileMenuSaveAs" xml:space="preserve">
    <value>Save _As...</value>
    <comment>File menu | Save as</comment>
  </data>
  <data name="DynamoViewHelpMenu" xml:space="preserve">
    <value>_Help</value>
    <comment>Help menu</comment>
  </data>
  <data name="DynamoViewDynamoMenuAbout" xml:space="preserve">
    <value>_About</value>
    <comment>Dynamo menu | Display About dialog</comment>
  </data>
  <data name="DynamoViewHelpMenuDisplayStartPage" xml:space="preserve">
    <value>_Display Start Page</value>
    <comment>Help menu | Display start page</comment>
  </data>
  <data name="DynamoViewHelpMenuGotoWebsite" xml:space="preserve">
    <value>Dynamo _Website</value>
    <comment>Help menu | Go Dynamo website</comment>
  </data>
  <data name="DynamoViewHelpMenuGotoWiki" xml:space="preserve">
    <value>Dynamo _Project Wiki</value>
    <comment>Help menu | Go to wiki</comment>
  </data>
  <data name="DynamoViewHelpMenuReportBug" xml:space="preserve">
    <value>_Report A Bug</value>
    <comment>Help menu | Report a bug</comment>
  </data>
  <data name="DynamoViewHepMenuSamples" xml:space="preserve">
    <value>_Samples</value>
    <comment>Help menu | Samples</comment>
  </data>
  <data name="DynamoViewPackageMenu" xml:space="preserve">
    <value>_Packages</value>
    <comment>Package menu</comment>
  </data>
  <data name="DynamoViewPackageMenuManagePackage" xml:space="preserve">
    <value>_Manage Packages...</value>
    <comment>Package menu | Manage packages...</comment>
  </data>
  <data name="DynamoViewPackageMenuPublishNodes" xml:space="preserve">
    <value>Publish _Selected Nodes...</value>
    <comment>Package menu | Publish selected nodes as a package</comment>
  </data>
  <data name="DynamoViewPackageMenuPublishPackage" xml:space="preserve">
    <value>Publish _New Package...</value>
    <comment>Package menu | Publish new package</comment>
  </data>
  <data name="DynamoViewPackageMenuPublishWorkspace" xml:space="preserve">
    <value>Publish _Current Workspace...</value>
    <comment>Package menu | Publish current workspace as a package</comment>
  </data>
  <data name="DynamoViewPackageMenuSearchPackage" xml:space="preserve">
    <value>_Search for a Package...</value>
    <comment>Package menu | Search for a package</comment>
  </data>
  <data name="DynamoViewRunAutomaticallyOption" xml:space="preserve">
    <value>Run Automatically</value>
    <comment>Run automatically option</comment>
  </data>
  <data name="DynamoViewRunButton" xml:space="preserve">
    <value>Run</value>
    <comment>Run button</comment>
  </data>
  <data name="DynamoViewRunButtonTooltip" xml:space="preserve">
    <value>Run Workflow (F5)</value>
    <comment>Run button tooltip</comment>
  </data>
  <data name="DynamoViewSettingMenu" xml:space="preserve">
    <value>_Settings</value>
    <comment>Setting menu</comment>
  </data>
  <data name="DynamoViewSettingMenuAreaUnits" xml:space="preserve">
    <value>Area Display Units</value>
    <comment>Setting menu | Area unit display</comment>
  </data>
  <data name="DynamoViewSettingMenuCentimeter" xml:space="preserve">
    <value>Centimeter</value>
    <comment>Setting menu | Centimeter</comment>
  </data>
  <data name="DynamoViewSettingMenuCubicCentimeter" xml:space="preserve">
    <value>Cubic Centimeter</value>
    <comment>Setting menu | Cubic centimeter</comment>
  </data>
  <data name="DynamoViewSettingMenuCubicFoot" xml:space="preserve">
    <value>Cubic Foot</value>
    <comment>Setting menu | Cubic foot</comment>
  </data>
  <data name="DynamoViewSettingMenuCubicInch" xml:space="preserve">
    <value>Cubic Inch</value>
    <comment>Setting menu | Cubic inch</comment>
  </data>
  <data name="DynamoViewSettingMenuCubicMeter" xml:space="preserve">
    <value>Cubic Meter</value>
    <comment>Setting menu | Cubic meter</comment>
  </data>
  <data name="DynamoViewSettingMenuCubicMillimeter" xml:space="preserve">
    <value>Cubic Millimeter</value>
    <comment>Setting menu | Cubic millimeter</comment>
  </data>
  <data name="DynamoViewSettingMenuDecimalFoot" xml:space="preserve">
    <value>Decimal Foot</value>
    <comment>Setting menu | Decimal foot</comment>
  </data>
  <data name="DynamoViewSettingMenuDecimalInch" xml:space="preserve">
    <value>Decimal Inch</value>
    <comment>Setting menu | Decimal inch</comment>
  </data>
  <data name="DynamoViewSettingMenuShowDataReportingDialog" xml:space="preserve">
    <value>Agreement to _Collect Usability Data</value>
    <comment>Dynamo menu | Show user agreement dialog about data collecting</comment>
  </data>
  <data name="DynamoViewSettingShowRunPreview" xml:space="preserve">
    <value>Show Run Preview</value>
    <comment>Setting menu | Show Run Preview</comment>
  </data>
  <data name="ShowRunPreviewEnableToolTip" xml:space="preserve">
    <value>Execution preview is not available when running automatically</value>
  </data>
  <data name="ShowRunPreviewDisableToolTip" xml:space="preserve">
    <value>Preview the execution state of your graph. Nodes that are scheduled for execution will highlight in the graph</value>
  </data>
  <data name="DynamoViewSettingMenuFractionalFoot" xml:space="preserve">
    <value>Fractional Foot</value>
    <comment>Setting menu | Fractional foot</comment>
  </data>
  <data name="DynamoViewSettingMenuFractionalInch" xml:space="preserve">
    <value>Fractional Inch</value>
    <comment>Setting menu | Fractional inch</comment>
  </data>
  <data name="DynamoViewSettingMenuHighRenderPrecision" xml:space="preserve">
    <value>High</value>
    <comment>Setting menu | Slider for render precision</comment>
  </data>
  <data name="DynamoViewSettingMenuLengthUnits" xml:space="preserve">
    <value>Length Display Units</value>
    <comment>Setting menu | Length unit display</comment>
  </data>
  <data name="DynamoViewSettingMenuLowRenderPrecision" xml:space="preserve">
    <value>Low</value>
    <comment>Setting menu | Slider for render precision</comment>
  </data>
  <data name="DynamoViewSettingMenuMeter" xml:space="preserve">
    <value>Meter</value>
    <comment>Setting menu | Meter</comment>
  </data>
  <data name="DynamoViewSettingMenuMillimeter" xml:space="preserve">
    <value>Millimeter</value>
    <comment>Setting menu | Millimeter</comment>
  </data>
  <data name="DynamoViewSettingMenuNumber0" xml:space="preserve">
    <value>0</value>
    <comment>Locale dependent number format 0</comment>
  </data>
  <data name="DynamoViewSettingMenuNumber00" xml:space="preserve">
    <value>0.0</value>
    <comment>Locale dependent number format 0.0</comment>
  </data>
  <data name="DynamoViewSettingMenuNumber000" xml:space="preserve">
    <value>0.00</value>
    <comment>Locale dependent number format 0.00</comment>
  </data>
  <data name="DynamoViewSettingMenuNumber0000" xml:space="preserve">
    <value>0.000</value>
    <comment>Locale dependent number format 0.000</comment>
  </data>
  <data name="DynamoViewSettingMenuNumber00000" xml:space="preserve">
    <value>0.0000</value>
    <comment>Locale dependent number format 0.0000</comment>
  </data>
  <data name="DynamoViewSettingMenuNumberFormat" xml:space="preserve">
    <value>Number Format</value>
    <comment>Setting menu | Number format</comment>
  </data>
  <data name="PreferencesViewSelectedPackagePathForDownload" xml:space="preserve">
    <value>Selected package path for download</value>
    <comment>Preferences | Package Manager | Node and Package Paths | New Package Download Directory | Selected package path for download</comment>
  </data>
  <data name="PreferencesViewDisableBuiltInPackages" xml:space="preserve">
    <value>Disable Loading Built-In Packages</value>
    <comment>Preferences | Package Manager | Node and Package Paths | Disable Loading Built-In Packages</comment>
  </data>
  <data name="PreferencesViewDisableCustomPackages" xml:space="preserve">
    <value>Disable Loading Custom Packages</value>
    <comment>Preferences | Package Manager | Node and Package Paths | Disable Loading Custom Packages</comment>
  </data>
  <data name="DynamoViewSettingMenuSquareCentimeter" xml:space="preserve">
    <value>Square Centimeter</value>
    <comment>Setting menu | Square centimeter</comment>
  </data>
  <data name="DynamoViewSettingMenuSquareFoot" xml:space="preserve">
    <value>Square Foot</value>
    <comment>Setting menu | Square foot</comment>
  </data>
  <data name="DynamoViewSettingMenuSquareInch" xml:space="preserve">
    <value>Square Inch</value>
    <comment>Setting menu | Square inch</comment>
  </data>
  <data name="DynamoViewSettingMenuSquareMeter" xml:space="preserve">
    <value>Square Meter</value>
    <comment>Setting menu | Square meter</comment>
  </data>
  <data name="DynamoViewSettingMenuSquareMillimeter" xml:space="preserve">
    <value>Square Millimeter</value>
    <comment>Setting menu | Square millimeter</comment>
  </data>
  <data name="DynamoViewSettingMenuVolumeUnits" xml:space="preserve">
    <value>Volume Display Units</value>
    <comment>Setting menu | Volume unit display</comment>
  </data>
  <data name="PreferencesViewExperimentalLabel" xml:space="preserve">
    <value>Experimental</value>
    <comment>Preferences | Features | Experimental</comment>
  </data>
  <data name="PreferencesViewEnableTSplineNodes" xml:space="preserve">
    <value>Enable T-Spline nodes</value>
    <comment>Preferences | Features | Experimental | Enable T-Spline nodes</comment>
  </data>
  <data name="DynamoViewToolbarExportButtonTooltip" xml:space="preserve">
    <value>Export Workspace As Image</value>
    <comment>Toolbar export button tooltip</comment>
  </data>
  <data name="DynamoViewToolbarNewButtonTooltip" xml:space="preserve">
    <value>New [Ctrl + N]</value>
    <comment>Toolbar new button tooltip</comment>
  </data>
  <data name="DynamoViewToolbarOpenButtonTooltip" xml:space="preserve">
    <value>Open [Ctrl + O]</value>
    <comment>Toolbar open button tooltip</comment>
  </data>
  <data name="DynamoViewToolbarRedoButtonTooltip" xml:space="preserve">
    <value>Redo [Ctrl + Y]</value>
    <comment>Toolbar redo button tooltip</comment>
  </data>
  <data name="DynamoViewToolbarSaveButtonTooltip" xml:space="preserve">
    <value>Save [Ctrl + S]</value>
    <comment>Toolbar save button tooltip</comment>
  </data>
  <data name="DynamoViewToolbarUndoButtonTooltip" xml:space="preserve">
    <value>Undo [Ctrl + Z]</value>
    <comment>Toolbar undo button tooltip</comment>
  </data>
  <data name="DynamoViewViewMenu" xml:space="preserve">
    <value>_View</value>
    <comment>View menu</comment>
  </data>
  <data name="DynamoViewViewMenu3DPreview" xml:space="preserve">
    <value>_Background 3D Preview</value>
    <comment>View menu | Background 3d preview</comment>
  </data>
  <data name="DynamoViewViewMenuAlternateContextGeometry" xml:space="preserve">
    <value>Show Geometry in {0}</value>
    <comment>View menu | Show geometry in some context</comment>
  </data>
  <data name="DynamoViewViewMenuConnector" xml:space="preserve">
    <value>_Connectors</value>
    <comment>View menu | Connector setting</comment>
  </data>
  <data name="DynamoViewViewMenuConnectorType" xml:space="preserve">
    <value>_Connector Type</value>
    <comment>View menu | Connector type</comment>
  </data>
  <data name="DynamoViewViewMenuConnectorTypeCurve" xml:space="preserve">
    <value>Curves</value>
    <comment>View menu | Curve type connector</comment>
  </data>
  <data name="DynamoViewViewMenuConnectorTypePolylines" xml:space="preserve">
    <value>Polylines</value>
    <comment>View menu | Polyline type connector</comment>
  </data>
  <data name="DynamoViewViewMenuHideConsole" xml:space="preserve">
    <value>Hide Console</value>
    <comment>View menu | Hide console</comment>
  </data>
  <data name="DynamoViewViewMenuPan" xml:space="preserve">
    <value>_Pan</value>
    <comment>View menu | Pan</comment>
  </data>
  <data name="DynamoViewViewMenuPanDown" xml:space="preserve">
    <value>Pan Down (Mouse wheel drag down)</value>
    <comment>View menu | Pan down</comment>
  </data>
  <data name="DynamoViewViewMenuPanLeft" xml:space="preserve">
    <value>Pan Left (Mouse wheel drag left)</value>
    <comment>View menu | Pan left</comment>
  </data>
  <data name="DynamoViewViewMenuPanRight" xml:space="preserve">
    <value>Pan Right (Mouse wheel drag right)</value>
    <comment>View menu | Pan right</comment>
  </data>
  <data name="DynamoViewViewMenuPanUp" xml:space="preserve">
    <value>Pan Up (Mouse wheel drag up)</value>
    <comment>View menu | Pan up</comment>
  </data>
  <data name="DynamoViewViewMenuPreviewNavigate" xml:space="preserve">
    <value>Navigate Background 3D Preview</value>
    <comment>View menu | Navigate background 3D preview</comment>
  </data>
  <data name="DynamoViewViewMenuShowGrid" xml:space="preserve">
    <value>Show Grid</value>
    <comment>View menu | Show Grid</comment>
  </data>
  <data name="DynamoViewViewMenuShowBackground3DPreview" xml:space="preserve">
    <value>Showing Background 3D Preview</value>
    <comment>View menu | Show background preview</comment>
  </data>
  <data name="DynamoViewViewMenuShowConnectors" xml:space="preserve">
    <value>Show _Connectors</value>
    <comment>View menu | Show connectors</comment>
  </data>
  <data name="DynamoViewViewMenuShowConsole" xml:space="preserve">
    <value>_Show Console</value>
    <comment>View menu | Show console</comment>
  </data>
  <data name="DynamoViewViewMenuZoom" xml:space="preserve">
    <value>_Zoom</value>
    <comment>View menu | Zoom</comment>
  </data>
  <data name="DynamoViewViewMenuZoomIn" xml:space="preserve">
    <value>Zoom In (Mouse wheel down)</value>
    <comment>View menu | Zoom in</comment>
  </data>
  <data name="DynamoViewViewMenuZoomOut" xml:space="preserve">
    <value>Zoom Out (Mouse wheel up)</value>
    <comment>View menu | Zoom out</comment>
  </data>
  <data name="ContextMenuDelete" xml:space="preserve">
    <value>Delete</value>
    <comment>Context menu for selected node - delete selected node</comment>
  </data>
  <data name="NodeContextMenuHelp" xml:space="preserve">
    <value>Help</value>
    <comment>Display help message for this node</comment>
  </data>
  <data name="ContextMenuGroups" xml:space="preserve">
    <value>Groups</value>
    <comment>Context menu for group-based operations</comment>
  </data>
  <data name="ContextMenu" xml:space="preserve">
    <value>Node Options</value>
    <comment>Node context menu</comment>
  </data>
  <data name="ContextMenuLacing" xml:space="preserve">
    <value>Lacing</value>
    <comment>Context menu for selected node</comment>
  </data>
  <data name="ContextMenuLacingCrossProduct" xml:space="preserve">
    <value>Cross Product</value>
    <comment>Lacing strategy: use cross product for two lists</comment>
  </data>
  <data name="ContextMenuLacingFirst" xml:space="preserve">
    <value>First</value>
    <comment>Lacing strategy: use the first list</comment>
  </data>
  <data name="ContextMenuLacingLongest" xml:space="preserve">
    <value>Longest</value>
    <comment>Lacing strategy: use the longest list</comment>
  </data>
  <data name="ContextMenuLacingShortest" xml:space="preserve">
    <value>Shortest</value>
    <comment>Lacing strategy: use the shortest list</comment>
  </data>
  <data name="NodeContextMenuPreview" xml:space="preserve">
    <value>Preview</value>
    <comment>Context menu item - preview geometry</comment>
  </data>
  <data name="NodeContextMenuRenameNode" xml:space="preserve">
    <value>Rename</value>
    <comment>Context menu item - rename this node</comment>
  </data>
  <data name="NodeContextMenuShowLabels" xml:space="preserve">
    <value>Show Labels</value>
    <comment>Context menu item - show labels</comment>
  </data>
  <data name="NodeHelpWindowNodeCategory" xml:space="preserve">
    <value>CATEGORY</value>
    <comment>Category label</comment>
  </data>
  <data name="NodeHelpWindowNodeDescription" xml:space="preserve">
    <value>DESCRIPTION</value>
    <comment>Description label</comment>
  </data>
  <data name="NodeHelpWindowNodeInput" xml:space="preserve">
    <value>INPUTS</value>
    <comment>Input label</comment>
  </data>
  <data name="NodeHelpWindowNodeOutput" xml:space="preserve">
    <value>OUTPUTS</value>
    <comment>Output label</comment>
  </data>
  <data name="NodeHelpWindowNodeType" xml:space="preserve">
    <value>NODE TYPE</value>
    <comment>Title label</comment>
  </data>
  <data name="StartPageAsk" xml:space="preserve">
    <value>ASK</value>
  </data>
  <data name="StartPageCode" xml:space="preserve">
    <value>CODE</value>
  </data>
  <data name="StartPageBackupOnCrash" xml:space="preserve">
    <value>RECOVER FROM BACKUP</value>
  </data>
  <data name="StartPageBackupNoCrash" xml:space="preserve">
    <value>BACKUP</value>
  </data>
  <data name="StartPageBackupLocation" xml:space="preserve">
    <value>Backup location</value>
  </data>
  <data name="StartPageDiscussionForum" xml:space="preserve">
    <value>Discussion forum</value>
  </data>
  <data name="StartPageDynamoDictionary" xml:space="preserve">
    <value>Dynamo Dictionary</value>
  </data>
  <data name="StartPageFiles" xml:space="preserve">
    <value>FILES</value>
  </data>
  <data name="StartPageGithubRepository" xml:space="preserve">
    <value>Github repository</value>
  </data>
  <data name="StartPageMoreSamples" xml:space="preserve">
    <value>More Samples</value>
  </data>
  <data name="StartPageDynamoPrimer" xml:space="preserve">
    <value>Dynamo Primer</value>
  </data>
  <data name="StartPageNewCustomNode" xml:space="preserve">
    <value>Custom Node</value>
    <comment>Start page | New custom node</comment>
  </data>
  <data name="StartPageNewFile" xml:space="preserve">
    <value>New</value>
    <comment>Start page | New </comment>
  </data>
  <data name="StartPageOpenFile" xml:space="preserve">
    <value>Open</value>
    <comment>Start page | Open files</comment>
  </data>
  <data name="StartPageRecent" xml:space="preserve">
    <value>RECENT</value>
  </data>
  <data name="StartPageReference" xml:space="preserve">
    <value>REFERENCE</value>
  </data>
  <data name="StartPageSamples" xml:space="preserve">
    <value>SAMPLES</value>
  </data>
  <data name="StartPageSendIssues" xml:space="preserve">
    <value>Send issues</value>
  </data>
  <data name="StartPageShowSamples" xml:space="preserve">
    <value>Show Samples In Folder</value>
  </data>
  <data name="StartPageStart" xml:space="preserve">
    <value>Start</value>
  </data>
  <data name="StartPageVideoTutorials" xml:space="preserve">
    <value>Video Tutorials</value>
    <comment>Start page | Link to videos</comment>
  </data>
  <data name="StartPageVisitWebsite" xml:space="preserve">
    <value>{0} website</value>
    <comment>Start page | Link to DynamoBIM</comment>
  </data>
  <data name="StartPageAdvancedTutorials" xml:space="preserve">
    <value>Advanced Tutorials</value>
    <comment>Start page | Link to tutorials</comment>
  </data>
  <data name="AddFileToPackageDialogTitle" xml:space="preserve">
    <value>Add File to Package...</value>
  </data>
  <data name="CancelButton" xml:space="preserve">
    <value>Cancel</value>
  </data>
  <data name="CannotDownloadPackageMessageBoxTitle" xml:space="preserve">
    <value>Cannot Download Package</value>
  </data>
  <data name="BuiltInPackageConflictMessageBoxTitle" xml:space="preserve">
    <value>Package has conflicts with one or more Built-In packages.</value>
  </data>
  <data name="PackagesInUseConflictMessageBoxTitle" xml:space="preserve">
    <value>Package has conflicts with one or more packages in use.</value>
  </data>
  <data name="LoadedPackagesConflictMessageBoxTitle" xml:space="preserve">
    <value>Package has conflicts with one or more loaded packages.</value>
  </data>
  <data name="CustomNodePropertyErrorMessageBoxTitle" xml:space="preserve">
    <value>Custom Node Property Error</value>
  </data>
  <data name="CustomNodePropertyWindowCategory" xml:space="preserve">
    <value>Add-Ons Category</value>
    <comment>Label - specify custom node category</comment>
  </data>
  <data name="CustomNodePropertyWindowDescription" xml:space="preserve">
    <value>Description</value>
    <comment>Label - custom node description</comment>
  </data>
  <data name="CustomNodePropertyWindowDescriptionHint" xml:space="preserve">
    <value>Description of Custom Node</value>
    <comment>Text box hint</comment>
  </data>
  <data name="CustomNodePropertyWindowName" xml:space="preserve">
    <value>Name</value>
    <comment>Label - specify custom node name</comment>
  </data>
  <data name="CustomNodePropertyWindowNameHint" xml:space="preserve">
    <value>Name of Custom Node</value>
    <comment>Text box hint</comment>
  </data>
  <data name="CustomNodePropertyWindowTitle" xml:space="preserve">
    <value>Custom Node Properties</value>
    <comment>Dialog name</comment>
  </data>
  <data name="DeprecatingPackageMessageBoxTitle" xml:space="preserve">
    <value>Deprecating Package</value>
  </data>
  <data name="DynamoViewHelpMenuShowInFolder" xml:space="preserve">
    <value>Show In Folder</value>
    <comment>Help menu | Show in Folder</comment>
  </data>
  <data name="ImportLibraryDialogTitle" xml:space="preserve">
    <value>Import Library</value>
  </data>
  <data name="MessageAlreadyInstallDynamo" xml:space="preserve">
    <value>Package {1} is already installed.

{0} will attempt to uninstall this package before installing {2}.</value>
  </data>
  <data name="MessageConfirmToInstallPackage" xml:space="preserve">
    <value>Are you sure you want to install {0} {1} ?</value>
    <comment>Message box content</comment>
  </data>
  <data name="MessageConfirmToInstallPackageToFolder" xml:space="preserve">
    <value>Are you sure you want to install {0} {1} to {2} ?</value>
    <comment>Message box content</comment>
  </data>
  <data name="MessageConfirmToSaveCustomNode" xml:space="preserve">
    <value>You have unsaved changes to custom node workspace: "{0}".

Would you like to save your changes?</value>
    <comment>Message box content</comment>
  </data>
  <data name="MessageConfirmToSaveHomeWorkSpace" xml:space="preserve">
    <value>You have unsaved changes to the Home workspace.

Would you like to save your changes?</value>
  </data>
  <data name="MessageConfirmToSaveNamedHomeWorkSpace" xml:space="preserve">
    <value>You have unsaved changes to {0}.

Would you like to save your changes?</value>
  </data>
  <data name="MessageConfirmToDeletePackage" xml:space="preserve">
    <value>Are you sure you want to delete {0} ?  This will delete the packages root directory.

You can always redownload the package.</value>
  </data>
  <data name="MessageCustomNodeNameExist" xml:space="preserve">
    <value>A built-in node with the given name already exists.</value>
  </data>
  <data name="MessageCustomNodeNeedNewCategory" xml:space="preserve">
    <value>You must enter a new category or choose one from the existing categories.</value>
  </data>
  <data name="MessageCustomNodeNoName" xml:space="preserve">
    <value>You must supply a name.</value>
  </data>
  <data name="MessageCustomNodeNameInvalid" xml:space="preserve">
    <value>Custom Node name cannot contain any of the following special characters:
    # % * ? \ : or any of the non-printable characters.</value>
  </data>
  <data name="MessageFailedToDownloadPackage" xml:space="preserve">
    <value>Failed to download package with id: {0}.  Please try again and report the package if you continue to have problems.</value>
    <comment>Message box content</comment>
  </data>
  <data name="MessageInvalidPackage" xml:space="preserve">
    <value>Failed to load an invalid package.</value>
  </data>
  <data name="MessageFailedToDelete" xml:space="preserve">
    <value>{0} failed to delete the package.  You may need to delete the package's root directory manually.</value>
  </data>
  <data name="MessageFailToUninstallPackage" xml:space="preserve">
    <value>{0} failed to uninstall the package: {1}.  The package may need to be reinstalled manually.</value>
    <comment>Message box content</comment>
  </data>
  <data name="MessageUnkownErrorOpeningFile" xml:space="preserve">
    <value>Unknown error opening file: {0}</value>
    <comment>Message box content</comment>
  </data>
  <data name="MessageGettingNodeError" xml:space="preserve">
    <value>There was a problem getting the node from the workspace.</value>
    <comment>Message box content</comment>
  </data>
  <data name="MessageNeedToRestartAfterDelete" xml:space="preserve">
    <value>{0} and its host application must restart before delete takes effect.</value>
  </data>
  <data name="MessagePackageContainPythonScript" xml:space="preserve">
    <value>The package or one of its dependencies contains Python scripts or binaries. Do you want to continue?</value>
  </data>
  <data name="MessagePackageNewerDynamo" xml:space="preserve">
    <value>The package or one of its dependencies use a newer version of {0} than you are currently using. Do you want to continue?</value>
  </data>
  <data name="MessageSelectAtLeastOneNode" xml:space="preserve">
    <value>You must select at least one custom node.</value>
    <comment>Message box content</comment>
  </data>
  <data name="MessageSelectSymbolNotFound" xml:space="preserve">
    <value>The selected symbol was not found in the workspace</value>
    <comment>Message box content</comment>
  </data>
  <data name="MessageSubmitSameNamePackage" xml:space="preserve">
    <value>The node is part of the {0} package called "{1}" - do you want to submit a new version of this package?

If not, this node will be moved to the new package you are creating."</value>
    <comment>Message box content</comment>
  </data>
  <data name="MessageToDeprecatePackage" xml:space="preserve">
    <value>Are you sure you want to deprecate {0} ?  This request will be rejected if you are not a maintainer of the package.  It indicates that you will no longer support the package, although the package will still appear when explicitly searched for. 

You can always undeprecate the package.</value>
  </data>
  <data name="MessageToUndeprecatePackage" xml:space="preserve">
    <value>Are you sure you want to undeprecate {0} ?  This request will be rejected if you are not a maintainer of the package.  It indicates that you will continue to support the package and the package will appear when users are browsing packages.

You can always re-deprecate the package.</value>
  </data>
  <data name="MessageForceInstallOrUninstallToContinue" xml:space="preserve">
    <value>Package {0} has one or more dependencies that conflict with the following packages that are in use in the workspace: {1}. Dependency conflicts could cause unintended behavior to occur.
    
Do you wish to continue installing it while keeping the packages that are already installed?

If not, {2} needs to uninstall {1} to continue but cannot as they are in use. Try restarting {2} and download {0} again.</value>
  </data>
  <data name="MessageForceInstallOrUninstallUponRestart" xml:space="preserve">
    <value>Package {0} has one or more dependencies that conflict with the following package(s):

{1}

If you continue to install the package, unintended behavior may occur.

To avoid unintended behavior, uninstall the conflicting loaded package(s), restart Dynamo, and download {0} again.</value>
  </data>
  <data name="OKButton" xml:space="preserve">
    <value>OK</value>
  </data>
  <data name="Save" xml:space="preserve">
    <value>Save</value>
  </data>
  <data name="OpenDynamoDefinitionDialogTitle" xml:space="preserve">
    <value>Open {0} Definition...</value>
  </data>
  <data name="PackageDownloadConfirmMessageBoxTitle" xml:space="preserve">
    <value>Package Download Confirmation</value>
    <comment>Message box title</comment>
  </data>
  <data name="PackageDownloadErrorMessageBoxTitle" xml:space="preserve">
    <value>Package Download Error</value>
    <comment>Message box title</comment>
  </data>
  <data name="PackageDownloadMessageBoxTitle" xml:space="preserve">
    <value>Package Download</value>
  </data>
  <data name="PackageUseNewerDynamoMessageBoxTitle" xml:space="preserve">
    <value>Package Uses Newer Version of {0}!</value>
  </data>
  <data name="PackageWarningMessageBoxTitle" xml:space="preserve">
    <value>Package Warning</value>
    <comment>Message box title</comment>
  </data>
  <data name="SaveConfirmationMessageBoxTitle" xml:space="preserve">
    <value>Confirmation</value>
  </data>
  <data name="SaveModelToSTLDialogTitle" xml:space="preserve">
    <value>Save your model to STL.</value>
  </data>
  <data name="SaveWorkbenToImageDialogTitle" xml:space="preserve">
    <value>Save your Workbench to an Image</value>
  </data>
  <data name="SelectionErrorMessageBoxTitle" xml:space="preserve">
    <value>Selection Error</value>
    <comment>Message box title</comment>
  </data>
  <data name="UndeprecatingPackageMessageBoxTitle" xml:space="preserve">
    <value>Removing Package Deprecation</value>
  </data>
  <data name="DeleteFailureMessageBoxTitle" xml:space="preserve">
    <value>Delete Failure</value>
  </data>
  <data name="MessageNeedToRestartAfterDeleteTitle" xml:space="preserve">
    <value>Deleting Package</value>
  </data>
  <data name="ContinueButton" xml:space="preserve">
    <value>Continue</value>
    <comment>Continue to use Dynamo</comment>
  </data>
  <data name="CrashPromptDialogCopyButton" xml:space="preserve">
    <value>Copy</value>
    <comment>Copy crash details</comment>
  </data>
  <data name="CrashPromptDialogCrashMessage" xml:space="preserve">
    <value>Uh oh... something went wrong and {0} has crashed, sorry about that.

You will get a chance to save your work.</value>
  </data>
  <data name="CrashPromptDialogDetailButton" xml:space="preserve">
    <value>Details</value>
    <comment>Click it to display crash details</comment>
  </data>
  <data name="CrashPromptDialogOpenFolderButton" xml:space="preserve">
    <value>Open Folder</value>
    <comment>Open folder that contains crash report</comment>
  </data>
  <data name="CrashPromptDialogSubmitBugButton" xml:space="preserve">
    <value>Submit Bug To Github</value>
    <comment>Submit a bug on github</comment>
  </data>
  <data name="CrashPromptDialogTitle" xml:space="preserve">
    <value>{0} has crashed</value>
  </data>
  <data name="DownloadWarningMessageBoxTitle" xml:space="preserve">
    <value>Download Warning</value>
  </data>
  <data name="DynamoUpdateAvailableToolTip" xml:space="preserve">
    <value>A Dynamo update is available. Click to install.</value>
  </data>
  <data name="EditNodeWindowTitle" xml:space="preserve">
    <value>Edit Node Name</value>
    <comment>Dialog for editing a node's name</comment>
  </data>
  <data name="EditAnnotationTitle" xml:space="preserve">
    <value>Edit Group Title</value>
    <comment>Dialog for editing a node's name</comment>
  </data>
  <data name="EditWindowAcceptButton" xml:space="preserve">
    <value>Accept</value>
  </data>
  <data name="EditWindowTitle" xml:space="preserve">
    <value>Set value...</value>
  </data>
  <data name="GenericTaskDialogSampleLeftButton" xml:space="preserve">
    <value>Sample Left Button</value>
    <comment>Sample button, it will be replaced at runtime</comment>
  </data>
  <data name="GenericTaskDialogSampleRightButton" xml:space="preserve">
    <value>Sample Right Button</value>
    <comment>Sample button, it will be replaced at runtime</comment>
  </data>
  <data name="GenericTaskDialogTitle" xml:space="preserve">
    <value>Generic Task Dialog</value>
  </data>
  <data name="GenericTaskDialogOptionYes" xml:space="preserve">
    <value>Yes</value>
  </data>
  <data name="GenericTaskDialogOptionNo" xml:space="preserve">
    <value>No</value>
  </data>
  <data name="GenericTaskDialogOptionOK" xml:space="preserve">
    <value>OK</value>
  </data>
  <data name="GenericTaskDialogOptionCancel" xml:space="preserve">
    <value>Cancel</value>
  </data>
  <data name="UsageReportPromptDialogTitle" xml:space="preserve">
    <value>Agreement to collect usability data on your use of {0}</value>
  </data>
  <data name="DynamoViewContextMenuClearLog" xml:space="preserve">
    <value>Clear</value>
    <comment>Clear log</comment>
  </data>
  <data name="DynamoViewEditMenuSelectNeighbours" xml:space="preserve">
    <value>_Select Neighbors</value>
  </data>
  <data name="FilePathConverterNoFileSelected" xml:space="preserve">
    <value>No file selected.</value>
  </data>
  <data name="HideClassicNodeLibrary" xml:space="preserve">
    <value>Hide Classic Node Library</value>
  </data>
  <data name="InstalledPackageViewAdditionalFileLabel" xml:space="preserve">
    <value>Additional Files</value>
  </data>
  <data name="InstalledPackageViewAdditionalLabel" xml:space="preserve">
    <value>Additional Libraries</value>
  </data>
  <data name="InstalledPackageViewContextMenuDeprecate" xml:space="preserve">
    <value>Deprecate</value>
  </data>
  <data name="InstalledPackageViewContextMenuDeprecateTooltip" xml:space="preserve">
    <value>Set this package as deprecated.  Only allowed if you're a current maintainer of the package.</value>
  </data>
  <data name="InstalledPackageViewContextMenuGetLatest" xml:space="preserve">
    <value>Get Latest Version</value>
  </data>
  <data name="InstalledPackageViewContextMenuGetLatestTooltip" xml:space="preserve">
    <value>Check if there is a newer version of this package and download it.</value>
  </data>
  <data name="InstalledPackageViewContextMenuPublish" xml:space="preserve">
    <value>Publish...</value>
  </data>
  <data name="InstalledPackageViewContextMenuPublishTooltip" xml:space="preserve">
    <value>Publish this package, if it has yet to be published.</value>
  </data>
  <data name="InstalledPackageViewContextMenuPublishVersion" xml:space="preserve">
    <value>Publish Version...</value>
  </data>
  <data name="InstalledPackageViewContextMenuPublishVersionTooltip" xml:space="preserve">
    <value>Publish a new version of this package, assuming it has already been published. Only allowed if you're a current maintainer of the package.</value>
  </data>
  <data name="InstalledPackageViewContextMenuRemoveDeprecation" xml:space="preserve">
    <value>Remove deprecation</value>
  </data>
  <data name="InstalledPackageViewContextMenuRemoveDeprecationTooltip" xml:space="preserve">
    <value>Remove package deprecation. Only allowed if you're a current maintainer of the package.</value>
  </data>
  <data name="InstalledPackageViewContextMenuShowRootDir" xml:space="preserve">
    <value>Show Root Directory</value>
  </data>
  <data name="InstalledPackageViewContextMenuShowRootDirTooltip" xml:space="preserve">
    <value>Go to the root folder of this package</value>
  </data>
  <data name="InstalledPackageViewCustomNodesLabel" xml:space="preserve">
    <value>Custom Nodes</value>
  </data>
  <data name="InstalledPackageViewNodeLibrariesLabel" xml:space="preserve">
    <value>Node Libraries</value>
  </data>
  <data name="InstalledPackageViewPendingInstallButton" xml:space="preserve">
    <value>Pending uninstall</value>
  </data>
  <data name="InstalledPackageViewTitle" xml:space="preserve">
    <value>Installed Packages</value>
  </data>
  <data name="LacingCrossProductToolTip" xml:space="preserve">
    <value>For two lists [a,b,c][1,2,3] returns [a1,a2,a3][b1,b2,b3][c1,c2,c3].</value>
  </data>
  <data name="LacingDisabledToolTip" xml:space="preserve">
    <value>Argument lacing is disabled for this node.</value>
  </data>
  <data name="LacingFirstToolTip" xml:space="preserve">
    <value>For two lists [a,b,c][1,2,3] returns {a1}.</value>
  </data>
  <data name="LacingLongestToolTip" xml:space="preserve">
    <value>For two lists [a,b,c][1,2] returns [a1,b2,c2].</value>
  </data>
  <data name="LacingShortestToolTip" xml:space="preserve">
    <value>For two lists [a,b,c][1,2] returns [a1,b2].</value>
  </data>
  <data name="LibraryViewContextMenuEditNode" xml:space="preserve">
    <value>Edit...</value>
  </data>
  <data name="LibraryViewNoMatchesFound" xml:space="preserve">
    <value>No matches found</value>
    <comment>No matches for the search llibrary</comment>
  </data>
  <data name="LibraryViewSearchText" xml:space="preserve">
    <value>Search</value>
  </data>
  <data name="LibraryViewTitle" xml:space="preserve">
    <value>Library</value>
  </data>
  <data name="NoteViewContextMenuDelete" xml:space="preserve">
    <value>Delete</value>
    <comment>Delete note </comment>
  </data>
  <data name="NoteViewContextMenuEdit" xml:space="preserve">
    <value>Edit...</value>
    <comment>Edit note</comment>
  </data>
  <data name="PackageManagerInstall" xml:space="preserve">
    <value>Install</value>
    <comment>Used on the package manager search result card. If the package is not installed, the button will say 'Install'.</comment>
  </data>
  <data name="PackageManagerPackageUpdated" xml:space="preserve">
    <value>Updated</value>
    <comment>Displays next to the package name in the Package Search window if the package has been updated in the last 30 days.</comment>
  </data>
  <data name="PackageManagerPackageNew" xml:space="preserve">
    <value>New</value>
    <comment>Displays next to the package name in the Package Search window if the package has been added in the last 30 days.</comment>
  </data>
  <data name="PackageDetailsDescription" xml:space="preserve">
    <value>DESCRIPTION</value>
    <comment>Header in the PackageDetailsViewExtension.</comment>
  </data>
  <data name="PackageDetailsLicense" xml:space="preserve">
    <value>LICENSE OF LATEST PACKAGE</value>
    <comment>Header in the PackageDetailsViewExtension.</comment>
  </data>
  <data name="PackageDetailsVersionsAndPackageRequirements" xml:space="preserve">
    <value>VERSIONS AND PACKAGE REQUIREMENTS</value>
    <comment>Header in the PackageDetailsViewExtension.</comment>
  </data>
  <data name="PackageDetailsVersions" xml:space="preserve">
    <value>Versions</value>
    <comment>Datagrid Column Header in the PackageDetailsViewExtension.</comment>
  </data>
  <data name="PackageDetailsHost" xml:space="preserve">
    <value>Host</value>
    <comment>Datagrid Column Header in the PackageDetailsViewExtension.</comment>
  </data>
  <data name="PackageDetailsPython" xml:space="preserve">
    <value>Python</value>
    <comment>Datagrid Column Header in the PackageDetailsViewExtension.</comment>
  </data>
  <data name="PackageDetailsPackage" xml:space="preserve">
    <value>Package</value>
    <comment>Datagrid Column Header in the PackageDetailsViewExtension.</comment>
  </data>
  <data name="PackageDownloadStateDownloaded" xml:space="preserve">
    <value>Downloaded</value>
  </data>
  <data name="PackageDownloadStateDownloading" xml:space="preserve">
    <value>Downloading</value>
  </data>
  <data name="PackageDownloadStateError" xml:space="preserve">
    <value>Error</value>
  </data>
  <data name="PackageDownloadStateInstalled" xml:space="preserve">
    <value>Installed</value>
  </data>
  <data name="PackageDownloadStateInstalling" xml:space="preserve">
    <value>Installing</value>
  </data>
  <data name="PackageDownloadStateStarting" xml:space="preserve">
    <value>Starting</value>
  </data>
  <data name="PackageSearchStateNoResult" xml:space="preserve">
    <value>Search returned no results!</value>
  </data>
  <data name="PackageSearchStateSearching" xml:space="preserve">
    <value>Searching...</value>
  </data>
  <data name="PackageSearchStateSyncingWithServer" xml:space="preserve">
    <value>Syncing with server...</value>
  </data>
  <data name="PackageSearchViewClearButton" xml:space="preserve">
    <value>Clear</value>
    <comment>Clear completed installation</comment>
  </data>
  <data name="PackageSearchViewClearButtonTooltip" xml:space="preserve">
    <value>Clear Downloads</value>
  </data>
  <data name="PackageSearchViewContextMenuOrderAscending" xml:space="preserve">
    <value>Ascending</value>
    <comment>Order by Ascending</comment>
  </data>
  <data name="PackageSearchViewContextMenuOrderDescending" xml:space="preserve">
    <value>Descending</value>
    <comment>Order by Descending</comment>
  </data>
  <data name="PackageSearchViewContextMenuSortByAuthor" xml:space="preserve">
    <value>Author</value>
    <comment>Sort package by author name</comment>
  </data>
  <data name="PackageSearchViewContextMenuSortByDownloads" xml:space="preserve">
    <value>Downloads</value>
    <comment>Sort package by download numbers</comment>
  </data>
  <data name="PackageSearchSortBy" xml:space="preserve">
    <value>SORT BY</value>
    <comment>Header in Package Search 'Sort By' Button Context Menu</comment>
  </data>
  <data name="PackageSearchOrder" xml:space="preserve">
    <value>ORDER</value>
    <comment>Header in Package Search 'Sort By' Button Context Menu</comment>
  </data>
  <data name="PackageSearchViewContextMenuSortByName" xml:space="preserve">
    <value>Name</value>
    <comment>Sort package by name</comment>
  </data>
  <data name="PackageSearchHeader" xml:space="preserve">
    <value>Search for packages</value>
    <comment>The title of the package search manager window.</comment>
  </data>
  <data name="DisablePackageInstallIconTooltip" xml:space="preserve">
    <value>All custom package paths have been disabled in Preferences. Packages cannot be installed unless they are re-enabled.</value>
    <comment>Disable package install icon tooltip.</comment>
  </data>
  <data name="DisableBuiltInPackageToggleInfo" xml:space="preserve">
    <value>If the toggle is on, built-in packages will not load on restart. Built-in packages that are currently loaded will be unloaded on restart. 
If the toggle is off built-in packages that are not already loaded will load once the preferences dialog is closed.</value>
    <comment>Disable built-in package toggle info.</comment>
  </data>
  <data name="DisableCustomPackageToggleInfo" xml:space="preserve">
    <value>If the toggle is on, custom packages will not load on restart. Custom packages that are currently loaded will be unloaded on restart. 
If the toggle is off custom packages that are not already loaded will load once the preferences dialog is closed.</value>
    <comment>Disable custom package toggle info.</comment>
  </data>
  <data name="PackageSearchViewContextMenuSortByVotes" xml:space="preserve">
    <value>Votes</value>
    <comment>Sort package by user votes</comment>
  </data>
  <data name="PackageSearchViewContextMenuSortyByUpdate" xml:space="preserve">
    <value>Most Recent Update</value>
    <comment>Sort package by the most recent update</comment>
  </data>
  <data name="PackageSearchViewDeprecated" xml:space="preserve">
    <value>DEPRECATED</value>
    <comment>Indicate package has been deprecated</comment>
  </data>
  <data name="PackageSearchViewDeprecatedTooltip" xml:space="preserve">
    <value>The maintainers of this package have indicated that they will no longer be updating it.  Use at your own risk!</value>
  </data>
  <data name="PackageSearchViewDescription" xml:space="preserve">
    <value>Description</value>
    <comment>Package description</comment>
  </data>
  <data name="PackageSearchViewInstallButton" xml:space="preserve">
    <value>⇓ Install</value>
    <comment>To install package</comment>
  </data>
  <data name="PackageSearchViewInstallLatestVersion" xml:space="preserve">
    <value>Install latest version</value>
  </data>
  <data name="PackageSearchViewInstallLatestVersionTo" xml:space="preserve">
    <value>Install latest version to folder...</value>
  </data>
  <data name="PackageSearchViewInstallThisVersion" xml:space="preserve">
    <value>Install this version</value>
  </data>
  <data name="PackageSearchViewInstallThisVersionTo" xml:space="preserve">
    <value>Install this version to folder...</value>
  </data>
  <data name="PackageSearchViewKeywords" xml:space="preserve">
    <value>Keywords</value>
    <comment>Package keywords</comment>
  </data>
  <data name="PackageSearchViewSearchTextBox" xml:space="preserve">
    <value>Search...</value>
  </data>
  <data name="PackageSearchViewSortByButton" xml:space="preserve">
    <value>Sort by</value>
  </data>
  <data name="PackageSearchResultViewDetails" xml:space="preserve">
    <value>View Details</value>
    <comment>In package search result card.</comment>
  </data>
  <data name="PackageSearchResultRequirements" xml:space="preserve">
    <value>Requirements</value>
    <comment>In package search result card.</comment>
  </data>
  <data name="PackageSearchViewTitle" xml:space="preserve">
    <value>Online Package Search</value>
  </data>
  <data name="PackageSearchViewUpvoteButtonTooltip" xml:space="preserve">
    <value>Vote in support of this package</value>
  </data>
  <data name="PackageSearchViewVersions" xml:space="preserve">
    <value>Versions</value>
    <comment>Package versions</comment>
  </data>
  <data name="PackageSearchViewVisitRepositoryBuutton" xml:space="preserve">
    <value>Visit package repository</value>
  </data>
  <data name="PackageSearchViewVisitWebSiteButton" xml:space="preserve">
    <value>Visit package website</value>
  </data>
  <data name="PackageStateUnknown" xml:space="preserve">
    <value>Unknown</value>
  </data>
  <data name="PackageUploadStateCompressing" xml:space="preserve">
    <value>Compressing...</value>
  </data>
  <data name="PackageUploadStateCopying" xml:space="preserve">
    <value>Copying...</value>
  </data>
  <data name="PackageUploadStateError" xml:space="preserve">
    <value>Error!</value>
    <comment>Something wrong with package uploading</comment>
  </data>
  <data name="PackageUploadStateReady" xml:space="preserve">
    <value>Ready</value>
  </data>
  <data name="PackageUploadStateUploaded" xml:space="preserve">
    <value>Uploaded</value>
  </data>
  <data name="PackageUploadStateUploading" xml:space="preserve">
    <value>Uploading...</value>
  </data>
  <data name="PortViewContextMenuUserDefaultValue" xml:space="preserve">
    <value>Use Default Value</value>
  </data>
  <data name="PublishPackageExternalPackageDependencies" xml:space="preserve">
    <value>External Package Dependencies</value>
  </data>
  <data name="PublishPackagePackageContent" xml:space="preserve">
    <value>Package Contents</value>
  </data>
  <data name="PublishPackageViewAddFileButton" xml:space="preserve">
    <value>Add Files</value>
  </data>
  <data name="PublishPackageViewAddDirectoryButton" xml:space="preserve">
    <value>Add Directory</value>
  </data>
  <data name="PublishPackageViewResetMarkdownDirectoryButton" xml:space="preserve">
    <value>Reset</value>
  </data>
  <data name="PublishPackageViewResetMarkdownDirectoryButtonToolTip" xml:space="preserve">
    <value>Clears this package's Markdown directory.</value>
  </data>
  <data name="PublishPackageViewAddFileButtonTooltip" xml:space="preserve">
    <value>Add File To Package</value>
  </data>
  <data name="PublishPackageViewAddDirectoryButtonTooltip" xml:space="preserve">
    <value>Add Directory And Its Files To Package</value>
  </data>
  <data name="PublishPackageViewContextMenuIsNodeLibrary" xml:space="preserve">
    <value>Is Node Library</value>
  </data>
  <data name="PublishPackageViewLicense" xml:space="preserve">
    <value>License (optional)</value>
  </data>
  <data name="PublishPackageViewLicenseSubLabel" xml:space="preserve">
    <value>Applies to the latest package version. If blank, the package will be licensed under</value>
  </data>
  <data name="PublishPackageViewLicenseWatermark" xml:space="preserve">
    <value>License</value>
  </data>
  <data name="PublishPackageViewCopyrightHolder" xml:space="preserve">
    <value>Copyright Holder (optional)</value>
  </data>
  <data name="PublishPackageViewCopyrightHolderWatermark" xml:space="preserve">
    <value>Author name</value>
  </data>
  <data name="PublishPackageViewCopyrightHolderSubLabel" xml:space="preserve">
    <value>If blank, default is your username</value>
  </data>
  <data name="PublishPackageViewCopyrightYear" xml:space="preserve">
    <value>Copyright Year (optional)</value>
  </data>
  <data name="PublishPackageViewCopyrightYearWatermark" xml:space="preserve">
    <value>Publishing year</value>
  </data>
  <data name="PublishPackageViewCopyrightYearSubLabel" xml:space="preserve">
    <value>If blank, default is publishing year</value>
  </data>
  <data name="PublishPackageViewPackageDependencies" xml:space="preserve">
    <value>Dependencies</value>
  </data>
  <data name="PublishPackageViewPackageDescription" xml:space="preserve">
    <value>Description</value>
  </data>
  <data name="PublishPackageViewPackageGroup" xml:space="preserve">
    <value>Group (optional)</value>
    <comment>User to input group name about this package</comment>
  </data>
  <data name="PublishPackageViewPackageGroupTooltip" xml:space="preserve">
    <value>A group to help categorize this package.  Might be useful for a collection of packages related to a firm, school, etc.</value>
  </data>
  <data name="PublishPackageViewPackageKeywords" xml:space="preserve">
    <value>Keywords (optional)</value>
    <comment>User to input some keywords about this package</comment>
  </data>
  <data name="PublishPackageViewPackageKeywordsTooltip" xml:space="preserve">
    <value>Keywords help find your package in the database.  Separate them by spaces.</value>
  </data>
  <data name="PublishPackageViewPackageName" xml:space="preserve">
    <value>Name</value>
  </data>
  <data name="PublishPackageViewFilePath" xml:space="preserve">
    <value>File Path</value>
  </data>
  <data name="PublishPackageViewPackageVersion" xml:space="preserve">
    <value>Version (Major Minor Build)</value>
  </data>
  <data name="PublishPackageViewPackageVersionTooltip" xml:space="preserve">
    <value>A version name helps a submitter keep track of updates to the package.  A new version of a package will be REJECTED if this is not incremeneted.</value>
  </data>
  <data name="PublishPackageVersionMajorWatermark" xml:space="preserve">
    <value>0</value>
  </data>
  <data name="PublishPackageVersionMinorWatermark" xml:space="preserve">
    <value>0</value>
  </data>
  <data name="PublishPackageVersionBuildWatermark" xml:space="preserve">
    <value>1</value>
  </data>
  <data name="PublishPackageGroupWatermark" xml:space="preserve">
    <value>Group</value>
  </data>
  <data name="PublishPackageKeywordsWatermark" xml:space="preserve">
    <value>Keywords</value>
  </data>
  <data name="PublishPackageViewPublish" xml:space="preserve">
    <value>Publish a Package</value>
  </data>
  <data name="PublishPackageViewPublisherWebSite" xml:space="preserve">
    <value>Website Url (optional)</value>
  </data>
  <data name="PublishPackageViewPublisherURLWatermark" xml:space="preserve">
    <value>URL</value>
  </data>
  <data name="PublishPackageViewRepositoryUrl" xml:space="preserve">
    <value>Repository Url (optional)</value>
    <comment>Github repository</comment>
  </data>
  <data name="PublishPackageViewTitle" xml:space="preserve">
    <value>Publish a {0} Package</value>
  </data>
  <data name="PublishPackageViewMarkdownFilesDirectory" xml:space="preserve">
    <value>Markdown Files Directory (optional)</value>
  </data>
  <data name="PublishPackageViewMarkdownFilesDirectoryToolTip" xml:space="preserve">
    <value>An optional location for documenting your package in the markdown format.</value>
  </data>
  <data name="PublishPackageViewRemoveItemToolTip" xml:space="preserve">
    <value>Removes this item from the package contents list.</value>
  </data>
  <data name="PublishPackageViewNodeLibrary" xml:space="preserve">
    <value>Node Library</value>
  </data>
  <data name="ShowClassicNodeLibrary" xml:space="preserve">
    <value>Show Classic Node Library</value>
  </data>
  <data name="UnknowDateFormat" xml:space="preserve">
    <value>Unknown date format</value>
  </data>
  <data name="Watch3DViewContextMenuPan" xml:space="preserve">
    <value>_Pan</value>
  </data>
  <data name="Watch3DViewContextMenuRotate" xml:space="preserve">
    <value>_Rotate</value>
  </data>
  <data name="Watch3DViewContextMenuSwitchView" xml:space="preserve">
    <value>Switch to Node _View</value>
  </data>
  <data name="Watch3DViewContextMenuZoomToFit" xml:space="preserve">
    <value>_Zoom to Fit</value>
  </data>
  <data name="BuildVersionNonNegative" xml:space="preserve">
    <value>You must provide a Build version as a non-negative integer.</value>
    <comment>ErrorString</comment>
  </data>
  <data name="CannotSubmitPackage" xml:space="preserve">
    <value>You can't submit a package in this version of {0}.  You'll need a host application, like Revit, to submit a package.</value>
    <comment>ErrorString</comment>
  </data>
  <data name="DescriptionNeedMoreCharacters" xml:space="preserve">
    <value>Description must be longer than 10 characters.</value>
    <comment>ErrorString</comment>
  </data>
  <data name="MajorVersionNonNegative" xml:space="preserve">
    <value>You must provide a Major version as a non-negative integer.</value>
    <comment>ErrorString</comment>
  </data>
  <data name="MinorVersionNonNegative" xml:space="preserve">
    <value>You must provide a Minor version as a non-negative integer.</value>
    <comment>ErrorString</comment>
  </data>
  <data name="NameNeedMoreCharacters" xml:space="preserve">
    <value>Name must be at least 3 characters.</value>
    <comment>ErrorString</comment>
  </data>
  <data name="PackageNameCannotContainTheseCharacters" xml:space="preserve">
    <value>The name of the package cannot contain /,\, or *.</value>
    <comment>ErrorString</comment>
  </data>
  <data name="PackageNeedAtLeastOneFile" xml:space="preserve">
    <value>Your package must contain at least one file.</value>
    <comment>ErrorString</comment>
  </data>
  <data name="UpdateMessage" xml:space="preserve">
    <value>An update is available for Dynamo.
Installing the latest update requires Dynamo and any host applications to close.
Do you want to install the latest Dynamo update?</value>
  </data>
  <data name="VersionValueGreaterThan0" xml:space="preserve">
    <value>At least one of your version values must be greater than 0.</value>
    <comment>ErrorString</comment>
  </data>
  <data name="InstallMessageCaption" xml:space="preserve">
    <value>Install Dynamo</value>
  </data>
  <data name="InCanvasGeomButtonToolTip" xml:space="preserve">
    <value>Enable background 3D preview navigation (Ctrl + B)</value>
    <comment>Enable background 3D preview navigation</comment>
  </data>
  <data name="InCanvasNodeButtonToolTip" xml:space="preserve">
    <value>Enable graph view navigation (Ctrl + B)</value>
    <comment>Enable graph view navigation</comment>
  </data>
  <data name="AddCustomFileToPackageDialogTitle" xml:space="preserve">
    <value>Add Custom Node, Library, or XML file to Package...</value>
  </data>
  <data name="ConverterMessageCurrentOffset" xml:space="preserve">
    <value>Current offset X: {0}, Y: {1}</value>
  </data>
  <data name="ConverterMessageTransformOrigin" xml:space="preserve">
    <value>Transform origin X: {0}, Y: {1}</value>
  </data>
  <data name="ConverterMessageZoom" xml:space="preserve">
    <value>Zoom : {0}</value>
  </data>
  <data name="DynamoViewSamplesMenuShowInFolder" xml:space="preserve">
    <value>Show In Folder</value>
  </data>
  <data name="FileDialogAllFiles" xml:space="preserve">
    <value>All Files ({0})|{0}</value>
  </data>
  <data name="FileDialogAssemblyFiles" xml:space="preserve">
    <value>Assembly Library Files ({0})|{0}</value>
  </data>
  <data name="FileDialogCustomNodeDLLXML" xml:space="preserve">
    <value>Custom Node, DLL, XML ({0})|{0}</value>
  </data>
  <data name="FileDialogDefaultPNGName" xml:space="preserve">
    <value>Capture.png</value>
  </data>
  <data name="FileDialogDefaultSTLModelName" xml:space="preserve">
    <value>model.stl</value>
  </data>
  <data name="FileDialogDesignScriptFiles" xml:space="preserve">
    <value>DesignScript Files ({0})|{0}</value>
  </data>
  <data name="FileDialogDynamoCustomNode" xml:space="preserve">
    <value>{0} Custom Node ({1})|{1}</value>
  </data>
  <data name="FileDialogDynamoDefinitions" xml:space="preserve">
    <value>{0} Definitions ({1})|{1}</value>
  </data>
  <data name="FileDialogDynamoWorkspace" xml:space="preserve">
    <value>{0} Workspace ({1})|{1}</value>
  </data>
  <data name="FileDialogLibraryFiles" xml:space="preserve">
    <value>Library Files ({0})|{0}</value>
  </data>
  <data name="FileDialogPNGFiles" xml:space="preserve">
    <value>PNG Image|{0}</value>
  </data>
  <data name="FileDialogSTLModels" xml:space="preserve">
    <value>STL Models|{0}</value>
  </data>
  <data name="InfoBubbleError" xml:space="preserve">
    <value>Error</value>
  </data>
  <data name="InfoBubbleWarning" xml:space="preserve">
    <value>Warning</value>
  </data>
  <data name="InfoBubbleInfo" xml:space="preserve">
    <value>Info</value>
  </data>
  <data name="MessageFailedToApplyCustomization" xml:space="preserve">
    <value>Failed to apply NodeViewCustomization for {0}</value>
  </data>
  <data name="MessageFailedToAttachToRowColumn" xml:space="preserve">
    <value>'AttachmentToRowColumnConverter' expects a 'ConverterParameter' value to be either 'Row' or 'Column'</value>
  </data>
  <data name="MessageFailedToFindNodeById" xml:space="preserve">
    <value>No node could be found with that Id.</value>
  </data>
  <data name="MessageFailedToOpenCorruptedFile" xml:space="preserve">
    <value>Error opening corrupted file: {0}</value>
    <comment>Message box content</comment>
  </data>
  <data name="MessageFailedToSaveAsImage" xml:space="preserve">
    <value>Failed to save the Workspace as image.</value>
  </data>
  <data name="MessageLoadingTime" xml:space="preserve">
    <value>{0} elapsed for loading {1} main window.</value>
  </data>
  <data name="MessageNodeWithNullFunction" xml:space="preserve">
    <value>There is a null function definition for this node.</value>
  </data>
  <data name="MessageNoNodeDescription" xml:space="preserve">
    <value>No description provided</value>
  </data>
  <data name="MessageUnsavedChanges0" xml:space="preserve">
    <value>The following workspaces have not been saved:</value>
  </data>
  <data name="MessageUnsavedChanges1" xml:space="preserve">
    <value>. Please save them and try again.</value>
  </data>
  <data name="WorkspaceTabSavingUnnecessary" xml:space="preserve">
    <value>No need to save!</value>
  </data>
  <data name="WorkspaceTabSavingNecessary" xml:space="preserve">
    <value>You need to save updates to this file.</value>
  </data>
  <data name="WorkspaceTabSavingBrandNewFile" xml:space="preserve">
    <value>This is a brand new file.</value>
  </data>
  <data name="WorkspaceTabNotSavedYet" xml:space="preserve">
    <value>You haven't saved this file yet.</value>
  </data>
  <data name="SearchViewTopResult" xml:space="preserve">
    <value>Top Result</value>
  </data>
  <data name="TooltipCurrentIndex" xml:space="preserve">
    <value>{0} of {1}</value>
  </data>
  <data name="AutodeskSignIn" xml:space="preserve">
    <value>Autodesk Sign In</value>
  </data>
  <data name="BrowserWindowLoading" xml:space="preserve">
    <value>Loading...</value>
  </data>
  <data name="InvalidLoginUrl" xml:space="preserve">
    <value>Invalid URL for login page!</value>
  </data>
  <data name="NoneString" xml:space="preserve">
    <value>none</value>
  </data>
  <data name="PresetsWindowDescription" xml:space="preserve">
    <value>Description</value>
  </data>
  <data name="PresetsWindowDescriptionHint" xml:space="preserve">
    <value>Enter a description for this preset.</value>
  </data>
  <data name="PresetsWindowName" xml:space="preserve">
    <value>Name</value>
  </data>
  <data name="PresetsWindowTitle" xml:space="preserve">
    <value>Preset State Properties</value>
  </data>
  <data name="DynamoViewRunButtonToolTipDisabled" xml:space="preserve">
    <value>Run is not available when running Automatically or Periodically.</value>
  </data>
  <data name="RunTypeToolTipAutomatically" xml:space="preserve">
    <value>Run whenever there is a change to the graph.</value>
  </data>
  <data name="RunTypeToolTipManually" xml:space="preserve">
    <value>Run whenever you press the Run button.</value>
  </data>
  <data name="RunTypeToolTipPeriodicallyDisabled" xml:space="preserve">
    <value>Periodic running is disabled when there are no nodes in your graph that support it.</value>
  </data>
  <data name="RunTypeToolTipPeriodicallyEnabled" xml:space="preserve">
    <value>Run at the specified interval.</value>
  </data>
  <data name="RunCompletedMessage" xml:space="preserve">
    <value>Run completed.</value>
  </data>
  <data name="RunCompletedWithScaleChangeMessage" xml:space="preserve">
    <value>Run completed with new working range.</value>
  </data>
  <data name="RunCompletedWithWarningsMessage" xml:space="preserve">
    <value>Run completed with warnings.</value>
  </data>
  <data name="RunCompletedWithScaleChangeAndWarningsMessage" xml:space="preserve">
    <value>Run completed with warnings on setting new working range.</value>
  </data>
  <data name="RunStartedMessage" xml:space="preserve">
    <value>Run started...</value>
  </data>
  <data name="RunStartedWithScaleChangeMessage" xml:space="preserve">
    <value>Run started with new working range...</value>
  </data>
  <data name="GroupDefaultText" xml:space="preserve">
    <value>&lt;Double click here to edit group description&gt;</value>
  </data>
  <data name="GroupContextMenuBackground" xml:space="preserve">
    <value>Select Background</value>
  </data>
  <data name="GroupContextMenuFont" xml:space="preserve">
    <value>Font Size</value>
  </data>
  <data name="GroupContextMenuUngroup" xml:space="preserve">
    <value>Ungr_oup</value>
  </data>
  <data name="GroupContextMenuGraphLayout" xml:space="preserve">
    <value>Cleanup Node Layout</value>
  </data>
  <data name="PackageDuplicateAssemblyWarning" xml:space="preserve">
    <value>Due to limitations in the .NET framework, it is not possible to update your package assembly while it is already loaded.  Please update the assembly while {0} is not running and try again.</value>
  </data>
  <data name="PackageDuplicateAssemblyWarningTitle" xml:space="preserve">
    <value>Cannot update assembly</value>
  </data>
  <data name="Automatic" xml:space="preserve">
    <value>Automatic</value>
  </data>
  <data name="Manual" xml:space="preserve">
    <value>Manual</value>
  </data>
  <data name="Periodic" xml:space="preserve">
    <value>Periodic</value>
  </data>
  <data name="ContextMenuCopy" xml:space="preserve">
    <value>Copy</value>
    <comment>Context menu item</comment>
  </data>
  <data name="ContextMenuHideGeometry" xml:space="preserve">
    <value>Hide geometry preview</value>
    <comment>Context menu item - Specific to canvas</comment>
  </data>
  <data name="ContextMenuHideAllTextBubble" xml:space="preserve">
    <value>Hide all text bubble</value>
    <comment>Context menu item - Specific to canvas</comment>
  </data>
  <data name="ContextMenuInsertCodeBlock" xml:space="preserve">
    <value>Insert code block</value>
    <comment>Context menu item - Specific to canvas</comment>
  </data>
  <data name="ContextMenuPaste" xml:space="preserve">
    <value>Paste</value>
    <comment>Context menu item</comment>
  </data>
  <data name="ContextMenuShowGeometry" xml:space="preserve">
    <value>Show geometry preview</value>
    <comment>Context menu item - Specific to canvas</comment>
  </data>
  <data name="ContextMenuShowAllTextBubble" xml:space="preserve">
    <value>Show all text buble</value>
    <comment>Context menu item - Specific to canvas</comment>
  </data>
  <data name="MoreButton" xml:space="preserve">
    <value>More</value>
    <comment>The "More" button on "Publish a Dynamo Package" dialog</comment>
  </data>
  <data name="StartPageWhatsNew" xml:space="preserve">
    <value>Getting Started</value>
  </data>
  <data name="TermsOfUseAcceptButton" xml:space="preserve">
    <value>I Accept</value>
  </data>
  <data name="TermsOfUseDeclineButton" xml:space="preserve">
    <value>I Decline</value>
  </data>
  <data name="TermsOfUseViewTitle" xml:space="preserve">
    <value>Package Manager Terms of Use</value>
  </data>
  <data name="GalleryDynamoVersion" xml:space="preserve">
    <value>Version {0}.{1}.{2}</value>
  </data>
  <data name="LearnMore" xml:space="preserve">
    <value>Learn more</value>
  </data>
  <data name="Autodesk360SignInButtonContentToolTip" xml:space="preserve">
    <value>Sign in to Autodesk A360 to access online services that integrate with your desktop software.</value>
  </data>
  <data name="Autodesk360SignInButtonTitleToolTip" xml:space="preserve">
    <value>Autodesk A360</value>
  </data>
  <data name="ConsentFormGoogleAnalyticsCheckBoxContent" xml:space="preserve">
    <value>I agree to contribute to the Google Analytics program.</value>
  </data>
  <data name="ConsentFormADPAnalyticsCheckBoxContent" xml:space="preserve">
    <value>I agree to data collection in desktop products for Autodesk analytics programs.</value>
  </data>
  <data name="GroupContextMenuDeleteGroup" xml:space="preserve">
    <value>Delete Group</value>
  </data>
  <data name="CustomNodeTypeShortString" xml:space="preserve">
    <value>DS</value>
  </data>
  <data name="PackageTypeShortString" xml:space="preserve">
    <value>PKG</value>
  </data>
  <data name="ZeroTouchTypeShortString" xml:space="preserve">
    <value>DLL</value>
  </data>
  <data name="DynamoViewEditMenuCreatePreset" xml:space="preserve">
    <value>Create Preset From Selection</value>
  </data>
  <data name="DynamoViewEditMenuDeletePreset" xml:space="preserve">
    <value>Delete Preset</value>
  </data>
  <data name="DynamoViewEditMenuRestorePreset" xml:space="preserve">
    <value>Restore Preset</value>
  </data>
  <data name="DynamoViewEditMenuPresetsMenu" xml:space="preserve">
    <value>Presets</value>
  </data>
  <data name="DynamoViewSettingsMenuVisualizationSettings" xml:space="preserve">
    <value>Visualization Settings</value>
  </data>
  <data name="FileDialogManualMode" xml:space="preserve">
    <value>Open in Manual Execution Mode</value>
  </data>
  <data name="BrowserNodeButtonLabel" xml:space="preserve">
    <value>Browse...</value>
  </data>
  <data name="BrowserNodeNoFileSelected" xml:space="preserve">
    <value>No file selected.</value>
  </data>
  <data name="StringInputNodeEditMenu" xml:space="preserve">
    <value>Edit...</value>
  </data>
  <data name="WatchNodeRawDataMenu" xml:space="preserve">
    <value>Show Raw Data</value>
  </data>
  <data name="NodeContextMenuEnablePeriodicUpdate" xml:space="preserve">
    <value>Enable Periodic Update</value>
  </data>
  <data name="PackageUploadNoDependency" xml:space="preserve">
    <value>None</value>
  </data>
  <data name="PublishPackageViewPackageDescriptionTooltip" xml:space="preserve">
    <value>A description that helps people understand what the package might be used for.</value>
  </data>
  <data name="PublishPackageViewPackageNameTooltip" xml:space="preserve">
    <value>A unique name for the package.</value>
  </data>
  <data name="PublishPackageViewPackageNameWatermark" xml:space="preserve">
    <value>Package name</value>
  </data>
  <data name="UnitAcres" xml:space="preserve">
    <value>Acres</value>
  </data>
  <data name="UnitCentimeters" xml:space="preserve">
    <value>Centimeters</value>
  </data>
  <data name="UnitCubicCentimeter" xml:space="preserve">
    <value>CubicCentimeter</value>
  </data>
  <data name="UnitCubicFoot" xml:space="preserve">
    <value>CubicFoot</value>
  </data>
  <data name="UnitCubicInches" xml:space="preserve">
    <value>CubicInches</value>
  </data>
  <data name="UnitCubicMeters" xml:space="preserve">
    <value>CubicMeters</value>
  </data>
  <data name="UnitCubicMillimeter" xml:space="preserve">
    <value>CubicMillimeter</value>
  </data>
  <data name="UnitCubicYards" xml:space="preserve">
    <value>CubicYards</value>
  </data>
  <data name="UnitDecimeters" xml:space="preserve">
    <value>Decimeters</value>
  </data>
  <data name="UnitFeet" xml:space="preserve">
    <value>Feet</value>
  </data>
  <data name="UnitHectares" xml:space="preserve">
    <value>Hectares</value>
  </data>
  <data name="UnitInches" xml:space="preserve">
    <value>Inches</value>
  </data>
  <data name="UnitLitres" xml:space="preserve">
    <value>Litres</value>
  </data>
  <data name="UnitMeters" xml:space="preserve">
    <value>Meters</value>
  </data>
  <data name="UnitMillimeters" xml:space="preserve">
    <value>Millimeters</value>
  </data>
  <data name="UnitSquareCentimeter" xml:space="preserve">
    <value>SquareCentimeter</value>
  </data>
  <data name="UnitSquareFoot" xml:space="preserve">
    <value>SquareFoot</value>
  </data>
  <data name="UnitSquareInch" xml:space="preserve">
    <value>SquareInch</value>
  </data>
  <data name="UnitSquareMeter" xml:space="preserve">
    <value>SquareMeter</value>
  </data>
  <data name="UnitSquareMillimeter" xml:space="preserve">
    <value>SquareMillimeter</value>
  </data>
  <data name="UnitUSGallons" xml:space="preserve">
    <value>USGallons</value>
  </data>
  <data name="CustomNodePromptDescriptionTooltip" xml:space="preserve">
    <value>A description that helps people understand what the node might be used for.</value>
  </data>
  <data name="CustomNodePromptNameTooltip" xml:space="preserve">
    <value>A unique name for the node.</value>
  </data>
  <data name="PresetPromptDescriptionTooltip" xml:space="preserve">
    <value>A description of the preset state.</value>
  </data>
  <data name="PresetPromptNameTooltip" xml:space="preserve">
    <value>A unique name for the preset.</value>
  </data>
  <data name="SelectNodeButtonChange" xml:space="preserve">
    <value>Change</value>
  </data>
  <data name="SelectNodeButtonSelect" xml:space="preserve">
    <value>Select</value>
  </data>
  <data name="PresetTextRemaining" xml:space="preserve">
    <value>Characters Remaining</value>
  </data>
  <data name="PresetOverwrite" xml:space="preserve">
    <value>A preset by this name already exists, do you wish to overwrite?</value>
  </data>
  <data name="AddButton" xml:space="preserve">
    <value>Add</value>
  </data>
  <data name="DynamoViewSettingMenuManagePackagePath" xml:space="preserve">
    <value>Manage Node and Package Paths...</value>
    <comment>Setting menu | Custom node definition and package paths</comment>
  </data>
  <data name="PackagePathViewAccept" xml:space="preserve">
    <value>Accept Changes</value>
    <comment>Accept changes button on the package path dialog</comment>
  </data>
  <data name="PackagePathViewHeading" xml:space="preserve">
    <value>Paths:</value>
    <comment>Package path management dialog content</comment>
  </data>
  <data name="PackagePathViewSummary1" xml:space="preserve">
    <value>Add paths to make nodes and packages show up in the library.</value>
    <comment>Package path management dialog content</comment>
  </data>
  <data name="PackagePathViewTitle" xml:space="preserve">
    <value>Manage Node and Package Paths</value>
    <comment>Package path management dialog title</comment>
  </data>
  <data name="PackagePathViewToolTipDown" xml:space="preserve">
    <value>Move the selected path downward</value>
    <comment>Tool-tip for down arrow</comment>
  </data>
  <data name="PackagePathViewToolTipMinus" xml:space="preserve">
    <value>Remove the selected path from list</value>
    <comment>Tool-tip for minus icon</comment>
  </data>
  <data name="PackagePathViewToolTipPlus" xml:space="preserve">
    <value>Add a new path to the list</value>
    <comment>Tool-tip for plus icon</comment>
  </data>
  <data name="PackagePathViewToolTipUp" xml:space="preserve">
    <value>Move the selected path upward</value>
    <comment>Tool-tip for up arrow</comment>
  </data>
  <data name="PackagePathAutoAddNotificationTitle" xml:space="preserve">
    <value>Package Path Added</value>
  </data>
  <data name="PackagePathAutoAddNotificationShortDescription" xml:space="preserve">
    <value>A library (*.dll, *.ds) was recently imported into Dynamo. Its path was automatically added to "Preferences &gt; Node and Package Paths..."</value>
  </data>
  <data name="PackagePathAutoAddNotificationDetailedDescription" xml:space="preserve">
    <value>The import path "{0}" was added to "Node and Package Paths". If you want to update or remove this path, please open "Dynamo &gt; Preferences &gt;Package Manager &gt; Node and Package Paths..."</value>
  </data>
  <data name="NodeContextMenuIsInput" xml:space="preserve">
    <value>Is Input</value>
  </data>
  <data name="NodeContextMenuIsOutput" xml:space="preserve">
    <value>Is Output</value>
  </data>
  <data name="DynamoViewViewMenuAvailablePreviews" xml:space="preserve">
    <value>Available Previews</value>
  </data>
  <data name="PresetWarningMessage" xml:space="preserve">
    <value>No input nodes selected. Select at least one input node to create a preset.</value>
  </data>
  <data name="UnitArea" xml:space="preserve">
    <value>Area</value>
  </data>
  <data name="UnitLength" xml:space="preserve">
    <value>Length</value>
  </data>
  <data name="UnitVolume" xml:space="preserve">
    <value>Volume</value>
  </data>
  <data name="Units" xml:space="preserve">
    <value>Units:</value>
  </data>
  <data name="PublishPackage" xml:space="preserve">
    <value>Publish Online</value>
  </data>
  <data name="PublishPackageLocally" xml:space="preserve">
    <value>Publish Locally</value>
  </data>
  <data name="BackgroundPreviewName" xml:space="preserve">
    <value>Background Preview</value>
    <comment>The name of the 3D background preview.</comment>
  </data>
  <data name="CameraDataLoadError" xml:space="preserve">
    <value>Camera position information could not be loaded from the file.</value>
  </data>
  <data name="CameraDataSaveError" xml:space="preserve">
    <value>Camera position information could not be saved.</value>
  </data>
  <data name="FolderNotWritableError" xml:space="preserve">
    <value>You do not have write permission to {0}.</value>
  </data>
  <data name="ActionMember" xml:space="preserve">
    <value>Action</value>
  </data>
  <data name="CreateMember" xml:space="preserve">
    <value>Create</value>
  </data>
  <data name="QueryMember" xml:space="preserve">
    <value>Query</value>
  </data>
  <data name="AddToLibraryButton" xml:space="preserve">
    <value>Add</value>
  </data>
  <data name="BackgroundPreviewDefaultName" xml:space="preserve">
    <value>Default Background Preview</value>
  </data>
  <data name="BackgroundPreviewCreationFailureMessage" xml:space="preserve">
    <value>There was an error creating a background preview in Dynamo. This could be due to a lack of graphics resources on your machine. See the log for more information.</value>
  </data>
  <data name="NodesRunStatus" xml:space="preserve">
    <value>Freeze</value>
    <comment>Context menu item</comment>
  </data>
  <data name="CompactLayoutTitle" xml:space="preserve">
    <value>Compact</value>
  </data>
  <data name="DetailedLayoutTitle" xml:space="preserve">
    <value>Detailed</value>
  </data>
  <data name="FilterIconTooltip" xml:space="preserve">
    <value>Filter results</value>
  </data>
  <data name="LayoutIconTooltip" xml:space="preserve">
    <value>View layout</value>
  </data>
  <data name="ShowHideLibraryIconTooltip" xml:space="preserve">
    <value>Show/hide</value>
  </data>
  <data name="OnlyTitle" xml:space="preserve">
    <value>only</value>
  </data>
  <data name="SelectAllTitle" xml:space="preserve">
    <value>Select All</value>
  </data>
  <data name="NodeViewCustomizationFindErrorMessage" xml:space="preserve">
    <value>There was an error while finding node view customizations for {0}. Contact the author of this assembly for more information.</value>
  </data>
  <data name="PreviewListLabel" xml:space="preserve">
    <value>List</value>
  </data>
  <data name="NullString" xml:space="preserve">
    <value>null</value>
  </data>
  <data name="InvalidTimeZoneMessage" xml:space="preserve">
    <value>Could not sign in at this moment. Check the date, time and time zone settings and try to sign in again.</value>
  </data>
  <data name="OneAssemblyWasLoadedSeveralTimesErrorMessage" xml:space="preserve">
    <value>Please, load assembly just one time.
Next assemblies were loaded several times:
</value>
  </data>
  <data name="MessageFailedToAddFile" xml:space="preserve">
    <value>Failed to add file: {0}</value>
    <comment>Message box content</comment>
  </data>
  <data name="MessageConfirmToSaveReadOnlyCustomNode" xml:space="preserve">
    <value>We can't save "{0}" because the file is read-only or contains unresolved or invalid nodes. To keep changes, would you like to "Save As..." with a different name or path?</value>
    <comment>Message box content</comment>
  </data>
  <data name="TabFileNameReadOnlyPrefix" xml:space="preserve">
    <value>[Read-Only] </value>
  </data>
  <data name="InCanvasFitViewButtonToolTip" xml:space="preserve">
    <value>Zoom to Fit</value>
    <comment>Zoom to Fit</comment>
  </data>
  <data name="InCanvasOrbitButtonToolTip" xml:space="preserve">
    <value>Orbit</value>
    <comment>Orbit</comment>
  </data>
  <data name="InCanvasPanButtonToolTip" xml:space="preserve">
    <value>Pan</value>
    <comment>Pan</comment>
  </data>
  <data name="InCanvasZoomInButtonToolTip" xml:space="preserve">
    <value>Zoom In</value>
    <comment>Zoom In</comment>
  </data>
  <data name="InCanvasZoomOutButtonToolTip" xml:space="preserve">
    <value>Zoom Out</value>
    <comment>Zoom Out</comment>
  </data>
  <data name="MessageErrorOpeningFileGeneral" xml:space="preserve">
    <value>Error Opening File</value>
    <comment>Notification Center Title</comment>
  </data>
  <data name="DynamoViewSettingsMenuChangeScaleFactor" xml:space="preserve">
    <value>Geometry Scaling...</value>
    <comment>Settings menu | Geometry Scaling</comment>
  </data>
  <data name="ContextMenuLacingAuto" xml:space="preserve">
    <value>Auto</value>
    <comment>Auto lacing</comment>
  </data>
  <data name="LacingAutoToolTip" xml:space="preserve">
    <value>No replication guide will be added.</value>
  </data>
  <data name="UseLevelKeepListStructureHint" xml:space="preserve">
    <value>Keep 1 input list's nesting</value>
  </data>
  <data name="UseLevelKeepListStructurePopupMenuItem" xml:space="preserve">
    <value>Keep list structure</value>
  </data>
  <data name="UseLevelPopupMenuItem" xml:space="preserve">
    <value>Use Levels</value>
  </data>
  <data name="BreakConnectionsPopupMenuItem" xml:space="preserve">
    <value>Break Connections</value>
  </data>
  <data name="HideWiresPopupMenuItem" xml:space="preserve">
    <value>Hide Wires</value>
  </data>
  <data name="ShowWiresPopupMenuItem" xml:space="preserve">
    <value>Show Wires</value>
  </data>
  <data name="DirectoryNotFound" xml:space="preserve">
    <value>Directory Not Found</value>
  </data>
  <data name="PackageFolderNotAccessible" xml:space="preserve">
    <value>A problem occurred when trying to install the package. Dynamo is unable to obtain read/write access to
{0}</value>
  </data>
  <data name="PackageNotExisted" xml:space="preserve">
    <value>The root directory of the package does not exist. Please try and re-install the package.</value>
  </data>
  <data name="UnableToAccessPackageDirectory" xml:space="preserve">
    <value>Unable To Access Package Directory</value>
  </data>
  <data name="DynamoViewFileMenuExport3DAsImage" xml:space="preserve">
    <value>_Export Background 3D Preview as Image...</value>
    <comment>File menu | Export Background 3D Preview as image</comment>
  </data>
  <data name="DynamoViewToolbarExport3DButtonTooltip" xml:space="preserve">
    <value>Export Background Preview As Image</value>
    <comment>Toolbar export button tooltip</comment>
  </data>
  <data name="ScreenShotFrom3DParameter" xml:space="preserve">
    <value>screenshot_3D</value>
  </data>
  <data name="ScreenShotFrom3DShortcutParameter" xml:space="preserve">
    <value>screenshot_3D_shortcut</value>
  </data>
  <data name="FileNotPublishCaption" xml:space="preserve">
    <value>Publish Fail!</value>
  </data>
  <data name="FileNotPublishMessage" xml:space="preserve">
    <value>File(s) were not found or are contained inside of a package. Please only add files that are located outside of packages.

Failed to publish file(s): 
{0}</value>
  </data>
  <data name="PublishPackageDialogCaption" xml:space="preserve">
    <value>Published Successfully</value>
  </data>
  <data name="PublishPackageMessage" xml:space="preserve">
    <value>Package published successfully. 
Want to publish a different package?</value>
  </data>
  <data name="SolutionToFolderNotWritatbleError" xml:space="preserve">
    <value>Please update the permissions or go to Preferences &gt;Node and Package Paths...' to change your default directory.</value>
  </data>
  <data name="DynamoViewHelpDictionary" xml:space="preserve">
    <value>Dynamo Di_ctionary</value>
    <comment>Help menu | Go to Dynamo dictionary</comment>
  </data>
  <data name="RerunButton" xml:space="preserve">
    <value>Apply Changes</value>
  </data>
  <data name="ScalingLargeButton" xml:space="preserve">
    <value>Large</value>
  </data>
  <data name="ScalingMediumButton" xml:space="preserve">
    <value>Medium</value>
  </data>
  <data name="ScalingExtraLargeButton" xml:space="preserve">
    <value>Extra large</value>
  </data>
  <data name="ScalingSmallButton" xml:space="preserve">
    <value>Small</value>
  </data>
  <data name="RerunButtonToolTip" xml:space="preserve">
    <value>Rerun the graph.</value>
  </data>
  <data name="CustomNodePropertyWindowLocationNote" xml:space="preserve">
    <value>Custom Nodes will be placed in the Add-Ons section of the library.</value>
    <comment>Note regarding Custom Node library location</comment>
  </data>
  <data name="CrashPromptGithubNewIssueTitle" xml:space="preserve">
    <value>Crash report from Dynamo {0}</value>
  </data>
  <data name="PackageSearchViewSearchTextBoxSyncing" xml:space="preserve">
    <value>Please wait...</value>
  </data>
  <data name="EditNoteWindowTitle" xml:space="preserve">
    <value>Write note here</value>
  </data>
  <data name="ExtensionsViewTitle" xml:space="preserve">
    <value>Extensions</value>
  </data>
  <data name="ExtensionAdded" xml:space="preserve">
    <value>Extension tab added to the extensions side bar.</value>
  </data>
  <data name="ExtensionAlreadyPresent" xml:space="preserve">
    <value>No new tab is added, as the extension is already present in the extensions side bar.</value>
  </data>
  <data name="MessageUninstallCustomNodeToContinue" xml:space="preserve">
    <value>{1} cannot be loaded.
Installing it will conflict with one or more node definitions that already exist in {0}, which is currently loaded. 
To install {1}, Dynamo needs to first uninstall {0}. 
Restart Dynamo to complete the uninstall.

Uninstall the following packages: {0}?</value>
  </data>
  <data name="PreviewText" xml:space="preserve">
    <value> This Feature is in Preview! </value>
  </data>
  <data name="PackageHostDependencyTooltip" xml:space="preserve">
    <value>This package contains node(s) that depend on applications outside Dynamo. To fully utilize node(s) in this package, you will need to have these external applications installed.</value>
  </data>
  <data name="PackageHostDependencyFilter" xml:space="preserve">
    <value>Filter packages that depend on applications outside Dynamo. This feature currently can only filter packages which have been marked manually by package authors during publish.</value>
  </data>
  <data name="PackageSortToolTip" xml:space="preserve">
    <value>Sort Packages.</value>
  </data>
  <data name="PackageHostDependencyFilterContextItem" xml:space="preserve">
    <value>Packages contain node(s)  that depend on specified application outside Dynamo.</value>
  </data>
  <data name="MessageUninstallSamePackage" xml:space="preserve">
    <value>"The package {0} is already installed. To reinstall it, you must first uninstall it and restart to complete the uninstall. Would you like to mark {0} for uninstall?"</value>
  </data>
  <data name="MessagePackageNotFound" xml:space="preserve">
    <value>{0} was not found and could not be downloaded.</value>
  </data>
  <data name="MessagePackageVersionNotFound" xml:space="preserve">
    <value>Version {0} of {1} could not be found.</value>
  </data>
  <data name="PublishPackageViewPackageHostDependency" xml:space="preserve">
    <value>Host (optional)</value>
  </data>
  <data name="PublishPackageViewPackageHostDependencyTooltip" xml:space="preserve">
    <value>An indication of what applications outside of Dynamo your package depends on, such as Revit, Civil 3D or Photoshop. Users of your package will need to install these applications to fully utilize your package.</value>
  </data>
  <data name="InfoBubbleDocumentationLinkText" xml:space="preserve">
    <value>Read more...</value>
  </data>
  <data name="PackageSearchViewFilterByButton" xml:space="preserve">
    <value>Filter by</value>
  </data>
  <data name="DynamoViewSettingMenuShowDataReportingDialogTooltip" xml:space="preserve">
    <value>Display the dialog for user to pick agreement on data collecting.</value>
  </data>
  <assembly alias="System.Windows.Forms" name="System.Windows.Forms, Version=4.0.0.0, Culture=neutral, PublicKeyToken=b77a5c561934e089" />
  <data name="psDynamoMesh" type="System.Resources.ResXFileRef, System.Windows.Forms">
    <value>..\ViewModels\Watch3D\compiledShaders\psDynamoMesh;System.Byte[], mscorlib, Version=4.0.0.0, Culture=neutral, PublicKeyToken=b77a5c561934e089</value>
  </data>
  <data name="vsDynamoMesh" type="System.Resources.ResXFileRef, System.Windows.Forms">
    <value>..\ViewModels\Watch3D\compiledShaders\vsDynamoMesh;System.Byte[], mscorlib, Version=4.0.0.0, Culture=neutral, PublicKeyToken=b77a5c561934e089</value>
  </data>
  <data name="PreferencesViewShowCodeBlockNodeLineNumber" xml:space="preserve">
    <value>Show CodeBlockNode Line Numbers</value>
  </data>
  <data name="PreferencesViewIsIronPythonDialogDisabled" xml:space="preserve">
    <value>Hide IronPython alerts</value>
    <comment>Preferences | Features | Python | Hide IronPython Alerts</comment>
  </data>
  <data name="MessageFailedToDownloadPackageVersion" xml:space="preserve">
    <value>Failed to download version {0} of package with id: {1}.  Please try again and report the package if you continue to have problems.</value>
    <comment>Message box content. {0} = 1.2.3, {1} = 57d576e8f615e7725800001d</comment>
  </data>
  <data name="NodeTooltipDescription" xml:space="preserve">
    <value>Description: </value>
  </data>
  <data name="NodeTooltipOriginalName" xml:space="preserve">
    <value>Original node name: </value>
  </data>
  <data name="RenderingMemoryOutageDescription" xml:space="preserve">
    <value>Please check if you intended to render this amount of geometry, and consider turning off the preview of other nodes within your graph, lowering the amount of Geometry you wish to render, or turning down the render precision.</value>
  </data>
  <data name="RenderingMemoryOutageSummary" xml:space="preserve">
    <value>Dynamo has run out of memory trying to render your geometry. The geometry preview has been disabled.</value>
  </data>
  <data name="vsDynamoPointLine" type="System.Resources.ResXFileRef, System.Windows.Forms">
    <value>..\ViewModels\Watch3D\compiledShaders\vsDynamoPointLine;System.Byte[], mscorlib, Version=4.0.0.0, Culture=neutral, PublicKeyToken=b77a5c561934e089</value>
  </data>
  <data name="psDynamoLine" type="System.Resources.ResXFileRef, System.Windows.Forms">
    <value>..\ViewModels\Watch3D\compiledShaders\psDynamoLine;System.Byte[], mscorlib, Version=4.0.0.0, Culture=neutral, PublicKeyToken=b77a5c561934e089</value>
  </data>
  <data name="psDynamoPoint" type="System.Resources.ResXFileRef, System.Windows.Forms">
    <value>..\ViewModels\Watch3D\compiledShaders\psDynamoPoint;System.Byte[], mscorlib, Version=4.0.0.0, Culture=neutral, PublicKeyToken=b77a5c561934e089</value>
  </data>
  <data name="PreferencesViewShowWhitespaceInPythonEditor" xml:space="preserve">
    <value>Show Whitespace in Python Editor</value>
    <comment>Preferences | Features | Python | Show Whitspace Characters in Python editor</comment>
  </data>
  <data name="PreferencesViewDefaultPythonEngine" xml:space="preserve">
    <value>Default Python Engine</value>
    <comment>Preferences | Features | Python | Default Python Engine</comment>
  </data>
  <data name="PreferencesViewPackageDownloadDirectory" xml:space="preserve">
    <value>New Package Download Directory</value>
    <comment>Preferences | Package Manager | Node and Package Paths | New Package Download Directory</comment>
  </data>
  <data name="PreferencesPackageDownloadDirectoryTooltip" xml:space="preserve">
    <value>Choose a package path from this list to download new packages to.</value>
    <comment>Preferences | Package Manager | Node and Package Paths | New Package Download Directory</comment>
  </data>
  <data name="DefaultPythonEngineNone" xml:space="preserve">
    <value>Use System Default</value>
    <comment>Preferences | Features | Python | Default Python Engine</comment>
  </data>
  <data name="PreferencesViewEnableNodeAutoComplete" xml:space="preserve">
    <value>Node Autocomplete</value>
    <comment>Preferences | Features | Experimental | Enable Node Auto Complete</comment>
  </data>
  <data name="ErrorLoadingIcon" xml:space="preserve">
    <value>An error occurred when loading the application icon: {0}</value>
    <comment>{0} = detailed error message</comment>
  </data>
  <data name="PublishPackageSelectNodeLibraries" xml:space="preserve">
    <value>Select Node Libraries</value>
  </data>
  <data name="PublishPackageMoreInfoFile" xml:space="preserve">
    <value>DynamoCoreWpf;PublishPackageDocumentation.html</value>
  </data>
  <data name="DynamoViewDynamoMenu" xml:space="preserve">
    <value>_Dynamo</value>
    <comment>Dynamo menu</comment>
  </data>
  <data name="DynamoViewDynamoMenuPreferences" xml:space="preserve">
    <value>_Preferences...</value>
    <comment>Dynamo menu | Preferences</comment>
  </data>
  <data name="DynamoViewFileMenuExport" xml:space="preserve">
    <value>_Export</value>
    <comment>File menu | Export</comment>
  </data>
  <data name="PublishPackageDocTooltipText" xml:space="preserve">
    <value>Learn More about publishing a package</value>
  </data>
  <data name="PreferencesViewFeaturesTab" xml:space="preserve">
    <value>Features</value>
  </data>
  <data name="PreferencesViewGeneralTab" xml:space="preserve">
    <value>General</value>
  </data>
  <data name="PreferencesViewTitle" xml:space="preserve">
    <value>Preferences</value>
  </data>
  <data name="PreferencesViewVisualSettingsTab" xml:space="preserve">
    <value>Visual Settings</value>
  </data>
  <data name="PreferencesWindowLanguages" xml:space="preserve">
    <value>English,Czech,German,Spanish,French,Italian,Japanese,Korean,Polish,Portuguese,Brazilian,Russian,Chinese Simplified,Chinese Traditional</value>
  </data>
  <data name="PreferencesViewFontSizeLabel" xml:space="preserve">
    <value>Node Font Size</value>
  </data>
  <data name="PreferencesViewLanguageLabel" xml:space="preserve">
    <value>Language</value>
    <comment>Label used in the general tab</comment>
  </data>
  <data name="PreferencesViewRunSettingsLabel" xml:space="preserve">
    <value>Default Run Settings</value>
    <comment>Label used in the general tab</comment>
  </data>
  <data name="DynamoViewExtensionsMenu" xml:space="preserve">
    <value>E_xtensions</value>
    <comment>Extensions menu</comment>
  </data>
  <data name="ConnectorContextMenuHeaderBreakConnection" xml:space="preserve">
    <value>Break Connection</value>
  </data>
  <data name="ConnectorContextMenuHeaderShowConnector" xml:space="preserve">
    <value>Show Wire</value>
  </data>
  <data name="ConnectorContextMenuHeaderSelectConnected" xml:space="preserve">
    <value>Select Connected</value>
  </data>
  <data name="ConnectorContextMenuHeaderUnpinConnector" xml:space="preserve">
    <value>Unpin Wire</value>
  </data>
  <data name="PreferencesViewPython" xml:space="preserve">
    <value>Python</value>
    <comment>Preferences | Features | Python</comment>
  </data>
  <data name="PreferencesViewRequiresRelaunchOfDynamo" xml:space="preserve">
    <value>Requires relaunch of Dynamo</value>
    <comment>Preferences | Features | Python | Requires relaunch of Dynamo</comment>
  </data>
  <data name="MessagePackageDepsInBuiltinPackages" xml:space="preserve">
    <value>{0} has dependencies that conflict with the following built-in package(s): {1}. Dependency conflicts could cause unintended behavior to occur.
    
Do you wish to continue trying to install {0}?</value>
  </data>
  <data name="MessageSamePackageDiffVersInBuiltinPackages" xml:space="preserve">
    <value>{0} cannot be installed as it conflicts with a different version of the built-in package, {1}, which is already installed.
    
You can try disabling loading packages from built-in package paths, or unload the conflicting package, then restart {2} and download {0} again.</value>
  </data>
  <data name="MessageSamePackageSameVersInBuiltinPackages" xml:space="preserve">
    <value>The same version of {0} is already installed as a built-in package and does not need to be installed again.</value>
  </data>
  <data name="MessageSamePackageSameVersInLocalPackages" xml:space="preserve">
    <value>The same version of {0} is already installed and does not need to be installed again.</value>
  </data>
  <data name="MessageSamePackageDiffVersInLocalPackages" xml:space="preserve">
    <value>Package {0} cannot be installed as it conflicts with a different version, {1}, which is already installed. 

Do you wish to uninstall {1}? Restart {2} to complete the uninstall and try downloading {0} again.</value>
  </data>
  <data name="PreferencesViewVisualSettingsGeoScaling" xml:space="preserve">
    <value>Geometry Scaling</value>
    <comment>Expander Header Name</comment>
  </data>
  <data name="PreferencesViewVisualSettingsGroupStyles" xml:space="preserve">
    <value>Group Styles</value>
    <comment>Expander Header Name</comment>
  </data>
  <data name="PreferencesViewVisualSettingsRenderPrecision" xml:space="preserve">
    <value>Render Precision</value>
    <comment>Expander Header Name</comment>
  </data>
  <data name="PreferencesViewAlreadyExistingStyleWarning" xml:space="preserve">
    <value>Style name already in use</value>
  </data>
  <data name="PreferencesViewVisualSettingsDisplaySettings" xml:space="preserve">
    <value>Display Settings</value>
    <comment>Expander Header Name</comment>
  </data>
  <data name="PreferencesViewVisualSettingShowEdges" xml:space="preserve">
    <value>Show Edges</value>
    <comment>Show Edges</comment>
  </data>
  <data name="PreferencesViewVisualSettingsIsolateSelectedGeo" xml:space="preserve">
    <value>Isolate Selected Geometry</value>
    <comment>Toogle Button Content</comment>
  </data>
  <data name="PackagePathViewModel_BuiltInPackages" xml:space="preserve">
    <value>Dynamo Built-In Packages</value>
  </data>
  <data name="PreferencesViewSavedChangesLabel" xml:space="preserve">
    <value>All changes saved automatically</value>
  </data>
  <data name="PreferencesViewSavedChangesTooltip" xml:space="preserve">
    <value>Last saved:</value>
  </data>
  <data name="PreferencesViewMarkdownDirectoryTooltip" xml:space="preserve">
    <value>Markdown documentation can be added to your package that will leverage the Documentation Browser to display author generated information on a per-node basis.</value>
  </data>
  <data name="NodeAutocompleteDocumentationUriString" xml:space="preserve">
    <value>DynamoCoreWpf;NodeAutocompleteDocumentation.html</value>
  </data>
  <data name="PreferencesViewEnableNodeAutoCompleteTooltipText" xml:space="preserve">
    <value>Learn more about Node Autocomplete feature.</value>
  </data>
  <data name="AddStyleButton" xml:space="preserve">
    <value>Add Style</value>
  </data>
  <data name="ResetCPythonButtonText" xml:space="preserve">
    <value>Reset CPython</value>
  </data>
  <data name="ResetCPythonButtonToolTip" xml:space="preserve">
    <value>Resets CPython environment by reloading modules.</value>
  </data>
  <data name="GraphIssuesOnSave_CancelBtn" xml:space="preserve">
    <value>Cancel and Show Issues</value>
  </data>
  <data name="GraphIssuesOnSave_Description" xml:space="preserve">
    <value>There are unresolved issues with the graph type. If this graph is designed to be used outside of Dynamo, resolve all issues and save the graph again.</value>
  </data>
  <data name="GraphIssuesOnSave_ProceedBtn" xml:space="preserve">
    <value>Save with Issues</value>
  </data>
  <data name="GraphIssuesOnSave_Summary" xml:space="preserve">
    <value>You are trying to save a graph with unresolved issues</value>
  </data>
  <data name="GraphIssuesOnSave_Title" xml:space="preserve">
    <value>Graph Type Issues found</value>
  </data>
  <data name="PackagePathsExpanderName" xml:space="preserve">
    <value>Node and Package Paths</value>
  </data>
  <data name="PreferencesPackageManagerSettingsTab" xml:space="preserve">
    <value>Package Manager</value>
  </data>
  <data name="PackagePathAddPathButtonName" xml:space="preserve">
    <value>Add Path</value>
  </data>
  <data name="PackagePathPreferencesTitle" xml:space="preserve">
    <value>Package/Library Search Paths</value>
  </data>
  <data name="PreferencesViewShowRunPreviewTooltip" xml:space="preserve">
    <value>Switchable only when the current workspace is in Manual run mode.</value>
  </data>
  <data name="PersistentVisualStatusOfLinterIssues" xml:space="preserve">
    <value>Issues found</value>
  </data>
  <data name="ContextSelectConnectedDownstream" xml:space="preserve">
    <value>Downstream</value>
  </data>
  <data name="ContextSelectConnectedHeader" xml:space="preserve">
    <value>Select Connected</value>
  </data>
  <data name="ContextSelectConnectedUpstream" xml:space="preserve">
    <value>Upstream</value>
  </data>
  <data name="ContextSelectConnectedUpstreamDownstream" xml:space="preserve">
    <value>Both</value>
  </data>
  <data name="NodeRenamedLabel" xml:space="preserve">
    <value>Renamed</value>
  </data>
  <data name="NodeInformationalStateDismiss" xml:space="preserve">
    <value>Dismiss</value>
  </data>
  <data name="NodeInfoDismissButtonToolTip" xml:space="preserve">
    <value>Dismisses the info messages on this node. Utilize when you want to design in graph failures, or the info message will not be relevant during graph execution.</value>
  </data>
  <data name="NodeWarningDismissButtonToolTip" xml:space="preserve">
    <value>Dismisses the warning messages on this node. Utilize when you want to design in graph failures, or the warning message will not be relevant during graph execution.</value>
  </data>
  <data name="NodeInformationalStateDismissAll" xml:space="preserve">
    <value>Dismiss all</value>
  </data>
  <data name="NodeInformationalStateDismissedAlerts" xml:space="preserve">
    <value>Dismissed Alerts</value>
  </data>
  <data name="NodeInformationalStateShowAllInfo" xml:space="preserve">
    <value>Show all info</value>
  </data>
  <data name="NodeInformationalStateShowAllWarnings" xml:space="preserve">
    <value>Show all warnings</value>
  </data>
  <data name="NodeInformationalStateShowAllErrors" xml:space="preserve">
    <value>Show all errors</value>
  </data>
  <data name="NodeInformationalStateShowLess" xml:space="preserve">
    <value>Show less</value>
  </data>
  <data name="PackagePathProtected" xml:space="preserve">
    <value>This path is built-in and cannot be modified.</value>
  </data>
  <data name="PackagePathUpdatePathTooltip" xml:space="preserve">
    <value>Edit Path</value>
  </data>
  <data name="GetStartedGuide" xml:space="preserve">
    <value>Get Started</value>
    <comment>Get Started Dynamo Tour</comment>
  </data>
  <data name="InteractiveGuides" xml:space="preserve">
    <value>_Interactive Guides</value>
    <comment>Dynamo Guided Tours</comment>
  </data>
  <data name="GetStartedGuideLibraryText" xml:space="preserve">
    <value>The library contains all default functions #(nodes)=https://www.dynamoprimer.com/03_Anatomy-of-a-Dynamo-Definition/3-1_dynamo_nodes.html of Dynamo, as well as custom nodes you may have loaded. \n\nTo find a node, search the library or browse its categories.</value>
  </data>
  <data name="GetStartedGuideLibraryTitle" xml:space="preserve">
    <value>Library</value>
  </data>
  <data name="GetStartedGuidePreferencesText" xml:space="preserve">
    <value>Use Preferences to customize your Dynamo experience. \n\nYou can change language and time zone settings, adjust the visual style of your workspace, and more.</value>
  </data>
  <data name="GetStartedGuidePreferencesTitle" xml:space="preserve">
    <value>Preferences</value>
  </data>
  <data name="GetStartedGuideResourcesText" xml:space="preserve">
    <value>Use the Help menu to access tools and resources to help you get started. \n\nYou can explore sample scripts, browse the Dynamo Dictionary, find other guides, and more.</value>
  </data>
  <data name="GetStartedGuideResourcesTitle" xml:space="preserve">
    <value>Resources</value>
  </data>
  <data name="GetStartedGuideRunStatusBarText" xml:space="preserve">
    <value>Use the Run Status Bar to run a Dynamo graph (a script that contains the logic or algorithm). \n\nYou can select your preferred run type: -Automatic: The graph runs each time you make a change.- -Manual: The graph runs only when you click Run-</value>
  </data>
  <data name="GetStartedGuideRunStatusBarTitle" xml:space="preserve">
    <value>Run Status Bar</value>
  </data>
  <data name="GetStartedGuideToolbarText" xml:space="preserve">
    <value>From the toolbar, you can: -Open a new workspace- -Open a saved Dynamo file- -Save your current Dynamo file- -Undo or redo changes-</value>
  </data>
  <data name="GetStartedGuideToolbarTitle" xml:space="preserve">
    <value>Toolbar</value>
  </data>
  <data name="GetStartedGuideWelcomeText" xml:space="preserve">
    <value>Start your visual programming journey with this short guide. \n\nHere you'll learn some basics about the Dynamo interface and features.</value>
  </data>
  <data name="GetStartedGuideWelcomeTitle" xml:space="preserve">
    <value>Welcome To Dynamo</value>
  </data>
  <data name="ContextPinToNode" xml:space="preserve">
    <value>Pin to node</value>
  </data>
  <data name="GetStartedGuideRatingTextTitle" xml:space="preserve">
    <value>Rate this guide</value>
  </data>
  <data name="GetStartedGuideSurveyText" xml:space="preserve">
    <value>Learn more about Dynamo in the #online help=https://primer.dynamobim.org/</value>
  </data>
  <data name="GetStartedGuideSurveyTitle" xml:space="preserve">
    <value>Finished</value>
  </data>
  <data name="GroupNameDefaultText" xml:space="preserve">
    <value>&lt;Double click here to edit group title&gt;</value>
  </data>
  <data name="GroupContextMenuAddGroupToGroup" xml:space="preserve">
    <value>Add Group to This Group</value>
  </data>
  <data name="ExitTourWindowContent" xml:space="preserve">
    <value>You can return to this guide later from the Help menu.</value>
  </data>
  <data name="PackageStateError" xml:space="preserve">
    <value>Error</value>
  </data>
  <data name="PackageStateLoaded" xml:space="preserve">
    <value>Loaded</value>
  </data>
  <data name="PackageStateUnloaded" xml:space="preserve">
    <value>Unloaded</value>
  </data>
  <data name="PackageStateScheduledForDeletion" xml:space="preserve">
    <value>Scheduled for Delete</value>
  </data>
  <data name="PackageStateScheduledForUnload" xml:space="preserve">
    <value>Scheduled for Unload</value>
  </data>
  <data name="PackageStateErrorTooltip" xml:space="preserve">
    <value>Error.
This package has not been loaded due to the following error:
{0}.</value>
  </data>
  <data name="PackageStateLoadedTooltip" xml:space="preserve">
    <value>Loaded.
This package is loaded and ready to be used.</value>
  </data>
  <data name="PackageStateUnloadedTooltip" xml:space="preserve">
    <value>Unloaded.
This package has been marked as unloaded.</value>
  </data>
  <data name="PackageStateScheduledForUnloadTooltip" xml:space="preserve">
    <value>Scheduled for Unload.
This package will be unloaded after the next Dynamo restart.</value>
  </data>
  <data name="PackageStateScheduledForDeletionTooltip" xml:space="preserve">
    <value>Scheduled for Delete.
This package will be deleted after the next Dynamo restart.</value>
  </data>
  <data name="PackageContextMenuDeletePackageText" xml:space="preserve">
    <value>Delete</value>
  </data>
  <data name="PackageContextMenuDeletePackageTooltip" xml:space="preserve">
    <value>Delete this package from the Dynamo package locations. Once deleted, it will not be loaded into Dynamo anymore until it is re-installed</value>
  </data>
  <data name="PackageContextMenuUnloadPackageText" xml:space="preserve">
    <value>Unload</value>
  </data>
  <data name="PackageContextMenuUnloadPackageTooltip" xml:space="preserve">
    <value>Unload this package so that it will not be loaded into Dynamo. The package will not be deleted from the Dynamo package locations</value>
  </data>
  <data name="PackageContextMenuUnmarkDeletePackageText" xml:space="preserve">
    <value>Cancel Delete</value>
  </data>
  <data name="PackageContextMenuUnmarkDeletePackageTooltip" xml:space="preserve">
    <value>Remove the scheduled delete status</value>
  </data>
  <data name="PackageContextMenuUnmarkUnloadPackageText" xml:space="preserve">
    <value>Cancel Unload</value>
  </data>
  <data name="PackageContextMenuUnmarkUnloadPackageTooltip" xml:space="preserve">
    <value>Remove the scheduled unload status</value>
  </data>
  <data name="PackageViewContextMenuLoadText" xml:space="preserve">
    <value>Load</value>
  </data>
  <data name="PackageViewContextMenuLoadTooltip" xml:space="preserve">
    <value>Load this package into Dynamo. Other packages with the same name will be automatically deleted</value>
  </data>
  <data name="CannotLoadPackageMessageBoxTitle" xml:space="preserve">
    <value>Cannot Load Package</value>
  </data>
  <data name="MessageLoadBuiltInPackage" xml:space="preserve">
    <value>To load the built-in package {1}, {0} needs to first delete any conflicting packages.

Delete the following packages: {2}?</value>
  </data>
  <data name="MessageLoadBuiltInWithRestartPackage" xml:space="preserve">
    <value>To load the built-in package {1}, {0} needs to first delete any conflicting packages.
Restart {0} to complete the deletion, then try and load the built-in pacakge again.

Delete the following packages: {2}?
    </value>
  </data>
  <data name="GraphIssuesOnSavePath_Description" xml:space="preserve">
    <value>The selected save location path is too long. Please change the save location and try again.</value>
  </data>
  <data name="GraphIssuesOnSavePath_Summary" xml:space="preserve">
    <value>You are trying to save a graph with a path that is too long.</value>
  </data>
  <data name="GraphIssuesOnSavePath_Title" xml:space="preserve">
    <value>Save Path Issues Found</value>
  </data>
  <data name="MessageNeedToRestartAfterUnload" xml:space="preserve">
    <value>{0} and its host application must restart before unload takes effect.</value>
  </data>
  <data name="MessageNeedToRestartAfterUnloadTitle" xml:space="preserve">
    <value>Unloading Package</value>
  </data>
  <data name="MessageFailedToUnload" xml:space="preserve">
    <value>{0} failed to unload the package.</value>
  </data>
  <data name="UnloadFailureMessageBoxTitle" xml:space="preserve">
    <value>Unload Failure</value>
  </data>
  <data name="DynamoViewViewMenuConnectorShowTooltip" xml:space="preserve">
    <value>Show _Tooltip</value>
  </data>
  <data name="PackageFilter_Name_All" xml:space="preserve">
    <value>All</value>
  </data>
  <data name="PreferencesViewShowPreviewBubbles" xml:space="preserve">
    <value>Show Preview Bubbles</value>
    <comment>Preferences | Visual Settings | Display Settings | Show Preview Bubbles</comment>
  </data>
  <data name="PackagesGuide" xml:space="preserve">
    <value>Packages</value>
  </data>
  <data name="PackagesGuideLearnAbout" xml:space="preserve">
    <value>Learn about packages</value>
  </data>
  <data name="NodeAutoCompleteNotAvailableForCollapsedGroups" xml:space="preserve">
    <value>Node AutoComplete is not available on ports belonging to collapsed groups.</value>
  </data>
  <data name="ConnectorContextMenuHeaderHideConnector" xml:space="preserve">
    <value>Hide Wire</value>
  </data>
  <data name="PackagesGuideFindPackageText" xml:space="preserve">
    <value>Packages provide additional functions that you can use in Dynamo. \n\nTo find a package or see what’s available, \n**Click Packages &gt; Search for Packages**.</value>
  </data>
  <data name="PackagesGuideFindPackageTitle" xml:space="preserve">
    <value>Find a package</value>
  </data>
  <data name="PackagesGuideSearchFilterText" xml:space="preserve">
    <value>\nYou can find packages whose title, author, or keywords contain the search phrase. To filter and sort the results, use the and icons next to the search bar.</value>
  </data>
  <data name="PackagesGuideSearchFilterTitle" xml:space="preserve">
    <value>Search, filter, and sort</value>
  </data>
  <data name="PackagesGuideTermsOfServiceText" xml:space="preserve">
    <value>\nPackages may come from third parties. Be aware that packages may pose security risks. #More information=https://dynamobim.org/issues/extend-dynamo-with-packages  \n\n**Click I Accept** in the Terms of Service to accept it and proceed with this guide.</value>
  </data>
  <data name="PackagesGuideTermsOfServiceTitle" xml:space="preserve">
    <value>Accept the Terms of Service</value>
  </data>
  <data name="PackagesGuideThirdPartyText" xml:space="preserve">
    <value>\nPackages may come from third parties.\n\nBe aware that packages may pose security risks. #More information=https://dynamobim.org/issues/extend-dynamo-with-packages/</value>
  </data>
  <data name="PackagesGuideThirdPartyTitle" xml:space="preserve">
    <value>Third-party packages</value>
  </data>
  <data name="ScriptTagsRemovalWarning" xml:space="preserve">
    <value>Script tags detected in the help document have been removed.</value>
  </data>
  <data name="PackagesGuideContinueButton" xml:space="preserve">
    <value>Continue</value>
  </data>
  <data name="PackagesGuideExitButton" xml:space="preserve">
    <value>Exit</value>
  </data>
  <data name="ShortcutExportAsImageMainMenu" xml:space="preserve">
    <value>Export as Image</value>
  </data>
  <data name="ShortcutExportBackground3DPreview" xml:space="preserve">
    <value>Background 3D Preview</value>
  </data>
  <data name="ShortcutExportWorkspace" xml:space="preserve">
    <value>Workspace</value>
  </data>
  <data name="PackagesGuideExitAcceptTerms" xml:space="preserve">
    <value>To continue the guide and install the sample package, you must accept the Terms of Service. \n\n **Click Continue.** Then in the terms, **click I Accept.** \n\n\n\n</value>
  </data>
  <data name="PackagesGuideExitTitle" xml:space="preserve">
    <value>Do you want to exit the guide?</value>
  </data>
  <data name="PackagesGuideSearchResultsText" xml:space="preserve">
    <value>\nSearch results display summary information for each package: -author- -likes and downloads- -date of the most recent version- \n**Click View Details** to see more information about a package.</value>
  </data>
  <data name="PackagesGuideDependenciesText" xml:space="preserve">
    <value>\nIf you need other software or tools in order to use this package, they are listed under Dependencies.</value>
  </data>
  <data name="PackagesGuideDependenciesTitle" xml:space="preserve">
    <value>Package dependencies</value>
  </data>
  <data name="PackagesGuideInstalledPackageText" xml:space="preserve">
    <value>Package installations are typically quick, depending on their size and other factors. \n
To install the latest version of a package, click Install. \n
%./UI/Images/alert.png% The sample Autodesk package is already installed on your computer.</value>
  </data>
  <data name="PackageContextMenuDeletePackageCustomNodesInUseTooltip" xml:space="preserve">
    <value>This package contains custom nodes that are in use. These custom nodes need to be deleted or the graph needs to be closed before the package can be deleted.</value>
  </data>
  <data name="PackagesGuideNavigatePackagesText" xml:space="preserve">
    <value>\nWhen you install a package, it appears in the library under Add-ons.   \n\n**Click to expand the package** so you can see its nodes (functions).</value>
  </data>
  <data name="PackagesGuideNavigatePackagesTitle" xml:space="preserve">
    <value>Navigate to packages</value>
  </data>
  <data name="PackagesGuideSurveyText" xml:space="preserve">
    <value>Learn more about packages in the #online help=https://dynamobim.org/issues/extend-dynamo-with-packages</value>
  </data>
  <data name="PackagesGuideSurveyTitle" xml:space="preserve">
    <value>Finished</value>
  </data>
  <data name="PackagesGuideUsePackageText" xml:space="preserve">
    <value>To learn how to use nodes in a package, hover over a node to see a description. To add a node to the workspace, click its name in the list.</value>
  </data>
  <data name="PackagesGuideUsePackageTitle" xml:space="preserve">
    <value>Use package nodes</value>
  </data>
  <data name="GettingStartedMenuItem" xml:space="preserve">
    <value>_Getting Started</value>
  </data>
  <data name="PackagesGuideInstallAPackageText" xml:space="preserve">
    <value>Package installations are typically quick, depending on their size and other factors. \n\n**Click Install** to install the latest version of the sample Autodesk package and proceed with this guide.</value>
  </data>
  <data name="ConfigureADPButtonText" xml:space="preserve">
    <value>Configure Autodesk Analytics Program</value>
  </data>
  <data name="ContinueInstall" xml:space="preserve">
    <value>Continue install</value>
  </data>
  <data name="UninstallLoadedPackages" xml:space="preserve">
    <value>Uninstall loaded packages</value>
  </data>
  <data name="UninstallLoadedPackage" xml:space="preserve">
    <value>Uninstall loaded package</value>
  </data>
  <data name="PackagesGuidePackagesNodeTitle" xml:space="preserve">
    <value>Use package nodes</value>
  </data>
  <data name="NodeTooltipRenamed" xml:space="preserve">
    <value>Renamed from {0}</value>
  </data>
  <data name="WorkspaceTabTooltipHeaderUnsaved" xml:space="preserve">
    <value>Unsaved</value>
  </data>
  <data name="TourLabelProgressText" xml:space="preserve">
    <value>of</value>
  </data>
  <data name="PackagesGuideSearchResultsTitle" xml:space="preserve">
    <value>Search results</value>
  </data>
  <data name="StartTourButtonText" xml:space="preserve">
    <value>Start Tour</value>
  </data>
  <data name="ContextUnpinFromNode" xml:space="preserve">
    <value>Unpin from node</value>
  </data>
  <data name="UnpinNodeTooltip" xml:space="preserve">
    <value>Unpin this note from the node</value>
  </data>
  <data name="PackagesGuideInstallAPackageTitle" xml:space="preserve">
    <value>Install a package</value>
  </data>
  <data name="PreferencesViewVisualSettingsGroupStyleInput" xml:space="preserve">
    <value>Group Name</value>
  </data>
<<<<<<< HEAD
  <data name="PreferencesViewEmptyStyleWarning" xml:space="preserve">
    <value>Please enter a valid name</value>
=======
  <data name="GroupStyleContextAnnotation" xml:space="preserve">
    <value>Group Style</value>
>>>>>>> d5bc36ba
  </data>
</root><|MERGE_RESOLUTION|>--- conflicted
+++ resolved
@@ -3027,12 +3027,10 @@
   <data name="PreferencesViewVisualSettingsGroupStyleInput" xml:space="preserve">
     <value>Group Name</value>
   </data>
-<<<<<<< HEAD
   <data name="PreferencesViewEmptyStyleWarning" xml:space="preserve">
     <value>Please enter a valid name</value>
-=======
+  </data>
   <data name="GroupStyleContextAnnotation" xml:space="preserve">
     <value>Group Style</value>
->>>>>>> d5bc36ba
   </data>
 </root>