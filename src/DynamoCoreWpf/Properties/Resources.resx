<?xml version="1.0" encoding="utf-8"?>
<root>
  <!-- 
    Microsoft ResX Schema 
    
    Version 2.0
    
    The primary goals of this format is to allow a simple XML format 
    that is mostly human readable. The generation and parsing of the 
    various data types are done through the TypeConverter classes 
    associated with the data types.
    
    Example:
    
    ... ado.net/XML headers & schema ...
    <resheader name="resmimetype">text/microsoft-resx</resheader>
    <resheader name="version">2.0</resheader>
    <resheader name="reader">System.Resources.ResXResourceReader, System.Windows.Forms, ...</resheader>
    <resheader name="writer">System.Resources.ResXResourceWriter, System.Windows.Forms, ...</resheader>
    <data name="Name1"><value>this is my long string</value><comment>this is a comment</comment></data>
    <data name="Color1" type="System.Drawing.Color, System.Drawing">Blue</data>
    <data name="Bitmap1" mimetype="application/x-microsoft.net.object.binary.base64">
        <value>[base64 mime encoded serialized .NET Framework object]</value>
    </data>
    <data name="Icon1" type="System.Drawing.Icon, System.Drawing" mimetype="application/x-microsoft.net.object.bytearray.base64">
        <value>[base64 mime encoded string representing a byte array form of the .NET Framework object]</value>
        <comment>This is a comment</comment>
    </data>
                
    There are any number of "resheader" rows that contain simple 
    name/value pairs.
    
    Each data row contains a name, and value. The row also contains a 
    type or mimetype. Type corresponds to a .NET class that support 
    text/value conversion through the TypeConverter architecture. 
    Classes that don't support this are serialized and stored with the 
    mimetype set.
    
    The mimetype is used for serialized objects, and tells the 
    ResXResourceReader how to depersist the object. This is currently not 
    extensible. For a given mimetype the value must be set accordingly:
    
    Note - application/x-microsoft.net.object.binary.base64 is the format 
    that the ResXResourceWriter will generate, however the reader can 
    read any of the formats listed below.
    
    mimetype: application/x-microsoft.net.object.binary.base64
    value   : The object must be serialized with 
            : System.Runtime.Serialization.Formatters.Binary.BinaryFormatter
            : and then encoded with base64 encoding.
    
    mimetype: application/x-microsoft.net.object.soap.base64
    value   : The object must be serialized with 
            : System.Runtime.Serialization.Formatters.Soap.SoapFormatter
            : and then encoded with base64 encoding.

    mimetype: application/x-microsoft.net.object.bytearray.base64
    value   : The object must be serialized into a byte array 
            : using a System.ComponentModel.TypeConverter
            : and then encoded with base64 encoding.
    -->
  <xsd:schema id="root" xmlns="" xmlns:xsd="http://www.w3.org/2001/XMLSchema" xmlns:msdata="urn:schemas-microsoft-com:xml-msdata">
    <xsd:import namespace="http://www.w3.org/XML/1998/namespace" />
    <xsd:element name="root" msdata:IsDataSet="true">
      <xsd:complexType>
        <xsd:choice maxOccurs="unbounded">
          <xsd:element name="metadata">
            <xsd:complexType>
              <xsd:sequence>
                <xsd:element name="value" type="xsd:string" minOccurs="0" />
              </xsd:sequence>
              <xsd:attribute name="name" use="required" type="xsd:string" />
              <xsd:attribute name="type" type="xsd:string" />
              <xsd:attribute name="mimetype" type="xsd:string" />
              <xsd:attribute ref="xml:space" />
            </xsd:complexType>
          </xsd:element>
          <xsd:element name="assembly">
            <xsd:complexType>
              <xsd:attribute name="alias" type="xsd:string" />
              <xsd:attribute name="name" type="xsd:string" />
            </xsd:complexType>
          </xsd:element>
          <xsd:element name="data">
            <xsd:complexType>
              <xsd:sequence>
                <xsd:element name="value" type="xsd:string" minOccurs="0" msdata:Ordinal="1" />
                <xsd:element name="comment" type="xsd:string" minOccurs="0" msdata:Ordinal="2" />
              </xsd:sequence>
              <xsd:attribute name="name" type="xsd:string" use="required" msdata:Ordinal="1" />
              <xsd:attribute name="type" type="xsd:string" msdata:Ordinal="3" />
              <xsd:attribute name="mimetype" type="xsd:string" msdata:Ordinal="4" />
              <xsd:attribute ref="xml:space" />
            </xsd:complexType>
          </xsd:element>
          <xsd:element name="resheader">
            <xsd:complexType>
              <xsd:sequence>
                <xsd:element name="value" type="xsd:string" minOccurs="0" msdata:Ordinal="1" />
              </xsd:sequence>
              <xsd:attribute name="name" type="xsd:string" use="required" />
            </xsd:complexType>
          </xsd:element>
        </xsd:choice>
      </xsd:complexType>
    </xsd:element>
  </xsd:schema>
  <resheader name="resmimetype">
    <value>text/microsoft-resx</value>
  </resheader>
  <resheader name="version">
    <value>2.0</value>
  </resheader>
  <resheader name="reader">
    <value>System.Resources.ResXResourceReader, System.Windows.Forms, Version=4.0.0.0, Culture=neutral, PublicKeyToken=b77a5c561934e089</value>
  </resheader>
  <resheader name="writer">
    <value>System.Resources.ResXResourceWriter, System.Windows.Forms, Version=4.0.0.0, Culture=neutral, PublicKeyToken=b77a5c561934e089</value>
  </resheader>
  <data name="AboutWindowCannotGetVersion" xml:space="preserve">
    <value>Could not get version.</value>
    <comment>To indicate not abe to get Dynamo version</comment>
  </data>
  <data name="AboutWindowDynamoWebsiteButton" xml:space="preserve">
    <value>{0} Website</value>
    <comment>Click button to go to Dynamo website</comment>
  </data>
  <data name="AboutWindowTitle" xml:space="preserve">
    <value>About {0}</value>
    <comment>About window title</comment>
  </data>
  <data name="AboutWindowUpToDate" xml:space="preserve">
    <value>(Up to date)</value>
    <comment>To indicate Dynamo is up to date</comment>
  </data>
  <data name="ChangeScaleFactorPromptCaptionText" xml:space="preserve">
    <value>To ensure accurate geometry rendering and calculation, select the range of geometry sizes that you will be working on:</value>
  </data>
  <data name="ChangeScaleFactorPromptDescriptionBox" xml:space="preserve">
    <value>Numerical range shown here denote numbers in the following unit:</value>
  </data>
  <data name="ChangeScaleFactorPromptDescriptionContent" xml:space="preserve">
    <value>Use this working range to model in values that fall between {0} to {1} units</value>
  </data>
  <data name="ChangeScaleFactorPromptDescriptionDefaultSetting" xml:space="preserve">
    <value>Default Setting:</value>
  </data>
  <data name="ChangeScaleFactorPromptUnitCm" xml:space="preserve">
    <value>Centimeters (cm)</value>
  </data>
  <data name="ChangeScaleFactorPromptUnitM" xml:space="preserve">
    <value>Meters (m)</value>
  </data>
  <data name="ChangeScaleFactorPromptUnitMm" xml:space="preserve">
    <value>Millimeters (mm)</value>
  </data>
  <data name="ChangeScaleFactorPromptUnitsNumberFormatCm" xml:space="preserve">
    <value>{0} cm</value>
  </data>
  <data name="ChangeScaleFactorPromptUnitsNumberFormatM" xml:space="preserve">
    <value>{0} m</value>
  </data>
  <data name="ChangeScaleFactorPromptUnitsNumberFormatMm" xml:space="preserve">
    <value>{0} mm</value>
  </data>
  <data name="ChangeScaleFactorPromptWindowTitle" xml:space="preserve">
    <value>Geometry Working Range</value>
  </data>
  <data name="ContextMenuEditCustomNode" xml:space="preserve">
    <value>Edit Custom Node...</value>
    <comment>Context menu item</comment>
  </data>
  <data name="ContextMenuEditCustomNodeProperty" xml:space="preserve">
    <value>Edit Custom Node Properties...</value>
    <comment>Context menu item</comment>
  </data>
  <data name="ContextMenuFitToScreen" xml:space="preserve">
    <value>_Fit to Screen</value>
    <comment>Context menu item</comment>
  </data>
  <data name="ContextMenuGeometryView" xml:space="preserve">
    <value>Switch to Geometry _View</value>
    <comment>Context menu item</comment>
  </data>
  <data name="ContextCreateGroupFromSelection" xml:space="preserve">
    <value>Create Group</value>
    <comment>Context menu item</comment>
  </data>
  <data name="ContextUnGroupFromSelection" xml:space="preserve">
    <value>Remove from Group</value>
    <comment>Context menu item</comment>
  </data>
  <data name="ContextAddGroupFromSelection" xml:space="preserve">
    <value>Add Node To Group</value>
    <comment>Context menu item</comment>
  </data>
  <data name="ContextMenuNodesFromGeometry" xml:space="preserve">
    <value>Nodes From _Selected Geometry</value>
    <comment>Context menu item</comment>
  </data>
  <data name="ContextMenuNodesFromSelection" xml:space="preserve">
    <value>Create Custom Node</value>
    <comment>Context menu item</comment>
  </data>
  <data name="ContextMenuNodeToCode" xml:space="preserve">
    <value>Node to _Code</value>
    <comment>Context menu item</comment>
  </data>
  <data name="ContextMenuPan" xml:space="preserve">
    <value>Pa_n</value>
    <comment>Context menu item </comment>
  </data>
  <data name="ContextMenuPublishCustomNode" xml:space="preserve">
    <value>Publish This Custom Node...</value>
    <comment>Context menu item</comment>
  </data>
  <data name="DynamoViewCancelButtonTooltip" xml:space="preserve">
    <value>Cancel Run (Shift+F5)</value>
    <comment>Cancel button tooltip</comment>
  </data>
  <data name="DynamoViewDebugMenu" xml:space="preserve">
    <value>De_bug</value>
    <comment>Debug menu</comment>
  </data>
  <data name="DynamoViewDebugMenuCheckDailyBuild" xml:space="preserve">
    <value>_Check Daily Builds</value>
    <comment>Debug menu | Check the latest daily build</comment>
  </data>
  <data name="DynamoViewDebugMenuDumpLibrary" xml:space="preserve">
    <value>_Dump Library</value>
    <comment>Debug menu | Dump all imported libraries</comment>
  </data>
  <data name="DynamoViewDebugMenuForceReExecute" xml:space="preserve">
    <value>_Force Re-execute</value>
    <comment>Debug menu | Force to re-execute the whole graph</comment>
  </data>
  <data name="DynamoViewDebugMenuForceUpdate" xml:space="preserve">
    <value>Force _Update</value>
    <comment>Debug menu | Force to update Dynamo</comment>
  </data>
  <data name="DynamoViewDebugMenuRunMutationTest" xml:space="preserve">
    <value>_Run mutation test</value>
    <comment>Debug menu | Run mutation test</comment>
  </data>
  <data name="DynamoViewDebugMenuShowDebugAST" xml:space="preserve">
    <value>_Show Debug ASTs</value>
    <comment>Debug menu | Show debug abstract syntax tree</comment>
  </data>
  <data name="DynamoViewDebugMenuVerboseLogging" xml:space="preserve">
    <value>_Verbose Logging</value>
    <comment>Debug menu | Verbose logging</comment>
  </data>
  <data name="DynamoViewDebugMenuDebugModes" xml:space="preserve">
    <value>Debug _Modes</value>
    <comment>Debug menu | Show debug modes</comment>
  </data>
  <data name="DynamoViewEditMenu" xml:space="preserve">
    <value>_Edit</value>
    <comment>Edit menu</comment>
  </data>
  <data name="DynamoViewEditMenuAlighBottom" xml:space="preserve">
    <value>_Bottom</value>
    <comment>Edit menu | Align based on selected nodes' bottom Y position</comment>
  </data>
  <data name="DynamoViewEditMenuAlignLeft" xml:space="preserve">
    <value>_Left</value>
    <comment>Edit menu | Align based on selected nodes' leftmost X position</comment>
  </data>
  <data name="DynamoViewEditMenuAlignRight" xml:space="preserve">
    <value>_Right</value>
    <comment>Edit menu | Align based on selected nodes' rightmost X position</comment>
  </data>
  <data name="DynamoViewEditMenuAlignSelection" xml:space="preserve">
    <value>_Align Selection</value>
    <comment>Edit menu | Align selected nodes</comment>
  </data>
  <data name="DynamoViewEditMenuAlignTop" xml:space="preserve">
    <value>_Top</value>
    <comment>Edit menu | Align based on selected nodes' topmost Y position</comment>
  </data>
  <data name="DynamoViewEditMenuAlignXAverage" xml:space="preserve">
    <value>_X Average</value>
    <comment>Edit menu | Align based on selected nodes' average X positions</comment>
  </data>
  <data name="DynamoViewEditMenuAlignXDistribute" xml:space="preserve">
    <value>X _Distribute</value>
    <comment>Edit menu | Align selected nodes evenly on horizontal direction</comment>
  </data>
  <data name="DynamoViewEditMenuAlignYAverage" xml:space="preserve">
    <value>_Y Average</value>
    <comment>Edit menu | Align based on selected nodes' average Y positions</comment>
  </data>
  <data name="DynamoViewEditMenuAlignYDistribute" xml:space="preserve">
    <value>Y Di_stribute</value>
    <comment>Edit menu | Align selected nodes evenly on vertical direction</comment>
  </data>
  <data name="DynamoViewEditMenuCleanupLayout" xml:space="preserve">
    <value>Cleanup Node _Layout</value>
    <comment>Edit menu | Automatically layout graph</comment>
  </data>
  <data name="DynamoViewEditMenuCopy" xml:space="preserve">
    <value>_Copy</value>
    <comment>Edit menu | Copy</comment>
  </data>
  <data name="DynamoViewEditMenuCreateCustomNode" xml:space="preserve">
    <value>Crea_te Custom Node</value>
    <comment>Edit menu | Create custom node from selected nodes</comment>
  </data>
  <data name="DynamoViewEditMenuCreateNote" xml:space="preserve">
    <value>Create _Note</value>
    <comment>Edit menu | Create note for a node</comment>
  </data>
  <data name="DynamoViewEditMenuCreateGroup" xml:space="preserve">
    <value>Create _Group</value>
    <comment>Edit menu | Create Grouping for nodes</comment>
  </data>
  <data name="DynamoViewEditMenuDeleteSelected" xml:space="preserve">
    <value>_Delete Selected</value>
    <comment>Edit menu | Delete selected nodes</comment>
  </data>
  <data name="DynamoViewEditMenuPaste" xml:space="preserve">
    <value>_Paste</value>
    <comment>Edit menu | Paste</comment>
  </data>
  <data name="DynamoViewEditMenuRedo" xml:space="preserve">
    <value>_Redo</value>
    <comment>Edit menu | Redo</comment>
  </data>
  <data name="DynamoViewEditMenuSelectAll" xml:space="preserve">
    <value>_Select All</value>
    <comment>Edit menu | Select all nodes</comment>
  </data>
  <data name="DynamoViewEditMenuUndo" xml:space="preserve">
    <value>_Undo</value>
    <comment>Edit menu | Undo</comment>
  </data>
  <data name="DynamoViewDynamoMenuExit" xml:space="preserve">
    <value>_Exit Dynamo</value>
    <comment>Dynamo menu | Exit Dynamo</comment>
  </data>
  <data name="DynamoViewFileMenu" xml:space="preserve">
    <value>_File</value>
    <comment>File menu</comment>
  </data>
  <data name="DynamoViewFileMenuExportAsImage" xml:space="preserve">
    <value>Export _Workspace As Image...</value>
    <comment>File menu | Export workspace as image</comment>
  </data>
  <data name="DynamoViewFileMenuExportToSTL" xml:space="preserve">
    <value>Export _Model to STL...</value>
    <comment>File menu | Export geometry model to STL file format</comment>
  </data>
  <data name="DynamoViewFileMenuImport" xml:space="preserve">
    <value>_Import Library...</value>
    <comment>File menu | Import</comment>
  </data>
  <data name="DynamoViewFileMenuNew" xml:space="preserve">
    <value>_New</value>
    <comment>File menu | New</comment>
  </data>
  <data name="DynamoViewFileMenuNewCustomNode" xml:space="preserve">
    <value>_Custom Node...</value>
    <comment>FIle menu | New | New custom node</comment>
  </data>
  <data name="DynamoViewFileMenuNewHomeWorkSpace" xml:space="preserve">
    <value>_Home Workspace</value>
    <comment>File menu | New | New home workspace</comment>
  </data>
  <data name="DynamoViewFileMenuOpen" xml:space="preserve">
    <value>_Open...</value>
    <comment>File menu | Open</comment>
  </data>
  <data name="DynamoViewFileMenuRecentFiles" xml:space="preserve">
    <value>Open _Recent Files</value>
    <comment>File menu | Open Recent files</comment>
  </data>
  <data name="DynamoViewFileMenuSave" xml:space="preserve">
    <value>_Save</value>
    <comment>File menu | Save</comment>
  </data>
  <data name="DynamoViewFileMenuSaveAs" xml:space="preserve">
    <value>Save _As...</value>
    <comment>File menu | Save as</comment>
  </data>
  <data name="DynamoViewHelpMenu" xml:space="preserve">
    <value>_Help</value>
    <comment>Help menu</comment>
  </data>
  <data name="DynamoViewDynamoMenuAbout" xml:space="preserve">
    <value>_About</value>
    <comment>Dynamo menu | Display About dialog</comment>
  </data>
  <data name="DynamoViewHelpMenuDisplayStartPage" xml:space="preserve">
    <value>_Display Start Page</value>
    <comment>Help menu | Display start page</comment>
  </data>
  <data name="DynamoViewHelpMenuGotoWebsite" xml:space="preserve">
    <value>Dynamo _Website</value>
    <comment>Help menu | Go Dynamo website</comment>
  </data>
  <data name="DynamoViewHelpMenuGotoWiki" xml:space="preserve">
    <value>Dynamo _Project Wiki</value>
    <comment>Help menu | Go to wiki</comment>
  </data>
  <data name="DynamoViewHelpMenuReportBug" xml:space="preserve">
    <value>_Report A Bug</value>
    <comment>Help menu | Report a bug</comment>
  </data>
  <data name="DynamoViewHepMenuSamples" xml:space="preserve">
    <value>_Samples</value>
    <comment>Help menu | Samples</comment>
  </data>
  <data name="DynamoViewPackageMenu" xml:space="preserve">
    <value>_Packages</value>
    <comment>Package menu</comment>
  </data>
  <data name="DynamoViewPackageMenuManagePackage" xml:space="preserve">
    <value>_Manage Packages...</value>
    <comment>Package menu | Manage packages...</comment>
  </data>
  <data name="DynamoViewPackageMenuPublishNodes" xml:space="preserve">
    <value>Publish _Selected Nodes...</value>
    <comment>Package menu | Publish selected nodes as a package</comment>
  </data>
  <data name="DynamoViewPackageMenuPublishPackage" xml:space="preserve">
    <value>Publish _New Package...</value>
    <comment>Package menu | Publish new package</comment>
  </data>
  <data name="DynamoViewPackageMenuPublishWorkspace" xml:space="preserve">
    <value>Publish _Current Workspace...</value>
    <comment>Package menu | Publish current workspace as a package</comment>
  </data>
  <data name="DynamoViewPackageMenuSearchPackage" xml:space="preserve">
    <value>_Search for a Package...</value>
    <comment>Package menu | Search for a package</comment>
  </data>
  <data name="DynamoViewRunAutomaticallyOption" xml:space="preserve">
    <value>Run Automatically</value>
    <comment>Run automatically option</comment>
  </data>
  <data name="DynamoViewRunButton" xml:space="preserve">
    <value>Run</value>
    <comment>Run button</comment>
  </data>
  <data name="DynamoViewRunButtonTooltip" xml:space="preserve">
    <value>Run Workflow (F5)</value>
    <comment>Run button tooltip</comment>
  </data>
  <data name="DynamoViewSettingMenu" xml:space="preserve">
    <value>_Settings</value>
    <comment>Setting menu</comment>
  </data>
  <data name="DynamoViewSettingMenuAreaUnits" xml:space="preserve">
    <value>Area Display Units</value>
    <comment>Setting menu | Area unit display</comment>
  </data>
  <data name="DynamoViewSettingMenuCentimeter" xml:space="preserve">
    <value>Centimeter</value>
    <comment>Setting menu | Centimeter</comment>
  </data>
  <data name="DynamoViewSettingMenuCubicCentimeter" xml:space="preserve">
    <value>Cubic Centimeter</value>
    <comment>Setting menu | Cubic centimeter</comment>
  </data>
  <data name="DynamoViewSettingMenuCubicFoot" xml:space="preserve">
    <value>Cubic Foot</value>
    <comment>Setting menu | Cubic foot</comment>
  </data>
  <data name="DynamoViewSettingMenuCubicInch" xml:space="preserve">
    <value>Cubic Inch</value>
    <comment>Setting menu | Cubic inch</comment>
  </data>
  <data name="DynamoViewSettingMenuCubicMeter" xml:space="preserve">
    <value>Cubic Meter</value>
    <comment>Setting menu | Cubic meter</comment>
  </data>
  <data name="DynamoViewSettingMenuCubicMillimeter" xml:space="preserve">
    <value>Cubic Millimeter</value>
    <comment>Setting menu | Cubic millimeter</comment>
  </data>
  <data name="DynamoViewSettingMenuDecimalFoot" xml:space="preserve">
    <value>Decimal Foot</value>
    <comment>Setting menu | Decimal foot</comment>
  </data>
  <data name="DynamoViewSettingMenuDecimalInch" xml:space="preserve">
    <value>Decimal Inch</value>
    <comment>Setting menu | Decimal inch</comment>
  </data>
  <data name="DynamoViewSettingMenuShowDataReportingDialog" xml:space="preserve">
    <value>Agreement to _Collect Usability Data</value>
    <comment>Dynamo menu | Show user agreement dialog about data collecting</comment>
  </data>
  <data name="DynamoViewSettingShowRunPreview" xml:space="preserve">
    <value>Show Run Preview</value>
    <comment>Setting menu | Show Run Preview</comment>
  </data>
  <data name="ShowRunPreviewEnableToolTip" xml:space="preserve">
    <value>Execution preview is not available when running automatically</value>
  </data>
  <data name="ShowRunPreviewDisableToolTip" xml:space="preserve">
    <value>Preview the execution state of your graph. Nodes that are scheduled for execution will highlight in the graph</value>
  </data>
  <data name="DynamoViewSettingMenuFractionalFoot" xml:space="preserve">
    <value>Fractional Foot</value>
    <comment>Setting menu | Fractional foot</comment>
  </data>
  <data name="DynamoViewSettingMenuFractionalInch" xml:space="preserve">
    <value>Fractional Inch</value>
    <comment>Setting menu | Fractional inch</comment>
  </data>
  <data name="DynamoViewSettingMenuHighRenderPrecision" xml:space="preserve">
    <value>High</value>
    <comment>Setting menu | Slider for render precision</comment>
  </data>
  <data name="DynamoViewSettingMenuLengthUnits" xml:space="preserve">
    <value>Length Display Units</value>
    <comment>Setting menu | Length unit display</comment>
  </data>
  <data name="DynamoViewSettingMenuLowRenderPrecision" xml:space="preserve">
    <value>Low</value>
    <comment>Setting menu | Slider for render precision</comment>
  </data>
  <data name="DynamoViewSettingMenuMeter" xml:space="preserve">
    <value>Meter</value>
    <comment>Setting menu | Meter</comment>
  </data>
  <data name="DynamoViewSettingMenuMillimeter" xml:space="preserve">
    <value>Millimeter</value>
    <comment>Setting menu | Millimeter</comment>
  </data>
  <data name="DynamoViewSettingMenuNumber0" xml:space="preserve">
    <value>0</value>
    <comment>Locale dependent number format 0</comment>
  </data>
  <data name="DynamoViewSettingMenuNumber00" xml:space="preserve">
    <value>0.0</value>
    <comment>Locale dependent number format 0.0</comment>
  </data>
  <data name="DynamoViewSettingMenuNumber000" xml:space="preserve">
    <value>0.00</value>
    <comment>Locale dependent number format 0.00</comment>
  </data>
  <data name="DynamoViewSettingMenuNumber0000" xml:space="preserve">
    <value>0.000</value>
    <comment>Locale dependent number format 0.000</comment>
  </data>
  <data name="DynamoViewSettingMenuNumber00000" xml:space="preserve">
    <value>0.0000</value>
    <comment>Locale dependent number format 0.0000</comment>
  </data>
  <data name="DynamoViewSettingMenuNumberFormat" xml:space="preserve">
    <value>Number Format</value>
    <comment>Setting menu | Number format</comment>
  </data>
  <data name="PreferencesViewSelectedPackagePathForDownload" xml:space="preserve">
    <value>Selected package path for download</value>
    <comment>Preferences | Package Manager | Node and Package Paths | New Package Download Directory | Selected package path for download</comment>
  </data>
  <data name="PreferencesViewDisableBuiltInPackages" xml:space="preserve">
    <value>Disable Loading Built-In Packages</value>
    <comment>Preferences | Package Manager | Node and Package Paths | Disable Loading Built-In Packages</comment>
  </data>
  <data name="PreferencesViewDisableCustomPackages" xml:space="preserve">
    <value>Disable Loading Custom Packages</value>
    <comment>Preferences | Package Manager | Node and Package Paths | Disable Loading Custom Packages</comment>
  </data>
  <data name="DynamoViewSettingMenuSquareCentimeter" xml:space="preserve">
    <value>Square Centimeter</value>
    <comment>Setting menu | Square centimeter</comment>
  </data>
  <data name="DynamoViewSettingMenuSquareFoot" xml:space="preserve">
    <value>Square Foot</value>
    <comment>Setting menu | Square foot</comment>
  </data>
  <data name="DynamoViewSettingMenuSquareInch" xml:space="preserve">
    <value>Square Inch</value>
    <comment>Setting menu | Square inch</comment>
  </data>
  <data name="DynamoViewSettingMenuSquareMeter" xml:space="preserve">
    <value>Square Meter</value>
    <comment>Setting menu | Square meter</comment>
  </data>
  <data name="DynamoViewSettingMenuSquareMillimeter" xml:space="preserve">
    <value>Square Millimeter</value>
    <comment>Setting menu | Square millimeter</comment>
  </data>
  <data name="DynamoViewSettingMenuVolumeUnits" xml:space="preserve">
    <value>Volume Display Units</value>
    <comment>Setting menu | Volume unit display</comment>
  </data>
  <data name="PreferencesViewExperimentalLabel" xml:space="preserve">
    <value>Experimental</value>
    <comment>Preferences | Features | Experimental</comment>
  </data>
  <data name="PreferencesViewEnableTSplineNodes" xml:space="preserve">
    <value>Enable T-Spline nodes</value>
    <comment>Preferences | Features | Experimental | Enable T-Spline nodes</comment>
  </data>
  <data name="DynamoViewToolbarExportButtonTooltip" xml:space="preserve">
    <value>Export Workspace As Image</value>
    <comment>Toolbar export button tooltip</comment>
  </data>
  <data name="DynamoViewToolbarNewButtonTooltip" xml:space="preserve">
    <value>New [Ctrl + N]</value>
    <comment>Toolbar new button tooltip</comment>
  </data>
  <data name="DynamoViewToolbarOpenButtonTooltip" xml:space="preserve">
    <value>Open [Ctrl + O]</value>
    <comment>Toolbar open button tooltip</comment>
  </data>
  <data name="DynamoViewToolbarRedoButtonTooltip" xml:space="preserve">
    <value>Redo [Ctrl + Y]</value>
    <comment>Toolbar redo button tooltip</comment>
  </data>
  <data name="DynamoViewToolbarSaveButtonTooltip" xml:space="preserve">
    <value>Save [Ctrl + S]</value>
    <comment>Toolbar save button tooltip</comment>
  </data>
  <data name="DynamoViewToolbarUndoButtonTooltip" xml:space="preserve">
    <value>Undo [Ctrl + Z]</value>
    <comment>Toolbar undo button tooltip</comment>
  </data>
  <data name="DynamoViewViewMenu" xml:space="preserve">
    <value>_View</value>
    <comment>View menu</comment>
  </data>
  <data name="DynamoViewViewMenu3DPreview" xml:space="preserve">
    <value>_Background 3D Preview</value>
    <comment>View menu | Background 3d preview</comment>
  </data>
  <data name="DynamoViewViewMenuAlternateContextGeometry" xml:space="preserve">
    <value>Show Geometry in {0}</value>
    <comment>View menu | Show geometry in some context</comment>
  </data>
  <data name="DynamoViewViewMenuConnector" xml:space="preserve">
    <value>_Connectors</value>
    <comment>View menu | Connector setting</comment>
  </data>
  <data name="DynamoViewViewMenuConnectorType" xml:space="preserve">
    <value>_Connector Type</value>
    <comment>View menu | Connector type</comment>
  </data>
  <data name="DynamoViewViewMenuConnectorTypeCurve" xml:space="preserve">
    <value>Curves</value>
    <comment>View menu | Curve type connector</comment>
  </data>
  <data name="DynamoViewViewMenuConnectorTypePolylines" xml:space="preserve">
    <value>Polylines</value>
    <comment>View menu | Polyline type connector</comment>
  </data>
  <data name="DynamoViewViewMenuHideConsole" xml:space="preserve">
    <value>Hide Console</value>
    <comment>View menu | Hide console</comment>
  </data>
  <data name="DynamoViewViewMenuPan" xml:space="preserve">
    <value>_Pan</value>
    <comment>View menu | Pan</comment>
  </data>
  <data name="DynamoViewViewMenuPanDown" xml:space="preserve">
    <value>Pan Down (Mouse wheel drag down)</value>
    <comment>View menu | Pan down</comment>
  </data>
  <data name="DynamoViewViewMenuPanLeft" xml:space="preserve">
    <value>Pan Left (Mouse wheel drag left)</value>
    <comment>View menu | Pan left</comment>
  </data>
  <data name="DynamoViewViewMenuPanRight" xml:space="preserve">
    <value>Pan Right (Mouse wheel drag right)</value>
    <comment>View menu | Pan right</comment>
  </data>
  <data name="DynamoViewViewMenuPanUp" xml:space="preserve">
    <value>Pan Up (Mouse wheel drag up)</value>
    <comment>View menu | Pan up</comment>
  </data>
  <data name="DynamoViewViewMenuPreviewNavigate" xml:space="preserve">
    <value>_Navigate Background 3D Preview</value>
    <comment>View menu | Navigate background 3D preview</comment>
  </data>
  <data name="DynamoViewViewMenuShowGrid" xml:space="preserve">
    <value>_Show Grid</value>
    <comment>View menu | Show Grid</comment>
  </data>
  <data name="DynamoViewViewMenuShowBackground3DPreview" xml:space="preserve">
    <value>Showing Background 3D Preview</value>
    <comment>View menu | Show background preview</comment>
  </data>
  <data name="DynamoViewViewMenuShowConnectors" xml:space="preserve">
    <value>Show _Connectors</value>
    <comment>View menu | Show connectors</comment>
  </data>
  <data name="DynamoViewViewMenuShowConsole" xml:space="preserve">
    <value>_Show Console</value>
    <comment>View menu | Show console</comment>
  </data>
  <data name="DynamoViewViewMenuZoom" xml:space="preserve">
    <value>_Zoom</value>
    <comment>View menu | Zoom</comment>
  </data>
  <data name="DynamoViewViewMenuZoomIn" xml:space="preserve">
    <value>Zoom In (Mouse wheel down)</value>
    <comment>View menu | Zoom in</comment>
  </data>
  <data name="DynamoViewViewMenuZoomOut" xml:space="preserve">
    <value>Zoom Out (Mouse wheel up)</value>
    <comment>View menu | Zoom out</comment>
  </data>
  <data name="ContextMenuDelete" xml:space="preserve">
    <value>Delete</value>
    <comment>Context menu for selected node - delete selected node</comment>
  </data>
  <data name="NodeContextMenuHelp" xml:space="preserve">
    <value>Help</value>
    <comment>Display help message for this node</comment>
  </data>
  <data name="ContextMenuGroups" xml:space="preserve">
    <value>Groups</value>
    <comment>Context menu for group-based operations</comment>
  </data>
  <data name="ContextMenu" xml:space="preserve">
    <value>Node Options</value>
    <comment>Node context menu</comment>
  </data>
  <data name="NodeAutocomplete" xml:space="preserve">
    <value>Sort results by</value>
    <comment>Node context tooltip</comment>
  </data>
  <data name="ContextMenuLacing" xml:space="preserve">
    <value>Lacing</value>
    <comment>Context menu for selected node</comment>
  </data>
  <data name="ContextMenuLacingCrossProduct" xml:space="preserve">
    <value>Cross Product</value>
    <comment>Lacing strategy: use cross product for two lists</comment>
  </data>
  <data name="ContextMenuLacingFirst" xml:space="preserve">
    <value>First</value>
    <comment>Lacing strategy: use the first list</comment>
  </data>
  <data name="ContextMenuLacingLongest" xml:space="preserve">
    <value>Longest</value>
    <comment>Lacing strategy: use the longest list</comment>
  </data>
  <data name="ContextMenuLacingShortest" xml:space="preserve">
    <value>Shortest</value>
    <comment>Lacing strategy: use the shortest list</comment>
  </data>
  <data name="NodeContextMenuPreview" xml:space="preserve">
    <value>Preview Geometry</value>
    <comment>Context menu item - preview geometry</comment>
  </data>
  <data name="NodeContextMenuRenameNode" xml:space="preserve">
    <value>Rename</value>
    <comment>Context menu item - rename this node</comment>
  </data>
  <data name="NodeContextMenuShowLabels" xml:space="preserve">
    <value>Show Labels</value>
    <comment>Context menu item - show labels</comment>
  </data>
  <data name="NodeHelpWindowNodeCategory" xml:space="preserve">
    <value>CATEGORY</value>
    <comment>Category label</comment>
  </data>
  <data name="NodeHelpWindowNodeDescription" xml:space="preserve">
    <value>DESCRIPTION</value>
    <comment>Description label</comment>
  </data>
  <data name="NodeHelpWindowNodeInput" xml:space="preserve">
    <value>INPUTS</value>
    <comment>Input label</comment>
  </data>
  <data name="NodeHelpWindowNodeOutput" xml:space="preserve">
    <value>OUTPUTS</value>
    <comment>Output label</comment>
  </data>
  <data name="NodeHelpWindowNodeType" xml:space="preserve">
    <value>NODE TYPE</value>
    <comment>Title label</comment>
  </data>
  <data name="StartPageAsk" xml:space="preserve">
    <value>ASK</value>
  </data>
  <data name="StartPageCode" xml:space="preserve">
    <value>CODE</value>
  </data>
  <data name="StartPageBackupOnCrash" xml:space="preserve">
    <value>RECOVER FROM BACKUP</value>
  </data>
  <data name="StartPageBackupNoCrash" xml:space="preserve">
    <value>BACKUP</value>
  </data>
  <data name="StartPageBackupLocation" xml:space="preserve">
    <value>Backup location</value>
  </data>
  <data name="StartPageDiscussionForum" xml:space="preserve">
    <value>Discussion forum</value>
  </data>
  <data name="StartPageDynamoDictionary" xml:space="preserve">
    <value>Dynamo Dictionary</value>
  </data>
  <data name="StartPageFiles" xml:space="preserve">
    <value>FILES</value>
  </data>
  <data name="StartPageGithubRepository" xml:space="preserve">
    <value>Github repository</value>
  </data>
  <data name="StartPageMoreSamples" xml:space="preserve">
    <value>More Samples</value>
  </data>
  <data name="StartPageDynamoPrimer" xml:space="preserve">
    <value>Dynamo Primer</value>
  </data>
  <data name="StartPageNewCustomNode" xml:space="preserve">
    <value>Custom Node</value>
    <comment>Start page | New custom node</comment>
  </data>
  <data name="StartPageNewFile" xml:space="preserve">
    <value>New</value>
    <comment>Start page | New </comment>
  </data>
  <data name="StartPageOpenFile" xml:space="preserve">
    <value>Open</value>
    <comment>Start page | Open files</comment>
  </data>
  <data name="StartPageRecent" xml:space="preserve">
    <value>RECENT</value>
  </data>
  <data name="StartPageReference" xml:space="preserve">
    <value>REFERENCE</value>
  </data>
  <data name="StartPageSamples" xml:space="preserve">
    <value>SAMPLES</value>
  </data>
  <data name="StartPageSendIssues" xml:space="preserve">
    <value>Send issues</value>
  </data>
  <data name="StartPageShowSamples" xml:space="preserve">
    <value>Show Samples In Folder</value>
  </data>
  <data name="StartPageVideoTutorials" xml:space="preserve">
    <value>Video Tutorials</value>
    <comment>Start page | Link to videos</comment>
  </data>
  <data name="StartPageVisitWebsite" xml:space="preserve">
    <value>{0} website</value>
    <comment>Start page | Link to DynamoBIM</comment>
  </data>
  <data name="StartPageAdvancedTutorials" xml:space="preserve">
    <value>Advanced Tutorials</value>
    <comment>Start page | Link to tutorials</comment>
  </data>
  <data name="AddFileToPackageDialogTitle" xml:space="preserve">
    <value>Add File to Package...</value>
  </data>
  <data name="CancelButton" xml:space="preserve">
    <value>Cancel</value>
  </data>
  <data name="CannotDownloadPackageMessageBoxTitle" xml:space="preserve">
    <value>Cannot Download Package</value>
  </data>
  <data name="BuiltInPackageConflictMessageBoxTitle" xml:space="preserve">
    <value>Package has conflicts with one or more Built-In packages.</value>
  </data>
  <data name="PackagesInUseConflictMessageBoxTitle" xml:space="preserve">
    <value>Package has conflicts with one or more packages in use.</value>
  </data>
  <data name="LoadedPackagesConflictMessageBoxTitle" xml:space="preserve">
    <value>Package has conflicts with one or more loaded packages.</value>
  </data>
  <data name="CustomNodePropertyErrorMessageBoxTitle" xml:space="preserve">
    <value>Custom Node Property Error</value>
  </data>
  <data name="CustomNodePropertyWindowCategory" xml:space="preserve">
    <value>Add-Ons Category</value>
    <comment>Label - specify custom node category</comment>
  </data>
  <data name="CustomNodePropertyWindowDescription" xml:space="preserve">
    <value>Description</value>
    <comment>Label - custom node description</comment>
  </data>
  <data name="CustomNodePropertyWindowDescriptionHint" xml:space="preserve">
    <value>Description of Custom Node</value>
    <comment>Text box hint</comment>
  </data>
  <data name="CustomNodePropertyWindowName" xml:space="preserve">
    <value>Name</value>
    <comment>Label - specify custom node name</comment>
  </data>
  <data name="CustomNodePropertyWindowNameHint" xml:space="preserve">
    <value>Name of Custom Node</value>
    <comment>Text box hint</comment>
  </data>
  <data name="CustomNodePropertyWindowTitle" xml:space="preserve">
    <value>Custom Node Properties</value>
    <comment>Dialog name</comment>
  </data>
  <data name="DeprecatingPackageMessageBoxTitle" xml:space="preserve">
    <value>Deprecating Package</value>
  </data>
  <data name="DynamoViewHelpMenuShowInFolder" xml:space="preserve">
    <value>Show In Folder</value>
    <comment>Help menu | Show in Folder</comment>
  </data>
  <data name="ImportLibraryDialogTitle" xml:space="preserve">
    <value>Import Library</value>
  </data>
  <data name="MessageAlreadyInstallDynamo" xml:space="preserve">
    <value>Package {1} is already installed.

{0} will attempt to uninstall this package before installing {2}.</value>
  </data>
  <data name="MessageConfirmToInstallPackage" xml:space="preserve">
    <value>Are you sure you want to install {0} {1} ?</value>
    <comment>Message box content</comment>
  </data>
  <data name="MessageConfirmToInstallPackageToFolder" xml:space="preserve">
    <value>Are you sure you want to install {0} {1} to {2} ?</value>
    <comment>Message box content</comment>
  </data>
  <data name="MessageConfirmToSaveCustomNode" xml:space="preserve">
    <value>You have unsaved changes to custom node workspace: "{0}".

Would you like to save your changes?</value>
    <comment>Message box content</comment>
  </data>
  <data name="MessageConfirmToSaveHomeWorkSpace" xml:space="preserve">
    <value>You have unsaved changes to the Home workspace.

Would you like to save your changes?</value>
  </data>
  <data name="MessageConfirmToSaveNamedHomeWorkSpace" xml:space="preserve">
    <value>You have unsaved changes to {0}.

Would you like to save your changes?</value>
  </data>
  <data name="MessageConfirmToDeletePackage" xml:space="preserve">
    <value>Are you sure you want to delete {0} ?  This will delete the packages root directory.

You can always redownload the package.</value>
  </data>
  <data name="MessageCustomNodeNameExist" xml:space="preserve">
    <value>A built-in node with the given name already exists.</value>
  </data>
  <data name="MessageCustomNodeNeedNewCategory" xml:space="preserve">
    <value>You must enter a new category or choose one from the existing categories.</value>
  </data>
  <data name="MessageCustomNodeNoName" xml:space="preserve">
    <value>You must supply a name.</value>
  </data>
  <data name="MessageCustomNodeNameInvalid" xml:space="preserve">
    <value>Custom Node name cannot contain any of the following special characters:
    # % * ? \ : or any of the non-printable characters.</value>
  </data>
  <data name="MessageFailedToDownloadPackage" xml:space="preserve">
    <value>Failed to download package with id: {0}.  Please try again and report the package if you continue to have problems.</value>
    <comment>Message box content</comment>
  </data>
  <data name="MessageInvalidPackage" xml:space="preserve">
    <value>Failed to load an invalid package.</value>
  </data>
  <data name="MessageFailedToDelete" xml:space="preserve">
    <value>{0} failed to delete the package.  You may need to delete the package's root directory manually.</value>
  </data>
  <data name="MessageFailToUninstallPackage" xml:space="preserve">
    <value>{0} failed to uninstall the package: {1}.  The package may need to be reinstalled manually.</value>
    <comment>Message box content</comment>
  </data>
  <data name="MessageUnkownErrorOpeningFile" xml:space="preserve">
    <value>Unknown error opening file: {0}</value>
    <comment>Message box content</comment>
  </data>
  <data name="MessageGettingNodeError" xml:space="preserve">
    <value>There was a problem getting the node from the workspace.</value>
    <comment>Message box content</comment>
  </data>
  <data name="MessageNeedToRestartAfterDelete" xml:space="preserve">
    <value>{0} and its host application must restart before delete takes effect.</value>
  </data>
  <data name="MessagePackageContainPythonScript" xml:space="preserve">
    <value>The package or one of its dependencies contains Python scripts or binaries. Do you want to continue?</value>
  </data>
  <data name="MessagePackageNewerDynamo" xml:space="preserve">
    <value>The package or one of its dependencies use a newer version of {0} than you are currently using. Do you want to continue?</value>
  </data>
  <data name="MessageSelectAtLeastOneNode" xml:space="preserve">
    <value>You must select at least one custom node.</value>
    <comment>Message box content</comment>
  </data>
  <data name="MessageSelectSymbolNotFound" xml:space="preserve">
    <value>The selected symbol was not found in the workspace</value>
    <comment>Message box content</comment>
  </data>
  <data name="MessageSubmitSameNamePackage" xml:space="preserve">
    <value>The node is part of the {0} package called "{1}" - do you want to submit a new version of this package?

If not, this node will be moved to the new package you are creating."</value>
    <comment>Message box content</comment>
  </data>
  <data name="MessageToDeprecatePackage" xml:space="preserve">
    <value>Are you sure you want to deprecate {0} ?  This request will be rejected if you are not a maintainer of the package.  It indicates that you will no longer support the package, although the package will still appear when explicitly searched for. 

You can always undeprecate the package.</value>
  </data>
  <data name="MessageToUndeprecatePackage" xml:space="preserve">
    <value>Are you sure you want to undeprecate {0} ?  This request will be rejected if you are not a maintainer of the package.  It indicates that you will continue to support the package and the package will appear when users are browsing packages.

You can always re-deprecate the package.</value>
  </data>
  <data name="MessageForceInstallOrUninstallToContinue" xml:space="preserve">
    <value>Package {0} has one or more dependencies that conflict with the following packages that are in use in the workspace: {1}. Dependency conflicts could cause unintended behavior to occur.
    
Do you wish to continue installing it while keeping the packages that are already installed?

If not, {2} needs to uninstall {1} to continue but cannot as they are in use. Try restarting {2} and download {0} again.</value>
  </data>
  <data name="MessageForceInstallOrUninstallUponRestart" xml:space="preserve">
    <value>Package {0} has one or more dependencies that conflict with the following package(s):

{1}

If you continue to install the package, unintended behavior may occur.

To avoid unintended behavior, uninstall the conflicting loaded package(s), restart Dynamo, and download {0} again.</value>
  </data>
  <data name="OKButton" xml:space="preserve">
    <value>OK</value>
  </data>
  <data name="Save" xml:space="preserve">
    <value>Save</value>
  </data>
  <data name="OpenDynamoDefinitionDialogTitle" xml:space="preserve">
    <value>Open {0} Definition...</value>
  </data>
  <data name="PackageDownloadConfirmMessageBoxTitle" xml:space="preserve">
    <value>Package Download Confirmation</value>
    <comment>Message box title</comment>
  </data>
  <data name="PackageDownloadErrorMessageBoxTitle" xml:space="preserve">
    <value>Package Download Error</value>
    <comment>Message box title</comment>
  </data>
  <data name="PackageDownloadMessageBoxTitle" xml:space="preserve">
    <value>Package Download</value>
  </data>
  <data name="PackageUseNewerDynamoMessageBoxTitle" xml:space="preserve">
    <value>Package Uses Newer Version of {0}!</value>
  </data>
  <data name="PackageWarningMessageBoxTitle" xml:space="preserve">
    <value>Package Warning</value>
    <comment>Message box title</comment>
  </data>
  <data name="UnsavedChangesMessageBoxTitle" xml:space="preserve">
    <value>Unsaved changes</value>
  </data>
  <data name="SaveModelToSTLDialogTitle" xml:space="preserve">
    <value>Save your model to STL.</value>
  </data>
  <data name="SaveWorkbenToImageDialogTitle" xml:space="preserve">
    <value>Save your Workbench to an Image</value>
  </data>
  <data name="SelectionErrorMessageBoxTitle" xml:space="preserve">
    <value>Selection Error</value>
    <comment>Message box title</comment>
  </data>
  <data name="UndeprecatingPackageMessageBoxTitle" xml:space="preserve">
    <value>Removing Package Deprecation</value>
  </data>
  <data name="DeleteFailureMessageBoxTitle" xml:space="preserve">
    <value>Delete Failure</value>
  </data>
  <data name="MessageNeedToRestartAfterDeleteTitle" xml:space="preserve">
    <value>Deleting Package</value>
  </data>
  <data name="ContinueButton" xml:space="preserve">
    <value>Continue</value>
    <comment>Continue to use Dynamo</comment>
  </data>
  <data name="CrashPromptDialogCopyButton" xml:space="preserve">
    <value>Copy</value>
    <comment>Copy crash details</comment>
  </data>
  <data name="CrashPromptDialogCrashMessage" xml:space="preserve">
    <value>Something went wrong and Dynamo has closed unexpectedly.

Don't worry, you'll have the option to save your work.</value>
  </data>
  <data name="CrashPromptDialogDetailButton" xml:space="preserve">
    <value>Details</value>
    <comment>Click it to display crash details</comment>
  </data>
  <data name="CrashPromptDialogOpenFolderButton" xml:space="preserve">
    <value>Open Folder</value>
    <comment>Open folder that contains crash report</comment>
  </data>
  <data name="CrashPromptDialogSubmitBugButton" xml:space="preserve">
    <value>Submit bug to GitHub</value>
    <comment>Submit a bug on github</comment>
  </data>
  <data name="CrashPromptDialogTitle" xml:space="preserve">
    <value>{0} has closed unexpectedly</value>
  </data>
  <data name="DownloadWarningMessageBoxTitle" xml:space="preserve">
    <value>Download Warning</value>
  </data>
  <data name="DynamoUpdateAvailableToolTip" xml:space="preserve">
    <value>A Dynamo update is available. Click to install.</value>
  </data>
  <data name="EditNodeWindowTitle" xml:space="preserve">
    <value>Edit Node Name</value>
    <comment>Dialog for editing a node's name</comment>
  </data>
  <data name="EditAnnotationTitle" xml:space="preserve">
    <value>Edit Group Title</value>
    <comment>Dialog for editing a node's name</comment>
  </data>
  <data name="EditWindowAcceptButton" xml:space="preserve">
    <value>Accept</value>
  </data>
  <data name="EditWindowTitle" xml:space="preserve">
    <value>Set value...</value>
  </data>
  <data name="GenericTaskDialogSampleLeftButton" xml:space="preserve">
    <value>Sample Left Button</value>
    <comment>Sample button, it will be replaced at runtime</comment>
  </data>
  <data name="GenericTaskDialogSampleRightButton" xml:space="preserve">
    <value>Sample Right Button</value>
    <comment>Sample button, it will be replaced at runtime</comment>
  </data>
  <data name="GenericTaskDialogTitle" xml:space="preserve">
    <value>Generic Task Dialog</value>
  </data>
  <data name="GenericTaskDialogOptionYes" xml:space="preserve">
    <value>Yes</value>
  </data>
  <data name="GenericTaskDialogOptionNo" xml:space="preserve">
    <value>No</value>
  </data>
  <data name="GenericTaskDialogOptionOK" xml:space="preserve">
    <value>OK</value>
  </data>
  <data name="GenericTaskDialogOptionCancel" xml:space="preserve">
    <value>Cancel</value>
  </data>
  <data name="UsageReportPromptDialogTitle" xml:space="preserve">
    <value>Agreement to Collect Usability Data</value>
  </data>
  <data name="DynamoViewContextMenuClearLog" xml:space="preserve">
    <value>Clear</value>
    <comment>Clear log</comment>
  </data>
  <data name="DynamoViewEditMenuSelectNeighbours" xml:space="preserve">
    <value>_Select Neighbors</value>
  </data>
  <data name="FilePathConverterNoFileSelected" xml:space="preserve">
    <value>No file selected.</value>
  </data>
  <data name="HideClassicNodeLibrary" xml:space="preserve">
    <value>Hide Classic Node Library</value>
  </data>
  <data name="InstalledPackageViewAdditionalFileLabel" xml:space="preserve">
    <value>Additional Files</value>
  </data>
  <data name="InstalledPackageViewAdditionalLabel" xml:space="preserve">
    <value>Additional Libraries</value>
  </data>
  <data name="InstalledPackageViewContextMenuDeprecate" xml:space="preserve">
    <value>Deprecate</value>
  </data>
  <data name="InstalledPackageViewContextMenuDeprecateTooltip" xml:space="preserve">
    <value>Set this package as deprecated.  Only allowed if you're a current maintainer of the package.</value>
  </data>
  <data name="InstalledPackageViewContextMenuGetLatest" xml:space="preserve">
    <value>Get Latest Version</value>
  </data>
  <data name="InstalledPackageViewContextMenuGetLatestTooltip" xml:space="preserve">
    <value>Check if there is a newer version of this package and download it.</value>
  </data>
  <data name="InstalledPackageViewContextMenuPublish" xml:space="preserve">
    <value>Publish...</value>
  </data>
  <data name="InstalledPackageViewContextMenuPublishTooltip" xml:space="preserve">
    <value>Publish this package, if it has yet to be published.</value>
  </data>
  <data name="InstalledPackageViewContextMenuPublishVersion" xml:space="preserve">
    <value>Publish Version...</value>
  </data>
  <data name="InstalledPackageViewContextMenuPublishVersionTooltip" xml:space="preserve">
    <value>Publish a new version of this package, assuming it has already been published. Only allowed if you're a current maintainer of the package.</value>
  </data>
  <data name="InstalledPackageViewContextMenuRemoveDeprecation" xml:space="preserve">
    <value>Remove deprecation</value>
  </data>
  <data name="InstalledPackageViewContextMenuRemoveDeprecationTooltip" xml:space="preserve">
    <value>Remove package deprecation. Only allowed if you're a current maintainer of the package.</value>
  </data>
  <data name="InstalledPackageViewContextMenuShowRootDir" xml:space="preserve">
    <value>Show Root Directory</value>
  </data>
  <data name="InstalledPackageViewContextMenuShowRootDirTooltip" xml:space="preserve">
    <value>Go to the root folder of this package</value>
  </data>
  <data name="InstalledPackageViewCustomNodesLabel" xml:space="preserve">
    <value>Custom Nodes</value>
  </data>
  <data name="InstalledPackageViewNodeLibrariesLabel" xml:space="preserve">
    <value>Node Libraries</value>
  </data>
  <data name="InstalledPackageViewPendingInstallButton" xml:space="preserve">
    <value>Pending uninstall</value>
  </data>
  <data name="InstalledPackageViewTitle" xml:space="preserve">
    <value>Installed Packages</value>
  </data>
  <data name="LacingCrossProductToolTip" xml:space="preserve">
    <value>For two lists [a,b,c][1,2,3] returns [a1,a2,a3][b1,b2,b3][c1,c2,c3].</value>
  </data>
  <data name="LacingDisabledToolTip" xml:space="preserve">
    <value>Argument lacing is disabled for this node.</value>
  </data>
  <data name="LacingFirstToolTip" xml:space="preserve">
    <value>For two lists [a,b,c][1,2,3] returns {a1}.</value>
  </data>
  <data name="LacingLongestToolTip" xml:space="preserve">
    <value>For two lists [a,b,c][1,2] returns [a1,b2,c2].</value>
  </data>
  <data name="LacingShortestToolTip" xml:space="preserve">
    <value>For two lists [a,b,c][1,2] returns [a1,b2].</value>
  </data>
  <data name="LibraryViewContextMenuEditNode" xml:space="preserve">
    <value>Edit...</value>
  </data>
  <data name="LibraryViewNoMatchesFound" xml:space="preserve">
    <value>No matches found</value>
    <comment>No matches for the search llibrary</comment>
  </data>
  <data name="LibraryViewSearchText" xml:space="preserve">
    <value>Search</value>
  </data>
  <data name="LibraryViewTitle" xml:space="preserve">
    <value>Library</value>
  </data>
  <data name="NoteViewContextMenuDelete" xml:space="preserve">
    <value>Delete</value>
    <comment>Delete note </comment>
  </data>
  <data name="NoteViewContextMenuEdit" xml:space="preserve">
    <value>Edit...</value>
    <comment>Edit note</comment>
  </data>
  <data name="PackageManagerInstall" xml:space="preserve">
    <value>Install</value>
    <comment>Used on the package manager search result card. If the package is not installed, the button will say 'Install'.</comment>
  </data>
  <data name="PackageManagerPackageUpdated" xml:space="preserve">
    <value>Updated</value>
    <comment>Displays next to the package name in the Package Search window if the package has been updated in the last 30 days.</comment>
  </data>
  <data name="PackageManagerPackageNew" xml:space="preserve">
    <value>New</value>
    <comment>Displays next to the package name in the Package Search window if the package has been added in the last 30 days.</comment>
  </data>
  <data name="PackageDetailsDescription" xml:space="preserve">
    <value>DESCRIPTION</value>
    <comment>Header in the PackageDetailsViewExtension.</comment>
  </data>
  <data name="PackageDetailsLicense" xml:space="preserve">
    <value>LICENSE OF LATEST PACKAGE</value>
    <comment>Header in the PackageDetailsViewExtension.</comment>
  </data>
  <data name="PackageDetailsVersionsAndPackageRequirements" xml:space="preserve">
    <value>VERSIONS AND PACKAGE REQUIREMENTS</value>
    <comment>Header in the PackageDetailsViewExtension.</comment>
  </data>
  <data name="PackageDetailsVersions" xml:space="preserve">
    <value>Versions</value>
    <comment>Datagrid Column Header in the PackageDetailsViewExtension.</comment>
  </data>
  <data name="PackageDetailsHost" xml:space="preserve">
    <value>Host</value>
    <comment>Datagrid Column Header in the PackageDetailsViewExtension.</comment>
  </data>
  <data name="PackageDetailsPython" xml:space="preserve">
    <value>Python</value>
    <comment>Datagrid Column Header in the PackageDetailsViewExtension.</comment>
  </data>
  <data name="PackageDetailsCopyRightHolder" xml:space="preserve">
    <value>Copyright Holder</value>
    <comment>Datagrid Column Header in the PackageDetailsViewExtension.</comment>
  </data>
  <data name="PackageDetailsCopyRightYear" xml:space="preserve">
    <value>Copyright Year</value>
    <comment>Datagrid Column Header in the PackageDetailsViewExtension.</comment>
  </data>
  <data name="PackageDetailsPackage" xml:space="preserve">
    <value>Package</value>
    <comment>Datagrid Column Header in the PackageDetailsViewExtension.</comment>
  </data>
  <data name="PackageDownloadStateDownloaded" xml:space="preserve">
    <value>Downloaded</value>
  </data>
  <data name="PackageDownloadStateDownloading" xml:space="preserve">
    <value>Downloading</value>
  </data>
  <data name="PackageDownloadStateError" xml:space="preserve">
    <value>Error</value>
  </data>
  <data name="PackageDownloadStateInstalled" xml:space="preserve">
    <value>Installed</value>
  </data>
  <data name="PackageDownloadStateInstalling" xml:space="preserve">
    <value>Installing</value>
  </data>
  <data name="PackageDownloadStateStarting" xml:space="preserve">
    <value>Starting</value>
  </data>
  <data name="PackageSearchStateNoResult" xml:space="preserve">
    <value>Search returned no results!</value>
  </data>
  <data name="PackageSearchStateSearching" xml:space="preserve">
    <value>Searching...</value>
  </data>
  <data name="PackageSearchStateSyncingWithServer" xml:space="preserve">
    <value>Syncing with server...</value>
  </data>
  <data name="PackageSearchViewClearButton" xml:space="preserve">
    <value>Clear</value>
    <comment>Clear completed installation</comment>
  </data>
  <data name="PackageSearchViewClearButtonTooltip" xml:space="preserve">
    <value>Clear Downloads</value>
  </data>
  <data name="PackageSearchViewContextMenuOrderAscending" xml:space="preserve">
    <value>Ascending</value>
    <comment>Order by Ascending</comment>
  </data>
  <data name="PackageSearchViewContextMenuOrderDescending" xml:space="preserve">
    <value>Descending</value>
    <comment>Order by Descending</comment>
  </data>
  <data name="PackageSearchViewContextMenuSortByAuthor" xml:space="preserve">
    <value>Author</value>
    <comment>Sort package by author name</comment>
  </data>
  <data name="PackageSearchViewContextMenuSortByDownloads" xml:space="preserve">
    <value>Downloads</value>
    <comment>Sort package by download numbers</comment>
  </data>
  <data name="PackageSearchSortBy" xml:space="preserve">
    <value>SORT BY</value>
    <comment>Header in Package Search 'Sort By' Button Context Menu</comment>
  </data>
  <data name="PackageSearchOrder" xml:space="preserve">
    <value>ORDER</value>
    <comment>Header in Package Search 'Sort By' Button Context Menu</comment>
  </data>
  <data name="PackageSearchViewContextMenuSortByName" xml:space="preserve">
    <value>Name</value>
    <comment>Sort package by name</comment>
  </data>
  <data name="PackageSearchHeader" xml:space="preserve">
    <value>Search for packages</value>
    <comment>The title of the package search manager window.</comment>
  </data>
  <data name="DisablePackageInstallIconTooltip" xml:space="preserve">
    <value>All custom package paths have been disabled in Preferences. Packages cannot be installed unless they are re-enabled.</value>
    <comment>Disable package install icon tooltip.</comment>
  </data>
  <data name="DisableBuiltInPackageToggleInfo" xml:space="preserve">
    <value>If the toggle is on, built-in packages will not load on restart. Built-in packages that are currently loaded will be unloaded on restart. 
If the toggle is off built-in packages that are not already loaded will load once the preferences dialog is closed.</value>
    <comment>Disable built-in package toggle info.</comment>
  </data>
  <data name="DisableCustomPackageToggleInfo" xml:space="preserve">
    <value>If the toggle is on, custom packages will not load on restart. Custom packages that are currently loaded will be unloaded on restart. 
If the toggle is off custom packages that are not already loaded will load once the preferences dialog is closed.</value>
    <comment>Disable custom package toggle info.</comment>
  </data>
  <data name="PackageSearchViewContextMenuSortByVotes" xml:space="preserve">
    <value>Votes</value>
    <comment>Sort package by user votes</comment>
  </data>
  <data name="PackageSearchViewContextMenuSortyByUpdate" xml:space="preserve">
    <value>Most Recent Update</value>
    <comment>Sort package by the most recent update</comment>
  </data>
  <data name="PackageManagerPackageDeprecated" xml:space="preserve">
    <value>Deprecated</value>
    <comment>Indicate package has been deprecated</comment>
  </data>
  <data name="PackageSearchViewDeprecatedTooltip" xml:space="preserve">
    <value>The maintainers of this package have indicated that they will no longer be updating it.  Use at your own risk!</value>
  </data>
  <data name="PackageSearchViewDescription" xml:space="preserve">
    <value>Description</value>
    <comment>Package description</comment>
  </data>
  <data name="PackageSearchViewInstallButton" xml:space="preserve">
    <value>⇓ Install</value>
    <comment>To install package</comment>
  </data>
  <data name="PackageSearchViewInstallLatestVersion" xml:space="preserve">
    <value>Install latest version</value>
  </data>
  <data name="PackageSearchViewInstallLatestVersionTo" xml:space="preserve">
    <value>Install latest version to folder...</value>
  </data>
  <data name="PackageSearchViewInstallThisVersion" xml:space="preserve">
    <value>Install this version</value>
  </data>
  <data name="PackageSearchViewInstallThisVersionTo" xml:space="preserve">
    <value>Install this version to folder...</value>
  </data>
  <data name="PackageSearchViewKeywords" xml:space="preserve">
    <value>Keywords</value>
    <comment>Package keywords</comment>
  </data>
  <data name="PackageSearchViewSearchTextBox" xml:space="preserve">
    <value>Search...</value>
  </data>
  <data name="PackageSearchViewSortByButton" xml:space="preserve">
    <value>Sort by</value>
  </data>
  <data name="PackageSearchResultViewDetails" xml:space="preserve">
    <value>View Details</value>
    <comment>In package search result card.</comment>
  </data>
  <data name="PackageSearchResultRequirements" xml:space="preserve">
    <value>Requirements</value>
    <comment>In package search result card.</comment>
  </data>
  <data name="PackageSearchViewTitle" xml:space="preserve">
    <value>Online Package Search</value>
  </data>
  <data name="PackageSearchViewUpvoteButtonTooltip" xml:space="preserve">
    <value>Vote in support of this package</value>
  </data>
  <data name="PackageSearchViewVersions" xml:space="preserve">
    <value>Versions</value>
    <comment>Package versions</comment>
  </data>
  <data name="PackageSearchViewVisitRepositoryBuutton" xml:space="preserve">
    <value>Visit package repository</value>
  </data>
  <data name="PackageSearchViewVisitWebSiteButton" xml:space="preserve">
    <value>Visit package website</value>
  </data>
  <data name="PackageStateUnknown" xml:space="preserve">
    <value>Unknown</value>
  </data>
  <data name="PackageUploadStateCompressing" xml:space="preserve">
    <value>Compressing...</value>
  </data>
  <data name="PackageUploadStateCopying" xml:space="preserve">
    <value>Copying...</value>
  </data>
  <data name="PackageUploadStateError" xml:space="preserve">
    <value>Error!</value>
    <comment>Something wrong with package uploading</comment>
  </data>
  <data name="PackageUploadStateReady" xml:space="preserve">
    <value>Ready</value>
  </data>
  <data name="PackageUploadStateUploaded" xml:space="preserve">
    <value>Uploaded</value>
  </data>
  <data name="PackageUploadStateUploading" xml:space="preserve">
    <value>Uploading...</value>
  </data>
  <data name="PortViewContextMenuUserDefaultValue" xml:space="preserve">
    <value>Use Default Value</value>
  </data>
  <data name="PublishPackageExternalPackageDependencies" xml:space="preserve">
    <value>External Package Dependencies</value>
  </data>
  <data name="PublishPackagePackageContent" xml:space="preserve">
    <value>Package Contents</value>
  </data>
  <data name="PublishPackageViewAddFileButton" xml:space="preserve">
    <value>Add Files</value>
  </data>
  <data name="PublishPackageViewAddDirectoryButton" xml:space="preserve">
    <value>Add Directory</value>
  </data>
  <data name="PublishPackageViewResetMarkdownDirectoryButton" xml:space="preserve">
    <value>Reset</value>
  </data>
  <data name="PublishPackageViewResetMarkdownDirectoryButtonToolTip" xml:space="preserve">
    <value>Clears this package's Markdown directory.</value>
  </data>
  <data name="PublishPackageViewAddFileButtonTooltip" xml:space="preserve">
    <value>Add File To Package</value>
  </data>
  <data name="PublishPackageViewAddDirectoryButtonTooltip" xml:space="preserve">
    <value>Add Directory And Its Files To Package</value>
  </data>
  <data name="PublishPackageViewContextMenuIsNodeLibrary" xml:space="preserve">
    <value>Is Node Library</value>
  </data>
  <data name="PublishPackageViewLicense" xml:space="preserve">
    <value>License (optional)</value>
  </data>
  <data name="PublishPackageViewLicenseSubLabel" xml:space="preserve">
    <value>Applies to the latest package version. If blank, the package will be licensed under</value>
  </data>
  <data name="PublishPackageViewLicenseWatermark" xml:space="preserve">
    <value>License</value>
  </data>
  <data name="PublishPackageViewCopyrightHolder" xml:space="preserve">
    <value>Copyright Holder (optional)</value>
  </data>
  <data name="PublishPackageViewCopyrightHolderWatermark" xml:space="preserve">
    <value>Author name</value>
  </data>
  <data name="PublishPackageViewCopyrightHolderSubLabel" xml:space="preserve">
    <value>If blank, default is your username</value>
  </data>
  <data name="PublishPackageViewCopyrightYear" xml:space="preserve">
    <value>Copyright Year (optional)</value>
  </data>
  <data name="PublishPackageViewCopyrightYearWatermark" xml:space="preserve">
    <value>Publishing year</value>
  </data>
  <data name="PublishPackageViewCopyrightYearSubLabel" xml:space="preserve">
    <value>If blank, default is publishing year</value>
  </data>
  <data name="PublishPackageViewPackageDependencies" xml:space="preserve">
    <value>Dependencies</value>
  </data>
  <data name="PublishPackageViewPackageDescription" xml:space="preserve">
    <value>Description</value>
  </data>
  <data name="PublishPackageViewPackageGroup" xml:space="preserve">
    <value>Group (optional)</value>
    <comment>User to input group name about this package</comment>
  </data>
  <data name="PublishPackageViewPackageGroupTooltip" xml:space="preserve">
    <value>A group to help categorize this package.  Might be useful for a collection of packages related to a firm, school, etc.</value>
  </data>
  <data name="PublishPackageViewPackageKeywords" xml:space="preserve">
    <value>Keywords (optional)</value>
    <comment>User to input some keywords about this package</comment>
  </data>
  <data name="PublishPackageViewPackageKeywordsTooltip" xml:space="preserve">
    <value>Keywords help find your package in the database.  Separate them by spaces.</value>
  </data>
  <data name="PublishPackageViewPackageName" xml:space="preserve">
    <value>Name</value>
  </data>
  <data name="PublishPackageViewFilePath" xml:space="preserve">
    <value>File Path</value>
  </data>
  <data name="PublishPackageViewPackageVersion" xml:space="preserve">
    <value>Version (Major Minor Build)</value>
  </data>
  <data name="PublishPackageViewPackageVersionTooltip" xml:space="preserve">
    <value>A version name helps a submitter keep track of updates to the package.  A new version of a package will be REJECTED if this is not incremeneted.</value>
  </data>
  <data name="PublishPackageVersionMajorWatermark" xml:space="preserve">
    <value>0</value>
  </data>
  <data name="PublishPackageVersionMinorWatermark" xml:space="preserve">
    <value>0</value>
  </data>
  <data name="PublishPackageVersionBuildWatermark" xml:space="preserve">
    <value>1</value>
  </data>
  <data name="PublishPackageGroupWatermark" xml:space="preserve">
    <value>Group</value>
  </data>
  <data name="PublishPackageKeywordsWatermark" xml:space="preserve">
    <value>Keywords</value>
  </data>
  <data name="PublishPackageViewPublish" xml:space="preserve">
    <value>Publish a Package</value>
  </data>
  <data name="PublishPackageViewPublisherWebSite" xml:space="preserve">
    <value>Website Url (optional)</value>
  </data>
  <data name="PublishPackageViewPublisherURLWatermark" xml:space="preserve">
    <value>URL</value>
  </data>
  <data name="PublishPackageViewRepositoryUrl" xml:space="preserve">
    <value>Repository Url (optional)</value>
    <comment>Github repository</comment>
  </data>
  <data name="PublishPackageViewTitle" xml:space="preserve">
    <value>Publish a {0} Package</value>
  </data>
  <data name="PublishPackageViewMarkdownFilesDirectory" xml:space="preserve">
    <value>Markdown Files Path (optional)</value>
  </data>
  <data name="PublishPackageViewMarkdownFilesDirectoryToolTip" xml:space="preserve">
    <value>An optional location for documenting your package in the markdown format.</value>
  </data>
  <data name="PublishPackageViewRemoveItemToolTip" xml:space="preserve">
    <value>Removes this item from the package contents list.</value>
  </data>
  <data name="PublishPackageViewNodeLibrary" xml:space="preserve">
    <value>Node Library</value>
  </data>
  <data name="ShowClassicNodeLibrary" xml:space="preserve">
    <value>Show Classic Node Library</value>
  </data>
  <data name="UnknowDateFormat" xml:space="preserve">
    <value>Unknown date format</value>
  </data>
  <data name="Watch3DViewContextMenuPan" xml:space="preserve">
    <value>_Pan</value>
  </data>
  <data name="Watch3DViewContextMenuRotate" xml:space="preserve">
    <value>_Rotate</value>
  </data>
  <data name="Watch3DViewContextMenuSwitchView" xml:space="preserve">
    <value>Switch to Node _View</value>
  </data>
  <data name="Watch3DViewContextMenuZoomToFit" xml:space="preserve">
    <value>_Zoom to Fit</value>
  </data>
  <data name="BuildVersionNonNegative" xml:space="preserve">
    <value>You must provide a Build version as a non-negative integer.</value>
    <comment>ErrorString</comment>
  </data>
  <data name="CannotSubmitPackage" xml:space="preserve">
    <value>You can't submit a package in this version of {0}.  You'll need a host application, like Revit, to submit a package.</value>
    <comment>ErrorString</comment>
  </data>
  <data name="DescriptionNeedMoreCharacters" xml:space="preserve">
    <value>Description must be longer than 10 characters.</value>
    <comment>ErrorString</comment>
  </data>
  <data name="MajorVersionNonNegative" xml:space="preserve">
    <value>You must provide a Major version as a non-negative integer.</value>
    <comment>ErrorString</comment>
  </data>
  <data name="MinorVersionNonNegative" xml:space="preserve">
    <value>You must provide a Minor version as a non-negative integer.</value>
    <comment>ErrorString</comment>
  </data>
  <data name="NameNeedMoreCharacters" xml:space="preserve">
    <value>Name must be at least 3 characters.</value>
    <comment>ErrorString</comment>
  </data>
  <data name="PackageNameCannotContainTheseCharacters" xml:space="preserve">
    <value>The name of the package cannot contain</value>
    <comment>ErrorString</comment>
  </data>
  <data name="PackageNeedAtLeastOneFile" xml:space="preserve">
    <value>Your package must contain at least one file.</value>
    <comment>ErrorString</comment>
  </data>
  <data name="UpdateMessage" xml:space="preserve">
    <value>An update is available for Dynamo.
Installing the latest update requires Dynamo and any host applications to close.
Do you want to install the latest Dynamo update?</value>
  </data>
  <data name="VersionValueGreaterThan0" xml:space="preserve">
    <value>At least one of your version values must be greater than 0.</value>
    <comment>ErrorString</comment>
  </data>
  <data name="InstallMessageCaption" xml:space="preserve">
    <value>Install Dynamo</value>
  </data>
  <data name="InCanvasGeomButtonToolTip" xml:space="preserve">
    <value>Enable background 3D preview navigation (Ctrl + B)</value>
    <comment>Enable background 3D preview navigation</comment>
  </data>
  <data name="InCanvasNodeButtonToolTip" xml:space="preserve">
    <value>Enable graph view navigation (Ctrl + B)</value>
    <comment>Enable graph view navigation</comment>
  </data>
  <data name="AddCustomFileToPackageDialogTitle" xml:space="preserve">
    <value>Add Custom Node, Library, or XML file to Package...</value>
  </data>
  <data name="ConverterMessageCurrentOffset" xml:space="preserve">
    <value>Current offset X: {0}, Y: {1}</value>
  </data>
  <data name="ConverterMessageTransformOrigin" xml:space="preserve">
    <value>Transform origin X: {0}, Y: {1}</value>
  </data>
  <data name="ConverterMessageZoom" xml:space="preserve">
    <value>Zoom : {0}</value>
  </data>
  <data name="DynamoViewSamplesMenuShowInFolder" xml:space="preserve">
    <value>Show In Folder</value>
  </data>
  <data name="FileDialogAllFiles" xml:space="preserve">
    <value>All Files ({0})|{0}</value>
  </data>
  <data name="FileDialogAssemblyFiles" xml:space="preserve">
    <value>Assembly Library Files ({0})|{0}</value>
  </data>
  <data name="FileDialogCustomNodeDLLXML" xml:space="preserve">
    <value>Custom Node, DLL, XML ({0})|{0}</value>
  </data>
  <data name="FileDialogDefaultPNGName" xml:space="preserve">
    <value>Capture.png</value>
  </data>
  <data name="FileDialogDefaultSTLModelName" xml:space="preserve">
    <value>model.stl</value>
  </data>
  <data name="FileDialogDesignScriptFiles" xml:space="preserve">
    <value>DesignScript Files ({0})|{0}</value>
  </data>
  <data name="FileDialogDynamoCustomNode" xml:space="preserve">
    <value>{0} Custom Node ({1})|{1}</value>
  </data>
  <data name="FileDialogDynamoDefinitions" xml:space="preserve">
    <value>{0} Definitions ({1})|{1}</value>
  </data>
  <data name="FileDialogDynamoWorkspace" xml:space="preserve">
    <value>{0} Workspace ({1})|{1}</value>
  </data>
  <data name="FileDialogLibraryFiles" xml:space="preserve">
    <value>Library Files ({0})|{0}</value>
  </data>
  <data name="FileDialogPNGFiles" xml:space="preserve">
    <value>PNG Image|{0}</value>
  </data>
  <data name="FileDialogSTLModels" xml:space="preserve">
    <value>STL Models|{0}</value>
  </data>
  <data name="InfoBubbleError" xml:space="preserve">
    <value>Error</value>
  </data>
  <data name="InfoBubbleWarning" xml:space="preserve">
    <value>Warning</value>
  </data>
  <data name="InfoBubbleInfo" xml:space="preserve">
    <value>Info</value>
  </data>
  <data name="MessageFailedToApplyCustomization" xml:space="preserve">
    <value>Failed to apply NodeViewCustomization for {0}</value>
  </data>
  <data name="MessageFailedToAttachToRowColumn" xml:space="preserve">
    <value>'AttachmentToRowColumnConverter' expects a 'ConverterParameter' value to be either 'Row' or 'Column'</value>
  </data>
  <data name="MessageFailedToFindNodeById" xml:space="preserve">
    <value>No node could be found with that Id.</value>
  </data>
  <data name="MessageFailedToOpenCorruptedFile" xml:space="preserve">
    <value>Error opening corrupted file: {0}</value>
    <comment>Message box content</comment>
  </data>
  <data name="MessageFailedToSaveAsImage" xml:space="preserve">
    <value>Failed to save the Workspace as image.</value>
  </data>
  <data name="MessageLoadingTime" xml:space="preserve">
    <value>{0} elapsed for loading {1} main window.</value>
  </data>
  <data name="MessageNodeWithNullFunction" xml:space="preserve">
    <value>There is a null function definition for this node.</value>
  </data>
  <data name="MessageNoNodeDescription" xml:space="preserve">
    <value>No description provided</value>
  </data>
  <data name="MessageUnsavedChanges0" xml:space="preserve">
    <value>The following workspaces have not been saved:</value>
  </data>
  <data name="MessageUnsavedChanges1" xml:space="preserve">
    <value>. Please save them and try again.</value>
  </data>
  <data name="WorkspaceTabSavingUnnecessary" xml:space="preserve">
    <value>No need to save!</value>
  </data>
  <data name="WorkspaceTabSavingNecessary" xml:space="preserve">
    <value>You need to save updates to this file.</value>
  </data>
  <data name="WorkspaceTabSavingBrandNewFile" xml:space="preserve">
    <value>This is a brand new file.</value>
  </data>
  <data name="WorkspaceTabNotSavedYet" xml:space="preserve">
    <value>You haven't saved this file yet.</value>
  </data>
  <data name="SearchViewTopResult" xml:space="preserve">
    <value>Top Result</value>
  </data>
  <data name="TooltipCurrentIndex" xml:space="preserve">
    <value>{0} of {1}</value>
  </data>
  <data name="AutodeskSignIn" xml:space="preserve">
    <value>Autodesk Sign In</value>
  </data>
  <data name="BrowserWindowLoading" xml:space="preserve">
    <value>Loading...</value>
  </data>
  <data name="InvalidLoginUrl" xml:space="preserve">
    <value>Invalid URL for login page!</value>
  </data>
  <data name="NoneString" xml:space="preserve">
    <value>none</value>
  </data>
  <data name="PresetsWindowDescription" xml:space="preserve">
    <value>Description</value>
  </data>
  <data name="PresetsWindowDescriptionHint" xml:space="preserve">
    <value>Enter a description for this preset.</value>
  </data>
  <data name="PresetsWindowName" xml:space="preserve">
    <value>Name</value>
  </data>
  <data name="PresetsWindowTitle" xml:space="preserve">
    <value>Preset State Properties</value>
  </data>
  <data name="DynamoViewRunButtonToolTipDisabled" xml:space="preserve">
    <value>Run is not available when running Automatically or Periodically.</value>
  </data>
  <data name="RunTypeToolTipAutomatically" xml:space="preserve">
    <value>Graph changes are executed in real time. Best suited for smaller graphs, known graphs, and Dynamo Sandbox.</value>
  </data>
  <data name="RunTypeToolTipManually" xml:space="preserve">
    <value>Graph changes are executed when you click Run. Use this mode when working in large graphs, unfamiliar graphs, or host applications.</value>
  </data>
  <data name="RunTypeToolTipPeriodicallyDisabled" xml:space="preserve">
    <value>Periodic running is disabled when there are no nodes in your graph that support it.</value>
  </data>
  <data name="RunTypeToolTipPeriodicallyEnabled" xml:space="preserve">
    <value>Graph changes are executed at a specified interval. Only available when the graph contains specific nodes, such as DateTime.Now or WebRequest.</value>
  </data>
  <data name="RunCompletedMessage" xml:space="preserve">
    <value>Run completed.</value>
  </data>
  <data name="RunCompletedWithScaleChangeMessage" xml:space="preserve">
    <value>Run completed with new working range.</value>
  </data>
  <data name="RunCompletedWithWarningsMessage" xml:space="preserve">
    <value>Run completed with warnings.</value>
  </data>
  <data name="RunCompletedWithScaleChangeAndWarningsMessage" xml:space="preserve">
    <value>Run completed with warnings on setting new working range.</value>
  </data>
  <data name="RunStartedMessage" xml:space="preserve">
    <value>Run started...</value>
  </data>
  <data name="RunStartedWithScaleChangeMessage" xml:space="preserve">
    <value>Run started with new working range...</value>
  </data>
  <data name="GroupDefaultText" xml:space="preserve">
    <value>&lt;Double click here to edit group description&gt;</value>
  </data>
  <data name="GroupContextMenuBackground" xml:space="preserve">
    <value>Select Background</value>
  </data>
  <data name="GroupContextMenuFont" xml:space="preserve">
    <value>Font Size</value>
  </data>
  <data name="GroupContextMenuUngroup" xml:space="preserve">
    <value>Ungr_oup</value>
  </data>
  <data name="GroupContextMenuGraphLayout" xml:space="preserve">
    <value>Cleanup Node Layout</value>
  </data>
  <data name="PackageDuplicateAssemblyWarning" xml:space="preserve">
    <value>Due to limitations in the .NET framework, it is not possible to update your package assembly while it is already loaded.  Please update the assembly while {0} is not running and try again.</value>
  </data>
  <data name="PackageDuplicateAssemblyWarningTitle" xml:space="preserve">
    <value>Cannot update assembly</value>
  </data>
  <data name="Automatic" xml:space="preserve">
    <value>Automatic</value>
  </data>
  <data name="Manual" xml:space="preserve">
    <value>Manual</value>
  </data>
  <data name="Periodic" xml:space="preserve">
    <value>Periodic</value>
  </data>
  <data name="ContextMenuCopy" xml:space="preserve">
    <value>Copy Contents</value>
    <comment>Context menu item</comment>
  </data>
  <data name="ContextMenuHideGeometry" xml:space="preserve">
    <value>Hide geometry preview</value>
    <comment>Context menu item - Specific to canvas</comment>
  </data>
  <data name="ContextMenuHideAllTextBubble" xml:space="preserve">
    <value>Hide all text bubble</value>
    <comment>Context menu item - Specific to canvas</comment>
  </data>
  <data name="ContextMenuInsertCodeBlock" xml:space="preserve">
    <value>Insert code block</value>
    <comment>Context menu item - Specific to canvas</comment>
  </data>
  <data name="ContextMenuPaste" xml:space="preserve">
    <value>Paste</value>
    <comment>Context menu item</comment>
  </data>
  <data name="ContextMenuShowGeometry" xml:space="preserve">
    <value>Show geometry preview</value>
    <comment>Context menu item - Specific to canvas</comment>
  </data>
  <data name="ContextMenuShowAllTextBubble" xml:space="preserve">
    <value>Show all text buble</value>
    <comment>Context menu item - Specific to canvas</comment>
  </data>
  <data name="MoreButton" xml:space="preserve">
    <value>More</value>
    <comment>The "More" button on "Publish a Dynamo Package" dialog</comment>
  </data>
  <data name="StartPageWhatsNew" xml:space="preserve">
    <value>Getting Started</value>
  </data>
  <data name="TermsOfUseAcceptButton" xml:space="preserve">
    <value>I Accept</value>
  </data>
  <data name="TermsOfUseDeclineButton" xml:space="preserve">
    <value>I Decline</value>
  </data>
  <data name="TermsOfUseViewTitle" xml:space="preserve">
    <value>Package Manager Terms of Use</value>
  </data>
  <data name="LearnMore" xml:space="preserve">
    <value>Learn more</value>
  </data>
  <data name="SignInButtonContentToolTip" xml:space="preserve">
    <value>Sign in to access online services that integrate with your desktop software.</value>
  </data>
  <data name="Autodesk360SignInButtonTitleToolTip" xml:space="preserve">
    <value>Autodesk A360</value>
  </data>
  <data name="ConsentFormGoogleAnalyticsCheckBoxContent" xml:space="preserve">
    <value>I agree to contribute to the Google Analytics program.</value>
  </data>
  <data name="ConsentFormADPAnalyticsCheckBoxContent" xml:space="preserve">
    <value>I agree to data collection in desktop products for Autodesk analytics programs.</value>
  </data>
  <data name="GroupContextMenuDeleteGroup" xml:space="preserve">
    <value>Delete Group</value>
  </data>
  <data name="CustomNodeTypeShortString" xml:space="preserve">
    <value>DS</value>
  </data>
  <data name="PackageTypeShortString" xml:space="preserve">
    <value>PKG</value>
  </data>
  <data name="ZeroTouchTypeShortString" xml:space="preserve">
    <value>DLL</value>
  </data>
  <data name="DynamoViewEditMenuCreatePreset" xml:space="preserve">
    <value>Create Preset From Selection</value>
  </data>
  <data name="DynamoViewEditMenuDeletePreset" xml:space="preserve">
    <value>Delete Preset</value>
  </data>
  <data name="DynamoViewEditMenuRestorePreset" xml:space="preserve">
    <value>Restore Preset</value>
  </data>
  <data name="DynamoViewEditMenuPresetsMenu" xml:space="preserve">
    <value>Presets</value>
  </data>
  <data name="DynamoViewSettingsMenuVisualizationSettings" xml:space="preserve">
    <value>Visualization Settings</value>
  </data>
  <data name="FileDialogManualMode" xml:space="preserve">
    <value>Open in Manual Execution Mode</value>
  </data>
  <data name="BrowserNodeButtonLabel" xml:space="preserve">
    <value>Browse...</value>
  </data>
  <data name="BrowserNodeNoFileSelected" xml:space="preserve">
    <value>No file selected.</value>
  </data>
  <data name="StringInputNodeEditMenu" xml:space="preserve">
    <value>Edit...</value>
  </data>
  <data name="WatchNodeRawDataMenu" xml:space="preserve">
    <value>Show Raw Data</value>
  </data>
  <data name="NodeContextMenuEnablePeriodicUpdate" xml:space="preserve">
    <value>Enable Periodic Update</value>
  </data>
  <data name="PackageUploadNoDependency" xml:space="preserve">
    <value>None</value>
  </data>
  <data name="PublishPackageViewPackageDescriptionTooltip" xml:space="preserve">
    <value>A description that helps people understand what the package might be used for.</value>
  </data>
  <data name="PublishPackageViewPackageNameTooltip" xml:space="preserve">
    <value>A unique name for the package.</value>
  </data>
  <data name="PublishPackageViewPackageNameWatermark" xml:space="preserve">
    <value>Package name</value>
  </data>
  <data name="UnitAcres" xml:space="preserve">
    <value>Acres</value>
  </data>
  <data name="UnitCentimeters" xml:space="preserve">
    <value>Centimeters</value>
  </data>
  <data name="UnitCubicCentimeter" xml:space="preserve">
    <value>CubicCentimeter</value>
  </data>
  <data name="UnitCubicFoot" xml:space="preserve">
    <value>CubicFoot</value>
  </data>
  <data name="UnitCubicInches" xml:space="preserve">
    <value>CubicInches</value>
  </data>
  <data name="UnitCubicMeters" xml:space="preserve">
    <value>CubicMeters</value>
  </data>
  <data name="UnitCubicMillimeter" xml:space="preserve">
    <value>CubicMillimeter</value>
  </data>
  <data name="UnitCubicYards" xml:space="preserve">
    <value>CubicYards</value>
  </data>
  <data name="UnitDecimeters" xml:space="preserve">
    <value>Decimeters</value>
  </data>
  <data name="UnitFeet" xml:space="preserve">
    <value>Feet</value>
  </data>
  <data name="UnitHectares" xml:space="preserve">
    <value>Hectares</value>
  </data>
  <data name="UnitInches" xml:space="preserve">
    <value>Inches</value>
  </data>
  <data name="UnitLitres" xml:space="preserve">
    <value>Litres</value>
  </data>
  <data name="UnitMeters" xml:space="preserve">
    <value>Meters</value>
  </data>
  <data name="UnitMillimeters" xml:space="preserve">
    <value>Millimeters</value>
  </data>
  <data name="UnitSquareCentimeter" xml:space="preserve">
    <value>SquareCentimeter</value>
  </data>
  <data name="UnitSquareFoot" xml:space="preserve">
    <value>SquareFoot</value>
  </data>
  <data name="UnitSquareInch" xml:space="preserve">
    <value>SquareInch</value>
  </data>
  <data name="UnitSquareMeter" xml:space="preserve">
    <value>SquareMeter</value>
  </data>
  <data name="UnitSquareMillimeter" xml:space="preserve">
    <value>SquareMillimeter</value>
  </data>
  <data name="UnitUSGallons" xml:space="preserve">
    <value>USGallons</value>
  </data>
  <data name="CustomNodePromptDescriptionTooltip" xml:space="preserve">
    <value>A description that helps people understand what the node might be used for.</value>
  </data>
  <data name="CustomNodePromptNameTooltip" xml:space="preserve">
    <value>A unique name for the node.</value>
  </data>
  <data name="PresetPromptDescriptionTooltip" xml:space="preserve">
    <value>A description of the preset state.</value>
  </data>
  <data name="PresetPromptNameTooltip" xml:space="preserve">
    <value>A unique name for the preset.</value>
  </data>
  <data name="SelectNodeButtonChange" xml:space="preserve">
    <value>Change</value>
  </data>
  <data name="SelectNodeButtonSelect" xml:space="preserve">
    <value>Select</value>
  </data>
  <data name="PresetTextRemaining" xml:space="preserve">
    <value>Characters Remaining</value>
  </data>
  <data name="PresetOverwrite" xml:space="preserve">
    <value>A preset by this name already exists, do you wish to overwrite?</value>
  </data>
  <data name="AddButton" xml:space="preserve">
    <value>Add</value>
  </data>
  <data name="DynamoViewSettingMenuManagePackagePath" xml:space="preserve">
    <value>Manage Node and Package Paths...</value>
    <comment>Setting menu | Custom node definition and package paths</comment>
  </data>
  <data name="PackagePathViewAccept" xml:space="preserve">
    <value>Accept Changes</value>
    <comment>Accept changes button on the package path dialog</comment>
  </data>
  <data name="PackagePathViewHeading" xml:space="preserve">
    <value>Paths:</value>
    <comment>Package path management dialog content</comment>
  </data>
  <data name="PackagePathViewSummary1" xml:space="preserve">
    <value>Add paths to make nodes and packages show up in the library.</value>
    <comment>Package path management dialog content</comment>
  </data>
  <data name="PackagePathViewTitle" xml:space="preserve">
    <value>Manage Node and Package Paths</value>
    <comment>Package path management dialog title</comment>
  </data>
  <data name="PackagePathViewToolTipDown" xml:space="preserve">
    <value>Move the selected path downward</value>
    <comment>Tool-tip for down arrow</comment>
  </data>
  <data name="PackagePathViewToolTipMinus" xml:space="preserve">
    <value>Remove the selected path from list</value>
    <comment>Tool-tip for minus icon</comment>
  </data>
  <data name="PackagePathViewToolTipPlus" xml:space="preserve">
    <value>Add a new path to the list</value>
    <comment>Tool-tip for plus icon</comment>
  </data>
  <data name="PackagePathViewToolTipUp" xml:space="preserve">
    <value>Move the selected path upward</value>
    <comment>Tool-tip for up arrow</comment>
  </data>
  <data name="PackagePathAutoAddNotificationTitle" xml:space="preserve">
    <value>Package Path Added</value>
  </data>
  <data name="PackagePathAutoAddNotificationShortDescription" xml:space="preserve">
    <value>A library (*.dll, *.ds) was recently imported into Dynamo. Its path was automatically added to "Preferences &gt; Node and Package Paths..."</value>
  </data>
  <data name="PackagePathAutoAddNotificationDetailedDescription" xml:space="preserve">
    <value>The import path "{0}" was added to "Node and Package Paths". If you want to update or remove this path, please open "Dynamo &gt; Preferences &gt;Package Manager &gt; Node and Package Paths..."</value>
  </data>
  <data name="NodeContextMenuIsInput" xml:space="preserve">
    <value>Is Input</value>
  </data>
  <data name="NodeContextMenuIsOutput" xml:space="preserve">
    <value>Is Output</value>
  </data>
  <data name="DynamoViewViewMenuAvailablePreviews" xml:space="preserve">
    <value>_Available Previews</value>
  </data>
  <data name="PresetWarningMessage" xml:space="preserve">
    <value>No input nodes selected. Select at least one input node to create a preset.</value>
  </data>
  <data name="UnitArea" xml:space="preserve">
    <value>Area</value>
  </data>
  <data name="UnitLength" xml:space="preserve">
    <value>Length</value>
  </data>
  <data name="UnitVolume" xml:space="preserve">
    <value>Volume</value>
  </data>
  <data name="Units" xml:space="preserve">
    <value>Units:</value>
  </data>
  <data name="PublishPackage" xml:space="preserve">
    <value>Publish Online</value>
  </data>
  <data name="PublishPackageLocally" xml:space="preserve">
    <value>Publish Locally</value>
  </data>
  <data name="BackgroundPreviewName" xml:space="preserve">
    <value>_Background Preview</value>
    <comment>The name of the 3D background preview.</comment>
  </data>
  <data name="CameraDataLoadError" xml:space="preserve">
    <value>Camera position information could not be loaded from the file.</value>
  </data>
  <data name="CameraDataSaveError" xml:space="preserve">
    <value>Camera position information could not be saved.</value>
  </data>
  <data name="FolderNotWritableError" xml:space="preserve">
    <value>You do not have write permission to {0}.</value>
  </data>
  <data name="ActionMember" xml:space="preserve">
    <value>Action</value>
  </data>
  <data name="CreateMember" xml:space="preserve">
    <value>Create</value>
  </data>
  <data name="QueryMember" xml:space="preserve">
    <value>Query</value>
  </data>
  <data name="AddToLibraryButton" xml:space="preserve">
    <value>Add</value>
  </data>
  <data name="BackgroundPreviewDefaultName" xml:space="preserve">
    <value>Default Background Preview</value>
  </data>
  <data name="BackgroundPreviewCreationFailureMessage" xml:space="preserve">
    <value>There was an error creating a background preview in Dynamo. This could be due to a lack of graphics resources on your machine. See the log for more information.</value>
  </data>
  <data name="NodesRunStatus" xml:space="preserve">
    <value>Freeze</value>
    <comment>Context menu item</comment>
  </data>
  <data name="CompactLayoutTitle" xml:space="preserve">
    <value>Compact</value>
  </data>
  <data name="DetailedLayoutTitle" xml:space="preserve">
    <value>Detailed</value>
  </data>
  <data name="FilterIconTooltip" xml:space="preserve">
    <value>Filter results</value>
  </data>
  <data name="LayoutIconTooltip" xml:space="preserve">
    <value>View layout</value>
  </data>
  <data name="ShowHideLibraryIconTooltip" xml:space="preserve">
    <value>Show/hide</value>
  </data>
  <data name="OnlyTitle" xml:space="preserve">
    <value>only</value>
  </data>
  <data name="SelectAllTitle" xml:space="preserve">
    <value>Select All</value>
  </data>
  <data name="NodeViewCustomizationFindErrorMessage" xml:space="preserve">
    <value>There was an error while finding node view customizations for {0}. Contact the author of this assembly for more information.</value>
  </data>
  <data name="PreviewListLabel" xml:space="preserve">
    <value>List</value>
  </data>
  <data name="NullString" xml:space="preserve">
    <value>null</value>
  </data>
  <data name="InvalidTimeZoneMessage" xml:space="preserve">
    <value>Could not sign in at this moment. Check the date, time and time zone settings and try to sign in again.</value>
  </data>
  <data name="OneAssemblyWasLoadedSeveralTimesErrorMessage" xml:space="preserve">
    <value>Please, load assembly just one time.
Next assemblies were loaded several times:
</value>
  </data>
  <data name="MessageFailedToAddFile" xml:space="preserve">
    <value>Failed to add file: {0}</value>
    <comment>Message box content</comment>
  </data>
  <data name="MessageConfirmToSaveReadOnlyCustomNode" xml:space="preserve">
    <value>We can't save "{0}" because the file is read-only or contains unresolved or invalid nodes. To keep changes, would you like to "Save As..." with a different name or path?</value>
    <comment>Message box content</comment>
  </data>
  <data name="TabFileNameReadOnlyPrefix" xml:space="preserve">
    <value>[Read-Only] </value>
  </data>
  <data name="InCanvasFitViewButtonToolTip" xml:space="preserve">
    <value>Zoom to Fit</value>
    <comment>Zoom to Fit</comment>
  </data>
  <data name="InCanvasOrbitButtonToolTip" xml:space="preserve">
    <value>Orbit</value>
    <comment>Orbit</comment>
  </data>
  <data name="InCanvasPanButtonToolTip" xml:space="preserve">
    <value>Pan</value>
    <comment>Pan</comment>
  </data>
  <data name="InCanvasZoomInButtonToolTip" xml:space="preserve">
    <value>Zoom In</value>
    <comment>Zoom In</comment>
  </data>
  <data name="InCanvasZoomOutButtonToolTip" xml:space="preserve">
    <value>Zoom Out</value>
    <comment>Zoom Out</comment>
  </data>
  <data name="MessageErrorOpeningFileGeneral" xml:space="preserve">
    <value>Error Opening File</value>
    <comment>Notification Center Title</comment>
  </data>
  <data name="DynamoViewSettingsMenuChangeScaleFactor" xml:space="preserve">
    <value>Geometry Scaling...</value>
    <comment>Settings menu | Geometry Scaling</comment>
  </data>
  <data name="ContextMenuLacingAuto" xml:space="preserve">
    <value>Auto</value>
    <comment>Auto lacing</comment>
  </data>
  <data name="LacingAutoToolTip" xml:space="preserve">
    <value>No replication guide will be added.</value>
  </data>
  <data name="UseLevelKeepListStructureHint" xml:space="preserve">
    <value>Keep 1 input list's nesting</value>
  </data>
  <data name="UseLevelKeepListStructurePopupMenuItem" xml:space="preserve">
    <value>Keep list structure</value>
  </data>
  <data name="UseLevelPopupMenuItem" xml:space="preserve">
    <value>Use Levels</value>
  </data>
  <data name="BreakConnectionsPopupMenuItem" xml:space="preserve">
    <value>Break Connections</value>
  </data>
  <data name="HideWiresPopupMenuItem" xml:space="preserve">
    <value>Hide Wires</value>
  </data>
  <data name="ShowWiresPopupMenuItem" xml:space="preserve">
    <value>Show Wires</value>
  </data>
  <data name="DirectoryNotFound" xml:space="preserve">
    <value>Directory Not Found</value>
  </data>
  <data name="PackageFolderNotAccessible" xml:space="preserve">
    <value>A problem occurred when trying to install the package. Dynamo is unable to obtain read/write access to
{0}</value>
  </data>
  <data name="PackageNotExisted" xml:space="preserve">
    <value>The root directory of the package does not exist. Please try and re-install the package.</value>
  </data>
  <data name="UnableToAccessPackageDirectory" xml:space="preserve">
    <value>Unable To Access Package Directory</value>
  </data>
  <data name="DynamoViewFileMenuExport3DAsImage" xml:space="preserve">
    <value>Export _Background 3D Preview as Image...</value>
    <comment>File menu | Export Background 3D Preview as image</comment>
  </data>
  <data name="DynamoViewToolbarExport3DButtonTooltip" xml:space="preserve">
    <value>Export Background Preview As Image</value>
    <comment>Toolbar export button tooltip</comment>
  </data>
  <data name="ScreenShotFrom3DParameter" xml:space="preserve">
    <value>screenshot_3D</value>
  </data>
  <data name="ScreenShotFrom3DShortcutParameter" xml:space="preserve">
    <value>screenshot_3D_shortcut</value>
  </data>
  <data name="FileNotPublishCaption" xml:space="preserve">
    <value>Publish Fail!</value>
  </data>
  <data name="FileNotPublishMessage" xml:space="preserve">
    <value>File(s) were not found or are contained inside of a package. Please only add files that are located outside of packages.

Failed to publish file(s): 
{0}</value>
  </data>
  <data name="PublishPackageDialogCaption" xml:space="preserve">
    <value>Published Successfully</value>
  </data>
  <data name="PublishPackageMessage" xml:space="preserve">
    <value>Package published successfully. 
Want to publish a different package?</value>
  </data>
  <data name="SolutionToFolderNotWritatbleError" xml:space="preserve">
    <value>Please update the permissions or go to Preferences &gt;Node and Package Paths...' to change your default directory.</value>
  </data>
  <data name="DynamoViewHelpDictionary" xml:space="preserve">
    <value>Dynamo Di_ctionary</value>
    <comment>Help menu | Go to Dynamo dictionary</comment>
  </data>
  <data name="RerunButton" xml:space="preserve">
    <value>Apply Changes</value>
  </data>
  <data name="ScalingLargeButton" xml:space="preserve">
    <value>Large</value>
  </data>
  <data name="ScalingMediumButton" xml:space="preserve">
    <value>Medium</value>
  </data>
  <data name="ScalingExtraLargeButton" xml:space="preserve">
    <value>Extra large</value>
  </data>
  <data name="ScalingSmallButton" xml:space="preserve">
    <value>Small</value>
  </data>
  <data name="RerunButtonToolTip" xml:space="preserve">
    <value>Rerun the graph.</value>
  </data>
  <data name="CustomNodePropertyWindowLocationNote" xml:space="preserve">
    <value>Custom Nodes will be placed in the Add-Ons section of the library.</value>
    <comment>Note regarding Custom Node library location</comment>
  </data>
  <data name="CrashPromptGithubNewIssueTitle" xml:space="preserve">
    <value>Crash report from Dynamo {0}</value>
  </data>
  <data name="PackageSearchViewSearchTextBoxSyncing" xml:space="preserve">
    <value>Please wait...</value>
  </data>
  <data name="EditNoteWindowTitle" xml:space="preserve">
    <value>Write note here</value>
  </data>
  <data name="ExtensionsViewTitle" xml:space="preserve">
    <value>Extensions</value>
  </data>
  <data name="ExtensionAdded" xml:space="preserve">
    <value>Extension tab added to the extensions side bar.</value>
  </data>
  <data name="ExtensionAlreadyPresent" xml:space="preserve">
    <value>No new tab is added, as the extension is already present in the extensions side bar.</value>
  </data>
  <data name="MessageUninstallCustomNodeToContinue" xml:space="preserve">
    <value>{1} cannot be loaded.
Installing it will conflict with one or more node definitions that already exist in {0}, which is currently loaded. 
To install {1}, Dynamo needs to first uninstall {0}. 
Restart Dynamo to complete the uninstall.

Uninstall the following packages: {0}?</value>
  </data>
  <data name="PreviewText" xml:space="preserve">
    <value> This Feature is in Preview! </value>
  </data>
  <data name="PackageHostDependencyTooltip" xml:space="preserve">
    <value>This package contains node(s) that depend on applications outside Dynamo. To fully utilize node(s) in this package, you will need to have these external applications installed.</value>
  </data>
  <data name="PackageHostDependencyFilter" xml:space="preserve">
    <value>Filter packages that depend on applications outside Dynamo. This feature currently can only filter packages which have been marked manually by package authors during publish.</value>
  </data>
  <data name="PackageSortToolTip" xml:space="preserve">
    <value>Sort Packages.</value>
  </data>
  <data name="PackageHostDependencyFilterContextItem" xml:space="preserve">
    <value>Packages contain node(s)  that depend on specified application outside Dynamo.</value>
  </data>
  <data name="MessageUninstallSamePackage" xml:space="preserve">
    <value>"The package {0} is already installed. To reinstall it, you must first uninstall it and restart to complete the uninstall. Would you like to mark {0} for uninstall?"</value>
  </data>
  <data name="MessagePackageNotFound" xml:space="preserve">
    <value>{0} was not found and could not be downloaded.</value>
  </data>
  <data name="MessagePackageVersionNotFound" xml:space="preserve">
    <value>Version {0} of {1} could not be found.</value>
  </data>
  <data name="PublishPackageViewPackageHostDependency" xml:space="preserve">
    <value>Host (optional)</value>
  </data>
  <data name="PublishPackageViewPackageHostDependencyTooltip" xml:space="preserve">
    <value>An indication of what applications outside of Dynamo your package depends on, such as Revit, Civil 3D or Photoshop. Users of your package will need to install these applications to fully utilize your package.</value>
  </data>
  <data name="InfoBubbleDocumentationLinkText" xml:space="preserve">
    <value>Read more...</value>
  </data>
  <data name="PackageSearchViewFilterByButton" xml:space="preserve">
    <value>Filter by</value>
  </data>
  <data name="DynamoViewSettingMenuShowDataReportingDialogTooltip" xml:space="preserve">
    <value>Display the dialog for user to pick agreement on data collecting.</value>
  </data>
  <assembly alias="System.Windows.Forms" name="System.Windows.Forms, Version=4.0.0.0, Culture=neutral, PublicKeyToken=b77a5c561934e089" />
  <data name="psDynamoMesh" type="System.Resources.ResXFileRef, System.Windows.Forms">
    <value>..\ViewModels\Watch3D\compiledShaders\psDynamoMesh;System.Byte[], mscorlib, Version=4.0.0.0, Culture=neutral, PublicKeyToken=b77a5c561934e089</value>
  </data>
  <data name="vsDynamoMesh" type="System.Resources.ResXFileRef, System.Windows.Forms">
    <value>..\ViewModels\Watch3D\compiledShaders\vsDynamoMesh;System.Byte[], mscorlib, Version=4.0.0.0, Culture=neutral, PublicKeyToken=b77a5c561934e089</value>
  </data>
  <data name="PreferencesViewShowCodeBlockNodeLineNumber" xml:space="preserve">
    <value>Show CodeBlockNode Line Numbers</value>
  </data>
  <data name="PreferencesViewIsIronPythonDialogDisabled" xml:space="preserve">
    <value>Hide IronPython alerts</value>
    <comment>Preferences | Features | Python | Hide IronPython Alerts</comment>
  </data>
  <data name="MessageFailedToDownloadPackageVersion" xml:space="preserve">
    <value>Failed to download version {0} of package with id: {1}.  Please try again and report the package if you continue to have problems.</value>
    <comment>Message box content. {0} = 1.2.3, {1} = 57d576e8f615e7725800001d</comment>
  </data>
  <data name="NodeTooltipDescription" xml:space="preserve">
    <value>Description: </value>
  </data>
  <data name="NodeTooltipOriginalName" xml:space="preserve">
    <value>Original node name: </value>
  </data>
  <data name="RenderingMemoryOutageDescription" xml:space="preserve">
    <value>Please check if you intended to render this amount of geometry, and consider turning off the preview of other nodes within your graph, lowering the amount of Geometry you wish to render, or turning down the render precision.</value>
  </data>
  <data name="RenderingMemoryOutageSummary" xml:space="preserve">
    <value>Dynamo has run out of memory trying to render your geometry. The geometry preview has been disabled.</value>
  </data>
  <data name="vsDynamoPointLine" type="System.Resources.ResXFileRef, System.Windows.Forms">
    <value>..\ViewModels\Watch3D\compiledShaders\vsDynamoPointLine;System.Byte[], mscorlib, Version=4.0.0.0, Culture=neutral, PublicKeyToken=b77a5c561934e089</value>
  </data>
  <data name="psDynamoLine" type="System.Resources.ResXFileRef, System.Windows.Forms">
    <value>..\ViewModels\Watch3D\compiledShaders\psDynamoLine;System.Byte[], mscorlib, Version=4.0.0.0, Culture=neutral, PublicKeyToken=b77a5c561934e089</value>
  </data>
  <data name="psDynamoPoint" type="System.Resources.ResXFileRef, System.Windows.Forms">
    <value>..\ViewModels\Watch3D\compiledShaders\psDynamoPoint;System.Byte[], mscorlib, Version=4.0.0.0, Culture=neutral, PublicKeyToken=b77a5c561934e089</value>
  </data>
  <data name="PreferencesViewShowWhitespaceInPythonEditor" xml:space="preserve">
    <value>Show Whitespace in Python Editor</value>
    <comment>Preferences | Features | Python | Show Whitspace Characters in Python editor</comment>
  </data>
  <data name="PreferencesViewDefaultPythonEngine" xml:space="preserve">
    <value>Default Python Engine</value>
    <comment>Preferences | Features | Python | Default Python Engine</comment>
  </data>
  <data name="PreferencesViewPackageDownloadDirectory" xml:space="preserve">
    <value>New Package Download Path</value>
    <comment>Preferences | Package Manager | Node and Package Paths | New Package Download Directory</comment>
  </data>
  <data name="PreferencesPackageDownloadDirectoryTooltip" xml:space="preserve">
    <value>Choose a package path from this list to download new packages to.</value>
    <comment>Preferences | Package Manager | Node and Package Paths | New Package Download Directory</comment>
  </data>
  <data name="DefaultPythonEngineNone" xml:space="preserve">
    <value>Use System Default</value>
    <comment>Preferences | Features | Python | Default Python Engine</comment>
  </data>
  <data name="PreferencesViewEnableNodeAutoComplete" xml:space="preserve">
    <value>Enable Node Autocomplete</value>
    <comment>Preferences | Features | Experimental | Enable Node Auto Complete</comment>
  </data>
  <data name="ErrorLoadingIcon" xml:space="preserve">
    <value>An error occurred when loading the application icon: {0}</value>
    <comment>{0} = detailed error message</comment>
  </data>
  <data name="PublishPackageSelectNodeLibraries" xml:space="preserve">
    <value>Select Node Libraries</value>
  </data>
  <data name="PublishPackageMoreInfoFile" xml:space="preserve">
    <value>DynamoCoreWpf;PublishPackageDocumentation.html</value>
  </data>
  <data name="DynamoViewDynamoMenu" xml:space="preserve">
    <value>_Dynamo</value>
    <comment>Dynamo menu</comment>
  </data>
  <data name="DynamoViewDynamoMenuPreferences" xml:space="preserve">
    <value>_Preferences...</value>
    <comment>Dynamo menu | Preferences</comment>
  </data>
  <data name="DynamoViewFileMenuExport" xml:space="preserve">
    <value>_Export</value>
    <comment>File menu | Export</comment>
  </data>
  <data name="PublishPackageDocTooltipText" xml:space="preserve">
    <value>Learn More about publishing a package</value>
  </data>
  <data name="PreferencesViewFeaturesTab" xml:space="preserve">
    <value>Features</value>
  </data>
  <data name="PreferencesViewGeneralTab" xml:space="preserve">
    <value>General</value>
  </data>
  <data name="PreferencesViewTitle" xml:space="preserve">
    <value>Preferences</value>
  </data>
  <data name="PreferencesViewVisualSettingsTab" xml:space="preserve">
    <value>Visual Settings</value>
  </data>
  <data name="PreferencesViewFontSizeLabel" xml:space="preserve">
    <value>Node Font Size</value>
  </data>
  <data name="PreferencesViewLanguageLabel" xml:space="preserve">
    <value>Language</value>
    <comment>Label used in the general tab</comment>
  </data>
  <data name="PreferencesViewRunSettingsLabel" xml:space="preserve">
    <value>Default Run Settings</value>
    <comment>Label used in the general tab</comment>
  </data>
  <data name="PreferencesNodeAutocompleteMethod" xml:space="preserve">
    <value>Default Ranking Method</value>
    <comment>Label used in the features tab</comment>
  </data>
  <data name="ObjectType" xml:space="preserve">
    <value>Node Type Match</value>
    <comment>Label used in the features tab</comment>
  </data>
  <data name="RecommendedNodes" xml:space="preserve">
    <value>Recommended Nodes</value>
    <comment>Label used in the features tab</comment>
  </data>
  <data name="DynamoViewExtensionsMenu" xml:space="preserve">
    <value>E_xtensions</value>
    <comment>Extensions menu</comment>
  </data>
  <data name="ConnectorContextMenuHeaderBreakConnection" xml:space="preserve">
    <value>Break Connection</value>
  </data>
  <data name="ConnectorContextMenuHeaderShowConnector" xml:space="preserve">
    <value>Show Wire</value>
  </data>
  <data name="ConnectorContextMenuHeaderSelectConnected" xml:space="preserve">
    <value>Select Connected</value>
  </data>
  <data name="ConnectorContextMenuHeaderUnpinConnector" xml:space="preserve">
    <value>Unpin Wire</value>
  </data>
  <data name="PreferencesViewPython" xml:space="preserve">
    <value>Python</value>
    <comment>Preferences | Features | Python</comment>
  </data>
  <data name="PreferencesViewRequiresRelaunchOfDynamo" xml:space="preserve">
    <value>Requires relaunch of Dynamo</value>
    <comment>Preferences | Features | Python | Requires relaunch of Dynamo</comment>
  </data>
  <data name="MessagePackageDepsInBuiltinPackages" xml:space="preserve">
    <value>{0} has dependencies that conflict with the following built-in package(s): {1}. Dependency conflicts could cause unintended behavior to occur.
    
Do you wish to continue trying to install {0}?</value>
  </data>
  <data name="MessageSamePackageDiffVersInBuiltinPackages" xml:space="preserve">
    <value>{0} cannot be installed as it conflicts with a different version of the built-in package, {1}, which is already installed.
    
You can try disabling loading packages from built-in package paths, or unload the conflicting package, then restart {2} and download {0} again.</value>
  </data>
  <data name="MessageSamePackageSameVersInBuiltinPackages" xml:space="preserve">
    <value>The same version of {0} is already installed as a built-in package and does not need to be installed again.</value>
  </data>
  <data name="MessageSamePackageSameVersInLocalPackages" xml:space="preserve">
    <value>The same version of {0} is already installed and does not need to be installed again.</value>
  </data>
  <data name="MessageSamePackageDiffVersInLocalPackages" xml:space="preserve">
    <value>Package {0} cannot be installed as it conflicts with a different version, {1}, which is already installed. 

Do you wish to uninstall {1}? Restart {2} to complete the uninstall and try downloading {0} again.</value>
  </data>
  <data name="PreferencesViewVisualSettingsGeoScaling" xml:space="preserve">
    <value>Default Geometry Scaling</value>
    <comment>Expander Header Name</comment>
  </data>
  <data name="PreferencesViewVisualSettingsGroupStyles" xml:space="preserve">
    <value>Group Styles</value>
    <comment>Expander Header Name</comment>
  </data>
  <data name="PreferencesViewVisualSettingsRenderPrecision" xml:space="preserve">
    <value>Render Precision</value>
    <comment>Expander Header Name</comment>
  </data>
  <data name="PreferencesViewAlreadyExistingStyleWarning" xml:space="preserve">
    <value>Style name already in use</value>
  </data>
  <data name="PreferencesViewVisualSettingsDisplaySettings" xml:space="preserve">
    <value>Display Settings</value>
    <comment>Expander Header Name</comment>
  </data>
  <data name="PreferencesViewVisualSettingShowEdges" xml:space="preserve">
    <value>Show Edges</value>
    <comment>Show Edges</comment>
  </data>
  <data name="PreferencesViewVisualSettingsIsolateSelectedGeo" xml:space="preserve">
    <value>Isolate Selected Geometry</value>
    <comment>Toogle Button Content</comment>
  </data>
  <data name="PackagePathViewModel_BuiltInPackages" xml:space="preserve">
    <value>Dynamo Built-In Packages</value>
  </data>
  <data name="PreferencesViewSavedChangesLabel" xml:space="preserve">
    <value>All changes saved automatically</value>
  </data>
  <data name="PreferencesViewSavedChangesTooltip" xml:space="preserve">
    <value>Last saved:</value>
  </data>
  <data name="PreferencesViewMarkdownDirectoryTooltip" xml:space="preserve">
    <value>Markdown documentation can be added to your package that will leverage the Documentation Browser to display author generated information on a per-node basis.</value>
  </data>
  <data name="NodeAutocompleteDocumentationUriString" xml:space="preserve">
    <value>DynamoCoreWpf;NodeAutocompleteDocumentation.html</value>
  </data>
  <data name="FileTrustWarningDocumentationUriString" xml:space="preserve">
    <value>DynamoCoreWpf;FileTrustWarningDocumentation.html</value>
  </data>
  <data name="PreferencesViewEnableNodeAutoCompleteTooltipText" xml:space="preserve">
    <value>Learn more about Node Autocomplete feature.</value>
  </data>
  <data name="AddStyleButton" xml:space="preserve">
    <value>Add Style</value>
  </data>
  <data name="ResetCPythonButtonText" xml:space="preserve">
    <value>Reset CPython</value>
  </data>
  <data name="ResetCPythonButtonToolTip" xml:space="preserve">
    <value>Resets CPython environment by reloading modules.</value>
  </data>
  <data name="GraphIssuesOnSave_CancelBtn" xml:space="preserve">
    <value>Cancel and Show Issues</value>
  </data>
  <data name="GraphIssuesOnSave_Description" xml:space="preserve">
    <value>There are unresolved issues with the graph type. If this graph is designed to be used outside of Dynamo, resolve all issues and save the graph again.</value>
  </data>
  <data name="GraphIssuesOnSave_ProceedBtn" xml:space="preserve">
    <value>Save with Issues</value>
  </data>
  <data name="GraphIssuesOnSave_Summary" xml:space="preserve">
    <value>You are trying to save a graph with unresolved issues</value>
  </data>
  <data name="GraphIssuesOnSave_Title" xml:space="preserve">
    <value>Graph Type Issues found</value>
  </data>
  <data name="PackagePathsExpanderName" xml:space="preserve">
    <value>Node and Package File Locations</value>
  </data>
  <data name="PreferencesPackageManagerSettingsTab" xml:space="preserve">
    <value>Package Manager</value>
  </data>
  <data name="PackagePathAddPathButtonName" xml:space="preserve">
    <value>Add Path</value>
  </data>
  <data name="PackagePathPreferencesTitle" xml:space="preserve">
    <value>Package/Library Search Paths</value>
  </data>
  <data name="PreferencesViewShowRunPreviewTooltip" xml:space="preserve">
    <value>Switchable only when the current workspace is in Manual run mode.</value>
  </data>
  <data name="PersistentVisualStatusOfLinterIssues" xml:space="preserve">
    <value>Issues found</value>
  </data>
  <data name="ContextSelectConnectedDownstream" xml:space="preserve">
    <value>Downstream</value>
  </data>
  <data name="ContextSelectConnectedHeader" xml:space="preserve">
    <value>Select Connected</value>
  </data>
  <data name="ContextSelectConnectedUpstream" xml:space="preserve">
    <value>Upstream</value>
  </data>
  <data name="ContextSelectConnectedUpstreamDownstream" xml:space="preserve">
    <value>Both</value>
  </data>
  <data name="NodeRenamedLabel" xml:space="preserve">
    <value>Renamed</value>
  </data>
  <data name="NodeInformationalStateDismiss" xml:space="preserve">
    <value>Dismiss</value>
  </data>
  <data name="NodeInfoDismissButtonToolTip" xml:space="preserve">
    <value>Dismisses the info messages on this node. Utilize when you want to design in graph failures, or the info message will not be relevant during graph execution.</value>
  </data>
  <data name="NodeWarningDismissButtonToolTip" xml:space="preserve">
    <value>Dismisses the warning messages on this node. Utilize when you want to design in graph failures, or the warning message will not be relevant during graph execution.</value>
  </data>
  <data name="NodeInformationalStateDismissAll" xml:space="preserve">
    <value>Dismiss all</value>
  </data>
  <data name="NodeInformationalStateDismissedAlerts" xml:space="preserve">
    <value>Dismissed Alerts</value>
  </data>
  <data name="NodeInformationalStateShowAllInfo" xml:space="preserve">
    <value>Show all info</value>
  </data>
  <data name="NodeInformationalStateShowAllWarnings" xml:space="preserve">
    <value>Show all warnings</value>
  </data>
  <data name="NodeInformationalStateShowAllErrors" xml:space="preserve">
    <value>Show all errors</value>
  </data>
  <data name="NodeInformationalStateShowLess" xml:space="preserve">
    <value>Show less</value>
  </data>
  <data name="PackagePathProtected" xml:space="preserve">
    <value>This path is built-in and cannot be modified.</value>
  </data>
  <data name="PackagePathUpdatePathTooltip" xml:space="preserve">
    <value>Edit Path</value>
  </data>
  <data name="GetStartedGuide" xml:space="preserve">
    <value>_User Interface Tour</value>
    <comment>Get Started Dynamo Tour</comment>
  </data>
  <data name="InteractiveGuides" xml:space="preserve">
    <value>_Interactive Guides</value>
    <comment>Dynamo Guided Tours</comment>
  </data>
  <data name="GetStartedGuideLibraryText" xml:space="preserve">
    <value>The library contains all default functions #(nodes)=https://primer2.dynamobim.org/4_nodes_and_wires of Dynamo, as well as custom nodes you may have loaded. \n\nTo find a node, search the library or browse its categories.</value>
  </data>
  <data name="GetStartedGuideLibraryTitle" xml:space="preserve">
    <value>Library</value>
  </data>
  <data name="GetStartedGuidePreferencesText" xml:space="preserve">
    <value>Use Preferences to customize your Dynamo experience. \n\nYou can change language and time zone settings, adjust the visual style of your workspace, and more.</value>
  </data>
  <data name="GetStartedGuidePreferencesTitle" xml:space="preserve">
    <value>Preferences</value>
  </data>
  <data name="GetStartedGuideResourcesText" xml:space="preserve">
    <value>Use the Help menu to access tools and resources to help you get started. \n\nYou can explore sample scripts, browse the Dynamo Dictionary, find other guides, and more.</value>
  </data>
  <data name="GetStartedGuideResourcesTitle" xml:space="preserve">
    <value>Resources</value>
  </data>
  <data name="GetStartedGuideRunStatusBarText" xml:space="preserve">
    <value>Use the Run Status Bar to run a Dynamo graph (a script that contains the logic or algorithm). \n\nYou can select your preferred run type: -Automatic: The graph runs each time you make a change.- -Manual: The graph runs only when you click Run-</value>
  </data>
  <data name="GetStartedGuideRunStatusBarTitle" xml:space="preserve">
    <value>Run Status Bar</value>
  </data>
  <data name="GetStartedGuideToolbarText" xml:space="preserve">
    <value>From the toolbar, you can: -Open a new workspace- -Open a saved Dynamo file- -Save your current Dynamo file- -Undo or redo changes-</value>
  </data>
  <data name="GetStartedGuideToolbarTitle" xml:space="preserve">
    <value>Toolbar</value>
  </data>
  <data name="GetStartedGuideWelcomeText" xml:space="preserve">
    <value>Start your visual programming journey with this short guide. \n\nHere you'll learn some basics about the Dynamo interface and features.</value>
  </data>
  <data name="GetStartedGuideWelcomeTitle" xml:space="preserve">
    <value>Welcome To Dynamo</value>
  </data>
  <data name="ContextPinToNode" xml:space="preserve">
    <value>Pin to node</value>
  </data>
  <data name="GetStartedGuideRatingTextTitle" xml:space="preserve">
    <value>Rate this guide</value>
  </data>
  <data name="GetStartedGuideSurveyText" xml:space="preserve">
    <value>Learn more about Dynamo in the #online help=https://primer2.dynamobim.org/</value>
  </data>
  <data name="GetStartedGuideSurveyTitle" xml:space="preserve">
    <value>Finished</value>
  </data>
  <data name="GroupNameDefaultText" xml:space="preserve">
    <value>&lt;Double click here to edit group title&gt;</value>
  </data>
  <data name="GroupContextMenuAddGroupToGroup" xml:space="preserve">
    <value>Add Group to This Group</value>
  </data>
  <data name="ExitTourWindowContent" xml:space="preserve">
    <value>You can return to this guide later from the Help menu.</value>
  </data>
  <data name="PackageStateError" xml:space="preserve">
    <value>Error</value>
  </data>
  <data name="PackageStateLoaded" xml:space="preserve">
    <value>Loaded</value>
  </data>
  <data name="PackageStateUnloaded" xml:space="preserve">
    <value>Unloaded</value>
  </data>
  <data name="PackageStateScheduledForDeletion" xml:space="preserve">
    <value>Scheduled for Delete</value>
  </data>
  <data name="PackageStateScheduledForUnload" xml:space="preserve">
    <value>Scheduled for Unload</value>
  </data>
  <data name="PackageStateErrorTooltip" xml:space="preserve">
    <value>Error.
This package has not been loaded due to the following error:
{0}.</value>
  </data>
  <data name="PackageStateLoadedTooltip" xml:space="preserve">
    <value>Loaded.
This package is loaded and ready to be used.</value>
  </data>
  <data name="PackageStateUnloadedTooltip" xml:space="preserve">
    <value>Unloaded.
This package has been marked as unloaded.</value>
  </data>
  <data name="PackageStateScheduledForUnloadTooltip" xml:space="preserve">
    <value>Scheduled for Unload.
This package will be unloaded after the next Dynamo restart.</value>
  </data>
  <data name="PackageStateScheduledForDeletionTooltip" xml:space="preserve">
    <value>Scheduled for Delete.
This package will be deleted after the next Dynamo restart.</value>
  </data>
  <data name="PackageContextMenuDeletePackageText" xml:space="preserve">
    <value>Delete</value>
  </data>
  <data name="PackageContextMenuDeletePackageTooltip" xml:space="preserve">
    <value>Delete this package from the Dynamo package locations. Once deleted, it will not be loaded into Dynamo anymore until it is re-installed</value>
  </data>
  <data name="PackageContextMenuUnloadPackageText" xml:space="preserve">
    <value>Unload</value>
  </data>
  <data name="PackageContextMenuUnloadPackageTooltip" xml:space="preserve">
    <value>Unload this package so that it will not be loaded into Dynamo. The package will not be deleted from the Dynamo package locations</value>
  </data>
  <data name="PackageContextMenuUnmarkDeletePackageText" xml:space="preserve">
    <value>Cancel Delete</value>
  </data>
  <data name="PackageContextMenuUnmarkDeletePackageTooltip" xml:space="preserve">
    <value>Remove the scheduled delete status</value>
  </data>
  <data name="PackageContextMenuUnmarkUnloadPackageText" xml:space="preserve">
    <value>Cancel Unload</value>
  </data>
  <data name="PackageContextMenuUnmarkUnloadPackageTooltip" xml:space="preserve">
    <value>Remove the scheduled unload status</value>
  </data>
  <data name="PackageViewContextMenuLoadText" xml:space="preserve">
    <value>Load</value>
  </data>
  <data name="PackageViewContextMenuLoadTooltip" xml:space="preserve">
    <value>Load this package into Dynamo. Other packages with the same name will be automatically deleted</value>
  </data>
  <data name="CannotLoadPackageMessageBoxTitle" xml:space="preserve">
    <value>Cannot Load Package</value>
  </data>
  <data name="MessageLoadBuiltInPackage" xml:space="preserve">
    <value>To load the built-in package {1}, {0} needs to first delete any conflicting packages.

Delete the following packages: {2}?</value>
  </data>
  <data name="MessageLoadBuiltInWithRestartPackage" xml:space="preserve">
    <value>To load the built-in package {1}, {0} needs to first delete any conflicting packages.
Restart {0} to complete the deletion, then try and load the built-in pacakge again.

Delete the following packages: {2}?
    </value>
  </data>
  <data name="GraphIssuesOnSavePath_Description" xml:space="preserve">
    <value>The selected save location path is too long. Please change the save location and try again.</value>
  </data>
  <data name="GraphIssuesOnSavePath_Summary" xml:space="preserve">
    <value>You are trying to save a graph with a path that is too long.</value>
  </data>
  <data name="GraphIssuesOnSavePath_Title" xml:space="preserve">
    <value>Save Path Issues Found</value>
  </data>
  <data name="MessageNeedToRestartAfterUnload" xml:space="preserve">
    <value>{0} and its host application must restart before unload takes effect.</value>
  </data>
  <data name="MessageNeedToRestartAfterUnloadTitle" xml:space="preserve">
    <value>Unloading Package</value>
  </data>
  <data name="MessageFailedToUnload" xml:space="preserve">
    <value>{0} failed to unload the package.</value>
  </data>
  <data name="UnloadFailureMessageBoxTitle" xml:space="preserve">
    <value>Unload Failure</value>
  </data>
  <data name="DynamoViewViewMenuConnectorShowTooltip" xml:space="preserve">
    <value>Show _Tooltip</value>
  </data>
  <data name="PackageFilter_Name_All" xml:space="preserve">
    <value>All</value>
  </data>
  <data name="PreferencesViewShowPreviewBubbles" xml:space="preserve">
    <value>Show Preview Bubbles</value>
    <comment>Preferences | Visual Settings | Display Settings | Show Preview Bubbles</comment>
  </data>
  <data name="PackagesGuide" xml:space="preserve">
    <value>_Packages</value>
  </data>
  <data name="PackagesGuideLearnAbout" xml:space="preserve">
    <value>Learn about packages</value>
  </data>
  <data name="NodeAutoCompleteNotAvailableForCollapsedGroups" xml:space="preserve">
    <value>Node AutoComplete is not available on ports belonging to collapsed groups.</value>
  </data>
  <data name="ConnectorContextMenuHeaderHideConnector" xml:space="preserve">
    <value>Hide Wire</value>
  </data>
  <data name="PackagesGuideFindPackageText" xml:space="preserve">
    <value>Packages provide additional functions that you can use in Dynamo. \n\nTo find a package or see what’s available, \n**Click Packages &gt; Search for Packages**.</value>
  </data>
  <data name="PackagesGuideFindPackageTitle" xml:space="preserve">
    <value>Find a package</value>
  </data>
  <data name="PackagesGuideSearchFilterText" xml:space="preserve">
    <value>\nYou can find packages whose title, author, or keywords contain the search phrase. To filter and sort the results, use the and icons next to the search bar.</value>
  </data>
  <data name="PackagesGuideSearchFilterTitle" xml:space="preserve">
    <value>Search, filter, and sort</value>
  </data>
  <data name="PackagesGuideTermsOfServiceText" xml:space="preserve">
    <value>\nPackages may come from third parties. Be aware that packages may pose security risks. #More information=https://dynamobim.org/issues/extend-dynamo-with-packages  \n\n**Click I Accept** in the Terms of Service to accept it and proceed with this guide.</value>
  </data>
  <data name="PackagesGuideTermsOfServiceTitle" xml:space="preserve">
    <value>Accept the Terms of Service</value>
  </data>
  <data name="PackagesGuideThirdPartyText" xml:space="preserve">
    <value>\nPackages may come from third parties.\n\nBe aware that packages may pose security risks. #More information=https://dynamobim.org/issues/extend-dynamo-with-packages/</value>
  </data>
  <data name="PackagesGuideThirdPartyTitle" xml:space="preserve">
    <value>Third-party packages</value>
  </data>
  <data name="ScriptTagsRemovalWarning" xml:space="preserve">
    <value>Script tags detected in the help document have been removed.</value>
  </data>
  <data name="PackagesGuideContinueButton" xml:space="preserve">
    <value>Continue</value>
  </data>
  <data name="PackagesGuideExitButton" xml:space="preserve">
    <value>Exit</value>
  </data>
  <data name="ShortcutExportAsImageMainMenu" xml:space="preserve">
    <value>Export as Image</value>
  </data>
  <data name="ShortcutExportBackground3DPreview" xml:space="preserve">
    <value>Background 3D Preview</value>
  </data>
  <data name="ShortcutExportWorkspace" xml:space="preserve">
    <value>Workspace</value>
  </data>
  <data name="PackagesGuideExitAcceptTerms" xml:space="preserve">
    <value>To continue the guide and install the sample package, you must accept the Terms of Service. \n\n **Click Continue.** Then in the terms, **click I Accept.** \n\n\n\n</value>
  </data>
  <data name="PackagesGuideExitTitle" xml:space="preserve">
    <value>Do you want to exit the guide?</value>
  </data>
  <data name="PackagesGuideSearchResultsText" xml:space="preserve">
    <value>\nSearch results display summary information for each package: -author- -likes and downloads- -date of the most recent version- \n**Click View Details** to see more information about a package.</value>
  </data>
  <data name="PackagesGuideDependenciesText" xml:space="preserve">
    <value>\nIf you need other software or tools in order to use this package, they are listed under Dependencies.</value>
  </data>
  <data name="PackagesGuideDependenciesTitle" xml:space="preserve">
    <value>Package dependencies</value>
  </data>
  <data name="PackagesGuideInstalledPackageText" xml:space="preserve">
    <value>Package installations are typically quick, depending on their size and other factors. \n
To install the latest version of a package, click Install. \n
%./UI/Images/alert.png% The sample Autodesk package is already installed on your computer.</value>
  </data>
  <data name="PackageContextMenuDeletePackageCustomNodesInUseTooltip" xml:space="preserve">
    <value>This package contains custom nodes that are in use. These custom nodes need to be deleted or the graph needs to be closed before the package can be deleted.</value>
  </data>
  <data name="PackagesGuideNavigatePackagesText" xml:space="preserve">
    <value>\nWhen you install a package, it appears in the library under Add-ons.   \n\n**Click to expand the package** so you can see its nodes (functions).</value>
  </data>
  <data name="PackagesGuideNavigatePackagesTitle" xml:space="preserve">
    <value>Navigate to packages</value>
  </data>
  <data name="PackagesGuideSurveyText" xml:space="preserve">
    <value>Learn more about packages in the #online help=https://dynamobim.org/issues/extend-dynamo-with-packages</value>
  </data>
  <data name="PackagesGuideSurveyTitle" xml:space="preserve">
    <value>Finished</value>
  </data>
  <data name="PackagesGuideUsePackageText" xml:space="preserve">
    <value>To learn how to use nodes in a package, hover over a node to see a description. To add a node to the workspace, click its name in the list.</value>
  </data>
  <data name="PackagesGuideUsePackageTitle" xml:space="preserve">
    <value>Use package nodes</value>
  </data>
  <data name="PackagesGuideInstallAPackageText" xml:space="preserve">
    <value>Package installations are typically quick, depending on their size and other factors. \n\n**Click Install** to install the latest version of the sample Autodesk package and proceed with this guide.</value>
  </data>
  <data name="ConfigureADPButtonText" xml:space="preserve">
    <value>Configure Autodesk Analytics Program</value>
  </data>
  <data name="ContinueInstall" xml:space="preserve">
    <value>Continue install</value>
  </data>
  <data name="UninstallLoadedPackages" xml:space="preserve">
    <value>Uninstall loaded packages</value>
  </data>
  <data name="UninstallLoadedPackage" xml:space="preserve">
    <value>Uninstall loaded package</value>
  </data>
  <data name="PackagesGuidePackagesNodeTitle" xml:space="preserve">
    <value>Use package nodes</value>
  </data>
  <data name="NodeTooltipRenamed" xml:space="preserve">
    <value>Renamed from {0}</value>
  </data>
  <data name="WorkspaceTabTooltipHeaderUnsaved" xml:space="preserve">
    <value>Unsaved</value>
  </data>
  <data name="TourLabelProgressText" xml:space="preserve">
    <value>of</value>
  </data>
  <data name="PackagesGuideSearchResultsTitle" xml:space="preserve">
    <value>Search results</value>
  </data>
  <data name="StartTourButtonText" xml:space="preserve">
    <value>Start Tour</value>
  </data>
  <data name="ContextUnpinFromNode" xml:space="preserve">
    <value>Unpin from node</value>
  </data>
  <data name="UnpinNodeTooltip" xml:space="preserve">
    <value>Unpin this note from the node</value>
  </data>
  <data name="PackagesGuideInstallAPackageTitle" xml:space="preserve">
    <value>Install a package</value>
  </data>
  <data name="PreferencesViewVisualSettingsGroupStyleInput" xml:space="preserve">
    <value>Style Name</value>
  </data>
  <data name="PreferencesViewEmptyStyleWarning" xml:space="preserve">
    <value>Please enter a valid name</value>
  </data>
  <data name="GroupStyleContextAnnotation" xml:space="preserve">
    <value>Group Style</value>
  </data>
  <data name="ContextPinToNodeTooltip" xml:space="preserve">
    <value>Select a node to pin to this note.</value>
  </data>
  <data name="GroupStylesCancelButtonText" xml:space="preserve">
    <value>Cancel</value>
  </data>
  <data name="GroupStylesSaveButtonText" xml:space="preserve">
    <value>Save</value>
  </data>
  <data name="OnboardingGuide" xml:space="preserve">
    <value>_Getting Started</value>
  </data>
  <data name="OnboardingGuideWelcomeTitle" xml:space="preserve">
    <value>Get started with Dynamo</value>
  </data>
  <data name="OnboardingGuideSurveyText" xml:space="preserve">
    <value>You've finished the Getting Started guide.</value>
  </data>
  <data name="OnboardingWorkspaceText" xml:space="preserve">
    <value>This is the workspace, where you’ll develop visual programs and preview the results. \n\nEach visual program is powered by a **graph** . Graphs can process data, create geometry, and more. In this guide, we’ll work with a sample graph.</value>
  </data>
  <data name="OnboardingWorkspaceTitle" xml:space="preserve">
    <value>Workspace</value>
  </data>
  <data name="GetStartedLinkText" xml:space="preserve">
    <value>Get Started</value>
  </data>
  <data name="NextGuideText" xml:space="preserve">
    <value>Next guide: </value>
  </data>
  <data name="GroupContextMenuColor" xml:space="preserve">
    <value>Color</value>
  </data>
  <data name="RunCompletedWithErrorsMessage" xml:space="preserve">
    <value>Run completed with errors.</value>
  </data>
  <data name="RunCompletedWithScaleChangeAndErrorsMessage" xml:space="preserve">
    <value>Run completed with errors on setting new working range.</value>
  </data>
  <data name="RunReady" xml:space="preserve">
    <value>Ready to run.</value>
  </data>
  <data name="PreferencesSecuritySettingsTab" xml:space="preserve">
    <value>Security</value>
  </data>
  <data name="PreferencesViewTrustWarningHeader" xml:space="preserve">
    <value>Trust warning</value>
  </data>
  <data name="PreferencesViewTrustWarningLabel" xml:space="preserve">
    <value>Disable trust warning</value>
  </data>
  <data name="PreferencesViewTrustWarningTooltipText" xml:space="preserve">
    <value>This applies to Dynamo, Dynamo Player and Generative Design Player. We recommend keeping this toggle off to avoid inadvertently opening a file from an untrusted location.</value>
  </data>
  <data name="SecurityPathAddPathButtonName" xml:space="preserve">
    <value>Add Path</value>
  </data>
  <data name="SecurityWarningExpanderName" xml:space="preserve">
    <value>Warning</value>
  </data>
  <data name="TrustedPathsExpanderName" xml:space="preserve">
    <value>Trusted File Locations</value>
  </data>
  <data name="ZoomLevel" xml:space="preserve">
    <value>0.4</value>
  </data>
  <data name="OnboardingNodesText" xml:space="preserve">
    <value>Nodes are the building blocks of graphs. Nodes perform operations, such as storing a number or creating geometry.\n\nYou can learn more about a node by hovering over its parts. This node is missing an input.\n\nHover over the input port to see what types of data it accepts.</value>
  </data>
  <data name="OnboardingNodesTitle" xml:space="preserve">
    <value>Nodes</value>
  </data>
  <data name="OnboardingGuideWelcomeText" xml:space="preserve">
    <value>Learn about the basic building blocks of Dynamo. Get hands-on practice working with a graph.</value>
  </data>
  <data name="OnboardingPlaceNodeText" xml:space="preserve">
    <value>The library contains the nodes used to build graphs. To find a node, you can search the library or browse its categories.

To place a node from the library to the workspace, click the node.

Try placing the highlighted **ByOrigin** node.</value>
  </data>
  <data name="OnboardingPlaceNodeTitle" xml:space="preserve">
    <value>Placing nodes</value>
  </data>
  <data name="OnboardingGuideConnectNodesText" xml:space="preserve">
    <value>This new node needs to be connected to another to make it part of the graph. Give it a try, then click the Next arrow.</value>
  </data>
  <data name="OnboardingGuideConnectNodesTitle" xml:space="preserve">
    <value>Connect the nodes</value>
  </data>
  <data name="OnboardingGuideRunGraphText" xml:space="preserve">
    <value>Let’s run the graph and see the results of the adjustments you made. Click Run.</value>
  </data>
  <data name="OnboardingGuideRunGraphTitle" xml:space="preserve">
    <value>Run the graph</value>
  </data>
  <data name="FileTrustWarningCheckBoxText" xml:space="preserve">
    <value>Trust this file’s location in the future.</value>
  </data>
  <data name="FileTrustWarningPopupNoCloseFile" xml:space="preserve">
    <value>No, close file</value>
  </data>
  <data name="FileTrustWarningPopupSettings" xml:space="preserve">
    <value>Settings</value>
  </data>
  <data name="FileTrustWarningPopupText" xml:space="preserve">
    <value>This file is stored in an untrusted location. Do you want to open this file?</value>
  </data>
  <data name="FileTrustWarningPopupTitle" xml:space="preserve">
    <value>Open external file?</value>
  </data>
  <data name="FileTrustWarningPopupTooltip1" xml:space="preserve">
    <value>External content may bring risks to your system security.</value>
  </data>
  <data name="FileTrustWarningPopupTooltip2" xml:space="preserve">
    <value>The file's current location will be added to trusted locations.
You can manage this in Preferences -&gt; Security.</value>
  </data>
  <data name="FileTrustWarningPopupYes" xml:space="preserve">
    <value>Yes</value>
  </data>
  <data name="DynamoShowFileTrustWarning" xml:space="preserve">
    <value>Show File Trust Warning</value>
  </data>
  <data name="DynamoViewRunButtonToolTipDisabledFileTrust" xml:space="preserve">
    <value>Graph execution is suspended until warning is resolved</value>
  </data>
  <data name="DynamoViewRunTypesComboBoxToolTipDisabled" xml:space="preserve">
    <value>Run mode can not be changed until warning is resolved</value>
  </data>
  <data name="BubbleDismissAllButtonTooltip" xml:space="preserve">
    <value>Temporarily dismiss all warnings of this node</value>
    <comment>Tooltip text of Dismiss All warnong button.</comment>
  </data>
  <data name="RunCompletedWithWarningsDismissedMessage" xml:space="preserve">
    <value>Run completed with dismissed warnings.</value>
  </data>
  <data name="PackageRepositoryLabel" xml:space="preserve">
    <value>Repository</value>
  </data>
  <data name="PackageWebsiteLabel" xml:space="preserve">
    <value>Website</value>
  </data>
  <data name="OnboardingSuccessText" xml:space="preserve">
    <value>Well done! You just ran your first graph in Dynamo. \n\nStay tuned for more guides on Dynamo basics. In the meantime, continue your learning journey in #Dynamo Primer=https://primer2.dynamobim.org/ .</value>
  </data>
  <data name="OnboardingSuccessTitle" xml:space="preserve">
    <value>Success</value>
  </data>
  <data name="MessagePackageTargetOtherHosts" xml:space="preserve">
    <value>The package or one of its dependencies targets a different environment, such as Revit, Civil 3D, Advance Steel, Alias or FormIt. This can cause instability and unexpected problems. Do you want to continue?</value>
  </data>
  <data name="RunBlockedMessage" xml:space="preserve">
    <value>Run blocked.</value>
    <comment>Run status message for case where graph run blocked due to unresolved security warning.</comment>
  </data>
  <data name="FooterNotificationErrorImage" xml:space="preserve">
    <value>/DynamoCoreWpf;component/UI/Images/error.png</value>
  </data>
  <data name="FooterNotificationErrorTooltip" xml:space="preserve">
    <value>Click to cycle through nodes with errors.</value>
  </data>
  <data name="FooterNotificationInfoImage" xml:space="preserve">
    <value>/DynamoCoreWpf;component/UI/Images/info.png</value>
  </data>
  <data name="FooterNotificationInfoTooltip" xml:space="preserve">
    <value>Click to cycle through nodes with info states.</value>
  </data>
  <data name="FooterNotificationWarningImage" xml:space="preserve">
    <value>/DynamoCoreWpf;component/UI/Images/warning_16px.png</value>
  </data>
  <data name="FooterNotificationWarningTooltip" xml:space="preserve">
    <value>Click to cycle through nodes with warnings.</value>
  </data>
  <data name="TrustLocationAddedNotification" xml:space="preserve">
    <value>You have trusted file location:
{0}</value>
  </data>
  <data name="TrustLocationSkippedNotification" xml:space="preserve">
    <value>File location was not added to trusted locations.</value>
  </data>
  <data name="MessagePackageTargetOtherHosts2" xml:space="preserve">
    <value>The package or one of its dependencies targets a different environment, such as Revit, Civil 3D, Advance Steel, Alias or FormIt. This can cause instability and unexpected problems.</value>
  </data>
  <data name="MessagePackageTargetOtherHostShort" xml:space="preserve">
    <value>Package targets a different host than current host application.</value>
  </data>
  <data name="TitlePackageTargetOtherHost" xml:space="preserve">
    <value>Package Host Error</value>
  </data>
  <data name="TrustedLocationNotAccessible" xml:space="preserve">
    <value>A problem occurred when trying to access the location. Dynamo is unable to obtain read/write access to
{0}</value>
  </data>
  <data name="UnableToAccessTrustedDirectory" xml:space="preserve">
    <value>Unable To Access Directory</value>
  </data>
  <data name="ConnectorContextMenuHeaderPinConnector" xml:space="preserve">
    <value>Pin Wire</value>
  </data>
  <data name="ContextMenuConnectionsHideAll" xml:space="preserve">
    <value>Hide All Wires</value>
  </data>
  <data name="ContextMenuConnectionsShowAll" xml:space="preserve">
    <value>Show All Wires</value>
  </data>
  <data name="ConnectorContextMenuHeaderStartNode" xml:space="preserve">
    <value>Navigate Upstream</value>
  </data>
  <data name="ConnectorContextMenuHeaderEndNode" xml:space="preserve">
    <value>Navigate Downstream</value>
  </data>
  <data name="ContextMenuNodeConnections" xml:space="preserve">
    <value>Node Connections</value>
  </data>
  <data name="InvalidDraggingOperationMessgae" xml:space="preserve">
    <value>Nothing is being dragged. If you see this message, most likely your recent Dynamo interaction is not recommended.</value>
  </data>
  <data name="UngroupParentGroupWarning" xml:space="preserve">
    <value>Dynamo cannot ungroup when there is no parent group.</value>
  </data>
  <data name="PreferencesViewEnableNotificationCenter" xml:space="preserve">
    <value>Receive notification</value>
    <comment>Preferences | Features | Notification Center | Receive notification</comment>
  </data>
  <data name="PreferencesViewNotificationCenter" xml:space="preserve">
    <value>Notification Center</value>
    <comment>Preferences | Features | Notification Center</comment>
  </data>
  <data name="NotificationCenterButtonTooltip" xml:space="preserve">
    <value>Click to view latest news from Dynamo Team.</value>
  </data>
  <data name="InfectedPackageMessageString" xml:space="preserve">
    <value>This is an infected package. Please upload a clean version.</value>
  </data>
  <data name="InfectedPackageErrorString" xml:space="preserve">
    <value>Upload Error</value>
  </data>
  <data name="PrePackagePublishMessage" xml:space="preserve">
    <value>Your package will be scanned for viruses, and will be available for download once it successfully passes the scan.</value>
  </data>
  <data name="PrePackagePublishTitle" xml:space="preserve">
    <value>Package Upload Scan</value>
  </data>
  <data name="ImportPreferencesInfo" xml:space="preserve">
    <value>You can import custom settings here, which will overwrite your current settings. If you'd like to preserve a copy of your current settings, export them before importing new settings. Settings not shown in the Preferences panel will be applied once Dynamo and any host program restarts.</value>
    <comment>Import Preferences Info.</comment>
  </data>
  <data name="PreferencesViewNodeAutocomplete" xml:space="preserve">
    <value>Node Autocomplete</value>
    <comment>Preferences | Features | Node Autocomplete</comment>
  </data>
  <data name="HideNodesBelowSpecificConfidenceLevel" xml:space="preserve">
    <value>Hide nodes below a specified confidence level</value>
  </data>
  <data name="HideNodesBelowSpecificConfidenceLevelInfo" xml:space="preserve">
    <value>Confidence level appears next to each recommended node and represents estimated probability that the node is a good choice. When toggled on, this setting hides recommended nodes that don’t meet the specified confidence level. You can click the Low Confidence header to show the nodes.</value>
  </data>
  <data name="MLRecommendationNumberOfResults" xml:space="preserve">
    <value>Number of results</value>
  </data>
  <data name="ImportPreferencesText" xml:space="preserve">
    <value>Import</value>
    <comment>Import Preferences Text.</comment>
  </data>
  <data name="ExportPreferencesText" xml:space="preserve">
    <value>Export</value>
    <comment>Export Preferences Text.</comment>
  </data>
  <data name="ExportSettingsDialogTitle" xml:space="preserve">
    <value>Select Folder to Export</value>
  </data>
  <data name="FileDialogImportSettingsFiles" xml:space="preserve">
    <value>Settings Files ({0})|{0}</value>
  </data>
  <data name="ImportSettingsDialogTitle" xml:space="preserve">
    <value>Import Settings</value>
  </data>
  <data name="ImportSettingsSuccessMessage" xml:space="preserve">
    <value>Import Success</value>
  </data>
  <data name="ImportSettingsFailedMessage" xml:space="preserve">
    <value>Import Failed</value>
  </data>
  <data name="PreferencesSettingHardwareAcceleration" xml:space="preserve">
    <value>Use Hardware Acceleration</value>
  </data>
  <data name="PreferencesSettingCustomPythomTemplate" xml:space="preserve">
    <value>Custom Python Template File Path</value>
    <comment>Preferences | Features | Python | Python Template File</comment>
  </data>
  <data name="PreferencesSettingBackupInterval" xml:space="preserve">
    <value>Auto-Backup Interval</value>
    <comment>Setting menu | Auto-Backup Interval</comment>
  </data>
  <data name="PreferencesSettingMaxRecentFiles" xml:space="preserve">
    <value>Maximum Number of Recent Files</value>
    <comment>Setting menu | Maximum Number of Recent Files</comment>
  </data>
  <data name="BackupInternalUnit" xml:space="preserve">
    <value>Minute(s) between backups</value>
  </data>
  <data name="PythonTemplateAddPathTooltip" xml:space="preserve">
    <value>Add a file path for Python Node Template</value>
  </data>
  <data name="AddFilePathButtonName" xml:space="preserve">
    <value>Add File Path</value>
  </data>
  <data name="PackageDeprecatedTooltip" xml:space="preserve">
    <value>This package is outdated and cannot be installed.</value>
  </data>
  <data name="SplashScreenViewExtensions" xml:space="preserve">
    <value>Loading View Extensions...</value>
  </data>
  <data name="DynamoViewSettingShowStaticSplashScreen" xml:space="preserve">
    <value>Pause Splash Screen</value>
  </data>
  <data name="PreferencesViewShowStaticSplashScreenTooltip" xml:space="preserve">
    <value>Pauses the splash screen when loading is complete, enabling you to launch Dynamo manually, sign in to your Autodesk account, or import settings.</value>
  </data>
  <data name="LogoutMenuItemText" xml:space="preserve">
    <value>Sign Out</value>
  </data>
  <data name="SignInButtonText" xml:space="preserve">
    <value>Sign In</value>
  </data>
  <data name="SigningInButtonText" xml:space="preserve">
    <value>Signing In</value>
  </data>
  <data name="RecentFileNumberInfo" xml:space="preserve">
    <value>Reducing this number will discard all recent files beyond your chosen number.</value>
  </data>
  <data name="WebView2RequiredMessage" xml:space="preserve">
    <value>Dynamo requires WebView2 Evergreen Runtime, which is not installed on your computer. Please use the link below to download the Evergreen Standalone Installer and install the program. Then relaunch Dynamo. \n\n#WebView2 Runtime Installer=https://developer.microsoft.com/en-us/microsoft-edge/webview2/#download-sectionedge/webview2/#download-section</value>
  </data>
  <data name="WebView2RequiredTitle" xml:space="preserve">
    <value>WebView2 Required</value>
  </data>
  <data name="DynamoViewFileMenuInsert" xml:space="preserve">
    <value>Insert...</value>
  </data>
  <data name="DynamoViewRunTypesAutomaticToolTip" xml:space="preserve">
    <value>Graph changes are executed in real time. Best suited for smaller graphs, known graphs, and Dynamo Sandbox.</value>
  </data>
  <data name="DynamoViewRunTypesComboBoxToolTipEnabled" xml:space="preserve">
    <value>Run mode\n\nControls when graph changes are executed.</value>
  </data>
  <data name="DynamoViewRunTypesManualToolTip" xml:space="preserve">
    <value>Graph changes are executed when you click Run. Use this mode when working in large graphs, unfamiliar graphs, or host applications.</value>
  </data>
  <data name="DynamoViewRunTypesPeriodicToolTip" xml:space="preserve">
    <value>Graph changes are executed at a specified interval. Only available when the graph contains specific nodes, such as DateTime.Now or WebRequest.</value>
  </data>
  <data name="PreferencesViewDefaultRunSettingsInfoTooltip" xml:space="preserve">
    <value>Set the default run mode for your graphs. In Manual mode,  graph changes are executed when you click Run. Use this mode when working in large graphs, unfamiliar graphs, or host programs.

In Automatic mode, graph changes are executed in real time. This mode provides immediate feedback. 

In certain complex graphs or host program scenarios, Automatic mode may cause instability issues or other problems. If this happens, try switching to Manual mode.</value>
  </data>
  <data name="GroupStyleFontSizeToolTip" xml:space="preserve">
    <value>Font size</value>
  </data>
  <data name="SplashScreenImportSettings" xml:space="preserve">
    <value>Import Settings</value>
  </data>
  <data name="SplashScreenImportSettingsFailDescription" xml:space="preserve">
    <value>Something went wrong when importing your custom setting file. Please try again or proceed with default settings.</value>
  </data>
  <data name="SplashScreenLaunchingDynamo" xml:space="preserve">
    <value>Launching Dynamo View...</value>
  </data>
  <data name="SplashScreenLaunchTitle" xml:space="preserve">
    <value>Launch Dynamo</value>
  </data>
  <data name="SplashScreenLoadingTimeLabel" xml:space="preserve">
    <value>Loading time</value>
  </data>
  <data name="SplashScreenShowScreenAgainLabel" xml:space="preserve">
    <value>Don't show this again</value>
  </data>
  <data name="SplashScreenSignIn" xml:space="preserve">
    <value>Sign In</value>
  </data>
  <data name="SplashScreenSignOut" xml:space="preserve">
    <value>Sign Out</value>
  </data>
  <data name="SplashScreenWelcomeToDynamo" xml:space="preserve">
    <value>Welcome to Dynamo!</value>
  </data>
  <data name="SplashScreenTotalLoadingTimeLabel" xml:space="preserve">
    <value>Total loading time:</value>
  </data>
  <data name="ExportSettingsFailedMessage" xml:space="preserve">
    <value>Export Failed</value>
  </data>
  <data name="PreferencesWindowHardwareAccelerationTooltip" xml:space="preserve">
    <value>When toggled on, Dynamo benefits from hardware acceleration to improve smoothness of graphics and overall performance, as work is offloaded from central processing units (CPUs) to graphics processing units (GPUs).</value>
  </data>
  <data name="PreferencesWindowIsolateSelectedGeoTooltip" xml:space="preserve">
    <value>When toggled on, selecting a geometry node will highlight the geometry it produces in the background 3D preview.</value>
  </data>
  <data name="PreferencesWindowShowCodeBlockNodeLineNumberTooltip" xml:space="preserve">
    <value>When toggled on, line numbers will be displayed in the Code Block node editor.</value>
  </data>
  <data name="PreferencesWindowShowEdgesTooltip" xml:space="preserve">
    <value>When toggled on, more detailed edges will be displayed for geometry from topology subtypes.</value>
  </data>
  <data name="PreferencesWindowShowPreviewBubblesTooltip" xml:space="preserve">
    <value>When toggled on, a preview of the node’s output will be displayed when hovering over the bottom of a node.</value>
  </data>
  <data name="PreferencesViewBetaTag" xml:space="preserve">
    <value>Beta</value>
  </data>
  <data name="SplashScreenSigningIn" xml:space="preserve">
    <value>Signing In</value>
  </data>
  <data name="InCanvasGeometryScalingToolTip" xml:space="preserve">
    <value>Workspace Geometry Scaling</value>
  </data>
  <data name="GroupContextMenuPreview" xml:space="preserve">
    <value>Preview Geometry</value>
  </data>
  <data name="LibraryZoomScaleTooltipText" xml:space="preserve">
    <value>Drag to adjust Library zoom scale between 10% and 300%. You can also adjust this in Library by pressing “Shift” and scrolling the mouse wheel.</value>
  </data>
  <data name="PreferencesViewZoomScalingSettings" xml:space="preserve">
    <value>Zoom Scaling</value>
  </data>
  <data name="DynamoViewSettingLibraryZoomScale" xml:space="preserve">
    <value>Library</value>
  </data>
<<<<<<< HEAD
  <data name="PreferencesViewLanguageSwitchHelp" xml:space="preserve">
    <value>Dynamo must be relaunched to apply the language selection.</value>
=======
  <data name="CustomColorPickerApplyBtn" xml:space="preserve">
    <value>Apply</value>
  </data>
  <data name="CustomColorPickerBasicColors" xml:space="preserve">
    <value>Basic colors:</value>
  </data>
  <data name="CustomColorPickerCancelBtn" xml:space="preserve">
    <value>Cancel</value>
  </data>
  <data name="CustomColorPickerCustomColorBtn" xml:space="preserve">
    <value>Define Custom Colors</value>
  </data>
  <data name="CustomColorPickerCustomColors" xml:space="preserve">
    <value>Custom colors:</value>
  </data>
  <data name="CustomColorPickerTitle" xml:space="preserve">
    <value>Color</value>
>>>>>>> bd1e40e5
  </data>
</root><|MERGE_RESOLUTION|>--- conflicted
+++ resolved
@@ -3481,10 +3481,9 @@
   <data name="DynamoViewSettingLibraryZoomScale" xml:space="preserve">
     <value>Library</value>
   </data>
-<<<<<<< HEAD
   <data name="PreferencesViewLanguageSwitchHelp" xml:space="preserve">
     <value>Dynamo must be relaunched to apply the language selection.</value>
-=======
+  </data>
   <data name="CustomColorPickerApplyBtn" xml:space="preserve">
     <value>Apply</value>
   </data>
@@ -3502,6 +3501,5 @@
   </data>
   <data name="CustomColorPickerTitle" xml:space="preserve">
     <value>Color</value>
->>>>>>> bd1e40e5
   </data>
 </root>