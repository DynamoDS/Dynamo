﻿<?xml version="1.0" encoding="utf-8"?>
<root>
  <!-- 
    Microsoft ResX Schema 
    
    Version 2.0
    
    The primary goals of this format is to allow a simple XML format 
    that is mostly human readable. The generation and parsing of the 
    various data types are done through the TypeConverter classes 
    associated with the data types.
    
    Example:
    
    ... ado.net/XML headers & schema ...
    <resheader name="resmimetype">text/microsoft-resx</resheader>
    <resheader name="version">2.0</resheader>
    <resheader name="reader">System.Resources.ResXResourceReader, System.Windows.Forms, ...</resheader>
    <resheader name="writer">System.Resources.ResXResourceWriter, System.Windows.Forms, ...</resheader>
    <data name="Name1"><value>this is my long string</value><comment>this is a comment</comment></data>
    <data name="Color1" type="System.Drawing.Color, System.Drawing">Blue</data>
    <data name="Bitmap1" mimetype="application/x-microsoft.net.object.binary.base64">
        <value>[base64 mime encoded serialized .NET Framework object]</value>
    </data>
    <data name="Icon1" type="System.Drawing.Icon, System.Drawing" mimetype="application/x-microsoft.net.object.bytearray.base64">
        <value>[base64 mime encoded string representing a byte array form of the .NET Framework object]</value>
        <comment>This is a comment</comment>
    </data>
                
    There are any number of "resheader" rows that contain simple 
    name/value pairs.
    
    Each data row contains a name, and value. The row also contains a 
    type or mimetype. Type corresponds to a .NET class that support 
    text/value conversion through the TypeConverter architecture. 
    Classes that don't support this are serialized and stored with the 
    mimetype set.
    
    The mimetype is used for serialized objects, and tells the 
    ResXResourceReader how to depersist the object. This is currently not 
    extensible. For a given mimetype the value must be set accordingly:
    
    Note - application/x-microsoft.net.object.binary.base64 is the format 
    that the ResXResourceWriter will generate, however the reader can 
    read any of the formats listed below.
    
    mimetype: application/x-microsoft.net.object.binary.base64
    value   : The object must be serialized with 
            : System.Runtime.Serialization.Formatters.Binary.BinaryFormatter
            : and then encoded with base64 encoding.
    
    mimetype: application/x-microsoft.net.object.soap.base64
    value   : The object must be serialized with 
            : System.Runtime.Serialization.Formatters.Soap.SoapFormatter
            : and then encoded with base64 encoding.

    mimetype: application/x-microsoft.net.object.bytearray.base64
    value   : The object must be serialized into a byte array 
            : using a System.ComponentModel.TypeConverter
            : and then encoded with base64 encoding.
    -->
  <xsd:schema id="root" xmlns="" xmlns:xsd="http://www.w3.org/2001/XMLSchema" xmlns:msdata="urn:schemas-microsoft-com:xml-msdata">
    <xsd:import namespace="http://www.w3.org/XML/1998/namespace" />
    <xsd:element name="root" msdata:IsDataSet="true">
      <xsd:complexType>
        <xsd:choice maxOccurs="unbounded">
          <xsd:element name="metadata">
            <xsd:complexType>
              <xsd:sequence>
                <xsd:element name="value" type="xsd:string" minOccurs="0" />
              </xsd:sequence>
              <xsd:attribute name="name" use="required" type="xsd:string" />
              <xsd:attribute name="type" type="xsd:string" />
              <xsd:attribute name="mimetype" type="xsd:string" />
              <xsd:attribute ref="xml:space" />
            </xsd:complexType>
          </xsd:element>
          <xsd:element name="assembly">
            <xsd:complexType>
              <xsd:attribute name="alias" type="xsd:string" />
              <xsd:attribute name="name" type="xsd:string" />
            </xsd:complexType>
          </xsd:element>
          <xsd:element name="data">
            <xsd:complexType>
              <xsd:sequence>
                <xsd:element name="value" type="xsd:string" minOccurs="0" msdata:Ordinal="1" />
                <xsd:element name="comment" type="xsd:string" minOccurs="0" msdata:Ordinal="2" />
              </xsd:sequence>
              <xsd:attribute name="name" type="xsd:string" use="required" msdata:Ordinal="1" />
              <xsd:attribute name="type" type="xsd:string" msdata:Ordinal="3" />
              <xsd:attribute name="mimetype" type="xsd:string" msdata:Ordinal="4" />
              <xsd:attribute ref="xml:space" />
            </xsd:complexType>
          </xsd:element>
          <xsd:element name="resheader">
            <xsd:complexType>
              <xsd:sequence>
                <xsd:element name="value" type="xsd:string" minOccurs="0" msdata:Ordinal="1" />
              </xsd:sequence>
              <xsd:attribute name="name" type="xsd:string" use="required" />
            </xsd:complexType>
          </xsd:element>
        </xsd:choice>
      </xsd:complexType>
    </xsd:element>
  </xsd:schema>
  <resheader name="resmimetype">
    <value>text/microsoft-resx</value>
  </resheader>
  <resheader name="version">
    <value>2.0</value>
  </resheader>
  <resheader name="reader">
    <value>System.Resources.ResXResourceReader, System.Windows.Forms, Version=4.0.0.0, Culture=neutral, PublicKeyToken=b77a5c561934e089</value>
  </resheader>
  <resheader name="writer">
    <value>System.Resources.ResXResourceWriter, System.Windows.Forms, Version=4.0.0.0, Culture=neutral, PublicKeyToken=b77a5c561934e089</value>
  </resheader>
  <data name="AboutWindowCannotGetVersion" xml:space="preserve">
    <value>Could not get version.</value>
    <comment>To indicate not abe to get Dynamo version</comment>
  </data>
  <data name="AboutWindowDynamoWebsiteButton" xml:space="preserve">
    <value>{0} Website</value>
    <comment>Click button to go to Dynamo website</comment>
  </data>
  <data name="AboutWindowTitle" xml:space="preserve">
    <value>About {0}</value>
    <comment>About window title</comment>
  </data>
  <data name="AboutWindowUpToDate" xml:space="preserve">
    <value>(Up-to-date)</value>
    <comment>To indicate Dynamo is up to date</comment>
  </data>
  <data name="ChangeScaleFactorPromptCaptionText" xml:space="preserve">
    <value>To ensure accurate geometry rendering and calculation, select the range of geometry sizes that you will be working on:</value>
  </data>
  <data name="ChangeScaleFactorPromptDescriptionBox" xml:space="preserve">
    <value>Numerical range shown here denote numbers in the following unit:</value>
  </data>
  <data name="ChangeScaleFactorPromptDescriptionContent" xml:space="preserve">
    <value>Use this working range to model in values that fall between {0} to {1} units</value>
  </data>
  <data name="ChangeScaleFactorPromptDescriptionDefaultSetting" xml:space="preserve">
    <value>Default Setting:</value>
  </data>
  <data name="ChangeScaleFactorPromptUnitCm" xml:space="preserve">
    <value>Centimeters (cm)</value>
  </data>
  <data name="ChangeScaleFactorPromptUnitM" xml:space="preserve">
    <value>Meters (m)</value>
  </data>
  <data name="ChangeScaleFactorPromptUnitMm" xml:space="preserve">
    <value>Millimeters (mm)</value>
  </data>
  <data name="ChangeScaleFactorPromptUnitsNumberFormatCm" xml:space="preserve">
    <value>{0} cm</value>
  </data>
  <data name="ChangeScaleFactorPromptUnitsNumberFormatM" xml:space="preserve">
    <value>{0} m</value>
  </data>
  <data name="ChangeScaleFactorPromptUnitsNumberFormatMm" xml:space="preserve">
    <value>{0} mm</value>
  </data>
  <data name="ChangeScaleFactorPromptWindowTitle" xml:space="preserve">
    <value>Geometry Working Range</value>
  </data>
  <data name="ContextMenuEditCustomNode" xml:space="preserve">
    <value>Edit Custom Node...</value>
    <comment>Context menu item</comment>
  </data>
  <data name="ContextMenuEditCustomNodeProperty" xml:space="preserve">
    <value>Edit Custom Node Properties...</value>
    <comment>Context menu item</comment>
  </data>
  <data name="ContextMenuFitToScreen" xml:space="preserve">
    <value>_Fit to Screen</value>
    <comment>Context menu item</comment>
  </data>
  <data name="ContextMenuGeometryView" xml:space="preserve">
    <value>Switch to Geometry _View</value>
    <comment>Context menu item</comment>
  </data>
  <data name="ContextCreateGroupFromSelection" xml:space="preserve">
    <value>Create Group</value>
    <comment>Context menu item</comment>
  </data>
  <data name="ContextUnGroupFromSelection" xml:space="preserve">
    <value>Remove from Group</value>
    <comment>Context menu item</comment>
  </data>
  <data name="ContextAddGroupFromSelection" xml:space="preserve">
    <value>Add To Group</value>
    <comment>Context menu item</comment>
  </data>
  <data name="ContextMenuNodesFromGeometry" xml:space="preserve">
    <value>Nodes From _Selected Geometry</value>
    <comment>Context menu item</comment>
  </data>
  <data name="ContextMenuNodesFromSelection" xml:space="preserve">
    <value>Create Custom Node</value>
    <comment>Context menu item</comment>
  </data>
  <data name="ContextMenuNodeToCode" xml:space="preserve">
    <value>Node to _Code</value>
    <comment>Context menu item</comment>
  </data>
  <data name="ContextMenuPan" xml:space="preserve">
    <value>Pa_n</value>
    <comment>Context menu item </comment>
  </data>
  <data name="ContextMenuPublishCustomNode" xml:space="preserve">
    <value>Publish This Custom Node...</value>
    <comment>Context menu item</comment>
  </data>
  <data name="DynamoViewCancelButtonTooltip" xml:space="preserve">
    <value>Cancel Run (Shift+F5)</value>
    <comment>Cancel button tooltip</comment>
  </data>
  <data name="DynamoViewDebugMenu" xml:space="preserve">
    <value>Debug</value>
    <comment>Debug menu</comment>
  </data>
  <data name="DynamoViewDebugMenuCheckDailyBuild" xml:space="preserve">
    <value>Check Daily Builds</value>
    <comment>Debug menu | Check the latest daily build</comment>
  </data>
  <data name="DynamoViewDebugMenuDumpLibrary" xml:space="preserve">
    <value>Dump Library</value>
    <comment>Debug menu | Dump all imported libraries</comment>
  </data>
  <data name="DynamoViewDebugMenuForceReExecute" xml:space="preserve">
    <value>Force Re-execute</value>
    <comment>Debug menu | Force to re-execute the whole graph</comment>
  </data>
  <data name="DynamoViewDebugMenuForceUpdate" xml:space="preserve">
    <value>Force Update</value>
    <comment>Debug menu | Force to update Dynamo</comment>
  </data>
  <data name="DynamoViewDebugMenuRunMutationTest" xml:space="preserve">
    <value>Run mutation test</value>
    <comment>Debug menu | Run mutation test</comment>
  </data>
  <data name="DynamoViewDebugMenuShowDebugAST" xml:space="preserve">
    <value>Show Debug ASTs</value>
    <comment>Debug menu | Show debug abstract syntax tree</comment>
  </data>
  <data name="DynamoViewDebugMenuVerboseLogging" xml:space="preserve">
    <value>Verbose Logging</value>
    <comment>Debug menu | Verbose logging</comment>
  </data>
  <data name="DynamoViewDebugMenuDebugModes" xml:space="preserve">
    <value>Debug Modes</value>
    <comment>Debug menu | Show debug modes</comment>
  </data>
  <data name="DynamoViewEditMenu" xml:space="preserve">
    <value>_Edit</value>
    <comment>Edit menu</comment>
  </data>
  <data name="DynamoViewEditMenuAlighBottom" xml:space="preserve">
    <value>_Bottom</value>
    <comment>Edit menu | Align based on selected nodes' bottom Y position</comment>
  </data>
  <data name="DynamoViewEditMenuAlignLeft" xml:space="preserve">
    <value>_Left</value>
    <comment>Edit menu | Align based on selected nodes' leftmost X position</comment>
  </data>
  <data name="DynamoViewEditMenuAlignRight" xml:space="preserve">
    <value>_Right</value>
    <comment>Edit menu | Align based on selected nodes' rightmost X position</comment>
  </data>
  <data name="DynamoViewEditMenuAlignSelection" xml:space="preserve">
    <value>_Align Selection</value>
    <comment>Edit menu | Align selected nodes</comment>
  </data>
  <data name="DynamoViewEditMenuAlignTop" xml:space="preserve">
    <value>_Top</value>
    <comment>Edit menu | Align based on selected nodes' topmost Y position</comment>
  </data>
  <data name="DynamoViewEditMenuAlignXAverage" xml:space="preserve">
    <value>_X Average</value>
    <comment>Edit menu | Align based on selected nodes' average X positions</comment>
  </data>
  <data name="DynamoViewEditMenuAlignXDistribute" xml:space="preserve">
    <value>_X Distribute</value>
    <comment>Edit menu | Align selected nodes evenly on horizontal direction</comment>
  </data>
  <data name="DynamoViewEditMenuAlignYAverage" xml:space="preserve">
    <value>_Y Average</value>
    <comment>Edit menu | Align based on selected nodes' average Y positions</comment>
  </data>
  <data name="DynamoViewEditMenuAlignYDistribute" xml:space="preserve">
    <value>_Y Distribute</value>
    <comment>Edit menu | Align selected nodes evenly on vertical direction</comment>
  </data>
  <data name="DynamoViewEditMenuCleanupLayout" xml:space="preserve">
    <value>_Cleanup Node Layout</value>
    <comment>Edit menu | Automatically layout graph</comment>
  </data>
  <data name="DynamoViewEditMenuCopy" xml:space="preserve">
    <value>_Copy</value>
    <comment>Edit menu | Copy</comment>
  </data>
  <data name="DynamoViewEditMenuCreateCustomNode" xml:space="preserve">
    <value>_Create Custom Node</value>
    <comment>Edit menu | Create custom node from selected nodes</comment>
  </data>
  <data name="DynamoViewEditMenuCreateNote" xml:space="preserve">
    <value>_Create Note</value>
    <comment>Edit menu | Create note for a node</comment>
  </data>
  <data name="DynamoViewEditMenuCreateGroup" xml:space="preserve">
    <value>_Create Group</value>
    <comment>Edit menu | Create Grouping for nodes</comment>
  </data>
  <data name="DynamoViewEditMenuDeleteSelected" xml:space="preserve">
    <value>_Delete Selected</value>
    <comment>Edit menu | Delete selected nodes</comment>
  </data>
  <data name="DynamoViewEditMenuPaste" xml:space="preserve">
    <value>_Paste</value>
    <comment>Edit menu | Paste</comment>
  </data>
  <data name="DynamoViewEditMenuRedo" xml:space="preserve">
    <value>_Redo</value>
    <comment>Edit menu | Redo</comment>
  </data>
  <data name="DynamoViewEditMenuSelectAll" xml:space="preserve">
    <value>_Select All</value>
    <comment>Edit menu | Select all nodes</comment>
  </data>
  <data name="DynamoViewEditMenuUndo" xml:space="preserve">
    <value>_Undo</value>
    <comment>Edit menu | Undo</comment>
  </data>
  <data name="DynamoViewDynamoMenuExit" xml:space="preserve">
    <value>_Exit Dynamo</value>
    <comment>Dynamo menu | Exit Dynamo</comment>
  </data>
  <data name="DynamoViewFileMenu" xml:space="preserve">
    <value>_File</value>
    <comment>File menu</comment>
  </data>
  <data name="DynamoViewFileMenuExportAsImage" xml:space="preserve">
    <value>_Export Workspace As Image...</value>
    <comment>File menu | Export workspace as image</comment>
  </data>
  <data name="DynamoViewFileMenuExportToSTL" xml:space="preserve">
    <value>_Export Model to STL...</value>
    <comment>File menu | Export geometry model to STL file format</comment>
  </data>
  <data name="DynamoViewFileMenuImport" xml:space="preserve">
    <value>_Import Library...</value>
    <comment>File menu | Import</comment>
  </data>
  <data name="DynamoViewFileMenuNew" xml:space="preserve">
    <value>_New</value>
    <comment>File menu | New</comment>
  </data>
  <data name="DynamoViewFileMenuNewCustomNode" xml:space="preserve">
    <value>_Custom Node...</value>
    <comment>FIle menu | New | New custom node</comment>
  </data>
  <data name="DynamoViewFileMenuNewHomeWorkSpace" xml:space="preserve">
    <value>_Home Workspace...</value>
    <comment>File menu | New | New home workspace</comment>
  </data>
  <data name="DynamoViewFileMenuOpen" xml:space="preserve">
    <value>_Open...</value>
    <comment>File menu | Open</comment>
  </data>
  <data name="DynamoViewFileMenuRecentFiles" xml:space="preserve">
    <value>_Open Recent Files...</value>
    <comment>File menu | Open Recent files</comment>
  </data>
  <data name="DynamoViewFileMenuSave" xml:space="preserve">
    <value>_Save</value>
    <comment>File menu | Save</comment>
  </data>
  <data name="DynamoViewFileMenuSaveAs" xml:space="preserve">
    <value>_Save As...</value>
    <comment>File menu | Save as</comment>
  </data>
  <data name="DynamoViewHelpMenu" xml:space="preserve">
    <value>Help</value>
    <comment>Help menu</comment>
  </data>
  <data name="DynamoViewDynamoMenuAbout" xml:space="preserve">
    <value>_About...</value>
    <comment>Dynamo menu | Display About dialog</comment>
  </data>
  <data name="DynamoViewHelpMenuDisplayStartPage" xml:space="preserve">
    <value>_Display Start Page</value>
    <comment>Help menu | Display start page</comment>
  </data>
  <data name="DynamoViewHelpMenuGotoWebsite" xml:space="preserve">
    <value>_Dynamo Website</value>
    <comment>Help menu | Go Dynamo website</comment>
  </data>
  <data name="DynamoViewHelpMenuGotoWiki" xml:space="preserve">
    <value>Dynamo Project _Wiki</value>
    <comment>Help menu | Go to wiki</comment>
  </data>
  <data name="DynamoViewHelpMenuReportBug" xml:space="preserve">
    <value>_Report A Bug</value>
    <comment>Help menu | Report a bug</comment>
  </data>
  <data name="DynamoViewHepMenuSamples" xml:space="preserve">
    <value>Samples</value>
    <comment>Help menu | Samples</comment>
  </data>
  <data name="DynamoViewPackageMenu" xml:space="preserve">
    <value>_Packages</value>
    <comment>Package menu</comment>
  </data>
  <data name="DynamoViewPackageMenuManagePackage" xml:space="preserve">
    <value>_Manage Packages...</value>
    <comment>Package menu | Manage packages...</comment>
  </data>
  <data name="DynamoViewPackageMenuPublishNodes" xml:space="preserve">
    <value>_Publish Selected Nodes...</value>
    <comment>Package menu | Publish selected nodes as a package</comment>
  </data>
  <data name="DynamoViewPackageMenuPublishPackage" xml:space="preserve">
    <value>_Publish New Package...</value>
    <comment>Package menu | Publish new package</comment>
  </data>
  <data name="DynamoViewPackageMenuPublishWorkspace" xml:space="preserve">
    <value>_Publish Current Workspace...</value>
    <comment>Package menu | Publish current workspace as a package</comment>
  </data>
  <data name="DynamoViewPackageMenuSearchPackage" xml:space="preserve">
    <value>_Search for a Package...</value>
    <comment>Package menu | Search for a package</comment>
  </data>
  <data name="DynamoViewRunAutomaticallyOption" xml:space="preserve">
    <value>Run Automatically</value>
    <comment>Run automatically option</comment>
  </data>
  <data name="DynamoViewRunButton" xml:space="preserve">
    <value>Run</value>
    <comment>Run button</comment>
  </data>
  <data name="DynamoViewRunButtonTooltip" xml:space="preserve">
    <value>Run Workflow (F5)</value>
    <comment>Run button tooltip</comment>
  </data>
  <data name="DynamoViewSettingMenu" xml:space="preserve">
    <value>_Settings</value>
    <comment>Setting menu</comment>
  </data>
  <data name="DynamoViewSettingMenuAreaUnits" xml:space="preserve">
    <value>Area Display Units</value>
    <comment>Setting menu | Area unit display</comment>
  </data>
  <data name="DynamoViewSettingMenuCentimeter" xml:space="preserve">
    <value>Centimeter</value>
    <comment>Setting menu | Centimeter</comment>
  </data>
  <data name="DynamoViewSettingMenuCubicCentimeter" xml:space="preserve">
    <value>Cubic Centimeter</value>
    <comment>Setting menu | Cubic centimeter</comment>
  </data>
  <data name="DynamoViewSettingMenuCubicFoot" xml:space="preserve">
    <value>Cubic Foot</value>
    <comment>Setting menu | Cubic foot</comment>
  </data>
  <data name="DynamoViewSettingMenuCubicInch" xml:space="preserve">
    <value>Cubic Inch</value>
    <comment>Setting menu | Cubic inch</comment>
  </data>
  <data name="DynamoViewSettingMenuCubicMeter" xml:space="preserve">
    <value>Cubic Meter</value>
    <comment>Setting menu | Cubic meter</comment>
  </data>
  <data name="DynamoViewSettingMenuCubicMillimeter" xml:space="preserve">
    <value>Cubic Millimeter</value>
    <comment>Setting menu | Cubic millimeter</comment>
  </data>
  <data name="DynamoViewSettingMenuDecimalFoot" xml:space="preserve">
    <value>Decimal Foot</value>
    <comment>Setting menu | Decimal foot</comment>
  </data>
  <data name="DynamoViewSettingMenuDecimalInch" xml:space="preserve">
    <value>Decimal Inch</value>
    <comment>Setting menu | Decimal inch</comment>
  </data>
  <data name="DynamoViewSettingMenuShowDataReportingDialog" xml:space="preserve">
    <value>Agreement to Collect Usability Data</value>
    <comment>Setting menu | Show user agreement dialog about data collecting</comment>
  </data>
  <data name="DynamoViewSettingShowRunPreview" xml:space="preserve">
    <value>Show Run Preview</value>
    <comment>Setting menu | Show Run Preview</comment>
  </data>
  <data name="ShowRunPreviewEnableToolTip" xml:space="preserve">
    <value>Execution preview is not available when running automatically</value>
  </data>
  <data name="ShowRunPreviewDisableToolTip" xml:space="preserve">
    <value>Preview the execution state of your graph. Nodes that are scheduled for execution will highlight in the graph</value>
  </data>
  <data name="DynamoViewSettingMenuFractionalFoot" xml:space="preserve">
    <value>Fractional Foot</value>
    <comment>Setting menu | Fractional foot</comment>
  </data>
  <data name="DynamoViewSettingMenuFractionalInch" xml:space="preserve">
    <value>Fractional Inch</value>
    <comment>Setting menu | Fractional inch</comment>
  </data>
  <data name="DynamoViewSettingMenuHighRenderPrecision" xml:space="preserve">
    <value>High</value>
    <comment>Setting menu | Slider for render precision</comment>
  </data>
  <data name="DynamoViewSettingMenuLengthUnits" xml:space="preserve">
    <value>Length Display Units</value>
    <comment>Setting menu | Length unit display</comment>
  </data>
  <data name="DynamoViewSettingMenuLowRenderPrecision" xml:space="preserve">
    <value>Low</value>
    <comment>Setting menu | Slider for render precision</comment>
  </data>
  <data name="DynamoViewSettingMenuMeter" xml:space="preserve">
    <value>Meter</value>
    <comment>Setting menu | Meter</comment>
  </data>
  <data name="DynamoViewSettingMenuMillimeter" xml:space="preserve">
    <value>Millimeter</value>
    <comment>Setting menu | Millimeter</comment>
  </data>
  <data name="DynamoViewSettingMenuNumber0" xml:space="preserve">
    <value>0</value>
    <comment>Locale dependent number format 0</comment>
  </data>
  <data name="DynamoViewSettingMenuNumber00" xml:space="preserve">
    <value>0.0</value>
    <comment>Locale dependent number format 0.0</comment>
  </data>
  <data name="DynamoViewSettingMenuNumber000" xml:space="preserve">
    <value>0.00</value>
    <comment>Locale dependent number format 0.00</comment>
  </data>
  <data name="DynamoViewSettingMenuNumber0000" xml:space="preserve">
    <value>0.000</value>
    <comment>Locale dependent number format 0.000</comment>
  </data>
  <data name="DynamoViewSettingMenuNumber00000" xml:space="preserve">
    <value>0.0000</value>
    <comment>Locale dependent number format 0.0000</comment>
  </data>
  <data name="DynamoViewSettingMenuNumberFormat" xml:space="preserve">
    <value>Number Format</value>
    <comment>Setting menu | Number format</comment>
  </data>
  <data name="DynamoViewSettingMenuRenderPrecision" xml:space="preserve">
    <value>Render Precision</value>
    <comment>Setting menu | Render precision</comment>
  </data>
  <data name="DynamoViewSettingMenuSquareCentimeter" xml:space="preserve">
    <value>Square Centimeter</value>
    <comment>Setting menu | Square centimeter</comment>
  </data>
  <data name="DynamoViewSettingMenuSquareFoot" xml:space="preserve">
    <value>Square Foot</value>
    <comment>Setting menu | Square foot</comment>
  </data>
  <data name="DynamoViewSettingMenuSquareInch" xml:space="preserve">
    <value>Square Inch</value>
    <comment>Setting menu | Square inch</comment>
  </data>
  <data name="DynamoViewSettingMenuSquareMeter" xml:space="preserve">
    <value>Square Meter</value>
    <comment>Setting menu | Square meter</comment>
  </data>
  <data name="DynamoViewSettingMenuSquareMillimeter" xml:space="preserve">
    <value>Square Millimeter</value>
    <comment>Setting menu | Square millimeter</comment>
  </data>
  <data name="DynamoViewSettingMenuVolumeUnits" xml:space="preserve">
    <value>Volume Display Units</value>
    <comment>Setting menu | Volume unit display</comment>
  </data>
  <data name="DynamoViewSettingExperimental" xml:space="preserve">
    <value>Experimental</value>
    <comment>Setting menu | Experimental</comment>
  </data>
  <data name="DynamoViewSettingEnableTSplineNodes" xml:space="preserve">
    <value>Enable T-Spline nodes (requires relaunch of Dynamo)</value>
    <comment>Setting menu | Experimental | Enable T-Spline nodes</comment>
  </data>
  <data name="DynamoViewToolbarExportButtonTooltip" xml:space="preserve">
    <value>Export Workspace As Image</value>
    <comment>Toolbar export button tooltip</comment>
  </data>
  <data name="DynamoViewToolbarNewButtonTooltip" xml:space="preserve">
    <value>New [Ctrl + N]</value>
    <comment>Toolbar new button tooltip</comment>
  </data>
  <data name="DynamoViewToolbarOpenButtonTooltip" xml:space="preserve">
    <value>Open [Ctrl + O]</value>
    <comment>Toolbar open button tooltip</comment>
  </data>
  <data name="DynamoViewToolbarRedoButtonTooltip" xml:space="preserve">
    <value>Redo [Ctrl + Y]</value>
    <comment>Toolbar redo button tooltip</comment>
  </data>
  <data name="DynamoViewToolbarSaveButtonTooltip" xml:space="preserve">
    <value>Save [Ctrl + S]</value>
    <comment>Toolbar save button tooltip</comment>
  </data>
  <data name="DynamoViewToolbarUndoButtonTooltip" xml:space="preserve">
    <value>Undo [Ctrl + Z]</value>
    <comment>Toolbar undo button tooltip</comment>
  </data>
  <data name="DynamoViewViewMenu" xml:space="preserve">
    <value>_View</value>
    <comment>View menu</comment>
  </data>
  <data name="DynamoViewViewMenu3DPreview" xml:space="preserve">
    <value>_Background 3D Preview</value>
    <comment>View menu | Background 3d preview</comment>
  </data>
  <data name="DynamoViewViewMenuAlternateContextGeometry" xml:space="preserve">
    <value>Show Geometry in {0}</value>
    <comment>View menu | Show geometry in some context</comment>
  </data>
  <data name="DynamoViewViewMenuConnector" xml:space="preserve">
    <value>_Connectors</value>
    <comment>View menu | Connector setting</comment>
  </data>
  <data name="DynamoViewViewMenuConnectorType" xml:space="preserve">
    <value>_Connector Type</value>
    <comment>View menu | Connector type</comment>
  </data>
  <data name="DynamoViewViewMenuConnectorTypeCurve" xml:space="preserve">
    <value>Curves</value>
    <comment>View menu | Curve type connector</comment>
  </data>
  <data name="DynamoViewViewMenuConnectorTypePolylines" xml:space="preserve">
    <value>Polylines</value>
    <comment>View menu | Polyline type connector</comment>
  </data>
  <data name="DynamoViewViewMenuHideConsole" xml:space="preserve">
    <value>Hide Console</value>
    <comment>View menu | Hide console</comment>
  </data>
  <data name="DynamoViewViewMenuPan" xml:space="preserve">
    <value>_Pan</value>
    <comment>View menu | Pan</comment>
  </data>
  <data name="DynamoViewViewMenuPanDown" xml:space="preserve">
    <value>Pan Down (Mouse wheel drag down)</value>
    <comment>View menu | Pan down</comment>
  </data>
  <data name="DynamoViewViewMenuPanLeft" xml:space="preserve">
    <value>Pan Left (Mouse wheel drag left)</value>
    <comment>View menu | Pan left</comment>
  </data>
  <data name="DynamoViewViewMenuPanRight" xml:space="preserve">
    <value>Pan Right (Mouse wheel drag right)</value>
    <comment>View menu | Pan right</comment>
  </data>
  <data name="DynamoViewViewMenuPanUp" xml:space="preserve">
    <value>Pan Up (Mouse wheel drag up)</value>
    <comment>View menu | Pan up</comment>
  </data>
  <data name="DynamoViewViewMenuPreviewNavigate" xml:space="preserve">
    <value>Navigate Background 3D Preview</value>
    <comment>View menu | Navigate background 3D preview</comment>
  </data>
  <data name="DynamoViewViewMenuShowGrid" xml:space="preserve">
    <value>Show Grid</value>
    <comment>View menu | Show Grid</comment>
  </data>
  <data name="DynamoViewViewMenuShowBackground3DPreview" xml:space="preserve">
    <value>Showing Background 3D Preview</value>
    <comment>View menu | Show background preview</comment>
  </data>
  <data name="DynamoViewViewMenuShowConnectors" xml:space="preserve">
    <value>_Show Connectors</value>
    <comment>View menu | Show connectors</comment>
  </data>
  <data name="DynamoViewViewMenuShowConsole" xml:space="preserve">
    <value>Show Console</value>
    <comment>View menu | Show console</comment>
  </data>
  <data name="DynamoViewViewMenuZoom" xml:space="preserve">
    <value>_Zoom</value>
    <comment>View menu | Zoom</comment>
  </data>
  <data name="DynamoViewViewMenuZoomIn" xml:space="preserve">
    <value>Zoom In (Mouse wheel down)</value>
    <comment>View menu | Zoom in</comment>
  </data>
  <data name="DynamoViewViewMenuZoomOut" xml:space="preserve">
    <value>Zoom Out (Mouse wheel up)</value>
    <comment>View menu | Zoom out</comment>
  </data>
  <data name="ContextMenuDelete" xml:space="preserve">
    <value>Remove</value>
    <comment>Context menu for selected node - delete selected node</comment>
  </data>
  <data name="NodeContextMenuHelp" xml:space="preserve">
    <value>Help...</value>
    <comment>Display help message for this node</comment>
  </data>
  <data name="ContextMenuLacing" xml:space="preserve">
    <value>Lacing</value>
    <comment>Context menu for selected node</comment>
  </data>
  <data name="ContextMenuLacingCrossProduct" xml:space="preserve">
    <value>Cross Product</value>
    <comment>Lacing strategy: use cross product for two lists</comment>
  </data>
  <data name="ContextMenuLacingFirst" xml:space="preserve">
    <value>First</value>
    <comment>Lacing strategy: use the first list</comment>
  </data>
  <data name="ContextMenuLacingLongest" xml:space="preserve">
    <value>Longest</value>
    <comment>Lacing strategy: use the longest list</comment>
  </data>
  <data name="ContextMenuLacingShortest" xml:space="preserve">
    <value>Shortest</value>
    <comment>Lacing strategy: use the shortest list</comment>
  </data>
  <data name="NodeContextMenuPreview" xml:space="preserve">
    <value>Preview</value>
    <comment>Context menu item - preview geometry</comment>
  </data>
  <data name="NodeContextMenuRenameNode" xml:space="preserve">
    <value>Rename Node...</value>
    <comment>Context menu item - rename this node</comment>
  </data>
  <data name="NodeContextMenuShowLabels" xml:space="preserve">
    <value>Show Labels</value>
    <comment>Context menu item - show labels</comment>
  </data>
  <data name="NodeHelpWindowNodeCategory" xml:space="preserve">
    <value>CATEGORY</value>
    <comment>Category label</comment>
  </data>
  <data name="NodeHelpWindowNodeDescription" xml:space="preserve">
    <value>DESCRIPTION</value>
    <comment>Description label</comment>
  </data>
  <data name="NodeHelpWindowNodeInput" xml:space="preserve">
    <value>INPUTS</value>
    <comment>Input label</comment>
  </data>
  <data name="NodeHelpWindowNodeOutput" xml:space="preserve">
    <value>OUTPUTS</value>
    <comment>Output label</comment>
  </data>
  <data name="NodeHelpWindowNodeType" xml:space="preserve">
    <value>NODE TYPE</value>
    <comment>Title label</comment>
  </data>
  <data name="StartPageAsk" xml:space="preserve">
    <value>ASK</value>
  </data>
  <data name="StartPageCode" xml:space="preserve">
    <value>CODE</value>
  </data>
  <data name="StartPageBackupOnCrash" xml:space="preserve">
    <value>RECOVER FROM BACKUP</value>
  </data>
  <data name="StartPageBackupNoCrash" xml:space="preserve">
    <value>BACKUP</value>
  </data>
  <data name="StartPageBackupLocation" xml:space="preserve">
    <value>Backup location</value>
  </data>
  <data name="StartPageOpenAll" xml:space="preserve">
    <value>Open all</value>
  </data>
  <data name="StartPageDiscussionForum" xml:space="preserve">
    <value>Discussion forum</value>
  </data>
  <data name="StartPageDynamoDictionary" xml:space="preserve">
    <value>Dynamo Dictionary</value>
  </data>
  <data name="StartPageFiles" xml:space="preserve">
    <value>FILES</value>
  </data>
  <data name="StartPageGithubRepository" xml:space="preserve">
    <value>Github repository</value>
  </data>
  <data name="StartPageMoreSamples" xml:space="preserve">
    <value>More Samples</value>
  </data>
  <data name="StartPageDynamoPrimer" xml:space="preserve">
    <value>Dynamo Primer</value>
  </data>
  <data name="StartPageNewCustomNode" xml:space="preserve">
    <value>Custom Node</value>
    <comment>Start page | New custom node</comment>
  </data>
  <data name="StartPageNewFile" xml:space="preserve">
    <value>New</value>
    <comment>Start page | New </comment>
  </data>
  <data name="StartPageOpenFile" xml:space="preserve">
    <value>Open</value>
    <comment>Start page | Open files</comment>
  </data>
  <data name="StartPageRecent" xml:space="preserve">
    <value>RECENT</value>
  </data>
  <data name="StartPageReference" xml:space="preserve">
    <value>REFERENCE</value>
  </data>
  <data name="StartPageSamples" xml:space="preserve">
    <value>SAMPLES</value>
  </data>
  <data name="StartPageSendIssues" xml:space="preserve">
    <value>Send issues</value>
  </data>
  <data name="StartPageShowSamples" xml:space="preserve">
    <value>Show Samples In Folder</value>
  </data>
  <data name="StartPageStart" xml:space="preserve">
    <value>Start</value>
  </data>
  <data name="StartPageVideoTutorials" xml:space="preserve">
    <value>Video Tutorials</value>
    <comment>Start page | Link to videos</comment>
  </data>
  <data name="StartPageVisitWebsite" xml:space="preserve">
    <value>{0} website</value>
    <comment>Start page | Link to DynamoBIM</comment>
  </data>
  <data name="StartPageAdvancedTutorials" xml:space="preserve">
    <value>Advanced Tutorials</value>
    <comment>Start page | Link to tutorials</comment>
  </data>
  <data name="AddFileToPackageDialogTitle" xml:space="preserve">
    <value>Add File to Package...</value>
  </data>
  <data name="CancelButton" xml:space="preserve">
    <value>Cancel</value>
  </data>
  <data name="CannotDownloadPackageMessageBoxTitle" xml:space="preserve">
    <value>Cannot Download Package</value>
  </data>
  <data name="CustomNodePropertyErrorMessageBoxTitle" xml:space="preserve">
    <value>Custom Node Property Error</value>
  </data>
  <data name="CustomNodePropertyWindowCategory" xml:space="preserve">
    <value>Add-ons Category</value>
    <comment>Label - specify custom node category</comment>
  </data>
  <data name="CustomNodePropertyWindowDescription" xml:space="preserve">
    <value>Description</value>
    <comment>Label - custom node description</comment>
  </data>
  <data name="CustomNodePropertyWindowDescriptionHint" xml:space="preserve">
    <value>Description of Custom Node</value>
    <comment>Text box hint</comment>
  </data>
  <data name="CustomNodePropertyWindowName" xml:space="preserve">
    <value>Name</value>
    <comment>Label - specify custom node name</comment>
  </data>
  <data name="CustomNodePropertyWindowNameHint" xml:space="preserve">
    <value>Name of Custom Node</value>
    <comment>Text box hint</comment>
  </data>
  <data name="CustomNodePropertyWindowTitle" xml:space="preserve">
    <value>Custom Node Properties</value>
    <comment>Dialog name</comment>
  </data>
  <data name="DeprecatingPackageMessageBoxTitle" xml:space="preserve">
    <value>Deprecating Package</value>
  </data>
  <data name="DynamoViewHelpMenuShowInFolder" xml:space="preserve">
    <value>Show In Folder</value>
    <comment>Help menu | Show in Folder</comment>
  </data>
  <data name="ImportLibraryDialogTitle" xml:space="preserve">
    <value>Import Library</value>
  </data>
  <data name="MessageAlreadyInstallDynamo" xml:space="preserve">
    <value>{0} has already installed {1}.

{0} will attempt to uninstall this package before installing.</value>
  </data>
  <data name="MessageConfirmToInstallPackage" xml:space="preserve">
    <value>Are you sure you want to install {0} {1} ?</value>
    <comment>Message box content</comment>
  </data>
  <data name="MessageConfirmToInstallPackageToFolder" xml:space="preserve">
    <value>Are you sure you want to install {0} {1} to {2} ?</value>
    <comment>Message box content</comment>
  </data>
  <data name="MessageConfirmToSaveCustomNode" xml:space="preserve">
    <value>You have unsaved changes to custom node workspace: "{0}".

Would you like to save your changes?</value>
    <comment>Message box content</comment>
  </data>
  <data name="MessageConfirmToSaveHomeWorkSpace" xml:space="preserve">
    <value>You have unsaved changes to the Home workspace.

Would you like to save your changes?</value>
  </data>
  <data name="MessageConfirmToSaveNamedHomeWorkSpace" xml:space="preserve">
    <value>You have unsaved changes to {0}.

Would you like to save your changes?</value>
  </data>
  <data name="MessageConfirmToUninstallPackage" xml:space="preserve">
    <value>Are you sure you want to uninstall {0} ?  This will delete the packages root directory.

You can always redownload the package.</value>
  </data>
  <data name="MessageCustomNodeNameExist" xml:space="preserve">
    <value>A built-in node with the given name already exists.</value>
  </data>
  <data name="MessageCustomNodeNeedNewCategory" xml:space="preserve">
    <value>You must enter a new category or choose one from the existing categories.</value>
  </data>
  <data name="MessageCustomNodeNoName" xml:space="preserve">
    <value>You must supply a name.</value>
  </data>
  <data name="MessageCustomNodeNameInvalid" xml:space="preserve">
    <value>Custom Node name cannot contain any of the following special characters:
    # % * ? \ : or any of the non-printable characters.</value>
  </data>
  <data name="MessageFailedToDownloadPackage" xml:space="preserve">
    <value>Failed to download package with id: {0}.  Please try again and report the package if you continue to have problems.</value>
    <comment>Message box content</comment>
  </data>
  <data name="MessageInvalidPackage" xml:space="preserve">
    <value>Failed to load an invalid package.</value>
  </data>
  <data name="MessageFailedToUninstall" xml:space="preserve">
    <value>{0} failed to uninstall the package.  You may need to delete the package's root directory manually.</value>
  </data>
  <data name="MessageFailToUninstallPackage" xml:space="preserve">
    <value>{0} failed to uninstall the package: {1}.  The package may need to be reinstalled manually.</value>
    <comment>Message box content</comment>
  </data>
  <data name="MessageUnkownErrorOpeningFile" xml:space="preserve">
    <value>Unknown error opening file: {0}</value>
    <comment>Message box content</comment>
  </data>
  <data name="MessageGettingNodeError" xml:space="preserve">
    <value>There was a problem getting the node from the workspace.</value>
    <comment>Message box content</comment>
  </data>
  <data name="MessageNeedToRestart" xml:space="preserve">
    <value>{0} and its host application must restart before uninstall takes effect.</value>
  </data>
  <data name="MessagePackageContainPythonScript" xml:space="preserve">
    <value>The package or one of its dependencies contains Python scripts or binaries. Do you want to continue?</value>
  </data>
  <data name="MessagePackageNewerDynamo" xml:space="preserve">
    <value>The package or one of its dependencies use a newer version of {0} than you are currently using. Do you want to continue?</value>
  </data>
  <data name="MessageSelectAtLeastOneNode" xml:space="preserve">
    <value>You must select at least one custom node.</value>
    <comment>Message box content</comment>
  </data>
  <data name="MessageSelectSymbolNotFound" xml:space="preserve">
    <value>The selected symbol was not found in the workspace</value>
    <comment>Message box content</comment>
  </data>
  <data name="MessageSubmitSameNamePackage" xml:space="preserve">
    <value>The node is part of the {0} package called "{1}" - do you want to submit a new version of this package?

If not, this node will be moved to the new package you are creating."</value>
    <comment>Message box content</comment>
  </data>
  <data name="MessageToDeprecatePackage" xml:space="preserve">
    <value>Are you sure you want to deprecate {0} ?  This request will be rejected if you are not a maintainer of the package.  It indicates that you will no longer support the package, although the package will still appear when explicitly searched for. 

You can always undeprecate the package.</value>
  </data>
  <data name="MessageToUndeprecatePackage" xml:space="preserve">
    <value>Are you sure you want to undeprecate {0} ?  This request will be rejected if you are not a maintainer of the package.  It indicates that you will continue to support the package and the package will appear when users are browsing packages.

You can always re-deprecate the package.</value>
  </data>
  <data name="MessageUninstallToContinue" xml:space="preserve">
    <value>{0} needs to uninstall {1} to continue, but cannot as one of its types appears to be in use.  Try restarting {0}.</value>
  </data>
  <data name="MessageUninstallToContinue2" xml:space="preserve">
    <value>{2} has dependencies. To install {2}, {0} needs to first uninstall the following dependent packages: {1}. Restart {0} to complete the uninstall, then try and download {2} again.

Uninstall the following dependent packages: {1}?</value>
  </data>
  <data name="OKButton" xml:space="preserve">
    <value>OK</value>
  </data>
  <data name="OpenDynamoDefinitionDialogTitle" xml:space="preserve">
    <value>Open {0} Definition...</value>
  </data>
  <data name="PackageDownloadConfirmMessageBoxTitle" xml:space="preserve">
    <value>Package Download Confirmation</value>
    <comment>Message box title</comment>
  </data>
  <data name="PackageDownloadErrorMessageBoxTitle" xml:space="preserve">
    <value>Package Download Error</value>
    <comment>Message box title</comment>
  </data>
  <data name="PackageDownloadMessageBoxTitle" xml:space="preserve">
    <value>Package Download</value>
  </data>
  <data name="PackageUseNewerDynamoMessageBoxTitle" xml:space="preserve">
    <value>Package Uses Newer Version of {0}!</value>
  </data>
  <data name="PackageWarningMessageBoxTitle" xml:space="preserve">
    <value>Package Warning</value>
    <comment>Message box title</comment>
  </data>
  <data name="SaveConfirmationMessageBoxTitle" xml:space="preserve">
    <value>Confirmation</value>
  </data>
  <data name="SaveModelToSTLDialogTitle" xml:space="preserve">
    <value>Save your model to STL.</value>
  </data>
  <data name="SaveWorkbenToImageDialogTitle" xml:space="preserve">
    <value>Save your Workbench to an Image</value>
  </data>
  <data name="SelectionErrorMessageBoxTitle" xml:space="preserve">
    <value>Selection Error</value>
    <comment>Message box title</comment>
  </data>
  <data name="UndeprecatingPackageMessageBoxTitle" xml:space="preserve">
    <value>Removing Package Deprecation</value>
  </data>
  <data name="UninstallFailureMessageBoxTitle" xml:space="preserve">
    <value>Uninstall Failure</value>
  </data>
  <data name="UninstallingPackageMessageBoxTitle" xml:space="preserve">
    <value>Uninstalling Package</value>
  </data>
  <data name="ContinueButton" xml:space="preserve">
    <value>Continue</value>
    <comment>Continue to use Dynamo</comment>
  </data>
  <data name="CrashPromptDialogCopyButton" xml:space="preserve">
    <value>Copy</value>
    <comment>Copy crash details</comment>
  </data>
  <data name="CrashPromptDialogCrashMessage" xml:space="preserve">
    <value>Uh oh... something went wrong and {0} has crashed, sorry about that.

You will get a chance to save your work.</value>
  </data>
  <data name="CrashPromptDialogDetailButton" xml:space="preserve">
    <value>Details</value>
    <comment>Click it to display crash details</comment>
  </data>
  <data name="CrashPromptDialogOpenFolderButton" xml:space="preserve">
    <value>Open Folder</value>
    <comment>Open folder that contains crash report</comment>
  </data>
  <data name="CrashPromptDialogSubmitBugButton" xml:space="preserve">
    <value>Submit Bug To Github</value>
    <comment>Submit a bug on github</comment>
  </data>
  <data name="CrashPromptDialogTitle" xml:space="preserve">
    <value>{0} has crashed</value>
  </data>
  <data name="DownloadWarningMessageBoxTitle" xml:space="preserve">
    <value>Download Warning</value>
  </data>
  <data name="DynamoUpdateAvailableToolTip" xml:space="preserve">
    <value>A Dynamo update is available. Click to install.</value>
  </data>
  <data name="EditNodeWindowTitle" xml:space="preserve">
    <value>Edit Node Name</value>
    <comment>Dialog for editing a node's name</comment>
  </data>
  <data name="EditAnnotationTitle" xml:space="preserve">
    <value>Edit Group Title</value>
    <comment>Dialog for editing a node's name</comment>
  </data>
  <data name="EditWindowAcceptButton" xml:space="preserve">
    <value>Accept</value>
  </data>
  <data name="EditWindowTitle" xml:space="preserve">
    <value>Set value...</value>
  </data>
  <data name="GenericTaskDialogSampleLeftButton" xml:space="preserve">
    <value>Sample Left Button</value>
    <comment>Sample button, it will be replaced at runtime</comment>
  </data>
  <data name="GenericTaskDialogSampleRightButton" xml:space="preserve">
    <value>Sample Right Button</value>
    <comment>Sample button, it will be replaced at runtime</comment>
  </data>
  <data name="GenericTaskDialogTitle" xml:space="preserve">
    <value>Generic Task Dialog</value>
  </data>
  <data name="UsageReportPromptDialogTitle" xml:space="preserve">
    <value>Agreement to collect usability data on your use of {0}</value>
  </data>
  <data name="DynamoViewContextMenuClearLog" xml:space="preserve">
    <value>Clear</value>
    <comment>Clear log</comment>
  </data>
  <data name="DynamoViewEditMenuSelectNeighbours" xml:space="preserve">
    <value>_Select Neighbors</value>
  </data>
  <data name="FilePathConverterNoFileSelected" xml:space="preserve">
    <value>No file selected.</value>
  </data>
  <data name="HideClassicNodeLibrary" xml:space="preserve">
    <value>Hide Classic Node Library</value>
  </data>
  <data name="InstalledPackageViewAdditionalFileLabel" xml:space="preserve">
    <value>Additional Files</value>
  </data>
  <data name="InstalledPackageViewAdditionalLabel" xml:space="preserve">
    <value>Additional Libraries</value>
  </data>
  <data name="InstalledPackageViewContextMenuCancelUninstall" xml:space="preserve">
    <value>Cancel pending uninstall...</value>
  </data>
  <data name="InstalledPackageViewContextMenuCancelUninstallTooltip" xml:space="preserve">
    <value>Remove the pending uninstall status</value>
  </data>
  <data name="InstalledPackageViewContextMenuDeprecate" xml:space="preserve">
    <value>Deprecate</value>
  </data>
  <data name="InstalledPackageViewContextMenuDeprecateTooltip" xml:space="preserve">
    <value>Set this package as deprecated.  Only allowed if you're a current maintainer of the package.</value>
  </data>
  <data name="InstalledPackageViewContextMenuGetLatest" xml:space="preserve">
    <value>Get Latest Version</value>
  </data>
  <data name="InstalledPackageViewContextMenuGetLatestTooltip" xml:space="preserve">
    <value>Check if there is a newer version of this package and download it.</value>
  </data>
  <data name="InstalledPackageViewContextMenuPublish" xml:space="preserve">
    <value>Publish...</value>
  </data>
  <data name="InstalledPackageViewContextMenuPublishTooltip" xml:space="preserve">
    <value>Publish this package, if it has yet to be published.</value>
  </data>
  <data name="InstalledPackageViewContextMenuPublishVersion" xml:space="preserve">
    <value>Publish Version...</value>
  </data>
  <data name="InstalledPackageViewContextMenuPublishVersionTooltip" xml:space="preserve">
    <value>Publish a new version of this package, assuming it has already been published. Only allowed if you're a current maintainer of the package.</value>
  </data>
  <data name="InstalledPackageViewContextMenuRemoveDeprecation" xml:space="preserve">
    <value>Remove deprecation</value>
  </data>
  <data name="InstalledPackageViewContextMenuRemoveDeprecationTooltip" xml:space="preserve">
    <value>Remove package deprecation. Only allowed if you're a current maintainer of the package.</value>
  </data>
  <data name="InstalledPackageViewContextMenuShowContent" xml:space="preserve">
    <value>Show Contents</value>
  </data>
  <data name="InstalledPackageViewContextMenuShowContentTooltip" xml:space="preserve">
    <value>See the types loaded by this package</value>
  </data>
  <data name="InstalledPackageViewContextMenuShowRootDir" xml:space="preserve">
    <value>Show Root Directory</value>
  </data>
  <data name="InstalledPackageViewContextMenuShowRootDirTooltip" xml:space="preserve">
    <value>Go to the root folder of this package</value>
  </data>
  <data name="InstalledPackageViewContextMenuUninstall" xml:space="preserve">
    <value>Uninstall...</value>
  </data>
  <data name="InstalledPackageViewContextMenuUninstallTooltip" xml:space="preserve">
    <value>Uninstall this package, only allowed if none of the types are currently in use</value>
  </data>
  <data name="InstalledPackageViewCustomNodesLabel" xml:space="preserve">
    <value>Custom Nodes</value>
  </data>
  <data name="InstalledPackageViewNodeLibrariesLabel" xml:space="preserve">
    <value>Node Libraries</value>
  </data>
  <data name="InstalledPackageViewPendingInstallButton" xml:space="preserve">
    <value>Pending uninstall</value>
  </data>
  <data name="InstalledPackageViewTitle" xml:space="preserve">
    <value>Installed Packages</value>
  </data>
  <data name="LacingCrossProductToolTip" xml:space="preserve">
    <value>For two lists {a,b,c}{1,2,3} returns {a1,a2,a3}{b1,b2,b3}{c1,c2,c3}.</value>
  </data>
  <data name="LacingDisabledToolTip" xml:space="preserve">
    <value>Argument lacing is disabled for this node.</value>
  </data>
  <data name="LacingFirstToolTip" xml:space="preserve">
    <value>For two lists {a,b,c}{1,2,3} returns {a1}.</value>
  </data>
  <data name="LacingLongestToolTip" xml:space="preserve">
    <value>For two lists {a,b,c}{1,2} returns {a1,b2,c2}.</value>
  </data>
  <data name="LacingShortestToolTip" xml:space="preserve">
    <value>For two lists {a,b,c}{1,2} returns {a1,b2}.</value>
  </data>
  <data name="LibraryViewContextMenuEditNode" xml:space="preserve">
    <value>Edit...</value>
  </data>
  <data name="LibraryViewNoMatchesFound" xml:space="preserve">
    <value>No matches found</value>
    <comment>No matches for the search llibrary</comment>
  </data>
  <data name="LibraryViewSearchText" xml:space="preserve">
    <value>Search</value>
  </data>
  <data name="LibraryViewTitle" xml:space="preserve">
    <value>Library</value>
  </data>
  <data name="NoteViewContextMenuDelete" xml:space="preserve">
    <value>Delete</value>
    <comment>Delete note </comment>
  </data>
  <data name="NoteViewContextMenuEdit" xml:space="preserve">
    <value>Edit...</value>
    <comment>Edit note</comment>
  </data>
  <data name="PackageDownloadStateDownloaded" xml:space="preserve">
    <value>Downloaded</value>
  </data>
  <data name="PackageDownloadStateDownloading" xml:space="preserve">
    <value>Downloading</value>
  </data>
  <data name="PackageDownloadStateError" xml:space="preserve">
    <value>Error</value>
  </data>
  <data name="PackageDownloadStateInstalled" xml:space="preserve">
    <value>Installed</value>
  </data>
  <data name="PackageDownloadStateInstalling" xml:space="preserve">
    <value>Installing</value>
  </data>
  <data name="PackageDownloadStateStarting" xml:space="preserve">
    <value>Starting</value>
  </data>
  <data name="PackageManagerWebSiteButton" xml:space="preserve">
    <value>Package Manager Website</value>
  </data>
  <data name="PackageSearchStateNoResult" xml:space="preserve">
    <value>Search returned no results!</value>
  </data>
  <data name="PackageSearchStateSearching" xml:space="preserve">
    <value>Searching...</value>
  </data>
  <data name="PackageSearchStateSyncingWithServer" xml:space="preserve">
    <value>Syncing with server...</value>
  </data>
  <data name="PackageSearchViewClearButton" xml:space="preserve">
    <value>Clear</value>
    <comment>Clear completed installation</comment>
  </data>
  <data name="PackageSearchViewClearButtonTooltip" xml:space="preserve">
    <value>Clear Downloads</value>
  </data>
  <data name="PackageSearchViewContextMenuOrderAscending" xml:space="preserve">
    <value>Ascending</value>
    <comment>Order by Ascending</comment>
  </data>
  <data name="PackageSearchViewContextMenuOrderDescending" xml:space="preserve">
    <value>Descending</value>
    <comment>Order by Descending</comment>
  </data>
  <data name="PackageSearchViewContextMenuSortByAuthor" xml:space="preserve">
    <value>Author</value>
    <comment>Sort package by author name</comment>
  </data>
  <data name="PackageSearchViewContextMenuSortByDownloads" xml:space="preserve">
    <value>Downloads</value>
    <comment>Sort package by download numbers</comment>
  </data>
  <data name="PackageSearchViewContextMenuSortByName" xml:space="preserve">
    <value>Name</value>
    <comment>Sort package by name</comment>
  </data>
  <data name="PackageSearchViewContextMenuSortByVotes" xml:space="preserve">
    <value>Votes</value>
    <comment>Sort package by user votes</comment>
  </data>
  <data name="PackageSearchViewContextMenuSortyByUpdate" xml:space="preserve">
    <value>Most Recent Update</value>
    <comment>Sort package by the most recent update</comment>
  </data>
  <data name="PackageSearchViewDeprecated" xml:space="preserve">
    <value>DEPRECATED</value>
    <comment>Indicate package has been deprecated</comment>
  </data>
  <data name="PackageSearchViewDeprecatedTooltip" xml:space="preserve">
    <value>The maintainers of this package have indicated that they will no longer be updating it.  Use at your own risk!</value>
  </data>
  <data name="PackageSearchViewDescription" xml:space="preserve">
    <value>Description</value>
    <comment>Package description</comment>
  </data>
  <data name="PackageSearchViewInstallButton" xml:space="preserve">
    <value>⇓ Install</value>
    <comment>To install package</comment>
  </data>
  <data name="PackageSearchViewInstallLatestVersion" xml:space="preserve">
    <value>Install latest version</value>
  </data>
  <data name="PackageSearchViewInstallLatestVersionTo" xml:space="preserve">
    <value>Install latest version to folder...</value>
  </data>
  <data name="PackageSearchViewInstallThisVersion" xml:space="preserve">
    <value>Install this version</value>
  </data>
  <data name="PackageSearchViewInstallThisVersionTo" xml:space="preserve">
    <value>Install this version to folder...</value>
  </data>
  <data name="PackageSearchViewKeywords" xml:space="preserve">
    <value>Keywords</value>
    <comment>Package keywords</comment>
  </data>
  <data name="PackageSearchViewSearchTextBox" xml:space="preserve">
    <value>Search...</value>
  </data>
  <data name="PackageSearchViewSortByButton" xml:space="preserve">
    <value>Sort by</value>
  </data>
  <data name="PackageSearchViewTitle" xml:space="preserve">
    <value>Online Package Search</value>
  </data>
  <data name="PackageSearchViewUpvoteButtonTooltip" xml:space="preserve">
    <value>Vote in support of this package</value>
  </data>
  <data name="PackageSearchViewVersions" xml:space="preserve">
    <value>Versions</value>
    <comment>Package versions</comment>
  </data>
  <data name="PackageSearchViewVisitRepositoryBuutton" xml:space="preserve">
    <value>Visit package repository</value>
  </data>
  <data name="PackageSearchViewVisitWebSiteButton" xml:space="preserve">
    <value>Visit package website</value>
  </data>
  <data name="PackageStateUnknown" xml:space="preserve">
    <value>Unknown</value>
  </data>
  <data name="PackageUploadStateCompressing" xml:space="preserve">
    <value>Compressing...</value>
  </data>
  <data name="PackageUploadStateCopying" xml:space="preserve">
    <value>Copying...</value>
  </data>
  <data name="PackageUploadStateError" xml:space="preserve">
    <value>Error!</value>
    <comment>Something wrong with package uploading</comment>
  </data>
  <data name="PackageUploadStateReady" xml:space="preserve">
    <value>Ready</value>
  </data>
  <data name="PackageUploadStateUploaded" xml:space="preserve">
    <value>Uploaded</value>
  </data>
  <data name="PackageUploadStateUploading" xml:space="preserve">
    <value>Uploading...</value>
  </data>
  <data name="PortViewContextMenuUserDefaultValue" xml:space="preserve">
    <value>Use Default Value</value>
  </data>
  <data name="PublishPackagePackageContent" xml:space="preserve">
    <value>Package Contents</value>
  </data>
  <data name="PublishPackageViewAddFileButton" xml:space="preserve">
    <value>Add file...</value>
  </data>
  <data name="PublishPackageViewAddFileButtonTooltip" xml:space="preserve">
    <value>Add File To Package</value>
  </data>
  <data name="PublishPackageViewContextMenuIsNodeLibrary" xml:space="preserve">
    <value>Is Node Library</value>
  </data>
  <data name="PublishPackageViewLicense" xml:space="preserve">
    <value>License (optional - default is MIT)</value>
  </data>
  <data name="PublishPackageViewPackageDependencies" xml:space="preserve">
    <value>Dependencies</value>
  </data>
  <data name="PublishPackageViewPackageDescription" xml:space="preserve">
    <value>Description</value>
  </data>
  <data name="PublishPackageViewPackageGroup" xml:space="preserve">
    <value>Group (optional)</value>
    <comment>User to input group name about this package</comment>
  </data>
  <data name="PublishPackageViewPackageGroupTooltip" xml:space="preserve">
    <value>A group to help categorize this package.  Might be useful for a collection of packages related to a firm, school, etc.</value>
  </data>
  <data name="PublishPackageViewPackageKeywords" xml:space="preserve">
    <value>Keywords (optional)</value>
    <comment>User to input some keywords about this package</comment>
  </data>
  <data name="PublishPackageViewPackageKeywordsTooltip" xml:space="preserve">
    <value>Keywords help find your package in the database.  Separate them by spaces.</value>
  </data>
  <data name="PublishPackageViewPackageName" xml:space="preserve">
    <value>Name</value>
  </data>
  <data name="PublishPackageViewPackageVersion" xml:space="preserve">
    <value>Version (major minor build)</value>
  </data>
  <data name="PublishPackageViewPackageVersionTooltip" xml:space="preserve">
    <value>A version name helps a submitter keep track of updates to the package.  A new version of a package will be REJECTED if this is not incremeneted.</value>
  </data>
  <data name="PublishPackageViewPublish" xml:space="preserve">
    <value>Publish a Package</value>
  </data>
  <data name="PublishPackageViewPublisherWebiSite" xml:space="preserve">
    <value>Website Url (optional)</value>
  </data>
  <data name="PublishPackageViewRepositoryUrl" xml:space="preserve">
    <value>Repository Url (optional)</value>
    <comment>Github repository</comment>
  </data>
  <data name="PublishPackageViewTitle" xml:space="preserve">
    <value>Publish a {0} Package</value>
  </data>
  <data name="ShowClassicNodeLibrary" xml:space="preserve">
    <value>Show Classic Node Library</value>
  </data>
  <data name="UnknowDateFormat" xml:space="preserve">
    <value>Unknown date format</value>
  </data>
  <data name="Watch3DViewContextMenuPan" xml:space="preserve">
    <value>_Pan</value>
  </data>
  <data name="Watch3DViewContextMenuRotate" xml:space="preserve">
    <value>_Rotate</value>
  </data>
  <data name="Watch3DViewContextMenuSwitchView" xml:space="preserve">
    <value>Switch to Node _View</value>
  </data>
  <data name="Watch3DViewContextMenuZoomToFit" xml:space="preserve">
    <value>_Zoom to Fit</value>
  </data>
  <data name="BuildVersionNonNegative" xml:space="preserve">
    <value>You must provide a Build version as a non-negative integer.</value>
    <comment>ErrorString</comment>
  </data>
  <data name="CannotSubmitPackage" xml:space="preserve">
    <value>You can't submit a package in this version of {0}.  You'll need a host application, like Revit, to submit a package.</value>
    <comment>ErrorString</comment>
  </data>
  <data name="DescriptionNeedMoreCharacters" xml:space="preserve">
    <value>Description must be longer than 10 characters.</value>
    <comment>ErrorString</comment>
  </data>
  <data name="MajorVersionNonNegative" xml:space="preserve">
    <value>You must provide a Major version as a non-negative integer.</value>
    <comment>ErrorString</comment>
  </data>
  <data name="MinorVersionNonNegative" xml:space="preserve">
    <value>You must provide a Minor version as a non-negative integer.</value>
    <comment>ErrorString</comment>
  </data>
  <data name="NameNeedMoreCharacters" xml:space="preserve">
    <value>Name must be at least 3 characters.</value>
    <comment>ErrorString</comment>
  </data>
  <data name="PackageNameCannotContainTheseCharacters" xml:space="preserve">
    <value>The name of the package cannot contain /,\, or *.</value>
    <comment>ErrorString</comment>
  </data>
  <data name="PackageNeedAtLeastOneFile" xml:space="preserve">
    <value>Your package must contain at least one file.</value>
    <comment>ErrorString</comment>
  </data>
  <data name="UpdateMessage" xml:space="preserve">
    <value>An update is available for Dynamo.
Installing the latest update requires Dynamo and any host applications to close.
Do you want to install the latest Dynamo update?</value>
  </data>
  <data name="VersionValueGreaterThan0" xml:space="preserve">
    <value>At least one of your version values must be greater than 0.</value>
    <comment>ErrorString</comment>
  </data>
  <data name="InstallMessageCaption" xml:space="preserve">
    <value>Install Dynamo</value>
  </data>
  <data name="InCanvasGeomButtonToolTip" xml:space="preserve">
    <value>Enable background 3D preview navigation (Ctrl + B)</value>
    <comment>Enable background 3D preview navigation</comment>
  </data>
  <data name="InCanvasNodeButtonToolTip" xml:space="preserve">
    <value>Enable graph view navigation (Ctrl + B)</value>
    <comment>Enable graph view navigation</comment>
  </data>
  <data name="AddCustomFileToPackageDialogTitle" xml:space="preserve">
    <value>Add Custom Node, Library, or XML file to Package...</value>
  </data>
  <data name="ConverterMessageCurrentOffset" xml:space="preserve">
    <value>Current offset X: {0}, Y: {1}</value>
  </data>
  <data name="ConverterMessageTransformOrigin" xml:space="preserve">
    <value>Transform origin X: {0}, Y: {1}</value>
  </data>
  <data name="ConverterMessageZoom" xml:space="preserve">
    <value>Zoom : {0}</value>
  </data>
  <data name="DynamoViewSamplesMenuShowInFolder" xml:space="preserve">
    <value>Show In Folder</value>
  </data>
  <data name="FileDialogAllFiles" xml:space="preserve">
    <value>All Files ({0})|{0}</value>
  </data>
  <data name="FileDialogAssemblyFiles" xml:space="preserve">
    <value>Assembly Library Files ({0})|{0}</value>
  </data>
  <data name="FileDialogCustomNodeDLLXML" xml:space="preserve">
    <value>Custom Node, DLL, XML ({0})|{0}</value>
  </data>
  <data name="FileDialogDefaultPNGName" xml:space="preserve">
    <value>Capture.png</value>
  </data>
  <data name="FileDialogDefaultSTLModelName" xml:space="preserve">
    <value>model.stl</value>
  </data>
  <data name="FileDialogDesignScriptFiles" xml:space="preserve">
    <value>DesignScript Files ({0})|{0}</value>
  </data>
  <data name="FileDialogDynamoCustomNode" xml:space="preserve">
    <value>{0} Custom Node ({1})|{1}</value>
  </data>
  <data name="FileDialogDynamoDefinitions" xml:space="preserve">
    <value>{0} Definitions ({1})|{1}</value>
  </data>
  <data name="FileDialogDynamoWorkspace" xml:space="preserve">
    <value>{0} Workspace ({1})|{1}</value>
  </data>
  <data name="FileDialogLibraryFiles" xml:space="preserve">
    <value>Library Files ({0})|{0}</value>
  </data>
  <data name="FileDialogPNGFiles" xml:space="preserve">
    <value>PNG Image|{0}</value>
  </data>
  <data name="FileDialogSTLModels" xml:space="preserve">
    <value>STL Models|{0}</value>
  </data>
  <data name="InfoBubbleError" xml:space="preserve">
    <value>Error: </value>
  </data>
  <data name="InfoBubbleWarning" xml:space="preserve">
    <value>Warning: </value>
  </data>
  <data name="MessageFailedToApplyCustomization" xml:space="preserve">
    <value>Failed to apply NodeViewCustomization for {0}</value>
  </data>
  <data name="MessageFailedToAttachToRowColumn" xml:space="preserve">
    <value>'AttachmentToRowColumnConverter' expects a 'ConverterParameter' value to be either 'Row' or 'Column'</value>
  </data>
  <data name="MessageFailedToFindNodeById" xml:space="preserve">
    <value>No node could be found with that Id.</value>
  </data>
  <data name="MessageFailedToOpenCorruptedFile" xml:space="preserve">
    <value>Error opening corrupted file: {0}</value>
    <comment>Message box content</comment>
  </data>
  <data name="MessageFailedToSaveAsImage" xml:space="preserve">
    <value>Failed to save the Workspace as image.</value>
  </data>
  <data name="MessageLoadingTime" xml:space="preserve">
    <value>{0} elapsed for loading {1} main window.</value>
  </data>
  <data name="MessageNodeWithNullFunction" xml:space="preserve">
    <value>There is a null function definition for this node.</value>
  </data>
  <data name="MessageNoNodeDescription" xml:space="preserve">
    <value>No description provided</value>
  </data>
  <data name="MessageUnsavedChanges0" xml:space="preserve">
    <value>The following workspaces have not been saved:</value>
  </data>
  <data name="MessageUnsavedChanges1" xml:space="preserve">
    <value>. Please save them and try again.</value>
  </data>
  <data name="SearchViewTopResult" xml:space="preserve">
    <value>Top Result</value>
  </data>
  <data name="TooltipCurrentIndex" xml:space="preserve">
    <value>{0} of {1}</value>
  </data>
  <data name="AutodeskSignIn" xml:space="preserve">
    <value>Autodesk Sign In</value>
  </data>
  <data name="BrowserWindowLoading" xml:space="preserve">
    <value>Loading...</value>
  </data>
  <data name="InvalidLoginUrl" xml:space="preserve">
    <value>Invalid URL for login page!</value>
  </data>
  <data name="NoneString" xml:space="preserve">
    <value>none</value>
  </data>
  <data name="PresetsWindowDescription" xml:space="preserve">
    <value>Description</value>
  </data>
  <data name="PresetsWindowDescriptionHint" xml:space="preserve">
    <value>Enter a description for this preset.</value>
  </data>
  <data name="PresetsWindowName" xml:space="preserve">
    <value>Name</value>
  </data>
  <data name="PresetsWindowTitle" xml:space="preserve">
    <value>Preset State Properties</value>
  </data>
  <data name="DynamoViewRunButtonToolTipDisabled" xml:space="preserve">
    <value>Run is not available when running Automatically or Periodically.</value>
  </data>
  <data name="RunTypeToolTipAutomatically" xml:space="preserve">
    <value>Run whenever there is a change to the graph.</value>
  </data>
  <data name="RunTypeToolTipManually" xml:space="preserve">
    <value>Run whenever you press the Run button.</value>
  </data>
  <data name="RunTypeToolTipPeriodicallyDisabled" xml:space="preserve">
    <value>Periodic running is disabled when there are no nodes in your graph that support it.</value>
  </data>
  <data name="RunTypeToolTipPeriodicallyEnabled" xml:space="preserve">
    <value>Run at the specified interval.</value>
  </data>
  <data name="RunCompletedMessage" xml:space="preserve">
    <value>Run completed.</value>
  </data>
  <data name="RunCompletedWithScaleChangeMessage" xml:space="preserve">
    <value>Run completed with new working range.</value>
  </data>
  <data name="RunCompletedWithWarningsMessage" xml:space="preserve">
    <value>Run completed with warnings.</value>
  </data>
  <data name="RunCompletedWithScaleChangeAndWarningsMessage" xml:space="preserve">
    <value>Run completed with warnings on setting new working range.</value>
  </data>
  <data name="RunStartedMessage" xml:space="preserve">
    <value>Run started...</value>
  </data>
  <data name="RunStartedWithScaleChangeMessage" xml:space="preserve">
    <value>Run started with new working range...</value>
  </data>
  <data name="GroupDefaultText" xml:space="preserve">
    <value>&lt;Click here to edit the group title&gt;</value>
  </data>
  <data name="GroupContextMenuBackground" xml:space="preserve">
    <value>Select Background</value>
  </data>
  <data name="GroupContextMenuFont" xml:space="preserve">
    <value>Font Size</value>
  </data>
  <data name="GroupContextMenuUngroup" xml:space="preserve">
    <value>Ungroup</value>
  </data>
  <data name="GroupContextMenuGraphLayout" xml:space="preserve">
    <value>Cleanup Node Layout</value>
  </data>
  <data name="PackageDuplicateAssemblyWarning" xml:space="preserve">
    <value>Due to limitations in the .NET framework, it is not possible to update your package assembly while it is already loaded.  Please update the assembly while {0} is not running and try again.</value>
  </data>
  <data name="PackageDuplicateAssemblyWarningTitle" xml:space="preserve">
    <value>Cannot update assembly</value>
  </data>
  <data name="Automatic" xml:space="preserve">
    <value>Automatic</value>
  </data>
  <data name="Manual" xml:space="preserve">
    <value>Manual</value>
  </data>
  <data name="Periodic" xml:space="preserve">
    <value>Periodic</value>
  </data>
  <data name="ContextMenuCopy" xml:space="preserve">
    <value>Copy</value>
    <comment>Context menu item</comment>
  </data>
  <data name="ContextMenuHideAllGeometry" xml:space="preserve">
    <value>Hide all geometry preview</value>
    <comment>Context menu item - Specific to canvas</comment>
  </data>
  <data name="ContextMenuHideAllTextBubble" xml:space="preserve">
    <value>Hide all text bubble</value>
    <comment>Context menu item - Specific to canvas</comment>
  </data>
  <data name="ContextMenuInsertCodeBlock" xml:space="preserve">
    <value>Insert code block</value>
    <comment>Context menu item - Specific to canvas</comment>
  </data>
  <data name="ContextMenuPaste" xml:space="preserve">
    <value>Paste</value>
    <comment>Context menu item</comment>
  </data>
  <data name="ContextMenuShowAllGeometry" xml:space="preserve">
    <value>Show all geometry preview</value>
    <comment>Context menu item - Specific to canvas</comment>
  </data>
  <data name="ContextMenuShowAllTextBubble" xml:space="preserve">
    <value>Show all text buble</value>
    <comment>Context menu item - Specific to canvas</comment>
  </data>
  <data name="MoreButton" xml:space="preserve">
    <value>More</value>
    <comment>The "More" button on "Publish a Dynamo Package" dialog</comment>
  </data>
  <data name="PublishPackage" xml:space="preserve">
    <value>Publish Online</value>
  </data>
  <data name="StartPageWhatsNew" xml:space="preserve">
    <value>Getting Started</value>
  </data>
  <data name="TermsOfUseAcceptButton" xml:space="preserve">
    <value>I Accept</value>
  </data>
  <data name="TermsOfUseDeclineButton" xml:space="preserve">
    <value>I Decline</value>
  </data>
  <data name="TermsOfUseViewTitle" xml:space="preserve">
    <value>Package Manager Terms of Use</value>
  </data>
  <data name="GalleryDynamoVersion" xml:space="preserve">
    <value>Version {0}.{1}.{2}</value>
  </data>
  <data name="LearnMore" xml:space="preserve">
    <value>Learn more</value>
  </data>
  <data name="Autodesk360SignInButtonContentToolTip" xml:space="preserve">
    <value>Sign in to Autodesk A360 to access online services that integrate with your desktop software.</value>
  </data>
  <data name="Autodesk360SignInButtonTitleToolTip" xml:space="preserve">
    <value>Autodesk A360</value>
  </data>
  <data name="ConsentFormGoogleAnalyticsCheckBoxContent" xml:space="preserve">
    <value>I agree to contribute to the Google Analytics program.</value>
  </data>
  <data name="ConsentFormADPAnalyticsCheckBoxContent" xml:space="preserve">
    <value>I agree to data collection in desktop products for Autodesk analytics programs.</value>
  </data>
  <data name="GroupContextMenuDeleteGroup" xml:space="preserve">
    <value>Delete Group</value>
  </data>
  <data name="CustomNodeTypeShortString" xml:space="preserve">
    <value>DS</value>
  </data>
  <data name="PackageTypeShortString" xml:space="preserve">
    <value>PKG</value>
  </data>
  <data name="ZeroTouchTypeShortString" xml:space="preserve">
    <value>DLL</value>
  </data>
  <data name="DynamoViewEditMenuCreatePreset" xml:space="preserve">
    <value>Create Preset From Selection</value>
  </data>
  <data name="DynamoViewEditMenuDeletePreset" xml:space="preserve">
    <value>Delete Preset</value>
  </data>
  <data name="DynamoViewEditMenuRestorePreset" xml:space="preserve">
    <value>Restore Preset</value>
  </data>
  <data name="DynamoViewEditMenuPresetsMenu" xml:space="preserve">
    <value>Presets</value>
  </data>
  <data name="DynamoViewSettingsMenuIsolationMode" xml:space="preserve">
    <value>Isolate Selected Geometry</value>
  </data>
  <data name="DynamoViewSettingsMenuShowEdges" xml:space="preserve">
    <value>Show Edges</value>
  </data>
  <data name="DynamoViewSettingsMenuShowPreviewBubbles" xml:space="preserve">
    <value>Show Preview Bubbles</value>
    <comment>Settings menu | Show preview bubbles</comment>
  </data>
  <data name="DynamoViewSettingsMenuVisualizationSettings" xml:space="preserve">
    <value>Visualization Settings</value>
  </data>
  <data name="FileDialogManualMode" xml:space="preserve">
    <value>Open in Manual Execution Mode</value>
  </data>
  <data name="BrowserNodeButtonLabel" xml:space="preserve">
    <value>Browse...</value>
  </data>
  <data name="BrowserNodeNoFileSelected" xml:space="preserve">
    <value>No file selected.</value>
  </data>
  <data name="StringInputNodeEditMenu" xml:space="preserve">
    <value>Edit...</value>
  </data>
  <data name="WatchNodeRawDataMenu" xml:space="preserve">
    <value>Show Raw Data</value>
  </data>
  <data name="NodeContextMenuEnablePeriodicUpdate" xml:space="preserve">
    <value>Enable Periodic Update</value>
  </data>
  <data name="PackageUploadNoDependency" xml:space="preserve">
    <value>None</value>
  </data>
  <data name="PublishPackageViewPackageDescriptionTooltip" xml:space="preserve">
    <value>A description that helps people understand what the package might be used for.</value>
  </data>
  <data name="PublishPackageViewPackageNameTooltip" xml:space="preserve">
    <value>A unique name for the package.</value>
  </data>
  <data name="UnitAcres" xml:space="preserve">
    <value>Acres</value>
  </data>
  <data name="UnitCentimeters" xml:space="preserve">
    <value>Centimeters</value>
  </data>
  <data name="UnitCubicCentimeter" xml:space="preserve">
    <value>CubicCentimeter</value>
  </data>
  <data name="UnitCubicFoot" xml:space="preserve">
    <value>CubicFoot</value>
  </data>
  <data name="UnitCubicInches" xml:space="preserve">
    <value>CubicInches</value>
  </data>
  <data name="UnitCubicMeters" xml:space="preserve">
    <value>CubicMeters</value>
  </data>
  <data name="UnitCubicMillimeter" xml:space="preserve">
    <value>CubicMillimeter</value>
  </data>
  <data name="UnitCubicYards" xml:space="preserve">
    <value>CubicYards</value>
  </data>
  <data name="UnitDecimeters" xml:space="preserve">
    <value>Decimeters</value>
  </data>
  <data name="UnitFeet" xml:space="preserve">
    <value>Feet</value>
  </data>
  <data name="UnitHectares" xml:space="preserve">
    <value>Hectares</value>
  </data>
  <data name="UnitInches" xml:space="preserve">
    <value>Inches</value>
  </data>
  <data name="UnitLitres" xml:space="preserve">
    <value>Litres</value>
  </data>
  <data name="UnitMeters" xml:space="preserve">
    <value>Meters</value>
  </data>
  <data name="UnitMillimeters" xml:space="preserve">
    <value>Millimeters</value>
  </data>
  <data name="UnitSquareCentimeter" xml:space="preserve">
    <value>SquareCentimeter</value>
  </data>
  <data name="UnitSquareFoot" xml:space="preserve">
    <value>SquareFoot</value>
  </data>
  <data name="UnitSquareInch" xml:space="preserve">
    <value>SquareInch</value>
  </data>
  <data name="UnitSquareMeter" xml:space="preserve">
    <value>SquareMeter</value>
  </data>
  <data name="UnitSquareMillimeter" xml:space="preserve">
    <value>SquareMillimeter</value>
  </data>
  <data name="UnitUSGallons" xml:space="preserve">
    <value>USGallons</value>
  </data>
  <data name="CustomNodePromptDescriptionTooltip" xml:space="preserve">
    <value>A description that helps people understand what the node might be used for.</value>
  </data>
  <data name="CustomNodePromptNameTooltip" xml:space="preserve">
    <value>A unique name for the node.</value>
  </data>
  <data name="PresetPromptDescriptionTooltip" xml:space="preserve">
    <value>A description of the preset state.</value>
  </data>
  <data name="PresetPromptNameTooltip" xml:space="preserve">
    <value>A unique name for the preset.</value>
  </data>
  <data name="SelectNodeButtonChange" xml:space="preserve">
    <value>Change</value>
  </data>
  <data name="SelectNodeButtonSelect" xml:space="preserve">
    <value>Select</value>
  </data>
  <data name="PresetTextRemaining" xml:space="preserve">
    <value>Characters Remaining</value>
  </data>
  <data name="PresetOverwrite" xml:space="preserve">
    <value>A preset by this name already exists, do you wish to overwrite?</value>
  </data>
  <data name="AddButton" xml:space="preserve">
    <value>Add</value>
  </data>
  <data name="DynamoViewSettingMenuManagePackagePath" xml:space="preserve">
    <value>Manage Node and Package Paths...</value>
    <comment>Setting menu | Custom node definition and package paths</comment>
  </data>
  <data name="PackagePathViewAccept" xml:space="preserve">
    <value>Accept Changes</value>
    <comment>Accept changes button on the package path dialog</comment>
  </data>
  <data name="PackagePathViewHeading" xml:space="preserve">
    <value>Paths:</value>
    <comment>Package path management dialog content</comment>
  </data>
  <data name="PackagePathViewSummary1" xml:space="preserve">
    <value>Add paths to make nodes and packages show up in the library.</value>
    <comment>Package path management dialog content</comment>
  </data>
  <data name="PackagePathViewSummary2" xml:space="preserve">
    <value>Top path is the default save location.</value>
    <comment>Package path management dialog content that describes about the first entry being the default save location.</comment>
  </data>
  <data name="PackagePathViewTitle" xml:space="preserve">
    <value>Manage Node and Package Paths</value>
    <comment>Package path management dialog title</comment>
  </data>
  <data name="PackagePathViewToolTipDown" xml:space="preserve">
    <value>Move the selected path downward</value>
    <comment>Tool-tip for down arrow</comment>
  </data>
  <data name="PackagePathViewToolTipMinus" xml:space="preserve">
    <value>Remove the selected path from list</value>
    <comment>Tool-tip for minus icon</comment>
  </data>
  <data name="PackagePathViewToolTipPlus" xml:space="preserve">
    <value>Add a new path to the list</value>
    <comment>Tool-tip for plus icon</comment>
  </data>
  <data name="PackagePathViewToolTipUp" xml:space="preserve">
    <value>Move the selected path upward</value>
    <comment>Tool-tip for up arrow</comment>
  </data>
  <data name="PackagePathAutoAddNotificationTitle" xml:space="preserve">
    <value>Package Path Added</value>
  </data>
  <data name="PackagePathAutoAddNotificationShortDescription" xml:space="preserve">
    <value>A library (*.dll, *.ds) was recently imported into Dynamo. Its path was automatically added to "Settings &gt; Manage Node and Package Paths..."</value>
  </data>
  <data name="PackagePathAutoAddNotificationDetailedDescription" xml:space="preserve">
    <value>The import path "{0}" was added to "Manage Node and Package Paths". If you want to update or remove this path, please open "Settings &gt; Manage Node and Package Paths..."</value>
  </data>
  <data name="NodeContextMenuIsInput" xml:space="preserve">
    <value>Is Input</value>
  </data>
  <data name="NodeContextMenuIsOutput" xml:space="preserve">
    <value>Is Output</value>
  </data>
  <data name="DynamoViewViewMenuAvailablePreviews" xml:space="preserve">
    <value>Available Previews</value>
  </data>
  <data name="PresetWarningMessage" xml:space="preserve">
    <value>No input nodes selected. Select at least one input node to create a preset.</value>
  </data>
  <data name="UnitArea" xml:space="preserve">
    <value>Area</value>
  </data>
  <data name="UnitLength" xml:space="preserve">
    <value>Length</value>
  </data>
  <data name="UnitVolume" xml:space="preserve">
    <value>Volume</value>
  </data>
  <data name="Units" xml:space="preserve">
    <value>Units:</value>
  </data>
  <data name="PublishPackageLocally" xml:space="preserve">
    <value>Publish Locally</value>
  </data>
  <data name="BackgroundPreviewName" xml:space="preserve">
    <value>Background Preview</value>
    <comment>The name of the 3D background preview.</comment>
  </data>
  <data name="CameraDataLoadError" xml:space="preserve">
    <value>Camera position information could not be loaded from the file.</value>
  </data>
  <data name="CameraDataSaveError" xml:space="preserve">
    <value>Camera position information could not be saved.</value>
  </data>
  <data name="FolderNotWritableError" xml:space="preserve">
    <value>You do not have write permission to {0}.</value>
  </data>
  <data name="ActionMember" xml:space="preserve">
    <value>Action</value>
  </data>
  <data name="CreateMember" xml:space="preserve">
    <value>Create</value>
  </data>
  <data name="QueryMember" xml:space="preserve">
    <value>Query</value>
  </data>
  <data name="AddToLibraryButton" xml:space="preserve">
    <value>Add</value>
  </data>
  <data name="BackgroundPreviewDefaultName" xml:space="preserve">
    <value>Default Background Preview</value>
  </data>
  <data name="BackgroundPreviewCreationFailureMessage" xml:space="preserve">
    <value>There was an error creating a background preview in Dynamo. This could be due to a lack of graphics resources on your machine. See the log for more information.</value>
  </data>
  <data name="NodesRunStatus" xml:space="preserve">
    <value>Freeze</value>
    <comment>Context menu item</comment>
  </data>
  <data name="CompactLayoutTitle" xml:space="preserve">
    <value>Compact</value>
  </data>
  <data name="DetailedLayoutTitle" xml:space="preserve">
    <value>Detailed</value>
  </data>
  <data name="FilterIconTooltip" xml:space="preserve">
    <value>Filter results</value>
  </data>
  <data name="LayoutIconTooltip" xml:space="preserve">
    <value>View layout</value>
  </data>
  <data name="ShowHideLibraryIconTooltip" xml:space="preserve">
    <value>Show/hide</value>
  </data>
  <data name="OnlyTitle" xml:space="preserve">
    <value>only</value>
  </data>
  <data name="SelectAllTitle" xml:space="preserve">
    <value>Select All</value>
  </data>
  <data name="NodeViewCustomizationFindErrorMessage" xml:space="preserve">
    <value>There was an error while finding node view customizations for {0}. Contact the author of this assembly for more information.</value>
  </data>
  <data name="PreviewListLabel" xml:space="preserve">
    <value>List</value>
  </data>
  <data name="NullString" xml:space="preserve">
    <value>null</value>
  </data>
  <data name="InvalidTimeZoneMessage" xml:space="preserve">
    <value>Could not sign in at this moment. Check the date, time and time zone settings and try to sign in again.</value>
  </data>
  <data name="OneAssemblyWasLoadedSeveralTimesErrorMessage" xml:space="preserve">
    <value>Please, load assembly just one time.
Next assemblies were loaded several times:
</value>
  </data>
  <data name="MessageFailedToAddFile" xml:space="preserve">
    <value>Failed to add file: {0}</value>
    <comment>Message box content</comment>
  </data>
  <data name="MessageConfirmToSaveReadOnlyCustomNode" xml:space="preserve">
    <value>We can't save "{0}" because the file is read-only or contains unresolved or invalid nodes. To keep changes, would you like to "Save As..." with a different name or path?</value>
    <comment>Message box content</comment>
  </data>
  <data name="TabFileNameReadOnlyPrefix" xml:space="preserve">
    <value>[Read-Only] </value>
  </data>
  <data name="InCanvasFitViewButtonToolTip" xml:space="preserve">
    <value>Zoom to Fit</value>
    <comment>Zoom to Fit</comment>
  </data>
  <data name="InCanvasOrbitButtonToolTip" xml:space="preserve">
    <value>Orbit</value>
    <comment>Orbit</comment>
  </data>
  <data name="InCanvasPanButtonToolTip" xml:space="preserve">
    <value>Pan</value>
    <comment>Pan</comment>
  </data>
  <data name="InCanvasZoomInButtonToolTip" xml:space="preserve">
    <value>Zoom In</value>
    <comment>Zoom In</comment>
  </data>
  <data name="InCanvasZoomOutButtonToolTip" xml:space="preserve">
    <value>Zoom Out</value>
    <comment>Zoom Out</comment>
  </data>
  <data name="MessageErrorOpeningFileGeneral" xml:space="preserve">
    <value>Error Opening File</value>
    <comment>Notification Center Title</comment>
  </data>
  <data name="DynamoViewSettingsMenuChangeScaleFactor" xml:space="preserve">
    <value>Geometry Scaling...</value>
    <comment>Settings menu | Geometry Scaling</comment>
  </data>
  <data name="ContextMenuLacingAuto" xml:space="preserve">
    <value>Auto</value>
    <comment>Auto lacing</comment>
  </data>
  <data name="LacingAutoToolTip" xml:space="preserve">
    <value>No replication guide will be added.</value>
  </data>
  <data name="UseLevelKeepListStructureHint" xml:space="preserve">
    <value>Keep 1 input list's nesting</value>
  </data>
  <data name="UseLevelKeepListStructurePopupMenuItem" xml:space="preserve">
    <value>Keep list structure</value>
  </data>
  <data name="UseLevelPopupMenuItem" xml:space="preserve">
    <value>Use Levels</value>
  </data>
  <data name="DirectoryNotFound" xml:space="preserve">
    <value>Directory Not Found</value>
  </data>
  <data name="PackageFolderNotAccessible" xml:space="preserve">
    <value>A problem occurred when trying to install the package. Dynamo is unable to obtain read/write access to
{0}</value>
  </data>
  <data name="PackageNotExisted" xml:space="preserve">
    <value>The root directory of the package does not exist. Please try and re-install the package.</value>
  </data>
  <data name="UnableToAccessPackageDirectory" xml:space="preserve">
    <value>Unable To Access Package Directory</value>
  </data>
  <data name="DynamoViewFileMenuExport3DAsImage" xml:space="preserve">
    <value>_Export Background 3D Preview as Image...</value>
    <comment>File menu | Export Background 3D Preview as image</comment>
  </data>
  <data name="DynamoViewToolbarExport3DButtonTooltip" xml:space="preserve">
    <value>Export Background Preview As Image</value>
    <comment>Toolbar export button tooltip</comment>
  </data>
  <data name="ScreenShotFrom3DParameter" xml:space="preserve">
    <value>screenshot_3D</value>
  </data>
  <data name="ScreenShotFrom3DShortcutParameter" xml:space="preserve">
    <value>screenshot_3D_shortcut</value>
  </data>
  <data name="FileNotPublishCaption" xml:space="preserve">
    <value>Publish Fail!</value>
  </data>
  <data name="FileNotPublishMessage" xml:space="preserve">
    <value>File(s) were not found or are contained inside of a package. Please only add files that are located outside of packages.

Failed to publish file(s): 
{0}</value>
  </data>
  <data name="PublishPackageDialogCaption" xml:space="preserve">
    <value>Published Successfully</value>
  </data>
  <data name="PublishPackageMessage" xml:space="preserve">
    <value>Package published successfully. 
Want to publish a different package?</value>
  </data>
  <data name="SolutionToFolderNotWritatbleError" xml:space="preserve">
    <value>Please update the permissions or go to 'Settings &gt; Manage Node and Package Paths...' to change your default directory.</value>
  </data>
  <data name="DynamoViewHelpDictionary" xml:space="preserve">
    <value>Dynamo Dictionary</value>
    <comment>Help menu | Go to Dynamo dictionary</comment>
  </data>
  <data name="RerunButton" xml:space="preserve">
    <value>Apply Changes</value>
  </data>
  <data name="ScalingLargeButton" xml:space="preserve">
    <value>Large</value>
  </data>
  <data name="ScalingMediumButton" xml:space="preserve">
    <value>Medium</value>
  </data>
  <data name="ScalingExtraLargeButton" xml:space="preserve">
    <value>Extra large</value>
  </data>
  <data name="ScalingSmallButton" xml:space="preserve">
    <value>Small</value>
  </data>
  <data name="RerunButtonToolTip" xml:space="preserve">
    <value>Rerun the graph.</value>
  </data>
  <data name="CustomNodePropertyWindowLocationNote" xml:space="preserve">
    <value>Custom Nodes will be placed in the Add-Ons section of the library.</value>
    <comment>Note regarding Custom Node library location</comment>
  </data>
  <data name="CrashPromptGithubNewIssueTitle" xml:space="preserve">
    <value>Crash report from Dynamo {0}</value>
  </data>
  <data name="PackageSearchViewSearchTextBoxSyncing" xml:space="preserve">
    <value>Please wait...</value>
  </data>
  <data name="EditNoteWindowTitle" xml:space="preserve">
    <value>Write note here</value>
  </data>
  <data name="ExtensionsViewTitle" xml:space="preserve">
    <value>Extensions</value>
  </data>
  <data name="ExtensionAdded" xml:space="preserve">
    <value>Extension tab added to the extensions side bar.</value>
  </data>
  <data name="ExtensionAlreadyPresent" xml:space="preserve">
    <value>No new tab is added, as the extension is already present in the extensions side bar.</value>
  </data>
  <data name="MessageUninstallCustomNodeToContinue" xml:space="preserve">
    <value>{1} cannot be loaded.
Installing it will conflict with one or more node definitions that already exist in {0}, which is currently loaded. 
To install {1}, Dynamo needs to first uninstall {0}. 
Restart Dynamo to complete the uninstall.

Uninstall the following packages: {0}?</value>
  </data>
  <data name="PreviewText" xml:space="preserve">
    <value> This Feature is in Preview! </value>
  </data>
  <data name="PackageHostDependencyTooltip" xml:space="preserve">
    <value>This package contains node(s) that depend on applications outside Dynamo. To fully utilize node(s) in this package, you will need to have these external applications installed.</value>
  </data>
  <data name="PackageHostDependencyFilter" xml:space="preserve">
    <value>Filter packages that depend on applications outside Dynamo. This feature currently can only filter packages which have been marked manually by package authors during publish.</value>
  </data>
  <data name="PackageHostDependencyFilterContextItem" xml:space="preserve">
    <value>Packages contain node(s)  that depend on specified application outside Dynamo.</value>
  </data>
  <data name="MessageUninstallSamePackage" xml:space="preserve">
    <value>"The package {0} is already installed. To reinstall it, you must first uninstall it and restart to complete the uninstall. Would you like to mark {0} for uninstall?"</value>
  </data>
  <data name="MessagePackageNotFound" xml:space="preserve">
    <value>{0} was not found and could not be downloaded.</value>
  </data>
  <data name="MessagePackageVersionNotFound" xml:space="preserve">
    <value>Version {0} of {1} could not be found.</value>
  </data>
  <data name="PublishPackageViewPackageHostDependency" xml:space="preserve">
    <value>External Dependency (optional)</value>
  </data>
  <data name="PublishPackageViewPackageHostDependencyTooltip" xml:space="preserve">
    <value>An indication of what applications outside of Dynamo your package depends on, such as Revit, Civil 3D or Photoshop. Users of your package will need to install these applications to fully utilize your package.</value>
  </data>
  <data name="InfoBubbleDocumentationLinkText" xml:space="preserve">
    <value>Read more...</value>
  </data>
  <data name="PackageSearchViewFilterByButton" xml:space="preserve">
    <value>Filter by</value>
  </data>
  <data name="DynamoViewSettingMenuShowDataReportingDialogTooltip" xml:space="preserve">
    <value>Display the dialog for user to pick agreement on data collecting.</value>
  </data>
  <assembly alias="System.Windows.Forms" name="System.Windows.Forms, Version=4.0.0.0, Culture=neutral, PublicKeyToken=b77a5c561934e089" />
  <data name="psDynamoMesh" type="System.Resources.ResXFileRef, System.Windows.Forms">
    <value>..\ViewModels\Watch3D\compiledShaders\psDynamoMesh;System.Byte[], mscorlib, Version=4.0.0.0, Culture=neutral, PublicKeyToken=b77a5c561934e089</value>
  </data>
  <data name="vsDynamoMesh" type="System.Resources.ResXFileRef, System.Windows.Forms">
    <value>..\ViewModels\Watch3D\compiledShaders\vsDynamoMesh;System.Byte[], mscorlib, Version=4.0.0.0, Culture=neutral, PublicKeyToken=b77a5c561934e089</value>
  </data>
  <data name="DynamoViewSettingsMenuShowCodeBlockNodeLineNumber" xml:space="preserve">
    <value>Show CodeBlockNode Line Numbers</value>
  </data>
  <data name="DynamoViewSettingsMenuIsIronPythonDialogDisabled" xml:space="preserve">
    <value>Hide IronPython Alerts</value>
  </data>
  <data name="MessageFailedToDownloadPackageVersion" xml:space="preserve">
    <value>Failed to download version {0} of package with id: {1}.  Please try again and report the package if you continue to have problems.</value>
    <comment>Message box content. {0} = 1.2.3, {1} = 57d576e8f615e7725800001d</comment>
  </data>
  <data name="NodeTooltipDescription" xml:space="preserve">
    <value>Description: </value>
  </data>
  <data name="NodeTooltipOriginalName" xml:space="preserve">
    <value>Original node name: </value>
  </data>
  <data name="RenderingMemoryOutageDescription" xml:space="preserve">
    <value>Please check if you intended to render this amount of geometry, and consider turning off the preview of other nodes within your graph, lowering the amount of Geometry you wish to render, or turning down the render precision.</value>
  </data>
  <data name="RenderingMemoryOutageSummary" xml:space="preserve">
    <value>Dynamo has run out of memory trying to render your geometry. The geometry preview has been disabled.</value>
  </data>
  <data name="vsDynamoPointLine" type="System.Resources.ResXFileRef, System.Windows.Forms">
    <value>..\ViewModels\Watch3D\compiledShaders\vsDynamoPointLine;System.Byte[], mscorlib, Version=4.0.0.0, Culture=neutral, PublicKeyToken=b77a5c561934e089</value>
  </data>
  <data name="psDynamoLine" type="System.Resources.ResXFileRef, System.Windows.Forms">
    <value>..\ViewModels\Watch3D\compiledShaders\psDynamoLine;System.Byte[], mscorlib, Version=4.0.0.0, Culture=neutral, PublicKeyToken=b77a5c561934e089</value>
  </data>
  <data name="psDynamoPoint" type="System.Resources.ResXFileRef, System.Windows.Forms">
    <value>..\ViewModels\Watch3D\compiledShaders\psDynamoPoint;System.Byte[], mscorlib, Version=4.0.0.0, Culture=neutral, PublicKeyToken=b77a5c561934e089</value>
  </data>
  <data name="DynamoViewSettingsMenuShowTabsAndSpacesInScriptEditor" xml:space="preserve">
    <value>Show Whitespace Characters in Python Editor</value>
  </data>
  <data name="DynamoViewSettingsDefaultPythonEngine" xml:space="preserve">
    <value>Default Python Engine</value>
    <comment>Settings Menu | Default Python Engine</comment>
  </data>
  <data name="DefaultPythonEngineNone" xml:space="preserve">
    <value>Use System Default</value>
    <comment>Settings Menu | Default Python Engine (first option, rest are purposely not translated)</comment>
  </data>
  <data name="DynamoViewSettingEnableNodeAutoComplete" xml:space="preserve">
    <value>Enable Node Auto Complete</value>
    <comment>Setting menu | Experimental | Enable Node Auto Complete</comment>
  </data>
  <data name="ErrorLoadingIcon" xml:space="preserve">
    <value>An error occurred when loading the application icon: {0}</value>
    <comment>{0} = detailed error message</comment>
  </data>
  <data name="PublishPackageSelectNodeLibraries" xml:space="preserve">
    <value>Select Node Libraries</value>
  </data>
<<<<<<< HEAD
  <data name="PreferencesViewTitle" xml:space="preserve">
    <value>Preferences</value>
    <comment>Dynamo | Preferences</comment>
  </data>
  <data name="PreferencesViewFeaturesTab" xml:space="preserve">
    <value>Features</value>
  </data>
  <data name="PreferencesViewGeneralTab" xml:space="preserve">
    <value>General</value>
  </data>
  <data name="PreferencesViewVisualSettingsTab" xml:space="preserve">
    <value>Visual Settings</value>
=======
  <data name="DynamoViewDynamoMenu" xml:space="preserve">
    <value>_Dynamo</value>
    <comment>Dynamo menu</comment>
  </data>
  <data name="DynamoViewDynamoMenuPreferences" xml:space="preserve">
    <value>_Preferences...</value>
    <comment>Dynamo menu | Preferences</comment>
  </data>
  <data name="DynamoViewFileMenuExport" xml:space="preserve">
    <value>_Export</value>
    <comment>File menu | Export</comment>
>>>>>>> 46b41f62
  </data>
</root><|MERGE_RESOLUTION|>--- conflicted
+++ resolved
@@ -2287,20 +2287,6 @@
   <data name="PublishPackageSelectNodeLibraries" xml:space="preserve">
     <value>Select Node Libraries</value>
   </data>
-<<<<<<< HEAD
-  <data name="PreferencesViewTitle" xml:space="preserve">
-    <value>Preferences</value>
-    <comment>Dynamo | Preferences</comment>
-  </data>
-  <data name="PreferencesViewFeaturesTab" xml:space="preserve">
-    <value>Features</value>
-  </data>
-  <data name="PreferencesViewGeneralTab" xml:space="preserve">
-    <value>General</value>
-  </data>
-  <data name="PreferencesViewVisualSettingsTab" xml:space="preserve">
-    <value>Visual Settings</value>
-=======
   <data name="DynamoViewDynamoMenu" xml:space="preserve">
     <value>_Dynamo</value>
     <comment>Dynamo menu</comment>
@@ -2312,6 +2298,5 @@
   <data name="DynamoViewFileMenuExport" xml:space="preserve">
     <value>_Export</value>
     <comment>File menu | Export</comment>
->>>>>>> 46b41f62
   </data>
 </root>