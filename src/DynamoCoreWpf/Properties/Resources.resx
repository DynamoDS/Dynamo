--- conflicted
+++ resolved
@@ -1825,12 +1825,8 @@
   </data>
   <data name="AddButton" xml:space="preserve">
     <value>Add</value>
-<<<<<<< HEAD
   </data>
   <data name="NodeContextMenuIsInput" xml:space="preserve">
     <value>Is Input</value>
   </data>
-=======
-   </data>
->>>>>>> eeeba362
 </root>