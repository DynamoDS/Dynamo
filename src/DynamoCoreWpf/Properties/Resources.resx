﻿<?xml version="1.0" encoding="utf-8"?>
<root>
  <!-- 
    Microsoft ResX Schema 
    
    Version 2.0
    
    The primary goals of this format is to allow a simple XML format 
    that is mostly human readable. The generation and parsing of the 
    various data types are done through the TypeConverter classes 
    associated with the data types.
    
    Example:
    
    ... ado.net/XML headers & schema ...
    <resheader name="resmimetype">text/microsoft-resx</resheader>
    <resheader name="version">2.0</resheader>
    <resheader name="reader">System.Resources.ResXResourceReader, System.Windows.Forms, ...</resheader>
    <resheader name="writer">System.Resources.ResXResourceWriter, System.Windows.Forms, ...</resheader>
    <data name="Name1"><value>this is my long string</value><comment>this is a comment</comment></data>
    <data name="Color1" type="System.Drawing.Color, System.Drawing">Blue</data>
    <data name="Bitmap1" mimetype="application/x-microsoft.net.object.binary.base64">
        <value>[base64 mime encoded serialized .NET Framework object]</value>
    </data>
    <data name="Icon1" type="System.Drawing.Icon, System.Drawing" mimetype="application/x-microsoft.net.object.bytearray.base64">
        <value>[base64 mime encoded string representing a byte array form of the .NET Framework object]</value>
        <comment>This is a comment</comment>
    </data>
                
    There are any number of "resheader" rows that contain simple 
    name/value pairs.
    
    Each data row contains a name, and value. The row also contains a 
    type or mimetype. Type corresponds to a .NET class that support 
    text/value conversion through the TypeConverter architecture. 
    Classes that don't support this are serialized and stored with the 
    mimetype set.
    
    The mimetype is used for serialized objects, and tells the 
    ResXResourceReader how to depersist the object. This is currently not 
    extensible. For a given mimetype the value must be set accordingly:
    
    Note - application/x-microsoft.net.object.binary.base64 is the format 
    that the ResXResourceWriter will generate, however the reader can 
    read any of the formats listed below.
    
    mimetype: application/x-microsoft.net.object.binary.base64
    value   : The object must be serialized with 
            : System.Runtime.Serialization.Formatters.Binary.BinaryFormatter
            : and then encoded with base64 encoding.
    
    mimetype: application/x-microsoft.net.object.soap.base64
    value   : The object must be serialized with 
            : System.Runtime.Serialization.Formatters.Soap.SoapFormatter
            : and then encoded with base64 encoding.

    mimetype: application/x-microsoft.net.object.bytearray.base64
    value   : The object must be serialized into a byte array 
            : using a System.ComponentModel.TypeConverter
            : and then encoded with base64 encoding.
    -->
  <xsd:schema id="root" xmlns="" xmlns:xsd="http://www.w3.org/2001/XMLSchema" xmlns:msdata="urn:schemas-microsoft-com:xml-msdata">
    <xsd:import namespace="http://www.w3.org/XML/1998/namespace" />
    <xsd:element name="root" msdata:IsDataSet="true">
      <xsd:complexType>
        <xsd:choice maxOccurs="unbounded">
          <xsd:element name="metadata">
            <xsd:complexType>
              <xsd:sequence>
                <xsd:element name="value" type="xsd:string" minOccurs="0" />
              </xsd:sequence>
              <xsd:attribute name="name" use="required" type="xsd:string" />
              <xsd:attribute name="type" type="xsd:string" />
              <xsd:attribute name="mimetype" type="xsd:string" />
              <xsd:attribute ref="xml:space" />
            </xsd:complexType>
          </xsd:element>
          <xsd:element name="assembly">
            <xsd:complexType>
              <xsd:attribute name="alias" type="xsd:string" />
              <xsd:attribute name="name" type="xsd:string" />
            </xsd:complexType>
          </xsd:element>
          <xsd:element name="data">
            <xsd:complexType>
              <xsd:sequence>
                <xsd:element name="value" type="xsd:string" minOccurs="0" msdata:Ordinal="1" />
                <xsd:element name="comment" type="xsd:string" minOccurs="0" msdata:Ordinal="2" />
              </xsd:sequence>
              <xsd:attribute name="name" type="xsd:string" use="required" msdata:Ordinal="1" />
              <xsd:attribute name="type" type="xsd:string" msdata:Ordinal="3" />
              <xsd:attribute name="mimetype" type="xsd:string" msdata:Ordinal="4" />
              <xsd:attribute ref="xml:space" />
            </xsd:complexType>
          </xsd:element>
          <xsd:element name="resheader">
            <xsd:complexType>
              <xsd:sequence>
                <xsd:element name="value" type="xsd:string" minOccurs="0" msdata:Ordinal="1" />
              </xsd:sequence>
              <xsd:attribute name="name" type="xsd:string" use="required" />
            </xsd:complexType>
          </xsd:element>
        </xsd:choice>
      </xsd:complexType>
    </xsd:element>
  </xsd:schema>
  <resheader name="resmimetype">
    <value>text/microsoft-resx</value>
  </resheader>
  <resheader name="version">
    <value>2.0</value>
  </resheader>
  <resheader name="reader">
    <value>System.Resources.ResXResourceReader, System.Windows.Forms, Version=4.0.0.0, Culture=neutral, PublicKeyToken=b77a5c561934e089</value>
  </resheader>
  <resheader name="writer">
    <value>System.Resources.ResXResourceWriter, System.Windows.Forms, Version=4.0.0.0, Culture=neutral, PublicKeyToken=b77a5c561934e089</value>
  </resheader>
  <data name="AboutWindowCannotGetVersion" xml:space="preserve">
    <value>Could not get version.</value>
    <comment>To indicate not abe to get Dynamo version</comment>
  </data>
  <data name="AboutWindowDynamoWebsiteButton" xml:space="preserve">
    <value>{0} Website</value>
    <comment>Click button to go to Dynamo website</comment>
  </data>
  <data name="AboutWindowTitle" xml:space="preserve">
    <value>About {0}</value>
    <comment>About window title</comment>
  </data>
  <data name="AboutWindowUpToDate" xml:space="preserve">
    <value>(Up-to-date)</value>
    <comment>To indicate Dynamo is up to date</comment>
  </data>
  <data name="ChangeScaleFactorPromptCaptionText" xml:space="preserve">
    <value>To ensure accurate geometry rendering and calculation, select the range of geometry sizes that you will be working on:</value>
  </data>
  <data name="ChangeScaleFactorPromptDescriptionBox" xml:space="preserve">
    <value>Numerical range shown here denote numbers in the following unit:</value>
  </data>
  <data name="ChangeScaleFactorPromptDescriptionContent" xml:space="preserve">
    <value>Use this working range to model in values that fall between {0} to {1} units</value>
  </data>
  <data name="ChangeScaleFactorPromptDescriptionDefaultSetting" xml:space="preserve">
    <value>Default Setting:</value>
  </data>
  <data name="ChangeScaleFactorPromptUnitCm" xml:space="preserve">
    <value>Centimeters (cm)</value>
  </data>
  <data name="ChangeScaleFactorPromptUnitM" xml:space="preserve">
    <value>Meters (m)</value>
  </data>
  <data name="ChangeScaleFactorPromptUnitMm" xml:space="preserve">
    <value>Millimeters (mm)</value>
  </data>
  <data name="ChangeScaleFactorPromptUnitsNumberFormatCm" xml:space="preserve">
    <value>{0} cm</value>
  </data>
  <data name="ChangeScaleFactorPromptUnitsNumberFormatM" xml:space="preserve">
    <value>{0} m</value>
  </data>
  <data name="ChangeScaleFactorPromptUnitsNumberFormatMm" xml:space="preserve">
    <value>{0} mm</value>
  </data>
  <data name="ChangeScaleFactorPromptWindowTitle" xml:space="preserve">
    <value>Geometry Working Range</value>
  </data>
  <data name="ContextMenuEditCustomNode" xml:space="preserve">
    <value>Edit Custom Node...</value>
    <comment>Context menu item</comment>
  </data>
  <data name="ContextMenuEditCustomNodeProperty" xml:space="preserve">
    <value>Edit Custom Node Properties...</value>
    <comment>Context menu item</comment>
  </data>
  <data name="ContextMenuFitToScreen" xml:space="preserve">
    <value>_Fit to Screen</value>
    <comment>Context menu item</comment>
  </data>
  <data name="ContextMenuGeometryView" xml:space="preserve">
    <value>Switch to Geometry _View</value>
    <comment>Context menu item</comment>
  </data>
  <data name="ContextCreateGroupFromSelection" xml:space="preserve">
    <value>Create Group</value>
    <comment>Context menu item</comment>
  </data>
  <data name="ContextUnGroupFromSelection" xml:space="preserve">
    <value>Remove from Group</value>
    <comment>Context menu item</comment>
  </data>
  <data name="ContextAddGroupFromSelection" xml:space="preserve">
    <value>Add To Group</value>
    <comment>Context menu item</comment>
  </data>
  <data name="ContextMenuNodesFromGeometry" xml:space="preserve">
    <value>Nodes From _Selected Geometry</value>
    <comment>Context menu item</comment>
  </data>
  <data name="ContextMenuNodesFromSelection" xml:space="preserve">
    <value>Create Custom Node</value>
    <comment>Context menu item</comment>
  </data>
  <data name="ContextMenuNodeToCode" xml:space="preserve">
    <value>Node to _Code</value>
    <comment>Context menu item</comment>
  </data>
  <data name="ContextMenuPan" xml:space="preserve">
    <value>Pa_n</value>
    <comment>Context menu item </comment>
  </data>
  <data name="ContextMenuPublishCustomNode" xml:space="preserve">
    <value>Publish This Custom Node...</value>
    <comment>Context menu item</comment>
  </data>
  <data name="DynamoViewCancelButtonTooltip" xml:space="preserve">
    <value>Cancel Run (Shift+F5)</value>
    <comment>Cancel button tooltip</comment>
  </data>
  <data name="DynamoViewDebugMenu" xml:space="preserve">
    <value>Debug</value>
    <comment>Debug menu</comment>
  </data>
  <data name="DynamoViewDebugMenuCheckDailyBuild" xml:space="preserve">
    <value>Check Daily Builds</value>
    <comment>Debug menu | Check the latest daily build</comment>
  </data>
  <data name="DynamoViewDebugMenuDumpLibrary" xml:space="preserve">
    <value>Dump Library</value>
    <comment>Debug menu | Dump all imported libraries</comment>
  </data>
  <data name="DynamoViewDebugMenuForceReExecute" xml:space="preserve">
    <value>Force Re-execute</value>
    <comment>Debug menu | Force to re-execute the whole graph</comment>
  </data>
  <data name="DynamoViewDebugMenuForceUpdate" xml:space="preserve">
    <value>Force Update</value>
    <comment>Debug menu | Force to update Dynamo</comment>
  </data>
  <data name="DynamoViewDebugMenuRunMutationTest" xml:space="preserve">
    <value>Run mutation test</value>
    <comment>Debug menu | Run mutation test</comment>
  </data>
  <data name="DynamoViewDebugMenuShowDebugAST" xml:space="preserve">
    <value>Show Debug ASTs</value>
    <comment>Debug menu | Show debug abstract syntax tree</comment>
  </data>
  <data name="DynamoViewDebugMenuVerboseLogging" xml:space="preserve">
    <value>Verbose Logging</value>
    <comment>Debug menu | Verbose logging</comment>
  </data>
  <data name="DynamoViewDebugMenuDebugModes" xml:space="preserve">
    <value>Debug Modes</value>
    <comment>Debug menu | Show debug modes</comment>
  </data>
  <data name="DynamoViewEditMenu" xml:space="preserve">
    <value>_Edit</value>
    <comment>Edit menu</comment>
  </data>
  <data name="DynamoViewEditMenuAlighBottom" xml:space="preserve">
    <value>_Bottom</value>
    <comment>Edit menu | Align based on selected nodes' bottom Y position</comment>
  </data>
  <data name="DynamoViewEditMenuAlignLeft" xml:space="preserve">
    <value>_Left</value>
    <comment>Edit menu | Align based on selected nodes' leftmost X position</comment>
  </data>
  <data name="DynamoViewEditMenuAlignRight" xml:space="preserve">
    <value>_Right</value>
    <comment>Edit menu | Align based on selected nodes' rightmost X position</comment>
  </data>
  <data name="DynamoViewEditMenuAlignSelection" xml:space="preserve">
    <value>_Align Selection</value>
    <comment>Edit menu | Align selected nodes</comment>
  </data>
  <data name="DynamoViewEditMenuAlignTop" xml:space="preserve">
    <value>_Top</value>
    <comment>Edit menu | Align based on selected nodes' topmost Y position</comment>
  </data>
  <data name="DynamoViewEditMenuAlignXAverage" xml:space="preserve">
    <value>_X Average</value>
    <comment>Edit menu | Align based on selected nodes' average X positions</comment>
  </data>
  <data name="DynamoViewEditMenuAlignXDistribute" xml:space="preserve">
    <value>_X Distribute</value>
    <comment>Edit menu | Align selected nodes evenly on horizontal direction</comment>
  </data>
  <data name="DynamoViewEditMenuAlignYAverage" xml:space="preserve">
    <value>_Y Average</value>
    <comment>Edit menu | Align based on selected nodes' average Y positions</comment>
  </data>
  <data name="DynamoViewEditMenuAlignYDistribute" xml:space="preserve">
    <value>_Y Distribute</value>
    <comment>Edit menu | Align selected nodes evenly on vertical direction</comment>
  </data>
  <data name="DynamoViewEditMenuCleanupLayout" xml:space="preserve">
    <value>_Cleanup Node Layout</value>
    <comment>Edit menu | Automatically layout graph</comment>
  </data>
  <data name="DynamoViewEditMenuCopy" xml:space="preserve">
    <value>_Copy</value>
    <comment>Edit menu | Copy</comment>
  </data>
  <data name="DynamoViewEditMenuCreateCustomNode" xml:space="preserve">
    <value>_Create Custom Node</value>
    <comment>Edit menu | Create custom node from selected nodes</comment>
  </data>
  <data name="DynamoViewEditMenuCreateNote" xml:space="preserve">
    <value>_Create Note</value>
    <comment>Edit menu | Create note for a node</comment>
  </data>
  <data name="DynamoViewEditMenuCreateGroup" xml:space="preserve">
    <value>_Create Group</value>
    <comment>Edit menu | Create Grouping for nodes</comment>
  </data>
  <data name="DynamoViewEditMenuDeleteSelected" xml:space="preserve">
    <value>_Delete Selected</value>
    <comment>Edit menu | Delete selected nodes</comment>
  </data>
  <data name="DynamoViewEditMenuPaste" xml:space="preserve">
    <value>_Paste</value>
    <comment>Edit menu | Paste</comment>
  </data>
  <data name="DynamoViewEditMenuRedo" xml:space="preserve">
    <value>_Redo</value>
    <comment>Edit menu | Redo</comment>
  </data>
  <data name="DynamoViewEditMenuSelectAll" xml:space="preserve">
    <value>_Select All</value>
    <comment>Edit menu | Select all nodes</comment>
  </data>
  <data name="DynamoViewEditMenuUndo" xml:space="preserve">
    <value>_Undo</value>
    <comment>Edit menu | Undo</comment>
  </data>
  <data name="DynamoViewDynamoMenuExit" xml:space="preserve">
    <value>_Exit Dynamo</value>
    <comment>Dynamo menu | Exit Dynamo</comment>
  </data>
  <data name="DynamoViewFileMenu" xml:space="preserve">
    <value>_File</value>
    <comment>File menu</comment>
  </data>
  <data name="DynamoViewFileMenuExportAsImage" xml:space="preserve">
    <value>_Export Workspace As Image...</value>
    <comment>File menu | Export workspace as image</comment>
  </data>
  <data name="DynamoViewFileMenuExportToSTL" xml:space="preserve">
    <value>_Export Model to STL...</value>
    <comment>File menu | Export geometry model to STL file format</comment>
  </data>
  <data name="DynamoViewFileMenuImport" xml:space="preserve">
    <value>_Import Library...</value>
    <comment>File menu | Import</comment>
  </data>
  <data name="DynamoViewFileMenuNew" xml:space="preserve">
    <value>_New</value>
    <comment>File menu | New</comment>
  </data>
  <data name="DynamoViewFileMenuNewCustomNode" xml:space="preserve">
    <value>_Custom Node...</value>
    <comment>FIle menu | New | New custom node</comment>
  </data>
  <data name="DynamoViewFileMenuNewHomeWorkSpace" xml:space="preserve">
    <value>_Home Workspace...</value>
    <comment>File menu | New | New home workspace</comment>
  </data>
  <data name="DynamoViewFileMenuOpen" xml:space="preserve">
    <value>_Open...</value>
    <comment>File menu | Open</comment>
  </data>
  <data name="DynamoViewFileMenuRecentFiles" xml:space="preserve">
    <value>_Open Recent Files...</value>
    <comment>File menu | Open Recent files</comment>
  </data>
  <data name="DynamoViewFileMenuSave" xml:space="preserve">
    <value>_Save</value>
    <comment>File menu | Save</comment>
  </data>
  <data name="DynamoViewFileMenuSaveAs" xml:space="preserve">
    <value>_Save As...</value>
    <comment>File menu | Save as</comment>
  </data>
  <data name="DynamoViewHelpMenu" xml:space="preserve">
    <value>Help</value>
    <comment>Help menu</comment>
  </data>
  <data name="DynamoViewDynamoMenuAbout" xml:space="preserve">
    <value>_About...</value>
    <comment>Dynamo menu | Display About dialog</comment>
  </data>
  <data name="DynamoViewHelpMenuDisplayStartPage" xml:space="preserve">
    <value>_Display Start Page</value>
    <comment>Help menu | Display start page</comment>
  </data>
  <data name="DynamoViewHelpMenuGotoWebsite" xml:space="preserve">
    <value>_Dynamo Website</value>
    <comment>Help menu | Go Dynamo website</comment>
  </data>
  <data name="DynamoViewHelpMenuGotoWiki" xml:space="preserve">
    <value>Dynamo Project _Wiki</value>
    <comment>Help menu | Go to wiki</comment>
  </data>
  <data name="DynamoViewHelpMenuReportBug" xml:space="preserve">
    <value>_Report A Bug</value>
    <comment>Help menu | Report a bug</comment>
  </data>
  <data name="DynamoViewHepMenuSamples" xml:space="preserve">
    <value>Samples</value>
    <comment>Help menu | Samples</comment>
  </data>
  <data name="DynamoViewPackageMenu" xml:space="preserve">
    <value>_Packages</value>
    <comment>Package menu</comment>
  </data>
  <data name="DynamoViewPackageMenuManagePackage" xml:space="preserve">
    <value>_Manage Packages...</value>
    <comment>Package menu | Manage packages...</comment>
  </data>
  <data name="DynamoViewPackageMenuPublishNodes" xml:space="preserve">
    <value>_Publish Selected Nodes...</value>
    <comment>Package menu | Publish selected nodes as a package</comment>
  </data>
  <data name="DynamoViewPackageMenuPublishPackage" xml:space="preserve">
    <value>_Publish New Package...</value>
    <comment>Package menu | Publish new package</comment>
  </data>
  <data name="DynamoViewPackageMenuPublishWorkspace" xml:space="preserve">
    <value>_Publish Current Workspace...</value>
    <comment>Package menu | Publish current workspace as a package</comment>
  </data>
  <data name="DynamoViewPackageMenuSearchPackage" xml:space="preserve">
    <value>_Search for a Package...</value>
    <comment>Package menu | Search for a package</comment>
  </data>
  <data name="DynamoViewRunAutomaticallyOption" xml:space="preserve">
    <value>Run Automatically</value>
    <comment>Run automatically option</comment>
  </data>
  <data name="DynamoViewRunButton" xml:space="preserve">
    <value>Run</value>
    <comment>Run button</comment>
  </data>
  <data name="DynamoViewRunButtonTooltip" xml:space="preserve">
    <value>Run Workflow (F5)</value>
    <comment>Run button tooltip</comment>
  </data>
  <data name="DynamoViewSettingMenu" xml:space="preserve">
    <value>_Settings</value>
    <comment>Setting menu</comment>
  </data>
  <data name="DynamoViewSettingMenuAreaUnits" xml:space="preserve">
    <value>Area Display Units</value>
    <comment>Setting menu | Area unit display</comment>
  </data>
  <data name="DynamoViewSettingMenuCentimeter" xml:space="preserve">
    <value>Centimeter</value>
    <comment>Setting menu | Centimeter</comment>
  </data>
  <data name="DynamoViewSettingMenuCubicCentimeter" xml:space="preserve">
    <value>Cubic Centimeter</value>
    <comment>Setting menu | Cubic centimeter</comment>
  </data>
  <data name="DynamoViewSettingMenuCubicFoot" xml:space="preserve">
    <value>Cubic Foot</value>
    <comment>Setting menu | Cubic foot</comment>
  </data>
  <data name="DynamoViewSettingMenuCubicInch" xml:space="preserve">
    <value>Cubic Inch</value>
    <comment>Setting menu | Cubic inch</comment>
  </data>
  <data name="DynamoViewSettingMenuCubicMeter" xml:space="preserve">
    <value>Cubic Meter</value>
    <comment>Setting menu | Cubic meter</comment>
  </data>
  <data name="DynamoViewSettingMenuCubicMillimeter" xml:space="preserve">
    <value>Cubic Millimeter</value>
    <comment>Setting menu | Cubic millimeter</comment>
  </data>
  <data name="DynamoViewSettingMenuDecimalFoot" xml:space="preserve">
    <value>Decimal Foot</value>
    <comment>Setting menu | Decimal foot</comment>
  </data>
  <data name="DynamoViewSettingMenuDecimalInch" xml:space="preserve">
    <value>Decimal Inch</value>
    <comment>Setting menu | Decimal inch</comment>
  </data>
  <data name="DynamoViewSettingMenuShowDataReportingDialog" xml:space="preserve">
    <value>Agreement to Collect Usability Data</value>
    <comment>Setting menu | Show user agreement dialog about data collecting</comment>
  </data>
  <data name="DynamoViewSettingShowRunPreview" xml:space="preserve">
    <value>Show Run Preview</value>
    <comment>Setting menu | Show Run Preview</comment>
  </data>
  <data name="ShowRunPreviewEnableToolTip" xml:space="preserve">
    <value>Execution preview is not available when running automatically</value>
  </data>
  <data name="ShowRunPreviewDisableToolTip" xml:space="preserve">
    <value>Preview the execution state of your graph. Nodes that are scheduled for execution will highlight in the graph</value>
  </data>
  <data name="DynamoViewSettingMenuFractionalFoot" xml:space="preserve">
    <value>Fractional Foot</value>
    <comment>Setting menu | Fractional foot</comment>
  </data>
  <data name="DynamoViewSettingMenuFractionalInch" xml:space="preserve">
    <value>Fractional Inch</value>
    <comment>Setting menu | Fractional inch</comment>
  </data>
  <data name="DynamoViewSettingMenuHighRenderPrecision" xml:space="preserve">
    <value>High</value>
    <comment>Setting menu | Slider for render precision</comment>
  </data>
  <data name="DynamoViewSettingMenuLengthUnits" xml:space="preserve">
    <value>Length Display Units</value>
    <comment>Setting menu | Length unit display</comment>
  </data>
  <data name="DynamoViewSettingMenuLowRenderPrecision" xml:space="preserve">
    <value>Low</value>
    <comment>Setting menu | Slider for render precision</comment>
  </data>
  <data name="DynamoViewSettingMenuMeter" xml:space="preserve">
    <value>Meter</value>
    <comment>Setting menu | Meter</comment>
  </data>
  <data name="DynamoViewSettingMenuMillimeter" xml:space="preserve">
    <value>Millimeter</value>
    <comment>Setting menu | Millimeter</comment>
  </data>
  <data name="DynamoViewSettingMenuNumber0" xml:space="preserve">
    <value>0</value>
    <comment>Locale dependent number format 0</comment>
  </data>
  <data name="DynamoViewSettingMenuNumber00" xml:space="preserve">
    <value>0.0</value>
    <comment>Locale dependent number format 0.0</comment>
  </data>
  <data name="DynamoViewSettingMenuNumber000" xml:space="preserve">
    <value>0.00</value>
    <comment>Locale dependent number format 0.00</comment>
  </data>
  <data name="DynamoViewSettingMenuNumber0000" xml:space="preserve">
    <value>0.000</value>
    <comment>Locale dependent number format 0.000</comment>
  </data>
  <data name="DynamoViewSettingMenuNumber00000" xml:space="preserve">
    <value>0.0000</value>
    <comment>Locale dependent number format 0.0000</comment>
  </data>
  <data name="DynamoViewSettingMenuNumberFormat" xml:space="preserve">
    <value>Number Format</value>
    <comment>Setting menu | Number format</comment>
  </data>
  <data name="DynamoViewSettingMenuRenderPrecision" xml:space="preserve">
    <value>Render Precision</value>
    <comment>Setting menu | Render precision</comment>
  </data>
  <data name="DynamoViewSettingMenuSquareCentimeter" xml:space="preserve">
    <value>Square Centimeter</value>
    <comment>Setting menu | Square centimeter</comment>
  </data>
  <data name="DynamoViewSettingMenuSquareFoot" xml:space="preserve">
    <value>Square Foot</value>
    <comment>Setting menu | Square foot</comment>
  </data>
  <data name="DynamoViewSettingMenuSquareInch" xml:space="preserve">
    <value>Square Inch</value>
    <comment>Setting menu | Square inch</comment>
  </data>
  <data name="DynamoViewSettingMenuSquareMeter" xml:space="preserve">
    <value>Square Meter</value>
    <comment>Setting menu | Square meter</comment>
  </data>
  <data name="DynamoViewSettingMenuSquareMillimeter" xml:space="preserve">
    <value>Square Millimeter</value>
    <comment>Setting menu | Square millimeter</comment>
  </data>
  <data name="DynamoViewSettingMenuVolumeUnits" xml:space="preserve">
    <value>Volume Display Units</value>
    <comment>Setting menu | Volume unit display</comment>
  </data>
  <data name="DynamoViewSettingExperimental" xml:space="preserve">
    <value>Experimental</value>
    <comment>Setting menu | Experimental</comment>
  </data>
  <data name="DynamoViewSettingEnableTSplineNodes" xml:space="preserve">
    <value>Enable T-Spline nodes (requires relaunch of Dynamo)</value>
    <comment>Setting menu | Experimental | Enable T-Spline nodes</comment>
  </data>
  <data name="DynamoViewToolbarExportButtonTooltip" xml:space="preserve">
    <value>Export Workspace As Image</value>
    <comment>Toolbar export button tooltip</comment>
  </data>
  <data name="DynamoViewToolbarNewButtonTooltip" xml:space="preserve">
    <value>New [Ctrl + N]</value>
    <comment>Toolbar new button tooltip</comment>
  </data>
  <data name="DynamoViewToolbarOpenButtonTooltip" xml:space="preserve">
    <value>Open [Ctrl + O]</value>
    <comment>Toolbar open button tooltip</comment>
  </data>
  <data name="DynamoViewToolbarRedoButtonTooltip" xml:space="preserve">
    <value>Redo [Ctrl + Y]</value>
    <comment>Toolbar redo button tooltip</comment>
  </data>
  <data name="DynamoViewToolbarSaveButtonTooltip" xml:space="preserve">
    <value>Save [Ctrl + S]</value>
    <comment>Toolbar save button tooltip</comment>
  </data>
  <data name="DynamoViewToolbarUndoButtonTooltip" xml:space="preserve">
    <value>Undo [Ctrl + Z]</value>
    <comment>Toolbar undo button tooltip</comment>
  </data>
  <data name="DynamoViewViewMenu" xml:space="preserve">
    <value>_View</value>
    <comment>View menu</comment>
  </data>
  <data name="DynamoViewViewMenu3DPreview" xml:space="preserve">
    <value>_Background 3D Preview</value>
    <comment>View menu | Background 3d preview</comment>
  </data>
  <data name="DynamoViewViewMenuAlternateContextGeometry" xml:space="preserve">
    <value>Show Geometry in {0}</value>
    <comment>View menu | Show geometry in some context</comment>
  </data>
  <data name="DynamoViewViewMenuConnector" xml:space="preserve">
    <value>_Connectors</value>
    <comment>View menu | Connector setting</comment>
  </data>
  <data name="DynamoViewViewMenuConnectorType" xml:space="preserve">
    <value>_Connector Type</value>
    <comment>View menu | Connector type</comment>
  </data>
  <data name="DynamoViewViewMenuConnectorTypeCurve" xml:space="preserve">
    <value>Curves</value>
    <comment>View menu | Curve type connector</comment>
  </data>
  <data name="DynamoViewViewMenuConnectorTypePolylines" xml:space="preserve">
    <value>Polylines</value>
    <comment>View menu | Polyline type connector</comment>
  </data>
  <data name="DynamoViewViewMenuHideConsole" xml:space="preserve">
    <value>Hide Console</value>
    <comment>View menu | Hide console</comment>
  </data>
  <data name="DynamoViewViewMenuPan" xml:space="preserve">
    <value>_Pan</value>
    <comment>View menu | Pan</comment>
  </data>
  <data name="DynamoViewViewMenuPanDown" xml:space="preserve">
    <value>Pan Down (Mouse wheel drag down)</value>
    <comment>View menu | Pan down</comment>
  </data>
  <data name="DynamoViewViewMenuPanLeft" xml:space="preserve">
    <value>Pan Left (Mouse wheel drag left)</value>
    <comment>View menu | Pan left</comment>
  </data>
  <data name="DynamoViewViewMenuPanRight" xml:space="preserve">
    <value>Pan Right (Mouse wheel drag right)</value>
    <comment>View menu | Pan right</comment>
  </data>
  <data name="DynamoViewViewMenuPanUp" xml:space="preserve">
    <value>Pan Up (Mouse wheel drag up)</value>
    <comment>View menu | Pan up</comment>
  </data>
  <data name="DynamoViewViewMenuPreviewNavigate" xml:space="preserve">
    <value>Navigate Background 3D Preview</value>
    <comment>View menu | Navigate background 3D preview</comment>
  </data>
  <data name="DynamoViewViewMenuShowGrid" xml:space="preserve">
    <value>Show Grid</value>
    <comment>View menu | Show Grid</comment>
  </data>
  <data name="DynamoViewViewMenuShowBackground3DPreview" xml:space="preserve">
    <value>Showing Background 3D Preview</value>
    <comment>View menu | Show background preview</comment>
  </data>
  <data name="DynamoViewViewMenuShowConnectors" xml:space="preserve">
    <value>_Show Connectors</value>
    <comment>View menu | Show connectors</comment>
  </data>
  <data name="DynamoViewViewMenuShowConsole" xml:space="preserve">
    <value>Show Console</value>
    <comment>View menu | Show console</comment>
  </data>
  <data name="DynamoViewViewMenuZoom" xml:space="preserve">
    <value>_Zoom</value>
    <comment>View menu | Zoom</comment>
  </data>
  <data name="DynamoViewViewMenuZoomIn" xml:space="preserve">
    <value>Zoom In (Mouse wheel down)</value>
    <comment>View menu | Zoom in</comment>
  </data>
  <data name="DynamoViewViewMenuZoomOut" xml:space="preserve">
    <value>Zoom Out (Mouse wheel up)</value>
    <comment>View menu | Zoom out</comment>
  </data>
  <data name="ContextMenuDelete" xml:space="preserve">
    <value>Remove</value>
    <comment>Context menu for selected node - delete selected node</comment>
  </data>
  <data name="NodeContextMenuHelp" xml:space="preserve">
    <value>Help...</value>
    <comment>Display help message for this node</comment>
  </data>
  <data name="ContextMenuLacing" xml:space="preserve">
    <value>Lacing</value>
    <comment>Context menu for selected node</comment>
  </data>
  <data name="ContextMenuLacingCrossProduct" xml:space="preserve">
    <value>Cross Product</value>
    <comment>Lacing strategy: use cross product for two lists</comment>
  </data>
  <data name="ContextMenuLacingFirst" xml:space="preserve">
    <value>First</value>
    <comment>Lacing strategy: use the first list</comment>
  </data>
  <data name="ContextMenuLacingLongest" xml:space="preserve">
    <value>Longest</value>
    <comment>Lacing strategy: use the longest list</comment>
  </data>
  <data name="ContextMenuLacingShortest" xml:space="preserve">
    <value>Shortest</value>
    <comment>Lacing strategy: use the shortest list</comment>
  </data>
  <data name="NodeContextMenuPreview" xml:space="preserve">
    <value>Preview</value>
    <comment>Context menu item - preview geometry</comment>
  </data>
  <data name="NodeContextMenuRenameNode" xml:space="preserve">
    <value>Rename Node...</value>
    <comment>Context menu item - rename this node</comment>
  </data>
  <data name="NodeContextMenuShowLabels" xml:space="preserve">
    <value>Show Labels</value>
    <comment>Context menu item - show labels</comment>
  </data>
  <data name="NodeHelpWindowNodeCategory" xml:space="preserve">
    <value>CATEGORY</value>
    <comment>Category label</comment>
  </data>
  <data name="NodeHelpWindowNodeDescription" xml:space="preserve">
    <value>DESCRIPTION</value>
    <comment>Description label</comment>
  </data>
  <data name="NodeHelpWindowNodeInput" xml:space="preserve">
    <value>INPUTS</value>
    <comment>Input label</comment>
  </data>
  <data name="NodeHelpWindowNodeOutput" xml:space="preserve">
    <value>OUTPUTS</value>
    <comment>Output label</comment>
  </data>
  <data name="NodeHelpWindowNodeType" xml:space="preserve">
    <value>NODE TYPE</value>
    <comment>Title label</comment>
  </data>
  <data name="StartPageAsk" xml:space="preserve">
    <value>ASK</value>
  </data>
  <data name="StartPageCode" xml:space="preserve">
    <value>CODE</value>
  </data>
  <data name="StartPageBackupOnCrash" xml:space="preserve">
    <value>RECOVER FROM BACKUP</value>
  </data>
  <data name="StartPageBackupNoCrash" xml:space="preserve">
    <value>BACKUP</value>
  </data>
  <data name="StartPageBackupLocation" xml:space="preserve">
    <value>Backup location</value>
  </data>
  <data name="StartPageOpenAll" xml:space="preserve">
    <value>Open all</value>
  </data>
  <data name="StartPageDiscussionForum" xml:space="preserve">
    <value>Discussion forum</value>
  </data>
  <data name="StartPageDynamoDictionary" xml:space="preserve">
    <value>Dynamo Dictionary</value>
  </data>
  <data name="StartPageFiles" xml:space="preserve">
    <value>FILES</value>
  </data>
  <data name="StartPageGithubRepository" xml:space="preserve">
    <value>Github repository</value>
  </data>
  <data name="StartPageMoreSamples" xml:space="preserve">
    <value>More Samples</value>
  </data>
  <data name="StartPageDynamoPrimer" xml:space="preserve">
    <value>Dynamo Primer</value>
  </data>
  <data name="StartPageNewCustomNode" xml:space="preserve">
    <value>Custom Node</value>
    <comment>Start page | New custom node</comment>
  </data>
  <data name="StartPageNewFile" xml:space="preserve">
    <value>New</value>
    <comment>Start page | New </comment>
  </data>
  <data name="StartPageOpenFile" xml:space="preserve">
    <value>Open</value>
    <comment>Start page | Open files</comment>
  </data>
  <data name="StartPageRecent" xml:space="preserve">
    <value>RECENT</value>
  </data>
  <data name="StartPageReference" xml:space="preserve">
    <value>REFERENCE</value>
  </data>
  <data name="StartPageSamples" xml:space="preserve">
    <value>SAMPLES</value>
  </data>
  <data name="StartPageSendIssues" xml:space="preserve">
    <value>Send issues</value>
  </data>
  <data name="StartPageShowSamples" xml:space="preserve">
    <value>Show Samples In Folder</value>
  </data>
  <data name="StartPageStart" xml:space="preserve">
    <value>Start</value>
  </data>
  <data name="StartPageVideoTutorials" xml:space="preserve">
    <value>Video Tutorials</value>
    <comment>Start page | Link to videos</comment>
  </data>
  <data name="StartPageVisitWebsite" xml:space="preserve">
    <value>{0} website</value>
    <comment>Start page | Link to DynamoBIM</comment>
  </data>
  <data name="StartPageAdvancedTutorials" xml:space="preserve">
    <value>Advanced Tutorials</value>
    <comment>Start page | Link to tutorials</comment>
  </data>
  <data name="AddFileToPackageDialogTitle" xml:space="preserve">
    <value>Add File to Package...</value>
  </data>
  <data name="CancelButton" xml:space="preserve">
    <value>Cancel</value>
  </data>
  <data name="CannotDownloadPackageMessageBoxTitle" xml:space="preserve">
    <value>Cannot Download Package</value>
  </data>
  <data name="CustomNodePropertyErrorMessageBoxTitle" xml:space="preserve">
    <value>Custom Node Property Error</value>
  </data>
  <data name="CustomNodePropertyWindowCategory" xml:space="preserve">
    <value>Add-ons Category</value>
    <comment>Label - specify custom node category</comment>
  </data>
  <data name="CustomNodePropertyWindowDescription" xml:space="preserve">
    <value>Description</value>
    <comment>Label - custom node description</comment>
  </data>
  <data name="CustomNodePropertyWindowDescriptionHint" xml:space="preserve">
    <value>Description of Custom Node</value>
    <comment>Text box hint</comment>
  </data>
  <data name="CustomNodePropertyWindowName" xml:space="preserve">
    <value>Name</value>
    <comment>Label - specify custom node name</comment>
  </data>
  <data name="CustomNodePropertyWindowNameHint" xml:space="preserve">
    <value>Name of Custom Node</value>
    <comment>Text box hint</comment>
  </data>
  <data name="CustomNodePropertyWindowTitle" xml:space="preserve">
    <value>Custom Node Properties</value>
    <comment>Dialog name</comment>
  </data>
  <data name="DeprecatingPackageMessageBoxTitle" xml:space="preserve">
    <value>Deprecating Package</value>
  </data>
  <data name="DynamoViewHelpMenuShowInFolder" xml:space="preserve">
    <value>Show In Folder</value>
    <comment>Help menu | Show in Folder</comment>
  </data>
  <data name="ImportLibraryDialogTitle" xml:space="preserve">
    <value>Import Library</value>
  </data>
  <data name="MessageAlreadyInstallDynamo" xml:space="preserve">
    <value>{0} has already installed {1}.

{0} will attempt to uninstall this package before installing.</value>
  </data>
  <data name="MessageConfirmToInstallPackage" xml:space="preserve">
    <value>Are you sure you want to install {0} {1} ?</value>
    <comment>Message box content</comment>
  </data>
  <data name="MessageConfirmToInstallPackageToFolder" xml:space="preserve">
    <value>Are you sure you want to install {0} {1} to {2} ?</value>
    <comment>Message box content</comment>
  </data>
  <data name="MessageConfirmToSaveCustomNode" xml:space="preserve">
    <value>You have unsaved changes to custom node workspace: "{0}".

Would you like to save your changes?</value>
    <comment>Message box content</comment>
  </data>
  <data name="MessageConfirmToSaveHomeWorkSpace" xml:space="preserve">
    <value>You have unsaved changes to the Home workspace.

Would you like to save your changes?</value>
  </data>
  <data name="MessageConfirmToSaveNamedHomeWorkSpace" xml:space="preserve">
    <value>You have unsaved changes to {0}.

Would you like to save your changes?</value>
  </data>
  <data name="MessageConfirmToUninstallPackage" xml:space="preserve">
    <value>Are you sure you want to uninstall {0} ?  This will delete the packages root directory.

You can always redownload the package.</value>
  </data>
  <data name="MessageCustomNodeNameExist" xml:space="preserve">
    <value>A built-in node with the given name already exists.</value>
  </data>
  <data name="MessageCustomNodeNeedNewCategory" xml:space="preserve">
    <value>You must enter a new category or choose one from the existing categories.</value>
  </data>
  <data name="MessageCustomNodeNoName" xml:space="preserve">
    <value>You must supply a name.</value>
  </data>
  <data name="MessageCustomNodeNameInvalid" xml:space="preserve">
    <value>Custom Node name cannot contain any of the following special characters:
    # % * ? \ : or any of the non-printable characters.</value>
  </data>
  <data name="MessageFailedToDownloadPackage" xml:space="preserve">
    <value>Failed to download package with id: {0}.  Please try again and report the package if you continue to have problems.</value>
    <comment>Message box content</comment>
  </data>
  <data name="MessageInvalidPackage" xml:space="preserve">
    <value>Failed to load an invalid package.</value>
  </data>
  <data name="MessageFailedToUninstall" xml:space="preserve">
    <value>{0} failed to uninstall the package.  You may need to delete the package's root directory manually.</value>
  </data>
  <data name="MessageFailToUninstallPackage" xml:space="preserve">
    <value>{0} failed to uninstall the package: {1}.  The package may need to be reinstalled manually.</value>
    <comment>Message box content</comment>
  </data>
  <data name="MessageUnkownErrorOpeningFile" xml:space="preserve">
    <value>Unknown error opening file: {0}</value>
    <comment>Message box content</comment>
  </data>
  <data name="MessageGettingNodeError" xml:space="preserve">
    <value>There was a problem getting the node from the workspace.</value>
    <comment>Message box content</comment>
  </data>
  <data name="MessageNeedToRestart" xml:space="preserve">
    <value>{0} and its host application must restart before uninstall takes effect.</value>
  </data>
  <data name="MessagePackageContainPythonScript" xml:space="preserve">
    <value>The package or one of its dependencies contains Python scripts or binaries. Do you want to continue?</value>
  </data>
  <data name="MessagePackageNewerDynamo" xml:space="preserve">
    <value>The package or one of its dependencies use a newer version of {0} than you are currently using. Do you want to continue?</value>
  </data>
  <data name="MessageSelectAtLeastOneNode" xml:space="preserve">
    <value>You must select at least one custom node.</value>
    <comment>Message box content</comment>
  </data>
  <data name="MessageSelectSymbolNotFound" xml:space="preserve">
    <value>The selected symbol was not found in the workspace</value>
    <comment>Message box content</comment>
  </data>
  <data name="MessageSubmitSameNamePackage" xml:space="preserve">
    <value>The node is part of the {0} package called "{1}" - do you want to submit a new version of this package?

If not, this node will be moved to the new package you are creating."</value>
    <comment>Message box content</comment>
  </data>
  <data name="MessageToDeprecatePackage" xml:space="preserve">
    <value>Are you sure you want to deprecate {0} ?  This request will be rejected if you are not a maintainer of the package.  It indicates that you will no longer support the package, although the package will still appear when explicitly searched for. 

You can always undeprecate the package.</value>
  </data>
  <data name="MessageToUndeprecatePackage" xml:space="preserve">
    <value>Are you sure you want to undeprecate {0} ?  This request will be rejected if you are not a maintainer of the package.  It indicates that you will continue to support the package and the package will appear when users are browsing packages.

You can always re-deprecate the package.</value>
  </data>
  <data name="MessageUninstallToContinue" xml:space="preserve">
    <value>{0} needs to uninstall {1} to continue, but cannot as one of its types appears to be in use.  Try restarting {0}.</value>
  </data>
  <data name="MessageUninstallToContinue2" xml:space="preserve">
    <value>{2} has dependencies. To install {2}, {0} needs to first uninstall the following dependent packages: {1}. Restart {0} to complete the uninstall, then try and download {2} again.

Uninstall the following dependent packages: {1}?</value>
  </data>
  <data name="OKButton" xml:space="preserve">
    <value>OK</value>
  </data>
  <data name="OpenDynamoDefinitionDialogTitle" xml:space="preserve">
    <value>Open {0} Definition...</value>
  </data>
  <data name="PackageDownloadConfirmMessageBoxTitle" xml:space="preserve">
    <value>Package Download Confirmation</value>
    <comment>Message box title</comment>
  </data>
  <data name="PackageDownloadErrorMessageBoxTitle" xml:space="preserve">
    <value>Package Download Error</value>
    <comment>Message box title</comment>
  </data>
  <data name="PackageDownloadMessageBoxTitle" xml:space="preserve">
    <value>Package Download</value>
  </data>
  <data name="PackageUseNewerDynamoMessageBoxTitle" xml:space="preserve">
    <value>Package Uses Newer Version of {0}!</value>
  </data>
  <data name="PackageWarningMessageBoxTitle" xml:space="preserve">
    <value>Package Warning</value>
    <comment>Message box title</comment>
  </data>
  <data name="SaveConfirmationMessageBoxTitle" xml:space="preserve">
    <value>Confirmation</value>
  </data>
  <data name="SaveModelToSTLDialogTitle" xml:space="preserve">
    <value>Save your model to STL.</value>
  </data>
  <data name="SaveWorkbenToImageDialogTitle" xml:space="preserve">
    <value>Save your Workbench to an Image</value>
  </data>
  <data name="SelectionErrorMessageBoxTitle" xml:space="preserve">
    <value>Selection Error</value>
    <comment>Message box title</comment>
  </data>
  <data name="UndeprecatingPackageMessageBoxTitle" xml:space="preserve">
    <value>Removing Package Deprecation</value>
  </data>
  <data name="UninstallFailureMessageBoxTitle" xml:space="preserve">
    <value>Uninstall Failure</value>
  </data>
  <data name="UninstallingPackageMessageBoxTitle" xml:space="preserve">
    <value>Uninstalling Package</value>
  </data>
  <data name="ContinueButton" xml:space="preserve">
    <value>Continue</value>
    <comment>Continue to use Dynamo</comment>
  </data>
  <data name="CrashPromptDialogCopyButton" xml:space="preserve">
    <value>Copy</value>
    <comment>Copy crash details</comment>
  </data>
  <data name="CrashPromptDialogCrashMessage" xml:space="preserve">
    <value>Uh oh... something went wrong and {0} has crashed, sorry about that.

You will get a chance to save your work.</value>
  </data>
  <data name="CrashPromptDialogDetailButton" xml:space="preserve">
    <value>Details</value>
    <comment>Click it to display crash details</comment>
  </data>
  <data name="CrashPromptDialogOpenFolderButton" xml:space="preserve">
    <value>Open Folder</value>
    <comment>Open folder that contains crash report</comment>
  </data>
  <data name="CrashPromptDialogSubmitBugButton" xml:space="preserve">
    <value>Submit Bug To Github</value>
    <comment>Submit a bug on github</comment>
  </data>
  <data name="CrashPromptDialogTitle" xml:space="preserve">
    <value>{0} has crashed</value>
  </data>
  <data name="DownloadWarningMessageBoxTitle" xml:space="preserve">
    <value>Download Warning</value>
  </data>
  <data name="DynamoUpdateAvailableToolTip" xml:space="preserve">
    <value>A Dynamo update is available. Click to install.</value>
  </data>
  <data name="EditNodeWindowTitle" xml:space="preserve">
    <value>Edit Node Name</value>
    <comment>Dialog for editing a node's name</comment>
  </data>
  <data name="EditAnnotationTitle" xml:space="preserve">
    <value>Edit Group Title</value>
    <comment>Dialog for editing a node's name</comment>
  </data>
  <data name="EditWindowAcceptButton" xml:space="preserve">
    <value>Accept</value>
  </data>
  <data name="EditWindowTitle" xml:space="preserve">
    <value>Set value...</value>
  </data>
  <data name="GenericTaskDialogSampleLeftButton" xml:space="preserve">
    <value>Sample Left Button</value>
    <comment>Sample button, it will be replaced at runtime</comment>
  </data>
  <data name="GenericTaskDialogSampleRightButton" xml:space="preserve">
    <value>Sample Right Button</value>
    <comment>Sample button, it will be replaced at runtime</comment>
  </data>
  <data name="GenericTaskDialogTitle" xml:space="preserve">
    <value>Generic Task Dialog</value>
  </data>
  <data name="UsageReportPromptDialogTitle" xml:space="preserve">
    <value>Agreement to collect usability data on your use of {0}</value>
  </data>
  <data name="DynamoViewContextMenuClearLog" xml:space="preserve">
    <value>Clear</value>
    <comment>Clear log</comment>
  </data>
  <data name="DynamoViewEditMenuSelectNeighbours" xml:space="preserve">
    <value>_Select Neighbors</value>
  </data>
  <data name="FilePathConverterNoFileSelected" xml:space="preserve">
    <value>No file selected.</value>
  </data>
  <data name="HideClassicNodeLibrary" xml:space="preserve">
    <value>Hide Classic Node Library</value>
  </data>
  <data name="InstalledPackageViewAdditionalFileLabel" xml:space="preserve">
    <value>Additional Files</value>
  </data>
  <data name="InstalledPackageViewAdditionalLabel" xml:space="preserve">
    <value>Additional Libraries</value>
  </data>
  <data name="InstalledPackageViewContextMenuCancelUninstall" xml:space="preserve">
    <value>Cancel pending uninstall...</value>
  </data>
  <data name="InstalledPackageViewContextMenuCancelUninstallTooltip" xml:space="preserve">
    <value>Remove the pending uninstall status</value>
  </data>
  <data name="InstalledPackageViewContextMenuDeprecate" xml:space="preserve">
    <value>Deprecate</value>
  </data>
  <data name="InstalledPackageViewContextMenuDeprecateTooltip" xml:space="preserve">
    <value>Set this package as deprecated.  Only allowed if you're a current maintainer of the package.</value>
  </data>
  <data name="InstalledPackageViewContextMenuGetLatest" xml:space="preserve">
    <value>Get Latest Version</value>
  </data>
  <data name="InstalledPackageViewContextMenuGetLatestTooltip" xml:space="preserve">
    <value>Check if there is a newer version of this package and download it.</value>
  </data>
  <data name="InstalledPackageViewContextMenuPublish" xml:space="preserve">
    <value>Publish...</value>
  </data>
  <data name="InstalledPackageViewContextMenuPublishTooltip" xml:space="preserve">
    <value>Publish this package, if it has yet to be published.</value>
  </data>
  <data name="InstalledPackageViewContextMenuPublishVersion" xml:space="preserve">
    <value>Publish Version...</value>
  </data>
  <data name="InstalledPackageViewContextMenuPublishVersionTooltip" xml:space="preserve">
    <value>Publish a new version of this package, assuming it has already been published. Only allowed if you're a current maintainer of the package.</value>
  </data>
  <data name="InstalledPackageViewContextMenuRemoveDeprecation" xml:space="preserve">
    <value>Remove deprecation</value>
  </data>
  <data name="InstalledPackageViewContextMenuRemoveDeprecationTooltip" xml:space="preserve">
    <value>Remove package deprecation. Only allowed if you're a current maintainer of the package.</value>
  </data>
  <data name="InstalledPackageViewContextMenuShowContent" xml:space="preserve">
    <value>Show Contents</value>
  </data>
  <data name="InstalledPackageViewContextMenuShowContentTooltip" xml:space="preserve">
    <value>See the types loaded by this package</value>
  </data>
  <data name="InstalledPackageViewContextMenuShowRootDir" xml:space="preserve">
    <value>Show Root Directory</value>
  </data>
  <data name="InstalledPackageViewContextMenuShowRootDirTooltip" xml:space="preserve">
    <value>Go to the root folder of this package</value>
  </data>
  <data name="InstalledPackageViewContextMenuUninstall" xml:space="preserve">
    <value>Uninstall...</value>
  </data>
  <data name="InstalledPackageViewContextMenuUninstallTooltip" xml:space="preserve">
    <value>Uninstall this package, only allowed if none of the types are currently in use</value>
  </data>
  <data name="InstalledPackageViewCustomNodesLabel" xml:space="preserve">
    <value>Custom Nodes</value>
  </data>
  <data name="InstalledPackageViewNodeLibrariesLabel" xml:space="preserve">
    <value>Node Libraries</value>
  </data>
  <data name="InstalledPackageViewPendingInstallButton" xml:space="preserve">
    <value>Pending uninstall</value>
  </data>
  <data name="InstalledPackageViewTitle" xml:space="preserve">
    <value>Installed Packages</value>
  </data>
  <data name="LacingCrossProductToolTip" xml:space="preserve">
    <value>For two lists {a,b,c}{1,2,3} returns {a1,a2,a3}{b1,b2,b3}{c1,c2,c3}.</value>
  </data>
  <data name="LacingDisabledToolTip" xml:space="preserve">
    <value>Argument lacing is disabled for this node.</value>
  </data>
  <data name="LacingFirstToolTip" xml:space="preserve">
    <value>For two lists {a,b,c}{1,2,3} returns {a1}.</value>
  </data>
  <data name="LacingLongestToolTip" xml:space="preserve">
    <value>For two lists {a,b,c}{1,2} returns {a1,b2,c2}.</value>
  </data>
  <data name="LacingShortestToolTip" xml:space="preserve">
    <value>For two lists {a,b,c}{1,2} returns {a1,b2}.</value>
  </data>
  <data name="LibraryViewContextMenuEditNode" xml:space="preserve">
    <value>Edit...</value>
  </data>
  <data name="LibraryViewNoMatchesFound" xml:space="preserve">
    <value>No matches found</value>
    <comment>No matches for the search llibrary</comment>
  </data>
  <data name="LibraryViewSearchText" xml:space="preserve">
    <value>Search</value>
  </data>
  <data name="LibraryViewTitle" xml:space="preserve">
    <value>Library</value>
  </data>
  <data name="NoteViewContextMenuDelete" xml:space="preserve">
    <value>Delete</value>
    <comment>Delete note </comment>
  </data>
  <data name="NoteViewContextMenuEdit" xml:space="preserve">
    <value>Edit...</value>
    <comment>Edit note</comment>
  </data>
  <data name="PackageDownloadStateDownloaded" xml:space="preserve">
    <value>Downloaded</value>
  </data>
  <data name="PackageDownloadStateDownloading" xml:space="preserve">
    <value>Downloading</value>
  </data>
  <data name="PackageDownloadStateError" xml:space="preserve">
    <value>Error</value>
  </data>
  <data name="PackageDownloadStateInstalled" xml:space="preserve">
    <value>Installed</value>
  </data>
  <data name="PackageDownloadStateInstalling" xml:space="preserve">
    <value>Installing</value>
  </data>
  <data name="PackageDownloadStateStarting" xml:space="preserve">
    <value>Starting</value>
  </data>
  <data name="PackageManagerWebSiteButton" xml:space="preserve">
    <value>Package Manager Website</value>
  </data>
  <data name="PackageSearchStateNoResult" xml:space="preserve">
    <value>Search returned no results!</value>
  </data>
  <data name="PackageSearchStateSearching" xml:space="preserve">
    <value>Searching...</value>
  </data>
  <data name="PackageSearchStateSyncingWithServer" xml:space="preserve">
    <value>Syncing with server...</value>
  </data>
  <data name="PackageSearchViewClearButton" xml:space="preserve">
    <value>Clear</value>
    <comment>Clear completed installation</comment>
  </data>
  <data name="PackageSearchViewClearButtonTooltip" xml:space="preserve">
    <value>Clear Downloads</value>
  </data>
  <data name="PackageSearchViewContextMenuOrderAscending" xml:space="preserve">
    <value>Ascending</value>
    <comment>Order by Ascending</comment>
  </data>
  <data name="PackageSearchViewContextMenuOrderDescending" xml:space="preserve">
    <value>Descending</value>
    <comment>Order by Descending</comment>
  </data>
  <data name="PackageSearchViewContextMenuSortByAuthor" xml:space="preserve">
    <value>Author</value>
    <comment>Sort package by author name</comment>
  </data>
  <data name="PackageSearchViewContextMenuSortByDownloads" xml:space="preserve">
    <value>Downloads</value>
    <comment>Sort package by download numbers</comment>
  </data>
  <data name="PackageSearchViewContextMenuSortByName" xml:space="preserve">
    <value>Name</value>
    <comment>Sort package by name</comment>
  </data>
  <data name="PackageSearchViewContextMenuSortByVotes" xml:space="preserve">
    <value>Votes</value>
    <comment>Sort package by user votes</comment>
  </data>
  <data name="PackageSearchViewContextMenuSortyByUpdate" xml:space="preserve">
    <value>Most Recent Update</value>
    <comment>Sort package by the most recent update</comment>
  </data>
  <data name="PackageSearchViewDeprecated" xml:space="preserve">
    <value>DEPRECATED</value>
    <comment>Indicate package has been deprecated</comment>
  </data>
  <data name="PackageSearchViewDeprecatedTooltip" xml:space="preserve">
    <value>The maintainers of this package have indicated that they will no longer be updating it.  Use at your own risk!</value>
  </data>
  <data name="PackageSearchViewDescription" xml:space="preserve">
    <value>Description</value>
    <comment>Package description</comment>
  </data>
  <data name="PackageSearchViewInstallButton" xml:space="preserve">
    <value>⇓ Install</value>
    <comment>To install package</comment>
  </data>
  <data name="PackageSearchViewInstallLatestVersion" xml:space="preserve">
    <value>Install latest version</value>
  </data>
  <data name="PackageSearchViewInstallLatestVersionTo" xml:space="preserve">
    <value>Install latest version to folder...</value>
  </data>
  <data name="PackageSearchViewInstallThisVersion" xml:space="preserve">
    <value>Install this version</value>
  </data>
  <data name="PackageSearchViewInstallThisVersionTo" xml:space="preserve">
    <value>Install this version to folder...</value>
  </data>
  <data name="PackageSearchViewKeywords" xml:space="preserve">
    <value>Keywords</value>
    <comment>Package keywords</comment>
  </data>
  <data name="PackageSearchViewSearchTextBox" xml:space="preserve">
    <value>Search...</value>
  </data>
  <data name="PackageSearchViewSortByButton" xml:space="preserve">
    <value>Sort by</value>
  </data>
  <data name="PackageSearchViewTitle" xml:space="preserve">
    <value>Online Package Search</value>
  </data>
  <data name="PackageSearchViewUpvoteButtonTooltip" xml:space="preserve">
    <value>Vote in support of this package</value>
  </data>
  <data name="PackageSearchViewVersions" xml:space="preserve">
    <value>Versions</value>
    <comment>Package versions</comment>
  </data>
  <data name="PackageSearchViewVisitRepositoryBuutton" xml:space="preserve">
    <value>Visit package repository</value>
  </data>
  <data name="PackageSearchViewVisitWebSiteButton" xml:space="preserve">
    <value>Visit package website</value>
  </data>
  <data name="PackageStateUnknown" xml:space="preserve">
    <value>Unknown</value>
  </data>
  <data name="PackageUploadStateCompressing" xml:space="preserve">
    <value>Compressing...</value>
  </data>
  <data name="PackageUploadStateCopying" xml:space="preserve">
    <value>Copying...</value>
  </data>
  <data name="PackageUploadStateError" xml:space="preserve">
    <value>Error!</value>
    <comment>Something wrong with package uploading</comment>
  </data>
  <data name="PackageUploadStateReady" xml:space="preserve">
    <value>Ready</value>
  </data>
  <data name="PackageUploadStateUploaded" xml:space="preserve">
    <value>Uploaded</value>
  </data>
  <data name="PackageUploadStateUploading" xml:space="preserve">
    <value>Uploading...</value>
  </data>
  <data name="PortViewContextMenuUserDefaultValue" xml:space="preserve">
    <value>Use Default Value</value>
  </data>
  <data name="PublishPackagePackageContent" xml:space="preserve">
    <value>Package Contents</value>
  </data>
  <data name="PublishPackageViewAddFileButton" xml:space="preserve">
    <value>Add file...</value>
  </data>
  <data name="PublishPackageViewAddFileButtonTooltip" xml:space="preserve">
    <value>Add File To Package</value>
  </data>
  <data name="PublishPackageViewContextMenuIsNodeLibrary" xml:space="preserve">
    <value>Is Node Library</value>
  </data>
  <data name="PublishPackageViewLicense" xml:space="preserve">
    <value>License (optional - default is MIT)</value>
  </data>
  <data name="PublishPackageViewPackageDependencies" xml:space="preserve">
    <value>Dependencies</value>
  </data>
  <data name="PublishPackageViewPackageDescription" xml:space="preserve">
    <value>Description</value>
  </data>
  <data name="PublishPackageViewPackageGroup" xml:space="preserve">
    <value>Group (optional)</value>
    <comment>User to input group name about this package</comment>
  </data>
  <data name="PublishPackageViewPackageGroupTooltip" xml:space="preserve">
    <value>A group to help categorize this package.  Might be useful for a collection of packages related to a firm, school, etc.</value>
  </data>
  <data name="PublishPackageViewPackageKeywords" xml:space="preserve">
    <value>Keywords (optional)</value>
    <comment>User to input some keywords about this package</comment>
  </data>
  <data name="PublishPackageViewPackageKeywordsTooltip" xml:space="preserve">
    <value>Keywords help find your package in the database.  Separate them by spaces.</value>
  </data>
  <data name="PublishPackageViewPackageName" xml:space="preserve">
    <value>Name</value>
  </data>
  <data name="PublishPackageViewPackageVersion" xml:space="preserve">
    <value>Version (major minor build)</value>
  </data>
  <data name="PublishPackageViewPackageVersionTooltip" xml:space="preserve">
    <value>A version name helps a submitter keep track of updates to the package.  A new version of a package will be REJECTED if this is not incremeneted.</value>
  </data>
  <data name="PublishPackageViewPublish" xml:space="preserve">
    <value>Publish a Package</value>
  </data>
  <data name="PublishPackageViewPublisherWebiSite" xml:space="preserve">
    <value>Website Url (optional)</value>
  </data>
  <data name="PublishPackageViewRepositoryUrl" xml:space="preserve">
    <value>Repository Url (optional)</value>
    <comment>Github repository</comment>
  </data>
  <data name="PublishPackageViewTitle" xml:space="preserve">
    <value>Publish a {0} Package</value>
  </data>
  <data name="ShowClassicNodeLibrary" xml:space="preserve">
    <value>Show Classic Node Library</value>
  </data>
  <data name="UnknowDateFormat" xml:space="preserve">
    <value>Unknown date format</value>
  </data>
  <data name="Watch3DViewContextMenuPan" xml:space="preserve">
    <value>_Pan</value>
  </data>
  <data name="Watch3DViewContextMenuRotate" xml:space="preserve">
    <value>_Rotate</value>
  </data>
  <data name="Watch3DViewContextMenuSwitchView" xml:space="preserve">
    <value>Switch to Node _View</value>
  </data>
  <data name="Watch3DViewContextMenuZoomToFit" xml:space="preserve">
    <value>_Zoom to Fit</value>
  </data>
  <data name="BuildVersionNonNegative" xml:space="preserve">
    <value>You must provide a Build version as a non-negative integer.</value>
    <comment>ErrorString</comment>
  </data>
  <data name="CannotSubmitPackage" xml:space="preserve">
    <value>You can't submit a package in this version of {0}.  You'll need a host application, like Revit, to submit a package.</value>
    <comment>ErrorString</comment>
  </data>
  <data name="DescriptionNeedMoreCharacters" xml:space="preserve">
    <value>Description must be longer than 10 characters.</value>
    <comment>ErrorString</comment>
  </data>
  <data name="MajorVersionNonNegative" xml:space="preserve">
    <value>You must provide a Major version as a non-negative integer.</value>
    <comment>ErrorString</comment>
  </data>
  <data name="MinorVersionNonNegative" xml:space="preserve">
    <value>You must provide a Minor version as a non-negative integer.</value>
    <comment>ErrorString</comment>
  </data>
  <data name="NameNeedMoreCharacters" xml:space="preserve">
    <value>Name must be at least 3 characters.</value>
    <comment>ErrorString</comment>
  </data>
  <data name="PackageNameCannotContainTheseCharacters" xml:space="preserve">
    <value>The name of the package cannot contain /,\, or *.</value>
    <comment>ErrorString</comment>
  </data>
  <data name="PackageNeedAtLeastOneFile" xml:space="preserve">
    <value>Your package must contain at least one file.</value>
    <comment>ErrorString</comment>
  </data>
  <data name="UpdateMessage" xml:space="preserve">
    <value>An update is available for Dynamo.
Installing the latest update requires Dynamo and any host applications to close.
Do you want to install the latest Dynamo update?</value>
  </data>
  <data name="VersionValueGreaterThan0" xml:space="preserve">
    <value>At least one of your version values must be greater than 0.</value>
    <comment>ErrorString</comment>
  </data>
  <data name="InstallMessageCaption" xml:space="preserve">
    <value>Install Dynamo</value>
  </data>
  <data name="InCanvasGeomButtonToolTip" xml:space="preserve">
    <value>Enable background 3D preview navigation (Ctrl + B)</value>
    <comment>Enable background 3D preview navigation</comment>
  </data>
  <data name="InCanvasNodeButtonToolTip" xml:space="preserve">
    <value>Enable graph view navigation (Ctrl + B)</value>
    <comment>Enable graph view navigation</comment>
  </data>
  <data name="AddCustomFileToPackageDialogTitle" xml:space="preserve">
    <value>Add Custom Node, Library, or XML file to Package...</value>
  </data>
  <data name="ConverterMessageCurrentOffset" xml:space="preserve">
    <value>Current offset X: {0}, Y: {1}</value>
  </data>
  <data name="ConverterMessageTransformOrigin" xml:space="preserve">
    <value>Transform origin X: {0}, Y: {1}</value>
  </data>
  <data name="ConverterMessageZoom" xml:space="preserve">
    <value>Zoom : {0}</value>
  </data>
  <data name="DynamoViewSamplesMenuShowInFolder" xml:space="preserve">
    <value>Show In Folder</value>
  </data>
  <data name="FileDialogAllFiles" xml:space="preserve">
    <value>All Files ({0})|{0}</value>
  </data>
  <data name="FileDialogAssemblyFiles" xml:space="preserve">
    <value>Assembly Library Files ({0})|{0}</value>
  </data>
  <data name="FileDialogCustomNodeDLLXML" xml:space="preserve">
    <value>Custom Node, DLL, XML ({0})|{0}</value>
  </data>
  <data name="FileDialogDefaultPNGName" xml:space="preserve">
    <value>Capture.png</value>
  </data>
  <data name="FileDialogDefaultSTLModelName" xml:space="preserve">
    <value>model.stl</value>
  </data>
  <data name="FileDialogDesignScriptFiles" xml:space="preserve">
    <value>DesignScript Files ({0})|{0}</value>
  </data>
  <data name="FileDialogDynamoCustomNode" xml:space="preserve">
    <value>{0} Custom Node ({1})|{1}</value>
  </data>
  <data name="FileDialogDynamoDefinitions" xml:space="preserve">
    <value>{0} Definitions ({1})|{1}</value>
  </data>
  <data name="FileDialogDynamoWorkspace" xml:space="preserve">
    <value>{0} Workspace ({1})|{1}</value>
  </data>
  <data name="FileDialogLibraryFiles" xml:space="preserve">
    <value>Library Files ({0})|{0}</value>
  </data>
  <data name="FileDialogPNGFiles" xml:space="preserve">
    <value>PNG Image|{0}</value>
  </data>
  <data name="FileDialogSTLModels" xml:space="preserve">
    <value>STL Models|{0}</value>
  </data>
  <data name="InfoBubbleError" xml:space="preserve">
    <value>Error: </value>
  </data>
  <data name="InfoBubbleWarning" xml:space="preserve">
    <value>Warning: </value>
  </data>
  <data name="MessageFailedToApplyCustomization" xml:space="preserve">
    <value>Failed to apply NodeViewCustomization for {0}</value>
  </data>
  <data name="MessageFailedToAttachToRowColumn" xml:space="preserve">
    <value>'AttachmentToRowColumnConverter' expects a 'ConverterParameter' value to be either 'Row' or 'Column'</value>
  </data>
  <data name="MessageFailedToFindNodeById" xml:space="preserve">
    <value>No node could be found with that Id.</value>
  </data>
  <data name="MessageFailedToOpenCorruptedFile" xml:space="preserve">
    <value>Error opening corrupted file: {0}</value>
    <comment>Message box content</comment>
  </data>
  <data name="MessageFailedToSaveAsImage" xml:space="preserve">
    <value>Failed to save the Workspace as image.</value>
  </data>
  <data name="MessageLoadingTime" xml:space="preserve">
    <value>{0} elapsed for loading {1} main window.</value>
  </data>
  <data name="MessageNodeWithNullFunction" xml:space="preserve">
    <value>There is a null function definition for this node.</value>
  </data>
  <data name="MessageNoNodeDescription" xml:space="preserve">
    <value>No description provided</value>
  </data>
  <data name="MessageUnsavedChanges0" xml:space="preserve">
    <value>The following workspaces have not been saved:</value>
  </data>
  <data name="MessageUnsavedChanges1" xml:space="preserve">
    <value>. Please save them and try again.</value>
  </data>
  <data name="SearchViewTopResult" xml:space="preserve">
    <value>Top Result</value>
  </data>
  <data name="TooltipCurrentIndex" xml:space="preserve">
    <value>{0} of {1}</value>
  </data>
  <data name="AutodeskSignIn" xml:space="preserve">
    <value>Autodesk Sign In</value>
  </data>
  <data name="BrowserWindowLoading" xml:space="preserve">
    <value>Loading...</value>
  </data>
  <data name="InvalidLoginUrl" xml:space="preserve">
    <value>Invalid URL for login page!</value>
  </data>
  <data name="NoneString" xml:space="preserve">
    <value>none</value>
  </data>
  <data name="PresetsWindowDescription" xml:space="preserve">
    <value>Description</value>
  </data>
  <data name="PresetsWindowDescriptionHint" xml:space="preserve">
    <value>Enter a description for this preset.</value>
  </data>
  <data name="PresetsWindowName" xml:space="preserve">
    <value>Name</value>
  </data>
  <data name="PresetsWindowTitle" xml:space="preserve">
    <value>Preset State Properties</value>
  </data>
  <data name="DynamoViewRunButtonToolTipDisabled" xml:space="preserve">
    <value>Run is not available when running Automatically or Periodically.</value>
  </data>
  <data name="RunTypeToolTipAutomatically" xml:space="preserve">
    <value>Run whenever there is a change to the graph.</value>
  </data>
  <data name="RunTypeToolTipManually" xml:space="preserve">
    <value>Run whenever you press the Run button.</value>
  </data>
  <data name="RunTypeToolTipPeriodicallyDisabled" xml:space="preserve">
    <value>Periodic running is disabled when there are no nodes in your graph that support it.</value>
  </data>
  <data name="RunTypeToolTipPeriodicallyEnabled" xml:space="preserve">
    <value>Run at the specified interval.</value>
  </data>
  <data name="RunCompletedMessage" xml:space="preserve">
    <value>Run completed.</value>
  </data>
  <data name="RunCompletedWithScaleChangeMessage" xml:space="preserve">
    <value>Run completed with new working range.</value>
  </data>
  <data name="RunCompletedWithWarningsMessage" xml:space="preserve">
    <value>Run completed with warnings.</value>
  </data>
  <data name="RunCompletedWithScaleChangeAndWarningsMessage" xml:space="preserve">
    <value>Run completed with warnings on setting new working range.</value>
  </data>
  <data name="RunStartedMessage" xml:space="preserve">
    <value>Run started...</value>
  </data>
  <data name="RunStartedWithScaleChangeMessage" xml:space="preserve">
    <value>Run started with new working range...</value>
  </data>
  <data name="GroupDefaultText" xml:space="preserve">
    <value>&lt;Click here to edit the group title&gt;</value>
  </data>
  <data name="GroupContextMenuBackground" xml:space="preserve">
    <value>Select Background</value>
  </data>
  <data name="GroupContextMenuFont" xml:space="preserve">
    <value>Font Size</value>
  </data>
  <data name="GroupContextMenuUngroup" xml:space="preserve">
    <value>Ungroup</value>
  </data>
  <data name="GroupContextMenuGraphLayout" xml:space="preserve">
    <value>Cleanup Node Layout</value>
  </data>
  <data name="PackageDuplicateAssemblyWarning" xml:space="preserve">
    <value>Due to limitations in the .NET framework, it is not possible to update your package assembly while it is already loaded.  Please update the assembly while {0} is not running and try again.</value>
  </data>
  <data name="PackageDuplicateAssemblyWarningTitle" xml:space="preserve">
    <value>Cannot update assembly</value>
  </data>
  <data name="Automatic" xml:space="preserve">
    <value>Automatic</value>
  </data>
  <data name="Manual" xml:space="preserve">
    <value>Manual</value>
  </data>
  <data name="Periodic" xml:space="preserve">
    <value>Periodic</value>
  </data>
  <data name="ContextMenuCopy" xml:space="preserve">
    <value>Copy</value>
    <comment>Context menu item</comment>
  </data>
  <data name="ContextMenuHideAllGeometry" xml:space="preserve">
    <value>Hide all geometry preview</value>
    <comment>Context menu item - Specific to canvas</comment>
  </data>
  <data name="ContextMenuHideAllTextBubble" xml:space="preserve">
    <value>Hide all text bubble</value>
    <comment>Context menu item - Specific to canvas</comment>
  </data>
  <data name="ContextMenuInsertCodeBlock" xml:space="preserve">
    <value>Insert code block</value>
    <comment>Context menu item - Specific to canvas</comment>
  </data>
  <data name="ContextMenuPaste" xml:space="preserve">
    <value>Paste</value>
    <comment>Context menu item</comment>
  </data>
  <data name="ContextMenuShowAllGeometry" xml:space="preserve">
    <value>Show all geometry preview</value>
    <comment>Context menu item - Specific to canvas</comment>
  </data>
  <data name="ContextMenuShowAllTextBubble" xml:space="preserve">
    <value>Show all text buble</value>
    <comment>Context menu item - Specific to canvas</comment>
  </data>
  <data name="MoreButton" xml:space="preserve">
    <value>More</value>
    <comment>The "More" button on "Publish a Dynamo Package" dialog</comment>
  </data>
  <data name="PublishPackage" xml:space="preserve">
    <value>Publish Online</value>
  </data>
  <data name="StartPageWhatsNew" xml:space="preserve">
    <value>Getting Started</value>
  </data>
  <data name="TermsOfUseAcceptButton" xml:space="preserve">
    <value>I Accept</value>
  </data>
  <data name="TermsOfUseDeclineButton" xml:space="preserve">
    <value>I Decline</value>
  </data>
  <data name="TermsOfUseViewTitle" xml:space="preserve">
    <value>Package Manager Terms of Use</value>
  </data>
  <data name="GalleryDynamoVersion" xml:space="preserve">
    <value>Version {0}.{1}.{2}</value>
  </data>
  <data name="LearnMore" xml:space="preserve">
    <value>Learn more</value>
  </data>
  <data name="Autodesk360SignInButtonContentToolTip" xml:space="preserve">
    <value>Sign in to Autodesk A360 to access online services that integrate with your desktop software.</value>
  </data>
  <data name="Autodesk360SignInButtonTitleToolTip" xml:space="preserve">
    <value>Autodesk A360</value>
  </data>
  <data name="ConsentFormGoogleAnalyticsCheckBoxContent" xml:space="preserve">
    <value>I agree to contribute to the Google Analytics program.</value>
  </data>
  <data name="ConsentFormADPAnalyticsCheckBoxContent" xml:space="preserve">
    <value>I agree to data collection in desktop products for Autodesk analytics programs.</value>
  </data>
  <data name="GroupContextMenuDeleteGroup" xml:space="preserve">
    <value>Delete Group</value>
  </data>
  <data name="CustomNodeTypeShortString" xml:space="preserve">
    <value>DS</value>
  </data>
  <data name="PackageTypeShortString" xml:space="preserve">
    <value>PKG</value>
  </data>
  <data name="ZeroTouchTypeShortString" xml:space="preserve">
    <value>DLL</value>
  </data>
  <data name="DynamoViewEditMenuCreatePreset" xml:space="preserve">
    <value>Create Preset From Selection</value>
  </data>
  <data name="DynamoViewEditMenuDeletePreset" xml:space="preserve">
    <value>Delete Preset</value>
  </data>
  <data name="DynamoViewEditMenuRestorePreset" xml:space="preserve">
    <value>Restore Preset</value>
  </data>
  <data name="DynamoViewEditMenuPresetsMenu" xml:space="preserve">
    <value>Presets</value>
  </data>
  <data name="DynamoViewSettingsMenuIsolationMode" xml:space="preserve">
    <value>Isolate Selected Geometry</value>
  </data>
  <data name="DynamoViewSettingsMenuShowEdges" xml:space="preserve">
    <value>Show Edges</value>
  </data>
  <data name="DynamoViewSettingsMenuShowPreviewBubbles" xml:space="preserve">
    <value>Show Preview Bubbles</value>
    <comment>Settings menu | Show preview bubbles</comment>
  </data>
  <data name="DynamoViewSettingsMenuVisualizationSettings" xml:space="preserve">
    <value>Visualization Settings</value>
  </data>
  <data name="FileDialogManualMode" xml:space="preserve">
    <value>Open in Manual Execution Mode</value>
  </data>
  <data name="BrowserNodeButtonLabel" xml:space="preserve">
    <value>Browse...</value>
  </data>
  <data name="BrowserNodeNoFileSelected" xml:space="preserve">
    <value>No file selected.</value>
  </data>
  <data name="StringInputNodeEditMenu" xml:space="preserve">
    <value>Edit...</value>
  </data>
  <data name="WatchNodeRawDataMenu" xml:space="preserve">
    <value>Show Raw Data</value>
  </data>
  <data name="NodeContextMenuEnablePeriodicUpdate" xml:space="preserve">
    <value>Enable Periodic Update</value>
  </data>
  <data name="PackageUploadNoDependency" xml:space="preserve">
    <value>None</value>
  </data>
  <data name="PublishPackageViewPackageDescriptionTooltip" xml:space="preserve">
    <value>A description that helps people understand what the package might be used for.</value>
  </data>
  <data name="PublishPackageViewPackageNameTooltip" xml:space="preserve">
    <value>A unique name for the package.</value>
  </data>
  <data name="UnitAcres" xml:space="preserve">
    <value>Acres</value>
  </data>
  <data name="UnitCentimeters" xml:space="preserve">
    <value>Centimeters</value>
  </data>
  <data name="UnitCubicCentimeter" xml:space="preserve">
    <value>CubicCentimeter</value>
  </data>
  <data name="UnitCubicFoot" xml:space="preserve">
    <value>CubicFoot</value>
  </data>
  <data name="UnitCubicInches" xml:space="preserve">
    <value>CubicInches</value>
  </data>
  <data name="UnitCubicMeters" xml:space="preserve">
    <value>CubicMeters</value>
  </data>
  <data name="UnitCubicMillimeter" xml:space="preserve">
    <value>CubicMillimeter</value>
  </data>
  <data name="UnitCubicYards" xml:space="preserve">
    <value>CubicYards</value>
  </data>
  <data name="UnitDecimeters" xml:space="preserve">
    <value>Decimeters</value>
  </data>
  <data name="UnitFeet" xml:space="preserve">
    <value>Feet</value>
  </data>
  <data name="UnitHectares" xml:space="preserve">
    <value>Hectares</value>
  </data>
  <data name="UnitInches" xml:space="preserve">
    <value>Inches</value>
  </data>
  <data name="UnitLitres" xml:space="preserve">
    <value>Litres</value>
  </data>
  <data name="UnitMeters" xml:space="preserve">
    <value>Meters</value>
  </data>
  <data name="UnitMillimeters" xml:space="preserve">
    <value>Millimeters</value>
  </data>
  <data name="UnitSquareCentimeter" xml:space="preserve">
    <value>SquareCentimeter</value>
  </data>
  <data name="UnitSquareFoot" xml:space="preserve">
    <value>SquareFoot</value>
  </data>
  <data name="UnitSquareInch" xml:space="preserve">
    <value>SquareInch</value>
  </data>
  <data name="UnitSquareMeter" xml:space="preserve">
    <value>SquareMeter</value>
  </data>
  <data name="UnitSquareMillimeter" xml:space="preserve">
    <value>SquareMillimeter</value>
  </data>
  <data name="UnitUSGallons" xml:space="preserve">
    <value>USGallons</value>
  </data>
  <data name="CustomNodePromptDescriptionTooltip" xml:space="preserve">
    <value>A description that helps people understand what the node might be used for.</value>
  </data>
  <data name="CustomNodePromptNameTooltip" xml:space="preserve">
    <value>A unique name for the node.</value>
  </data>
  <data name="PresetPromptDescriptionTooltip" xml:space="preserve">
    <value>A description of the preset state.</value>
  </data>
  <data name="PresetPromptNameTooltip" xml:space="preserve">
    <value>A unique name for the preset.</value>
  </data>
  <data name="SelectNodeButtonChange" xml:space="preserve">
    <value>Change</value>
  </data>
  <data name="SelectNodeButtonSelect" xml:space="preserve">
    <value>Select</value>
  </data>
  <data name="PresetTextRemaining" xml:space="preserve">
    <value>Characters Remaining</value>
  </data>
  <data name="PresetOverwrite" xml:space="preserve">
    <value>A preset by this name already exists, do you wish to overwrite?</value>
  </data>
  <data name="AddButton" xml:space="preserve">
    <value>Add</value>
  </data>
  <data name="DynamoViewSettingMenuManagePackagePath" xml:space="preserve">
    <value>Manage Node and Package Paths...</value>
    <comment>Setting menu | Custom node definition and package paths</comment>
  </data>
  <data name="PackagePathViewAccept" xml:space="preserve">
    <value>Accept Changes</value>
    <comment>Accept changes button on the package path dialog</comment>
  </data>
  <data name="PackagePathViewHeading" xml:space="preserve">
    <value>Paths:</value>
    <comment>Package path management dialog content</comment>
  </data>
  <data name="PackagePathViewSummary1" xml:space="preserve">
    <value>Add paths to make nodes and packages show up in the library.</value>
    <comment>Package path management dialog content</comment>
  </data>
  <data name="PackagePathViewSummary2" xml:space="preserve">
    <value>Top path is the default save location.</value>
    <comment>Package path management dialog content that describes about the first entry being the default save location.</comment>
  </data>
  <data name="PackagePathViewTitle" xml:space="preserve">
    <value>Manage Node and Package Paths</value>
    <comment>Package path management dialog title</comment>
  </data>
  <data name="PackagePathViewToolTipDown" xml:space="preserve">
    <value>Move the selected path downward</value>
    <comment>Tool-tip for down arrow</comment>
  </data>
  <data name="PackagePathViewToolTipMinus" xml:space="preserve">
    <value>Remove the selected path from list</value>
    <comment>Tool-tip for minus icon</comment>
  </data>
  <data name="PackagePathViewToolTipPlus" xml:space="preserve">
    <value>Add a new path to the list</value>
    <comment>Tool-tip for plus icon</comment>
  </data>
  <data name="PackagePathViewToolTipUp" xml:space="preserve">
    <value>Move the selected path upward</value>
    <comment>Tool-tip for up arrow</comment>
  </data>
  <data name="PackagePathAutoAddNotificationTitle" xml:space="preserve">
    <value>Package Path Added</value>
  </data>
  <data name="PackagePathAutoAddNotificationShortDescription" xml:space="preserve">
    <value>A library (*.dll, *.ds) was recently imported into Dynamo. Its path was automatically added to "Settings &gt; Manage Node and Package Paths..."</value>
  </data>
  <data name="PackagePathAutoAddNotificationDetailedDescription" xml:space="preserve">
    <value>The import path "{0}" was added to "Manage Node and Package Paths". If you want to update or remove this path, please open "Settings &gt; Manage Node and Package Paths..."</value>
  </data>
  <data name="NodeContextMenuIsInput" xml:space="preserve">
    <value>Is Input</value>
  </data>
  <data name="NodeContextMenuIsOutput" xml:space="preserve">
    <value>Is Output</value>
  </data>
  <data name="DynamoViewViewMenuAvailablePreviews" xml:space="preserve">
    <value>Available Previews</value>
  </data>
  <data name="PresetWarningMessage" xml:space="preserve">
    <value>No input nodes selected. Select at least one input node to create a preset.</value>
  </data>
  <data name="UnitArea" xml:space="preserve">
    <value>Area</value>
  </data>
  <data name="UnitLength" xml:space="preserve">
    <value>Length</value>
  </data>
  <data name="UnitVolume" xml:space="preserve">
    <value>Volume</value>
  </data>
  <data name="Units" xml:space="preserve">
    <value>Units:</value>
  </data>
  <data name="PublishPackageLocally" xml:space="preserve">
    <value>Publish Locally</value>
  </data>
  <data name="BackgroundPreviewName" xml:space="preserve">
    <value>Background Preview</value>
    <comment>The name of the 3D background preview.</comment>
  </data>
  <data name="CameraDataLoadError" xml:space="preserve">
    <value>Camera position information could not be loaded from the file.</value>
  </data>
  <data name="CameraDataSaveError" xml:space="preserve">
    <value>Camera position information could not be saved.</value>
  </data>
  <data name="FolderNotWritableError" xml:space="preserve">
    <value>You do not have write permission to {0}.</value>
  </data>
  <data name="ActionMember" xml:space="preserve">
    <value>Action</value>
  </data>
  <data name="CreateMember" xml:space="preserve">
    <value>Create</value>
  </data>
  <data name="QueryMember" xml:space="preserve">
    <value>Query</value>
  </data>
  <data name="AddToLibraryButton" xml:space="preserve">
    <value>Add</value>
  </data>
  <data name="BackgroundPreviewDefaultName" xml:space="preserve">
    <value>Default Background Preview</value>
  </data>
  <data name="BackgroundPreviewCreationFailureMessage" xml:space="preserve">
    <value>There was an error creating a background preview in Dynamo. This could be due to a lack of graphics resources on your machine. See the log for more information.</value>
  </data>
  <data name="NodesRunStatus" xml:space="preserve">
    <value>Freeze</value>
    <comment>Context menu item</comment>
  </data>
  <data name="CompactLayoutTitle" xml:space="preserve">
    <value>Compact</value>
  </data>
  <data name="DetailedLayoutTitle" xml:space="preserve">
    <value>Detailed</value>
  </data>
  <data name="FilterIconTooltip" xml:space="preserve">
    <value>Filter results</value>
  </data>
  <data name="LayoutIconTooltip" xml:space="preserve">
    <value>View layout</value>
  </data>
  <data name="ShowHideLibraryIconTooltip" xml:space="preserve">
    <value>Show/hide</value>
  </data>
  <data name="OnlyTitle" xml:space="preserve">
    <value>only</value>
  </data>
  <data name="SelectAllTitle" xml:space="preserve">
    <value>Select All</value>
  </data>
  <data name="NodeViewCustomizationFindErrorMessage" xml:space="preserve">
    <value>There was an error while finding node view customizations for {0}. Contact the author of this assembly for more information.</value>
  </data>
  <data name="PreviewListLabel" xml:space="preserve">
    <value>List</value>
  </data>
  <data name="NullString" xml:space="preserve">
    <value>null</value>
  </data>
  <data name="InvalidTimeZoneMessage" xml:space="preserve">
    <value>Could not sign in at this moment. Check the date, time and time zone settings and try to sign in again.</value>
  </data>
  <data name="OneAssemblyWasLoadedSeveralTimesErrorMessage" xml:space="preserve">
    <value>Please, load assembly just one time.
Next assemblies were loaded several times:
</value>
  </data>
  <data name="MessageFailedToAddFile" xml:space="preserve">
    <value>Failed to add file: {0}</value>
    <comment>Message box content</comment>
  </data>
  <data name="MessageConfirmToSaveReadOnlyCustomNode" xml:space="preserve">
    <value>We can't save "{0}" because the file is read-only or contains unresolved or invalid nodes. To keep changes, would you like to "Save As..." with a different name or path?</value>
    <comment>Message box content</comment>
  </data>
  <data name="TabFileNameReadOnlyPrefix" xml:space="preserve">
    <value>[Read-Only] </value>
  </data>
  <data name="InCanvasFitViewButtonToolTip" xml:space="preserve">
    <value>Zoom to Fit</value>
    <comment>Zoom to Fit</comment>
  </data>
  <data name="InCanvasOrbitButtonToolTip" xml:space="preserve">
    <value>Orbit</value>
    <comment>Orbit</comment>
  </data>
  <data name="InCanvasPanButtonToolTip" xml:space="preserve">
    <value>Pan</value>
    <comment>Pan</comment>
  </data>
  <data name="InCanvasZoomInButtonToolTip" xml:space="preserve">
    <value>Zoom In</value>
    <comment>Zoom In</comment>
  </data>
  <data name="InCanvasZoomOutButtonToolTip" xml:space="preserve">
    <value>Zoom Out</value>
    <comment>Zoom Out</comment>
  </data>
  <data name="MessageErrorOpeningFileGeneral" xml:space="preserve">
    <value>Error Opening File</value>
    <comment>Notification Center Title</comment>
  </data>
  <data name="DynamoViewSettingsMenuChangeScaleFactor" xml:space="preserve">
    <value>Geometry Scaling...</value>
    <comment>Settings menu | Geometry Scaling</comment>
  </data>
  <data name="ContextMenuLacingAuto" xml:space="preserve">
    <value>Auto</value>
    <comment>Auto lacing</comment>
  </data>
  <data name="LacingAutoToolTip" xml:space="preserve">
    <value>No replication guide will be added.</value>
  </data>
  <data name="UseLevelKeepListStructureHint" xml:space="preserve">
    <value>Keep 1 input list's nesting</value>
  </data>
  <data name="UseLevelKeepListStructurePopupMenuItem" xml:space="preserve">
    <value>Keep list structure</value>
  </data>
  <data name="UseLevelPopupMenuItem" xml:space="preserve">
    <value>Use Levels</value>
  </data>
  <data name="DirectoryNotFound" xml:space="preserve">
    <value>Directory Not Found</value>
  </data>
  <data name="PackageFolderNotAccessible" xml:space="preserve">
    <value>A problem occurred when trying to install the package. Dynamo is unable to obtain read/write access to
{0}</value>
  </data>
  <data name="PackageNotExisted" xml:space="preserve">
    <value>The root directory of the package does not exist. Please try and re-install the package.</value>
  </data>
  <data name="UnableToAccessPackageDirectory" xml:space="preserve">
    <value>Unable To Access Package Directory</value>
  </data>
  <data name="DynamoViewFileMenuExport3DAsImage" xml:space="preserve">
    <value>_Export Background 3D Preview as Image...</value>
    <comment>File menu | Export Background 3D Preview as image</comment>
  </data>
  <data name="DynamoViewToolbarExport3DButtonTooltip" xml:space="preserve">
    <value>Export Background Preview As Image</value>
    <comment>Toolbar export button tooltip</comment>
  </data>
  <data name="ScreenShotFrom3DParameter" xml:space="preserve">
    <value>screenshot_3D</value>
  </data>
  <data name="ScreenShotFrom3DShortcutParameter" xml:space="preserve">
    <value>screenshot_3D_shortcut</value>
  </data>
  <data name="FileNotPublishCaption" xml:space="preserve">
    <value>Publish Fail!</value>
  </data>
  <data name="FileNotPublishMessage" xml:space="preserve">
    <value>File(s) were not found or are contained inside of a package. Please only add files that are located outside of packages.

Failed to publish file(s): 
{0}</value>
  </data>
  <data name="PublishPackageDialogCaption" xml:space="preserve">
    <value>Published Successfully</value>
  </data>
  <data name="PublishPackageMessage" xml:space="preserve">
    <value>Package published successfully. 
Want to publish a different package?</value>
  </data>
  <data name="SolutionToFolderNotWritatbleError" xml:space="preserve">
    <value>Please update the permissions or go to 'Settings &gt; Manage Node and Package Paths...' to change your default directory.</value>
  </data>
  <data name="DynamoViewHelpDictionary" xml:space="preserve">
    <value>Dynamo Dictionary</value>
    <comment>Help menu | Go to Dynamo dictionary</comment>
  </data>
  <data name="RerunButton" xml:space="preserve">
    <value>Apply Changes</value>
  </data>
  <data name="ScalingLargeButton" xml:space="preserve">
    <value>Large</value>
  </data>
  <data name="ScalingMediumButton" xml:space="preserve">
    <value>Medium</value>
  </data>
  <data name="ScalingExtraLargeButton" xml:space="preserve">
    <value>Extra large</value>
  </data>
  <data name="ScalingSmallButton" xml:space="preserve">
    <value>Small</value>
  </data>
  <data name="RerunButtonToolTip" xml:space="preserve">
    <value>Rerun the graph.</value>
  </data>
  <data name="CustomNodePropertyWindowLocationNote" xml:space="preserve">
    <value>Custom Nodes will be placed in the Add-Ons section of the library.</value>
    <comment>Note regarding Custom Node library location</comment>
  </data>
  <data name="CrashPromptGithubNewIssueTitle" xml:space="preserve">
    <value>Crash report from Dynamo {0}</value>
  </data>
  <data name="PackageSearchViewSearchTextBoxSyncing" xml:space="preserve">
    <value>Please wait...</value>
  </data>
  <data name="EditNoteWindowTitle" xml:space="preserve">
    <value>Write note here</value>
  </data>
  <data name="ExtensionsViewTitle" xml:space="preserve">
    <value>Extensions</value>
  </data>
  <data name="ExtensionAdded" xml:space="preserve">
    <value>Extension tab added to the extensions side bar.</value>
  </data>
  <data name="ExtensionAlreadyPresent" xml:space="preserve">
    <value>No new tab is added, as the extension is already present in the extensions side bar.</value>
  </data>
  <data name="MessageUninstallCustomNodeToContinue" xml:space="preserve">
    <value>{1} cannot be loaded.
Installing it will conflict with one or more node definitions that already exist in {0}, which is currently loaded. 
To install {1}, Dynamo needs to first uninstall {0}. 
Restart Dynamo to complete the uninstall.

Uninstall the following packages: {0}?</value>
  </data>
  <data name="PreviewText" xml:space="preserve">
    <value> This Feature is in Preview! </value>
  </data>
  <data name="PackageHostDependencyTooltip" xml:space="preserve">
    <value>This package contains node(s) that depend on applications outside Dynamo. To fully utilize node(s) in this package, you will need to have these external applications installed.</value>
  </data>
  <data name="PackageHostDependencyFilter" xml:space="preserve">
    <value>Filter packages that depend on applications outside Dynamo. This feature currently can only filter packages which have been marked manually by package authors during publish.</value>
  </data>
  <data name="PackageHostDependencyFilterContextItem" xml:space="preserve">
    <value>Packages contain node(s)  that depend on specified application outside Dynamo.</value>
  </data>
  <data name="MessageUninstallSamePackage" xml:space="preserve">
    <value>"The package {0} is already installed. To reinstall it, you must first uninstall it and restart to complete the uninstall. Would you like to mark {0} for uninstall?"</value>
  </data>
  <data name="MessagePackageNotFound" xml:space="preserve">
    <value>{0} was not found and could not be downloaded.</value>
  </data>
  <data name="MessagePackageVersionNotFound" xml:space="preserve">
    <value>Version {0} of {1} could not be found.</value>
  </data>
  <data name="PublishPackageViewPackageHostDependency" xml:space="preserve">
    <value>External Dependency (optional)</value>
  </data>
  <data name="PublishPackageViewPackageHostDependencyTooltip" xml:space="preserve">
    <value>An indication of what applications outside of Dynamo your package depends on, such as Revit, Civil 3D or Photoshop. Users of your package will need to install these applications to fully utilize your package.</value>
  </data>
  <data name="InfoBubbleDocumentationLinkText" xml:space="preserve">
    <value>Read more...</value>
  </data>
  <data name="PackageSearchViewFilterByButton" xml:space="preserve">
    <value>Filter by</value>
  </data>
  <data name="DynamoViewSettingMenuShowDataReportingDialogTooltip" xml:space="preserve">
    <value>Display the dialog for user to pick agreement on data collecting.</value>
  </data>
  <assembly alias="System.Windows.Forms" name="System.Windows.Forms, Version=4.0.0.0, Culture=neutral, PublicKeyToken=b77a5c561934e089" />
  <data name="psDynamoMesh" type="System.Resources.ResXFileRef, System.Windows.Forms">
    <value>..\ViewModels\Watch3D\compiledShaders\psDynamoMesh;System.Byte[], mscorlib, Version=4.0.0.0, Culture=neutral, PublicKeyToken=b77a5c561934e089</value>
  </data>
  <data name="vsDynamoMesh" type="System.Resources.ResXFileRef, System.Windows.Forms">
    <value>..\ViewModels\Watch3D\compiledShaders\vsDynamoMesh;System.Byte[], mscorlib, Version=4.0.0.0, Culture=neutral, PublicKeyToken=b77a5c561934e089</value>
  </data>
  <data name="DynamoViewSettingsMenuShowCodeBlockNodeLineNumber" xml:space="preserve">
    <value>Show CodeBlockNode Line Numbers</value>
  </data>
  <data name="DynamoViewSettingsMenuIsIronPythonDialogDisabled" xml:space="preserve">
    <value>Hide IronPython Alerts</value>
  </data>
  <data name="MessageFailedToDownloadPackageVersion" xml:space="preserve">
    <value>Failed to download version {0} of package with id: {1}.  Please try again and report the package if you continue to have problems.</value>
    <comment>Message box content. {0} = 1.2.3, {1} = 57d576e8f615e7725800001d</comment>
  </data>
  <data name="NodeTooltipDescription" xml:space="preserve">
    <value>Description: </value>
  </data>
  <data name="NodeTooltipOriginalName" xml:space="preserve">
    <value>Original node name: </value>
  </data>
  <data name="RenderingMemoryOutageDescription" xml:space="preserve">
    <value>Please check if you intended to render this amount of geometry, and consider turning off the preview of other nodes within your graph, lowering the amount of Geometry you wish to render, or turning down the render precision.</value>
  </data>
  <data name="RenderingMemoryOutageSummary" xml:space="preserve">
    <value>Dynamo has run out of memory trying to render your geometry. The geometry preview has been disabled.</value>
  </data>
  <data name="vsDynamoPointLine" type="System.Resources.ResXFileRef, System.Windows.Forms">
    <value>..\ViewModels\Watch3D\compiledShaders\vsDynamoPointLine;System.Byte[], mscorlib, Version=4.0.0.0, Culture=neutral, PublicKeyToken=b77a5c561934e089</value>
  </data>
  <data name="psDynamoLine" type="System.Resources.ResXFileRef, System.Windows.Forms">
    <value>..\ViewModels\Watch3D\compiledShaders\psDynamoLine;System.Byte[], mscorlib, Version=4.0.0.0, Culture=neutral, PublicKeyToken=b77a5c561934e089</value>
  </data>
  <data name="psDynamoPoint" type="System.Resources.ResXFileRef, System.Windows.Forms">
    <value>..\ViewModels\Watch3D\compiledShaders\psDynamoPoint;System.Byte[], mscorlib, Version=4.0.0.0, Culture=neutral, PublicKeyToken=b77a5c561934e089</value>
  </data>
  <data name="DynamoViewSettingsMenuShowTabsAndSpacesInScriptEditor" xml:space="preserve">
    <value>Show Whitespace Characters in Python Editor</value>
  </data>
  <data name="DynamoViewSettingsDefaultPythonEngine" xml:space="preserve">
    <value>Default Python Engine</value>
    <comment>Settings Menu | Default Python Engine</comment>
  </data>
  <data name="DefaultPythonEngineNone" xml:space="preserve">
    <value>Use System Default</value>
    <comment>Settings Menu | Default Python Engine (first option, rest are purposely not translated)</comment>
  </data>
  <data name="DynamoViewSettingEnableNodeAutoComplete" xml:space="preserve">
    <value>Enable Node Auto Complete</value>
    <comment>Setting menu | Experimental | Enable Node Auto Complete</comment>
  </data>
  <data name="ErrorLoadingIcon" xml:space="preserve">
    <value>An error occurred when loading the application icon: {0}</value>
    <comment>{0} = detailed error message</comment>
  </data>
  <data name="PublishPackageSelectNodeLibraries" xml:space="preserve">
    <value>Select Node Libraries</value>
  </data>
<<<<<<< HEAD
  <data name="PublishPackageMoreInfoFile" xml:space="preserve">
    <value>DynamoCoreWpf;PublishPackageDocumentation.html</value>
=======
  <data name="DynamoViewDynamoMenu" xml:space="preserve">
    <value>_Dynamo</value>
    <comment>Dynamo menu</comment>
  </data>
  <data name="DynamoViewDynamoMenuPreferences" xml:space="preserve">
    <value>_Preferences...</value>
    <comment>Dynamo menu | Preferences</comment>
  </data>
  <data name="DynamoViewFileMenuExport" xml:space="preserve">
    <value>_Export</value>
    <comment>File menu | Export</comment>
>>>>>>> e88fb3c0
  </data>
</root><|MERGE_RESOLUTION|>--- conflicted
+++ resolved
@@ -2287,10 +2287,9 @@
   <data name="PublishPackageSelectNodeLibraries" xml:space="preserve">
     <value>Select Node Libraries</value>
   </data>
-<<<<<<< HEAD
   <data name="PublishPackageMoreInfoFile" xml:space="preserve">
     <value>DynamoCoreWpf;PublishPackageDocumentation.html</value>
-=======
+  </data>
   <data name="DynamoViewDynamoMenu" xml:space="preserve">
     <value>_Dynamo</value>
     <comment>Dynamo menu</comment>
@@ -2302,6 +2301,5 @@
   <data name="DynamoViewFileMenuExport" xml:space="preserve">
     <value>_Export</value>
     <comment>File menu | Export</comment>
->>>>>>> e88fb3c0
   </data>
 </root>