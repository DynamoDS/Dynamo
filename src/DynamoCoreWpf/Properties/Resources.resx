﻿<?xml version="1.0" encoding="utf-8"?>
<root>
  <!-- 
    Microsoft ResX Schema 
    
    Version 2.0
    
    The primary goals of this format is to allow a simple XML format 
    that is mostly human readable. The generation and parsing of the 
    various data types are done through the TypeConverter classes 
    associated with the data types.
    
    Example:
    
    ... ado.net/XML headers & schema ...
    <resheader name="resmimetype">text/microsoft-resx</resheader>
    <resheader name="version">2.0</resheader>
    <resheader name="reader">System.Resources.ResXResourceReader, System.Windows.Forms, ...</resheader>
    <resheader name="writer">System.Resources.ResXResourceWriter, System.Windows.Forms, ...</resheader>
    <data name="Name1"><value>this is my long string</value><comment>this is a comment</comment></data>
    <data name="Color1" type="System.Drawing.Color, System.Drawing">Blue</data>
    <data name="Bitmap1" mimetype="application/x-microsoft.net.object.binary.base64">
        <value>[base64 mime encoded serialized .NET Framework object]</value>
    </data>
    <data name="Icon1" type="System.Drawing.Icon, System.Drawing" mimetype="application/x-microsoft.net.object.bytearray.base64">
        <value>[base64 mime encoded string representing a byte array form of the .NET Framework object]</value>
        <comment>This is a comment</comment>
    </data>
                
    There are any number of "resheader" rows that contain simple 
    name/value pairs.
    
    Each data row contains a name, and value. The row also contains a 
    type or mimetype. Type corresponds to a .NET class that support 
    text/value conversion through the TypeConverter architecture. 
    Classes that don't support this are serialized and stored with the 
    mimetype set.
    
    The mimetype is used for serialized objects, and tells the 
    ResXResourceReader how to depersist the object. This is currently not 
    extensible. For a given mimetype the value must be set accordingly:
    
    Note - application/x-microsoft.net.object.binary.base64 is the format 
    that the ResXResourceWriter will generate, however the reader can 
    read any of the formats listed below.
    
    mimetype: application/x-microsoft.net.object.binary.base64
    value   : The object must be serialized with 
            : System.Runtime.Serialization.Formatters.Binary.BinaryFormatter
            : and then encoded with base64 encoding.
    
    mimetype: application/x-microsoft.net.object.soap.base64
    value   : The object must be serialized with 
            : System.Runtime.Serialization.Formatters.Soap.SoapFormatter
            : and then encoded with base64 encoding.

    mimetype: application/x-microsoft.net.object.bytearray.base64
    value   : The object must be serialized into a byte array 
            : using a System.ComponentModel.TypeConverter
            : and then encoded with base64 encoding.
    -->
  <xsd:schema id="root" xmlns="" xmlns:xsd="http://www.w3.org/2001/XMLSchema" xmlns:msdata="urn:schemas-microsoft-com:xml-msdata">
    <xsd:import namespace="http://www.w3.org/XML/1998/namespace" />
    <xsd:element name="root" msdata:IsDataSet="true">
      <xsd:complexType>
        <xsd:choice maxOccurs="unbounded">
          <xsd:element name="metadata">
            <xsd:complexType>
              <xsd:sequence>
                <xsd:element name="value" type="xsd:string" minOccurs="0" />
              </xsd:sequence>
              <xsd:attribute name="name" use="required" type="xsd:string" />
              <xsd:attribute name="type" type="xsd:string" />
              <xsd:attribute name="mimetype" type="xsd:string" />
              <xsd:attribute ref="xml:space" />
            </xsd:complexType>
          </xsd:element>
          <xsd:element name="assembly">
            <xsd:complexType>
              <xsd:attribute name="alias" type="xsd:string" />
              <xsd:attribute name="name" type="xsd:string" />
            </xsd:complexType>
          </xsd:element>
          <xsd:element name="data">
            <xsd:complexType>
              <xsd:sequence>
                <xsd:element name="value" type="xsd:string" minOccurs="0" msdata:Ordinal="1" />
                <xsd:element name="comment" type="xsd:string" minOccurs="0" msdata:Ordinal="2" />
              </xsd:sequence>
              <xsd:attribute name="name" type="xsd:string" use="required" msdata:Ordinal="1" />
              <xsd:attribute name="type" type="xsd:string" msdata:Ordinal="3" />
              <xsd:attribute name="mimetype" type="xsd:string" msdata:Ordinal="4" />
              <xsd:attribute ref="xml:space" />
            </xsd:complexType>
          </xsd:element>
          <xsd:element name="resheader">
            <xsd:complexType>
              <xsd:sequence>
                <xsd:element name="value" type="xsd:string" minOccurs="0" msdata:Ordinal="1" />
              </xsd:sequence>
              <xsd:attribute name="name" type="xsd:string" use="required" />
            </xsd:complexType>
          </xsd:element>
        </xsd:choice>
      </xsd:complexType>
    </xsd:element>
  </xsd:schema>
  <resheader name="resmimetype">
    <value>text/microsoft-resx</value>
  </resheader>
  <resheader name="version">
    <value>2.0</value>
  </resheader>
  <resheader name="reader">
    <value>System.Resources.ResXResourceReader, System.Windows.Forms, Version=4.0.0.0, Culture=neutral, PublicKeyToken=b77a5c561934e089</value>
  </resheader>
  <resheader name="writer">
    <value>System.Resources.ResXResourceWriter, System.Windows.Forms, Version=4.0.0.0, Culture=neutral, PublicKeyToken=b77a5c561934e089</value>
  </resheader>
  <data name="AboutWindowCannotGetVersion" xml:space="preserve">
    <value>Could not get version.</value>
    <comment>To indicate not abe to get Dynamo version</comment>
  </data>
  <data name="AboutWindowDynamoWebsiteButton" xml:space="preserve">
    <value>{0} Website</value>
    <comment>Click button to go to Dynamo website</comment>
  </data>
  <data name="AboutWindowTitle" xml:space="preserve">
    <value>About {0}</value>
    <comment>About window title</comment>
  </data>
  <data name="AboutWindowUpToDate" xml:space="preserve">
    <value>(Up-to-date)</value>
    <comment>To indicate Dynamo is up to date</comment>
  </data>
  <data name="ChangeScaleFactorPromptCaptionText" xml:space="preserve">
    <value>To ensure accurate geometry rendering and calculation, select the range of geometry sizes that you will be working on:</value>
  </data>
  <data name="ChangeScaleFactorPromptDescriptionBox" xml:space="preserve">
    <value>Numerical range shown here denote numbers in the following unit:</value>
  </data>
  <data name="ChangeScaleFactorPromptDescriptionContent" xml:space="preserve">
    <value>Use this working range to model in values that fall between {0} to {1} units</value>
  </data>
  <data name="ChangeScaleFactorPromptDescriptionDefaultSetting" xml:space="preserve">
    <value>Default Setting:</value>
  </data>
  <data name="ChangeScaleFactorPromptUnitCm" xml:space="preserve">
    <value>Centimeters (cm)</value>
  </data>
  <data name="ChangeScaleFactorPromptUnitM" xml:space="preserve">
    <value>Meters (m)</value>
  </data>
  <data name="ChangeScaleFactorPromptUnitMm" xml:space="preserve">
    <value>Millimeters (mm)</value>
  </data>
  <data name="ChangeScaleFactorPromptUnitsNumberFormatCm" xml:space="preserve">
    <value>{0} cm</value>
  </data>
  <data name="ChangeScaleFactorPromptUnitsNumberFormatM" xml:space="preserve">
    <value>{0} m</value>
  </data>
  <data name="ChangeScaleFactorPromptUnitsNumberFormatMm" xml:space="preserve">
    <value>{0} mm</value>
  </data>
  <data name="ChangeScaleFactorPromptWindowTitle" xml:space="preserve">
    <value>Geometry Working Range</value>
  </data>
  <data name="ContextMenuEditCustomNode" xml:space="preserve">
    <value>Edit Custom Node...</value>
    <comment>Context menu item</comment>
  </data>
  <data name="ContextMenuEditCustomNodeProperty" xml:space="preserve">
    <value>Edit Custom Node Properties...</value>
    <comment>Context menu item</comment>
  </data>
  <data name="ContextMenuFitToScreen" xml:space="preserve">
    <value>_Fit to Screen</value>
    <comment>Context menu item</comment>
  </data>
  <data name="ContextMenuGeometryView" xml:space="preserve">
    <value>Switch to Geometry _View</value>
    <comment>Context menu item</comment>
  </data>
  <data name="ContextCreateGroupFromSelection" xml:space="preserve">
    <value>Create Group</value>
    <comment>Context menu item</comment>
  </data>
  <data name="ContextUnGroupFromSelection" xml:space="preserve">
    <value>Remove from Group</value>
    <comment>Context menu item</comment>
  </data>
  <data name="ContextAddGroupFromSelection" xml:space="preserve">
    <value>Add To Group</value>
    <comment>Context menu item</comment>
  </data>
  <data name="ContextMenuNodesFromGeometry" xml:space="preserve">
    <value>Nodes From _Selected Geometry</value>
    <comment>Context menu item</comment>
  </data>
  <data name="ContextMenuNodesFromSelection" xml:space="preserve">
    <value>Create Custom Node</value>
    <comment>Context menu item</comment>
  </data>
  <data name="ContextMenuNodeToCode" xml:space="preserve">
    <value>Node to _Code</value>
    <comment>Context menu item</comment>
  </data>
  <data name="ContextMenuPan" xml:space="preserve">
    <value>Pa_n</value>
    <comment>Context menu item </comment>
  </data>
  <data name="ContextMenuPublishCustomNode" xml:space="preserve">
    <value>Publish This Custom Node...</value>
    <comment>Context menu item</comment>
  </data>
  <data name="DynamoViewCancelButtonTooltip" xml:space="preserve">
    <value>Cancel Run (Shift+F5)</value>
    <comment>Cancel button tooltip</comment>
  </data>
  <data name="DynamoViewDebugMenu" xml:space="preserve">
    <value>Debug</value>
    <comment>Debug menu</comment>
  </data>
  <data name="DynamoViewDebugMenuCheckDailyBuild" xml:space="preserve">
    <value>Check Daily Builds</value>
    <comment>Debug menu | Check the latest daily build</comment>
  </data>
  <data name="DynamoViewDebugMenuDumpLibrary" xml:space="preserve">
    <value>Dump Library</value>
    <comment>Debug menu | Dump all imported libraries</comment>
  </data>
  <data name="DynamoViewDebugMenuForceReExecute" xml:space="preserve">
    <value>Force Re-execute</value>
    <comment>Debug menu | Force to re-execute the whole graph</comment>
  </data>
  <data name="DynamoViewDebugMenuForceUpdate" xml:space="preserve">
    <value>Force Update</value>
    <comment>Debug menu | Force to update Dynamo</comment>
  </data>
  <data name="DynamoViewDebugMenuRunMutationTest" xml:space="preserve">
    <value>Run mutation test</value>
    <comment>Debug menu | Run mutation test</comment>
  </data>
  <data name="DynamoViewDebugMenuShowDebugAST" xml:space="preserve">
    <value>Show Debug ASTs</value>
    <comment>Debug menu | Show debug abstract syntax tree</comment>
  </data>
  <data name="DynamoViewDebugMenuVerboseLogging" xml:space="preserve">
    <value>Verbose Logging</value>
    <comment>Debug menu | Verbose logging</comment>
  </data>
  <data name="DynamoViewDebugMenuDebugModes" xml:space="preserve">
    <value>Debug Modes</value>
    <comment>Debug menu | Show debug modes</comment>
  </data>
  <data name="DynamoViewEditMenu" xml:space="preserve">
    <value>_Edit</value>
    <comment>Edit menu</comment>
  </data>
  <data name="DynamoViewEditMenuAlighBottom" xml:space="preserve">
    <value>_Bottom</value>
    <comment>Edit menu | Align based on selected nodes' bottom Y position</comment>
  </data>
  <data name="DynamoViewEditMenuAlignLeft" xml:space="preserve">
    <value>_Left</value>
    <comment>Edit menu | Align based on selected nodes' leftmost X position</comment>
  </data>
  <data name="DynamoViewEditMenuAlignRight" xml:space="preserve">
    <value>_Right</value>
    <comment>Edit menu | Align based on selected nodes' rightmost X position</comment>
  </data>
  <data name="DynamoViewEditMenuAlignSelection" xml:space="preserve">
    <value>_Align Selection</value>
    <comment>Edit menu | Align selected nodes</comment>
  </data>
  <data name="DynamoViewEditMenuAlignTop" xml:space="preserve">
    <value>_Top</value>
    <comment>Edit menu | Align based on selected nodes' topmost Y position</comment>
  </data>
  <data name="DynamoViewEditMenuAlignXAverage" xml:space="preserve">
    <value>_X Average</value>
    <comment>Edit menu | Align based on selected nodes' average X positions</comment>
  </data>
  <data name="DynamoViewEditMenuAlignXDistribute" xml:space="preserve">
    <value>_X Distribute</value>
    <comment>Edit menu | Align selected nodes evenly on horizontal direction</comment>
  </data>
  <data name="DynamoViewEditMenuAlignYAverage" xml:space="preserve">
    <value>_Y Average</value>
    <comment>Edit menu | Align based on selected nodes' average Y positions</comment>
  </data>
  <data name="DynamoViewEditMenuAlignYDistribute" xml:space="preserve">
    <value>_Y Distribute</value>
    <comment>Edit menu | Align selected nodes evenly on vertical direction</comment>
  </data>
  <data name="DynamoViewEditMenuCleanupLayout" xml:space="preserve">
    <value>_Cleanup Node Layout</value>
    <comment>Edit menu | Automatically layout graph</comment>
  </data>
  <data name="DynamoViewEditMenuCopy" xml:space="preserve">
    <value>_Copy</value>
    <comment>Edit menu | Copy</comment>
  </data>
  <data name="DynamoViewEditMenuCreateCustomNode" xml:space="preserve">
    <value>_Create Custom Node</value>
    <comment>Edit menu | Create custom node from selected nodes</comment>
  </data>
  <data name="DynamoViewEditMenuCreateNote" xml:space="preserve">
    <value>_Create Note</value>
    <comment>Edit menu | Create note for a node</comment>
  </data>
  <data name="DynamoViewEditMenuCreateGroup" xml:space="preserve">
    <value>_Create Group</value>
    <comment>Edit menu | Create Grouping for nodes</comment>
  </data>
  <data name="DynamoViewEditMenuDeleteSelected" xml:space="preserve">
    <value>_Delete Selected</value>
    <comment>Edit menu | Delete selected nodes</comment>
  </data>
  <data name="DynamoViewEditMenuPaste" xml:space="preserve">
    <value>_Paste</value>
    <comment>Edit menu | Paste</comment>
  </data>
  <data name="DynamoViewEditMenuRedo" xml:space="preserve">
    <value>_Redo</value>
    <comment>Edit menu | Redo</comment>
  </data>
  <data name="DynamoViewEditMenuSelectAll" xml:space="preserve">
    <value>_Select All</value>
    <comment>Edit menu | Select all nodes</comment>
  </data>
  <data name="DynamoViewEditMenuUndo" xml:space="preserve">
    <value>_Undo</value>
    <comment>Edit menu | Undo</comment>
  </data>
  <data name="DynamoViewDynamoMenuExit" xml:space="preserve">
    <value>_Exit Dynamo</value>
    <comment>Dynamo menu | Exit Dynamo</comment>
  </data>
  <data name="DynamoViewFileMenu" xml:space="preserve">
    <value>_File</value>
    <comment>File menu</comment>
  </data>
  <data name="DynamoViewFileMenuExportAsImage" xml:space="preserve">
    <value>_Export Workspace As Image...</value>
    <comment>File menu | Export workspace as image</comment>
  </data>
  <data name="DynamoViewFileMenuExportToSTL" xml:space="preserve">
    <value>_Export Model to STL...</value>
    <comment>File menu | Export geometry model to STL file format</comment>
  </data>
  <data name="DynamoViewFileMenuImport" xml:space="preserve">
    <value>_Import Library...</value>
    <comment>File menu | Import</comment>
  </data>
  <data name="DynamoViewFileMenuNew" xml:space="preserve">
    <value>_New</value>
    <comment>File menu | New</comment>
  </data>
  <data name="DynamoViewFileMenuNewCustomNode" xml:space="preserve">
    <value>_Custom Node...</value>
    <comment>FIle menu | New | New custom node</comment>
  </data>
  <data name="DynamoViewFileMenuNewHomeWorkSpace" xml:space="preserve">
    <value>_Home Workspace...</value>
    <comment>File menu | New | New home workspace</comment>
  </data>
  <data name="DynamoViewFileMenuOpen" xml:space="preserve">
    <value>_Open...</value>
    <comment>File menu | Open</comment>
  </data>
  <data name="DynamoViewFileMenuRecentFiles" xml:space="preserve">
    <value>_Open Recent Files...</value>
    <comment>File menu | Open Recent files</comment>
  </data>
  <data name="DynamoViewFileMenuSave" xml:space="preserve">
    <value>_Save</value>
    <comment>File menu | Save</comment>
  </data>
  <data name="DynamoViewFileMenuSaveAs" xml:space="preserve">
    <value>_Save As...</value>
    <comment>File menu | Save as</comment>
  </data>
  <data name="DynamoViewHelpMenu" xml:space="preserve">
    <value>Help</value>
    <comment>Help menu</comment>
  </data>
  <data name="DynamoViewDynamoMenuAbout" xml:space="preserve">
    <value>_About...</value>
    <comment>Dynamo menu | Display About dialog</comment>
  </data>
  <data name="DynamoViewHelpMenuDisplayStartPage" xml:space="preserve">
    <value>_Display Start Page</value>
    <comment>Help menu | Display start page</comment>
  </data>
  <data name="DynamoViewHelpMenuGotoWebsite" xml:space="preserve">
    <value>_Dynamo Website</value>
    <comment>Help menu | Go Dynamo website</comment>
  </data>
  <data name="DynamoViewHelpMenuGotoWiki" xml:space="preserve">
    <value>Dynamo Project _Wiki</value>
    <comment>Help menu | Go to wiki</comment>
  </data>
  <data name="DynamoViewHelpMenuReportBug" xml:space="preserve">
    <value>_Report A Bug</value>
    <comment>Help menu | Report a bug</comment>
  </data>
  <data name="DynamoViewHepMenuSamples" xml:space="preserve">
    <value>Samples</value>
    <comment>Help menu | Samples</comment>
  </data>
  <data name="DynamoViewPackageMenu" xml:space="preserve">
    <value>_Packages</value>
    <comment>Package menu</comment>
  </data>
  <data name="DynamoViewPackageMenuManagePackage" xml:space="preserve">
    <value>_Manage Packages...</value>
    <comment>Package menu | Manage packages...</comment>
  </data>
  <data name="DynamoViewPackageMenuPublishNodes" xml:space="preserve">
    <value>_Publish Selected Nodes...</value>
    <comment>Package menu | Publish selected nodes as a package</comment>
  </data>
  <data name="DynamoViewPackageMenuPublishPackage" xml:space="preserve">
    <value>_Publish New Package...</value>
    <comment>Package menu | Publish new package</comment>
  </data>
  <data name="DynamoViewPackageMenuPublishWorkspace" xml:space="preserve">
    <value>_Publish Current Workspace...</value>
    <comment>Package menu | Publish current workspace as a package</comment>
  </data>
  <data name="DynamoViewPackageMenuSearchPackage" xml:space="preserve">
    <value>_Search for a Package...</value>
    <comment>Package menu | Search for a package</comment>
  </data>
  <data name="DynamoViewRunAutomaticallyOption" xml:space="preserve">
    <value>Run Automatically</value>
    <comment>Run automatically option</comment>
  </data>
  <data name="DynamoViewRunButton" xml:space="preserve">
    <value>Run</value>
    <comment>Run button</comment>
  </data>
  <data name="DynamoViewRunButtonTooltip" xml:space="preserve">
    <value>Run Workflow (F5)</value>
    <comment>Run button tooltip</comment>
  </data>
  <data name="DynamoViewSettingMenu" xml:space="preserve">
    <value>_Settings</value>
    <comment>Setting menu</comment>
  </data>
  <data name="DynamoViewSettingMenuAreaUnits" xml:space="preserve">
    <value>Area Display Units</value>
    <comment>Setting menu | Area unit display</comment>
  </data>
  <data name="DynamoViewSettingMenuCentimeter" xml:space="preserve">
    <value>Centimeter</value>
    <comment>Setting menu | Centimeter</comment>
  </data>
  <data name="DynamoViewSettingMenuCubicCentimeter" xml:space="preserve">
    <value>Cubic Centimeter</value>
    <comment>Setting menu | Cubic centimeter</comment>
  </data>
  <data name="DynamoViewSettingMenuCubicFoot" xml:space="preserve">
    <value>Cubic Foot</value>
    <comment>Setting menu | Cubic foot</comment>
  </data>
  <data name="DynamoViewSettingMenuCubicInch" xml:space="preserve">
    <value>Cubic Inch</value>
    <comment>Setting menu | Cubic inch</comment>
  </data>
  <data name="DynamoViewSettingMenuCubicMeter" xml:space="preserve">
    <value>Cubic Meter</value>
    <comment>Setting menu | Cubic meter</comment>
  </data>
  <data name="DynamoViewSettingMenuCubicMillimeter" xml:space="preserve">
    <value>Cubic Millimeter</value>
    <comment>Setting menu | Cubic millimeter</comment>
  </data>
  <data name="DynamoViewSettingMenuDecimalFoot" xml:space="preserve">
    <value>Decimal Foot</value>
    <comment>Setting menu | Decimal foot</comment>
  </data>
  <data name="DynamoViewSettingMenuDecimalInch" xml:space="preserve">
    <value>Decimal Inch</value>
    <comment>Setting menu | Decimal inch</comment>
  </data>
  <data name="DynamoViewSettingMenuShowDataReportingDialog" xml:space="preserve">
    <value>Agreement to Collect Usability Data</value>
    <comment>Setting menu | Show user agreement dialog about data collecting</comment>
  </data>
  <data name="DynamoViewSettingShowRunPreview" xml:space="preserve">
    <value>Show Run Preview</value>
    <comment>Setting menu | Show Run Preview</comment>
  </data>
  <data name="ShowRunPreviewEnableToolTip" xml:space="preserve">
    <value>Execution preview is not available when running automatically</value>
  </data>
  <data name="ShowRunPreviewDisableToolTip" xml:space="preserve">
    <value>Preview the execution state of your graph. Nodes that are scheduled for execution will highlight in the graph</value>
  </data>
  <data name="DynamoViewSettingMenuFractionalFoot" xml:space="preserve">
    <value>Fractional Foot</value>
    <comment>Setting menu | Fractional foot</comment>
  </data>
  <data name="DynamoViewSettingMenuFractionalInch" xml:space="preserve">
    <value>Fractional Inch</value>
    <comment>Setting menu | Fractional inch</comment>
  </data>
  <data name="DynamoViewSettingMenuHighRenderPrecision" xml:space="preserve">
    <value>High</value>
    <comment>Setting menu | Slider for render precision</comment>
  </data>
  <data name="DynamoViewSettingMenuLengthUnits" xml:space="preserve">
    <value>Length Display Units</value>
    <comment>Setting menu | Length unit display</comment>
  </data>
  <data name="DynamoViewSettingMenuLowRenderPrecision" xml:space="preserve">
    <value>Low</value>
    <comment>Setting menu | Slider for render precision</comment>
  </data>
  <data name="DynamoViewSettingMenuMeter" xml:space="preserve">
    <value>Meter</value>
    <comment>Setting menu | Meter</comment>
  </data>
  <data name="DynamoViewSettingMenuMillimeter" xml:space="preserve">
    <value>Millimeter</value>
    <comment>Setting menu | Millimeter</comment>
  </data>
  <data name="DynamoViewSettingMenuNumber0" xml:space="preserve">
    <value>0</value>
    <comment>Locale dependent number format 0</comment>
  </data>
  <data name="DynamoViewSettingMenuNumber00" xml:space="preserve">
    <value>0.0</value>
    <comment>Locale dependent number format 0.0</comment>
  </data>
  <data name="DynamoViewSettingMenuNumber000" xml:space="preserve">
    <value>0.00</value>
    <comment>Locale dependent number format 0.00</comment>
  </data>
  <data name="DynamoViewSettingMenuNumber0000" xml:space="preserve">
    <value>0.000</value>
    <comment>Locale dependent number format 0.000</comment>
  </data>
  <data name="DynamoViewSettingMenuNumber00000" xml:space="preserve">
    <value>0.0000</value>
    <comment>Locale dependent number format 0.0000</comment>
  </data>
  <data name="DynamoViewSettingMenuNumberFormat" xml:space="preserve">
    <value>Number Format</value>
    <comment>Setting menu | Number format</comment>
  </data>
  <data name="DynamoViewSettingMenuRenderPrecision" xml:space="preserve">
    <value>Render Precision</value>
    <comment>Setting menu | Render precision</comment>
  </data>
  <data name="DynamoViewSettingMenuSquareCentimeter" xml:space="preserve">
    <value>Square Centimeter</value>
    <comment>Setting menu | Square centimeter</comment>
  </data>
  <data name="DynamoViewSettingMenuSquareFoot" xml:space="preserve">
    <value>Square Foot</value>
    <comment>Setting menu | Square foot</comment>
  </data>
  <data name="DynamoViewSettingMenuSquareInch" xml:space="preserve">
    <value>Square Inch</value>
    <comment>Setting menu | Square inch</comment>
  </data>
  <data name="DynamoViewSettingMenuSquareMeter" xml:space="preserve">
    <value>Square Meter</value>
    <comment>Setting menu | Square meter</comment>
  </data>
  <data name="DynamoViewSettingMenuSquareMillimeter" xml:space="preserve">
    <value>Square Millimeter</value>
    <comment>Setting menu | Square millimeter</comment>
  </data>
  <data name="DynamoViewSettingMenuVolumeUnits" xml:space="preserve">
    <value>Volume Display Units</value>
    <comment>Setting menu | Volume unit display</comment>
  </data>
  <data name="DynamoViewSettingExperimental" xml:space="preserve">
    <value>Experimental</value>
    <comment>Setting menu | Experimental</comment>
  </data>
  <data name="DynamoViewSettingEnableTSplineNodes" xml:space="preserve">
    <value>Enable T-Spline nodes (requires relaunch of Dynamo)</value>
    <comment>Setting menu | Experimental | Enable T-Spline nodes</comment>
  </data>
  <data name="DynamoViewToolbarExportButtonTooltip" xml:space="preserve">
    <value>Export Workspace As Image</value>
    <comment>Toolbar export button tooltip</comment>
  </data>
  <data name="DynamoViewToolbarNewButtonTooltip" xml:space="preserve">
    <value>New [Ctrl + N]</value>
    <comment>Toolbar new button tooltip</comment>
  </data>
  <data name="DynamoViewToolbarOpenButtonTooltip" xml:space="preserve">
    <value>Open [Ctrl + O]</value>
    <comment>Toolbar open button tooltip</comment>
  </data>
  <data name="DynamoViewToolbarRedoButtonTooltip" xml:space="preserve">
    <value>Redo [Ctrl + Y]</value>
    <comment>Toolbar redo button tooltip</comment>
  </data>
  <data name="DynamoViewToolbarSaveButtonTooltip" xml:space="preserve">
    <value>Save [Ctrl + S]</value>
    <comment>Toolbar save button tooltip</comment>
  </data>
  <data name="DynamoViewToolbarUndoButtonTooltip" xml:space="preserve">
    <value>Undo [Ctrl + Z]</value>
    <comment>Toolbar undo button tooltip</comment>
  </data>
  <data name="DynamoViewViewMenu" xml:space="preserve">
    <value>_View</value>
    <comment>View menu</comment>
  </data>
  <data name="DynamoViewViewMenu3DPreview" xml:space="preserve">
    <value>_Background 3D Preview</value>
    <comment>View menu | Background 3d preview</comment>
  </data>
  <data name="DynamoViewViewMenuAlternateContextGeometry" xml:space="preserve">
    <value>Show Geometry in {0}</value>
    <comment>View menu | Show geometry in some context</comment>
  </data>
  <data name="DynamoViewViewMenuConnector" xml:space="preserve">
    <value>_Connectors</value>
    <comment>View menu | Connector setting</comment>
  </data>
  <data name="DynamoViewViewMenuConnectorType" xml:space="preserve">
    <value>_Connector Type</value>
    <comment>View menu | Connector type</comment>
  </data>
  <data name="DynamoViewViewMenuConnectorTypeCurve" xml:space="preserve">
    <value>Curves</value>
    <comment>View menu | Curve type connector</comment>
  </data>
  <data name="DynamoViewViewMenuConnectorTypePolylines" xml:space="preserve">
    <value>Polylines</value>
    <comment>View menu | Polyline type connector</comment>
  </data>
  <data name="DynamoViewViewMenuHideConsole" xml:space="preserve">
    <value>Hide Console</value>
    <comment>View menu | Hide console</comment>
  </data>
  <data name="DynamoViewViewMenuPan" xml:space="preserve">
    <value>_Pan</value>
    <comment>View menu | Pan</comment>
  </data>
  <data name="DynamoViewViewMenuPanDown" xml:space="preserve">
    <value>Pan Down (Mouse wheel drag down)</value>
    <comment>View menu | Pan down</comment>
  </data>
  <data name="DynamoViewViewMenuPanLeft" xml:space="preserve">
    <value>Pan Left (Mouse wheel drag left)</value>
    <comment>View menu | Pan left</comment>
  </data>
  <data name="DynamoViewViewMenuPanRight" xml:space="preserve">
    <value>Pan Right (Mouse wheel drag right)</value>
    <comment>View menu | Pan right</comment>
  </data>
  <data name="DynamoViewViewMenuPanUp" xml:space="preserve">
    <value>Pan Up (Mouse wheel drag up)</value>
    <comment>View menu | Pan up</comment>
  </data>
  <data name="DynamoViewViewMenuPreviewNavigate" xml:space="preserve">
    <value>Navigate Background 3D Preview</value>
    <comment>View menu | Navigate background 3D preview</comment>
  </data>
  <data name="DynamoViewViewMenuShowGrid" xml:space="preserve">
    <value>Show Grid</value>
    <comment>View menu | Show Grid</comment>
  </data>
  <data name="DynamoViewViewMenuShowBackground3DPreview" xml:space="preserve">
    <value>Showing Background 3D Preview</value>
    <comment>View menu | Show background preview</comment>
  </data>
  <data name="DynamoViewViewMenuShowConnectors" xml:space="preserve">
    <value>_Show Connectors</value>
    <comment>View menu | Show connectors</comment>
  </data>
  <data name="DynamoViewViewMenuShowConsole" xml:space="preserve">
    <value>Show Console</value>
    <comment>View menu | Show console</comment>
  </data>
  <data name="DynamoViewViewMenuZoom" xml:space="preserve">
    <value>_Zoom</value>
    <comment>View menu | Zoom</comment>
  </data>
  <data name="DynamoViewViewMenuZoomIn" xml:space="preserve">
    <value>Zoom In (Mouse wheel down)</value>
    <comment>View menu | Zoom in</comment>
  </data>
  <data name="DynamoViewViewMenuZoomOut" xml:space="preserve">
    <value>Zoom Out (Mouse wheel up)</value>
    <comment>View menu | Zoom out</comment>
  </data>
  <data name="ContextMenuDelete" xml:space="preserve">
    <value>Remove</value>
    <comment>Context menu for selected node - delete selected node</comment>
  </data>
  <data name="NodeContextMenuHelp" xml:space="preserve">
    <value>Help...</value>
    <comment>Display help message for this node</comment>
  </data>
  <data name="ContextMenuLacing" xml:space="preserve">
    <value>Lacing</value>
    <comment>Context menu for selected node</comment>
  </data>
  <data name="ContextMenuLacingCrossProduct" xml:space="preserve">
    <value>Cross Product</value>
    <comment>Lacing strategy: use cross product for two lists</comment>
  </data>
  <data name="ContextMenuLacingFirst" xml:space="preserve">
    <value>First</value>
    <comment>Lacing strategy: use the first list</comment>
  </data>
  <data name="ContextMenuLacingLongest" xml:space="preserve">
    <value>Longest</value>
    <comment>Lacing strategy: use the longest list</comment>
  </data>
  <data name="ContextMenuLacingShortest" xml:space="preserve">
    <value>Shortest</value>
    <comment>Lacing strategy: use the shortest list</comment>
  </data>
  <data name="NodeContextMenuPreview" xml:space="preserve">
    <value>Preview</value>
    <comment>Context menu item - preview geometry</comment>
  </data>
  <data name="NodeContextMenuRenameNode" xml:space="preserve">
    <value>Rename Node...</value>
    <comment>Context menu item - rename this node</comment>
  </data>
  <data name="NodeContextMenuShowLabels" xml:space="preserve">
    <value>Show Labels</value>
    <comment>Context menu item - show labels</comment>
  </data>
  <data name="NodeHelpWindowNodeCategory" xml:space="preserve">
    <value>CATEGORY</value>
    <comment>Category label</comment>
  </data>
  <data name="NodeHelpWindowNodeDescription" xml:space="preserve">
    <value>DESCRIPTION</value>
    <comment>Description label</comment>
  </data>
  <data name="NodeHelpWindowNodeInput" xml:space="preserve">
    <value>INPUTS</value>
    <comment>Input label</comment>
  </data>
  <data name="NodeHelpWindowNodeOutput" xml:space="preserve">
    <value>OUTPUTS</value>
    <comment>Output label</comment>
  </data>
  <data name="NodeHelpWindowNodeType" xml:space="preserve">
    <value>NODE TYPE</value>
    <comment>Title label</comment>
  </data>
  <data name="StartPageAsk" xml:space="preserve">
    <value>ASK</value>
  </data>
  <data name="StartPageCode" xml:space="preserve">
    <value>CODE</value>
  </data>
  <data name="StartPageBackupOnCrash" xml:space="preserve">
    <value>RECOVER FROM BACKUP</value>
  </data>
  <data name="StartPageBackupNoCrash" xml:space="preserve">
    <value>BACKUP</value>
  </data>
  <data name="StartPageBackupLocation" xml:space="preserve">
    <value>Backup location</value>
  </data>
  <data name="StartPageOpenAll" xml:space="preserve">
    <value>Open all</value>
  </data>
  <data name="StartPageDiscussionForum" xml:space="preserve">
    <value>Discussion forum</value>
  </data>
  <data name="StartPageDynamoDictionary" xml:space="preserve">
    <value>Dynamo Dictionary</value>
  </data>
  <data name="StartPageFiles" xml:space="preserve">
    <value>FILES</value>
  </data>
  <data name="StartPageGithubRepository" xml:space="preserve">
    <value>Github repository</value>
  </data>
  <data name="StartPageMoreSamples" xml:space="preserve">
    <value>More Samples</value>
  </data>
  <data name="StartPageDynamoPrimer" xml:space="preserve">
    <value>Dynamo Primer</value>
  </data>
  <data name="StartPageNewCustomNode" xml:space="preserve">
    <value>Custom Node</value>
    <comment>Start page | New custom node</comment>
  </data>
  <data name="StartPageNewFile" xml:space="preserve">
    <value>New</value>
    <comment>Start page | New </comment>
  </data>
  <data name="StartPageOpenFile" xml:space="preserve">
    <value>Open</value>
    <comment>Start page | Open files</comment>
  </data>
  <data name="StartPageRecent" xml:space="preserve">
    <value>RECENT</value>
  </data>
  <data name="StartPageReference" xml:space="preserve">
    <value>REFERENCE</value>
  </data>
  <data name="StartPageSamples" xml:space="preserve">
    <value>SAMPLES</value>
  </data>
  <data name="StartPageSendIssues" xml:space="preserve">
    <value>Send issues</value>
  </data>
  <data name="StartPageShowSamples" xml:space="preserve">
    <value>Show Samples In Folder</value>
  </data>
  <data name="StartPageStart" xml:space="preserve">
    <value>Start</value>
  </data>
  <data name="StartPageVideoTutorials" xml:space="preserve">
    <value>Video Tutorials</value>
    <comment>Start page | Link to videos</comment>
  </data>
  <data name="StartPageVisitWebsite" xml:space="preserve">
    <value>{0} website</value>
    <comment>Start page | Link to DynamoBIM</comment>
  </data>
  <data name="StartPageAdvancedTutorials" xml:space="preserve">
    <value>Advanced Tutorials</value>
    <comment>Start page | Link to tutorials</comment>
  </data>
  <data name="AddFileToPackageDialogTitle" xml:space="preserve">
    <value>Add File to Package...</value>
  </data>
  <data name="CancelButton" xml:space="preserve">
    <value>Cancel</value>
  </data>
  <data name="CannotDownloadPackageMessageBoxTitle" xml:space="preserve">
    <value>Cannot Download Package</value>
  </data>
  <data name="CustomNodePropertyErrorMessageBoxTitle" xml:space="preserve">
    <value>Custom Node Property Error</value>
  </data>
  <data name="CustomNodePropertyWindowCategory" xml:space="preserve">
    <value>Add-ons Category</value>
    <comment>Label - specify custom node category</comment>
  </data>
  <data name="CustomNodePropertyWindowDescription" xml:space="preserve">
    <value>Description</value>
    <comment>Label - custom node description</comment>
  </data>
  <data name="CustomNodePropertyWindowDescriptionHint" xml:space="preserve">
    <value>Description of Custom Node</value>
    <comment>Text box hint</comment>
  </data>
  <data name="CustomNodePropertyWindowName" xml:space="preserve">
    <value>Name</value>
    <comment>Label - specify custom node name</comment>
  </data>
  <data name="CustomNodePropertyWindowNameHint" xml:space="preserve">
    <value>Name of Custom Node</value>
    <comment>Text box hint</comment>
  </data>
  <data name="CustomNodePropertyWindowTitle" xml:space="preserve">
    <value>Custom Node Properties</value>
    <comment>Dialog name</comment>
  </data>
  <data name="DeprecatingPackageMessageBoxTitle" xml:space="preserve">
    <value>Deprecating Package</value>
  </data>
  <data name="DynamoViewHelpMenuShowInFolder" xml:space="preserve">
    <value>Show In Folder</value>
    <comment>Help menu | Show in Folder</comment>
  </data>
  <data name="ImportLibraryDialogTitle" xml:space="preserve">
    <value>Import Library</value>
  </data>
  <data name="MessageAlreadyInstallDynamo" xml:space="preserve">
    <value>{0} has already installed {1}.

{0} will attempt to uninstall this package before installing.</value>
  </data>
  <data name="MessageConfirmToInstallPackage" xml:space="preserve">
    <value>Are you sure you want to install {0} {1} ?</value>
    <comment>Message box content</comment>
  </data>
  <data name="MessageConfirmToInstallPackageToFolder" xml:space="preserve">
    <value>Are you sure you want to install {0} {1} to {2} ?</value>
    <comment>Message box content</comment>
  </data>
  <data name="MessageConfirmToSaveCustomNode" xml:space="preserve">
    <value>You have unsaved changes to custom node workspace: "{0}".

Would you like to save your changes?</value>
    <comment>Message box content</comment>
  </data>
  <data name="MessageConfirmToSaveHomeWorkSpace" xml:space="preserve">
    <value>You have unsaved changes to the Home workspace.

Would you like to save your changes?</value>
  </data>
  <data name="MessageConfirmToSaveNamedHomeWorkSpace" xml:space="preserve">
    <value>You have unsaved changes to {0}.

Would you like to save your changes?</value>
  </data>
  <data name="MessageConfirmToUninstallPackage" xml:space="preserve">
    <value>Are you sure you want to uninstall {0} ?  This will delete the packages root directory.

You can always redownload the package.</value>
  </data>
  <data name="MessageCustomNodeNameExist" xml:space="preserve">
    <value>A built-in node with the given name already exists.</value>
  </data>
  <data name="MessageCustomNodeNeedNewCategory" xml:space="preserve">
    <value>You must enter a new category or choose one from the existing categories.</value>
  </data>
  <data name="MessageCustomNodeNoName" xml:space="preserve">
    <value>You must supply a name.</value>
  </data>
  <data name="MessageCustomNodeNameInvalid" xml:space="preserve">
    <value>Custom Node name cannot contain any of the following special characters:
    # % * ? \ : or any of the non-printable characters.</value>
  </data>
  <data name="MessageFailedToDownloadPackage" xml:space="preserve">
    <value>Failed to download package with id: {0}.  Please try again and report the package if you continue to have problems.</value>
    <comment>Message box content</comment>
  </data>
  <data name="MessageInvalidPackage" xml:space="preserve">
    <value>Failed to load an invalid package.</value>
  </data>
  <data name="MessageFailedToUninstall" xml:space="preserve">
    <value>{0} failed to uninstall the package.  You may need to delete the package's root directory manually.</value>
  </data>
  <data name="MessageFailToUninstallPackage" xml:space="preserve">
    <value>{0} failed to uninstall the package: {1}.  The package may need to be reinstalled manually.</value>
    <comment>Message box content</comment>
  </data>
  <data name="MessageUnkownErrorOpeningFile" xml:space="preserve">
    <value>Unknown error opening file: {0}</value>
    <comment>Message box content</comment>
  </data>
  <data name="MessageGettingNodeError" xml:space="preserve">
    <value>There was a problem getting the node from the workspace.</value>
    <comment>Message box content</comment>
  </data>
  <data name="MessageNeedToRestart" xml:space="preserve">
    <value>{0} and its host application must restart before uninstall takes effect.</value>
  </data>
  <data name="MessagePackageContainPythonScript" xml:space="preserve">
    <value>The package or one of its dependencies contains Python scripts or binaries. Do you want to continue?</value>
  </data>
  <data name="MessagePackageNewerDynamo" xml:space="preserve">
    <value>The package or one of its dependencies use a newer version of {0} than you are currently using. Do you want to continue?</value>
  </data>
  <data name="MessageSelectAtLeastOneNode" xml:space="preserve">
    <value>You must select at least one custom node.</value>
    <comment>Message box content</comment>
  </data>
  <data name="MessageSelectSymbolNotFound" xml:space="preserve">
    <value>The selected symbol was not found in the workspace</value>
    <comment>Message box content</comment>
  </data>
  <data name="MessageSubmitSameNamePackage" xml:space="preserve">
    <value>The node is part of the {0} package called "{1}" - do you want to submit a new version of this package?

If not, this node will be moved to the new package you are creating."</value>
    <comment>Message box content</comment>
  </data>
  <data name="MessageToDeprecatePackage" xml:space="preserve">
    <value>Are you sure you want to deprecate {0} ?  This request will be rejected if you are not a maintainer of the package.  It indicates that you will no longer support the package, although the package will still appear when explicitly searched for. 

You can always undeprecate the package.</value>
  </data>
  <data name="MessageToUndeprecatePackage" xml:space="preserve">
    <value>Are you sure you want to undeprecate {0} ?  This request will be rejected if you are not a maintainer of the package.  It indicates that you will continue to support the package and the package will appear when users are browsing packages.

You can always re-deprecate the package.</value>
  </data>
  <data name="MessageUninstallToContinue" xml:space="preserve">
    <value>{0} needs to uninstall {1} to continue, but cannot as one of its types appears to be in use.  Try restarting {0}.</value>
  </data>
  <data name="MessageUninstallToContinue2" xml:space="preserve">
    <value>{2} has dependencies. To install {2}, {0} needs to first uninstall the following dependent packages: {1}. Restart {0} to complete the uninstall, then try and download {2} again.

Uninstall the following dependent packages: {1}?</value>
  </data>
  <data name="OKButton" xml:space="preserve">
    <value>OK</value>
  </data>
  <data name="OpenDynamoDefinitionDialogTitle" xml:space="preserve">
    <value>Open {0} Definition...</value>
  </data>
  <data name="PackageDownloadConfirmMessageBoxTitle" xml:space="preserve">
    <value>Package Download Confirmation</value>
    <comment>Message box title</comment>
  </data>
  <data name="PackageDownloadErrorMessageBoxTitle" xml:space="preserve">
    <value>Package Download Error</value>
    <comment>Message box title</comment>
  </data>
  <data name="PackageDownloadMessageBoxTitle" xml:space="preserve">
    <value>Package Download</value>
  </data>
  <data name="PackageUseNewerDynamoMessageBoxTitle" xml:space="preserve">
    <value>Package Uses Newer Version of {0}!</value>
  </data>
  <data name="PackageWarningMessageBoxTitle" xml:space="preserve">
    <value>Package Warning</value>
    <comment>Message box title</comment>
  </data>
  <data name="SaveConfirmationMessageBoxTitle" xml:space="preserve">
    <value>Confirmation</value>
  </data>
  <data name="SaveModelToSTLDialogTitle" xml:space="preserve">
    <value>Save your model to STL.</value>
  </data>
  <data name="SaveWorkbenToImageDialogTitle" xml:space="preserve">
    <value>Save your Workbench to an Image</value>
  </data>
  <data name="SelectionErrorMessageBoxTitle" xml:space="preserve">
    <value>Selection Error</value>
    <comment>Message box title</comment>
  </data>
  <data name="UndeprecatingPackageMessageBoxTitle" xml:space="preserve">
    <value>Removing Package Deprecation</value>
  </data>
  <data name="UninstallFailureMessageBoxTitle" xml:space="preserve">
    <value>Uninstall Failure</value>
  </data>
  <data name="UninstallingPackageMessageBoxTitle" xml:space="preserve">
    <value>Uninstalling Package</value>
  </data>
  <data name="ContinueButton" xml:space="preserve">
    <value>Continue</value>
    <comment>Continue to use Dynamo</comment>
  </data>
  <data name="CrashPromptDialogCopyButton" xml:space="preserve">
    <value>Copy</value>
    <comment>Copy crash details</comment>
  </data>
  <data name="CrashPromptDialogCrashMessage" xml:space="preserve">
    <value>Uh oh... something went wrong and {0} has crashed, sorry about that.

You will get a chance to save your work.</value>
  </data>
  <data name="CrashPromptDialogDetailButton" xml:space="preserve">
    <value>Details</value>
    <comment>Click it to display crash details</comment>
  </data>
  <data name="CrashPromptDialogOpenFolderButton" xml:space="preserve">
    <value>Open Folder</value>
    <comment>Open folder that contains crash report</comment>
  </data>
  <data name="CrashPromptDialogSubmitBugButton" xml:space="preserve">
    <value>Submit Bug To Github</value>
    <comment>Submit a bug on github</comment>
  </data>
  <data name="CrashPromptDialogTitle" xml:space="preserve">
    <value>{0} has crashed</value>
  </data>
  <data name="DownloadWarningMessageBoxTitle" xml:space="preserve">
    <value>Download Warning</value>
  </data>
  <data name="DynamoUpdateAvailableToolTip" xml:space="preserve">
    <value>A Dynamo update is available. Click to install.</value>
  </data>
  <data name="EditNodeWindowTitle" xml:space="preserve">
    <value>Edit Node Name</value>
    <comment>Dialog for editing a node's name</comment>
  </data>
  <data name="EditAnnotationTitle" xml:space="preserve">
    <value>Edit Group Title</value>
    <comment>Dialog for editing a node's name</comment>
  </data>
  <data name="EditWindowAcceptButton" xml:space="preserve">
    <value>Accept</value>
  </data>
  <data name="EditWindowTitle" xml:space="preserve">
    <value>Set value...</value>
  </data>
  <data name="GenericTaskDialogSampleLeftButton" xml:space="preserve">
    <value>Sample Left Button</value>
    <comment>Sample button, it will be replaced at runtime</comment>
  </data>
  <data name="GenericTaskDialogSampleRightButton" xml:space="preserve">
    <value>Sample Right Button</value>
    <comment>Sample button, it will be replaced at runtime</comment>
  </data>
  <data name="GenericTaskDialogTitle" xml:space="preserve">
    <value>Generic Task Dialog</value>
  </data>
  <data name="UsageReportPromptDialogTitle" xml:space="preserve">
    <value>Agreement to collect usability data on your use of {0}</value>
  </data>
  <data name="DynamoViewContextMenuClearLog" xml:space="preserve">
    <value>Clear</value>
    <comment>Clear log</comment>
  </data>
  <data name="DynamoViewEditMenuSelectNeighbours" xml:space="preserve">
    <value>_Select Neighbors</value>
  </data>
  <data name="FilePathConverterNoFileSelected" xml:space="preserve">
    <value>No file selected.</value>
  </data>
  <data name="HideClassicNodeLibrary" xml:space="preserve">
    <value>Hide Classic Node Library</value>
  </data>
  <data name="InstalledPackageViewAdditionalFileLabel" xml:space="preserve">
    <value>Additional Files</value>
  </data>
  <data name="InstalledPackageViewAdditionalLabel" xml:space="preserve">
    <value>Additional Libraries</value>
  </data>
  <data name="InstalledPackageViewContextMenuCancelUninstall" xml:space="preserve">
    <value>Cancel pending uninstall...</value>
  </data>
  <data name="InstalledPackageViewContextMenuCancelUninstallTooltip" xml:space="preserve">
    <value>Remove the pending uninstall status</value>
  </data>
  <data name="InstalledPackageViewContextMenuDeprecate" xml:space="preserve">
    <value>Deprecate</value>
  </data>
  <data name="InstalledPackageViewContextMenuDeprecateTooltip" xml:space="preserve">
    <value>Set this package as deprecated.  Only allowed if you're a current maintainer of the package.</value>
  </data>
  <data name="InstalledPackageViewContextMenuGetLatest" xml:space="preserve">
    <value>Get Latest Version</value>
  </data>
  <data name="InstalledPackageViewContextMenuGetLatestTooltip" xml:space="preserve">
    <value>Check if there is a newer version of this package and download it.</value>
  </data>
  <data name="InstalledPackageViewContextMenuPublish" xml:space="preserve">
    <value>Publish...</value>
  </data>
  <data name="InstalledPackageViewContextMenuPublishTooltip" xml:space="preserve">
    <value>Publish this package, if it has yet to be published.</value>
  </data>
  <data name="InstalledPackageViewContextMenuPublishVersion" xml:space="preserve">
    <value>Publish Version...</value>
  </data>
  <data name="InstalledPackageViewContextMenuPublishVersionTooltip" xml:space="preserve">
    <value>Publish a new version of this package, assuming it has already been published. Only allowed if you're a current maintainer of the package.</value>
  </data>
  <data name="InstalledPackageViewContextMenuRemoveDeprecation" xml:space="preserve">
    <value>Remove deprecation</value>
  </data>
  <data name="InstalledPackageViewContextMenuRemoveDeprecationTooltip" xml:space="preserve">
    <value>Remove package deprecation. Only allowed if you're a current maintainer of the package.</value>
  </data>
  <data name="InstalledPackageViewContextMenuShowContent" xml:space="preserve">
    <value>Show Contents</value>
  </data>
  <data name="InstalledPackageViewContextMenuShowContentTooltip" xml:space="preserve">
    <value>See the types loaded by this package</value>
  </data>
  <data name="InstalledPackageViewContextMenuShowRootDir" xml:space="preserve">
    <value>Show Root Directory</value>
  </data>
  <data name="InstalledPackageViewContextMenuShowRootDirTooltip" xml:space="preserve">
    <value>Go to the root folder of this package</value>
  </data>
  <data name="InstalledPackageViewContextMenuUninstall" xml:space="preserve">
    <value>Uninstall...</value>
  </data>
  <data name="InstalledPackageViewContextMenuUninstallTooltip" xml:space="preserve">
    <value>Uninstall this package, only allowed if none of the types are currently in use</value>
  </data>
  <data name="InstalledPackageViewCustomNodesLabel" xml:space="preserve">
    <value>Custom Nodes</value>
  </data>
  <data name="InstalledPackageViewNodeLibrariesLabel" xml:space="preserve">
    <value>Node Libraries</value>
  </data>
  <data name="InstalledPackageViewPendingInstallButton" xml:space="preserve">
    <value>Pending uninstall</value>
  </data>
  <data name="InstalledPackageViewTitle" xml:space="preserve">
    <value>Installed Packages</value>
  </data>
  <data name="LacingCrossProductToolTip" xml:space="preserve">
    <value>For two lists {a,b,c}{1,2,3} returns {a1,a2,a3}{b1,b2,b3}{c1,c2,c3}.</value>
  </data>
  <data name="LacingDisabledToolTip" xml:space="preserve">
    <value>Argument lacing is disabled for this node.</value>
  </data>
  <data name="LacingFirstToolTip" xml:space="preserve">
    <value>For two lists {a,b,c}{1,2,3} returns {a1}.</value>
  </data>
  <data name="LacingLongestToolTip" xml:space="preserve">
    <value>For two lists {a,b,c}{1,2} returns {a1,b2,c2}.</value>
  </data>
  <data name="LacingShortestToolTip" xml:space="preserve">
    <value>For two lists {a,b,c}{1,2} returns {a1,b2}.</value>
  </data>
  <data name="LibraryViewContextMenuEditNode" xml:space="preserve">
    <value>Edit...</value>
  </data>
  <data name="LibraryViewNoMatchesFound" xml:space="preserve">
    <value>No matches found</value>
    <comment>No matches for the search llibrary</comment>
  </data>
  <data name="LibraryViewSearchText" xml:space="preserve">
    <value>Search</value>
  </data>
  <data name="LibraryViewTitle" xml:space="preserve">
    <value>Library</value>
  </data>
  <data name="NoteViewContextMenuDelete" xml:space="preserve">
    <value>Delete</value>
    <comment>Delete note </comment>
  </data>
  <data name="NoteViewContextMenuEdit" xml:space="preserve">
    <value>Edit...</value>
    <comment>Edit note</comment>
  </data>
  <data name="PackageDownloadStateDownloaded" xml:space="preserve">
    <value>Downloaded</value>
  </data>
  <data name="PackageDownloadStateDownloading" xml:space="preserve">
    <value>Downloading</value>
  </data>
  <data name="PackageDownloadStateError" xml:space="preserve">
    <value>Error</value>
  </data>
  <data name="PackageDownloadStateInstalled" xml:space="preserve">
    <value>Installed</value>
  </data>
  <data name="PackageDownloadStateInstalling" xml:space="preserve">
    <value>Installing</value>
  </data>
  <data name="PackageDownloadStateStarting" xml:space="preserve">
    <value>Starting</value>
  </data>
  <data name="PackageManagerWebSiteButton" xml:space="preserve">
    <value>Package Manager Website</value>
  </data>
  <data name="PackageSearchStateNoResult" xml:space="preserve">
    <value>Search returned no results!</value>
  </data>
  <data name="PackageSearchStateSearching" xml:space="preserve">
    <value>Searching...</value>
  </data>
  <data name="PackageSearchStateSyncingWithServer" xml:space="preserve">
    <value>Syncing with server...</value>
  </data>
  <data name="PackageSearchViewClearButton" xml:space="preserve">
    <value>Clear</value>
    <comment>Clear completed installation</comment>
  </data>
  <data name="PackageSearchViewClearButtonTooltip" xml:space="preserve">
    <value>Clear Downloads</value>
  </data>
  <data name="PackageSearchViewContextMenuOrderAscending" xml:space="preserve">
    <value>Ascending</value>
    <comment>Order by Ascending</comment>
  </data>
  <data name="PackageSearchViewContextMenuOrderDescending" xml:space="preserve">
    <value>Descending</value>
    <comment>Order by Descending</comment>
  </data>
  <data name="PackageSearchViewContextMenuSortByAuthor" xml:space="preserve">
    <value>Author</value>
    <comment>Sort package by author name</comment>
  </data>
  <data name="PackageSearchViewContextMenuSortByDownloads" xml:space="preserve">
    <value>Downloads</value>
    <comment>Sort package by download numbers</comment>
  </data>
  <data name="PackageSearchViewContextMenuSortByName" xml:space="preserve">
    <value>Name</value>
    <comment>Sort package by name</comment>
  </data>
  <data name="PackageSearchViewContextMenuSortByVotes" xml:space="preserve">
    <value>Votes</value>
    <comment>Sort package by user votes</comment>
  </data>
  <data name="PackageSearchViewContextMenuSortyByUpdate" xml:space="preserve">
    <value>Most Recent Update</value>
    <comment>Sort package by the most recent update</comment>
  </data>
  <data name="PackageSearchViewDeprecated" xml:space="preserve">
    <value>DEPRECATED</value>
    <comment>Indicate package has been deprecated</comment>
  </data>
  <data name="PackageSearchViewDeprecatedTooltip" xml:space="preserve">
    <value>The maintainers of this package have indicated that they will no longer be updating it.  Use at your own risk!</value>
  </data>
  <data name="PackageSearchViewDescription" xml:space="preserve">
    <value>Description</value>
    <comment>Package description</comment>
  </data>
  <data name="PackageSearchViewInstallButton" xml:space="preserve">
    <value>⇓ Install</value>
    <comment>To install package</comment>
  </data>
  <data name="PackageSearchViewInstallLatestVersion" xml:space="preserve">
    <value>Install latest version</value>
  </data>
  <data name="PackageSearchViewInstallLatestVersionTo" xml:space="preserve">
    <value>Install latest version to folder...</value>
  </data>
  <data name="PackageSearchViewInstallThisVersion" xml:space="preserve">
    <value>Install this version</value>
  </data>
  <data name="PackageSearchViewInstallThisVersionTo" xml:space="preserve">
    <value>Install this version to folder...</value>
  </data>
  <data name="PackageSearchViewKeywords" xml:space="preserve">
    <value>Keywords</value>
    <comment>Package keywords</comment>
  </data>
  <data name="PackageSearchViewSearchTextBox" xml:space="preserve">
    <value>Search...</value>
  </data>
  <data name="PackageSearchViewSortByButton" xml:space="preserve">
    <value>Sort by</value>
  </data>
  <data name="PackageSearchViewTitle" xml:space="preserve">
    <value>Online Package Search</value>
  </data>
  <data name="PackageSearchViewUpvoteButtonTooltip" xml:space="preserve">
    <value>Vote in support of this package</value>
  </data>
  <data name="PackageSearchViewVersions" xml:space="preserve">
    <value>Versions</value>
    <comment>Package versions</comment>
  </data>
  <data name="PackageSearchViewVisitRepositoryBuutton" xml:space="preserve">
    <value>Visit package repository</value>
  </data>
  <data name="PackageSearchViewVisitWebSiteButton" xml:space="preserve">
    <value>Visit package website</value>
  </data>
  <data name="PackageStateUnknown" xml:space="preserve">
    <value>Unknown</value>
  </data>
  <data name="PackageUploadStateCompressing" xml:space="preserve">
    <value>Compressing...</value>
  </data>
  <data name="PackageUploadStateCopying" xml:space="preserve">
    <value>Copying...</value>
  </data>
  <data name="PackageUploadStateError" xml:space="preserve">
    <value>Error!</value>
    <comment>Something wrong with package uploading</comment>
  </data>
  <data name="PackageUploadStateReady" xml:space="preserve">
    <value>Ready</value>
  </data>
  <data name="PackageUploadStateUploaded" xml:space="preserve">
    <value>Uploaded</value>
  </data>
  <data name="PackageUploadStateUploading" xml:space="preserve">
    <value>Uploading...</value>
  </data>
  <data name="PortViewContextMenuUserDefaultValue" xml:space="preserve">
    <value>Use Default Value</value>
  </data>
  <data name="PublishPackagePackageContent" xml:space="preserve">
    <value>Package Contents</value>
  </data>
  <data name="PublishPackageViewAddFileButton" xml:space="preserve">
    <value>Add file...</value>
  </data>
  <data name="PublishPackageViewAddFileButtonTooltip" xml:space="preserve">
    <value>Add File To Package</value>
  </data>
  <data name="PublishPackageViewContextMenuIsNodeLibrary" xml:space="preserve">
    <value>Is Node Library</value>
  </data>
  <data name="PublishPackageViewLicense" xml:space="preserve">
    <value>License (optional - default is MIT)</value>
  </data>
  <data name="PublishPackageViewPackageDependencies" xml:space="preserve">
    <value>Dependencies</value>
  </data>
  <data name="PublishPackageViewPackageDescription" xml:space="preserve">
    <value>Description</value>
  </data>
  <data name="PublishPackageViewPackageGroup" xml:space="preserve">
    <value>Group (optional)</value>
    <comment>User to input group name about this package</comment>
  </data>
  <data name="PublishPackageViewPackageGroupTooltip" xml:space="preserve">
    <value>A group to help categorize this package.  Might be useful for a collection of packages related to a firm, school, etc.</value>
  </data>
  <data name="PublishPackageViewPackageKeywords" xml:space="preserve">
    <value>Keywords (optional)</value>
    <comment>User to input some keywords about this package</comment>
  </data>
  <data name="PublishPackageViewPackageKeywordsTooltip" xml:space="preserve">
    <value>Keywords help find your package in the database.  Separate them by spaces.</value>
  </data>
  <data name="PublishPackageViewPackageName" xml:space="preserve">
    <value>Name</value>
  </data>
  <data name="PublishPackageViewPackageVersion" xml:space="preserve">
    <value>Version (major minor build)</value>
  </data>
  <data name="PublishPackageViewPackageVersionTooltip" xml:space="preserve">
    <value>A version name helps a submitter keep track of updates to the package.  A new version of a package will be REJECTED if this is not incremeneted.</value>
  </data>
  <data name="PublishPackageViewPublish" xml:space="preserve">
    <value>Publish a Package</value>
  </data>
  <data name="PublishPackageViewPublisherWebiSite" xml:space="preserve">
    <value>Website Url (optional)</value>
  </data>
  <data name="PublishPackageViewRepositoryUrl" xml:space="preserve">
    <value>Repository Url (optional)</value>
    <comment>Github repository</comment>
  </data>
  <data name="PublishPackageViewTitle" xml:space="preserve">
    <value>Publish a {0} Package</value>
  </data>
  <data name="ShowClassicNodeLibrary" xml:space="preserve">
    <value>Show Classic Node Library</value>
  </data>
  <data name="UnknowDateFormat" xml:space="preserve">
    <value>Unknown date format</value>
  </data>
  <data name="Watch3DViewContextMenuPan" xml:space="preserve">
    <value>_Pan</value>
  </data>
  <data name="Watch3DViewContextMenuRotate" xml:space="preserve">
    <value>_Rotate</value>
  </data>
  <data name="Watch3DViewContextMenuSwitchView" xml:space="preserve">
    <value>Switch to Node _View</value>
  </data>
  <data name="Watch3DViewContextMenuZoomToFit" xml:space="preserve">
    <value>_Zoom to Fit</value>
  </data>
  <data name="BuildVersionNonNegative" xml:space="preserve">
    <value>You must provide a Build version as a non-negative integer.</value>
    <comment>ErrorString</comment>
  </data>
  <data name="CannotSubmitPackage" xml:space="preserve">
    <value>You can't submit a package in this version of {0}.  You'll need a host application, like Revit, to submit a package.</value>
    <comment>ErrorString</comment>
  </data>
  <data name="DescriptionNeedMoreCharacters" xml:space="preserve">
    <value>Description must be longer than 10 characters.</value>
    <comment>ErrorString</comment>
  </data>
  <data name="MajorVersionNonNegative" xml:space="preserve">
    <value>You must provide a Major version as a non-negative integer.</value>
    <comment>ErrorString</comment>
  </data>
  <data name="MinorVersionNonNegative" xml:space="preserve">
    <value>You must provide a Minor version as a non-negative integer.</value>
    <comment>ErrorString</comment>
  </data>
  <data name="NameNeedMoreCharacters" xml:space="preserve">
    <value>Name must be at least 3 characters.</value>
    <comment>ErrorString</comment>
  </data>
  <data name="PackageNameCannotContainTheseCharacters" xml:space="preserve">
    <value>The name of the package cannot contain /,\, or *.</value>
    <comment>ErrorString</comment>
  </data>
  <data name="PackageNeedAtLeastOneFile" xml:space="preserve">
    <value>Your package must contain at least one file.</value>
    <comment>ErrorString</comment>
  </data>
  <data name="UpdateMessage" xml:space="preserve">
    <value>An update is available for Dynamo.
Installing the latest update requires Dynamo and any host applications to close.
Do you want to install the latest Dynamo update?</value>
  </data>
  <data name="VersionValueGreaterThan0" xml:space="preserve">
    <value>At least one of your version values must be greater than 0.</value>
    <comment>ErrorString</comment>
  </data>
  <data name="InstallMessageCaption" xml:space="preserve">
    <value>Install Dynamo</value>
  </data>
  <data name="InCanvasGeomButtonToolTip" xml:space="preserve">
    <value>Enable background 3D preview navigation (Ctrl + B)</value>
    <comment>Enable background 3D preview navigation</comment>
  </data>
  <data name="InCanvasNodeButtonToolTip" xml:space="preserve">
    <value>Enable graph view navigation (Ctrl + B)</value>
    <comment>Enable graph view navigation</comment>
  </data>
  <data name="AddCustomFileToPackageDialogTitle" xml:space="preserve">
    <value>Add Custom Node, Library, or XML file to Package...</value>
  </data>
  <data name="ConverterMessageCurrentOffset" xml:space="preserve">
    <value>Current offset X: {0}, Y: {1}</value>
  </data>
  <data name="ConverterMessageTransformOrigin" xml:space="preserve">
    <value>Transform origin X: {0}, Y: {1}</value>
  </data>
  <data name="ConverterMessageZoom" xml:space="preserve">
    <value>Zoom : {0}</value>
  </data>
  <data name="DynamoViewSamplesMenuShowInFolder" xml:space="preserve">
    <value>Show In Folder</value>
  </data>
  <data name="FileDialogAllFiles" xml:space="preserve">
    <value>All Files ({0})|{0}</value>
  </data>
  <data name="FileDialogAssemblyFiles" xml:space="preserve">
    <value>Assembly Library Files ({0})|{0}</value>
  </data>
  <data name="FileDialogCustomNodeDLLXML" xml:space="preserve">
    <value>Custom Node, DLL, XML ({0})|{0}</value>
  </data>
  <data name="FileDialogDefaultPNGName" xml:space="preserve">
    <value>Capture.png</value>
  </data>
  <data name="FileDialogDefaultSTLModelName" xml:space="preserve">
    <value>model.stl</value>
  </data>
  <data name="FileDialogDesignScriptFiles" xml:space="preserve">
    <value>DesignScript Files ({0})|{0}</value>
  </data>
  <data name="FileDialogDynamoCustomNode" xml:space="preserve">
    <value>{0} Custom Node ({1})|{1}</value>
  </data>
  <data name="FileDialogDynamoDefinitions" xml:space="preserve">
    <value>{0} Definitions ({1})|{1}</value>
  </data>
  <data name="FileDialogDynamoWorkspace" xml:space="preserve">
    <value>{0} Workspace ({1})|{1}</value>
  </data>
  <data name="FileDialogLibraryFiles" xml:space="preserve">
    <value>Library Files ({0})|{0}</value>
  </data>
  <data name="FileDialogPNGFiles" xml:space="preserve">
    <value>PNG Image|{0}</value>
  </data>
  <data name="FileDialogSTLModels" xml:space="preserve">
    <value>STL Models|{0}</value>
  </data>
  <data name="InfoBubbleError" xml:space="preserve">
    <value>Error: </value>
  </data>
  <data name="InfoBubbleWarning" xml:space="preserve">
    <value>Warning: </value>
  </data>
  <data name="MessageFailedToApplyCustomization" xml:space="preserve">
    <value>Failed to apply NodeViewCustomization for {0}</value>
  </data>
  <data name="MessageFailedToAttachToRowColumn" xml:space="preserve">
    <value>'AttachmentToRowColumnConverter' expects a 'ConverterParameter' value to be either 'Row' or 'Column'</value>
  </data>
  <data name="MessageFailedToFindNodeById" xml:space="preserve">
    <value>No node could be found with that Id.</value>
  </data>
  <data name="MessageFailedToOpenCorruptedFile" xml:space="preserve">
    <value>Error opening corrupted file: {0}</value>
    <comment>Message box content</comment>
  </data>
  <data name="MessageFailedToSaveAsImage" xml:space="preserve">
    <value>Failed to save the Workspace as image.</value>
  </data>
  <data name="MessageLoadingTime" xml:space="preserve">
    <value>{0} elapsed for loading {1} main window.</value>
  </data>
  <data name="MessageNodeWithNullFunction" xml:space="preserve">
    <value>There is a null function definition for this node.</value>
  </data>
  <data name="MessageNoNodeDescription" xml:space="preserve">
    <value>No description provided</value>
  </data>
  <data name="MessageUnsavedChanges0" xml:space="preserve">
    <value>The following workspaces have not been saved:</value>
  </data>
  <data name="MessageUnsavedChanges1" xml:space="preserve">
    <value>. Please save them and try again.</value>
  </data>
  <data name="SearchViewTopResult" xml:space="preserve">
    <value>Top Result</value>
  </data>
  <data name="TooltipCurrentIndex" xml:space="preserve">
    <value>{0} of {1}</value>
  </data>
  <data name="AutodeskSignIn" xml:space="preserve">
    <value>Autodesk Sign In</value>
  </data>
  <data name="BrowserWindowLoading" xml:space="preserve">
    <value>Loading...</value>
  </data>
  <data name="InvalidLoginUrl" xml:space="preserve">
    <value>Invalid URL for login page!</value>
  </data>
  <data name="NoneString" xml:space="preserve">
    <value>none</value>
  </data>
  <data name="PresetsWindowDescription" xml:space="preserve">
    <value>Description</value>
  </data>
  <data name="PresetsWindowDescriptionHint" xml:space="preserve">
    <value>Enter a description for this preset.</value>
  </data>
  <data name="PresetsWindowName" xml:space="preserve">
    <value>Name</value>
  </data>
  <data name="PresetsWindowTitle" xml:space="preserve">
    <value>Preset State Properties</value>
  </data>
  <data name="DynamoViewRunButtonToolTipDisabled" xml:space="preserve">
    <value>Run is not available when running Automatically or Periodically.</value>
  </data>
  <data name="RunTypeToolTipAutomatically" xml:space="preserve">
    <value>Run whenever there is a change to the graph.</value>
  </data>
  <data name="RunTypeToolTipManually" xml:space="preserve">
    <value>Run whenever you press the Run button.</value>
  </data>
  <data name="RunTypeToolTipPeriodicallyDisabled" xml:space="preserve">
    <value>Periodic running is disabled when there are no nodes in your graph that support it.</value>
  </data>
  <data name="RunTypeToolTipPeriodicallyEnabled" xml:space="preserve">
    <value>Run at the specified interval.</value>
  </data>
  <data name="RunCompletedMessage" xml:space="preserve">
    <value>Run completed.</value>
  </data>
  <data name="RunCompletedWithScaleChangeMessage" xml:space="preserve">
    <value>Run completed with new working range.</value>
  </data>
  <data name="RunCompletedWithWarningsMessage" xml:space="preserve">
    <value>Run completed with warnings.</value>
  </data>
  <data name="RunCompletedWithScaleChangeAndWarningsMessage" xml:space="preserve">
    <value>Run completed with warnings on setting new working range.</value>
  </data>
  <data name="RunStartedMessage" xml:space="preserve">
    <value>Run started...</value>
  </data>
  <data name="RunStartedWithScaleChangeMessage" xml:space="preserve">
    <value>Run started with new working range...</value>
  </data>
  <data name="GroupDefaultText" xml:space="preserve">
    <value>&lt;Click here to edit the group title&gt;</value>
  </data>
  <data name="GroupContextMenuBackground" xml:space="preserve">
    <value>Select Background</value>
  </data>
  <data name="GroupContextMenuFont" xml:space="preserve">
    <value>Font Size</value>
  </data>
  <data name="GroupContextMenuUngroup" xml:space="preserve">
    <value>Ungroup</value>
  </data>
  <data name="GroupContextMenuGraphLayout" xml:space="preserve">
    <value>Cleanup Node Layout</value>
  </data>
  <data name="PackageDuplicateAssemblyWarning" xml:space="preserve">
    <value>Due to limitations in the .NET framework, it is not possible to update your package assembly while it is already loaded.  Please update the assembly while {0} is not running and try again.</value>
  </data>
  <data name="PackageDuplicateAssemblyWarningTitle" xml:space="preserve">
    <value>Cannot update assembly</value>
  </data>
  <data name="Automatic" xml:space="preserve">
    <value>Automatic</value>
  </data>
  <data name="Manual" xml:space="preserve">
    <value>Manual</value>
  </data>
  <data name="Periodic" xml:space="preserve">
    <value>Periodic</value>
  </data>
  <data name="ContextMenuCopy" xml:space="preserve">
    <value>Copy</value>
    <comment>Context menu item</comment>
  </data>
  <data name="ContextMenuHideAllGeometry" xml:space="preserve">
    <value>Hide all geometry preview</value>
    <comment>Context menu item - Specific to canvas</comment>
  </data>
  <data name="ContextMenuHideAllTextBubble" xml:space="preserve">
    <value>Hide all text bubble</value>
    <comment>Context menu item - Specific to canvas</comment>
  </data>
  <data name="ContextMenuInsertCodeBlock" xml:space="preserve">
    <value>Insert code block</value>
    <comment>Context menu item - Specific to canvas</comment>
  </data>
  <data name="ContextMenuPaste" xml:space="preserve">
    <value>Paste</value>
    <comment>Context menu item</comment>
  </data>
  <data name="ContextMenuShowAllGeometry" xml:space="preserve">
    <value>Show all geometry preview</value>
    <comment>Context menu item - Specific to canvas</comment>
  </data>
  <data name="ContextMenuShowAllTextBubble" xml:space="preserve">
    <value>Show all text buble</value>
    <comment>Context menu item - Specific to canvas</comment>
  </data>
  <data name="MoreButton" xml:space="preserve">
    <value>More</value>
    <comment>The "More" button on "Publish a Dynamo Package" dialog</comment>
  </data>
  <data name="PublishPackage" xml:space="preserve">
    <value>Publish Online</value>
  </data>
  <data name="StartPageWhatsNew" xml:space="preserve">
    <value>Getting Started</value>
  </data>
  <data name="TermsOfUseAcceptButton" xml:space="preserve">
    <value>I Accept</value>
  </data>
  <data name="TermsOfUseDeclineButton" xml:space="preserve">
    <value>I Decline</value>
  </data>
  <data name="TermsOfUseViewTitle" xml:space="preserve">
    <value>Package Manager Terms of Use</value>
  </data>
  <data name="GalleryDynamoVersion" xml:space="preserve">
    <value>Version {0}.{1}.{2}</value>
  </data>
  <data name="LearnMore" xml:space="preserve">
    <value>Learn more</value>
  </data>
  <data name="Autodesk360SignInButtonContentToolTip" xml:space="preserve">
    <value>Sign in to Autodesk A360 to access online services that integrate with your desktop software.</value>
  </data>
  <data name="Autodesk360SignInButtonTitleToolTip" xml:space="preserve">
    <value>Autodesk A360</value>
  </data>
  <data name="ConsentFormGoogleAnalyticsCheckBoxContent" xml:space="preserve">
    <value>I agree to contribute to the Google Analytics program.</value>
  </data>
  <data name="ConsentFormADPAnalyticsCheckBoxContent" xml:space="preserve">
    <value>I agree to data collection in desktop products for Autodesk analytics programs.</value>
  </data>
  <data name="GroupContextMenuDeleteGroup" xml:space="preserve">
    <value>Delete Group</value>
  </data>
  <data name="CustomNodeTypeShortString" xml:space="preserve">
    <value>DS</value>
  </data>
  <data name="PackageTypeShortString" xml:space="preserve">
    <value>PKG</value>
  </data>
  <data name="ZeroTouchTypeShortString" xml:space="preserve">
    <value>DLL</value>
  </data>
  <data name="DynamoViewEditMenuCreatePreset" xml:space="preserve">
    <value>Create Preset From Selection</value>
  </data>
  <data name="DynamoViewEditMenuDeletePreset" xml:space="preserve">
    <value>Delete Preset</value>
  </data>
  <data name="DynamoViewEditMenuRestorePreset" xml:space="preserve">
    <value>Restore Preset</value>
  </data>
  <data name="DynamoViewEditMenuPresetsMenu" xml:space="preserve">
    <value>Presets</value>
  </data>
  <data name="DynamoViewSettingsMenuIsolationMode" xml:space="preserve">
    <value>Isolate Selected Geometry</value>
  </data>
  <data name="DynamoViewSettingsMenuShowEdges" xml:space="preserve">
    <value>Show Edges</value>
  </data>
  <data name="DynamoViewSettingsMenuShowPreviewBubbles" xml:space="preserve">
    <value>Show Preview Bubbles</value>
    <comment>Settings menu | Show preview bubbles</comment>
  </data>
  <data name="DynamoViewSettingsMenuVisualizationSettings" xml:space="preserve">
    <value>Visualization Settings</value>
  </data>
  <data name="FileDialogManualMode" xml:space="preserve">
    <value>Open in Manual Execution Mode</value>
  </data>
  <data name="BrowserNodeButtonLabel" xml:space="preserve">
    <value>Browse...</value>
  </data>
  <data name="BrowserNodeNoFileSelected" xml:space="preserve">
    <value>No file selected.</value>
  </data>
  <data name="StringInputNodeEditMenu" xml:space="preserve">
    <value>Edit...</value>
  </data>
  <data name="WatchNodeRawDataMenu" xml:space="preserve">
    <value>Show Raw Data</value>
  </data>
  <data name="NodeContextMenuEnablePeriodicUpdate" xml:space="preserve">
    <value>Enable Periodic Update</value>
  </data>
  <data name="PackageUploadNoDependency" xml:space="preserve">
    <value>None</value>
  </data>
  <data name="PublishPackageViewPackageDescriptionTooltip" xml:space="preserve">
    <value>A description that helps people understand what the package might be used for.</value>
  </data>
  <data name="PublishPackageViewPackageNameTooltip" xml:space="preserve">
    <value>A unique name for the package.</value>
  </data>
  <data name="UnitAcres" xml:space="preserve">
    <value>Acres</value>
  </data>
  <data name="UnitCentimeters" xml:space="preserve">
    <value>Centimeters</value>
  </data>
  <data name="UnitCubicCentimeter" xml:space="preserve">
    <value>CubicCentimeter</value>
  </data>
  <data name="UnitCubicFoot" xml:space="preserve">
    <value>CubicFoot</value>
  </data>
  <data name="UnitCubicInches" xml:space="preserve">
    <value>CubicInches</value>
  </data>
  <data name="UnitCubicMeters" xml:space="preserve">
    <value>CubicMeters</value>
  </data>
  <data name="UnitCubicMillimeter" xml:space="preserve">
    <value>CubicMillimeter</value>
  </data>
  <data name="UnitCubicYards" xml:space="preserve">
    <value>CubicYards</value>
  </data>
  <data name="UnitDecimeters" xml:space="preserve">
    <value>Decimeters</value>
  </data>
  <data name="UnitFeet" xml:space="preserve">
    <value>Feet</value>
  </data>
  <data name="UnitHectares" xml:space="preserve">
    <value>Hectares</value>
  </data>
  <data name="UnitInches" xml:space="preserve">
    <value>Inches</value>
  </data>
  <data name="UnitLitres" xml:space="preserve">
    <value>Litres</value>
  </data>
  <data name="UnitMeters" xml:space="preserve">
    <value>Meters</value>
  </data>
  <data name="UnitMillimeters" xml:space="preserve">
    <value>Millimeters</value>
  </data>
  <data name="UnitSquareCentimeter" xml:space="preserve">
    <value>SquareCentimeter</value>
  </data>
  <data name="UnitSquareFoot" xml:space="preserve">
    <value>SquareFoot</value>
  </data>
  <data name="UnitSquareInch" xml:space="preserve">
    <value>SquareInch</value>
  </data>
  <data name="UnitSquareMeter" xml:space="preserve">
    <value>SquareMeter</value>
  </data>
  <data name="UnitSquareMillimeter" xml:space="preserve">
    <value>SquareMillimeter</value>
  </data>
  <data name="UnitUSGallons" xml:space="preserve">
    <value>USGallons</value>
  </data>
  <data name="CustomNodePromptDescriptionTooltip" xml:space="preserve">
    <value>A description that helps people understand what the node might be used for.</value>
  </data>
  <data name="CustomNodePromptNameTooltip" xml:space="preserve">
    <value>A unique name for the node.</value>
  </data>
  <data name="PresetPromptDescriptionTooltip" xml:space="preserve">
    <value>A description of the preset state.</value>
  </data>
  <data name="PresetPromptNameTooltip" xml:space="preserve">
    <value>A unique name for the preset.</value>
  </data>
  <data name="SelectNodeButtonChange" xml:space="preserve">
    <value>Change</value>
  </data>
  <data name="SelectNodeButtonSelect" xml:space="preserve">
    <value>Select</value>
  </data>
  <data name="PresetTextRemaining" xml:space="preserve">
    <value>Characters Remaining</value>
  </data>
  <data name="PresetOverwrite" xml:space="preserve">
    <value>A preset by this name already exists, do you wish to overwrite?</value>
  </data>
  <data name="AddButton" xml:space="preserve">
    <value>Add</value>
  </data>
  <data name="DynamoViewSettingMenuManagePackagePath" xml:space="preserve">
    <value>Manage Node and Package Paths...</value>
    <comment>Setting menu | Custom node definition and package paths</comment>
  </data>
  <data name="PackagePathViewAccept" xml:space="preserve">
    <value>Accept Changes</value>
    <comment>Accept changes button on the package path dialog</comment>
  </data>
  <data name="PackagePathViewHeading" xml:space="preserve">
    <value>Paths:</value>
    <comment>Package path management dialog content</comment>
  </data>
  <data name="PackagePathViewSummary1" xml:space="preserve">
    <value>Add paths to make nodes and packages show up in the library.</value>
    <comment>Package path management dialog content</comment>
  </data>
  <data name="PackagePathViewSummary2" xml:space="preserve">
    <value>Top path is the default save location.</value>
    <comment>Package path management dialog content that describes about the first entry being the default save location.</comment>
  </data>
  <data name="PackagePathViewTitle" xml:space="preserve">
    <value>Manage Node and Package Paths</value>
    <comment>Package path management dialog title</comment>
  </data>
  <data name="PackagePathViewToolTipDown" xml:space="preserve">
    <value>Move the selected path downward</value>
    <comment>Tool-tip for down arrow</comment>
  </data>
  <data name="PackagePathViewToolTipMinus" xml:space="preserve">
    <value>Remove the selected path from list</value>
    <comment>Tool-tip for minus icon</comment>
  </data>
  <data name="PackagePathViewToolTipPlus" xml:space="preserve">
    <value>Add a new path to the list</value>
    <comment>Tool-tip for plus icon</comment>
  </data>
  <data name="PackagePathViewToolTipUp" xml:space="preserve">
    <value>Move the selected path upward</value>
    <comment>Tool-tip for up arrow</comment>
  </data>
  <data name="PackagePathAutoAddNotificationTitle" xml:space="preserve">
    <value>Package Path Added</value>
  </data>
  <data name="PackagePathAutoAddNotificationShortDescription" xml:space="preserve">
    <value>A library (*.dll, *.ds) was recently imported into Dynamo. Its path was automatically added to "Settings &gt; Manage Node and Package Paths..."</value>
  </data>
  <data name="PackagePathAutoAddNotificationDetailedDescription" xml:space="preserve">
    <value>The import path "{0}" was added to "Manage Node and Package Paths". If you want to update or remove this path, please open "Settings &gt; Manage Node and Package Paths..."</value>
  </data>
  <data name="NodeContextMenuIsInput" xml:space="preserve">
    <value>Is Input</value>
  </data>
  <data name="NodeContextMenuIsOutput" xml:space="preserve">
    <value>Is Output</value>
  </data>
  <data name="DynamoViewViewMenuAvailablePreviews" xml:space="preserve">
    <value>Available Previews</value>
  </data>
  <data name="PresetWarningMessage" xml:space="preserve">
    <value>No input nodes selected. Select at least one input node to create a preset.</value>
  </data>
  <data name="UnitArea" xml:space="preserve">
    <value>Area</value>
  </data>
  <data name="UnitLength" xml:space="preserve">
    <value>Length</value>
  </data>
  <data name="UnitVolume" xml:space="preserve">
    <value>Volume</value>
  </data>
  <data name="Units" xml:space="preserve">
    <value>Units:</value>
  </data>
  <data name="PublishPackageLocally" xml:space="preserve">
    <value>Publish Locally</value>
  </data>
  <data name="BackgroundPreviewName" xml:space="preserve">
    <value>Background Preview</value>
    <comment>The name of the 3D background preview.</comment>
  </data>
  <data name="CameraDataLoadError" xml:space="preserve">
    <value>Camera position information could not be loaded from the file.</value>
  </data>
  <data name="CameraDataSaveError" xml:space="preserve">
    <value>Camera position information could not be saved.</value>
  </data>
  <data name="FolderNotWritableError" xml:space="preserve">
    <value>You do not have write permission to {0}.</value>
  </data>
  <data name="ActionMember" xml:space="preserve">
    <value>Action</value>
  </data>
  <data name="CreateMember" xml:space="preserve">
    <value>Create</value>
  </data>
  <data name="QueryMember" xml:space="preserve">
    <value>Query</value>
  </data>
  <data name="AddToLibraryButton" xml:space="preserve">
    <value>Add</value>
  </data>
  <data name="BackgroundPreviewDefaultName" xml:space="preserve">
    <value>Default Background Preview</value>
  </data>
  <data name="BackgroundPreviewCreationFailureMessage" xml:space="preserve">
    <value>There was an error creating a background preview in Dynamo. This could be due to a lack of graphics resources on your machine. See the log for more information.</value>
  </data>
  <data name="NodesRunStatus" xml:space="preserve">
    <value>Freeze</value>
    <comment>Context menu item</comment>
  </data>
  <data name="CompactLayoutTitle" xml:space="preserve">
    <value>Compact</value>
  </data>
  <data name="DetailedLayoutTitle" xml:space="preserve">
    <value>Detailed</value>
  </data>
  <data name="FilterIconTooltip" xml:space="preserve">
    <value>Filter results</value>
  </data>
  <data name="LayoutIconTooltip" xml:space="preserve">
    <value>View layout</value>
  </data>
  <data name="ShowHideLibraryIconTooltip" xml:space="preserve">
    <value>Show/hide</value>
  </data>
  <data name="OnlyTitle" xml:space="preserve">
    <value>only</value>
  </data>
  <data name="SelectAllTitle" xml:space="preserve">
    <value>Select All</value>
  </data>
  <data name="NodeViewCustomizationFindErrorMessage" xml:space="preserve">
    <value>There was an error while finding node view customizations for {0}. Contact the author of this assembly for more information.</value>
  </data>
  <data name="PreviewListLabel" xml:space="preserve">
    <value>List</value>
  </data>
  <data name="NullString" xml:space="preserve">
    <value>null</value>
  </data>
  <data name="InvalidTimeZoneMessage" xml:space="preserve">
    <value>Could not sign in at this moment. Check the date, time and time zone settings and try to sign in again.</value>
  </data>
  <data name="OneAssemblyWasLoadedSeveralTimesErrorMessage" xml:space="preserve">
    <value>Please, load assembly just one time.
Next assemblies were loaded several times:
</value>
  </data>
  <data name="MessageFailedToAddFile" xml:space="preserve">
    <value>Failed to add file: {0}</value>
    <comment>Message box content</comment>
  </data>
  <data name="MessageConfirmToSaveReadOnlyCustomNode" xml:space="preserve">
    <value>We can't save "{0}" because the file is read-only or contains unresolved or invalid nodes. To keep changes, would you like to "Save As..." with a different name or path?</value>
    <comment>Message box content</comment>
  </data>
  <data name="TabFileNameReadOnlyPrefix" xml:space="preserve">
    <value>[Read-Only] </value>
  </data>
  <data name="InCanvasFitViewButtonToolTip" xml:space="preserve">
    <value>Zoom to Fit</value>
    <comment>Zoom to Fit</comment>
  </data>
  <data name="InCanvasOrbitButtonToolTip" xml:space="preserve">
    <value>Orbit</value>
    <comment>Orbit</comment>
  </data>
  <data name="InCanvasPanButtonToolTip" xml:space="preserve">
    <value>Pan</value>
    <comment>Pan</comment>
  </data>
  <data name="InCanvasZoomInButtonToolTip" xml:space="preserve">
    <value>Zoom In</value>
    <comment>Zoom In</comment>
  </data>
  <data name="InCanvasZoomOutButtonToolTip" xml:space="preserve">
    <value>Zoom Out</value>
    <comment>Zoom Out</comment>
  </data>
  <data name="MessageErrorOpeningFileGeneral" xml:space="preserve">
    <value>Error Opening File</value>
    <comment>Notification Center Title</comment>
  </data>
  <data name="DynamoViewSettingsMenuChangeScaleFactor" xml:space="preserve">
    <value>Geometry Scaling...</value>
    <comment>Settings menu | Geometry Scaling</comment>
  </data>
  <data name="ContextMenuLacingAuto" xml:space="preserve">
    <value>Auto</value>
    <comment>Auto lacing</comment>
  </data>
  <data name="LacingAutoToolTip" xml:space="preserve">
    <value>No replication guide will be added.</value>
  </data>
  <data name="UseLevelKeepListStructureHint" xml:space="preserve">
    <value>Keep 1 input list's nesting</value>
  </data>
  <data name="UseLevelKeepListStructurePopupMenuItem" xml:space="preserve">
    <value>Keep list structure</value>
  </data>
  <data name="UseLevelPopupMenuItem" xml:space="preserve">
    <value>Use Levels</value>
  </data>
  <data name="DirectoryNotFound" xml:space="preserve">
    <value>Directory Not Found</value>
  </data>
  <data name="PackageFolderNotAccessible" xml:space="preserve">
    <value>A problem occurred when trying to install the package. Dynamo is unable to obtain read/write access to
{0}</value>
  </data>
  <data name="PackageNotExisted" xml:space="preserve">
    <value>The root directory of the package does not exist. Please try and re-install the package.</value>
  </data>
  <data name="UnableToAccessPackageDirectory" xml:space="preserve">
    <value>Unable To Access Package Directory</value>
  </data>
  <data name="DynamoViewFileMenuExport3DAsImage" xml:space="preserve">
    <value>_Export Background 3D Preview as Image...</value>
    <comment>File menu | Export Background 3D Preview as image</comment>
  </data>
  <data name="DynamoViewToolbarExport3DButtonTooltip" xml:space="preserve">
    <value>Export Background Preview As Image</value>
    <comment>Toolbar export button tooltip</comment>
  </data>
  <data name="ScreenShotFrom3DParameter" xml:space="preserve">
    <value>screenshot_3D</value>
  </data>
  <data name="ScreenShotFrom3DShortcutParameter" xml:space="preserve">
    <value>screenshot_3D_shortcut</value>
  </data>
  <data name="FileNotPublishCaption" xml:space="preserve">
    <value>Publish Fail!</value>
  </data>
  <data name="FileNotPublishMessage" xml:space="preserve">
    <value>File(s) were not found or are contained inside of a package. Please only add files that are located outside of packages.

Failed to publish file(s): 
{0}</value>
  </data>
  <data name="PublishPackageDialogCaption" xml:space="preserve">
    <value>Published Successfully</value>
  </data>
  <data name="PublishPackageMessage" xml:space="preserve">
    <value>Package published successfully. 
Want to publish a different package?</value>
  </data>
  <data name="SolutionToFolderNotWritatbleError" xml:space="preserve">
    <value>Please update the permissions or go to 'Settings &gt; Manage Node and Package Paths...' to change your default directory.</value>
  </data>
  <data name="DynamoViewHelpDictionary" xml:space="preserve">
    <value>Dynamo Dictionary</value>
    <comment>Help menu | Go to Dynamo dictionary</comment>
  </data>
  <data name="RerunButton" xml:space="preserve">
    <value>Apply Changes</value>
  </data>
  <data name="ScalingLargeButton" xml:space="preserve">
    <value>Large</value>
  </data>
  <data name="ScalingMediumButton" xml:space="preserve">
    <value>Medium</value>
  </data>
  <data name="ScalingExtraLargeButton" xml:space="preserve">
    <value>Extra large</value>
  </data>
  <data name="ScalingSmallButton" xml:space="preserve">
    <value>Small</value>
  </data>
  <data name="RerunButtonToolTip" xml:space="preserve">
    <value>Rerun the graph.</value>
  </data>
  <data name="CustomNodePropertyWindowLocationNote" xml:space="preserve">
    <value>Custom Nodes will be placed in the Add-Ons section of the library.</value>
    <comment>Note regarding Custom Node library location</comment>
  </data>
  <data name="CrashPromptGithubNewIssueTitle" xml:space="preserve">
    <value>Crash report from Dynamo {0}</value>
  </data>
  <data name="PackageSearchViewSearchTextBoxSyncing" xml:space="preserve">
    <value>Please wait...</value>
  </data>
  <data name="EditNoteWindowTitle" xml:space="preserve">
    <value>Write note here</value>
  </data>
  <data name="ExtensionsViewTitle" xml:space="preserve">
    <value>Extensions</value>
  </data>
  <data name="ExtensionAdded" xml:space="preserve">
    <value>Extension tab added to the extensions side bar.</value>
  </data>
  <data name="ExtensionAlreadyPresent" xml:space="preserve">
    <value>No new tab is added, as the extension is already present in the extensions side bar.</value>
  </data>
  <data name="MessageUninstallCustomNodeToContinue" xml:space="preserve">
    <value>{1} cannot be loaded.
Installing it will conflict with one or more node definitions that already exist in {0}, which is currently loaded. 
To install {1}, Dynamo needs to first uninstall {0}. 
Restart Dynamo to complete the uninstall.

Uninstall the following packages: {0}?</value>
  </data>
  <data name="PreviewText" xml:space="preserve">
    <value> This Feature is in Preview! </value>
  </data>
  <data name="PackageHostDependencyTooltip" xml:space="preserve">
    <value>This package contains node(s) that depend on applications outside Dynamo. To fully utilize node(s) in this package, you will need to have these external applications installed.</value>
  </data>
  <data name="PackageHostDependencyFilter" xml:space="preserve">
    <value>Filter packages that depend on applications outside Dynamo. This feature currently can only filter packages which have been marked manually by package authors during publish.</value>
  </data>
  <data name="PackageHostDependencyFilterContextItem" xml:space="preserve">
    <value>Packages contain node(s)  that depend on specified application outside Dynamo.</value>
  </data>
  <data name="MessageUninstallSamePackage" xml:space="preserve">
    <value>"The package {0} is already installed. To reinstall it, you must first uninstall it and restart to complete the uninstall. Would you like to mark {0} for uninstall?"</value>
  </data>
  <data name="MessagePackageNotFound" xml:space="preserve">
    <value>{0} was not found and could not be downloaded.</value>
  </data>
  <data name="MessagePackageVersionNotFound" xml:space="preserve">
    <value>Version {0} of {1} could not be found.</value>
  </data>
  <data name="PublishPackageViewPackageHostDependency" xml:space="preserve">
    <value>External Dependency (optional)</value>
  </data>
  <data name="PublishPackageViewPackageHostDependencyTooltip" xml:space="preserve">
    <value>An indication of what applications outside of Dynamo your package depends on, such as Revit, Civil 3D or Photoshop. Users of your package will need to install these applications to fully utilize your package.</value>
  </data>
  <data name="InfoBubbleDocumentationLinkText" xml:space="preserve">
    <value>Read more...</value>
  </data>
  <data name="PackageSearchViewFilterByButton" xml:space="preserve">
    <value>Filter by</value>
  </data>
  <data name="DynamoViewSettingMenuShowDataReportingDialogTooltip" xml:space="preserve">
    <value>Display the dialog for user to pick agreement on data collecting.</value>
  </data>
  <assembly alias="System.Windows.Forms" name="System.Windows.Forms, Version=4.0.0.0, Culture=neutral, PublicKeyToken=b77a5c561934e089" />
  <data name="psDynamoMesh" type="System.Resources.ResXFileRef, System.Windows.Forms">
    <value>..\ViewModels\Watch3D\compiledShaders\psDynamoMesh;System.Byte[], mscorlib, Version=4.0.0.0, Culture=neutral, PublicKeyToken=b77a5c561934e089</value>
  </data>
  <data name="vsDynamoMesh" type="System.Resources.ResXFileRef, System.Windows.Forms">
    <value>..\ViewModels\Watch3D\compiledShaders\vsDynamoMesh;System.Byte[], mscorlib, Version=4.0.0.0, Culture=neutral, PublicKeyToken=b77a5c561934e089</value>
  </data>
  <data name="DynamoViewSettingsMenuShowCodeBlockNodeLineNumber" xml:space="preserve">
    <value>Show CodeBlockNode Line Numbers</value>
  </data>
  <data name="DynamoViewSettingsMenuIsIronPythonDialogDisabled" xml:space="preserve">
    <value>Hide IronPython Alerts</value>
  </data>
  <data name="MessageFailedToDownloadPackageVersion" xml:space="preserve">
    <value>Failed to download version {0} of package with id: {1}.  Please try again and report the package if you continue to have problems.</value>
    <comment>Message box content. {0} = 1.2.3, {1} = 57d576e8f615e7725800001d</comment>
  </data>
  <data name="NodeTooltipDescription" xml:space="preserve">
    <value>Description: </value>
  </data>
  <data name="NodeTooltipOriginalName" xml:space="preserve">
    <value>Original node name: </value>
  </data>
  <data name="RenderingMemoryOutageDescription" xml:space="preserve">
    <value>Please check if you intended to render this amount of geometry, and consider turning off the preview of other nodes within your graph, lowering the amount of Geometry you wish to render, or turning down the render precision.</value>
  </data>
  <data name="RenderingMemoryOutageSummary" xml:space="preserve">
    <value>Dynamo has run out of memory trying to render your geometry. The geometry preview has been disabled.</value>
  </data>
  <data name="vsDynamoPointLine" type="System.Resources.ResXFileRef, System.Windows.Forms">
    <value>..\ViewModels\Watch3D\compiledShaders\vsDynamoPointLine;System.Byte[], mscorlib, Version=4.0.0.0, Culture=neutral, PublicKeyToken=b77a5c561934e089</value>
  </data>
  <data name="psDynamoLine" type="System.Resources.ResXFileRef, System.Windows.Forms">
    <value>..\ViewModels\Watch3D\compiledShaders\psDynamoLine;System.Byte[], mscorlib, Version=4.0.0.0, Culture=neutral, PublicKeyToken=b77a5c561934e089</value>
  </data>
  <data name="psDynamoPoint" type="System.Resources.ResXFileRef, System.Windows.Forms">
    <value>..\ViewModels\Watch3D\compiledShaders\psDynamoPoint;System.Byte[], mscorlib, Version=4.0.0.0, Culture=neutral, PublicKeyToken=b77a5c561934e089</value>
  </data>
  <data name="DynamoViewSettingsMenuShowTabsAndSpacesInScriptEditor" xml:space="preserve">
    <value>Show Whitespace Characters in Python Editor</value>
  </data>
  <data name="DynamoViewSettingsDefaultPythonEngine" xml:space="preserve">
    <value>Default Python Engine</value>
    <comment>Settings Menu | Default Python Engine</comment>
  </data>
  <data name="DefaultPythonEngineNone" xml:space="preserve">
    <value>Use System Default</value>
    <comment>Settings Menu | Default Python Engine (first option, rest are purposely not translated)</comment>
  </data>
  <data name="DynamoViewSettingEnableNodeAutoComplete" xml:space="preserve">
    <value>Enable Node Auto Complete</value>
    <comment>Setting menu | Experimental | Enable Node Auto Complete</comment>
  </data>
  <data name="ErrorLoadingIcon" xml:space="preserve">
    <value>An error occurred when loading the application icon: {0}</value>
    <comment>{0} = detailed error message</comment>
  </data>
  <data name="PublishPackageSelectNodeLibraries" xml:space="preserve">
    <value>Select Node Libraries</value>
  </data>
  <data name="PublishPackageMoreInfoFile" xml:space="preserve">
    <value>DynamoCoreWpf;PublishPackageDocumentation.html</value>
  </data>
  <data name="DynamoViewDynamoMenu" xml:space="preserve">
    <value>_Dynamo</value>
    <comment>Dynamo menu</comment>
  </data>
  <data name="DynamoViewDynamoMenuPreferences" xml:space="preserve">
    <value>_Preferences...</value>
    <comment>Dynamo menu | Preferences</comment>
  </data>
  <data name="DynamoViewFileMenuExport" xml:space="preserve">
    <value>_Export</value>
    <comment>File menu | Export</comment>
  </data>
<<<<<<< HEAD
  <data name="PublishPackageDocTooltipText" xml:space="preserve">
    <value>Learn More about publishing a package</value>
=======
  <data name="PreferencesViewFeaturesTab" xml:space="preserve">
    <value>Features</value>
  </data>
  <data name="PreferencesViewGeneralTab" xml:space="preserve">
    <value>General</value>
  </data>
  <data name="PreferencesViewTitle" xml:space="preserve">
    <value>Preferences</value>
  </data>
  <data name="PreferencesViewVisualSettingsTab" xml:space="preserve">
    <value>Visual Settings</value>
  </data>
  <data name="DynamoViewExtensionsMenu" xml:space="preserve">
    <value>_Extensions</value>
    <comment>Extensions menu</comment>
>>>>>>> b49c661a
  </data>
</root><|MERGE_RESOLUTION|>--- conflicted
+++ resolved
@@ -2302,10 +2302,8 @@
     <value>_Export</value>
     <comment>File menu | Export</comment>
   </data>
-<<<<<<< HEAD
   <data name="PublishPackageDocTooltipText" xml:space="preserve">
     <value>Learn More about publishing a package</value>
-=======
   <data name="PreferencesViewFeaturesTab" xml:space="preserve">
     <value>Features</value>
   </data>
@@ -2321,6 +2319,5 @@
   <data name="DynamoViewExtensionsMenu" xml:space="preserve">
     <value>_Extensions</value>
     <comment>Extensions menu</comment>
->>>>>>> b49c661a
   </data>
 </root>