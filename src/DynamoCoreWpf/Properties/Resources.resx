--- conflicted
+++ resolved
@@ -2912,19 +2912,6 @@
   <data name="PackagesGuideExitTitle" xml:space="preserve">
     <value>Do you want to exit the guide?</value>
   </data>
-<<<<<<< HEAD
-  <data name="PackagesGuideInstallAPackageText" xml:space="preserve">
-    <value>Package installations are typically quick, depending on their size and other factors. \n\n **Click Install** to install the latest version of the sample Autodesk package and proceed with this guide.</value>
-  </data>
-  <data name="PackagesGuideInstallAPackageTitle" xml:space="preserve">
-    <value>Install a package</value>
-  </data>
-  <data name="PackagesGuideInstalledPackageText" xml:space="preserve">
-    <value>Package installations are typically quick, depending on their size and other factors.
-
-To install the latest version of a package, click Install.
-The sample Autodesk package is already installed on your computer.</value>
-=======
   <data name="PackagesGuideSearchResultsText" xml:space="preserve">
     <value>\nSearch results display summary information for each package: -author- -likes and downloads- -date of the most recent version- \n**Click View Details** to see more information about a package.</value>
   </data>
@@ -2933,6 +2920,5 @@
   </data>
   <data name="PackagesGuideDependenciesTitle" xml:space="preserve">
     <value>Package dependencies</value>
->>>>>>> 4e6ab2a4
   </data>
 </root>