--- conflicted
+++ resolved
@@ -2348,7 +2348,6 @@
   <data name="MessageSamePackageDiffVersInStdLib" xml:space="preserve">
     <value>A different version of the package {1} is already installed as part of the Standard Library. {0} cannot override packages in the Standard Library location.</value>
   </data>
-<<<<<<< HEAD
   <data name="PreferencesViewVisualSettingsGeoScaling" xml:space="preserve">
     <value>Geometry Scaling</value>
     <comment>Expander Header Name</comment>
@@ -2375,13 +2374,12 @@
   <data name="PreferencesViewVisualSettingsIsolateSelectedGeo" xml:space="preserve">
     <value>Isolate Selected Geometry</value>
     <comment>Toogle Button Content</comment>
-=======
+  </data>
   <data name="PackagePathViewModel_Standard_Library" xml:space="preserve">
     <value>Standard Library</value>
   </data>
   <data name="PackagePathViewSummary3" xml:space="preserve">
     <value>Italicized locations are disabled.</value>
     <comment>Italic locations are disabled. This can currently only be the standard library.</comment>
->>>>>>> 522c8700
   </data>
 </root>