--- conflicted
+++ resolved
@@ -3615,15 +3615,13 @@
   <data name="CustomColorsPopupTitle" xml:space="preserve">
     <value>Custom</value>
   </data>
-<<<<<<< HEAD
   <data name="PreferencesGrahicHelpersScale" xml:space="preserve">
     <value>Graphic Elements Scale</value>
   </data>
   <data name="PreferencesGrahicHelpersScaleTooltip" xml:space="preserve">
     <value>Select a scale for the background graphic helpers (grids, axes).</value>
-=======
+  </data>
   <data name="LibraryLoadFailureMessageSuffix" xml:space="preserve">
     <value>See the console log for the details of the import failure.</value>
->>>>>>> 30fae150
   </data>
 </root>