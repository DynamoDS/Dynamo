--- conflicted
+++ resolved
@@ -3484,14 +3484,13 @@
   <data name="DynamoViewSettingLibraryZoomScale" xml:space="preserve">
     <value>Library</value>
   </data>
-<<<<<<< HEAD
   <data name="PreferencesViewEnablePersistExtensions" xml:space="preserve">
     <value>On launch, remember open extensions panels from last session</value>
   </data>
   <data name="PreferencesViewExtensions" xml:space="preserve">
     <value>Extensions</value>
     <comment>Preferences | Features | Extensions</comment>
-=======
+  </data>
   <data name="CustomColorPickerApplyBtn" xml:space="preserve">
     <value>Apply</value>
   </data>
@@ -3509,6 +3508,5 @@
   </data>
   <data name="CustomColorPickerTitle" xml:space="preserve">
     <value>Color</value>
->>>>>>> bd1e40e5
   </data>
 </root>