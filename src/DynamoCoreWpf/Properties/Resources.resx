--- conflicted
+++ resolved
@@ -2988,28 +2988,19 @@
   <data name="ContinueInstall" xml:space="preserve">
     <value>Continue install</value>
   </data>
-<<<<<<< HEAD
-  <data name="UninstallLoaded" xml:space="preserve">
+  <data name="UninstallLoadedPackages" xml:space="preserve">
     <value>Uninstall loaded packages</value>
+  </data>
+  <data name="UninstallLoadedPackage" xml:space="preserve">
+    <value>Uninstall loaded package</value>
   </data>
   <data name="PackagesGuidePackagesNodeTitle" xml:space="preserve">
     <value>Use package nodes</value>
   </data>
-=======
-  <data name="UninstallLoadedPackages" xml:space="preserve">
-    <value>Uninstall loaded packages</value>
-  </data>
-  <data name="UninstallLoadedPackage" xml:space="preserve">
-    <value>Uninstall loaded package</value>
-  </data>
-  <data name="PackagesGuidePackagesNodeTitle" xml:space="preserve">
-    <value>Use package nodes</value>
-  </data>
   <data name="NodeTooltipRenamed" xml:space="preserve">
     <value>Renamed from {0}</value>
   </data>
   <data name="WorkspaceTabTooltipHeaderUnsaved" xml:space="preserve">
     <value>Unsaved</value>
   </data>
->>>>>>> e0f29a58
 </root>