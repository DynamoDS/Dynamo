--- conflicted
+++ resolved
@@ -2985,15 +2985,13 @@
   <data name="ConfigureADPButtonText" xml:space="preserve">
     <value>Configure Autodesk Analytics Program</value>
   </data>
-<<<<<<< HEAD
+  <data name="ContinueInstall" xml:space="preserve">
+    <value>Continue install</value>
+  </data>
+  <data name="UninstallLoaded" xml:space="preserve">
+    <value>Uninstall loaded packages</value>
+  </data>
   <data name="PackagesGuidePackagesNodeTitle" xml:space="preserve">
     <value>Use package nodes</value>
-=======
-  <data name="ContinueInstall" xml:space="preserve">
-    <value>Continue install</value>
-  </data>
-  <data name="UninstallLoaded" xml:space="preserve">
-    <value>Uninstall loaded packages</value>
->>>>>>> 7114685d
   </data>
 </root>