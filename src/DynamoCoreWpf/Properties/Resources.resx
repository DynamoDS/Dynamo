<?xml version="1.0" encoding="utf-8"?>
<root>
  <!-- 
    Microsoft ResX Schema 
    
    Version 2.0
    
    The primary goals of this format is to allow a simple XML format 
    that is mostly human readable. The generation and parsing of the 
    various data types are done through the TypeConverter classes 
    associated with the data types.
    
    Example:
    
    ... ado.net/XML headers & schema ...
    <resheader name="resmimetype">text/microsoft-resx</resheader>
    <resheader name="version">2.0</resheader>
    <resheader name="reader">System.Resources.ResXResourceReader, System.Windows.Forms, ...</resheader>
    <resheader name="writer">System.Resources.ResXResourceWriter, System.Windows.Forms, ...</resheader>
    <data name="Name1"><value>this is my long string</value><comment>this is a comment</comment></data>
    <data name="Color1" type="System.Drawing.Color, System.Drawing">Blue</data>
    <data name="Bitmap1" mimetype="application/x-microsoft.net.object.binary.base64">
        <value>[base64 mime encoded serialized .NET Framework object]</value>
    </data>
    <data name="Icon1" type="System.Drawing.Icon, System.Drawing" mimetype="application/x-microsoft.net.object.bytearray.base64">
        <value>[base64 mime encoded string representing a byte array form of the .NET Framework object]</value>
        <comment>This is a comment</comment>
    </data>
                
    There are any number of "resheader" rows that contain simple 
    name/value pairs.
    
    Each data row contains a name, and value. The row also contains a 
    type or mimetype. Type corresponds to a .NET class that support 
    text/value conversion through the TypeConverter architecture. 
    Classes that don't support this are serialized and stored with the 
    mimetype set.
    
    The mimetype is used for serialized objects, and tells the 
    ResXResourceReader how to depersist the object. This is currently not 
    extensible. For a given mimetype the value must be set accordingly:
    
    Note - application/x-microsoft.net.object.binary.base64 is the format 
    that the ResXResourceWriter will generate, however the reader can 
    read any of the formats listed below.
    
    mimetype: application/x-microsoft.net.object.binary.base64
    value   : The object must be serialized with 
            : System.Runtime.Serialization.Formatters.Binary.BinaryFormatter
            : and then encoded with base64 encoding.
    
    mimetype: application/x-microsoft.net.object.soap.base64
    value   : The object must be serialized with 
            : System.Runtime.Serialization.Formatters.Soap.SoapFormatter
            : and then encoded with base64 encoding.

    mimetype: application/x-microsoft.net.object.bytearray.base64
    value   : The object must be serialized into a byte array 
            : using a System.ComponentModel.TypeConverter
            : and then encoded with base64 encoding.
    -->
  <xsd:schema id="root" xmlns="" xmlns:xsd="http://www.w3.org/2001/XMLSchema" xmlns:msdata="urn:schemas-microsoft-com:xml-msdata">
    <xsd:import namespace="http://www.w3.org/XML/1998/namespace" />
    <xsd:element name="root" msdata:IsDataSet="true">
      <xsd:complexType>
        <xsd:choice maxOccurs="unbounded">
          <xsd:element name="metadata">
            <xsd:complexType>
              <xsd:sequence>
                <xsd:element name="value" type="xsd:string" minOccurs="0" />
              </xsd:sequence>
              <xsd:attribute name="name" use="required" type="xsd:string" />
              <xsd:attribute name="type" type="xsd:string" />
              <xsd:attribute name="mimetype" type="xsd:string" />
              <xsd:attribute ref="xml:space" />
            </xsd:complexType>
          </xsd:element>
          <xsd:element name="assembly">
            <xsd:complexType>
              <xsd:attribute name="alias" type="xsd:string" />
              <xsd:attribute name="name" type="xsd:string" />
            </xsd:complexType>
          </xsd:element>
          <xsd:element name="data">
            <xsd:complexType>
              <xsd:sequence>
                <xsd:element name="value" type="xsd:string" minOccurs="0" msdata:Ordinal="1" />
                <xsd:element name="comment" type="xsd:string" minOccurs="0" msdata:Ordinal="2" />
              </xsd:sequence>
              <xsd:attribute name="name" type="xsd:string" use="required" msdata:Ordinal="1" />
              <xsd:attribute name="type" type="xsd:string" msdata:Ordinal="3" />
              <xsd:attribute name="mimetype" type="xsd:string" msdata:Ordinal="4" />
              <xsd:attribute ref="xml:space" />
            </xsd:complexType>
          </xsd:element>
          <xsd:element name="resheader">
            <xsd:complexType>
              <xsd:sequence>
                <xsd:element name="value" type="xsd:string" minOccurs="0" msdata:Ordinal="1" />
              </xsd:sequence>
              <xsd:attribute name="name" type="xsd:string" use="required" />
            </xsd:complexType>
          </xsd:element>
        </xsd:choice>
      </xsd:complexType>
    </xsd:element>
  </xsd:schema>
  <resheader name="resmimetype">
    <value>text/microsoft-resx</value>
  </resheader>
  <resheader name="version">
    <value>2.0</value>
  </resheader>
  <resheader name="reader">
    <value>System.Resources.ResXResourceReader, System.Windows.Forms, Version=4.0.0.0, Culture=neutral, PublicKeyToken=b77a5c561934e089</value>
  </resheader>
  <resheader name="writer">
    <value>System.Resources.ResXResourceWriter, System.Windows.Forms, Version=4.0.0.0, Culture=neutral, PublicKeyToken=b77a5c561934e089</value>
  </resheader>
  <data name="AboutWindowCannotGetVersion" xml:space="preserve">
    <value>Could not get version.</value>
    <comment>To indicate not abe to get Dynamo version</comment>
  </data>
  <data name="AboutWindowDynamoWebsiteButton" xml:space="preserve">
    <value>{0} Website</value>
    <comment>Click button to go to Dynamo website</comment>
  </data>
  <data name="AboutWindowTitle" xml:space="preserve">
    <value>About {0}</value>
    <comment>About window title</comment>
  </data>
  <data name="AboutWindowUpToDate" xml:space="preserve">
    <value>(Up-to-date)</value>
    <comment>To indicate Dynamo is up to date</comment>
  </data>
  <data name="ContextMenuEditCustomNode" xml:space="preserve">
    <value>Edit Custom Node...</value>
    <comment>Context menu item</comment>
  </data>
  <data name="ContextMenuEditCustomNodeProperty" xml:space="preserve">
    <value>Edit Custom Node Properties...</value>
    <comment>Context menu item</comment>
  </data>
  <data name="ContextMenuFitToScreen" xml:space="preserve">
    <value>_Fit to Screen</value>
    <comment>Context menu item</comment>
  </data>
  <data name="ContextMenuGeometryView" xml:space="preserve">
    <value>Switch to Geometry _View</value>
    <comment>Context menu item</comment>
  </data>
  <data name="ContextCreateGroupFromSelection" xml:space="preserve">
    <value>Create Group</value>
    <comment>Context menu item</comment>
  </data>
  <data name="ContextUnGroupFromSelection" xml:space="preserve">
    <value>Remove from Group</value>
    <comment>Context menu item</comment>
  </data>
  <data name="ContextAddGroupFromSelection" xml:space="preserve">
    <value>Add To Group</value>
    <comment>Context menu item</comment>
  </data>
  <data name="ContextMenuNodesFromGeometry" xml:space="preserve">
    <value>Nodes From _Selected Geometry</value>
    <comment>Context menu item</comment>
  </data>
  <data name="ContextMenuNodesFromSelection" xml:space="preserve">
    <value>New Node F_rom Selection</value>
    <comment>Context menu item</comment>
  </data>
  <data name="ContextMenuNodeToCode" xml:space="preserve">
    <value>Node to _Code</value>
    <comment>Context menu item</comment>
  </data>
  <data name="ContextMenuPan" xml:space="preserve">
    <value>Pa_n</value>
    <comment>Context menu item </comment>
  </data>
  <data name="ContextMenuPublishCustomNode" xml:space="preserve">
    <value>Publish This Custom Node...</value>
    <comment>Context menu item</comment>
  </data>
  <data name="DynamoViewCancelButtonTooltip" xml:space="preserve">
    <value>Cancel Run (Shift+F5)</value>
    <comment>Cancel button tooltip</comment>
  </data>
  <data name="DynamoViewDebugMenu" xml:space="preserve">
    <value>Debug</value>
    <comment>Debug menu</comment>
  </data>
  <data name="DynamoViewDebugMenuCheckDailyBuild" xml:space="preserve">
    <value>Check Daily Builds</value>
    <comment>Debug menu | Check the latest daily build</comment>
  </data>
  <data name="DynamoViewDebugMenuDumpLibrary" xml:space="preserve">
    <value>Dump Library</value>
    <comment>Debug menu | Dump all imported libraries</comment>
  </data>
  <data name="DynamoViewDebugMenuForceReExecute" xml:space="preserve">
    <value>Force Re-execute</value>
    <comment>Debug menu | Force to re-execute the whole graph</comment>
  </data>
  <data name="DynamoViewDebugMenuForceUpdate" xml:space="preserve">
    <value>Force Update</value>
    <comment>Debug menu | Force to update Dynamo</comment>
  </data>
  <data name="DynamoViewDebugMenuRunMutationTest" xml:space="preserve">
    <value>Run mutation test</value>
    <comment>Debug menu | Run mutation test</comment>
  </data>
  <data name="DynamoViewDebugMenuShowDebugAST" xml:space="preserve">
    <value>Show Debug ASTs</value>
    <comment>Debug menu | Show debug abstract syntax tree</comment>
  </data>
  <data name="DynamoViewDebugMenuVerboseLogging" xml:space="preserve">
    <value>Verbose Logging</value>
    <comment>Debug menu | Verbose logging</comment>
  </data>
  <data name="DynamoViewEditMenu" xml:space="preserve">
    <value>_Edit</value>
    <comment>Edit menu</comment>
  </data>
  <data name="DynamoViewEditMenuAlighBottom" xml:space="preserve">
    <value>_Bottom</value>
    <comment>Edit menu | Align based on selected nodes' bottom Y position</comment>
  </data>
  <data name="DynamoViewEditMenuAlignLeft" xml:space="preserve">
    <value>_Left</value>
    <comment>Edit menu | Align based on selected nodes' leftmost X position</comment>
  </data>
  <data name="DynamoViewEditMenuAlignRight" xml:space="preserve">
    <value>_Right</value>
    <comment>Edit menu | Align based on selected nodes' rightmost X position</comment>
  </data>
  <data name="DynamoViewEditMenuAlignSelection" xml:space="preserve">
    <value>_Align Selection</value>
    <comment>Edit menu | Align selected nodes</comment>
  </data>
  <data name="DynamoViewEditMenuAlignTop" xml:space="preserve">
    <value>_Top</value>
    <comment>Edit menu | Align based on selected nodes' topmost Y position</comment>
  </data>
  <data name="DynamoViewEditMenuAlignXAverage" xml:space="preserve">
    <value>_X Average</value>
    <comment>Edit menu | Align based on selected nodes' average X positions</comment>
  </data>
  <data name="DynamoViewEditMenuAlignXDistribute" xml:space="preserve">
    <value>_X Distribute</value>
    <comment>Edit menu | Align selected nodes evenly on horizontal direction</comment>
  </data>
  <data name="DynamoViewEditMenuAlignYAverage" xml:space="preserve">
    <value>_Y Average</value>
    <comment>Edit menu | Align based on selected nodes' average Y positions</comment>
  </data>
  <data name="DynamoViewEditMenuAlignYDistribute" xml:space="preserve">
    <value>_Y Distribute</value>
    <comment>Edit menu | Align selected nodes evenly on vertical direction</comment>
  </data>
  <data name="DynamoViewEditMenuCleanupLayout" xml:space="preserve">
    <value>_Cleanup Node Layout</value>
    <comment>Edit menu | Automatically layout graph</comment>
  </data>
  <data name="DynamoViewEditMenuCopy" xml:space="preserve">
    <value>_Copy</value>
    <comment>Edit menu | Copy</comment>
  </data>
  <data name="DynamoViewEditMenuCreateNodeFromSelection" xml:space="preserve">
    <value>_Create Node From Selection</value>
    <comment>Edit menu | Create custom node from selected nodes</comment>
  </data>
  <data name="DynamoViewEditMenuCreateNote" xml:space="preserve">
    <value>_Create Note</value>
    <comment>Edit menu | Create note for a node</comment>
  </data>
  <data name="DynamoViewEditMenuCreateGroup" xml:space="preserve">
    <value>_Create Group</value>
    <comment>Edit menu | Create Grouping for nodes</comment>
  </data>
  <data name="DynamoViewEditMenuDeleteSelected" xml:space="preserve">
    <value>_Delete Selected</value>
    <comment>Edit menu | Delete selected nodes</comment>
  </data>
  <data name="DynamoViewEditMenuPaste" xml:space="preserve">
    <value>_Paste</value>
    <comment>Edit menu | Paste</comment>
  </data>
  <data name="DynamoViewEditMenuRedo" xml:space="preserve">
    <value>_Redo</value>
    <comment>Edit menu | Redo</comment>
  </data>
  <data name="DynamoViewEditMenuSelectAll" xml:space="preserve">
    <value>_Select All</value>
    <comment>Edit menu | Select all nodes</comment>
  </data>
  <data name="DynamoViewEditMenuUndo" xml:space="preserve">
    <value>_Undo</value>
    <comment>Edit menu | Undo</comment>
  </data>
  <data name="DynamoViewFiileMenuExit" xml:space="preserve">
    <value>_Exit</value>
    <comment>File menu | Exit Dynamo</comment>
  </data>
  <data name="DynamoViewFileMenu" xml:space="preserve">
    <value>_File</value>
    <comment>File menu</comment>
  </data>
  <data name="DynamoViewFileMenuExportAsImage" xml:space="preserve">
    <value>_Export Workspace As Image...</value>
    <comment>File menu | Export workspace as image</comment>
  </data>
  <data name="DynamoViewFileMenuExportToSTL" xml:space="preserve">
    <value>_Export Model to STL...</value>
    <comment>File menu | Export geometry model to STL file format</comment>
  </data>
  <data name="DynamoViewFileMenuImport" xml:space="preserve">
    <value>_Import Library...</value>
    <comment>File menu | Import</comment>
  </data>
  <data name="DynamoViewFileMenuNew" xml:space="preserve">
    <value>_New</value>
    <comment>File menu | New</comment>
  </data>
  <data name="DynamoViewFileMenuNewCustomNode" xml:space="preserve">
    <value>_Custom Node...</value>
    <comment>FIle menu | New | New custom node</comment>
  </data>
  <data name="DynamoViewFileMenuNewHomeWorkSpace" xml:space="preserve">
    <value>_Home Workspace...</value>
    <comment>File menu | New | New home workspace</comment>
  </data>
  <data name="DynamoViewFileMenuOpen" xml:space="preserve">
    <value>_Open...</value>
    <comment>File menu | Open</comment>
  </data>
  <data name="DynamoViewFileMenuRecentFiles" xml:space="preserve">
    <value>_Recent Files</value>
    <comment>File menu | Recent files</comment>
  </data>
  <data name="DynamoViewFileMenuSave" xml:space="preserve">
    <value>_Save</value>
    <comment>File menu | Save</comment>
  </data>
  <data name="DynamoViewFileMenuSaveAs" xml:space="preserve">
    <value>_Save As...</value>
    <comment>File menu | Save as</comment>
  </data>
  <data name="DynamoViewHelpMenu" xml:space="preserve">
    <value>Help</value>
    <comment>Help menu</comment>
  </data>
  <data name="DynamoViewHelpMenuAbout" xml:space="preserve">
    <value>_About...</value>
    <comment>Help menu | Display About dialog</comment>
  </data>
  <data name="DynamoViewHelpMenuDisplayStartPage" xml:space="preserve">
    <value>_Display Start Page</value>
    <comment>Help menu | Display start page</comment>
  </data>
  <data name="DynamoViewHelpMenuGotoWebsite" xml:space="preserve">
    <value>_Go To Project Website</value>
    <comment>Help menu | Go go Dynamo website</comment>
  </data>
  <data name="DynamoViewHelpMenuGotoWiki" xml:space="preserve">
    <value>Go To Project _Wiki</value>
    <comment>Help menu | Go to wiki</comment>
  </data>
  <data name="DynamoViewHelpMenuReportBug" xml:space="preserve">
    <value>_Report A Bug</value>
    <comment>Help menu | Report a bug</comment>
  </data>
  <data name="DynamoViewHepMenuSamples" xml:space="preserve">
    <value>Samples</value>
    <comment>Help menu | Samples</comment>
  </data>
  <data name="DynamoViewPackageMenu" xml:space="preserve">
    <value>_Packages</value>
    <comment>Package menu</comment>
  </data>
  <data name="DynamoViewPackageMenuManagePackage" xml:space="preserve">
    <value>_Manage Packages...</value>
    <comment>Package menu | Manage packages...</comment>
  </data>
  <data name="DynamoViewPackageMenuPublishNodes" xml:space="preserve">
    <value>_Publish Selected Nodes...</value>
    <comment>Package menu | Publish selected nodes as a package</comment>
  </data>
  <data name="DynamoViewPackageMenuPublishPackage" xml:space="preserve">
    <value>_Publish New Package...</value>
    <comment>Package menu | Publish new package</comment>
  </data>
  <data name="DynamoViewPackageMenuPublishWorkspace" xml:space="preserve">
    <value>_Publish Current Workspace...</value>
    <comment>Package menu | Publish current workspace as a package</comment>
  </data>
  <data name="DynamoViewPackageMenuSearchPackage" xml:space="preserve">
    <value>_Search for a Package...</value>
    <comment>Package menu | Search for a package</comment>
  </data>
  <data name="DynamoViewRunAutomaticallyOption" xml:space="preserve">
    <value>Run Automatically</value>
    <comment>Run automatically option</comment>
  </data>
  <data name="DynamoViewRunButton" xml:space="preserve">
    <value>Run</value>
    <comment>Run button</comment>
  </data>
  <data name="DynamoViewRunButtonTooltip" xml:space="preserve">
    <value>Run Workflow (F5)</value>
    <comment>Run button tooltip</comment>
  </data>
  <data name="DynamoViewSettingMenu" xml:space="preserve">
    <value>_Settings</value>
    <comment>Setting menu</comment>
  </data>
  <data name="DynamoViewSettingMenuAreaUnits" xml:space="preserve">
    <value>Area Display Units</value>
    <comment>Setting menu | Area unit display</comment>
  </data>
  <data name="DynamoViewSettingMenuCentimeter" xml:space="preserve">
    <value>Centimeter</value>
    <comment>Setting menu | Centimeter</comment>
  </data>
  <data name="DynamoViewSettingMenuCubicCentimeter" xml:space="preserve">
    <value>Cubic Centimeter</value>
    <comment>Setting menu | Cubic centimeter</comment>
  </data>
  <data name="DynamoViewSettingMenuCubicFoot" xml:space="preserve">
    <value>Cubic Foot</value>
    <comment>Setting menu | Cubic foot</comment>
  </data>
  <data name="DynamoViewSettingMenuCubicInch" xml:space="preserve">
    <value>Cubic Inch</value>
    <comment>Setting menu | Cubic inch</comment>
  </data>
  <data name="DynamoViewSettingMenuCubicMeter" xml:space="preserve">
    <value>Cubic Meter</value>
    <comment>Setting menu | Cubic meter</comment>
  </data>
  <data name="DynamoViewSettingMenuCubicMillimeter" xml:space="preserve">
    <value>Cubic Millimeter</value>
    <comment>Setting menu | Cubic millimeter</comment>
  </data>
  <data name="DynamoViewSettingMenuDecimalFoot" xml:space="preserve">
    <value>Decimal Foot</value>
    <comment>Setting menu | Decimal foot</comment>
  </data>
  <data name="DynamoViewSettingMenuDecimalInch" xml:space="preserve">
    <value>Decimal Inch</value>
    <comment>Setting menu | Decimal inch</comment>
  </data>
  <data name="DynamoViewSettingMenuEnableDataReporting" xml:space="preserve">
    <value>Enable detailed usability data reporting (Instrumentation)</value>
    <comment>Setting menu | Enable data reporting during usage</comment>
  </data>
  <data name="DynamoViewSettingMenuEnableDataReportingTooltip" xml:space="preserve">
    <value>Detailed reporting sends behaviour data that we use for improving {0}.

It includes the graph being created as well as errors and warnings</value>
    <comment>Setting menu | Tooltip for enable data reporting during usage menu item</comment>
  </data>
  <data name="DynamoViewSettingMenuEnableSummaryReporting" xml:space="preserve">
    <value>Enable anonymous summary reporting (Google Analytics)</value>
    <comment>Setting menu | Enable summary reporting</comment>
  </data>
  <data name="DynamoViewSettingMenuEnableSummaryReportingTooltip" xml:space="preserve">
    <value>Anonymous summary reporting sends a minimal set of data for computing user counts, stability and performance metrics.

It does not contain your graph or any personal data</value>
    <comment>Setting menu | Tooltip for enable summary reporting during usage menu item</comment>
  </data>
  <data name="DynamoViewSettingShowRunPreview" xml:space="preserve">
    <value>Show Run Preview</value>
    <comment>Setting menu | Show Run Preview</comment>
  </data>
  <data name="ShowRunPreviewEnableToolTip" xml:space="preserve">
    <value>Execution preview is not available when running automatically</value>
  </data>
  <data name="ShowRunPreviewDisableToolTip" xml:space="preserve">
    <value>Preview the execution state of your graph. Nodes that are scheduled for execution will highlight in the graph</value>
  </data>
  <data name="DynamoViewSettingMenuFractionalFoot" xml:space="preserve">
    <value>Fractional Foot</value>
    <comment>Setting menu | Fractional foot</comment>
  </data>
  <data name="DynamoViewSettingMenuFractionalInch" xml:space="preserve">
    <value>Fractional Inch</value>
    <comment>Setting menu | Fractional inch</comment>
  </data>
  <data name="DynamoViewSettingMenuHighRenderPrecision" xml:space="preserve">
    <value>High</value>
    <comment>Setting menu | Slider for render precision</comment>
  </data>
  <data name="DynamoViewSettingMenuLengthUnits" xml:space="preserve">
    <value>Length Display Units</value>
    <comment>Setting menu | Length unit display</comment>
  </data>
  <data name="DynamoViewSettingMenuLowRenderPrecision" xml:space="preserve">
    <value>Low</value>
    <comment>Setting menu | Slider for render precision</comment>
  </data>
  <data name="DynamoViewSettingMenuMeter" xml:space="preserve">
    <value>Meter</value>
    <comment>Setting menu | Meter</comment>
  </data>
  <data name="DynamoViewSettingMenuMillimeter" xml:space="preserve">
    <value>Millimeter</value>
    <comment>Setting menu | Millimeter</comment>
  </data>
  <data name="DynamoViewSettingMenuNumber0" xml:space="preserve">
    <value>0</value>
    <comment>Locale dependent number format 0</comment>
  </data>
  <data name="DynamoViewSettingMenuNumber00" xml:space="preserve">
    <value>0.0</value>
    <comment>Locale dependent number format 0.0</comment>
  </data>
  <data name="DynamoViewSettingMenuNumber000" xml:space="preserve">
    <value>0.00</value>
    <comment>Locale dependent number format 0.00</comment>
  </data>
  <data name="DynamoViewSettingMenuNumber0000" xml:space="preserve">
    <value>0.000</value>
    <comment>Locale dependent number format 0.000</comment>
  </data>
  <data name="DynamoViewSettingMenuNumber00000" xml:space="preserve">
    <value>0.0000</value>
    <comment>Locale dependent number format 0.0000</comment>
  </data>
  <data name="DynamoViewSettingMenuNumberFormat" xml:space="preserve">
    <value>Number Format</value>
    <comment>Setting menu | Number format</comment>
  </data>
  <data name="DynamoViewSettingMenuRenderPrecision" xml:space="preserve">
    <value>Render Precision</value>
    <comment>Setting menu | Render precision</comment>
  </data>
  <data name="DynamoViewSettingMenuSquareCentimeter" xml:space="preserve">
    <value>Square Centimeter</value>
    <comment>Setting menu | Square centimeter</comment>
  </data>
  <data name="DynamoViewSettingMenuSquareFoot" xml:space="preserve">
    <value>Square Foot</value>
    <comment>Setting menu | Square foot</comment>
  </data>
  <data name="DynamoViewSettingMenuSquareInch" xml:space="preserve">
    <value>Square Inch</value>
    <comment>Setting menu | Square inch</comment>
  </data>
  <data name="DynamoViewSettingMenuSquareMeter" xml:space="preserve">
    <value>Square Meter</value>
    <comment>Setting menu | Square meter</comment>
  </data>
  <data name="DynamoViewSettingMenuSquareMillimeter" xml:space="preserve">
    <value>Square Millimeter</value>
    <comment>Setting menu | Square millimeter</comment>
  </data>
  <data name="DynamoViewSettingMenuVolumeUnits" xml:space="preserve">
    <value>Volume Display Units</value>
    <comment>Setting menu | Volume unit display</comment>
  </data>
  <data name="DynamoViewToolbarExportButtonTooltip" xml:space="preserve">
    <value>Export Workspace As Image</value>
    <comment>Toolbar export button tooltip</comment>
  </data>
  <data name="DynamoViewToolbarNewButtonTooltip" xml:space="preserve">
    <value>New [Ctrl + N]</value>
    <comment>Toolbar new button tooltip</comment>
  </data>
  <data name="DynamoViewToolbarOpenButtonTooltip" xml:space="preserve">
    <value>Open [Ctrl + O]</value>
    <comment>Toolbar open button tooltip</comment>
  </data>
  <data name="DynamoViewToolbarRedoButtonTooltip" xml:space="preserve">
    <value>Redo [Ctrl + Y]</value>
    <comment>Toolbar redo button tooltip</comment>
  </data>
  <data name="DynamoViewToolbarSaveButtonTooltip" xml:space="preserve">
    <value>Save [Ctrl + S]</value>
    <comment>Toolbar save button tooltip</comment>
  </data>
  <data name="DynamoViewToolbarUndoButtonTooltip" xml:space="preserve">
    <value>Undo [Ctrl + Z]</value>
    <comment>Toolbar undo button tooltip</comment>
  </data>
  <data name="DynamoViewViewMenu" xml:space="preserve">
    <value>_View</value>
    <comment>View menu</comment>
  </data>
  <data name="DynamoViewViewMenu3DPreview" xml:space="preserve">
    <value>_Background 3D Preview</value>
    <comment>View menu | Background 3d preview</comment>
  </data>
  <data name="DynamoViewViewMenuAlternateContextGeometry" xml:space="preserve">
    <value>Show Geometry in {0}</value>
    <comment>View menu | Show geometry in some context</comment>
  </data>
  <data name="DynamoViewViewMenuConnector" xml:space="preserve">
    <value>_Connectors</value>
    <comment>View menu | Connector setting</comment>
  </data>
  <data name="DynamoViewViewMenuConnectorType" xml:space="preserve">
    <value>_Connector Type</value>
    <comment>View menu | Connector type</comment>
  </data>
  <data name="DynamoViewViewMenuConnectorTypeCurve" xml:space="preserve">
    <value>Curves</value>
    <comment>View menu | Curve type connector</comment>
  </data>
  <data name="DynamoViewViewMenuConnectorTypePolylines" xml:space="preserve">
    <value>Polylines</value>
    <comment>View menu | Polyline type connector</comment>
  </data>
  <data name="DynamoViewViewMenuHideConsole" xml:space="preserve">
    <value>Hide Console</value>
    <comment>View menu | Hide console</comment>
  </data>
  <data name="DynamoViewViewMenuPan" xml:space="preserve">
    <value>_Pan</value>
    <comment>View menu | Pan</comment>
  </data>
  <data name="DynamoViewViewMenuPanDown" xml:space="preserve">
    <value>Pan Down (Mouse wheel drag down)</value>
    <comment>View menu | Pan down</comment>
  </data>
  <data name="DynamoViewViewMenuPanLeft" xml:space="preserve">
    <value>Pan Left (Mouse wheel drag left)</value>
    <comment>View menu | Pan left</comment>
  </data>
  <data name="DynamoViewViewMenuPanRight" xml:space="preserve">
    <value>Pan Right (Mouse wheel drag right)</value>
    <comment>View menu | Pan right</comment>
  </data>
  <data name="DynamoViewViewMenuPanUp" xml:space="preserve">
    <value>Pan Up (Mouse wheel drag up)</value>
    <comment>View menu | Pan up</comment>
  </data>
  <data name="DynamoViewViewMenuPreviewNavigate" xml:space="preserve">
    <value>Navigate Background 3D Preview</value>
    <comment>View menu | Navigate background 3D preview</comment>
  </data>
  <data name="DynamoViewViewMenuShowGrid" xml:space="preserve">
    <value>Show Grid</value>
    <comment>View menu | Show Grid</comment>
  </data>
  <data name="DynamoViewViewMenuShowBackground3DPreview" xml:space="preserve">
    <value>Showing Background 3D Preview</value>
    <comment>View menu | Show background preview</comment>
  </data>
  <data name="DynamoViewViewMenuShowConnectors" xml:space="preserve">
    <value>_Show Connectors</value>
    <comment>View menu | Show connectors</comment>
  </data>
  <data name="DynamoViewViewMenuShowConsole" xml:space="preserve">
    <value>Show Console</value>
    <comment>View menu | Show console</comment>
  </data>
  <data name="DynamoViewViewMenuZoom" xml:space="preserve">
    <value>_Zoom</value>
    <comment>View menu | Zoom</comment>
  </data>
  <data name="DynamoViewViewMenuZoomIn" xml:space="preserve">
    <value>Zoom In (Mouse wheel down)</value>
    <comment>View menu | Zoom in</comment>
  </data>
  <data name="DynamoViewViewMenuZoomOut" xml:space="preserve">
    <value>Zoom Out (Mouse wheel up)</value>
    <comment>View menu | Zoom out</comment>
  </data>
  <data name="ContextMenuDelete" xml:space="preserve">
    <value>Remove</value>
    <comment>Context menu for selected node - delete selected node</comment>
  </data>
  <data name="NodeContextMenuHelp" xml:space="preserve">
    <value>Help...</value>
    <comment>Display help message for this node</comment>
  </data>
  <data name="ContextMenuLacing" xml:space="preserve">
    <value>Lacing</value>
    <comment>Context menu for selected node</comment>
  </data>
  <data name="ContextMenuLacingCrossProduct" xml:space="preserve">
    <value>Cross Product</value>
    <comment>Lacing strategy: use cross product for two lists</comment>
  </data>
  <data name="ContextMenuLacingFirst" xml:space="preserve">
    <value>First</value>
    <comment>Lacing strategy: use the first list</comment>
  </data>
  <data name="ContextMenuLacingLongest" xml:space="preserve">
    <value>Longest</value>
    <comment>Lacing strategy: use the longest list</comment>
  </data>
  <data name="ContextMenuLacingShortest" xml:space="preserve">
    <value>Shortest</value>
    <comment>Lacing strategy: use the shortest list</comment>
  </data>
  <data name="NodeContextMenuPreview" xml:space="preserve">
    <value>Preview</value>
    <comment>Context menu item - preview geometry</comment>
  </data>
  <data name="NodeContextMenuPreviewUpstream" xml:space="preserve">
    <value>Preview Upstream</value>
    <comment>Context menu item - preview geometry of upstream nodes</comment>
  </data>
  <data name="NodeContextMenuRenameNode" xml:space="preserve">
    <value>Rename Node...</value>
    <comment>Context menu item - rename this node</comment>
  </data>
  <data name="NodeContextMenuShowLabels" xml:space="preserve">
    <value>Show Labels</value>
    <comment>Context menu item - show labels</comment>
  </data>
  <data name="NodeHelpWindowNodeCategory" xml:space="preserve">
    <value>CATEGORY</value>
    <comment>Category label</comment>
  </data>
  <data name="NodeHelpWindowNodeDescription" xml:space="preserve">
    <value>DESCRIPTION</value>
    <comment>Description label</comment>
  </data>
  <data name="NodeHelpWindowNodeInput" xml:space="preserve">
    <value>INPUTS</value>
    <comment>Input label</comment>
  </data>
  <data name="NodeHelpWindowNodeOutput" xml:space="preserve">
    <value>OUTPUTS</value>
    <comment>Output label</comment>
  </data>
  <data name="NodeHelpWindowNodeType" xml:space="preserve">
    <value>NODE TYPE</value>
    <comment>Title label</comment>
  </data>
  <data name="StartPageAsk" xml:space="preserve">
    <value>ASK</value>
  </data>
  <data name="StartPageCode" xml:space="preserve">
    <value>CODE</value>
  </data>
  <data name="StartPageBackupOnCrash" xml:space="preserve">
    <value>RECOVER FROM BACKUP</value>
  </data>
  <data name="StartPageBackupNoCrash" xml:space="preserve">
    <value>BACKUP</value>
  </data>
  <data name="StartPageBackupLocation" xml:space="preserve">
    <value>Backup location</value>
  </data>
  <data name="StartPageOpenAll" xml:space="preserve">
    <value>Open all</value>
  </data>
  <data name="StartPageDiscussionForum" xml:space="preserve">
    <value>Discussion forum</value>
  </data>
  <data name="StartPageFiles" xml:space="preserve">
    <value>FILES</value>
  </data>
  <data name="StartPageGithubRepository" xml:space="preserve">
    <value>Github repository</value>
  </data>
  <data name="StartPageMoreSamples" xml:space="preserve">
    <value>More Samples</value>
  </data>
  <data name="StartPageDynamoPrimer" xml:space="preserve">
    <value>Dynamo Primer</value>
  </data>
  <data name="StartPageNewCustomNode" xml:space="preserve">
    <value>Custom Node</value>
    <comment>Start page | New custom node</comment>
  </data>
  <data name="StartPageNewFile" xml:space="preserve">
    <value>New</value>
    <comment>Start page | New </comment>
  </data>
  <data name="StartPageOpenFile" xml:space="preserve">
    <value>Open</value>
    <comment>Start page | Open files</comment>
  </data>
  <data name="StartPageRecent" xml:space="preserve">
    <value>RECENT</value>
  </data>
  <data name="StartPageReference" xml:space="preserve">
    <value>REFERENCE</value>
  </data>
  <data name="StartPageSamples" xml:space="preserve">
    <value>SAMPLES</value>
  </data>
  <data name="StartPageSendIssues" xml:space="preserve">
    <value>Send issues</value>
  </data>
  <data name="StartPageShowSamples" xml:space="preserve">
    <value>Show Samples In Folder</value>
  </data>
  <data name="StartPageStart" xml:space="preserve">
    <value>Start</value>
  </data>
  <data name="StartPageVideoTutorials" xml:space="preserve">
    <value>Video Tutorials</value>
    <comment>Start page | Link to videos</comment>
  </data>
  <data name="StartPageVisitWebsite" xml:space="preserve">
    <value>{0} website</value>
    <comment>Start page | Link to DynamoBIM</comment>
  </data>
  <data name="StartPageAdvancedTutorials" xml:space="preserve">
    <value>Advanced Tutorials</value>
    <comment>Start page | Link to tutorials</comment>
  </data>
  <data name="AddFileToPackageDialogTitle" xml:space="preserve">
    <value>Add File to Package...</value>
  </data>
  <data name="CancelButton" xml:space="preserve">
    <value>Cancel</value>
  </data>
  <data name="CannotDownloadPackageMessageBoxTitle" xml:space="preserve">
    <value>Cannot Download Package</value>
  </data>
  <data name="CustomNodePropertyErrorMessageBoxTitle" xml:space="preserve">
    <value>Custom Node Property Error</value>
  </data>
  <data name="CustomNodePropertyWindowCategory" xml:space="preserve">
    <value>Category</value>
    <comment>Label - specify custom node category</comment>
  </data>
  <data name="CustomNodePropertyWindowDescription" xml:space="preserve">
    <value>Description</value>
    <comment>Label - custom node description</comment>
  </data>
  <data name="CustomNodePropertyWindowDescriptionHint" xml:space="preserve">
    <value>Description of Custom Node</value>
    <comment>Text box hint</comment>
  </data>
  <data name="CustomNodePropertyWindowName" xml:space="preserve">
    <value>Name</value>
    <comment>Label - specify custom node name</comment>
  </data>
  <data name="CustomNodePropertyWindowNameHint" xml:space="preserve">
    <value>Name of Custom Node</value>
    <comment>Text box hint</comment>
  </data>
  <data name="CustomNodePropertyWindowTitle" xml:space="preserve">
    <value>Custom Node Properties</value>
    <comment>Dialog name</comment>
  </data>
  <data name="DeprecatingPackageMessageBoxTitle" xml:space="preserve">
    <value>Deprecating Package</value>
  </data>
  <data name="DynamoViewHelpMenuShowInFolder" xml:space="preserve">
    <value>Show In Folder</value>
    <comment>Help menu | Show in Folder</comment>
  </data>
  <data name="ImportLibraryDialogTitle" xml:space="preserve">
    <value>Import Library</value>
  </data>
  <data name="MessageAlreadyInstallDynamo" xml:space="preserve">
    <value>{0} has already installed {1}.

{0} will attempt to uninstall this package before installing.</value>
  </data>
  <data name="MessageConfirmToInstallPackage" xml:space="preserve">
    <value>Are you sure you want to install {0} {1} ?</value>
    <comment>Message box content</comment>
  </data>
  <data name="MessageConfirmToInstallPackageToFolder" xml:space="preserve">
    <value>Are you sure you want to install {0} {1} to {2} ?</value>
    <comment>Message box content</comment>
  </data>
  <data name="MessageConfirmToSaveCustomNode" xml:space="preserve">
    <value>You have unsaved changes to custom node workspace: "{0}".

Would you like to save your changes?</value>
  </data>
  <data name="MessageConfirmToSaveHomeWorkSpace" xml:space="preserve">
    <value>You have unsaved changes to the Home workspace.

Would you like to save your changes?</value>
  </data>
  <data name="MessageConfirmToSaveNamedHomeWorkSpace" xml:space="preserve">
    <value>You have unsaved changes to {0}.

Would you like to save your changes?</value>
  </data>
  <data name="MessageConfirmToUninstallPackage" xml:space="preserve">
    <value>Are you sure you want to uninstall {0} ?  This will delete the packages root directory.

You can always redownload the package.</value>
  </data>
  <data name="MessageCustomNodeNameExist" xml:space="preserve">
    <value>A built-in node with the given name already exists.</value>
  </data>
  <data name="MessageCustomNodeNeedNewCategory" xml:space="preserve">
    <value>You must enter a new category or choose one from the existing categories.</value>
  </data>
  <data name="MessageCustomNodeNoName" xml:space="preserve">
    <value>You must supply a name.</value>
  </data>
  <data name="MessageFailedToDownloadPackage" xml:space="preserve">
    <value>Failed to download package with id: {0}.  Please try again and report the package if you continue to have problems.</value>
    <comment>Message box content</comment>
  </data>
  <data name="MessageFailedToUninstall" xml:space="preserve">
    <value>{0} failed to uninstall the package.  You may need to delete the package's root directory manually.</value>
  </data>
  <data name="MessageFailToUninstallPackage" xml:space="preserve">
    <value>{0} failed to uninstall the package: {1}.  The package may need to be reinstalled manually.</value>
    <comment>Message box content</comment>
  </data>
  <data name="MessageFileNotFound" xml:space="preserve">
    <value>File not found: {0}</value>
    <comment>Message box content</comment>
  </data>
  <data name="MessageGettingNodeError" xml:space="preserve">
    <value>There was a problem getting the node from the workspace.</value>
    <comment>Message box content</comment>
  </data>
  <data name="MessageNeedToRestart" xml:space="preserve">
    <value>{0} and its host application must restart before uninstall takes effect.</value>
  </data>
  <data name="MessagePackageContainPythonScript" xml:space="preserve">
    <value>The package or one of its dependencies contains Python scripts or binaries. Do you want to continue?</value>
  </data>
  <data name="MessagePackageNewerDynamo" xml:space="preserve">
    <value>The following packages use a newer version of {0} than you are currently using:

{1}

Do you want to continue?</value>
  </data>
  <data name="MessageSelectAtLeastOneNode" xml:space="preserve">
    <value>You must select at least one custom node.</value>
    <comment>Message box content</comment>
  </data>
  <data name="MessageSelectSymbolNotFound" xml:space="preserve">
    <value>The selected symbol was not found in the workspace</value>
    <comment>Message box content</comment>
  </data>
  <data name="MessageSubmitSameNamePackage" xml:space="preserve">
    <value>The node is part of the {0} package called "{1}" - do you want to submit a new version of this package?

If not, this node will be moved to the new package you are creating."</value>
    <comment>Message box content</comment>
  </data>
  <data name="MessageToDeprecatePackage" xml:space="preserve">
    <value>Are you sure you want to deprecate {0} ?  This request will be rejected if you are not a maintainer of the package.  It indicates that you will no longer support the package, although the package will still appear when explicitly searched for. 

You can always undeprecate the package.</value>
  </data>
  <data name="MessageToUndeprecatePackage" xml:space="preserve">
    <value>Are you sure you want to undeprecate {0} ?  This request will be rejected if you are not a maintainer of the package.  It indicates that you will continue to support the package and the package will appear when users are browsing packages.

You can always re-deprecate the package.</value>
  </data>
  <data name="MessageUninstallToContinue" xml:space="preserve">
    <value>{0} needs to uninstall {1} to continue, but cannot as one of its types appears to be in use.  Try restarting {0}.</value>
  </data>
  <data name="MessageUninstallToContinue2" xml:space="preserve">
    <value>{0} needs to uninstall {1} to continue but it contains binaries already loaded into Dynamo.  It's now marked for removal, but you'll need to first restart {0}.</value>
  </data>
  <data name="OKButton" xml:space="preserve">
    <value>OK</value>
  </data>
  <data name="OpenDynamoDefinitionDialogTitle" xml:space="preserve">
    <value>Open {0} Definition...</value>
  </data>
  <data name="PackageDownloadConfirmMessageBoxTitle" xml:space="preserve">
    <value>Package Download Confirmation</value>
    <comment>Message box title</comment>
  </data>
  <data name="PackageDownloadErrorMessageBoxTitle" xml:space="preserve">
    <value>Package Download Error</value>
    <comment>Message box title</comment>
  </data>
  <data name="PackageDownloadMessageBoxTitle" xml:space="preserve">
    <value>Package Download</value>
  </data>
  <data name="PackageUseNewerDynamoMessageBoxTitle" xml:space="preserve">
    <value>Package Uses Newer Version of {0}!</value>
  </data>
  <data name="PackageWarningMessageBoxTitle" xml:space="preserve">
    <value>Package Warning</value>
    <comment>Message box title</comment>
  </data>
  <data name="SaveConfirmationMessageBoxTitle" xml:space="preserve">
    <value>Confirmation</value>
  </data>
  <data name="SaveModelToSTLDialogTitle" xml:space="preserve">
    <value>Save your model to STL.</value>
  </data>
  <data name="SaveWorkbenToImageDialogTitle" xml:space="preserve">
    <value>Save your Workbench to an Image</value>
  </data>
  <data name="SelectionErrorMessageBoxTitle" xml:space="preserve">
    <value>Selection Error</value>
    <comment>Message box title</comment>
  </data>
  <data name="UndeprecatingPackageMessageBoxTitle" xml:space="preserve">
    <value>Removing Package Deprecation</value>
  </data>
  <data name="UninstallFailureMessageBoxTitle" xml:space="preserve">
    <value>Uninstall Failure</value>
  </data>
  <data name="UninstallingPackageMessageBoxTitle" xml:space="preserve">
    <value>Uninstalling Package</value>
  </data>
  <data name="ContinueButton" xml:space="preserve">
    <value>Continue</value>
    <comment>Continue to use Dynamo</comment>
  </data>
  <data name="CrashPromptDialogCopyButton" xml:space="preserve">
    <value>Copy</value>
    <comment>Copy crash details</comment>
  </data>
  <data name="CrashPromptDialogCrashMessage" xml:space="preserve">
    <value>Uh oh... something went wrong and {0} has crashed, sorry about that.

You will get a chance to save your work.</value>
  </data>
  <data name="CrashPromptDialogDetailButton" xml:space="preserve">
    <value>Details</value>
    <comment>Click it to display crash details</comment>
  </data>
  <data name="CrashPromptDialogOpenFolderButton" xml:space="preserve">
    <value>Open Folder</value>
    <comment>Open folder that contains crash report</comment>
  </data>
  <data name="CrashPromptDialogSubmitBugButton" xml:space="preserve">
    <value>Submit Bug To Github</value>
    <comment>Submit a bug on github</comment>
  </data>
  <data name="CrashPromptDialogTitle" xml:space="preserve">
    <value>{0} has crashed</value>
  </data>
  <data name="DownloadWarningMessageBoxTitle" xml:space="preserve">
    <value>Download Warning</value>
  </data>
  <data name="DynamoUpdateAvailableToolTip" xml:space="preserve">
    <value>A Dynamo update is available. Click to install.</value>
  </data>
  <data name="EditNodeWindowTitle" xml:space="preserve">
    <value>Edit Node Name</value>
    <comment>Dialog for editing a node's name</comment>
  </data>
  <data name="EditAnnotationTitle" xml:space="preserve">
    <value>Edit Group Title</value>
    <comment>Dialog for editing a node's name</comment>
  </data>
  <data name="EditWindowAcceptButton" xml:space="preserve">
    <value>Accept</value>
  </data>
  <data name="EditWindowTitle" xml:space="preserve">
    <value>Set value...</value>
  </data>
  <data name="GenericTaskDialogSampleLeftButton" xml:space="preserve">
    <value>Sample Left Button</value>
    <comment>Sample button, it will be replaced at runtime</comment>
  </data>
  <data name="GenericTaskDialogSampleRightButton" xml:space="preserve">
    <value>Sample Right Button</value>
    <comment>Sample button, it will be replaced at runtime</comment>
  </data>
  <data name="GenericTaskDialogTitle" xml:space="preserve">
    <value>Generic Task Dialog</value>
  </data>
  <data name="UsageReportPromptDialogTitle" xml:space="preserve">
    <value>Agreement to collect usability data on your use of {0}</value>
  </data>
  <data name="DynamoViewContextMenuClearLog" xml:space="preserve">
    <value>Clear</value>
    <comment>Clear log</comment>
  </data>
  <data name="DynamoViewEditMenuSelectNeighbours" xml:space="preserve">
    <value>_Select Neighbors</value>
  </data>
  <data name="FilePathConverterNoFileSelected" xml:space="preserve">
    <value>No file selected.</value>
  </data>
  <data name="HideClassicNodeLibrary" xml:space="preserve">
    <value>Hide Classic Node Library</value>
  </data>
  <data name="InstalledPackageViewAdditionalFileLabel" xml:space="preserve">
    <value>Additional Files</value>
  </data>
  <data name="InstalledPackageViewAdditionalLabel" xml:space="preserve">
    <value>Additional Libraries</value>
  </data>
  <data name="InstalledPackageViewContextMenuCancelUninstall" xml:space="preserve">
    <value>Cancel pending uninstall...</value>
  </data>
  <data name="InstalledPackageViewContextMenuCancelUninstallTooltip" xml:space="preserve">
    <value>Remove the pending uninstall status</value>
  </data>
  <data name="InstalledPackageViewContextMenuDeprecate" xml:space="preserve">
    <value>Deprecate</value>
  </data>
  <data name="InstalledPackageViewContextMenuDeprecateTooltip" xml:space="preserve">
    <value>Set this package as deprecated.  Only allowed if you're a current maintainer of the package.</value>
  </data>
  <data name="InstalledPackageViewContextMenuGetLatest" xml:space="preserve">
    <value>Get Latest Version</value>
  </data>
  <data name="InstalledPackageViewContextMenuGetLatestTooltip" xml:space="preserve">
    <value>Check if there is a newer version of this package and download it.</value>
  </data>
  <data name="InstalledPackageViewContextMenuPublish" xml:space="preserve">
    <value>Publish...</value>
  </data>
  <data name="InstalledPackageViewContextMenuPublishTooltip" xml:space="preserve">
    <value>Publish this package, if it has yet to be published.</value>
  </data>
  <data name="InstalledPackageViewContextMenuPublishVersion" xml:space="preserve">
    <value>Publish Version...</value>
  </data>
  <data name="InstalledPackageViewContextMenuPublishVersionTooltip" xml:space="preserve">
    <value>Publish a new version of this package, assuming it has already been published. Only allowed if you're a current maintainer of the package.</value>
  </data>
  <data name="InstalledPackageViewContextMenuRemoveDeprecation" xml:space="preserve">
    <value>Remove deprecation</value>
  </data>
  <data name="InstalledPackageViewContextMenuRemoveDeprecationTooltip" xml:space="preserve">
    <value>Remove package deprecation. Only allowed if you're a current maintainer of the package.</value>
  </data>
  <data name="InstalledPackageViewContextMenuShowContent" xml:space="preserve">
    <value>Show Contents</value>
  </data>
  <data name="InstalledPackageViewContextMenuShowContentTooltip" xml:space="preserve">
    <value>See the types loaded by this package</value>
  </data>
  <data name="InstalledPackageViewContextMenuShowRootDir" xml:space="preserve">
    <value>Show Root Directory</value>
  </data>
  <data name="InstalledPackageViewContextMenuShowRootDirTooltip" xml:space="preserve">
    <value>Go to the root folder of this package</value>
  </data>
  <data name="InstalledPackageViewContextMenuUninstall" xml:space="preserve">
    <value>Uninstall...</value>
  </data>
  <data name="InstalledPackageViewContextMenuUninstallTooltip" xml:space="preserve">
    <value>Uninstall this package, only allowed if none of the types are currently in use</value>
  </data>
  <data name="InstalledPackageViewCustomNodesLabel" xml:space="preserve">
    <value>Custom Nodes</value>
  </data>
  <data name="InstalledPackageViewNodeLibrariesLabel" xml:space="preserve">
    <value>Node Libraries</value>
  </data>
  <data name="InstalledPackageViewPendingInstallButton" xml:space="preserve">
    <value>Pending uninstall</value>
  </data>
  <data name="InstalledPackageViewTitle" xml:space="preserve">
    <value>Installed Packages</value>
  </data>
  <data name="LacingCrossProductToolTip" xml:space="preserve">
    <value>For two lists {a,b,c}{1,2,3} returns {a1,a2,a3}{b1,b2,b3}{c1,c2,c3}.</value>
  </data>
  <data name="LacingDisabledToolTip" xml:space="preserve">
    <value>Argument lacing is disabled for this node.</value>
  </data>
  <data name="LacingFirstToolTip" xml:space="preserve">
    <value>For two lists {a,b,c}{1,2,3} returns {a1}.</value>
  </data>
  <data name="LacingLongestToolTip" xml:space="preserve">
    <value>For two lists {a,b,c}{1,2} returns {a1,b2,c2}.</value>
  </data>
  <data name="LacingShortestToolTip" xml:space="preserve">
    <value>For two lists {a,b,c}{1,2} returns {a1,b2}.</value>
  </data>
  <data name="LibraryViewContextMenuEditNode" xml:space="preserve">
    <value>Edit...</value>
  </data>
  <data name="LibraryViewNoMatchesFound" xml:space="preserve">
    <value>No matches found</value>
    <comment>No matches for the search llibrary</comment>
  </data>
  <data name="LibraryViewSearchText" xml:space="preserve">
    <value>Search</value>
  </data>
  <data name="LibraryViewTitle" xml:space="preserve">
    <value>Library</value>
  </data>
  <data name="NoteViewContextMenuDelete" xml:space="preserve">
    <value>Delete</value>
    <comment>Delete note </comment>
  </data>
  <data name="NoteViewContextMenuEdit" xml:space="preserve">
    <value>Edit...</value>
    <comment>Edit note</comment>
  </data>
  <data name="PackageDownloadStateDownloaded" xml:space="preserve">
    <value>Downloaded</value>
  </data>
  <data name="PackageDownloadStateDownloading" xml:space="preserve">
    <value>Downloading</value>
  </data>
  <data name="PackageDownloadStateError" xml:space="preserve">
    <value>Error</value>
  </data>
  <data name="PackageDownloadStateInstalled" xml:space="preserve">
    <value>Installed</value>
  </data>
  <data name="PackageDownloadStateInstalling" xml:space="preserve">
    <value>Installing</value>
  </data>
  <data name="PackageDownloadStateStarting" xml:space="preserve">
    <value>Starting</value>
  </data>
  <data name="PackageManagerWebSiteButton" xml:space="preserve">
    <value>Package Manager Website</value>
  </data>
  <data name="PackageSearchStateNoResult" xml:space="preserve">
    <value>Search returned no results!</value>
  </data>
  <data name="PackageSearchStateSearching" xml:space="preserve">
    <value>Searching...</value>
  </data>
  <data name="PackageSearchStateSyncingWithServer" xml:space="preserve">
    <value>Syncing with server...</value>
  </data>
  <data name="PackageSearchViewClearButton" xml:space="preserve">
    <value>Clear</value>
    <comment>Clear completed installation</comment>
  </data>
  <data name="PackageSearchViewClearButtonTooltip" xml:space="preserve">
    <value>Clear Downloads</value>
  </data>
  <data name="PackageSearchViewContextMenuOrderAscending" xml:space="preserve">
    <value>Ascending</value>
    <comment>Order by Ascending</comment>
  </data>
  <data name="PackageSearchViewContextMenuOrderDescending" xml:space="preserve">
    <value>Descending</value>
    <comment>Order by Descending</comment>
  </data>
  <data name="PackageSearchViewContextMenuSortByAuthor" xml:space="preserve">
    <value>Author</value>
    <comment>Sort package by author name</comment>
  </data>
  <data name="PackageSearchViewContextMenuSortByDownloads" xml:space="preserve">
    <value>Downloads</value>
    <comment>Sort package by download numbers</comment>
  </data>
  <data name="PackageSearchViewContextMenuSortByName" xml:space="preserve">
    <value>Name</value>
    <comment>Sort package by name</comment>
  </data>
  <data name="PackageSearchViewContextMenuSortByVotes" xml:space="preserve">
    <value>Votes</value>
    <comment>Sort package by user votes</comment>
  </data>
  <data name="PackageSearchViewContextMenuSortyByUpdate" xml:space="preserve">
    <value>Most Recent Update</value>
    <comment>Sort package by the most recent update</comment>
  </data>
  <data name="PackageSearchViewDeprecated" xml:space="preserve">
    <value>DEPRECATED</value>
    <comment>Indicate package has been deprecated</comment>
  </data>
  <data name="PackageSearchViewDeprecatedTooltip" xml:space="preserve">
    <value>The maintainers of this package have indicated that they will no longer be updating it.  Use at your own risk!</value>
  </data>
  <data name="PackageSearchViewDescription" xml:space="preserve">
    <value>Description</value>
    <comment>Package description</comment>
  </data>
  <data name="PackageSearchViewDownvoteButtonTooltip" xml:space="preserve">
    <value>Downvote to voice lack of support for this package</value>
  </data>
  <data name="PackageSearchViewInstallButton" xml:space="preserve">
    <value>⇓ Install</value>
    <comment>To install package</comment>
  </data>
  <data name="PackageSearchViewInstallLatestVersion" xml:space="preserve">
    <value>Install latest version</value>
  </data>
  <data name="PackageSearchViewInstallLatestVersionTo" xml:space="preserve">
    <value>Install latest version to folder...</value>
  </data>
  <data name="PackageSearchViewInstallThisVersion" xml:space="preserve">
    <value>Install this version</value>
  </data>
  <data name="PackageSearchViewInstallThisVersionTo" xml:space="preserve">
    <value>Install this version to folder...</value>
  </data>
  <data name="PackageSearchViewKeywords" xml:space="preserve">
    <value>Keywords</value>
    <comment>Package keywords</comment>
  </data>
  <data name="PackageSearchViewSearchTextBox" xml:space="preserve">
    <value>Search...</value>
  </data>
  <data name="PackageSearchViewSortByButton" xml:space="preserve">
    <value>Sort by</value>
  </data>
  <data name="PackageSearchViewTitle" xml:space="preserve">
    <value>Online Package Search</value>
  </data>
  <data name="PackageSearchViewUpvoteButtonTooltip" xml:space="preserve">
    <value>Vote in support of this package</value>
  </data>
  <data name="PackageSearchViewVersions" xml:space="preserve">
    <value>Versions</value>
    <comment>Package versions</comment>
  </data>
  <data name="PackageSearchViewVisitRepositoryBuutton" xml:space="preserve">
    <value>Visit package repository</value>
  </data>
  <data name="PackageSearchViewVisitWebSiteButton" xml:space="preserve">
    <value>Visit package website</value>
  </data>
  <data name="PackageStateUnknown" xml:space="preserve">
    <value>Unknown</value>
  </data>
  <data name="PackageUploadStateCompressing" xml:space="preserve">
    <value>Compressing...</value>
  </data>
  <data name="PackageUploadStateCopying" xml:space="preserve">
    <value>Copying...</value>
  </data>
  <data name="PackageUploadStateError" xml:space="preserve">
    <value>Error!</value>
    <comment>Something wrong with package uploading</comment>
  </data>
  <data name="PackageUploadStateReady" xml:space="preserve">
    <value>Ready</value>
  </data>
  <data name="PackageUploadStateUploaded" xml:space="preserve">
    <value>Uploaded</value>
  </data>
  <data name="PackageUploadStateUploading" xml:space="preserve">
    <value>Uploading...</value>
  </data>
  <data name="PortViewContextMenuUserDefaultValue" xml:space="preserve">
    <value>Use Default Value</value>
  </data>
  <data name="PublishPackagePackageContent" xml:space="preserve">
    <value>Package Contents</value>
  </data>
  <data name="PublishPackageViewAddFileButton" xml:space="preserve">
    <value>Add file...</value>
  </data>
  <data name="PublishPackageViewAddFileButtonTooltip" xml:space="preserve">
    <value>Add File To Package</value>
  </data>
  <data name="PublishPackageViewContextMenuIsNodeLibrary" xml:space="preserve">
    <value>Is Node Library</value>
  </data>
  <data name="PublishPackageViewLicense" xml:space="preserve">
    <value>License (optional - default is MIT)</value>
  </data>
  <data name="PublishPackageViewPackageDependencies" xml:space="preserve">
    <value>Dependencies</value>
  </data>
  <data name="PublishPackageViewPackageDescription" xml:space="preserve">
    <value>Description</value>
  </data>
  <data name="PublishPackageViewPackageGroup" xml:space="preserve">
    <value>Group (optional)</value>
    <comment>User to input group name about this package</comment>
  </data>
  <data name="PublishPackageViewPackageGroupTooltip" xml:space="preserve">
    <value>A group to help categorize this package.  Might be useful for a collection of packages related to a firm, school, etc.</value>
  </data>
  <data name="PublishPackageViewPackageKeywords" xml:space="preserve">
    <value>Keywords (optional)</value>
    <comment>User to input some keywords about this package</comment>
  </data>
  <data name="PublishPackageViewPackageKeywordsTooltip" xml:space="preserve">
    <value>Keywords help find your package in the database.  Separate them by spaces.</value>
  </data>
  <data name="PublishPackageViewPackageName" xml:space="preserve">
    <value>Name</value>
  </data>
  <data name="PublishPackageViewPackageVersion" xml:space="preserve">
    <value>Version (major minor build)</value>
  </data>
  <data name="PublishPackageViewPackageVersionTooltip" xml:space="preserve">
    <value>A version name helps a submitter keep track of updates to the package.  A new version of a package will be REJECTED if this is not incremeneted.</value>
  </data>
  <data name="PublishPackageViewPublish" xml:space="preserve">
    <value>Publish a Package</value>
  </data>
  <data name="PublishPackageViewPublisherWebiSite" xml:space="preserve">
    <value>Website Url (optional)</value>
  </data>
  <data name="PublishPackageViewRepositoryUrl" xml:space="preserve">
    <value>Repository Url (optional)</value>
    <comment>Github repository</comment>
  </data>
  <data name="PublishPackageViewTitle" xml:space="preserve">
    <value>Publish a {0} Package</value>
  </data>
  <data name="ShowClassicNodeLibrary" xml:space="preserve">
    <value>Show Classic Node Library</value>
  </data>
  <data name="UnknowDateFormat" xml:space="preserve">
    <value>Unknown date format</value>
  </data>
  <data name="Watch3DViewContextMenuPan" xml:space="preserve">
    <value>_Pan</value>
  </data>
  <data name="Watch3DViewContextMenuRotate" xml:space="preserve">
    <value>_Rotate</value>
  </data>
  <data name="Watch3DViewContextMenuSwitchView" xml:space="preserve">
    <value>Switch to Node _View</value>
  </data>
  <data name="Watch3DViewContextMenuZoomToFit" xml:space="preserve">
    <value>_Zoom to Fit</value>
  </data>
  <data name="BuildVersionNonNegative" xml:space="preserve">
    <value>You must provide a Build version as a non-negative integer.</value>
    <comment>ErrorString</comment>
  </data>
  <data name="CannotSubmitPackage" xml:space="preserve">
    <value>You can't submit a package in this version of {0}.  You'll need a host application, like Revit, to submit a package.</value>
    <comment>ErrorString</comment>
  </data>
  <data name="DescriptionNeedMoreCharacters" xml:space="preserve">
    <value>Description must be longer than 10 characters.</value>
    <comment>ErrorString</comment>
  </data>
  <data name="MajorVersionNonNegative" xml:space="preserve">
    <value>You must provide a Major version as a non-negative integer.</value>
    <comment>ErrorString</comment>
  </data>
  <data name="MinorVersionNonNegative" xml:space="preserve">
    <value>You must provide a Minor version as a non-negative integer.</value>
    <comment>ErrorString</comment>
  </data>
  <data name="NameNeedMoreCharacters" xml:space="preserve">
    <value>Name must be at least 3 characters.</value>
    <comment>ErrorString</comment>
  </data>
  <data name="PackageNameCannotContainTheseCharacters" xml:space="preserve">
    <value>The name of the package cannot contain /,\, or *.</value>
    <comment>ErrorString</comment>
  </data>
  <data name="PackageNeedAtLeastOneFile" xml:space="preserve">
    <value>Your package must contain at least one file.</value>
    <comment>ErrorString</comment>
  </data>
  <data name="UpdateMessage" xml:space="preserve">
    <value>An update is available for Dynamo.
Installing the latest update requires Dynamo and any host applications to close.
Do you want to install the latest Dynamo update?</value>
  </data>
  <data name="VersionValueGreaterThan0" xml:space="preserve">
    <value>At least one of your version values must be greater than 0.</value>
    <comment>ErrorString</comment>
  </data>
  <data name="InstallMessageCaption" xml:space="preserve">
    <value>Install Dynamo</value>
  </data>
  <data name="InCanvasGeomButtonToolTip" xml:space="preserve">
    <value>Enable background 3D preview navigation (Ctrl + B)</value>
    <comment>Enable background 3D preview navigation</comment>
  </data>
  <data name="InCanvasNodeButtonToolTip" xml:space="preserve">
    <value>Enable graph view navigation (Ctrl + B)</value>
    <comment>Enable graph view navigation</comment>
  </data>
  <data name="AddCustomFileToPackageDialogTitle" xml:space="preserve">
    <value>Add Custom Node, Library, or XML file to Package...</value>
  </data>
  <data name="ConverterMessageCurrentOffset" xml:space="preserve">
    <value>Current offset X: {0}, Y: {1}</value>
  </data>
  <data name="ConverterMessageTransformOrigin" xml:space="preserve">
    <value>Transform origin X: {0}, Y: {1}</value>
  </data>
  <data name="ConverterMessageZoom" xml:space="preserve">
    <value>Zoom : {0}</value>
  </data>
  <data name="DynamoViewSamplesMenuShowInFolder" xml:space="preserve">
    <value>Show In Folder</value>
  </data>
  <data name="FileDialogAllFiles" xml:space="preserve">
    <value>All Files ({0})|{0}</value>
  </data>
  <data name="FileDialogAssemblyFiles" xml:space="preserve">
    <value>Assembly Library Files ({0})|{0}</value>
  </data>
  <data name="FileDialogCustomNodeDLLXML" xml:space="preserve">
    <value>Custom Node, DLL, XML ({0})|{0}</value>
  </data>
  <data name="FileDialogDefaultPNGName" xml:space="preserve">
    <value>Capture.png</value>
  </data>
  <data name="FileDialogDefaultSTLModelName" xml:space="preserve">
    <value>model.stl</value>
  </data>
  <data name="FileDialogDesignScriptFiles" xml:space="preserve">
    <value>DesignScript Files ({0})|{0}</value>
  </data>
  <data name="FileDialogDynamoCustomNode" xml:space="preserve">
    <value>{0} Custom Node ({1})|{1}</value>
  </data>
  <data name="FileDialogDynamoDefinitions" xml:space="preserve">
    <value>{0} Definitions ({1})|{1}</value>
  </data>
  <data name="FileDialogDynamoWorkspace" xml:space="preserve">
    <value>{0} Workspace ({1})|{1}</value>
  </data>
  <data name="FileDialogLibraryFiles" xml:space="preserve">
    <value>Library Files ({0})|{0}</value>
  </data>
  <data name="FileDialogPNGFiles" xml:space="preserve">
    <value>PNG Image|{0}</value>
  </data>
  <data name="FileDialogSTLModels" xml:space="preserve">
    <value>STL Models|{0}</value>
  </data>
  <data name="InfoBubbleError" xml:space="preserve">
    <value>Error: </value>
  </data>
  <data name="InfoBubbleWarning" xml:space="preserve">
    <value>Warning: </value>
  </data>
  <data name="MessageFailedToApplyCustomization" xml:space="preserve">
    <value>Failed to apply NodeViewCustomization for {0}</value>
  </data>
  <data name="MessageFailedToAttachToRowColumn" xml:space="preserve">
    <value>'AttachmentToRowColumnConverter' expects a 'ConverterParameter' value to be either 'Row' or 'Column'</value>
  </data>
  <data name="MessageFailedToAutocomple" xml:space="preserve">
    <value>Failed to perform code block autocomplete with exception:</value>
  </data>
  <data name="MessageFailedToFindNodeById" xml:space="preserve">
    <value>No node could be found with that Id.</value>
  </data>
  <data name="MessageFailedToOpenFile" xml:space="preserve">
    <value>Error opening file: </value>
  </data>
  <data name="MessageFailedToSaveAsImage" xml:space="preserve">
    <value>Failed to save the Workspace as image.</value>
  </data>
  <data name="MessageLoadingTime" xml:space="preserve">
    <value>{0} elapsed for loading {1} main window.</value>
  </data>
  <data name="MessageNodeWithNullFunction" xml:space="preserve">
    <value>There is a null function definition for this node.</value>
  </data>
  <data name="MessageNoNodeDescription" xml:space="preserve">
    <value>No description provided</value>
  </data>
  <data name="MessageUnsavedChanges0" xml:space="preserve">
    <value>The following workspaces have not been saved:</value>
  </data>
  <data name="MessageUnsavedChanges1" xml:space="preserve">
    <value>. Please save them and try again.</value>
  </data>
  <data name="SearchViewTopResult" xml:space="preserve">
    <value>Top Result</value>
  </data>
  <data name="TooltipCurrentIndex" xml:space="preserve">
    <value>{0} of {1}</value>
  </data>
  <data name="AutodeskSignIn" xml:space="preserve">
    <value>Autodesk Sign In</value>
  </data>
  <data name="BrowserWindowLoading" xml:space="preserve">
    <value>Loading...</value>
  </data>
  <data name="InvalidLoginUrl" xml:space="preserve">
    <value>Invalid URL for login page!</value>
  </data>
  <data name="NoneString" xml:space="preserve">
    <value>none</value>
  </data>
  <data name="PresetsWindowDescription" xml:space="preserve">
    <value>Description</value>
  </data>
  <data name="PresetsWindowDescriptionHint" xml:space="preserve">
    <value>Enter a description for this preset.</value>
  </data>
  <data name="PresetsWindowName" xml:space="preserve">
    <value>Name</value>
  </data>
  <data name="PresetsWindowTitle" xml:space="preserve">
    <value>Preset State Properties</value>
  </data>
  <data name="DynamoViewRunButtonToolTipDisabled" xml:space="preserve">
    <value>Run is not available when running Automatically or Periodically.</value>
  </data>
  <data name="RunTypeToolTipAutomatically" xml:space="preserve">
    <value>Run whenever there is a change to the graph.</value>
  </data>
  <data name="RunTypeToolTipManually" xml:space="preserve">
    <value>Run whenever you press the Run button.</value>
  </data>
  <data name="RunTypeToolTipPeriodicallyDisabled" xml:space="preserve">
    <value>Periodic running is disabled when there are no nodes in your graph that support it.</value>
  </data>
  <data name="RunTypeToolTipPeriodicallyEnabled" xml:space="preserve">
    <value>Run at the specified interval.</value>
  </data>
  <data name="RunCompletedMessage" xml:space="preserve">
    <value>Run completed.</value>
  </data>
  <data name="RunCompletedWithWarningsMessage" xml:space="preserve">
    <value>Run completed with warnings.</value>
  </data>
  <data name="RunStartedMessage" xml:space="preserve">
    <value>Run started...</value>
  </data>
  <data name="GroupDefaultText" xml:space="preserve">
    <value>&lt;Click here to edit the group title&gt;</value>
  </data>
  <data name="GroupContextMenuBackground" xml:space="preserve">
    <value>Select Background</value>
  </data>
  <data name="GroupContextMenuFont" xml:space="preserve">
    <value>Font Size</value>
  </data>
  <data name="GroupContextMenuUngroup" xml:space="preserve">
    <value>Ungroup</value>
  </data>
  <data name="GroupContextMenuGraphLayout" xml:space="preserve">
    <value>Cleanup Node Layout</value>
  </data>
  <data name="PackageDuplicateAssemblyWarning" xml:space="preserve">
    <value>Due to limitations in the .NET framework, it is not possible to update your package assembly while it is already loaded.  Please update the assembly while {0} is not running and try again.</value>
  </data>
  <data name="PackageDuplicateAssemblyWarningTitle" xml:space="preserve">
    <value>Cannot update assembly</value>
  </data>
  <data name="Automatic" xml:space="preserve">
    <value>Automatic</value>
  </data>
  <data name="Manual" xml:space="preserve">
    <value>Manual</value>
  </data>
  <data name="Periodic" xml:space="preserve">
    <value>Periodic</value>
  </data>
  <data name="ContextMenuCopy" xml:space="preserve">
    <value>Copy</value>
    <comment>Context menu item</comment>
  </data>
  <data name="ContextMenuHideAllGeometry" xml:space="preserve">
    <value>Hide all geometry preview</value>
    <comment>Context menu item - Specific to canvas</comment>
  </data>
  <data name="ContextMenuHideAllTextBubble" xml:space="preserve">
    <value>Hide all text bubble</value>
    <comment>Context menu item - Specific to canvas</comment>
  </data>
  <data name="ContextMenuHideUpstreamPreview" xml:space="preserve">
    <value>Hide upstream geometry preview</value>
    <comment>Context menu item - Specific to canvas</comment>
  </data>
  <data name="ContextMenuInsertCodeBlock" xml:space="preserve">
    <value>Insert code block</value>
    <comment>Context menu item - Specific to canvas</comment>
  </data>
  <data name="ContextMenuPaste" xml:space="preserve">
    <value>Paste</value>
    <comment>Context menu item</comment>
  </data>
  <data name="ContextMenuShowAllGeometry" xml:space="preserve">
    <value>Show all geometry preview</value>
    <comment>Context menu item - Specific to canvas</comment>
  </data>
  <data name="ContextMenuShowAllTextBubble" xml:space="preserve">
    <value>Show all text buble</value>
    <comment>Context menu item - Specific to canvas</comment>
  </data>
  <data name="ContextMenuShowUpstreamPreview" xml:space="preserve">
    <value>Show upstream geometry preview</value>
    <comment>Context menu item - Specific to canvas</comment>
  </data>
  <data name="MoreButton" xml:space="preserve">
    <value>More</value>
    <comment>The "More" button on "Publish a Dynamo Package" dialog</comment>
  </data>
  <data name="PublishPackage" xml:space="preserve">
    <value>Publish Online</value>
  </data>
  <data name="StartPageWhatsNew" xml:space="preserve">
    <value>What's New</value>
  </data>
  <data name="TermsOfUseAcceptButton" xml:space="preserve">
    <value>I Accept</value>
  </data>
  <data name="TermsOfUseDeclineButton" xml:space="preserve">
    <value>I Decline</value>
  </data>
  <data name="TermsOfUseViewTitle" xml:space="preserve">
    <value>Package Manager Terms of Use</value>
  </data>
  <data name="GalleryDynamoVersion" xml:space="preserve">
    <value>Version {0}.{1}.{2}</value>
  </data>
  <data name="LearnMore" xml:space="preserve">
    <value>Learn more</value>
  </data>
  <data name="Autodesk360SignInButtonContentToolTip" xml:space="preserve">
    <value>Sign in to Autodesk A360 to access online services that integrate with your desktop software.</value>
  </data>
  <data name="Autodesk360SignInButtonTitleToolTip" xml:space="preserve">
    <value>Autodesk A360</value>
  </data>
  <data name="ConsentFormGoogleAnalyticsCheckBoxContent" xml:space="preserve">
    <value>Yes, I would like to contribute to this program (Google Analytics).</value>
  </data>
  <data name="ConsentFormInstrumentationCheckBoxContent" xml:space="preserve">
    <value>I give my consent for Autodesk to collect information, using a tool called Instrumentation, on how I use {0}</value>
  </data>
  <data name="GroupContextMenuDeleteGroup" xml:space="preserve">
    <value>Delete Group</value>
  </data>
  <data name="CustomNodeTypeShortString" xml:space="preserve">
    <value>DS</value>
  </data>
  <data name="PackageTypeShortString" xml:space="preserve">
    <value>PKG</value>
  </data>
  <data name="ZeroTouchTypeShortString" xml:space="preserve">
    <value>DLL</value>
  </data>
  <data name="DynamoViewEditMenuCreatePreset" xml:space="preserve">
    <value>Create Preset From Selection</value>
  </data>
  <data name="DynamoViewEditMenuDeletePreset" xml:space="preserve">
    <value>Delete Preset</value>
  </data>
  <data name="DynamoViewEditMenuRestorePreset" xml:space="preserve">
    <value>Restore Preset</value>
  </data>
  <data name="DynamoViewEditMenuPresetsMenu" xml:space="preserve">
    <value>Presets</value>
  </data>
  <data name="DynamoViewSettingsMenuShowEdges" xml:space="preserve">
    <value>Show Edges</value>
  </data>
  <data name="DynamoViewSettingsMenuVisualizationSettings" xml:space="preserve">
    <value>Visualization Settings</value>
  </data>
  <data name="FileDialogManualMode" xml:space="preserve">
    <value>Open in Manual Execution Mode</value>
  </data>
  <data name="BrowserNodeButtonLabel" xml:space="preserve">
    <value>Browse...</value>
  </data>
  <data name="BrowserNodeNoFileSelected" xml:space="preserve">
    <value>No file selected.</value>
  </data>
  <data name="StringInputNodeEditMenu" xml:space="preserve">
    <value>Edit...</value>
  </data>
  <data name="WatchNodeRawDataMenu" xml:space="preserve">
    <value>Show Raw Data</value>
  </data>
  <data name="NodeContextMenuEnablePeriodicUpdate" xml:space="preserve">
    <value>Enable Periodic Update</value>
  </data>
  <data name="PackageUploadNoDependency" xml:space="preserve">
    <value>None</value>
  </data>
  <data name="PublishPackageViewPackageDescriptionTooltip" xml:space="preserve">
    <value>A description that helps people understand what the package might be used for.</value>
  </data>
  <data name="PublishPackageViewPackageNameTooltip" xml:space="preserve">
    <value>A unique name for the package.</value>
  </data>
  <data name="UnitAcres" xml:space="preserve">
    <value>Acres</value>
  </data>
  <data name="UnitCentimeters" xml:space="preserve">
    <value>Centimeters</value>
  </data>
  <data name="UnitCubicCentimeter" xml:space="preserve">
    <value>CubicCentimeter</value>
  </data>
  <data name="UnitCubicFoot" xml:space="preserve">
    <value>CubicFoot</value>
  </data>
  <data name="UnitCubicInches" xml:space="preserve">
    <value>CubicInches</value>
  </data>
  <data name="UnitCubicMeters" xml:space="preserve">
    <value>CubicMeters</value>
  </data>
  <data name="UnitCubicMillimeter" xml:space="preserve">
    <value>CubicMillimeter</value>
  </data>
  <data name="UnitCubicYards" xml:space="preserve">
    <value>CubicYards</value>
  </data>
  <data name="UnitDecimeters" xml:space="preserve">
    <value>Decimeters</value>
  </data>
  <data name="UnitFeet" xml:space="preserve">
    <value>Feet</value>
  </data>
  <data name="UnitHectares" xml:space="preserve">
    <value>Hectares</value>
  </data>
  <data name="UnitInches" xml:space="preserve">
    <value>Inches</value>
  </data>
  <data name="UnitLitres" xml:space="preserve">
    <value>Litres</value>
  </data>
  <data name="UnitMeters" xml:space="preserve">
    <value>Meters</value>
  </data>
  <data name="UnitMillimeters" xml:space="preserve">
    <value>Millimeters</value>
  </data>
  <data name="UnitSquareCentimeter" xml:space="preserve">
    <value>SquareCentimeter</value>
  </data>
  <data name="UnitSquareFoot" xml:space="preserve">
    <value>SquareFoot</value>
  </data>
  <data name="UnitSquareInch" xml:space="preserve">
    <value>SquareInch</value>
  </data>
  <data name="UnitSquareMeter" xml:space="preserve">
    <value>SquareMeter</value>
  </data>
  <data name="UnitSquareMillimeter" xml:space="preserve">
    <value>SquareMillimeter</value>
  </data>
  <data name="UnitUSGallons" xml:space="preserve">
    <value>USGallons</value>
  </data>
  <data name="CustomNodePromptDescriptionTooltip" xml:space="preserve">
    <value>A description that helps people understand what the node might be used for.</value>
  </data>
  <data name="CustomNodePromptNameTooltip" xml:space="preserve">
    <value>A unique name for the node.</value>
  </data>
  <data name="PresetPromptDescriptionTooltip" xml:space="preserve">
    <value>A description of the preset state.</value>
  </data>
  <data name="PresetPromptNameTooltip" xml:space="preserve">
    <value>A unique name for the preset.</value>
  </data>
  <data name="SelectNodeButtonChange" xml:space="preserve">
    <value>Change</value>
  </data>
  <data name="SelectNodeButtonSelect" xml:space="preserve">
    <value>Select</value>
  </data>
  <data name="PresetTextRemaining" xml:space="preserve">
    <value>Characters Remaining</value>
  </data>
  <data name="PresetOverwrite" xml:space="preserve">
    <value>A preset by this name already exists, do you wish to overwrite?</value>
  </data>
  <data name="AddButton" xml:space="preserve">
    <value>Add</value>
  </data>
  <data name="DynamoViewSettingMenuManagePackagePath" xml:space="preserve">
    <value>Manage Node and Package Paths...</value>
    <comment>Setting menu | Custom node definition and package paths</comment>
  </data>
  <data name="PackagePathViewAccept" xml:space="preserve">
    <value>Accept Changes</value>
    <comment>Accept changes button on the package path dialog</comment>
  </data>
  <data name="PackagePathViewHeading" xml:space="preserve">
    <value>Paths:</value>
    <comment>Package path management dialog content</comment>
  </data>
  <data name="PackagePathViewSummary1" xml:space="preserve">
    <value>Add paths to make nodes and packages show up in the library.</value>
    <comment>Package path management dialog content</comment>
  </data>
  <data name="PackagePathViewSummary2" xml:space="preserve">
    <value>Top path is the default save location.</value>
    <comment>Package path management dialog content that describes about the first entry being the default save location.</comment>
  </data>
  <data name="PackagePathViewTitle" xml:space="preserve">
    <value>Manage Node and Package Paths</value>
    <comment>Package path management dialog title</comment>
  </data>
  <data name="PackagePathViewToolTipDown" xml:space="preserve">
    <value>Move the selected path downward</value>
    <comment>Tool-tip for down arrow</comment>
  </data>
  <data name="PackagePathViewToolTipMinus" xml:space="preserve">
    <value>Remove the selected path from list</value>
    <comment>Tool-tip for minus icon</comment>
  </data>
  <data name="PackagePathViewToolTipPlus" xml:space="preserve">
    <value>Add a new path to the list</value>
    <comment>Tool-tip for plus icon</comment>
  </data>
  <data name="PackagePathViewToolTipUp" xml:space="preserve">
    <value>Move the selected path upward</value>
    <comment>Tool-tip for up arrow</comment>
  </data>
  <data name="NodeContextMenuIsInput" xml:space="preserve">
    <value>Is Input</value>
  </data>
  <data name="DynamoViewViewMenuAvailablePreviews" xml:space="preserve">
    <value>Available Previews</value>
  </data>
  <data name="PresetWarningMessage" xml:space="preserve">
    <value>No input nodes selected. Select at least one input node to create a preset.</value>
  </data>
  <data name="UnitArea" xml:space="preserve">
    <value>Area</value>
  </data>
  <data name="UnitLength" xml:space="preserve">
    <value>Length</value>
  </data>
  <data name="UnitVolume" xml:space="preserve">
    <value>Volume</value>
  </data>
  <data name="Units" xml:space="preserve">
    <value>Units:</value>
  </data>
  <data name="PublishPackageLocally" xml:space="preserve">
    <value>Publish Locally</value>
  </data>
  <data name="BackgroundPreviewName" xml:space="preserve">
    <value>Background Preview</value>
    <comment>The name of the 3D background preview.</comment>
  </data>
  <data name="CameraDataLoadError" xml:space="preserve">
    <value>Camera position information could not be loaded from the file.</value>
  </data>
  <data name="CameraDataSaveError" xml:space="preserve">
    <value>Camera position information could not be saved.</value>
  </data>
  <data name="FolderNotWritableError" xml:space="preserve">
    <value>You do not have write permission to {0}.</value>
  </data>
  <assembly alias="System.Windows.Forms" name="System.Windows.Forms, Version=4.0.0.0, Culture=neutral, PublicKeyToken=b77a5c561934e089" />
  <data name="_dynamo" type="System.Resources.ResXFileRef, System.Windows.Forms">
    <value>..\viewmodels\watch3d\resources\_dynamo.bfx;System.Byte[], mscorlib, Version=4.0.0.0, Culture=neutral, PublicKeyToken=b77a5c561934e089</value>
  </data>
  <data name="ActionMember" xml:space="preserve">
    <value>Action</value>
  </data>
  <data name="CreateMember" xml:space="preserve">
    <value>Create</value>
  </data>
  <data name="QueryMember" xml:space="preserve">
    <value>Query</value>
  </data>
  <data name="AddToLibraryButton" xml:space="preserve">
    <value>Add</value>
  </data>
  <data name="BackgroundPreviewDefaultName" xml:space="preserve">
    <value>Default Background Preview</value>
  </data>
  <data name="BackgroundPreviewCreationFailureMessage" xml:space="preserve">
    <value>There was an error creating a background preview in Dynamo. This could be due to a lack of graphics resources on your machine. See the log for more information.</value>
  </data>
<<<<<<< HEAD
  <data name="NodesRunStatus" xml:space="preserve">
    <value>Run</value>
    <comment>Context menu item</comment>
=======
  <data name="CompactLayoutTitle" xml:space="preserve">
    <value>Compact</value>
  </data>
  <data name="DetailedLayoutTitle" xml:space="preserve">
    <value>Detailed</value>
  </data>
  <data name="FilterIconTooltip" xml:space="preserve">
    <value>Filter results</value>
  </data>
  <data name="LayoutIconTooltip" xml:space="preserve">
    <value>View layout</value>
  </data>
  <data name="ShowHideLibraryIconTooltip" xml:space="preserve">
    <value>Show/hide</value>
>>>>>>> 6da488d4
  </data>
</root><|MERGE_RESOLUTION|>--- conflicted
+++ resolved
@@ -1951,11 +1951,10 @@
   <data name="BackgroundPreviewCreationFailureMessage" xml:space="preserve">
     <value>There was an error creating a background preview in Dynamo. This could be due to a lack of graphics resources on your machine. See the log for more information.</value>
   </data>
-<<<<<<< HEAD
   <data name="NodesRunStatus" xml:space="preserve">
     <value>Run</value>
     <comment>Context menu item</comment>
-=======
+   </data>
   <data name="CompactLayoutTitle" xml:space="preserve">
     <value>Compact</value>
   </data>
@@ -1970,6 +1969,5 @@
   </data>
   <data name="ShowHideLibraryIconTooltip" xml:space="preserve">
     <value>Show/hide</value>
->>>>>>> 6da488d4
   </data>
 </root>