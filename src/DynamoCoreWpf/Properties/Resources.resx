--- conflicted
+++ resolved
@@ -1638,10 +1638,9 @@
   <data name="PublishPackage" xml:space="preserve">
     <value>Publish Package !</value>
   </data>
-<<<<<<< HEAD
   <data name="StartPageWhatsNew" xml:space="preserve">
     <value>What's New</value>
-=======
+  </data>
   <data name="TermsOfUseAcceptButton" xml:space="preserve">
     <value>I Accept</value>
   </data>
@@ -1650,6 +1649,5 @@
   </data>
   <data name="TermsOfUseViewTitle" xml:space="preserve">
     <value>Package Manager Terms of Use</value>
->>>>>>> bb851627
   </data>
 </root>