--- conflicted
+++ resolved
@@ -3902,13 +3902,11 @@
   <data name="PublishPackageRetainFolderStructureToggleButtonText" xml:space="preserve">
     <value>Retain folder structure</value>
   </data>
-<<<<<<< HEAD
   <data name="UpdateNodeIconsDebugMenu" xml:space="preserve">
     <value>Update Node Icons</value>
-=======
+  </data>
   <data name="PreferencesViewEnablePanelingNodes" xml:space="preserve">
     <value>Enable Paneling nodes</value>
     <comment>Preferences | Features | Experimental | Enable Paneling nodes</comment>
->>>>>>> a30f1e36
   </data>
 </root>