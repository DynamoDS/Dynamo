--- conflicted
+++ resolved
@@ -1443,13 +1443,6 @@
 	<data name="PortViewContextMenuUserDefaultValue" xml:space="preserve">
     <value>Use Default Value</value>
   </data>
-<<<<<<< HEAD
-	<data name="PublishPackagePackageContent" xml:space="preserve">
-    <value>Package Contents</value>
-  </data>
-	<data name="PublishPackageViewAddFileButton" xml:space="preserve">
-    <value>Add file...</value>
-=======
   <data name="PublishPackageExternalPackageDependencies" xml:space="preserve">
     <value>External Package Dependencies</value>
   </data>
@@ -1467,18 +1460,13 @@
   </data>
   <data name="PublishPackageViewResetMarkdownDirectoryButtonToolTip" xml:space="preserve">
     <value>Clears this package's Markdown directory.</value>
->>>>>>> 0c0495a3
   </data>
 	<data name="PublishPackageViewAddFileButtonTooltip" xml:space="preserve">
     <value>Add File To Package</value>
   </data>
-<<<<<<< HEAD
 	<data name="PublishPackageViewContextMenuIsNodeLibrary" xml:space="preserve">
     <value>Is Node Library</value>
   </data>
-	<data name="PublishPackageViewLicense" xml:space="preserve">
-    <value>License (optional - default is MIT)</value>
-=======
   <data name="PublishPackageViewAddDirectoryButtonTooltip" xml:space="preserve">
     <value>Add Directory And Its Files To Package</value>
   </data>
@@ -1511,7 +1499,6 @@
   </data>
   <data name="PublishPackageViewCopyrightYearSubLabel" xml:space="preserve">
     <value>If blank, default is publishing year</value>
->>>>>>> 0c0495a3
   </data>
 	<data name="PublishPackageViewPackageDependencies" xml:space="preserve">
     <value>Dependencies</value>
@@ -1536,26 +1523,12 @@
 	<data name="PublishPackageViewPackageName" xml:space="preserve">
     <value>Name</value>
   </data>
-<<<<<<< HEAD
-	<data name="PublishPackageViewPackageVersion" xml:space="preserve">
-    <value>Version (major minor build)</value>
-=======
   <data name="PublishPackageViewPackageVersion" xml:space="preserve">
     <value>Version (Major Minor Build)</value>
->>>>>>> 0c0495a3
   </data>
 	<data name="PublishPackageViewPackageVersionTooltip" xml:space="preserve">
     <value>A version name helps a submitter keep track of updates to the package.  A new version of a package will be REJECTED if this is not incremeneted.</value>
   </data>
-<<<<<<< HEAD
-	<data name="PublishPackageViewPublish" xml:space="preserve">
-    <value>Publish a Package</value>
-  </data>
-	<data name="PublishPackageViewPublisherWebiSite" xml:space="preserve">
-    <value>Website Url (optional)</value>
-  </data>
-	<data name="PublishPackageViewRepositoryUrl" xml:space="preserve">
-=======
   <data name="PublishPackageVersionMajorWatermark" xml:space="preserve">
     <value>0</value>
   </data>
@@ -1581,16 +1554,12 @@
     <value>URL</value>
   </data>
   <data name="PublishPackageViewRepositoryUrl" xml:space="preserve">
->>>>>>> 0c0495a3
     <value>Repository Url (optional)</value>
     <comment>Github repository</comment>
   </data>
 	<data name="PublishPackageViewTitle" xml:space="preserve">
     <value>Publish a {0} Package</value>
   </data>
-<<<<<<< HEAD
-	<data name="ShowClassicNodeLibrary" xml:space="preserve">
-=======
   <data name="PublishPackageViewMarkdownFilesDirectory" xml:space="preserve">
     <value>Markdown Files Directory (optional)</value>
   </data>
@@ -1601,7 +1570,6 @@
     <value>Removes this item from the package contents list.</value>
   </data>
   <data name="ShowClassicNodeLibrary" xml:space="preserve">
->>>>>>> 0c0495a3
     <value>Show Classic Node Library</value>
   </data>
 	<data name="UnknowDateFormat" xml:space="preserve">
@@ -1722,13 +1690,6 @@
 	<data name="FileDialogSTLModels" xml:space="preserve">
     <value>STL Models|{0}</value>
   </data>
-<<<<<<< HEAD
-	<data name="InfoBubbleError" xml:space="preserve">
-    <value>Error: </value>
-  </data>
-	<data name="InfoBubbleWarning" xml:space="preserve">
-    <value>Warning: </value>
-=======
   <data name="InfoBubbleError" xml:space="preserve">
     <value>Error</value>
   </data>
@@ -1737,7 +1698,6 @@
   </data>
   <data name="InfoBubbleInfo" xml:space="preserve">
     <value>Info</value>
->>>>>>> 0c0495a3
   </data>
 	<data name="MessageFailedToApplyCustomization" xml:space="preserve">
     <value>Failed to apply NodeViewCustomization for {0}</value>
@@ -1907,14 +1867,7 @@
     <value>More</value>
     <comment>The "More" button on "Publish a Dynamo Package" dialog</comment>
   </data>
-<<<<<<< HEAD
-	<data name="PublishPackage" xml:space="preserve">
-    <value>Publish Online</value>
-  </data>
-	<data name="StartPageWhatsNew" xml:space="preserve">
-=======
   <data name="StartPageWhatsNew" xml:space="preserve">
->>>>>>> 0c0495a3
     <value>Getting Started</value>
   </data>
 	<data name="TermsOfUseAcceptButton" xml:space="preserve">
@@ -1998,14 +1951,10 @@
 	<data name="PublishPackageViewPackageNameTooltip" xml:space="preserve">
     <value>A unique name for the package.</value>
   </data>
-<<<<<<< HEAD
-	<data name="UnitAcres" xml:space="preserve">
-=======
   <data name="PublishPackageViewPackageNameWatermark" xml:space="preserve">
     <value>Package name</value>
   </data>
   <data name="UnitAcres" xml:space="preserve">
->>>>>>> 0c0495a3
     <value>Acres</value>
   </data>
 	<data name="UnitCentimeters" xml:space="preserve">
@@ -2164,14 +2113,10 @@
 	<data name="Units" xml:space="preserve">
     <value>Units:</value>
   </data>
-<<<<<<< HEAD
-	<data name="PublishPackageLocally" xml:space="preserve">
-=======
   <data name="PublishPackage" xml:space="preserve">
     <value>Publish Online</value>
   </data>
   <data name="PublishPackageLocally" xml:space="preserve">
->>>>>>> 0c0495a3
     <value>Publish Locally</value>
   </data>
 	<data name="BackgroundPreviewName" xml:space="preserve">
@@ -2433,13 +2378,8 @@
 	<data name="MessagePackageVersionNotFound" xml:space="preserve">
     <value>Version {0} of {1} could not be found.</value>
   </data>
-<<<<<<< HEAD
-	<data name="PublishPackageViewPackageHostDependency" xml:space="preserve">
-    <value>External Dependency (optional)</value>
-=======
   <data name="PublishPackageViewPackageHostDependency" xml:space="preserve">
     <value>Host (optional)</value>
->>>>>>> 0c0495a3
   </data>
 	<data name="PublishPackageViewPackageHostDependencyTooltip" xml:space="preserve">
     <value>An indication of what applications outside of Dynamo your package depends on, such as Revit, Civil 3D or Photoshop. Users of your package will need to install these applications to fully utilize your package.</value>
@@ -2636,14 +2576,10 @@
 	<data name="PreferencesViewSavedChangesTooltip" xml:space="preserve">
     <value>Last saved:</value>
   </data>
-<<<<<<< HEAD
-	<data name="NodeAutocompleteDocumentationUriString" xml:space="preserve">
-=======
   <data name="PreferencesViewMarkdownDirectoryTooltip" xml:space="preserve">
     <value>Markdown documentation can be added to your package that will leverage the Documentation Browser to display author generated information on a per-node basis.</value>
   </data>
   <data name="NodeAutocompleteDocumentationUriString" xml:space="preserve">
->>>>>>> 0c0495a3
     <value>DynamoCoreWpf;NodeAutocompleteDocumentation.html</value>
   </data>
 	<data name="PreferencesViewEnableNodeAutoCompleteTooltipText" xml:space="preserve">
@@ -2733,9 +2669,6 @@
   <data name="NodeRenamedLabel" xml:space="preserve">
     <value>Renamed</value>
   </data>
-<<<<<<< HEAD
-	<data name="PackagePathProtected" xml:space="preserve">
-=======
   <data name="NodeInformationalStateDismiss" xml:space="preserve">
     <value>Dismiss</value>
   </data>
@@ -2764,7 +2697,6 @@
     <value>Show less</value>
   </data>
   <data name="PackagePathProtected" xml:space="preserve">
->>>>>>> 0c0495a3
     <value>This path is built-in and cannot be modified.</value>
   </data>
 	<data name="PackagePathUpdatePathTooltip" xml:space="preserve">
