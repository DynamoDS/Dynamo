<?xml version="1.0" encoding="utf-8"?>
<root>
  <!-- 
    Microsoft ResX Schema 
    
    Version 2.0
    
    The primary goals of this format is to allow a simple XML format 
    that is mostly human readable. The generation and parsing of the 
    various data types are done through the TypeConverter classes 
    associated with the data types.
    
    Example:
    
    ... ado.net/XML headers & schema ...
    <resheader name="resmimetype">text/microsoft-resx</resheader>
    <resheader name="version">2.0</resheader>
    <resheader name="reader">System.Resources.ResXResourceReader, System.Windows.Forms, ...</resheader>
    <resheader name="writer">System.Resources.ResXResourceWriter, System.Windows.Forms, ...</resheader>
    <data name="Name1"><value>this is my long string</value><comment>this is a comment</comment></data>
    <data name="Color1" type="System.Drawing.Color, System.Drawing">Blue</data>
    <data name="Bitmap1" mimetype="application/x-microsoft.net.object.binary.base64">
        <value>[base64 mime encoded serialized .NET Framework object]</value>
    </data>
    <data name="Icon1" type="System.Drawing.Icon, System.Drawing" mimetype="application/x-microsoft.net.object.bytearray.base64">
        <value>[base64 mime encoded string representing a byte array form of the .NET Framework object]</value>
        <comment>This is a comment</comment>
    </data>
                
    There are any number of "resheader" rows that contain simple 
    name/value pairs.
    
    Each data row contains a name, and value. The row also contains a 
    type or mimetype. Type corresponds to a .NET class that support 
    text/value conversion through the TypeConverter architecture. 
    Classes that don't support this are serialized and stored with the 
    mimetype set.
    
    The mimetype is used for serialized objects, and tells the 
    ResXResourceReader how to depersist the object. This is currently not 
    extensible. For a given mimetype the value must be set accordingly:
    
    Note - application/x-microsoft.net.object.binary.base64 is the format 
    that the ResXResourceWriter will generate, however the reader can 
    read any of the formats listed below.
    
    mimetype: application/x-microsoft.net.object.binary.base64
    value   : The object must be serialized with 
            : System.Runtime.Serialization.Formatters.Binary.BinaryFormatter
            : and then encoded with base64 encoding.
    
    mimetype: application/x-microsoft.net.object.soap.base64
    value   : The object must be serialized with 
            : System.Runtime.Serialization.Formatters.Soap.SoapFormatter
            : and then encoded with base64 encoding.

    mimetype: application/x-microsoft.net.object.bytearray.base64
    value   : The object must be serialized into a byte array 
            : using a System.ComponentModel.TypeConverter
            : and then encoded with base64 encoding.
    -->
  <xsd:schema id="root" xmlns="" xmlns:xsd="http://www.w3.org/2001/XMLSchema" xmlns:msdata="urn:schemas-microsoft-com:xml-msdata">
    <xsd:import namespace="http://www.w3.org/XML/1998/namespace" />
    <xsd:element name="root" msdata:IsDataSet="true">
      <xsd:complexType>
        <xsd:choice maxOccurs="unbounded">
          <xsd:element name="metadata">
            <xsd:complexType>
              <xsd:sequence>
                <xsd:element name="value" type="xsd:string" minOccurs="0" />
              </xsd:sequence>
              <xsd:attribute name="name" use="required" type="xsd:string" />
              <xsd:attribute name="type" type="xsd:string" />
              <xsd:attribute name="mimetype" type="xsd:string" />
              <xsd:attribute ref="xml:space" />
            </xsd:complexType>
          </xsd:element>
          <xsd:element name="assembly">
            <xsd:complexType>
              <xsd:attribute name="alias" type="xsd:string" />
              <xsd:attribute name="name" type="xsd:string" />
            </xsd:complexType>
          </xsd:element>
          <xsd:element name="data">
            <xsd:complexType>
              <xsd:sequence>
                <xsd:element name="value" type="xsd:string" minOccurs="0" msdata:Ordinal="1" />
                <xsd:element name="comment" type="xsd:string" minOccurs="0" msdata:Ordinal="2" />
              </xsd:sequence>
              <xsd:attribute name="name" type="xsd:string" use="required" msdata:Ordinal="1" />
              <xsd:attribute name="type" type="xsd:string" msdata:Ordinal="3" />
              <xsd:attribute name="mimetype" type="xsd:string" msdata:Ordinal="4" />
              <xsd:attribute ref="xml:space" />
            </xsd:complexType>
          </xsd:element>
          <xsd:element name="resheader">
            <xsd:complexType>
              <xsd:sequence>
                <xsd:element name="value" type="xsd:string" minOccurs="0" msdata:Ordinal="1" />
              </xsd:sequence>
              <xsd:attribute name="name" type="xsd:string" use="required" />
            </xsd:complexType>
          </xsd:element>
        </xsd:choice>
      </xsd:complexType>
    </xsd:element>
  </xsd:schema>
  <resheader name="resmimetype">
    <value>text/microsoft-resx</value>
  </resheader>
  <resheader name="version">
    <value>2.0</value>
  </resheader>
  <resheader name="reader">
    <value>System.Resources.ResXResourceReader, System.Windows.Forms, Version=4.0.0.0, Culture=neutral, PublicKeyToken=b77a5c561934e089</value>
  </resheader>
  <resheader name="writer">
    <value>System.Resources.ResXResourceWriter, System.Windows.Forms, Version=4.0.0.0, Culture=neutral, PublicKeyToken=b77a5c561934e089</value>
  </resheader>
  <data name="AboutWindowCannotGetVersion" xml:space="preserve">
    <value>Could not get version.</value>
    <comment>To indicate not abe to get Dynamo version</comment>
  </data>
  <data name="AboutWindowDynamoWebsiteButton" xml:space="preserve">
    <value>{0} Website</value>
    <comment>Click button to go to Dynamo website</comment>
  </data>
  <data name="AboutWindowTitle" xml:space="preserve">
    <value>About {0}</value>
    <comment>About window title</comment>
  </data>
  <data name="AboutWindowUpToDate" xml:space="preserve">
    <value>(Up to date)</value>
    <comment>To indicate Dynamo is up to date</comment>
  </data>
  <data name="ChangeScaleFactorPromptCaptionText" xml:space="preserve">
    <value>To ensure accurate geometry rendering and calculation, select the range of geometry sizes that you will be working on:</value>
  </data>
  <data name="ChangeScaleFactorPromptDescriptionBox" xml:space="preserve">
    <value>Numerical range shown here denote numbers in the following unit:</value>
  </data>
  <data name="ChangeScaleFactorPromptDescriptionContent" xml:space="preserve">
    <value>Use this working range to model in values that fall between {0} to {1} units</value>
  </data>
  <data name="ChangeScaleFactorPromptDescriptionDefaultSetting" xml:space="preserve">
    <value>Default Setting:</value>
  </data>
  <data name="ChangeScaleFactorPromptUnitCm" xml:space="preserve">
    <value>Centimeters (cm)</value>
  </data>
  <data name="ChangeScaleFactorPromptUnitM" xml:space="preserve">
    <value>Meters (m)</value>
  </data>
  <data name="ChangeScaleFactorPromptUnitMm" xml:space="preserve">
    <value>Millimeters (mm)</value>
  </data>
  <data name="ChangeScaleFactorPromptUnitsNumberFormatCm" xml:space="preserve">
    <value>{0} cm</value>
  </data>
  <data name="ChangeScaleFactorPromptUnitsNumberFormatM" xml:space="preserve">
    <value>{0} m</value>
  </data>
  <data name="ChangeScaleFactorPromptUnitsNumberFormatMm" xml:space="preserve">
    <value>{0} mm</value>
  </data>
  <data name="ChangeScaleFactorPromptWindowTitle" xml:space="preserve">
    <value>Geometry Working Range</value>
  </data>
  <data name="ContextMenuEditCustomNode" xml:space="preserve">
    <value>Edit Custom Node...</value>
    <comment>Context menu item</comment>
  </data>
  <data name="ContextMenuEditCustomNodeProperty" xml:space="preserve">
    <value>Edit Custom Node Properties...</value>
    <comment>Context menu item</comment>
  </data>
  <data name="ContextMenuFitToScreen" xml:space="preserve">
    <value>_Fit to Screen</value>
    <comment>Context menu item</comment>
  </data>
  <data name="ContextMenuGeometryView" xml:space="preserve">
    <value>Switch to Geometry _View</value>
    <comment>Context menu item</comment>
  </data>
  <data name="ContextCreateGroupFromSelection" xml:space="preserve">
    <value>Create Group</value>
    <comment>Context menu item</comment>
  </data>
  <data name="ContextUnGroupFromSelection" xml:space="preserve">
    <value>Remove from Group</value>
    <comment>Context menu item</comment>
  </data>
  <data name="ContextAddGroupFromSelection" xml:space="preserve">
    <value>Add Node To Group</value>
    <comment>Context menu item</comment>
  </data>
  <data name="ContextMenuNodesFromGeometry" xml:space="preserve">
    <value>Nodes From _Selected Geometry</value>
    <comment>Context menu item</comment>
  </data>
  <data name="ContextMenuNodesFromSelection" xml:space="preserve">
    <value>Create Custom Node</value>
    <comment>Context menu item</comment>
  </data>
  <data name="ContextMenuNodeToCode" xml:space="preserve">
    <value>Node to _Code</value>
    <comment>Context menu item</comment>
  </data>
  <data name="ContextMenuPan" xml:space="preserve">
    <value>Pa_n</value>
    <comment>Context menu item </comment>
  </data>
  <data name="ContextMenuPublishCustomNode" xml:space="preserve">
    <value>Publish This Custom Node...</value>
    <comment>Context menu item</comment>
  </data>
  <data name="DynamoViewCancelButtonTooltip" xml:space="preserve">
    <value>Cancel Run (Shift+F5)</value>
    <comment>Cancel button tooltip</comment>
  </data>
  <data name="DynamoViewDebugMenu" xml:space="preserve">
    <value>De_bug</value>
    <comment>Debug menu</comment>
  </data>
  <data name="DynamoViewDebugMenuCheckDailyBuild" xml:space="preserve">
    <value>_Check Daily Builds</value>
    <comment>Debug menu | Check the latest daily build</comment>
  </data>
  <data name="DynamoViewDebugMenuDumpLibrary" xml:space="preserve">
    <value>_Dump Library</value>
    <comment>Debug menu | Dump all imported libraries</comment>
  </data>
  <data name="DynamoViewDebugMenuForceReExecute" xml:space="preserve">
    <value>_Force Re-execute</value>
    <comment>Debug menu | Force to re-execute the whole graph</comment>
  </data>
  <data name="DynamoViewDebugMenuForceUpdate" xml:space="preserve">
    <value>Force _Update</value>
    <comment>Debug menu | Force to update Dynamo</comment>
  </data>
  <data name="DynamoViewDebugMenuRunMutationTest" xml:space="preserve">
    <value>_Run mutation test</value>
    <comment>Debug menu | Run mutation test</comment>
  </data>
  <data name="DynamoViewDebugMenuShowDebugAST" xml:space="preserve">
    <value>_Show Debug ASTs</value>
    <comment>Debug menu | Show debug abstract syntax tree</comment>
  </data>
  <data name="DynamoViewDebugMenuVerboseLogging" xml:space="preserve">
    <value>_Verbose Logging</value>
    <comment>Debug menu | Verbose logging</comment>
  </data>
  <data name="DynamoViewDebugMenuDebugModes" xml:space="preserve">
    <value>Debug _Modes</value>
    <comment>Debug menu | Show debug modes</comment>
  </data>
  <data name="DynamoViewEditMenu" xml:space="preserve">
    <value>_Edit</value>
    <comment>Edit menu</comment>
  </data>
  <data name="DynamoViewEditMenuAlighBottom" xml:space="preserve">
    <value>_Bottom</value>
    <comment>Edit menu | Align based on selected nodes' bottom Y position</comment>
  </data>
  <data name="DynamoViewEditMenuAlignLeft" xml:space="preserve">
    <value>_Left</value>
    <comment>Edit menu | Align based on selected nodes' leftmost X position</comment>
  </data>
  <data name="DynamoViewEditMenuAlignRight" xml:space="preserve">
    <value>_Right</value>
    <comment>Edit menu | Align based on selected nodes' rightmost X position</comment>
  </data>
  <data name="DynamoViewEditMenuAlignSelection" xml:space="preserve">
    <value>_Align Selection</value>
    <comment>Edit menu | Align selected nodes</comment>
  </data>
  <data name="DynamoViewEditMenuAlignTop" xml:space="preserve">
    <value>_Top</value>
    <comment>Edit menu | Align based on selected nodes' topmost Y position</comment>
  </data>
  <data name="DynamoViewEditMenuAlignXAverage" xml:space="preserve">
    <value>_X Average</value>
    <comment>Edit menu | Align based on selected nodes' average X positions</comment>
  </data>
  <data name="DynamoViewEditMenuAlignXDistribute" xml:space="preserve">
    <value>X _Distribute</value>
    <comment>Edit menu | Align selected nodes evenly on horizontal direction</comment>
  </data>
  <data name="DynamoViewEditMenuAlignYAverage" xml:space="preserve">
    <value>_Y Average</value>
    <comment>Edit menu | Align based on selected nodes' average Y positions</comment>
  </data>
  <data name="DynamoViewEditMenuAlignYDistribute" xml:space="preserve">
    <value>Y Di_stribute</value>
    <comment>Edit menu | Align selected nodes evenly on vertical direction</comment>
  </data>
  <data name="DynamoViewEditMenuCleanupLayout" xml:space="preserve">
    <value>Cleanup Node _Layout</value>
    <comment>Edit menu | Automatically layout graph</comment>
  </data>
  <data name="DynamoViewEditMenuCopy" xml:space="preserve">
    <value>_Copy</value>
    <comment>Edit menu | Copy</comment>
  </data>
  <data name="DynamoViewEditMenuCreateCustomNode" xml:space="preserve">
    <value>Crea_te Custom Node</value>
    <comment>Edit menu | Create custom node from selected nodes</comment>
  </data>
  <data name="DynamoViewEditMenuCreateNote" xml:space="preserve">
    <value>Create _Note</value>
    <comment>Edit menu | Create note for a node</comment>
  </data>
  <data name="DynamoViewEditMenuCreateGroup" xml:space="preserve">
    <value>Create _Group</value>
    <comment>Edit menu | Create Grouping for nodes</comment>
  </data>
  <data name="DynamoViewEditMenuDeleteSelected" xml:space="preserve">
    <value>_Delete Selected</value>
    <comment>Edit menu | Delete selected nodes</comment>
  </data>
  <data name="DynamoViewEditMenuPaste" xml:space="preserve">
    <value>_Paste</value>
    <comment>Edit menu | Paste</comment>
  </data>
  <data name="DynamoViewEditMenuRedo" xml:space="preserve">
    <value>_Redo</value>
    <comment>Edit menu | Redo</comment>
  </data>
  <data name="DynamoViewEditMenuSelectAll" xml:space="preserve">
    <value>_Select All</value>
    <comment>Edit menu | Select all nodes</comment>
  </data>
  <data name="DynamoViewEditMenuUnpinAllPreviewBubbles" xml:space="preserve">
    <value>_Unpin All Preview Bubbles</value>
    <comment>Edit menu | Unpin preview bubbles</comment>
  </data>
  <data name="DynamoViewEditMenuUndo" xml:space="preserve">
    <value>_Undo</value>
    <comment>Edit menu | Undo</comment>
  </data>
  <data name="DynamoViewDynamoMenuExit" xml:space="preserve">
    <value>_Exit Dynamo</value>
    <comment>Dynamo menu | Exit Dynamo</comment>
  </data>
  <data name="DynamoViewFileMenu" xml:space="preserve">
    <value>_File</value>
    <comment>File menu</comment>
  </data>
  <data name="DynamoViewFileMenuExportAsImage" xml:space="preserve">
    <value>Export _Workspace As Image...</value>
    <comment>File menu | Export workspace as image</comment>
  </data>
  <data name="DynamoViewFileMenuExportToSTL" xml:space="preserve">
    <value>Export _Model to STL...</value>
    <comment>File menu | Export geometry model to STL file format</comment>
  </data>
  <data name="DynamoViewFileMenuImport" xml:space="preserve">
    <value>_Import Library...</value>
    <comment>File menu | Import</comment>
  </data>
  <data name="DynamoViewFileMenuNew" xml:space="preserve">
    <value>_New</value>
    <comment>File menu | New</comment>
  </data>
  <data name="DynamoViewFileMenuNewCustomNode" xml:space="preserve">
    <value>_Custom Node...</value>
    <comment>FIle menu | New | New custom node</comment>
  </data>
  <data name="DynamoViewFileMenuNewHomeWorkSpace" xml:space="preserve">
    <value>_Home Workspace</value>
    <comment>File menu | New | New home workspace</comment>
  </data>
  <data name="DynamoViewFileMenuOpen" xml:space="preserve">
    <value>_Open...</value>
    <comment>File menu | Open</comment>
  </data>
  <data name="DynamoViewFileMenuRecentFiles" xml:space="preserve">
    <value>Open _Recent Files</value>
    <comment>File menu | Open Recent files</comment>
  </data>
  <data name="DynamoViewFileMenuSave" xml:space="preserve">
    <value>_Save</value>
    <comment>File menu | Save</comment>
  </data>
  <data name="DynamoViewFileMenuSaveAs" xml:space="preserve">
    <value>Save _As...</value>
    <comment>File menu | Save as</comment>
  </data>
  <data name="DynamoViewHelpMenu" xml:space="preserve">
    <value>_Help</value>
    <comment>Help menu</comment>
  </data>
  <data name="DynamoViewDynamoMenuAbout" xml:space="preserve">
    <value>_About</value>
    <comment>Dynamo menu | Display About dialog</comment>
  </data>
  <data name="DynamoViewHelpMenuDisplayStartPage" xml:space="preserve">
    <value>_Display Start Page</value>
    <comment>Help menu | Display start page</comment>
  </data>
  <data name="DynamoViewHelpMenuGotoWebsite" xml:space="preserve">
    <value>Dynamo _Website</value>
    <comment>Help menu | Go Dynamo website</comment>
  </data>
  <data name="DynamoViewHelpMenuGotoRepo" xml:space="preserve">
    <value>Dynamo _Repository</value>
    <comment>Help menu | Go go Dynamo repository</comment>
  </data>
  <data name="DynamoViewHelpMenuGotoWiki" xml:space="preserve">
    <value>Dynamo _Project Wiki</value>
    <comment>Help menu | Go to wiki</comment>
  </data>
  <data name="DynamoViewHelpMenuReportBug" xml:space="preserve">
    <value>_Report A Bug</value>
    <comment>Help menu | Report a bug</comment>
  </data>
  <data name="DynamoViewHepMenuSamples" xml:space="preserve">
    <value>_Samples</value>
    <comment>Help menu | Samples</comment>
  </data>
  <data name="DynamoViewPackageMenu" xml:space="preserve">
    <value>_Packages</value>
    <comment>Package menu</comment>
  </data>
  <data name="DynamoViewPackageMenuManagePackage" xml:space="preserve">
    <value>_Manage Packages...</value>
    <comment>Package menu | Manage packages...</comment>
  </data>
  <data name="DynamoViewPackageMenuPublishNodes" xml:space="preserve">
    <value>Publish _Selected Nodes...</value>
    <comment>Package menu | Publish selected nodes as a package</comment>
  </data>
  <data name="DynamoViewPackageMenuPublishWorkspace" xml:space="preserve">
    <value>Publish _Current Workspace...</value>
    <comment>Package menu | Publish current workspace as a package</comment>
  </data>
  <data name="DynamoViewPackageMenuSearchPackage" xml:space="preserve">
    <value>_Search for a Package...</value>
    <comment>Package menu | Search for a package</comment>
  </data>
  <data name="DynamoViewPackageMenuPackageManager" xml:space="preserve">
    <value>_Package Manager...</value>
    <comment>Package menu | Launches the Package Manager</comment>
  </data>
  <data name="DynamoViewRunAutomaticallyOption" xml:space="preserve">
    <value>Run Automatically</value>
    <comment>Run automatically option</comment>
  </data>
  <data name="DynamoViewRunButton" xml:space="preserve">
    <value>Run</value>
    <comment>Run button</comment>
  </data>
  <data name="DynamoViewRunButtonTooltip" xml:space="preserve">
    <value>Run Workflow (F5)</value>
    <comment>Run button tooltip</comment>
  </data>
  <data name="DynamoViewSettingMenu" xml:space="preserve">
    <value>_Settings</value>
    <comment>Setting menu</comment>
  </data>
  <data name="DynamoViewSettingMenuAreaUnits" xml:space="preserve">
    <value>Area Display Units</value>
    <comment>Setting menu | Area unit display</comment>
  </data>
  <data name="DynamoViewSettingMenuCentimeter" xml:space="preserve">
    <value>Centimeter</value>
    <comment>Setting menu | Centimeter</comment>
  </data>
  <data name="DynamoViewSettingMenuCubicCentimeter" xml:space="preserve">
    <value>Cubic Centimeter</value>
    <comment>Setting menu | Cubic centimeter</comment>
  </data>
  <data name="DynamoViewSettingMenuCubicFoot" xml:space="preserve">
    <value>Cubic Foot</value>
    <comment>Setting menu | Cubic foot</comment>
  </data>
  <data name="DynamoViewSettingMenuCubicInch" xml:space="preserve">
    <value>Cubic Inch</value>
    <comment>Setting menu | Cubic inch</comment>
  </data>
  <data name="DynamoViewSettingMenuCubicMeter" xml:space="preserve">
    <value>Cubic Meter</value>
    <comment>Setting menu | Cubic meter</comment>
  </data>
  <data name="DynamoViewSettingMenuCubicMillimeter" xml:space="preserve">
    <value>Cubic Millimeter</value>
    <comment>Setting menu | Cubic millimeter</comment>
  </data>
  <data name="DynamoViewSettingMenuDecimalFoot" xml:space="preserve">
    <value>Decimal Foot</value>
    <comment>Setting menu | Decimal foot</comment>
  </data>
  <data name="DynamoViewSettingMenuDecimalInch" xml:space="preserve">
    <value>Decimal Inch</value>
    <comment>Setting menu | Decimal inch</comment>
  </data>
  <data name="DynamoViewSettingMenuShowDataReportingDialog" xml:space="preserve">
    <value>Agreements for _Data Collection</value>
    <comment>Dynamo menu | Show user agreement dialog about data collecting</comment>
  </data>
  <data name="DynamoViewSettingShowRunPreview" xml:space="preserve">
    <value>Show Run Preview</value>
    <comment>Setting menu | Show Run Preview</comment>
  </data>
  <data name="ShowRunPreviewEnableToolTip" xml:space="preserve">
    <value>Execution preview is not available when running automatically</value>
  </data>
  <data name="ShowRunPreviewDisableToolTip" xml:space="preserve">
    <value>Preview the execution state of your graph. Nodes that are scheduled for execution will highlight in the graph</value>
  </data>
  <data name="DynamoViewSettingMenuFractionalFoot" xml:space="preserve">
    <value>Fractional Foot</value>
    <comment>Setting menu | Fractional foot</comment>
  </data>
  <data name="DynamoViewSettingMenuFractionalInch" xml:space="preserve">
    <value>Fractional Inch</value>
    <comment>Setting menu | Fractional inch</comment>
  </data>
  <data name="DynamoViewSettingMenuHighRenderPrecision" xml:space="preserve">
    <value>High</value>
    <comment>Setting menu | Slider for render precision</comment>
  </data>
  <data name="DynamoViewSettingMenuLengthUnits" xml:space="preserve">
    <value>Length Display Units</value>
    <comment>Setting menu | Length unit display</comment>
  </data>
  <data name="DynamoViewSettingMenuLowRenderPrecision" xml:space="preserve">
    <value>Low</value>
    <comment>Setting menu | Slider for render precision</comment>
  </data>
  <data name="DynamoViewSettingMenuMeter" xml:space="preserve">
    <value>Meter</value>
    <comment>Setting menu | Meter</comment>
  </data>
  <data name="DynamoViewSettingMenuMillimeter" xml:space="preserve">
    <value>Millimeter</value>
    <comment>Setting menu | Millimeter</comment>
  </data>
  <data name="DynamoViewSettingMenuNumber0" xml:space="preserve">
    <value>0</value>
    <comment>Locale dependent number format 0</comment>
  </data>
  <data name="DynamoViewSettingMenuNumber00" xml:space="preserve">
    <value>0.0</value>
    <comment>Locale dependent number format 0.0</comment>
  </data>
  <data name="DynamoViewSettingMenuNumber000" xml:space="preserve">
    <value>0.00</value>
    <comment>Locale dependent number format 0.00</comment>
  </data>
  <data name="DynamoViewSettingMenuNumber0000" xml:space="preserve">
    <value>0.000</value>
    <comment>Locale dependent number format 0.000</comment>
  </data>
  <data name="DynamoViewSettingMenuNumber00000" xml:space="preserve">
    <value>0.0000</value>
    <comment>Locale dependent number format 0.0000</comment>
  </data>
  <data name="DynamoViewSettingMenuNumberFormat" xml:space="preserve">
    <value>Number Format</value>
    <comment>Setting menu | Number format</comment>
  </data>
  <data name="PreferencesViewSelectedPackagePathForDownload" xml:space="preserve">
    <value>Selected package path for download</value>
    <comment>Preferences | Package Manager | Node and Package Paths | New Package Download Directory | Selected package path for download</comment>
  </data>
  <data name="PreferencesViewDisableBuiltInPackages" xml:space="preserve">
    <value>Disable Loading Built-In Packages</value>
    <comment>Preferences | Package Manager | Node and Package Paths | Disable Loading Built-In Packages</comment>
  </data>
  <data name="PreferencesViewDisableCustomPackages" xml:space="preserve">
    <value>Disable Loading Custom Packages</value>
    <comment>Preferences | Package Manager | Node and Package Paths | Disable Loading Custom Packages</comment>
  </data>
  <data name="DynamoViewSettingMenuSquareCentimeter" xml:space="preserve">
    <value>Square Centimeter</value>
    <comment>Setting menu | Square centimeter</comment>
  </data>
  <data name="DynamoViewSettingMenuSquareFoot" xml:space="preserve">
    <value>Square Foot</value>
    <comment>Setting menu | Square foot</comment>
  </data>
  <data name="DynamoViewSettingMenuSquareInch" xml:space="preserve">
    <value>Square Inch</value>
    <comment>Setting menu | Square inch</comment>
  </data>
  <data name="DynamoViewSettingMenuSquareMeter" xml:space="preserve">
    <value>Square Meter</value>
    <comment>Setting menu | Square meter</comment>
  </data>
  <data name="DynamoViewSettingMenuSquareMillimeter" xml:space="preserve">
    <value>Square Millimeter</value>
    <comment>Setting menu | Square millimeter</comment>
  </data>
  <data name="DynamoViewSettingMenuVolumeUnits" xml:space="preserve">
    <value>Volume Display Units</value>
    <comment>Setting menu | Volume unit display</comment>
  </data>
  <data name="PreferencesViewExperimentalLabel" xml:space="preserve">
    <value>Experimental</value>
    <comment>Preferences | Features | Experimental</comment>
  </data>
  <data name="PreferencesViewEnableTSplineNodes" xml:space="preserve">
    <value>Enable T-Spline nodes</value>
    <comment>Preferences | Features | Experimental | Enable T-Spline nodes</comment>
  </data>
  <data name="DynamoViewToolbarExportButtonTooltip" xml:space="preserve">
    <value>Export Workspace As Image</value>
    <comment>Toolbar export button tooltip</comment>
  </data>
  <data name="DynamoViewToolbarNewButtonTooltip" xml:space="preserve">
    <value>New [Ctrl + N]</value>
    <comment>Toolbar new button tooltip</comment>
  </data>
  <data name="DynamoViewToolbarOpenButtonTooltip" xml:space="preserve">
    <value>Open [Ctrl + O]</value>
    <comment>Toolbar open button tooltip</comment>
  </data>
  <data name="DynamoViewToolbarRedoButtonTooltip" xml:space="preserve">
    <value>Redo [Ctrl + Y]</value>
    <comment>Toolbar redo button tooltip</comment>
  </data>
  <data name="DynamoViewToolbarSaveButtonTooltip" xml:space="preserve">
    <value>Save [Ctrl + S]</value>
    <comment>Toolbar save button tooltip</comment>
  </data>
  <data name="DynamoViewToolbarUndoButtonTooltip" xml:space="preserve">
    <value>Undo [Ctrl + Z]</value>
    <comment>Toolbar undo button tooltip</comment>
  </data>
  <data name="DynamoViewViewMenu" xml:space="preserve">
    <value>_View</value>
    <comment>View menu</comment>
  </data>
  <data name="DynamoViewViewMenu3DPreview" xml:space="preserve">
    <value>_Background 3D Preview</value>
    <comment>View menu | Background 3d preview</comment>
  </data>
  <data name="DynamoViewViewMenuAlternateContextGeometry" xml:space="preserve">
    <value>Show Geometry in {0}</value>
    <comment>View menu | Show geometry in some context</comment>
  </data>
  <data name="DynamoViewViewMenuConnector" xml:space="preserve">
    <value>_Connectors</value>
    <comment>View menu | Connector setting</comment>
  </data>
  <data name="DynamoViewViewMenuConnectorType" xml:space="preserve">
    <value>_Connector Type</value>
    <comment>View menu | Connector type</comment>
  </data>
  <data name="DynamoViewViewMenuConnectorTypeCurve" xml:space="preserve">
    <value>Curves</value>
    <comment>View menu | Curve type connector</comment>
  </data>
  <data name="DynamoViewViewMenuConnectorTypePolylines" xml:space="preserve">
    <value>Polylines</value>
    <comment>View menu | Polyline type connector</comment>
  </data>
  <data name="DynamoViewViewMenuHideConsole" xml:space="preserve">
    <value>Hide Console</value>
    <comment>View menu | Hide console</comment>
  </data>
  <data name="DynamoViewViewMenuPan" xml:space="preserve">
    <value>_Pan</value>
    <comment>View menu | Pan</comment>
  </data>
  <data name="DynamoViewViewMenuPanDown" xml:space="preserve">
    <value>Pan Down (Mouse wheel drag down)</value>
    <comment>View menu | Pan down</comment>
  </data>
  <data name="DynamoViewViewMenuPanLeft" xml:space="preserve">
    <value>Pan Left (Mouse wheel drag left)</value>
    <comment>View menu | Pan left</comment>
  </data>
  <data name="DynamoViewViewMenuPanRight" xml:space="preserve">
    <value>Pan Right (Mouse wheel drag right)</value>
    <comment>View menu | Pan right</comment>
  </data>
  <data name="DynamoViewViewMenuPanUp" xml:space="preserve">
    <value>Pan Up (Mouse wheel drag up)</value>
    <comment>View menu | Pan up</comment>
  </data>
  <data name="DynamoViewViewMenuPreviewNavigate" xml:space="preserve">
    <value>_Navigate Background 3D Preview</value>
    <comment>View menu | Navigate background 3D preview</comment>
  </data>
  <data name="DynamoViewViewMenuShowGrid" xml:space="preserve">
    <value>_Show Helpers</value>
    <comment>View menu | Show Helpers</comment>
  </data>
  <data name="DynamoViewViewMenuShowBackground3DPreview" xml:space="preserve">
    <value>Showing Background 3D Preview</value>
    <comment>View menu | Show background preview</comment>
  </data>
  <data name="DynamoViewViewMenuShowConnectors" xml:space="preserve">
    <value>Show _Connectors</value>
    <comment>View menu | Show connectors</comment>
  </data>
  <data name="DynamoViewViewMenuShowConsole" xml:space="preserve">
    <value>_Show Console</value>
    <comment>View menu | Show console</comment>
  </data>
  <data name="DynamoViewViewMenuZoom" xml:space="preserve">
    <value>_Zoom</value>
    <comment>View menu | Zoom</comment>
  </data>
  <data name="DynamoViewViewMenuZoomIn" xml:space="preserve">
    <value>Zoom In (Mouse wheel down)</value>
    <comment>View menu | Zoom in</comment>
  </data>
  <data name="DynamoViewViewMenuZoomOut" xml:space="preserve">
    <value>Zoom Out (Mouse wheel up)</value>
    <comment>View menu | Zoom out</comment>
  </data>
  <data name="ContextMenuDelete" xml:space="preserve">
    <value>Delete</value>
    <comment>Context menu for selected node - delete selected node</comment>
  </data>
  <data name="NodeContextMenuHelp" xml:space="preserve">
    <value>Help</value>
    <comment>Display help message for this node</comment>
  </data>
  <data name="ContextMenuGroups" xml:space="preserve">
    <value>Groups</value>
    <comment>Context menu for group-based operations</comment>
  </data>
  <data name="ContextMenu" xml:space="preserve">
    <value>Node Options</value>
    <comment>Node context menu</comment>
  </data>
  <data name="NodeAutocomplete" xml:space="preserve">
    <value>Sort results by</value>
    <comment>Node context tooltip</comment>
  </data>
  <data name="ContextMenuLacing" xml:space="preserve">
    <value>Lacing</value>
    <comment>Context menu for selected node</comment>
  </data>
  <data name="ContextMenuLacingCrossProduct" xml:space="preserve">
    <value>Cross Product</value>
    <comment>Lacing strategy: use cross product for two lists</comment>
  </data>
  <data name="ContextMenuLacingFirst" xml:space="preserve">
    <value>First</value>
    <comment>Lacing strategy: use the first list</comment>
  </data>
  <data name="ContextMenuLacingLongest" xml:space="preserve">
    <value>Longest</value>
    <comment>Lacing strategy: use the longest list</comment>
  </data>
  <data name="ContextMenuLacingShortest" xml:space="preserve">
    <value>Shortest</value>
    <comment>Lacing strategy: use the shortest list</comment>
  </data>
  <data name="NodeContextMenuPreview" xml:space="preserve">
    <value>Preview Geometry</value>
    <comment>Context menu item - preview geometry</comment>
  </data>
  <data name="NodeContextMenuRenameNode" xml:space="preserve">
    <value>Rename</value>
    <comment>Context menu item - rename this node</comment>
  </data>
  <data name="NodeContextMenuShowLabels" xml:space="preserve">
    <value>Show Labels</value>
    <comment>Context menu item - show labels</comment>
  </data>
  <data name="NodeHelpWindowNodeCategory" xml:space="preserve">
    <value>CATEGORY</value>
    <comment>Category label</comment>
  </data>
  <data name="NodeHelpWindowNodeDescription" xml:space="preserve">
    <value>DESCRIPTION</value>
    <comment>Description label</comment>
  </data>
  <data name="NodeHelpWindowNodeInput" xml:space="preserve">
    <value>INPUTS</value>
    <comment>Input label</comment>
  </data>
  <data name="NodeHelpWindowNodeOutput" xml:space="preserve">
    <value>OUTPUTS</value>
    <comment>Output label</comment>
  </data>
  <data name="NodeHelpWindowNodeType" xml:space="preserve">
    <value>NODE TYPE</value>
    <comment>Title label</comment>
  </data>
  <data name="StartPageAsk" xml:space="preserve">
    <value>ASK</value>
  </data>
  <data name="StartPageCode" xml:space="preserve">
    <value>CODE</value>
  </data>
  <data name="StartPageBackupOnCrash" xml:space="preserve">
    <value>RECOVER FROM BACKUP</value>
  </data>
  <data name="StartPageBackupNoCrash" xml:space="preserve">
    <value>BACKUP</value>
  </data>
  <data name="StartPageBackupLocation" xml:space="preserve">
    <value>Backup location</value>
  </data>
  <data name="StartPageDiscussionForum" xml:space="preserve">
    <value>Discussion forum</value>
  </data>
  <data name="StartPageDynamoDictionary" xml:space="preserve">
    <value>Dynamo Dictionary</value>
  </data>
  <data name="StartPageFiles" xml:space="preserve">
    <value>FILES</value>
  </data>
  <data name="StartPageGithubRepository" xml:space="preserve">
    <value>Github repository</value>
  </data>
  <data name="StartPageMoreSamples" xml:space="preserve">
    <value>More Samples</value>
  </data>
  <data name="StartPageDynamoPrimer" xml:space="preserve">
    <value>Dynamo Primer</value>
  </data>
  <data name="StartPageNewCustomNode" xml:space="preserve">
    <value>Custom Node</value>
    <comment>Start page | New custom node</comment>
  </data>
  <data name="StartPageNewFile" xml:space="preserve">
    <value>New</value>
    <comment>Start page | New </comment>
  </data>
  <data name="StartPageOpenFile" xml:space="preserve">
    <value>Open</value>
    <comment>Start page | Open files</comment>
  </data>
  <data name="StartPageRecent" xml:space="preserve">
    <value>RECENT</value>
  </data>
  <data name="StartPageReference" xml:space="preserve">
    <value>REFERENCE</value>
  </data>
  <data name="StartPageSamples" xml:space="preserve">
    <value>SAMPLES</value>
  </data>
  <data name="StartPageSendIssues" xml:space="preserve">
    <value>Send issues</value>
  </data>
  <data name="StartPageShowSamples" xml:space="preserve">
    <value>Show Samples In Folder</value>
  </data>
  <data name="StartPageVideoTutorials" xml:space="preserve">
    <value>Video Tutorials</value>
    <comment>Start page | Link to videos</comment>
  </data>
  <data name="StartPageVisitWebsite" xml:space="preserve">
    <value>{0} website</value>
    <comment>Start page | Link to DynamoBIM</comment>
  </data>
  <data name="StartPageAdvancedTutorials" xml:space="preserve">
    <value>Advanced Tutorials</value>
    <comment>Start page | Link to tutorials</comment>
  </data>
  <data name="AddFileToPackageDialogTitle" xml:space="preserve">
    <value>Add File to Package...</value>
  </data>
  <data name="CancelButton" xml:space="preserve">
    <value>Cancel</value>
  </data>
  <data name="CannotDownloadPackageMessageBoxTitle" xml:space="preserve">
    <value>Cannot Download Package</value>
  </data>
  <data name="BuiltInPackageConflictMessageBoxTitle" xml:space="preserve">
    <value>Package has conflicts with one or more Built-In packages.</value>
  </data>
  <data name="PackagesInUseConflictMessageBoxTitle" xml:space="preserve">
    <value>Package has conflicts with one or more packages in use.</value>
  </data>
  <data name="LoadedPackagesConflictMessageBoxTitle" xml:space="preserve">
    <value>Package has conflicts with one or more loaded packages.</value>
  </data>
  <data name="CustomNodePropertyErrorMessageBoxTitle" xml:space="preserve">
    <value>Custom Node Property Error</value>
  </data>
  <data name="CustomNodePropertyWindowCategory" xml:space="preserve">
    <value>Add-Ons Category</value>
    <comment>Label - specify custom node category</comment>
  </data>
  <data name="CustomNodePropertyWindowDescription" xml:space="preserve">
    <value>Description</value>
    <comment>Label - custom node description</comment>
  </data>
  <data name="CustomNodePropertyWindowDescriptionHint" xml:space="preserve">
    <value>Description of Custom Node</value>
    <comment>Text box hint</comment>
  </data>
  <data name="CustomNodePropertyWindowName" xml:space="preserve">
    <value>Name</value>
    <comment>Label - specify custom node name</comment>
  </data>
  <data name="CustomNodePropertyWindowNameHint" xml:space="preserve">
    <value>Name of Custom Node</value>
    <comment>Text box hint</comment>
  </data>
  <data name="CustomNodePropertyWindowTitle" xml:space="preserve">
    <value>Custom Node Properties</value>
    <comment>Dialog name</comment>
  </data>
  <data name="DeprecatingPackageMessageBoxTitle" xml:space="preserve">
    <value>Deprecating Package</value>
  </data>
  <data name="DynamoViewHelpMenuShowInFolder" xml:space="preserve">
    <value>Show In Folder</value>
    <comment>Help menu | Show in Folder</comment>
  </data>
  <data name="ImportLibraryDialogTitle" xml:space="preserve">
    <value>Import Library</value>
  </data>
  <data name="MessageAlreadyInstallDynamo" xml:space="preserve">
    <value>Package {1} is already installed.

{0} will attempt to uninstall this package before installing {2}.</value>
  </data>
  <data name="MessageConfirmToInstallPackage" xml:space="preserve">
    <value>Are you sure you want to install {0} {1} ?</value>
    <comment>Message box content</comment>
  </data>
  <data name="MessageConfirmToInstallPackageToFolder" xml:space="preserve">
    <value>Are you sure you want to install {0} {1} to {2} ?</value>
    <comment>Message box content</comment>
  </data>
  <data name="MessageConfirmToSaveCustomNode" xml:space="preserve">
    <value>You have unsaved changes to custom node workspace: "{0}".

Would you like to save your changes?</value>
    <comment>Message box content</comment>
  </data>
  <data name="MessageConfirmToSaveHomeWorkSpace" xml:space="preserve">
    <value>You have unsaved changes to the Home workspace.

Would you like to save your changes?</value>
  </data>
  <data name="MessageFileInUseByApplication" xml:space="preserve">
    <value>The file is currently in use by another application.

Please close the file before trying to overwrite it.</value>
  </data>
  <data name="TitleFileInUse" xml:space="preserve">
    <value>File in use</value>
  </data>
  <data name="MessageConfirmToSaveNamedHomeWorkSpace" xml:space="preserve">
    <value>You have unsaved changes to {0}.

Would you like to save your changes?</value>
  </data>
  <data name="MessageConfirmToDeletePackage" xml:space="preserve">
    <value>Are you sure you want to delete {0} ?  This will delete the packages root directory.

You can always redownload the package.</value>
  </data>
  <data name="MessageExcessiveLoadTime" xml:space="preserve">
    <value>Loading the packages is taking longer than expected. What would you like to do?</value>
  </data>
  <data name="MessageExcessiveLoadTimeTitle" xml:space="preserve">
    <value>Still loading</value>
  </data>
  <data name="MessageCustomNodeNameExist" xml:space="preserve">
    <value>A built-in node with the given name already exists.</value>
  </data>
  <data name="MessageCustomNodeNeedNewCategory" xml:space="preserve">
    <value>You must enter a new category or choose one from the existing categories.</value>
  </data>
  <data name="MessageCustomNodeNoName" xml:space="preserve">
    <value>You must supply a name.</value>
  </data>
  <data name="MessageCustomNodeNameInvalid" xml:space="preserve">
    <value>Custom Node name cannot contain any of the following special characters:
    # % * ? \ : or any of the non-printable characters.</value>
  </data>
  <data name="MessageFailedToDownloadPackage" xml:space="preserve">
    <value>Failed to download package with id: {0}.  Please try again and report the package if you continue to have problems.</value>
    <comment>Message box content</comment>
  </data>
  <data name="MessageInvalidPackage" xml:space="preserve">
    <value>Failed to load an invalid package.</value>
  </data>
  <data name="MessageFailedToDelete" xml:space="preserve">
    <value>{0} failed to delete the package.  You may need to delete the package's root directory manually.</value>
  </data>
  <data name="MessageFailToUninstallPackage" xml:space="preserve">
    <value>{0} failed to uninstall the package: {1}.  The package may need to be reinstalled manually.</value>
    <comment>Message box content</comment>
  </data>
  <data name="MessageUnkownErrorOpeningFile" xml:space="preserve">
    <value>Unknown error opening file: {0}</value>
    <comment>Message box content</comment>
  </data>
  <data name="MessageGettingNodeError" xml:space="preserve">
    <value>There was a problem getting the node from the workspace.</value>
    <comment>Message box content</comment>
  </data>
  <data name="MessageNeedToRestartAfterDelete" xml:space="preserve">
    <value>{0} and its host application must restart before delete takes effect.</value>
  </data>
  <data name="MessagePackageContainPythonScript" xml:space="preserve">
    <value>The package or one of its dependencies contains Python scripts or binaries. Do you want to continue?</value>
  </data>
  <data name="MessagePackageNewerDynamo" xml:space="preserve">
    <value>This package or one of its dependencies were created for a newer version of Dynamo. It may not work in this version. Do you want to continue?</value>
  </data>
  <data name="MessageSelectAtLeastOneNode" xml:space="preserve">
    <value>You must select at least one custom node.</value>
    <comment>Message box content</comment>
  </data>
  <data name="MessageSelectSymbolNotFound" xml:space="preserve">
    <value>The selected symbol was not found in the workspace</value>
    <comment>Message box content</comment>
  </data>
  <data name="MessageSubmitSameNamePackage" xml:space="preserve">
    <value>The node is part of the {0} package called "{1}" - do you want to submit a new version of this package?

If not, this node will be moved to the new package you are creating."</value>
    <comment>Message box content</comment>
  </data>
  <data name="MessageToDeprecatePackage" xml:space="preserve">
    <value>Are you sure you want to deprecate {0} ?  This request will be rejected if you are not a maintainer of the package.  It indicates that you will no longer support the package, although the package will still appear when explicitly searched for.

You can always undeprecate the package.</value>
  </data>
  <data name="MessageToUndeprecatePackage" xml:space="preserve">
    <value>Are you sure you want to undeprecate {0} ?  This request will be rejected if you are not a maintainer of the package.  It indicates that you will continue to support the package and the package will appear when users are browsing packages.

You can always re-deprecate the package.</value>
  </data>
  <data name="MessageForceInstallOrUninstallToContinue" xml:space="preserve">
    <value>Package {0} has one or more dependencies that conflict with the following packages that are in use in the workspace: {1}. Dependency conflicts could cause unintended behavior to occur.

Do you wish to continue installing it while keeping the packages that are already installed?

If not, {2} needs to uninstall {1} to continue but cannot as they are in use. Try restarting {2} and download {0} again.</value>
  </data>
  <data name="MessageForceInstallOrUninstallUponRestart" xml:space="preserve">
    <value>Package {0} has one or more dependencies that conflict with the following package(s):

{1}

If you continue to install the package, unintended behavior may occur.

To avoid unintended behavior, uninstall the conflicting loaded package(s), restart Dynamo, and download {0} again.</value>
  </data>
  <data name="OKButton" xml:space="preserve">
    <value>OK</value>
  </data>
  <data name="Save" xml:space="preserve">
    <value>Save</value>
  </data>
  <data name="OpenDynamoDefinitionDialogTitle" xml:space="preserve">
    <value>Open {0} Definition...</value>
  </data>
  <data name="PackageDownloadConfirmMessageBoxTitle" xml:space="preserve">
    <value>Package Download Confirmation</value>
    <comment>Message box title</comment>
  </data>
  <data name="PackageDownloadErrorMessageBoxTitle" xml:space="preserve">
    <value>Package Download Error</value>
    <comment>Message box title</comment>
  </data>
  <data name="PackageDownloadMessageBoxTitle" xml:space="preserve">
    <value>Package Download</value>
  </data>
  <data name="PackageUseNewerDynamoMessageBoxTitle" xml:space="preserve">
    <value>Package may not work in this version of {0}!</value>
  </data>
  <data name="PackageWarningMessageBoxTitle" xml:space="preserve">
    <value>Package Warning</value>
    <comment>Message box title</comment>
  </data>
  <data name="PackageManagerClearAllButtonText" xml:space="preserve">
    <value>Clear all</value>
  </data>
  <data name="UnsavedChangesMessageBoxTitle" xml:space="preserve">
    <value>Unsaved changes</value>
  </data>
  <data name="SaveModelToSTLDialogTitle" xml:space="preserve">
    <value>Save your model to STL.</value>
  </data>
  <data name="SaveWorkbenToImageDialogTitle" xml:space="preserve">
    <value>Save your Workbench to an Image</value>
  </data>
  <data name="SelectionErrorMessageBoxTitle" xml:space="preserve">
    <value>Selection Error</value>
    <comment>Message box title</comment>
  </data>
  <data name="UndeprecatingPackageMessageBoxTitle" xml:space="preserve">
    <value>Removing Package Deprecation</value>
  </data>
  <data name="DeleteFailureMessageBoxTitle" xml:space="preserve">
    <value>Delete Failure</value>
  </data>
  <data name="MessageNeedToRestartAfterDeleteTitle" xml:space="preserve">
    <value>Deleting Package</value>
  </data>
  <data name="ContinueButton" xml:space="preserve">
    <value>Continue</value>
    <comment>Continue to use Dynamo</comment>
  </data>
  <data name="CrashPromptDialogCopyButton" xml:space="preserve">
    <value>Copy</value>
    <comment>Copy crash details</comment>
  </data>
  <data name="CrashPromptDialogCrashMessage" xml:space="preserve">
    <value>Something went wrong and Dynamo has closed unexpectedly.

Don't worry, you'll have the option to save your work.</value>
  </data>
  <data name="CrashPromptDialogDetailButton" xml:space="preserve">
    <value>Details</value>
    <comment>Click it to display crash details</comment>
  </data>
  <data name="CrashPromptDialogOpenFolderButton" xml:space="preserve">
    <value>Open Folder</value>
    <comment>Open folder that contains crash report</comment>
  </data>
  <data name="CrashPromptDialogSubmitBugButton" xml:space="preserve">
    <value>Submit bug to GitHub</value>
    <comment>Submit a bug on github</comment>
  </data>
  <data name="CrashPromptDialogTitle" xml:space="preserve">
    <value>{0} has closed unexpectedly</value>
  </data>
  <data name="DownloadWarningMessageBoxTitle" xml:space="preserve">
    <value>Download Warning</value>
  </data>
  <data name="DynamoUpdateAvailableToolTip" xml:space="preserve">
    <value>A Dynamo update is available. Click to install.</value>
  </data>
  <data name="EditNodeWindowTitle" xml:space="preserve">
    <value>Edit Node Name</value>
    <comment>Dialog for editing a node's name</comment>
  </data>
  <data name="EditAnnotationTitle" xml:space="preserve">
    <value>Edit Group Title</value>
    <comment>Dialog for editing a node's name</comment>
  </data>
  <data name="EditWindowAcceptButton" xml:space="preserve">
    <value>Accept</value>
  </data>
  <data name="EditWindowTitle" xml:space="preserve">
    <value>Set value...</value>
  </data>
  <data name="GenericTaskDialogSampleLeftButton" xml:space="preserve">
    <value>Sample Left Button</value>
    <comment>Sample button, it will be replaced at runtime</comment>
  </data>
  <data name="GenericTaskDialogSampleRightButton" xml:space="preserve">
    <value>Sample Right Button</value>
    <comment>Sample button, it will be replaced at runtime</comment>
  </data>
  <data name="GenericTaskDialogTitle" xml:space="preserve">
    <value>Generic Task Dialog</value>
  </data>
  <data name="GenericTaskDialogOptionYes" xml:space="preserve">
    <value>Yes</value>
  </data>
  <data name="GenericTaskDialogOptionNo" xml:space="preserve">
    <value>No</value>
  </data>
  <data name="GenericTaskDialogOptionOK" xml:space="preserve">
    <value>OK</value>
  </data>
  <data name="GenericTaskDialogOptionCancel" xml:space="preserve">
    <value>Cancel</value>
  </data>
  <data name="UsageReportPromptDialogTitle" xml:space="preserve">
    <value>Agreements for Data Collection</value>
  </data>
  <data name="AgreeToMLAutocompleteTOUText" xml:space="preserve">
    <value>I would like to participate in data collection for Machine Learning Programs</value>
  </data>
  <data name="DynamoViewContextMenuClearLog" xml:space="preserve">
    <value>Clear</value>
    <comment>Clear log</comment>
  </data>
  <data name="DynamoViewEditMenuSelectNeighbours" xml:space="preserve">
    <value>_Select Neighbors</value>
  </data>
  <data name="FilePathConverterNoFileSelected" xml:space="preserve">
    <value>No file selected.</value>
  </data>
  <data name="HideClassicNodeLibrary" xml:space="preserve">
    <value>Hide Classic Node Library</value>
  </data>
  <data name="InstalledPackageViewAdditionalFileLabel" xml:space="preserve">
    <value>Additional Files</value>
  </data>
  <data name="InstalledPackageViewAdditionalLabel" xml:space="preserve">
    <value>Additional Libraries</value>
  </data>
  <data name="InstalledPackageViewContextMenuDeprecate" xml:space="preserve">
    <value>Deprecate</value>
  </data>
  <data name="InstalledPackageViewContextMenuDeprecateTooltip" xml:space="preserve">
    <value>Set this package as deprecated.  Only allowed if you're a current maintainer of the package.</value>
  </data>
  <data name="InstalledPackageViewContextMenuGetLatest" xml:space="preserve">
    <value>Get Latest Version</value>
  </data>
  <data name="InstalledPackageViewContextMenuGetLatestTooltip" xml:space="preserve">
    <value>Check if there is a newer version of this package and download it.</value>
  </data>
  <data name="InstalledPackageViewContextMenuPublish" xml:space="preserve">
    <value>Publish...</value>
  </data>
  <data name="InstalledPackageViewContextMenuPublishTooltip" xml:space="preserve">
    <value>Publish this package, if it has yet to be published.</value>
  </data>
  <data name="InstalledPackageViewContextMenuPublishVersion" xml:space="preserve">
    <value>Publish Version...</value>
  </data>
  <data name="InstalledPackageViewContextMenuPublishVersionTooltip" xml:space="preserve">
    <value>Publish a new version of this package, assuming it has already been published. Only allowed if you're a current maintainer of the package.</value>
  </data>
  <data name="InstalledPackageViewContextMenuRemoveDeprecation" xml:space="preserve">
    <value>Remove deprecation</value>
  </data>
  <data name="InstalledPackageViewContextMenuRemoveDeprecationTooltip" xml:space="preserve">
    <value>Remove package deprecation. Only allowed if you're a current maintainer of the package.</value>
  </data>
  <data name="InstalledPackageViewContextMenuShowRootDir" xml:space="preserve">
    <value>Show Root Directory</value>
  </data>
  <data name="InstalledPackageViewContextMenuShowRootDirTooltip" xml:space="preserve">
    <value>Go to the root folder of this package</value>
  </data>
  <data name="InstalledPackageViewCustomNodesLabel" xml:space="preserve">
    <value>Custom Nodes</value>
  </data>
  <data name="InstalledPackageViewNodeLibrariesLabel" xml:space="preserve">
    <value>Node Libraries</value>
  </data>
  <data name="InstalledPackageViewPendingInstallButton" xml:space="preserve">
    <value>Pending uninstall</value>
  </data>
  <data name="InstalledPackageViewTitle" xml:space="preserve">
    <value>Installed Packages</value>
  </data>
  <data name="InstalledPackagePartialTextMessage" xml:space="preserve">
    <value>View your installed packages in the </value>
  </data>
  <data name="InstalledPackagePartialHyperlinkMessage" xml:space="preserve">
    <value>Package Manager</value>
  </data>
  <data name="LacingCrossProductToolTip" xml:space="preserve">
    <value>For two lists [a,b,c][1,2,3] returns [a1,a2,a3][b1,b2,b3][c1,c2,c3].</value>
  </data>
  <data name="LacingDisabledToolTip" xml:space="preserve">
    <value>Argument lacing is disabled for this node.</value>
  </data>
  <data name="LacingFirstToolTip" xml:space="preserve">
    <value>For two lists [a,b,c][1,2,3] returns {a1}.</value>
  </data>
  <data name="LacingLongestToolTip" xml:space="preserve">
    <value>For two lists [a,b,c][1,2] returns [a1,b2,c2].</value>
  </data>
  <data name="LacingShortestToolTip" xml:space="preserve">
    <value>For two lists [a,b,c][1,2] returns [a1,b2].</value>
  </data>
  <data name="LibraryViewContextMenuEditNode" xml:space="preserve">
    <value>Edit...</value>
  </data>
  <data name="LibraryViewNoMatchesFound" xml:space="preserve">
    <value>No matches found</value>
    <comment>No matches for the search llibrary</comment>
  </data>
  <data name="LibraryViewSearchText" xml:space="preserve">
    <value>Search</value>
  </data>
  <data name="LibraryViewTitle" xml:space="preserve">
    <value>Library</value>
  </data>
  <data name="NoteViewContextMenuDelete" xml:space="preserve">
    <value>Delete</value>
    <comment>Delete note </comment>
  </data>
  <data name="NoteViewContextMenuEdit" xml:space="preserve">
    <value>Edit...</value>
    <comment>Edit note</comment>
  </data>
  <data name="PackageManagerInstall" xml:space="preserve">
    <value>Install</value>
    <comment>Used on the package manager search result card. If the package is not installed, the button will say 'Install'.</comment>
  </data>
  <data name="PackageManagerPackageUpdated" xml:space="preserve">
    <value>Updated</value>
    <comment>Displays next to the package name in the Package Search window if the package has been updated in the last 30 days.</comment>
  </data>
  <data name="PackageManagerPackageNew" xml:space="preserve">
    <value>New</value>
    <comment>Displays next to the package name in the Package Search window if the package has been added in the last 30 days.</comment>
  </data>
  <data name="PackageManagerMyPackagesControlName" xml:space="preserve">
    <value>packageManagerMyPackages</value>
  </data>
  <data name="PackageManagerSearchTab" xml:space="preserve">
    <value>Search for Packages</value>
  </data>
  <data name="PackageManagerPublishTab" xml:space="preserve">
    <value>Publish a Package</value>
  </data>
  <data name="PackageManagerPublishOnlineFinishedMessage" xml:space="preserve">
    <value>Virus scan in progress. Your package will be searchable in a few minutes.</value>
  </data>
  <data name="PackageManagerInstalledPackagesTab" xml:space="preserve">
    <value>Installed Packages</value>
  </data>
  <data name="PackageManagerMyPackagesTab" xml:space="preserve">
    <value>My Packages</value>
  </data>
  <data name="PackageManagerPackageSettingsTab" xml:space="preserve">
    <value>Package Settings</value>
  </data>
  <data name="PackageManagerTitle" xml:space="preserve">
    <value>Package Manager</value>
  </data>
  <data name="PackageManagerLoadingTimedOutWarningMessage" xml:space="preserve">
    <value>Loading the packages is taking longer than expected. Please wait, or restart the Package Manager.</value>
  </data>
  <data name="PackagerManageNoInstalledPackagesMessage" xml:space="preserve">
    <value>You don’t have any installed packages yet.</value>
  </data>
  <data name="PackageManagerNoInstalledPackagesSubMessage" xml:space="preserve">
    <value>Once you install a package, you can find it here.</value>
  </data>
  <data name="PackagerManageUserNotSignedPackagesMessage" xml:space="preserve">
    <value>Sign in to your Dynamo account to view your published packages.</value>
  </data>
  <data name="PackageManagerUserNotSignedPackagesSubMessage" xml:space="preserve">
    <value>Once signed in, you can find your published packages here.</value>
  </data>
  <data name="PackageManagerSearchPackagesButton" xml:space="preserve">
    <value>Search for Packages</value>
  </data>
  <data name="PackagerManageNoPublishedPackagesMessage" xml:space="preserve">
    <value>You haven’t published any packages yet.</value>
  </data>
  <data name="PackagerManageNoPublishedPackagesSubMessage" xml:space="preserve">
    <value>Once you publish a package, you can find it here.</value>
  </data>
  <data name="PackageManagerPublishPackageButton" xml:space="preserve">
    <value>Publish a Package</value>
  </data>
  <data name="PackageManagerSettingsRunPrefix" xml:space="preserve">
    <value>Edit your package settings in </value>
  </data>
  <data name="PackageManagerSettingsHyperlink" xml:space="preserve">
    <value>Preferences</value>
  </data>
  <data name="PackageDetailsDescription" xml:space="preserve">
    <value>DESCRIPTION</value>
    <comment>Header in the PackageDetailsViewExtension.</comment>
  </data>
  <data name="PackageDetailsLicense" xml:space="preserve">
    <value>LICENSE OF LATEST PACKAGE</value>
    <comment>Header in the PackageDetailsViewExtension.</comment>
  </data>
  <data name="PackageDetailsVersionsAndPackageRequirements" xml:space="preserve">
    <value>VERSIONS AND PACKAGE REQUIREMENTS</value>
    <comment>Header in the PackageDetailsViewExtension.</comment>
  </data>
  <data name="PackageDetailsVersions" xml:space="preserve">
    <value>Versions</value>
    <comment>Datagrid Column Header in the PackageDetailsViewExtension.</comment>
  </data>
  <data name="PackageDetailsHost" xml:space="preserve">
    <value>Host</value>
    <comment>Datagrid Column Header in the PackageDetailsViewExtension.</comment>
  </data>
  <data name="PackageDetailsPython" xml:space="preserve">
    <value>Python</value>
    <comment>Datagrid Column Header in the PackageDetailsViewExtension.</comment>
  </data>
  <data name="PackageDetailsCopyRightHolder" xml:space="preserve">
    <value>Copyright Holder</value>
    <comment>Datagrid Column Header in the PackageDetailsViewExtension.</comment>
  </data>
  <data name="PackageDetailsCopyRightYear" xml:space="preserve">
    <value>Copyright Year</value>
    <comment>Datagrid Column Header in the PackageDetailsViewExtension.</comment>
  </data>
  <data name="PackageDetailsPackage" xml:space="preserve">
    <value>Package</value>
    <comment>Datagrid Column Header in the PackageDetailsViewExtension.</comment>
  </data>
  <data name="PackageDownloadStateDownloaded" xml:space="preserve">
    <value>Downloaded</value>
  </data>
  <data name="PackageDownloadStateDownloading" xml:space="preserve">
    <value>Downloading</value>
  </data>
  <data name="PackageDownloadStateError" xml:space="preserve">
    <value>Error</value>
  </data>
  <data name="PackageDownloadStateInstalled" xml:space="preserve">
    <value>Installed</value>
  </data>
  <data name="PackageDownloadStateInstalling" xml:space="preserve">
    <value>Installing</value>
  </data>
  <data name="PackageDownloadStateStarting" xml:space="preserve">
    <value>Starting</value>
  </data>
  <data name="PackageSearchStateNoResult" xml:space="preserve">
    <value>Search returned no results!</value>
  </data>
  <data name="PackageSearchStateSearching" xml:space="preserve">
    <value>Searching...</value>
  </data>
  <data name="PackageSearchStateSyncingWithServer" xml:space="preserve">
    <value>Syncing with server...</value>
  </data>
  <data name="PackageSearchViewClearButton" xml:space="preserve">
    <value>Clear</value>
    <comment>Clear completed installation</comment>
  </data>
  <data name="PackageSearchViewClearButtonTooltip" xml:space="preserve">
    <value>Clear Downloads</value>
  </data>
  <data name="PackageSearchViewContextMenuOrderAscending" xml:space="preserve">
    <value>Ascending</value>
    <comment>Order by Ascending</comment>
  </data>
  <data name="PackageSearchViewContextMenuOrderDescending" xml:space="preserve">
    <value>Descending</value>
    <comment>Order by Descending</comment>
  </data>
  <data name="PackageSearchViewContextMenuSortByAuthor" xml:space="preserve">
    <value>Author</value>
    <comment>Sort package by author name</comment>
  </data>
  <data name="PackageSearchViewContextMenuSortByDownloads" xml:space="preserve">
    <value>Downloads</value>
    <comment>Sort package by download numbers</comment>
  </data>
  <data name="PackageSearchSortBy" xml:space="preserve">
    <value>SORT BY</value>
    <comment>Header in Package Search 'Sort By' Button Context Menu</comment>
  </data>
  <data name="PackageSearchOrder" xml:space="preserve">
    <value>ORDER</value>
    <comment>Header in Package Search 'Sort By' Button Context Menu</comment>
  </data>
  <data name="PackageSearchViewContextMenuSortByName" xml:space="preserve">
    <value>Name</value>
    <comment>Sort package by name</comment>
  </data>
  <data name="PackageSearchHeader" xml:space="preserve">
    <value>Search for packages</value>
    <comment>The title of the package search manager window.</comment>
  </data>
  <data name="DisablePackageInstallIconTooltip" xml:space="preserve">
    <value>All custom package paths have been disabled in Preferences. Packages cannot be installed unless they are re-enabled.</value>
    <comment>Disable package install icon tooltip.</comment>
  </data>
  <data name="DisableBuiltInPackageToggleInfo" xml:space="preserve">
    <value>If the toggle is on, built-in packages will not load on restart. Built-in packages that are currently loaded will be unloaded on restart.
If the toggle is off built-in packages that are not already loaded will load once the preferences dialog is closed.</value>
    <comment>Disable built-in package toggle info.</comment>
  </data>
  <data name="DisableCustomPackageToggleInfo" xml:space="preserve">
    <value>If the toggle is on, custom packages will not load on restart. Custom packages that are currently loaded will be unloaded on restart.
If the toggle is off custom packages that are not already loaded will load once the preferences dialog is closed.</value>
    <comment>Disable custom package toggle info.</comment>
  </data>
  <data name="PackageSearchViewContextMenuSortByVotes" xml:space="preserve">
    <value>Votes</value>
    <comment>Sort package by user votes</comment>
  </data>
  <data name="PackageSearchViewContextMenuSortyByUpdate" xml:space="preserve">
    <value>Most Recent Update</value>
    <comment>Sort package by the most recent update</comment>
  </data>
  <data name="PackageManagerPackageDeprecated" xml:space="preserve">
    <value>Deprecated</value>
    <comment>Indicate package has been deprecated</comment>
  </data>
  <data name="PackageSearchViewDeprecatedTooltip" xml:space="preserve">
    <value>The maintainers of this package have indicated that they will no longer be updating it.  Use at your own risk!</value>
  </data>
  <data name="PackageSearchViewDescription" xml:space="preserve">
    <value>Description</value>
    <comment>Package description</comment>
  </data>
  <data name="PackageSearchViewInstallButton" xml:space="preserve">
    <value>⇓ Install</value>
    <comment>To install package</comment>
  </data>
  <data name="PackageSearchViewInstallLatestVersion" xml:space="preserve">
    <value>Install latest version</value>
  </data>
  <data name="PackageSearchViewInstallLatestVersionTo" xml:space="preserve">
    <value>Install to folder...</value>
  </data>
  <data name="PackageSearchViewInstallThisVersion" xml:space="preserve">
    <value>Install this version</value>
  </data>
  <data name="PackageSearchViewInstallThisVersionTo" xml:space="preserve">
    <value>Install this version to folder...</value>
  </data>
  <data name="PackageSearchViewKeywords" xml:space="preserve">
    <value>Keywords</value>
    <comment>Package keywords</comment>
  </data>
  <data name="PackageSearchViewSearchTextBox" xml:space="preserve">
    <value>Search...</value>
  </data>
  <data name="PackageSearchViewSortByButton" xml:space="preserve">
    <value>Sort by</value>
  </data>
  <data name="PackageSearchResultViewDetails" xml:space="preserve">
    <value>Info</value>
    <comment>In package search result card.</comment>
  </data>
  <data name="PackageSearchResultRequirements" xml:space="preserve">
    <value>Requirements</value>
    <comment>In package search result card.</comment>
  </data>
  <data name="PackageSearchViewTitle" xml:space="preserve">
    <value>Online Package Search</value>
  </data>
  <data name="PackageSearchViewUpvoteButtonTooltip" xml:space="preserve">
    <value>Vote in support of this package</value>
  </data>
  <data name="PackageSearchViewVersions" xml:space="preserve">
    <value>Versions</value>
    <comment>Package versions</comment>
  </data>
  <data name="PackageSearchViewVisitRepositoryBuutton" xml:space="preserve">
    <value>Visit package repository</value>
  </data>
  <data name="PackageSearchViewVisitWebSiteButton" xml:space="preserve">
    <value>Visit package website</value>
  </data>
  <data name="PackageStateUnknown" xml:space="preserve">
    <value>Unknown</value>
  </data>
  <data name="PackageUploadStateCompressing" xml:space="preserve">
    <value>Compressing...</value>
  </data>
  <data name="PackageUploadStateCopying" xml:space="preserve">
    <value>Copying...</value>
  </data>
  <data name="PackageUploadStateError" xml:space="preserve">
    <value>Error!</value>
    <comment>Something wrong with package uploading</comment>
  </data>
  <data name="PackageUploadStateReady" xml:space="preserve">
    <value>Ready</value>
  </data>
  <data name="PackageUploadStateUploaded" xml:space="preserve">
    <value>Uploaded</value>
  </data>
  <data name="PackageUploadStateUploading" xml:space="preserve">
    <value>Uploading...</value>
  </data>
  <data name="PackageFilterByHost" xml:space="preserve">
    <value>HOST</value>
  </data>
  <data name="PackageFilterByStatus" xml:space="preserve">
    <value>STATUS</value>
  </data>
  <data name="PackageFilterNewTooltip" xml:space="preserve">
    <value>Published in the last 30 days</value>
  </data>
  <data name="PackageFilterUpdatedTooltip" xml:space="preserve">
    <value>Updated in the last 30 days</value>
  </data>
  <data name="PackageFilterDeprecatedTooltip" xml:space="preserve">
    <value>Discontinued packages</value>
  </data>
  <data name="PackageFilterHasDependenciesTooltip" xml:space="preserve">
    <value>Packages that require other packages to be installed</value>
  </data>
  <data name="PackageFilterHasNoDependenciesTooltip" xml:space="preserve">
    <value>Stand-alone packages</value>
  </data>
  <data name="PackageFilterByDependency" xml:space="preserve">
    <value>DEPENDENCY</value>
  </data>
  <data name="PackageSearchViewContextMenuFilterActive" xml:space="preserve">
    <value>Active</value>
  </data>
  <data name="PackageSearchViewContextMenuFilterDeprecated" xml:space="preserve">
    <value>Deprecated</value>
  </data>
  <data name="PackageSearchViewContextMenuFilterDependencies" xml:space="preserve">
    <value>Has dependecies</value>
  </data>
  <data name="PackageSearchViewContextMenuFilterNoDependencies" xml:space="preserve">
    <value>Has no dependecies</value>
  </data>
  <data name="PortViewContextMenuUserDefaultValue" xml:space="preserve">
    <value>Use Default Value</value>
  </data>
  <data name="PublishPackageExternalPackageDependencies" xml:space="preserve">
    <value>External Package Dependencies</value>
  </data>
  <data name="PublishPackagePackageContent" xml:space="preserve">
    <value>Package Contents</value>
  </data>
  <data name="PublishPackageViewAddFileButton" xml:space="preserve">
    <value>Add Files</value>
  </data>
  <data name="PublishPackageViewAddDirectoryButton" xml:space="preserve">
    <value>Add Directory</value>
  </data>
  <data name="PublishPackageViewResetMarkdownDirectoryButton" xml:space="preserve">
    <value>Reset</value>
  </data>
  <data name="PublishPackageViewResetMarkdownDirectoryButtonToolTip" xml:space="preserve">
    <value>Clears this package's Markdown directory.</value>
  </data>
  <data name="PublishPackageViewAddFileButtonTooltip" xml:space="preserve">
    <value>Add File To Package</value>
  </data>
  <data name="PublishPackageRemoveFromPacakgeTooltip" xml:space="preserve">
    <value>Remove from package</value>
  </data>
  <data name="PublishPackageViewAddDirectoryButtonTooltip" xml:space="preserve">
    <value>Add Directory And Its Files To Package</value>
  </data>
  <data name="PublishPackageViewContextMenuIsNodeLibrary" xml:space="preserve">
    <value>Is Node Library</value>
  </data>
  <data name="PublishPackageViewLicense" xml:space="preserve">
    <value>License (optional)</value>
  </data>
  <data name="PublishPackageViewLicenseSubLabel" xml:space="preserve">
    <value>Applies to the latest package version. If blank, the package will be licensed under</value>
  </data>
  <data name="PublishPackageViewLicenseWatermark" xml:space="preserve">
    <value>License</value>
  </data>
  <data name="PublishPackageViewCopyrightHolder" xml:space="preserve">
    <value>Copyright Holder (optional)</value>
  </data>
  <data name="PublishPackageViewCopyrightHolderWatermark" xml:space="preserve">
    <value>Author name</value>
  </data>
  <data name="PublishPackageViewCopyrightHolderSubLabel" xml:space="preserve">
    <value>If blank, default is your username</value>
  </data>
  <data name="PublishPackageViewCopyrightYear" xml:space="preserve">
    <value>Copyright Year (optional)</value>
  </data>
  <data name="PublishPackageViewCopyrightYearWatermark" xml:space="preserve">
    <value>Publishing year</value>
  </data>
  <data name="PublishPackageViewCopyrightYearSubLabel" xml:space="preserve">
    <value>If blank, default is publishing year</value>
  </data>
  <data name="PublishPackageViewPackageDependencies" xml:space="preserve">
    <value>Dependencies</value>
  </data>
  <data name="PublishPackageViewPackageDescription" xml:space="preserve">
    <value>Description</value>
  </data>
  <data name="PublishPackageViewPackageGroup" xml:space="preserve">
    <value>Group (optional)</value>
    <comment>User to input group name about this package</comment>
  </data>
  <data name="PublishPackageViewPackageGroupTooltip" xml:space="preserve">
    <value>A group to help categorize this package.  Might be useful for a collection of packages related to a firm, school, etc.</value>
  </data>
  <data name="PublishPackageViewPackageKeywords" xml:space="preserve">
    <value>Keywords (optional)</value>
    <comment>User to input some keywords about this package</comment>
  </data>
  <data name="PublishPackageViewPackageKeywordsTooltip" xml:space="preserve">
    <value>Keywords help find your package in the database.  Separate them by spaces.</value>
  </data>
  <data name="PublishPackageViewPackageName" xml:space="preserve">
    <value>Name</value>
  </data>
  <data name="PublishPackageViewFilePath" xml:space="preserve">
    <value>File Path</value>
  </data>
  <data name="PublishPackageViewPackageVersion" xml:space="preserve">
    <value>Version</value>
  </data>
  <data name="PublishPackageViewMajorPackageVersionLabel" xml:space="preserve">
    <value>Major</value>
  </data>
  <data name="PublishPackageViewMinorPackageVersionLabel" xml:space="preserve">
    <value>Minor</value>
  </data>
  <data name="PublishPackageViewBuildPackageVersionLabel" xml:space="preserve">
    <value>Build</value>
  </data>
  <data name="PublishPackageViewPackageVersionTooltip" xml:space="preserve">
    <value>A version name helps a submitter keep track of updates to the package. When a new version of a package is added, version number must be increased.</value>
  </data>
  <data name="PublishPackageViewPublisherWebsiteTooltip" xml:space="preserve">
    <value>Website link for the package.</value>
  </data>
  <data name="PublishPackageViewGithubLinkTooltip" xml:space="preserve">
    <value>GitHub repository link for the package.</value>
  </data>
  <data name="PublishPackageViewCopyrightHolderTooltip" xml:space="preserve">
    <value>The package's copyright holder.</value>
  </data>
  <data name="PublishPackageViewLicenceTooltip" xml:space="preserve">
    <value>The package's licence.</value>
  </data>
  <data name="PublishPackageViewCopyrightYearTooltip" xml:space="preserve">
    <value>The copyright year for the package.</value>
  </data>
  <data name="PublishPackageVersionMajorWatermark" xml:space="preserve">
    <value>0</value>
  </data>
  <data name="PublishPackageVersionMinorWatermark" xml:space="preserve">
    <value>0</value>
  </data>
  <data name="PublishPackageVersionBuildWatermark" xml:space="preserve">
    <value>0</value>
  </data>
  <data name="PublishPackageGroupWatermark" xml:space="preserve">
    <value>Group</value>
  </data>
  <data name="PublishPackageKeywordsWatermark" xml:space="preserve">
    <value>Keywords</value>
  </data>
  <data name="PublishPackageViewPublish" xml:space="preserve">
    <value>Publish a Package</value>
  </data>
  <data name="PublishPackageViewPublisherWebSite" xml:space="preserve">
    <value>Website Url (optional)</value>
  </data>
  <data name="PublishPackageViewPublisherURLWatermark" xml:space="preserve">
    <value>URL</value>
  </data>
  <data name="PublishPackageViewRepositoryUrl" xml:space="preserve">
    <value>Repository Url (optional)</value>
    <comment>Github repository</comment>
  </data>
  <data name="PublishPackageViewTitle" xml:space="preserve">
    <value>Publish a {0} Package</value>
  </data>
  <data name="PublishPackageViewMarkdownFilesDirectory" xml:space="preserve">
    <value>Markdown Files Path (optional)</value>
  </data>
  <data name="PublishPackageViewMarkdownFilesDirectoryToolTip" xml:space="preserve">
    <value>An optional location for documenting your package in the markdown format.</value>
  </data>
  <data name="PublishPackageViewRemoveItemToolTip" xml:space="preserve">
    <value>Removes this item from the package contents list.</value>
  </data>
  <data name="PublishPackageViewNodeLibrary" xml:space="preserve">
    <value>Node Library</value>
  </data>
  <data name="PublishPackageRetainFolderStructureTooltip" xml:space="preserve">
    <value>When this setting is enabled, the folder structure of uploaded files will be retained. Otherwise, files will be placed into predefined folders.

Note: Incorrect folder structure may affect the functionality of packages that rely on the correct file organization. When in doubt, leave this setting off.
    </value>
  </data>
  <data name="PublishPackageNodeLibraryTooltip" xml:space="preserve">
    <value>DLL file containing types and methods that Dynamo imports as nodes. Mark ZeroTouch, NodeModel, or NodeViewCustomization DLLs and types you want to import into Dynamo as node libraries.</value>
  </data>
  <data name="ShowClassicNodeLibrary" xml:space="preserve">
    <value>Show Classic Node Library</value>
  </data>
  <data name="UnknowDateFormat" xml:space="preserve">
    <value>Unknown date format</value>
  </data>
  <data name="Watch3DViewContextMenuPan" xml:space="preserve">
    <value>_Pan</value>
  </data>
  <data name="Watch3DViewContextMenuRotate" xml:space="preserve">
    <value>_Rotate</value>
  </data>
  <data name="Watch3DViewContextMenuSwitchView" xml:space="preserve">
    <value>Switch to Node _View</value>
  </data>
  <data name="Watch3DViewContextMenuZoomToFit" xml:space="preserve">
    <value>_Zoom to Fit</value>
  </data>
  <data name="BuildVersionNonNegative" xml:space="preserve">
    <value>You must provide a Build version as a non-negative integer.</value>
    <comment>ErrorString</comment>
  </data>
  <data name="CannotSubmitPackage" xml:space="preserve">
    <value>You can't submit a package in this version of {0}.  You'll need a host application, like Revit, to submit a package.</value>
    <comment>ErrorString</comment>
  </data>
  <data name="DescriptionNeedMoreCharacters" xml:space="preserve">
    <value>Description must be longer than 10 characters.</value>
    <comment>ErrorString</comment>
  </data>
  <data name="MajorVersionNonNegative" xml:space="preserve">
    <value>Provide major, minor, and build version number.</value>
    <comment>ErrorString</comment>
  </data>
  <data name="MinorVersionNonNegative" xml:space="preserve">
    <value>You must provide a Minor version as a non-negative integer.</value>
    <comment>ErrorString</comment>
  </data>
  <data name="NameNeedMoreCharacters" xml:space="preserve">
    <value>Must be at least 3 characters</value>
    <comment>ErrorString</comment>
  </data>
  <data name="PackageManagerProvidePackageName" xml:space="preserve">
    <value>Provide package name</value>
    <comment>ErrorString</comment>
  </data>
  <data name="PackageManagerProvidePackageNameAndFiles" xml:space="preserve">
    <value>Provide package name and file(s)</value>
    <comment>ErrorString</comment>
  </data>
  <data name="PackageManagerProvidePackageNameAndVersion" xml:space="preserve">
    <value>Provide package name and version number</value>
    <comment>ErrorString</comment>
  </data>
  <data name="PackageManagerProvideVersion" xml:space="preserve">
    <value>Provide version number</value>
    <comment>ErrorString</comment>
  </data>
  <data name="PackageManagerProvideVersionAndFiles" xml:space="preserve">
    <value>Provide version number and file(s)</value>
    <comment>ErrorString</comment>
  </data>
  <data name="PackageManagerProvideFiles" xml:space="preserve">
    <value>Provide file(s)</value>
    <comment>ErrorString</comment>
  </data>
  <data name="PackageNameCannotContainTheseCharacters" xml:space="preserve">
    <value>The name of the package cannot contain</value>
    <comment>ErrorString</comment>
  </data>
  <data name="PackageNeedAtLeastOneFile" xml:space="preserve">
    <value>Your package must contain at least one file.</value>
    <comment>ErrorString</comment>
  </data>
  <data name="UpdateMessage" xml:space="preserve">
    <value>An update is available for Dynamo.
Installing the latest update requires Dynamo and any host applications to close.
Do you want to install the latest Dynamo update?</value>
  </data>
  <data name="VersionValueGreaterThan0" xml:space="preserve">
    <value>At least one of your version values must be greater than 0.</value>
    <comment>ErrorString</comment>
  </data>
  <data name="InstallMessageCaption" xml:space="preserve">
    <value>Install Dynamo</value>
  </data>
  <data name="InCanvasGeomButtonToolTip" xml:space="preserve">
    <value>Enable background 3D preview navigation (Ctrl + B)</value>
    <comment>Enable background 3D preview navigation</comment>
  </data>
  <data name="InCanvasNodeButtonToolTip" xml:space="preserve">
    <value>Enable graph view navigation (Ctrl + B)</value>
    <comment>Enable graph view navigation</comment>
  </data>
  <data name="AddCustomFileToPackageDialogTitle" xml:space="preserve">
    <value>Add Custom Node, Library, or XML file to Package...</value>
  </data>
  <data name="ConverterMessageCurrentOffset" xml:space="preserve">
    <value>Current offset X: {0}, Y: {1}</value>
  </data>
  <data name="ConverterMessageTransformOrigin" xml:space="preserve">
    <value>Transform origin X: {0}, Y: {1}</value>
  </data>
  <data name="ConverterMessageZoom" xml:space="preserve">
    <value>Zoom : {0}</value>
  </data>
  <data name="DynamoViewSamplesMenuShowInFolder" xml:space="preserve">
    <value>Show In Folder</value>
  </data>
  <data name="FileDialogAllFiles" xml:space="preserve">
    <value>All Files ({0})|{0}</value>
  </data>
  <data name="FileDialogAssemblyFiles" xml:space="preserve">
    <value>Assembly Library Files ({0})|{0}</value>
  </data>
  <data name="FileDialogCustomNodeDLLXML" xml:space="preserve">
    <value>Custom Node, DLL, XML ({0})|{0}</value>
  </data>
  <data name="FileDialogDefaultPNGName" xml:space="preserve">
    <value>Capture.png</value>
  </data>
  <data name="FileDialogDefaultSTLModelName" xml:space="preserve">
    <value>model.stl</value>
  </data>
  <data name="FileDialogDesignScriptFiles" xml:space="preserve">
    <value>DesignScript Files ({0})|{0}</value>
  </data>
  <data name="FileDialogDynamoCustomNode" xml:space="preserve">
    <value>{0} Custom Node ({1})|{1}</value>
  </data>
  <data name="FileDialogDynamoDefinitions" xml:space="preserve">
    <value>{0} Definitions ({1})|{1}</value>
  </data>
  <data name="FileDialogDynamoWorkspace" xml:space="preserve">
    <value>{0} Workspace ({1})|{1}</value>
  </data>
  <data name="FileDialogLibraryFiles" xml:space="preserve">
    <value>Library Files ({0})|{0}</value>
  </data>
  <data name="FileDialogPNGFiles" xml:space="preserve">
    <value>PNG Image|{0}</value>
  </data>
  <data name="FileDialogSTLModels" xml:space="preserve">
    <value>STL Models|{0}</value>
  </data>
  <data name="InfoBubbleError" xml:space="preserve">
    <value>Error</value>
  </data>
  <data name="InfoBubbleWarning" xml:space="preserve">
    <value>Warning</value>
  </data>
  <data name="InfoBubbleInfo" xml:space="preserve">
    <value>Info</value>
  </data>
  <data name="MessageFailedToApplyCustomization" xml:space="preserve">
    <value>Failed to apply NodeViewCustomization for {0}</value>
  </data>
  <data name="MessageFailedToAttachToRowColumn" xml:space="preserve">
    <value>'AttachmentToRowColumnConverter' expects a 'ConverterParameter' value to be either 'Row' or 'Column'</value>
  </data>
  <data name="MessageFailedToFindNodeById" xml:space="preserve">
    <value>No node could be found with that Id.</value>
  </data>
  <data name="MessageFailedToFindGroupById" xml:space="preserve">
    <value>No group could be found with that Id.</value>
  </data>
  <data name="MessageFailedToOpenCorruptedFile" xml:space="preserve">
    <value>Error opening corrupted file: {0}</value>
    <comment>Message box content</comment>
  </data>
  <data name="MessageFailedToSaveAsImage" xml:space="preserve">
    <value>Failed to save the Workspace as image.</value>
  </data>
  <data name="MessageLoadingTime" xml:space="preserve">
    <value>{0} elapsed for loading {1} main window.</value>
  </data>
  <data name="MessageNodeWithNullFunction" xml:space="preserve">
    <value>There is a null function definition for this node.</value>
  </data>
  <data name="MessageNoNodeDescription" xml:space="preserve">
    <value>No description provided</value>
  </data>
  <data name="MessageUnsavedChanges0" xml:space="preserve">
    <value>The following workspaces have not been saved:</value>
  </data>
  <data name="MessageUnsavedChanges1" xml:space="preserve">
    <value>. Please save them and try again.</value>
  </data>
  <data name="WorkspaceTabSavingUnnecessary" xml:space="preserve">
    <value>No need to save!</value>
  </data>
  <data name="WorkspaceTabSavingNecessary" xml:space="preserve">
    <value>You need to save updates to this file.</value>
  </data>
  <data name="WorkspaceTabSavingBrandNewFile" xml:space="preserve">
    <value>This is a brand new file.</value>
  </data>
  <data name="WorkspaceTabNotSavedYet" xml:space="preserve">
    <value>You haven't saved this file yet.</value>
  </data>
  <data name="SearchViewTopResult" xml:space="preserve">
    <value>Top Result</value>
  </data>
  <data name="TooltipCurrentIndex" xml:space="preserve">
    <value>{0} of {1}</value>
  </data>
  <data name="AutodeskSignIn" xml:space="preserve">
    <value>Autodesk Sign In</value>
  </data>
  <data name="BrowserWindowLoading" xml:space="preserve">
    <value>Loading...</value>
  </data>
  <data name="InvalidLoginUrl" xml:space="preserve">
    <value>Invalid URL for login page!</value>
  </data>
  <data name="NoneString" xml:space="preserve">
    <value>none</value>
  </data>
  <data name="PresetsWindowDescription" xml:space="preserve">
    <value>Description</value>
  </data>
  <data name="PresetsWindowDescriptionHint" xml:space="preserve">
    <value>Enter a description for this preset.</value>
  </data>
  <data name="PresetsWindowName" xml:space="preserve">
    <value>Name</value>
  </data>
  <data name="PresetsWindowTitle" xml:space="preserve">
    <value>Preset State Properties</value>
  </data>
  <data name="DynamoViewRunButtonToolTipDisabled" xml:space="preserve">
    <value>Run is not available when running Automatically or Periodically.</value>
  </data>
  <data name="RunTypeToolTipAutomatically" xml:space="preserve">
    <value>Graph changes are executed in real time. Best suited for smaller graphs, known graphs, and Dynamo Sandbox.</value>
  </data>
  <data name="RunTypeToolTipManually" xml:space="preserve">
    <value>Graph changes are executed when you click Run. Use this mode when working in large graphs, unfamiliar graphs, or host applications.</value>
  </data>
  <data name="RunTypeToolTipPeriodicallyDisabled" xml:space="preserve">
    <value>Periodic running is disabled when there are no nodes in your graph that support it.</value>
  </data>
  <data name="RunTypeToolTipPeriodicallyEnabled" xml:space="preserve">
    <value>Graph changes are executed at a specified interval. Only available when the graph contains specific nodes, such as DateTime.Now or WebRequest.</value>
  </data>
  <data name="RunCompletedMessage" xml:space="preserve">
    <value>Run completed.</value>
  </data>
  <data name="RunCompletedWithScaleChangeMessage" xml:space="preserve">
    <value>Run completed with new working range.</value>
  </data>
  <data name="RunCompletedWithWarningsMessage" xml:space="preserve">
    <value>Run completed with warnings.</value>
  </data>
  <data name="RunCompletedWithScaleChangeAndWarningsMessage" xml:space="preserve">
    <value>Run completed with warnings on setting new working range.</value>
  </data>
  <data name="RunStartedMessage" xml:space="preserve">
    <value>Run started...</value>
  </data>
  <data name="RunStartedWithScaleChangeMessage" xml:space="preserve">
    <value>Run started with new working range...</value>
  </data>
  <data name="GroupDefaultText" xml:space="preserve">
    <value>Description &lt;Double click here to edit group description&gt;</value>
  </data>
  <data name="GroupContextMenuBackground" xml:space="preserve">
    <value>Select Background</value>
  </data>
  <data name="GroupContextMenuFont" xml:space="preserve">
    <value>Font Size</value>
  </data>
  <data name="GroupContextMenuUngroup" xml:space="preserve">
    <value>Ungr_oup</value>
  </data>
  <data name="GroupContextMenuGraphLayout" xml:space="preserve">
    <value>Cleanup Node Layout</value>
  </data>
  <data name="PackageDuplicateAssemblyWarning" xml:space="preserve">
    <value>Due to limitations in the .NET framework, it is not possible to update your package assembly while it is already loaded.  Please update the assembly while {0} is not running and try again.</value>
  </data>
  <data name="PackageDuplicateAssemblyWarningTitle" xml:space="preserve">
    <value>Cannot update assembly</value>
  </data>
  <data name="Automatic" xml:space="preserve">
    <value>Automatic</value>
  </data>
  <data name="Manual" xml:space="preserve">
    <value>Manual</value>
  </data>
  <data name="Periodic" xml:space="preserve">
    <value>Periodic</value>
  </data>
  <data name="ContextMenuCopy" xml:space="preserve">
    <value>Copy Contents</value>
    <comment>Context menu item</comment>
  </data>
  <data name="ContextMenuHideGeometry" xml:space="preserve">
    <value>Hide geometry preview</value>
    <comment>Context menu item - Specific to canvas</comment>
  </data>
  <data name="ContextMenuHideAllTextBubble" xml:space="preserve">
    <value>Hide all text bubble</value>
    <comment>Context menu item - Specific to canvas</comment>
  </data>
  <data name="ContextMenuInsertCodeBlock" xml:space="preserve">
    <value>Insert code block</value>
    <comment>Context menu item - Specific to canvas</comment>
  </data>
  <data name="ContextMenuPaste" xml:space="preserve">
    <value>Paste</value>
    <comment>Context menu item</comment>
  </data>
  <data name="ContextMenuShowGeometry" xml:space="preserve">
    <value>Show geometry preview</value>
    <comment>Context menu item - Specific to canvas</comment>
  </data>
  <data name="ContextMenuShowAllTextBubble" xml:space="preserve">
    <value>Show all text buble</value>
    <comment>Context menu item - Specific to canvas</comment>
  </data>
  <data name="MoreButton" xml:space="preserve">
    <value>More</value>
    <comment>The "More" button on "Publish a Dynamo Package" dialog</comment>
  </data>
  <data name="StartPageWhatsNew" xml:space="preserve">
    <value>Getting Started</value>
  </data>
  <data name="TermsOfUseAcceptButton" xml:space="preserve">
    <value>I Accept</value>
  </data>
  <data name="TermsOfUseDeclineButton" xml:space="preserve">
    <value>I Decline</value>
  </data>
  <data name="TermsOfUseViewTitle" xml:space="preserve">
    <value>Package Manager Terms of Use</value>
  </data>
  <data name="LearnMore" xml:space="preserve">
    <value>Learn more</value>
  </data>
  <data name="SignInButtonContentToolTip" xml:space="preserve">
    <value>Sign in to access online services that integrate with your desktop software.</value>
  </data>
  <data name="Autodesk360SignInButtonTitleToolTip" xml:space="preserve">
    <value>Autodesk A360</value>
  </data>
  <data name="ConsentFormADPAnalyticsCheckBoxContent" xml:space="preserve">
    <value>I agree to data collection in desktop products for Autodesk analytics programs.</value>
  </data>
  <data name="GroupContextMenuDeleteGroup" xml:space="preserve">
    <value>Delete Group</value>
  </data>
  <data name="CustomNodeTypeShortString" xml:space="preserve">
    <value>DS</value>
  </data>
  <data name="PackageTypeShortString" xml:space="preserve">
    <value>PKG</value>
  </data>
  <data name="ZeroTouchTypeShortString" xml:space="preserve">
    <value>DLL</value>
  </data>
  <data name="DynamoViewEditMenuCreatePreset" xml:space="preserve">
    <value>Create Preset From Selection</value>
  </data>
  <data name="DynamoViewEditMenuDeletePreset" xml:space="preserve">
    <value>Delete Preset</value>
  </data>
  <data name="DynamoViewEditMenuRestorePreset" xml:space="preserve">
    <value>Restore Preset</value>
  </data>
  <data name="DynamoViewEditMenuPresetsMenu" xml:space="preserve">
    <value>Presets</value>
  </data>
  <data name="DynamoViewSettingsMenuVisualizationSettings" xml:space="preserve">
    <value>Visualization Settings</value>
  </data>
  <data name="FileDialogManualMode" xml:space="preserve">
    <value>Open in Manual Execution Mode</value>
  </data>
  <data name="BrowserNodeButtonLabel" xml:space="preserve">
    <value>Browse...</value>
  </data>
  <data name="BrowserNodeNoFileSelected" xml:space="preserve">
    <value>No file selected.</value>
  </data>
  <data name="StringInputNodeEditMenu" xml:space="preserve">
    <value>Edit...</value>
  </data>
  <data name="WatchNodeRawDataMenu" xml:space="preserve">
    <value>Show Raw Data</value>
  </data>
  <data name="NodeContextMenuEnablePeriodicUpdate" xml:space="preserve">
    <value>Enable Periodic Update</value>
  </data>
  <data name="PackageUploadNoDependency" xml:space="preserve">
    <value>None</value>
  </data>
  <data name="PublishPackageViewPackageDescriptionTooltip" xml:space="preserve">
    <value>A description that helps people understand what the package might be used for.</value>
  </data>
  <data name="PublishPackageViewPackageNameTooltip" xml:space="preserve">
    <value>A unique name for the package.</value>
  </data>
  <data name="PublishPackageViewPackageNameWatermark" xml:space="preserve">
    <value>Package name</value>
  </data>
  <data name="UnitAcres" xml:space="preserve">
    <value>Acres</value>
  </data>
  <data name="UnitCentimeters" xml:space="preserve">
    <value>Centimeters</value>
  </data>
  <data name="UnitCubicCentimeter" xml:space="preserve">
    <value>CubicCentimeter</value>
  </data>
  <data name="UnitCubicFoot" xml:space="preserve">
    <value>CubicFoot</value>
  </data>
  <data name="UnitCubicInches" xml:space="preserve">
    <value>CubicInches</value>
  </data>
  <data name="UnitCubicMeters" xml:space="preserve">
    <value>CubicMeters</value>
  </data>
  <data name="UnitCubicMillimeter" xml:space="preserve">
    <value>CubicMillimeter</value>
  </data>
  <data name="UnitCubicYards" xml:space="preserve">
    <value>CubicYards</value>
  </data>
  <data name="UnitDecimeters" xml:space="preserve">
    <value>Decimeters</value>
  </data>
  <data name="UnitFeet" xml:space="preserve">
    <value>Feet</value>
  </data>
  <data name="UnitHectares" xml:space="preserve">
    <value>Hectares</value>
  </data>
  <data name="UnitInches" xml:space="preserve">
    <value>Inches</value>
  </data>
  <data name="UnitLitres" xml:space="preserve">
    <value>Litres</value>
  </data>
  <data name="UnitMeters" xml:space="preserve">
    <value>Meters</value>
  </data>
  <data name="UnitMillimeters" xml:space="preserve">
    <value>Millimeters</value>
  </data>
  <data name="UnitSquareCentimeter" xml:space="preserve">
    <value>SquareCentimeter</value>
  </data>
  <data name="UnitSquareFoot" xml:space="preserve">
    <value>SquareFoot</value>
  </data>
  <data name="UnitSquareInch" xml:space="preserve">
    <value>SquareInch</value>
  </data>
  <data name="UnitSquareMeter" xml:space="preserve">
    <value>SquareMeter</value>
  </data>
  <data name="UnitSquareMillimeter" xml:space="preserve">
    <value>SquareMillimeter</value>
  </data>
  <data name="UnitUSGallons" xml:space="preserve">
    <value>USGallons</value>
  </data>
  <data name="CustomNodePromptDescriptionTooltip" xml:space="preserve">
    <value>A description that helps people understand what the node might be used for.</value>
  </data>
  <data name="CustomNodePromptNameTooltip" xml:space="preserve">
    <value>A unique name for the node.</value>
  </data>
  <data name="PresetPromptDescriptionTooltip" xml:space="preserve">
    <value>A description of the preset state.</value>
  </data>
  <data name="PresetPromptNameTooltip" xml:space="preserve">
    <value>A unique name for the preset.</value>
  </data>
  <data name="SelectNodeButtonChange" xml:space="preserve">
    <value>Change</value>
  </data>
  <data name="SelectNodeButtonSelect" xml:space="preserve">
    <value>Select</value>
  </data>
  <data name="PresetTextRemaining" xml:space="preserve">
    <value>Characters Remaining</value>
  </data>
  <data name="PresetOverwrite" xml:space="preserve">
    <value>A preset by this name already exists, do you wish to overwrite?</value>
  </data>
  <data name="AddButton" xml:space="preserve">
    <value>Add</value>
  </data>
  <data name="DynamoViewSettingMenuManagePackagePath" xml:space="preserve">
    <value>Manage Node and Package Paths...</value>
    <comment>Setting menu | Custom node definition and package paths</comment>
  </data>
  <data name="PackagePathViewAccept" xml:space="preserve">
    <value>Accept Changes</value>
    <comment>Accept changes button on the package path dialog</comment>
  </data>
  <data name="PackagePathViewHeading" xml:space="preserve">
    <value>Paths:</value>
    <comment>Package path management dialog content</comment>
  </data>
  <data name="PackagePathViewSummary1" xml:space="preserve">
    <value>Add paths to make nodes and packages show up in the library.</value>
    <comment>Package path management dialog content</comment>
  </data>
  <data name="PackagePathViewTitle" xml:space="preserve">
    <value>Manage Node and Package Paths</value>
    <comment>Package path management dialog title</comment>
  </data>
  <data name="PackagePathViewToolTipDown" xml:space="preserve">
    <value>Move the selected path downward</value>
    <comment>Tool-tip for down arrow</comment>
  </data>
  <data name="PackagePathViewToolTipMinus" xml:space="preserve">
    <value>Remove the selected path from list</value>
    <comment>Tool-tip for minus icon</comment>
  </data>
  <data name="PackagePathViewToolTipPlus" xml:space="preserve">
    <value>Add a new path to the list</value>
    <comment>Tool-tip for plus icon</comment>
  </data>
  <data name="PackagePathViewToolTipUp" xml:space="preserve">
    <value>Move the selected path upward</value>
    <comment>Tool-tip for up arrow</comment>
  </data>
  <data name="PackageManagerFinishedPackagePackagePath" xml:space="preserve">
    <value>Package Path</value>
  </data>
  <data name="PackageManagerFinishedPackageFilesUploadedMessage" xml:space="preserve">
    <value> files uploaded</value>
  </data>
  <data name="PackageManagerFinishedPackageFilesPublishedMessage" xml:space="preserve">
    <value> files published</value>
  </data>
  <data name="PackagePathAutoAddNotificationTitle" xml:space="preserve">
    <value>Package Path Added</value>
  </data>
  <data name="PackagePathAutoAddNotificationShortDescription" xml:space="preserve">
    <value>A library (*.dll, *.ds) was recently imported into Dynamo. Its path was automatically added to "Preferences &gt; Node and Package Paths..."</value>
  </data>
  <data name="PackagePathAutoAddNotificationDetailedDescription" xml:space="preserve">
    <value>The import path "{0}" was added to "Node and Package Paths". If you want to update or remove this path, please open "Dynamo &gt; Preferences &gt;Package Manager &gt; Node and Package Paths..."</value>
  </data>
  <data name="NodeContextMenuIsInput" xml:space="preserve">
    <value>Is Input</value>
  </data>
  <data name="NodeContextMenuIsOutput" xml:space="preserve">
    <value>Is Output</value>
  </data>
  <data name="DynamoViewViewMenuAvailablePreviews" xml:space="preserve">
    <value>_Available Previews</value>
  </data>
  <data name="PresetWarningMessage" xml:space="preserve">
    <value>No input nodes selected. Select at least one input node to create a preset.</value>
  </data>
  <data name="UnitArea" xml:space="preserve">
    <value>Area</value>
  </data>
  <data name="UnitLength" xml:space="preserve">
    <value>Length</value>
  </data>
  <data name="UnitVolume" xml:space="preserve">
    <value>Volume</value>
  </data>
  <data name="Units" xml:space="preserve">
    <value>Units:</value>
  </data>
  <data name="PublishPackage" xml:space="preserve">
    <value>Publish Online</value>
  </data>
  <data name="PublishPackageLocally" xml:space="preserve">
    <value>Publish Locally</value>
  </data>
  <data name="PublishPackageResetButton" xml:space="preserve">
    <value>Reset</value>
  </data>
  <data name="PublishPackageSelectPackageContentsMessage" xml:space="preserve">
    <value>Select package contents</value>
  </data>
  <data name="PublishPackagePreviewPackageContentsMessage" xml:space="preserve">
    <value>Preview package contents (read only)</value>
  </data>
  <data name="BackgroundPreviewName" xml:space="preserve">
    <value>_Background Preview</value>
    <comment>The name of the 3D background preview.</comment>
  </data>
  <data name="CameraDataLoadError" xml:space="preserve">
    <value>Camera position information could not be loaded from the file.</value>
  </data>
  <data name="CameraDataSaveError" xml:space="preserve">
    <value>Camera position information could not be saved.</value>
  </data>
  <data name="FolderNotWritableError" xml:space="preserve">
    <value>You do not have write permission to {0}.</value>
  </data>
  <data name="ActionMember" xml:space="preserve">
    <value>Action</value>
  </data>
  <data name="CreateMember" xml:space="preserve">
    <value>Create</value>
  </data>
  <data name="QueryMember" xml:space="preserve">
    <value>Query</value>
  </data>
  <data name="AddToLibraryButton" xml:space="preserve">
    <value>Add</value>
  </data>
  <data name="BackgroundPreviewDefaultName" xml:space="preserve">
    <value>Default Background Preview</value>
  </data>
  <data name="BackgroundPreviewCreationFailureMessage" xml:space="preserve">
    <value>There was an error creating a background preview in Dynamo. This could be due to a lack of graphics resources on your machine. See the log for more information.</value>
  </data>
  <data name="NodesRunStatus" xml:space="preserve">
    <value>Freeze</value>
    <comment>Context menu item</comment>
  </data>
  <data name="CompactLayoutTitle" xml:space="preserve">
    <value>Compact</value>
  </data>
  <data name="DetailedLayoutTitle" xml:space="preserve">
    <value>Detailed</value>
  </data>
  <data name="FilterIconTooltip" xml:space="preserve">
    <value>Filter results</value>
  </data>
  <data name="LayoutIconTooltip" xml:space="preserve">
    <value>View layout</value>
  </data>
  <data name="ShowHideLibraryIconTooltip" xml:space="preserve">
    <value>Show/hide</value>
  </data>
  <data name="OnlyTitle" xml:space="preserve">
    <value>only</value>
  </data>
  <data name="SelectAllTitle" xml:space="preserve">
    <value>Select All</value>
  </data>
  <data name="NodeViewCustomizationFindErrorMessage" xml:space="preserve">
    <value>There was an error while finding node view customizations for {0}. Contact the author of this assembly for more information.</value>
  </data>
  <data name="PreviewListLabel" xml:space="preserve">
    <value>List</value>
  </data>
  <data name="NullString" xml:space="preserve">
    <value>null</value>
  </data>
  <data name="InvalidTimeZoneMessage" xml:space="preserve">
    <value>Could not sign in at this moment. Check the date, time and time zone settings and try to sign in again.</value>
  </data>
  <data name="OneAssemblyWasLoadedSeveralTimesErrorMessage" xml:space="preserve">
    <value>Please, load assembly just one time.
Next assemblies were loaded several times:
</value>
  </data>
  <data name="PackageManagerReadyToPublish" xml:space="preserve">
    <value>Ready to publish</value>
  </data>
  <data name="MessageFailedToAddFile" xml:space="preserve">
    <value>Failed to add file: {0}</value>
    <comment>Message box content</comment>
  </data>
  <data name="MessageConfirmToSaveReadOnlyCustomNode" xml:space="preserve">
    <value>We can't save "{0}" because the file is read-only or contains unresolved or invalid nodes. To keep changes, would you like to "Save As..." with a different name or path?</value>
    <comment>Message box content</comment>
  </data>
  <data name="TabFileNameReadOnlyPrefix" xml:space="preserve">
    <value>[Read-Only] </value>
  </data>
  <data name="InCanvasFitViewButtonToolTip" xml:space="preserve">
    <value>Zoom to Fit</value>
    <comment>Zoom to Fit</comment>
  </data>
  <data name="InCanvasOrbitButtonToolTip" xml:space="preserve">
    <value>Orbit</value>
    <comment>Orbit</comment>
  </data>
  <data name="InCanvasPanButtonToolTip" xml:space="preserve">
    <value>Pan</value>
    <comment>Pan</comment>
  </data>
  <data name="InCanvasZoomInButtonToolTip" xml:space="preserve">
    <value>Zoom In</value>
    <comment>Zoom In</comment>
  </data>
  <data name="InCanvasZoomOutButtonToolTip" xml:space="preserve">
    <value>Zoom Out</value>
    <comment>Zoom Out</comment>
  </data>
  <data name="MessageErrorOpeningFileGeneral" xml:space="preserve">
    <value>Error Opening File</value>
    <comment>Notification Center Title</comment>
  </data>
  <data name="DynamoViewSettingsMenuChangeScaleFactor" xml:space="preserve">
    <value>Geometry Scaling...</value>
    <comment>Settings menu | Geometry Scaling</comment>
  </data>
  <data name="ContextMenuLacingAuto" xml:space="preserve">
    <value>Auto</value>
    <comment>Auto lacing</comment>
  </data>
  <data name="LacingAutoToolTip" xml:space="preserve">
    <value>No replication guide will be added.</value>
  </data>
  <data name="UseLevelKeepListStructureHint" xml:space="preserve">
    <value>Keep 1 input list's nesting</value>
  </data>
  <data name="UseLevelKeepListStructurePopupMenuItem" xml:space="preserve">
    <value>Keep list structure</value>
  </data>
  <data name="UseLevelPopupMenuItem" xml:space="preserve">
    <value>Use Levels</value>
  </data>
  <data name="BreakConnectionsPopupMenuItem" xml:space="preserve">
    <value>Break Connections</value>
  </data>
  <data name="RenamePortPopupMenuItem" xml:space="preserve">
    <value>Edit Port Properties</value>
  </data>
  <data name="HideWiresPopupMenuItem" xml:space="preserve">
    <value>Hide Wires</value>
  </data>
  <data name="ShowWiresPopupMenuItem" xml:space="preserve">
    <value>Show Wires</value>
  </data>
  <data name="DirectoryNotFound" xml:space="preserve">
    <value>Directory Not Found</value>
  </data>
  <data name="PackageFolderNotAccessible" xml:space="preserve">
    <value>A problem occurred when trying to install the package. Dynamo is unable to obtain read/write access to
{0}</value>
  </data>
  <data name="PackageNotExisted" xml:space="preserve">
    <value>The root directory of the package does not exist. Please try and re-install the package.</value>
  </data>
  <data name="UnableToAccessPackageDirectory" xml:space="preserve">
    <value>Unable To Access Package Directory</value>
  </data>
  <data name="DynamoViewFileMenuExport3DAsImage" xml:space="preserve">
    <value>Export _Background 3D Preview as Image...</value>
    <comment>File menu | Export Background 3D Preview as image</comment>
  </data>
  <data name="DynamoViewToolbarExport3DButtonTooltip" xml:space="preserve">
    <value>Export Background Preview As Image</value>
    <comment>Toolbar export button tooltip</comment>
  </data>
  <data name="ScreenShotFrom3DParameter" xml:space="preserve">
    <value>screenshot_3D</value>
  </data>
  <data name="ScreenShotFrom3DShortcutParameter" xml:space="preserve">
    <value>screenshot_3D_shortcut</value>
  </data>
  <data name="FileNotPublishCaption" xml:space="preserve">
    <value>Publish Fail!</value>
  </data>
  <data name="FileNotPublishMessage" xml:space="preserve">
    <value>File(s) were not found or are contained inside of a package. Please only add files that are located outside of packages.

Failed to publish file(s):
{0}</value>
  </data>
  <data name="PublishPackageDialogCaption" xml:space="preserve">
    <value>Published Successfully</value>
  </data>
  <data name="PublishPackageMessage" xml:space="preserve">
    <value>Package published successfully.
Want to publish a different package?</value>
  </data>
  <data name="SolutionToFolderNotWritatbleError" xml:space="preserve">
    <value>Please update the permissions or go to Preferences &gt;Node and Package Paths...' to change your default directory.</value>
  </data>
  <data name="DynamoViewHelpDictionary" xml:space="preserve">
    <value>Dynamo Di_ctionary</value>
    <comment>Help menu | Go to Dynamo dictionary</comment>
  </data>
  <data name="RerunButton" xml:space="preserve">
    <value>Apply Changes</value>
  </data>
  <data name="ScalingLargeButton" xml:space="preserve">
    <value>Large</value>
  </data>
  <data name="ScalingMediumButton" xml:space="preserve">
    <value>Medium</value>
  </data>
  <data name="ScalingExtraLargeButton" xml:space="preserve">
    <value>Extra large</value>
  </data>
  <data name="ScalingSmallButton" xml:space="preserve">
    <value>Small</value>
  </data>
  <data name="RerunButtonToolTip" xml:space="preserve">
    <value>Rerun the graph.</value>
  </data>
  <data name="CustomNodePropertyWindowLocationNote" xml:space="preserve">
    <value>Custom Nodes will be placed in the Add-Ons section of the library.</value>
    <comment>Note regarding Custom Node library location</comment>
  </data>
  <data name="PackageSearchViewSearchTextBoxSyncing" xml:space="preserve">
    <value>Please wait...</value>
  </data>
  <data name="EditNoteWindowTitle" xml:space="preserve">
    <value>Write note here</value>
  </data>
  <data name="SideBarPanelViewTitle" xml:space="preserve">
    <value>Sidebar</value>
  </data>
  <data name="ExtensionAdded" xml:space="preserve">
    <value>Extension tab added to the extensions side bar.</value>
  </data>
  <data name="ExtensionAlreadyPresent" xml:space="preserve">
    <value>No new tab is added, as the extension is already present in the extensions side bar.</value>
  </data>
  <data name="MessageUninstallCustomNodeToContinue" xml:space="preserve">
    <value>{1} cannot be loaded.
Installing it will conflict with one or more node definitions that already exist in {0}, which is currently loaded.
To install {1}, Dynamo needs to first uninstall {0}.
Restart Dynamo to complete the uninstall.

Uninstall the following packages: {0}?</value>
  </data>
  <data name="PreviewText" xml:space="preserve">
    <value> This Feature is in Preview! </value>
  </data>
  <data name="PackageHostDependencyTooltip" xml:space="preserve">
    <value>This package contains node(s) that depend on applications outside Dynamo. To fully utilize node(s) in this package, you will need to have these external applications installed.</value>
  </data>
  <data name="PackageHostDependencyFilter" xml:space="preserve">
    <value>Filter packages that depend on applications outside Dynamo. This feature currently can only filter packages which have been marked manually by package authors during publish.</value>
  </data>
  <data name="PackageSortToolTip" xml:space="preserve">
    <value>Sort Packages.</value>
  </data>
  <data name="PackageHostDependencyFilterContextItem" xml:space="preserve">
    <value>Packages that depend on selected external application</value>
  </data>
  <data name="MessageUninstallSamePackage" xml:space="preserve">
    <value>"The package {0} is already installed. To reinstall it, you must first uninstall it and restart to complete the uninstall. Would you like to mark {0} for uninstall?"</value>
  </data>
  <data name="MessagePackageNotFound" xml:space="preserve">
    <value>{0} was not found and could not be downloaded.</value>
  </data>
  <data name="MessagePackageVersionNotFound" xml:space="preserve">
    <value>Version {0} of {1} could not be found.</value>
  </data>
  <data name="PublishPackageViewPackageHostDependency" xml:space="preserve">
    <value>Host (optional)</value>
  </data>
  <data name="PublishPackageViewPackageHostDependencyTooltip" xml:space="preserve">
    <value>An indication of what applications outside of Dynamo your package depends on, such as Revit, Civil 3D or Photoshop. Users of your package will need to install these applications to fully utilize your package.</value>
  </data>
  <data name="InfoBubbleDocumentationLinkText" xml:space="preserve">
    <value>Read more...</value>
  </data>
  <data name="PackageSearchViewFilterByButton" xml:space="preserve">
    <value>Filter by</value>
  </data>
  <assembly alias="System.Windows.Forms" name="System.Windows.Forms, Version=4.0.0.0, Culture=neutral, PublicKeyToken=b77a5c561934e089" />
  <data name="psDynamoMesh" type="System.Resources.ResXFileRef, System.Windows.Forms">
    <value>..\ViewModels\Watch3D\compiledShaders\psDynamoMesh;System.Byte[], mscorlib, Version=4.0.0.0, Culture=neutral, PublicKeyToken=b77a5c561934e089</value>
  </data>
  <data name="vsDynamoMesh" type="System.Resources.ResXFileRef, System.Windows.Forms">
    <value>..\ViewModels\Watch3D\compiledShaders\vsDynamoMesh;System.Byte[], mscorlib, Version=4.0.0.0, Culture=neutral, PublicKeyToken=b77a5c561934e089</value>
  </data>
  <data name="PreferencesViewShowCodeBlockNodeLineNumber" xml:space="preserve">
    <value>Show CodeBlockNode Line Numbers</value>
  </data>
  <data name="MessageFailedToDownloadPackageVersion" xml:space="preserve">
    <value>Failed to download version {0} of package with id: {1}.  Please try again and report the package if you continue to have problems.</value>
    <comment>Message box content. {0} = 1.2.3, {1} = 57d576e8f615e7725800001d</comment>
  </data>
  <data name="NodeTooltipDescription" xml:space="preserve">
    <value>Description: </value>
  </data>
  <data name="NodeTooltipOriginalName" xml:space="preserve">
    <value>Original node name: </value>
  </data>
  <data name="NodeTooltipPackage" xml:space="preserve">
    <value>Package: </value>
  </data>
  <data name="RenderingMemoryOutageDescription" xml:space="preserve">
    <value>Please check if you intended to render this amount of geometry, and consider turning off the preview of other nodes within your graph, lowering the amount of Geometry you wish to render, or turning down the render precision.</value>
  </data>
  <data name="RenderingMemoryOutageSummary" xml:space="preserve">
    <value>Dynamo has run out of memory trying to render your geometry. The geometry preview has been disabled.</value>
  </data>
  <data name="vsDynamoPointLine" type="System.Resources.ResXFileRef, System.Windows.Forms">
    <value>..\ViewModels\Watch3D\compiledShaders\vsDynamoPointLine;System.Byte[], mscorlib, Version=4.0.0.0, Culture=neutral, PublicKeyToken=b77a5c561934e089</value>
  </data>
  <data name="psDynamoLine" type="System.Resources.ResXFileRef, System.Windows.Forms">
    <value>..\ViewModels\Watch3D\compiledShaders\psDynamoLine;System.Byte[], mscorlib, Version=4.0.0.0, Culture=neutral, PublicKeyToken=b77a5c561934e089</value>
  </data>
  <data name="psDynamoPoint" type="System.Resources.ResXFileRef, System.Windows.Forms">
    <value>..\ViewModels\Watch3D\compiledShaders\psDynamoPoint;System.Byte[], mscorlib, Version=4.0.0.0, Culture=neutral, PublicKeyToken=b77a5c561934e089</value>
  </data>
  <data name="PreferencesViewShowWhitespaceInPythonEditor" xml:space="preserve">
    <value>Show Whitespace in Python Editor</value>
    <comment>Preferences | Features | Python | Show Whitspace Characters in Python editor</comment>
  </data>
  <data name="PreferencesViewDefaultPythonEngine" xml:space="preserve">
    <value>Default Python Engine</value>
    <comment>Preferences | Features | Python | Default Python Engine</comment>
  </data>
  <data name="PreferencesViewPackageDownloadDirectory" xml:space="preserve">
    <value>New Package Download Path</value>
    <comment>Preferences | Package Manager | Node and Package Paths | New Package Download Directory</comment>
  </data>
  <data name="PreferencesPackageDownloadDirectoryTooltip" xml:space="preserve">
    <value>Choose a package path from this list to download new packages to.</value>
    <comment>Preferences | Package Manager | Node and Package Paths | New Package Download Directory</comment>
  </data>
  <data name="DefaultPythonEngineNone" xml:space="preserve">
    <value>Use System Default</value>
    <comment>Preferences | Features | Python | Default Python Engine</comment>
  </data>
  <data name="PreferencesViewEnableNodeAutoComplete" xml:space="preserve">
    <value>Enable Node Autocomplete</value>
    <comment>Preferences | Features | Experimental | Enable Node Auto Complete</comment>
  </data>
  <data name="ErrorLoadingIcon" xml:space="preserve">
    <value>An error occurred when loading the application icon: {0}</value>
    <comment>{0} = detailed error message</comment>
  </data>
  <data name="PublishPackageSelectNodeLibraries" xml:space="preserve">
    <value>Select Node Libraries</value>
  </data>
  <data name="PublishPackageMoreInfoFile" xml:space="preserve">
    <value>DynamoCoreWpf;PublishPackageDocumentation.html</value>
  </data>
  <data name="DynamoViewDynamoMenu" xml:space="preserve">
    <value>_Dynamo</value>
    <comment>Dynamo menu</comment>
  </data>
  <data name="DynamoViewDynamoMenuPreferences" xml:space="preserve">
    <value>_Preferences...</value>
    <comment>Dynamo menu | Preferences</comment>
  </data>
  <data name="DynamoViewFileMenuExport" xml:space="preserve">
    <value>_Export</value>
    <comment>File menu | Export</comment>
  </data>
  <data name="PublishPackageDocTooltipText" xml:space="preserve">
    <value>Learn more about packages</value>
  </data>
  <data name="PreferencesViewFeaturesTab" xml:space="preserve">
    <value>Features</value>
  </data>
  <data name="PreferencesViewGeneralTab" xml:space="preserve">
    <value>General</value>
  </data>
  <data name="PreferencesViewTitle" xml:space="preserve">
    <value>Preferences</value>
  </data>
  <data name="PreferencesViewVisualSettingsTab" xml:space="preserve">
    <value>Visual Settings</value>
  </data>
  <data name="PreferencesViewFontSizeLabel" xml:space="preserve">
    <value>Node Font Size</value>
  </data>
  <data name="PreferencesViewLanguageLabel" xml:space="preserve">
    <value>Language</value>
    <comment>Label used in the general tab</comment>
  </data>
  <data name="PreferencesViewRunSettingsLabel" xml:space="preserve">
    <value>Default Run Settings</value>
    <comment>Label used in the general tab</comment>
  </data>
  <data name="PreferencesNodeAutocompleteMethod" xml:space="preserve">
    <value>Default Ranking Method</value>
    <comment>Label used in the features tab</comment>
  </data>
  <data name="ConfidenceToolTipTitle" xml:space="preserve">
    <value>Confidence rating</value>
    <comment>Confidence tooltip title</comment>
  </data>
  <data name="ConfidenceToolTipDescription" xml:space="preserve">
    <value>Represents estimated probability that the given node is the right choice. Recommended nodes are listed in order from highest to lowest confidence level. Confidence level percentages for all recommended nodes add up to about 100%.</value>
    <comment>Confidence tooltip description</comment>
  </data>
  <data name="ConfidenceToolTipoLearnMore" xml:space="preserve">
    <value>Learn more</value>
    <comment>Confidence tooltip Learn more</comment>
  </data>
  <data name="ObjectType" xml:space="preserve">
    <value>Node Type Match</value>
    <comment>Label used in the features tab</comment>
  </data>
  <data name="RecommendedNodes" xml:space="preserve">
    <value>Recommended Nodes</value>
    <comment>Label used in the features tab</comment>
  </data>
  <data name="DynamoViewExtensionsMenu" xml:space="preserve">
    <value>E_xtensions</value>
    <comment>Extensions menu</comment>
  </data>
  <data name="ConnectorContextMenuHeaderBreakConnection" xml:space="preserve">
    <value>Break Connection</value>
  </data>
  <data name="ConnectorContextMenuHeaderShowConnector" xml:space="preserve">
    <value>Show Wire</value>
  </data>
  <data name="ConnectorContextMenuHeaderSelectConnected" xml:space="preserve">
    <value>Select Connected</value>
  </data>
  <data name="ConnectorContextMenuHeaderUnpinConnector" xml:space="preserve">
    <value>Unpin Wire</value>
  </data>
  <data name="PreferencesViewPython" xml:space="preserve">
    <value>Python</value>
    <comment>Preferences | Features | Python</comment>
  </data>
  <data name="PreferencesViewRequiresRelaunchOfDynamo" xml:space="preserve">
    <value>Requires relaunch of Dynamo</value>
    <comment>Preferences | Features | Python | Requires relaunch of Dynamo</comment>
  </data>
  <data name="MessagePackageDepsInBuiltinPackages" xml:space="preserve">
    <value>{0} has dependencies that conflict with the following built-in package(s): {1}. Dependency conflicts could cause unintended behavior to occur.

Do you wish to continue trying to install {0}?</value>
  </data>
  <data name="MessageSamePackageDiffVersInBuiltinPackages" xml:space="preserve">
    <value>{0} cannot be installed as it conflicts with a different version of the built-in package, {1}, which is already installed.

You can try disabling loading packages from built-in package paths, or unload the conflicting package, then restart {2} and download {0} again.</value>
  </data>
  <data name="MessageSamePackageSameVersInBuiltinPackages" xml:space="preserve">
    <value>The same version of {0} is already installed as a built-in package and does not need to be installed again.</value>
  </data>
  <data name="MessageSamePackageSameVersInLocalPackages" xml:space="preserve">
    <value>The same version of {0} is already installed and does not need to be installed again.</value>
  </data>
  <data name="MessageSamePackageDiffVersInLocalPackages" xml:space="preserve">
    <value>Package {0} cannot be installed as it conflicts with a different version, {1}, which is already installed.

Do you wish to uninstall {1}? Restart {2} to complete the uninstall and try downloading {0} again.</value>
  </data>
  <data name="PreferencesViewGeneralSettingsRun" xml:space="preserve">
    <value>Run Settings</value>
    <comment>Expander Header Name</comment>
  </data>
  <data name="PreferencesViewGeneralSettingsGeoScaling" xml:space="preserve">
    <value>Default Geometry Scaling</value>
    <comment>Expander Header Name</comment>
  </data>
  <data name="PreferencesViewGeneralSettingsBackup" xml:space="preserve">
    <value>Backup Settings</value>
    <comment>Expander Header Name</comment>
  </data>
  <data name="PreferencesViewVisualSettingsGroupStyles" xml:space="preserve">
    <value>Groups</value>
    <comment>Expander Header Name</comment>
  </data>
  <data name="PreferencesViewVisualSettingsRenderPrecision" xml:space="preserve">
    <value>Render Precision</value>
    <comment>Expander Header Name</comment>
  </data>
  <data name="PreferencesViewAlreadyExistingStyleWarning" xml:space="preserve">
    <value>Style name already in use</value>
  </data>
  <data name="PreferencesViewVisualSettingsDisplaySettings" xml:space="preserve">
    <value>Display Settings</value>
    <comment>Expander Header Name</comment>
  </data>
  <data name="PreferencesViewVisualSettingShowEdges" xml:space="preserve">
    <value>Show Edges</value>
    <comment>Show Edges</comment>
  </data>
  <data name="PreferencesViewVisualSettingsIsolateSelectedGeo" xml:space="preserve">
    <value>Isolate Selected Geometry</value>
    <comment>Toogle Button Content</comment>
  </data>
  <data name="PackagePathViewModel_BuiltInPackages" xml:space="preserve">
    <value>Dynamo Built-In Packages</value>
  </data>
  <data name="PreferencesViewSavedChangesLabel" xml:space="preserve">
    <value>All changes saved automatically</value>
  </data>
  <data name="PreferencesViewSavedChangesTooltip" xml:space="preserve">
    <value>Last saved:</value>
  </data>
  <data name="PreferencesViewMarkdownDirectoryTooltip" xml:space="preserve">
    <value>Markdown documentation can be added to your package that will leverage the Documentation Browser to display author generated information on a per-node basis.</value>
  </data>
  <data name="NodeAutocompleteDocumentationUriString" xml:space="preserve">
    <value>DynamoCoreWpf;NodeAutocompleteDocumentation.html</value>
  </data>
  <data name="FileTrustWarningDocumentationUriString" xml:space="preserve">
    <value>DynamoCoreWpf;FileTrustWarningDocumentation.html</value>
  </data>
  <data name="PreferencesViewEnableNodeAutoCompleteTooltipText" xml:space="preserve">
    <value>Learn more about Node Autocomplete feature.</value>
  </data>
  <data name="AddStyleButton" xml:space="preserve">
    <value>Add Style</value>
  </data>
  <data name="ResetCPythonButtonText" xml:space="preserve">
    <value>Reset CPython</value>
  </data>
  <data name="ResetCPythonButtonToolTip" xml:space="preserve">
    <value>Resets CPython environment by reloading modules.</value>
  </data>
  <data name="GraphIssuesOnSave_CancelBtn" xml:space="preserve">
    <value>Cancel and Show Issues</value>
  </data>
  <data name="GraphIssuesOnSave_Description" xml:space="preserve">
    <value>There are unresolved issues with the graph type. If this graph is designed to be used outside of Dynamo, resolve all issues and save the graph again.</value>
  </data>
  <data name="GraphIssuesOnSave_ProceedBtn" xml:space="preserve">
    <value>Save with Issues</value>
  </data>
  <data name="GraphIssuesOnSave_Summary" xml:space="preserve">
    <value>You are trying to save a graph with unresolved issues</value>
  </data>
  <data name="GraphIssuesOnSave_Title" xml:space="preserve">
    <value>Graph Type Issues found</value>
  </data>
  <data name="PackagePathsExpanderName" xml:space="preserve">
    <value>Node and Package File Locations</value>
  </data>
  <data name="PreferencesPackageManagerSettingsTab" xml:space="preserve">
    <value>Package Settings</value>
  </data>
  <data name="PackagePathAddPathButtonName" xml:space="preserve">
    <value>Add Path</value>
  </data>
  <data name="PackagePathPreferencesTitle" xml:space="preserve">
    <value>Package/Library Search Paths</value>
  </data>
  <data name="PreferencesViewShowRunPreviewTooltip" xml:space="preserve">
    <value>To preview the execution state of your graph, wires connected to ports that will be affected by a graph run are highlighted in orange. Available only when the current workspace is in Manual run mode.</value>
  </data>
  <data name="PersistentVisualStatusOfLinterIssues" xml:space="preserve">
    <value>Issues found</value>
  </data>
  <data name="ContextSelectConnectedDownstream" xml:space="preserve">
    <value>Downstream</value>
  </data>
  <data name="ContextSelectConnectedHeader" xml:space="preserve">
    <value>Select Connected</value>
  </data>
  <data name="ContextSelectConnectedUpstream" xml:space="preserve">
    <value>Upstream</value>
  </data>
  <data name="ContextSelectConnectedUpstreamDownstream" xml:space="preserve">
    <value>Both</value>
  </data>
  <data name="NodeRenamedLabel" xml:space="preserve">
    <value>Renamed</value>
  </data>
  <data name="NodeInformationalStateDismiss" xml:space="preserve">
    <value>Dismiss</value>
  </data>
  <data name="NodeInfoDismissButtonToolTip" xml:space="preserve">
    <value>Dismisses the info messages on this node. Utilize when you want to design in graph failures, or the info message will not be relevant during graph execution.</value>
  </data>
  <data name="NodeWarningDismissButtonToolTip" xml:space="preserve">
    <value>Dismisses the warning messages on this node. Utilize when you want to design in graph failures, or the warning message will not be relevant during graph execution.</value>
  </data>
  <data name="NodeInformationalStateDismissAll" xml:space="preserve">
    <value>Dismiss all</value>
  </data>
  <data name="NodeInformationalStateDismissedAlerts" xml:space="preserve">
    <value>Dismissed Alerts</value>
  </data>
  <data name="NodeInformationalStateShowAllInfo" xml:space="preserve">
    <value>Show all info</value>
  </data>
  <data name="NodeInformationalStateShowAllWarnings" xml:space="preserve">
    <value>Show all warnings</value>
  </data>
  <data name="NodeInformationalStateShowAllErrors" xml:space="preserve">
    <value>Show all errors</value>
  </data>
  <data name="NodeInformationalStateShowLess" xml:space="preserve">
    <value>Show less</value>
  </data>
  <data name="PackagePathProtected" xml:space="preserve">
    <value>This path is built-in and cannot be modified.</value>
  </data>
  <data name="PackagePathUpdatePathTooltip" xml:space="preserve">
    <value>Edit Path</value>
  </data>
  <data name="GetStartedGuide" xml:space="preserve">
    <value>_User Interface Tour</value>
    <comment>Get Started Dynamo Tour</comment>
  </data>
  <data name="InteractiveGuides" xml:space="preserve">
    <value>_Interactive Guides</value>
    <comment>Dynamo Guided Tours</comment>
  </data>
  <data name="GetStartedGuideDescription" xml:space="preserve">
    <value>Start your visual programming journey with this short guide. Here you'll learn some basics about the Dynamo interface and features.</value>
  </data>
  <data name="OnboardingGuideDescription" xml:space="preserve">
    <value>Learn about the basic building blocks of Dynamo. Get hands-on practice working with a graph.</value>
  </data>
  <data name="PackagesGuideDescription" xml:space="preserve">
    <value>A package is a toolkit of utilities that let you do more with Dynamo, beyond its core functionality. This guide shows how to find, install, and use packages. It installs a sample Autodesk package for you to explore.</value>
  </data>
  <data name="GetStartedGuideLibraryText" xml:space="preserve">
    <value>The library contains all default functions #(nodes)=https://primer2.dynamobim.org/4_nodes_and_wires of Dynamo, as well as custom nodes you may have loaded. \n\nTo find a node, search the library or browse its categories.</value>
  </data>
  <data name="GetStartedGuideLibraryTitle" xml:space="preserve">
    <value>Library</value>
  </data>
  <data name="GetStartedGuidePreferencesText" xml:space="preserve">
    <value>Use Preferences to customize your Dynamo experience. \n\nYou can change language and time zone settings, adjust the visual style of your workspace, and more.</value>
  </data>
  <data name="GetStartedGuidePreferencesTitle" xml:space="preserve">
    <value>Preferences</value>
  </data>
  <data name="GetStartedGuideResourcesText" xml:space="preserve">
    <value>Use the Help menu to access tools and resources to help you get started. \n\nYou can explore sample scripts, browse the Dynamo Dictionary, find other guides, and more.</value>
  </data>
  <data name="GetStartedGuideResourcesTitle" xml:space="preserve">
    <value>Resources</value>
  </data>
  <data name="GetStartedGuideRunStatusBarText" xml:space="preserve">
    <value>Use the Run Status Bar to run a Dynamo graph (a script that contains the logic or algorithm). \n\nYou can select your preferred run type: -Automatic: The graph runs each time you make a change.- -Manual: The graph runs only when you click Run-</value>
  </data>
  <data name="GetStartedGuideRunStatusBarTitle" xml:space="preserve">
    <value>Run Status Bar</value>
  </data>
  <data name="GetStartedGuideToolbarText" xml:space="preserve">
    <value>From the toolbar, you can: -Open a new workspace- -Open a saved Dynamo file- -Save your current Dynamo file- -Undo or redo changes-</value>
  </data>
  <data name="GetStartedGuideToolbarTitle" xml:space="preserve">
    <value>Toolbar</value>
  </data>
  <data name="GetStartedGuideWelcomeText" xml:space="preserve">
    <value>Start your visual programming journey with this short guide. \n\nHere you'll learn some basics about the Dynamo interface and features.</value>
  </data>
  <data name="GetStartedGuideWelcomeTitle" xml:space="preserve">
    <value>Welcome To Dynamo</value>
  </data>
  <data name="ContextPinToNode" xml:space="preserve">
    <value>Pin to node</value>
  </data>
  <data name="GetStartedGuideRatingTextTitle" xml:space="preserve">
    <value>Rate this guide</value>
  </data>
  <data name="GetStartedGuideSurveyText" xml:space="preserve">
    <value>Learn more about Dynamo in the #online help=https://primer2.dynamobim.org/</value>
  </data>
  <data name="GetStartedGuideSurveyTitle" xml:space="preserve">
    <value>Finished</value>
  </data>
  <data name="GroupNameDefaultText" xml:space="preserve">
    <value>Title &lt;Double click here to edit group title&gt;</value>
  </data>
  <data name="GroupContextMenuAddGroupToGroup" xml:space="preserve">
    <value>Add Group to This Group</value>
  </data>
  <data name="ExitTourWindowContent" xml:space="preserve">
    <value>You can return to this guide later from the Help menu.</value>
  </data>
  <data name="PackageStateError" xml:space="preserve">
    <value>Error</value>
  </data>
  <data name="PackageStateLoaded" xml:space="preserve">
    <value>Loaded</value>
  </data>
  <data name="PackageStateUnloaded" xml:space="preserve">
    <value>Unloaded</value>
  </data>
  <data name="PackageStateScheduledForDeletion" xml:space="preserve">
    <value>Scheduled for Delete</value>
  </data>
  <data name="PackageStateScheduledForUnload" xml:space="preserve">
    <value>Scheduled for Unload</value>
  </data>
  <data name="PackageStateErrorTooltip" xml:space="preserve">
    <value>Error.
This package has not been loaded due to the following error:
{0}.</value>
  </data>
  <data name="PackageStateLoadedTooltip" xml:space="preserve">
    <value>Loaded.
This package is loaded and ready to be used.</value>
  </data>
  <data name="PackageStateUnloadedTooltip" xml:space="preserve">
    <value>Unloaded.
This package has been marked as unloaded.</value>
  </data>
  <data name="PackageStateScheduledForUnloadTooltip" xml:space="preserve">
    <value>Scheduled for Unload.
This package will be unloaded after the next Dynamo restart.</value>
  </data>
  <data name="PackageStateScheduledForDeletionTooltip" xml:space="preserve">
    <value>Scheduled for Delete.
This package will be deleted after the next Dynamo restart.</value>
  </data>
  <data name="PackageContextMenuDeletePackageText" xml:space="preserve">
    <value>Delete</value>
  </data>
  <data name="PackageContextMenuDeletePackageTooltip" xml:space="preserve">
    <value>Delete this package from the Dynamo package locations. Once deleted, it will not be loaded into Dynamo anymore until it is re-installed</value>
  </data>
  <data name="PackageContextMenuUnloadPackageText" xml:space="preserve">
    <value>Unload</value>
  </data>
  <data name="PackageContextMenuUnloadPackageTooltip" xml:space="preserve">
    <value>Unload this package so that it will not be loaded into Dynamo. The package will not be deleted from the Dynamo package locations</value>
  </data>
  <data name="PackageContextMenuUnmarkDeletePackageText" xml:space="preserve">
    <value>Cancel Delete</value>
  </data>
  <data name="PackageContextMenuUnmarkDeletePackageTooltip" xml:space="preserve">
    <value>Remove the scheduled delete status</value>
  </data>
  <data name="PackageContextMenuUnmarkUnloadPackageText" xml:space="preserve">
    <value>Cancel Unload</value>
  </data>
  <data name="PackageContextMenuUnmarkUnloadPackageTooltip" xml:space="preserve">
    <value>Remove the scheduled unload status</value>
  </data>
  <data name="PackageViewContextMenuLoadText" xml:space="preserve">
    <value>Load</value>
  </data>
  <data name="PackageViewContextMenuLoadTooltip" xml:space="preserve">
    <value>Load this package into Dynamo. Other packages with the same name will be automatically deleted</value>
  </data>
  <data name="CannotLoadPackageMessageBoxTitle" xml:space="preserve">
    <value>Cannot Load Package</value>
  </data>
  <data name="MessageLoadBuiltInPackage" xml:space="preserve">
    <value>To load the built-in package {1}, {0} needs to first delete any conflicting packages.

Delete the following packages: {2}?</value>
  </data>
  <data name="MessageLoadBuiltInWithRestartPackage" xml:space="preserve">
    <value>To load the built-in package {1}, {0} needs to first delete any conflicting packages.
Restart {0} to complete the deletion, then try and load the built-in pacakge again.

Delete the following packages: {2}?
    </value>
  </data>
  <data name="GraphIssuesOnSavePath_Description" xml:space="preserve">
    <value>The selected save location path is too long. Please change the save location and try again.</value>
  </data>
  <data name="GraphIssuesOnSavePath_Summary" xml:space="preserve">
    <value>You are trying to save a graph with a path that is too long.</value>
  </data>
  <data name="GraphIssuesOnSavePath_Title" xml:space="preserve">
    <value>Save Path Issues Found</value>
  </data>
  <data name="MessageNeedToRestartAfterUnload" xml:space="preserve">
    <value>{0} and its host application must restart before unload takes effect.</value>
  </data>
  <data name="MessageNeedToRestartAfterUnloadTitle" xml:space="preserve">
    <value>Unloading Package</value>
  </data>
  <data name="MessageFailedToUnload" xml:space="preserve">
    <value>{0} failed to unload the package.</value>
  </data>
  <data name="UnloadFailureMessageBoxTitle" xml:space="preserve">
    <value>Unload Failure</value>
  </data>
  <data name="DynamoViewViewMenuConnectorShowTooltip" xml:space="preserve">
    <value>Show _Tooltip</value>
  </data>
  <data name="PackageFilter_Name_All" xml:space="preserve">
    <value>All</value>
  </data>
  <data name="PreferencesViewShowPreviewBubbles" xml:space="preserve">
    <value>Show Preview Bubbles</value>
    <comment>Preferences | Visual Settings | Display Settings | Show Preview Bubbles</comment>
  </data>
  <data name="PreferencesUseHostScaleUnits" xml:space="preserve">
    <value>Use Revit to scale background graphic helpers</value>
  </data>
  <data name="PreferencesUseHostScaleUnitsToolTip" xml:space="preserve">
    <value>When toggled on, the current Revit document units will be used to scale the background graphic helpers (grids, axes). Otherwise, the Graphic Elements Scale drop-down will determine scale.</value>
  </data>
  <data name="PackagesGuide" xml:space="preserve">
    <value>_Packages</value>
  </data>
  <data name="PackagesGuideLearnAbout" xml:space="preserve">
    <value>Learn about packages</value>
  </data>
  <data name="NodeAutoCompleteNotAvailableForCollapsedGroups" xml:space="preserve">
    <value>Node AutoComplete is not available on ports belonging to collapsed groups.</value>
  </data>
  <data name="ConnectorContextMenuHeaderHideConnector" xml:space="preserve">
    <value>Hide Wire</value>
  </data>
  <data name="PackagesGuideFindPackageText" xml:space="preserve">
    <value>Packages provide additional functions that you can use in Dynamo. \n\nTo find a package or see what’s available, \n**Click Packages &gt; Package Manager...**.</value>
  </data>
  <data name="PackagesGuideFindPackageTitle" xml:space="preserve">
    <value>Find a package</value>
  </data>
  <data name="PackagesGuideSearchFilterText" xml:space="preserve">
    <value>\nYou can find packages whose title, author, or keywords contain the search phrase. To filter and sort the results, use the and icons next to the search bar.</value>
  </data>
  <data name="PackagesGuideSearchFilterTitle" xml:space="preserve">
    <value>Search, filter, and sort</value>
  </data>
  <data name="PackagesGuideTermsOfServiceText" xml:space="preserve">
    <value>\nPackages may come from third parties. Be aware that packages may pose security risks. #More information=https://dynamobim.org/issues/extend-dynamo-with-packages  \n\n**Click I Accept** in the Terms of Service to accept it and proceed with this guide.</value>
  </data>
  <data name="PackagesGuideTermsOfServiceTitle" xml:space="preserve">
    <value>Accept the Terms of Service</value>
  </data>
  <data name="PackagesGuideThirdPartyText" xml:space="preserve">
    <value>\nPackages may come from third parties.\n\nBe aware that packages may pose security risks. #More information=https://dynamobim.org/issues/extend-dynamo-with-packages/</value>
  </data>
  <data name="PackagesGuideThirdPartyTitle" xml:space="preserve">
    <value>Third-party packages</value>
  </data>
  <data name="ScriptTagsRemovalWarning" xml:space="preserve">
    <value>Script tags detected in the help document have been removed.</value>
  </data>
  <data name="PackagesGuideContinueButton" xml:space="preserve">
    <value>Continue</value>
  </data>
  <data name="PackagesGuideExitButton" xml:space="preserve">
    <value>Exit</value>
  </data>
  <data name="ShortcutExportAsImageMainMenu" xml:space="preserve">
    <value>Export as Image</value>
  </data>
  <data name="ShortcutExportBackground3DPreview" xml:space="preserve">
    <value>Background 3D Preview</value>
  </data>
  <data name="ShortcutExportWorkspace" xml:space="preserve">
    <value>Workspace</value>
  </data>
  <data name="PackagesGuideExitAcceptTerms" xml:space="preserve">
    <value>To continue the guide and install the sample package, you must accept the Terms of Service. \n\n **Click Continue.** Then in the terms, **click I Accept.** \n\n\n\n</value>
  </data>
  <data name="PackagesGuideExitTitle" xml:space="preserve">
    <value>Do you want to exit the guide?</value>
  </data>
  <data name="PackagesGuideSearchResultsText" xml:space="preserve">
    <value>\nSearch results display summary information for each package: -author- -likes and downloads- -date of the most recent version- \n**Click View Details** to see more information about a package.</value>
  </data>
  <data name="PackagesGuideDependenciesText" xml:space="preserve">
    <value>\nIf you need other software or tools in order to use this package, they are listed under Versions and Package Requirements.</value>
  </data>
  <data name="PackagesGuideDependenciesTitle" xml:space="preserve">
    <value>Package dependencies</value>
  </data>
  <data name="PackagesGuideInstalledPackageText" xml:space="preserve">
    <value>Package installations are typically quick, depending on their size and other factors. \n
To install the latest version of a package, click Install. \n
%./UI/Images/alert.png% The sample Autodesk package is already installed on your computer.</value>
  </data>
  <data name="PackageContextMenuDeletePackageCustomNodesInUseTooltip" xml:space="preserve">
    <value>This package contains custom nodes that are in use. These custom nodes need to be deleted or the graph needs to be closed before the package can be deleted.</value>
  </data>
  <data name="PackagesGuideNavigatePackagesText" xml:space="preserve">
    <value>\nWhen you install a package, it appears in the library under Add-ons.   \n\n**Click to expand the package** so you can see its nodes (functions).</value>
  </data>
  <data name="PackagesGuideNavigatePackagesTitle" xml:space="preserve">
    <value>Navigate to packages</value>
  </data>
  <data name="PackagesGuideSurveyText" xml:space="preserve">
    <value>Learn more about packages in the #online help=https://dynamobim.org/issues/extend-dynamo-with-packages</value>
  </data>
  <data name="PackagesGuideSurveyTitle" xml:space="preserve">
    <value>Finished</value>
  </data>
  <data name="PackagesGuideUsePackageText" xml:space="preserve">
    <value>To learn how to use nodes in a package, hover over a node to see a description. To add a node to the workspace, click its name in the list.</value>
  </data>
  <data name="PackagesGuideUsePackageTitle" xml:space="preserve">
    <value>Use package nodes</value>
  </data>
  <data name="PackagesGuideInstallAPackageText" xml:space="preserve">
    <value>Package installations are typically quick, depending on their size and other factors. \n\n**Click Install** to install the latest version of the sample Autodesk package and proceed with this guide.</value>
  </data>
  <data name="ConfigureADPButtonText" xml:space="preserve">
    <value>Configure Autodesk Analytics Program</value>
  </data>
  <data name="ContinueInstall" xml:space="preserve">
    <value>Continue install</value>
  </data>
  <data name="UninstallLoadedPackages" xml:space="preserve">
    <value>Uninstall loaded packages</value>
  </data>
  <data name="UninstallLoadedPackage" xml:space="preserve">
    <value>Uninstall loaded package</value>
  </data>
  <data name="PackagesGuidePackagesNodeTitle" xml:space="preserve">
    <value>Use package nodes</value>
  </data>
  <data name="NodeTooltipRenamed" xml:space="preserve">
    <value>Renamed from {0}</value>
  </data>
  <data name="WorkspaceTabTooltipHeaderUnsaved" xml:space="preserve">
    <value>Unsaved</value>
  </data>
  <data name="TourLabelProgressText" xml:space="preserve">
    <value>of</value>
  </data>
  <data name="PackagesGuideSearchResultsTitle" xml:space="preserve">
    <value>Search results</value>
  </data>
  <data name="StartTourButtonText" xml:space="preserve">
    <value>Start Tour</value>
  </data>
  <data name="ContextUnpinFromNode" xml:space="preserve">
    <value>Unpin from node</value>
  </data>
  <data name="UnpinNodeTooltip" xml:space="preserve">
    <value>Unpin this note from the node</value>
  </data>
  <data name="PackagesGuideInstallAPackageTitle" xml:space="preserve">
    <value>Install a package</value>
  </data>
  <data name="PreferencesViewVisualSettingsGroupStyleInput" xml:space="preserve">
    <value>Style Name</value>
  </data>
  <data name="PreferencesViewEmptyStyleWarning" xml:space="preserve">
    <value>Please enter a valid name</value>
  </data>
  <data name="GroupStyleContextAnnotation" xml:space="preserve">
    <value>Group Style</value>
  </data>
  <data name="ContextPinToNodeTooltip" xml:space="preserve">
    <value>Select a node to pin to this note.</value>
  </data>
  <data name="GroupStylesCancelButtonText" xml:space="preserve">
    <value>Cancel</value>
  </data>
  <data name="GroupStylesSaveButtonText" xml:space="preserve">
    <value>Save</value>
  </data>
  <data name="OnboardingGuide" xml:space="preserve">
    <value>_Getting Started</value>
  </data>
  <data name="OnboardingGuideWelcomeTitle" xml:space="preserve">
    <value>Get started with Dynamo</value>
  </data>
  <data name="OnboardingGuideSurveyText" xml:space="preserve">
    <value>You've finished the Getting Started guide.</value>
  </data>
  <data name="OnboardingWorkspaceText" xml:space="preserve">
    <value>This is the workspace, where you’ll develop visual programs and preview the results. \n\nEach visual program is powered by a **graph** . Graphs can process data, create geometry, and more. In this guide, we’ll work with a sample graph.</value>
  </data>
  <data name="OnboardingWorkspaceTitle" xml:space="preserve">
    <value>Workspace</value>
  </data>
  <data name="GetStartedLinkText" xml:space="preserve">
    <value>Get Started</value>
  </data>
  <data name="NextGuideText" xml:space="preserve">
    <value>Next guide: </value>
  </data>
  <data name="GroupContextMenuColor" xml:space="preserve">
    <value>Color</value>
  </data>
  <data name="RunCompletedWithErrorsMessage" xml:space="preserve">
    <value>Run completed with errors.</value>
  </data>
  <data name="RunCompletedWithScaleChangeAndErrorsMessage" xml:space="preserve">
    <value>Run completed with errors on setting new working range.</value>
  </data>
  <data name="RunReady" xml:space="preserve">
    <value>Ready to run.</value>
  </data>
  <data name="PreferencesSecuritySettingsTab" xml:space="preserve">
    <value>Security</value>
  </data>
  <data name="PreferencesViewTrustWarningHeader" xml:space="preserve">
    <value>Trust warning</value>
  </data>
  <data name="PreferencesViewTrustWarningLabel" xml:space="preserve">
    <value>Disable trust warning</value>
  </data>
  <data name="PreferencesViewTrustWarningTooltipText" xml:space="preserve">
    <value>This applies to Dynamo, Dynamo Player and Generative Design Player. We recommend keeping this toggle off to avoid inadvertently opening a file from an untrusted location.</value>
  </data>
  <data name="SecurityPathAddPathButtonName" xml:space="preserve">
    <value>Add Path</value>
  </data>
  <data name="SecurityWarningExpanderName" xml:space="preserve">
    <value>Warning</value>
  </data>
  <data name="TrustedPathsExpanderName" xml:space="preserve">
    <value>Trusted File Locations</value>
  </data>
  <data name="ZoomLevel" xml:space="preserve">
    <value>0.4</value>
  </data>
  <data name="OnboardingNodesText" xml:space="preserve">
    <value>Nodes are the building blocks of graphs. Nodes perform operations, such as storing a number or creating geometry.\n\nYou can learn more about a node by hovering over its parts. This node is missing an input.\n\nHover over the input port to see what types of data it accepts.</value>
  </data>
  <data name="OnboardingNodesTitle" xml:space="preserve">
    <value>Nodes</value>
  </data>
  <data name="OnboardingGuideWelcomeText" xml:space="preserve">
    <value>Learn about the basic building blocks of Dynamo. Get hands-on practice working with a graph.</value>
  </data>
  <data name="OnboardingPlaceNodeText" xml:space="preserve">
    <value>The library contains the nodes used to build graphs. To find a node, you can search the library or browse its categories.

To place a node from the library to the workspace, click the node.

Try placing the highlighted **ByOrigin** node.</value>
  </data>
  <data name="OnboardingPlaceNodeTitle" xml:space="preserve">
    <value>Placing nodes</value>
  </data>
  <data name="OnboardingGuideConnectNodesText" xml:space="preserve">
    <value>This new node needs to be connected to another to make it part of the graph. Give it a try, then click the Next arrow.</value>
  </data>
  <data name="OnboardingGuideConnectNodesTitle" xml:space="preserve">
    <value>Connect the nodes</value>
  </data>
  <data name="OnboardingGuideRunGraphText" xml:space="preserve">
    <value>Let’s run the graph and see the results of the adjustments you made. Click Run.</value>
  </data>
  <data name="OnboardingGuideRunGraphTitle" xml:space="preserve">
    <value>Run the graph</value>
  </data>
  <data name="FileTrustWarningCheckBoxText" xml:space="preserve">
    <value>Trust this file’s location in the future.</value>
  </data>
  <data name="FileTrustWarningPopupNoCloseFile" xml:space="preserve">
    <value>No, close file</value>
  </data>
  <data name="DiscardChangesWarningPopupCaption" xml:space="preserve">
    <value>Discard changes?</value>
  </data>
  <data name="DiscardChangesWarningPopupMessage" xml:space="preserve">
    <value>Your changes will be lost if you navigate away from the package upload screen.</value>
  </data>
  <data name="FileTrustWarningPopupSettings" xml:space="preserve">
    <value>Settings</value>
  </data>
  <data name="FileTrustWarningPopupText" xml:space="preserve">
    <value>This file is stored in an untrusted location. Do you want to open this file?</value>
  </data>
  <data name="FileTrustWarningPopupTitle" xml:space="preserve">
    <value>Open external file?</value>
  </data>
  <data name="FileTrustWarningPopupTooltip1" xml:space="preserve">
    <value>External content may bring risks to your system security.</value>
  </data>
  <data name="FileTrustWarningPopupTooltip2" xml:space="preserve">
    <value>The file's current location will be added to trusted locations.
You can manage this in Preferences -&gt; Security.</value>
  </data>
  <data name="FileTrustWarningPopupYes" xml:space="preserve">
    <value>Yes</value>
  </data>
  <data name="DynamoShowFileTrustWarning" xml:space="preserve">
    <value>Show File Trust Warning</value>
  </data>
  <data name="DynamoViewRunButtonToolTipDisabledFileTrust" xml:space="preserve">
    <value>Graph execution is suspended until warning is resolved</value>
  </data>
  <data name="DynamoViewRunTypesComboBoxToolTipDisabled" xml:space="preserve">
    <value>Run mode can not be changed until warning is resolved</value>
  </data>
  <data name="BubbleDismissAllButtonTooltip" xml:space="preserve">
    <value>Temporarily dismiss all warnings of this node</value>
    <comment>Tooltip text of Dismiss All warnong button.</comment>
  </data>
  <data name="RunCompletedWithWarningsDismissedMessage" xml:space="preserve">
    <value>Run completed with dismissed warnings.</value>
  </data>
  <data name="PackageRepositoryLabel" xml:space="preserve">
    <value>Repository</value>
  </data>
  <data name="PackageWebsiteLabel" xml:space="preserve">
    <value>Website</value>
  </data>
  <data name="OnboardingSuccessText" xml:space="preserve">
    <value>Well done! You just ran your first graph in Dynamo. \n\nStay tuned for more guides on Dynamo basics. In the meantime, continue your learning journey in #Dynamo Primer=https://primer2.dynamobim.org/ .</value>
  </data>
  <data name="OnboardingSuccessTitle" xml:space="preserve">
    <value>Success</value>
  </data>
  <data name="MessagePackageTargetOtherHosts" xml:space="preserve">
    <value>The package or one of its dependencies targets a different environment, such as Revit, Civil 3D, Advance Steel, Alias or FormIt. This can cause instability and unexpected problems. Do you want to continue?</value>
  </data>
  <data name="RunBlockedMessage" xml:space="preserve">
    <value>Run blocked.</value>
    <comment>Run status message for case where graph run blocked due to unresolved security warning.</comment>
  </data>
  <data name="FooterNotificationErrorImage" xml:space="preserve">
    <value>/DynamoCoreWpf;component/UI/Images/error.png</value>
  </data>
  <data name="FooterNotificationErrorTooltip" xml:space="preserve">
    <value>Click to cycle through nodes with errors.</value>
  </data>
  <data name="FooterNotificationInfoImage" xml:space="preserve">
    <value>/DynamoCoreWpf;component/UI/Images/info.png</value>
  </data>
  <data name="FooterNotificationInfoTooltip" xml:space="preserve">
    <value>Click to cycle through nodes with info states.</value>
  </data>
  <data name="FooterNotificationWarningImage" xml:space="preserve">
    <value>/DynamoCoreWpf;component/UI/Images/warning_16px.png</value>
  </data>
  <data name="FooterNotificationWarningTooltip" xml:space="preserve">
    <value>Click to cycle through nodes with warnings.</value>
  </data>
  <data name="TrustLocationAddedNotification" xml:space="preserve">
    <value>You have trusted file location:
{0}</value>
  </data>
  <data name="TrustLocationSkippedNotification" xml:space="preserve">
    <value>File location was not added to trusted locations.</value>
  </data>
  <data name="MessagePackageTargetOtherHosts2" xml:space="preserve">
    <value>The package or one of its dependencies targets a different environment, such as Revit, Civil 3D, Advance Steel, Alias or FormIt. This can cause instability and unexpected problems.</value>
  </data>
  <data name="MessagePackageTargetOtherHostShort" xml:space="preserve">
    <value>Package targets a different host than current host application.</value>
  </data>
  <data name="TitlePackageTargetOtherHost" xml:space="preserve">
    <value>Package Host Error</value>
  </data>
  <data name="TrustedLocationNotAccessible" xml:space="preserve">
    <value>A problem occurred when trying to access the location. Dynamo is unable to obtain read/write access to
{0}</value>
  </data>
  <data name="UnableToAccessTrustedDirectory" xml:space="preserve">
    <value>Unable To Access Directory</value>
  </data>
  <data name="ConnectorContextMenuHeaderPinConnector" xml:space="preserve">
    <value>Pin Wire</value>
  </data>
  <data name="ContextMenuConnectionsHideAll" xml:space="preserve">
    <value>Hide All Wires</value>
  </data>
  <data name="ContextMenuConnectionsShowAll" xml:space="preserve">
    <value>Show All Wires</value>
  </data>
  <data name="ConnectorContextMenuHeaderStartNode" xml:space="preserve">
    <value>Navigate Upstream</value>
  </data>
  <data name="ConnectorContextMenuHeaderEndNode" xml:space="preserve">
    <value>Navigate Downstream</value>
  </data>
  <data name="ContextMenuNodeConnections" xml:space="preserve">
    <value>Node Connections</value>
  </data>
  <data name="InvalidDraggingOperationMessgae" xml:space="preserve">
    <value>Nothing is being dragged. If you see this message, most likely your recent Dynamo interaction is not recommended.</value>
  </data>
  <data name="UngroupParentGroupWarning" xml:space="preserve">
    <value>Dynamo cannot ungroup when there is no parent group.</value>
  </data>
  <data name="PreferencesViewEnableNotificationCenter" xml:space="preserve">
    <value>Receive notification</value>
    <comment>Preferences | Features | Notification Center | Receive notification</comment>
  </data>
  <data name="PreferencesViewNotificationCenter" xml:space="preserve">
    <value>Notification Center</value>
    <comment>Preferences | Features | Notification Center</comment>
  </data>
  <data name="NotificationCenterButtonTooltip" xml:space="preserve">
    <value>Click to view latest news from Dynamo Team.</value>
  </data>
  <data name="InfectedPackageMessageString" xml:space="preserve">
    <value>This is an infected package. Please upload a clean version.</value>
  </data>
  <data name="InfectedPackageErrorString" xml:space="preserve">
    <value>Upload Error</value>
  </data>
  <data name="PrePackagePublishMessage" xml:space="preserve">
    <value>Your package will be scanned for viruses, and will be available for download once it successfully passes the scan.</value>
  </data>
  <data name="PrePackagePublishTitle" xml:space="preserve">
    <value>Package Upload Scan</value>
  </data>
  <data name="ImportPreferencesInfo" xml:space="preserve">
    <value>You can import custom settings here, which will overwrite your current settings. If you'd like to preserve a copy of your current settings, export them before importing new settings. Settings not shown in the Preferences panel will be applied once Dynamo and any host program restarts.</value>
    <comment>Import Preferences Info.</comment>
  </data>
  <data name="PreferencesMustBeClosedMessage" xml:space="preserve">
    <value>Preferences must be closed before you proceed. All changes saved automatically.</value>
  </data>
  <data name="PreferencesViewNodeAutocomplete" xml:space="preserve">
    <value>Node Autocomplete</value>
    <comment>Preferences | Features | Node Autocomplete</comment>
  </data>
  <data name="PreferredConfidenceLevel" xml:space="preserve">
    <value>Preferred confidence level</value>
  </data>
  <data name="PreferredConfidenceLevelInfo" xml:space="preserve">
    <value>Confidence level appears next to each recommended node and represents estimated probability that the node is a good choice. When toggled on, this setting hides recommended nodes that don’t meet the specified confidence level. You can click the Low Confidence header to show the nodes.</value>
  </data>
  <data name="MLRecommendationNumberOfResults" xml:space="preserve">
    <value>Number of results</value>
  </data>
  <data name="ImportPreferencesText" xml:space="preserve">
    <value>Import</value>
    <comment>Import Preferences Text.</comment>
  </data>
  <data name="ExportPreferencesText" xml:space="preserve">
    <value>Export</value>
    <comment>Export Preferences Text.</comment>
  </data>
  <data name="ExportSettingsDialogTitle" xml:space="preserve">
    <value>Select Folder to Export</value>
  </data>
  <data name="FileDialogImportSettingsFiles" xml:space="preserve">
    <value>Settings Files ({0})|{0}</value>
  </data>
  <data name="ImportSettingsDialogTitle" xml:space="preserve">
    <value>Import Settings</value>
  </data>
  <data name="ImportSettingsSuccessMessage" xml:space="preserve">
    <value>Import Success</value>
  </data>
  <data name="ImportSettingsFailedMessage" xml:space="preserve">
    <value>Import Failed</value>
  </data>
  <data name="PreferencesSettingHardwareAcceleration" xml:space="preserve">
    <value>Use Hardware Acceleration</value>
  </data>
  <data name="PreferencesSettingCustomPythomTemplate" xml:space="preserve">
    <value>Custom Python Template File Path</value>
    <comment>Preferences | Features | Python | Python Template File</comment>
  </data>
  <data name="PreferencesSettingBackupInterval" xml:space="preserve">
    <value>Auto-Backup Interval</value>
    <comment>Setting menu | Auto-Backup Interval</comment>
  </data>
  <data name="PreferencesSettingDefaultBackupLocation" xml:space="preserve">
    <value>Default Backup Location</value>
    <comment>Default Backup Location</comment>
  </data>
  <data name="PreferencesSettingUpdateBackupLocationTooltip" xml:space="preserve">
    <value>Edit Backup Location</value>
  </data>
  <data name="PreferencesSettingResetBackupLocationTooltip" xml:space="preserve">
    <value>Reset Backup Location</value>
  </data>
  <data name="PreferencesSettingsBackupLocationDialogTitle" xml:space="preserve">
    <value>Select Folder to Backup</value>
  </data>
  <data name="PreferencesSettingsBackupFailedTitle" xml:space="preserve">
    <value>Backup location Failed</value>
  </data>
  <data name="PreferencesSettingsBackupFailedMessage" xml:space="preserve">
    <value>Invalid Backup location</value>
  </data>
  <data name="PreferencesSettingMaxRecentFiles" xml:space="preserve">
    <value>Maximum Number of Recent Files</value>
    <comment>Setting menu | Maximum Number of Recent Files</comment>
  </data>
  <data name="BackupInternalUnit" xml:space="preserve">
    <value>Minute(s) between backups</value>
  </data>
  <data name="PythonTemplateAddPathTooltip" xml:space="preserve">
    <value>Add a file path for Python Node Template</value>
  </data>
  <data name="AddFilePathButtonName" xml:space="preserve">
    <value>Add File Path</value>
  </data>
  <data name="PackageDeprecatedTooltip" xml:space="preserve">
    <value>This package is outdated and cannot be installed.</value>
  </data>
  <data name="PackageManagerMyPackagesPublishVersion" xml:space="preserve">
    <value>Publish Version</value>
  </data>
  <data name="SplashScreenViewExtensions" xml:space="preserve">
    <value>Loading View Extensions...</value>
  </data>
  <data name="DynamoViewSettingShowStaticSplashScreen" xml:space="preserve">
    <value>Pause Splash Screen</value>
  </data>
  <data name="PreferencesViewShowStaticSplashScreenTooltip" xml:space="preserve">
    <value>Pauses the splash screen when loading is complete, enabling you to launch Dynamo manually, sign in to your Autodesk account, or import settings.</value>
  </data>
  <data name="LogoutMenuItemText" xml:space="preserve">
    <value>Sign Out</value>
  </data>
  <data name="SignInButtonText" xml:space="preserve">
    <value>Sign In</value>
  </data>
  <data name="SigningInButtonText" xml:space="preserve">
    <value>Signing In</value>
  </data>
  <data name="RecentFileNumberInfo" xml:space="preserve">
    <value>Reducing this number will discard all recent files beyond your chosen number.</value>
  </data>
  <data name="WebView2RequiredMessage" xml:space="preserve">
    <value>Dynamo requires WebView2 Evergreen Runtime, which is not installed on your computer. Please use the link below to download the Evergreen Standalone Installer and install the program. Then relaunch Dynamo. \n\n#WebView2 Runtime Installer=https://developer.microsoft.com/en-us/microsoft-edge/webview2/#download-sectionedge/webview2/#download-section</value>
  </data>
  <data name="WebView2RequiredTitle" xml:space="preserve">
    <value>WebView2 Required</value>
  </data>
  <data name="DynamoViewFileMenuInsert" xml:space="preserve">
    <value>Insert...</value>
  </data>
  <data name="DynamoViewRunTypesAutomaticToolTip" xml:space="preserve">
    <value>Graph changes are executed in real time. Best suited for smaller graphs, known graphs, and Dynamo Sandbox.</value>
  </data>
  <data name="DynamoViewRunTypesComboBoxToolTipEnabled" xml:space="preserve">
    <value>Run mode\n\nControls when graph changes are executed.</value>
  </data>
  <data name="DynamoViewRunTypesManualToolTip" xml:space="preserve">
    <value>Graph changes are executed when you click Run. Use this mode when working in large graphs, unfamiliar graphs, or host applications.</value>
  </data>
  <data name="DynamoViewRunTypesPeriodicToolTip" xml:space="preserve">
    <value>Graph changes are executed at a specified interval. Only available when the graph contains specific nodes, such as DateTime.Now or WebRequest.</value>
  </data>
  <data name="PreferencesViewDefaultRunSettingsInfoTooltip" xml:space="preserve">
    <value>Set the default run mode for your graphs. In Manual mode,  graph changes are executed when you click Run. Use this mode when working in large graphs, unfamiliar graphs, or host programs.

In Automatic mode, graph changes are executed in real time. This mode provides immediate feedback.

In certain complex graphs or host program scenarios, Automatic mode may cause instability issues or other problems. If this happens, try switching to Manual mode.</value>
  </data>
  <data name="GroupStyleFontSizeToolTip" xml:space="preserve">
    <value>Font size</value>
  </data>
  <data name="SplashScreenImportSettings" xml:space="preserve">
    <value>Import Settings</value>
  </data>
  <data name="SplashScreenImportSettingsFailDescription" xml:space="preserve">
    <value>Something went wrong when importing your custom setting file. Please try again or proceed with default settings.</value>
  </data>
  <data name="SplashScreenLaunchingDynamo" xml:space="preserve">
    <value>Launching Dynamo View...</value>
  </data>
  <data name="SplashScreenLaunchTitle" xml:space="preserve">
    <value>Launch Dynamo</value>
  </data>
  <data name="SplashScreenLoadingTimeLabel" xml:space="preserve">
    <value>Loading time</value>
  </data>
  <data name="SplashScreenShowScreenAgainLabel" xml:space="preserve">
    <value>Don't show this again</value>
  </data>
  <data name="SplashScreenSignIn" xml:space="preserve">
    <value>Sign In</value>
  </data>
  <data name="SplashScreenSignOut" xml:space="preserve">
    <value>Sign Out</value>
  </data>
  <data name="SplashScreenWelcomeToDynamo" xml:space="preserve">
    <value>Welcome to Dynamo!</value>
  </data>
  <data name="SplashScreenTotalLoadingTimeLabel" xml:space="preserve">
    <value>Total loading time:</value>
  </data>
  <data name="ExportSettingsFailedMessage" xml:space="preserve">
    <value>Export Failed</value>
  </data>
  <data name="PreferencesWindowHardwareAccelerationTooltip" xml:space="preserve">
    <value>When toggled on, Dynamo benefits from hardware acceleration to improve smoothness of graphics and overall performance, as work is offloaded from central processing units (CPUs) to graphics processing units (GPUs).</value>
  </data>
  <data name="PreferencesWindowIsolateSelectedGeoTooltip" xml:space="preserve">
    <value>When toggled on, selecting a geometry node will highlight the geometry it produces in the background 3D preview.</value>
  </data>
  <data name="PreferencesWindowShowCodeBlockNodeLineNumberTooltip" xml:space="preserve">
    <value>When toggled on, line numbers will be displayed in the Code Block node editor.</value>
  </data>
  <data name="PreferencesWindowShowEdgesTooltip" xml:space="preserve">
    <value>When toggled on, more detailed edges will be displayed for geometry from topology subtypes.</value>
  </data>
  <data name="PreferencesWindowShowPreviewBubblesTooltip" xml:space="preserve">
    <value>When toggled on, a preview of the node’s output will be displayed when hovering over the bottom of a node.</value>
  </data>
  <data name="PreferencesViewBetaTag" xml:space="preserve">
    <value>Beta</value>
  </data>
  <data name="SplashScreenSigningIn" xml:space="preserve">
    <value>Signing In</value>
  </data>
  <data name="InCanvasGeometryScalingToolTip" xml:space="preserve">
    <value>Workspace Geometry Scaling</value>
  </data>
  <data name="GroupContextMenuPreview" xml:space="preserve">
    <value>Preview Geometry</value>
  </data>
  <data name="LibraryZoomScaleTooltipText" xml:space="preserve">
    <value>Drag to adjust Library zoom scale between 25% and 300%. You can also adjust this in Library by pressing “Ctrl” and scrolling the mouse wheel.</value>
  </data>
  <data name="PreferencesViewZoomScalingSettings" xml:space="preserve">
    <value>Zoom Scaling</value>
  </data>
  <data name="DynamoViewSettingLibraryZoomScale" xml:space="preserve">
    <value>Library</value>
  </data>
  <data name="PortPropertiesPromptInputWindowTitle" xml:space="preserve">
    <value>Input Port Properties</value>
    <comment>Input Port title</comment>
  </data>
  <data name="PortPropertiesPromptOutputWindowTitle" xml:space="preserve">
    <value>Output Port Properties</value>
    <comment>Output Port title</comment>
  </data>
  <data name="PortPropertiesPromptDescriptionTooltip" xml:space="preserve">
    <value>Description of port</value>
    <comment>Description of port</comment>
  </data>
  <data name="PortPropertiesPromptWindowDescription" xml:space="preserve">
    <value>Description</value>
    <comment>Port Description Label</comment>
  </data>
  <data name="PortPropertiesPromptNameTooltip" xml:space="preserve">
    <value>Port name</value>
    <comment>Name of port</comment>
  </data>
  <data name="PortPropertiesPromptWindowName" xml:space="preserve">
    <value>Name</value>
    <comment>Port Name Label</comment>
  </data>
  <data name="RemovePythonPortWarningMessageBoxTitle" xml:space="preserve">
    <value>Remove port?</value>
  </data>
  <data name="MessageRemovePythonPort" xml:space="preserve">
    <value>Your custom port properties will be lost once the port is removed.</value>
  </data>
  <data name="MessagePortNameInvalid" xml:space="preserve">
    <value>Cannot contain special characters (# % * ? \ : [ ])</value>
  </data>
  <data name="PreferencesViewEnablePersistExtensions" xml:space="preserve">
    <value>On launch, remember open extensions panels from last session</value>
  </data>
  <data name="PreferencesViewExtensions" xml:space="preserve">
    <value>Extensions</value>
    <comment>Preferences | Features | Extensions</comment>
  </data>
  <data name="PythonZoomScaleTooltipText" xml:space="preserve">
    <value>Drag to adjust Python Editor zoom scale between 25% and 300%. You can also adjust this in Python Editor by pressing "Ctrl" and scrolling the mouse wheel.</value>
  </data>
  <data name="PreferencesViewLanguageSwitchHelp" xml:space="preserve">
    <value>Dynamo must be relaunched to apply the language selection.</value>
  </data>
  <data name="CustomColorPickerApplyBtn" xml:space="preserve">
    <value>Apply</value>
  </data>
  <data name="CustomColorPickerBasicColors" xml:space="preserve">
    <value>Basic colors:</value>
  </data>
  <data name="CustomColorPickerCancelBtn" xml:space="preserve">
    <value>Cancel</value>
  </data>
  <data name="CustomColorPickerCustomColorBtn" xml:space="preserve">
    <value>Define Custom Colors</value>
  </data>
  <data name="CustomColorPickerCustomColors" xml:space="preserve">
    <value>Custom colors:</value>
  </data>
  <data name="CustomColorPickerTitle" xml:space="preserve">
    <value>Color</value>
  </data>
  <data name="PreferencesViewZoomScaling0Percent" xml:space="preserve">
    <value>0%</value>
  </data>
  <data name="PreferencesViewZoomScaling100Percent" xml:space="preserve">
    <value>100%</value>
  </data>
  <data name="PreferencesViewZoomScaling25Percent" xml:space="preserve">
    <value>25%</value>
  </data>
  <data name="PreferencesViewZoomScaling300Percent" xml:space="preserve">
    <value>300%</value>
  </data>
  <data name="PreferencesViewPythonEditorLable" xml:space="preserve">
    <value>Python Editor</value>
    <comment>Preferences -&gt; ZoomScalling -&gt; Python Editor</comment>
  </data>
  <data name="CustomColorsPopupTitle" xml:space="preserve">
    <value>Custom</value>
  </data>
  <data name="PreferencesGrahicHelpersScale" xml:space="preserve">
    <value>Graphic Elements Scale</value>
  </data>
  <data name="PreferencesGrahicHelpersScaleTooltip" xml:space="preserve">
    <value>Select a scale for the background graphic helpers (grids, axes).</value>
  </data>
  <data name="LibraryLoadFailureMessageSuffix" xml:space="preserve">
    <value>See the console log for the details of the import failure.</value>
  </data>
  <data name="PreferencesHostGenericScaleImperialUnits" xml:space="preserve">
    <value>Imperial</value>
  </data>
  <data name="PreferencesHostGenericScaleMetricUnits" xml:space="preserve">
    <value>Metric</value>
  </data>
  <data name="CantExportWorkspaceAsImageEmptyMessage" xml:space="preserve">
    <value>The workspace cannot be exported as an image because it is empty.</value>
  </data>
  <data name="CantExportWorkspaceAsImageNotValidMessage" xml:space="preserve">
    <value>The workspace cannot be exported as an image because it contains nodes that are too far away from each other.</value>
  </data>
  <data name="PreferencesViewSettingIncludeTimestampExportPath" xml:space="preserve">
    <value>Include Timestamp in Export Image Path</value>
  </data>
  <data name="PreferencesViewIncludeTimestampExportPathTooltip" xml:space="preserve">
    <value>When toggled on, file names of exported images include date and time of export.</value>
  </data>
  <data name="ElementBindingWarningMessage" xml:space="preserve">
    <value>A Save As command will create a workspace which is treated as a completely new file by Dynamo and existing element binding data will be lost. New element binding data will be created as normal as you run this file. Use the Save command instead if you wish to preserve element binding with the host document.</value>
  </data>
  <data name="ElementBindingWarningTitle" xml:space="preserve">
    <value>Element Binding Warning</value>
  </data>
  <data name="ElementBindingDesc" xml:space="preserve">
    <value>Element Binding allows a two-way interaction between Dynamo and the host application like Revit or Civil3D where a user can select an element in the host document and have Dynamo "bind" that element to a node in the workspace.</value>
  </data>
  <data name="PreferencesViewVisualSettingUseInstancing" xml:space="preserve">
    <value>Use Instancing (Beta)</value>
  </data>
  <data name="PreferencesWindowUseInstancingTooltip" xml:space="preserve">
    <value>When toggled on, some symmetric geometry types such as cubes, rectangles, or spheres will render faster due to mutiple copies being drawn at once vs sequentially.</value>
  </data>
  <data name="NotificationToAgreeMLNodeautocompleteTOU" xml:space="preserve">
    <value>To access the Recommended Nodes feature, please read and accept Dynamo &gt; Agreements for Data Collection.</value>
  </data>
  <data name="GESUnitCentimeters" xml:space="preserve">
    <value>Centimeters</value>
  </data>
  <data name="GESUnitFeet" xml:space="preserve">
    <value>Feet</value>
  </data>
  <data name="GESUnitInches" xml:space="preserve">
    <value>Inches</value>
  </data>
  <data name="GESUnitKilometers" xml:space="preserve">
    <value>Kilometers</value>
  </data>
  <data name="GESUnitMeters" xml:space="preserve">
    <value>Meters</value>
  </data>
  <data name="GESUnitMiles" xml:space="preserve">
    <value>Miles</value>
  </data>
  <data name="GESUnitMillimeters" xml:space="preserve">
    <value>Millimeters</value>
  </data>
  <data name="SignOutConfirmationDialogText" xml:space="preserve">
    <value>Signing out of Dynamo will sign you out of all Autodesk desktop products.</value>
  </data>
  <data name="SignOutConfirmationDialogTitle" xml:space="preserve">
    <value>Sign out of Dynamo</value>
  </data>
  <data name="PackageDetailsGroup" xml:space="preserve">
    <value>GROUP</value>
  </data>
  <data name="PackageDetailsKeywords" xml:space="preserve">
    <value>KEYWORDS</value>
  </data>
  <data name="PackageDetailsSize" xml:space="preserve">
    <value>Size</value>
  </data>
  <data name="PackageDetailsLinks" xml:space="preserve">
    <value>LINKS</value>
  </data>
  <data name="ResetChangesWarningPopupMessage" xml:space="preserve">
    <value>Your changes will be lost if you proceed.</value>
  </data>
  <data name="DynamoViewFileMenuOpenFile" xml:space="preserve">
    <value>_File</value>
  </data>
  <data name="DynamoViewFileMenuOpenTemplate" xml:space="preserve">
    <value>_Template</value>
  </data>
  <data name="WorkspaceSaveTemplateDirectoryBlockMsg" xml:space="preserve">
    <value>Workspaces cannot be saved directly to the Templates folder. Please choose a different folder to save your file.
To make this file into a new template, save it to a different folder, then move it to the Templates folder.</value>
  </data>
  <data name="WorkspaceSaveTemplateDirectoryBlockTitle" xml:space="preserve">
    <value>Invalid Save Path</value>
  </data>
  <data name="PublishPackageRetainFolderStructureToggleButtonText" xml:space="preserve">
    <value>Retain folder structure</value>
  </data>
  <data name="UpdateNodeIconsDebugMenu" xml:space="preserve">
    <value>Update Node Icons</value>
  </data>
  <data name="PreferencesViewEnablePanelingNodes" xml:space="preserve">
    <value>Enable Paneling nodes</value>
    <comment>Preferences | Features | Experimental | Enable Paneling nodes</comment>
  </data>
  <data name="PreferencesSettingTemplateLocationLabel" xml:space="preserve">
    <value>Templates Path</value>
  </data>
  <data name="PreferencesSettingResetTemplateLocationTooltip" xml:space="preserve">
    <value>Reset Template Location</value>
  </data>
  <data name="PreferencesSettingsTemplateFailedMessage" xml:space="preserve">
    <value>Failed to update template location</value>
  </data>
  <data name="PreferencesSettingsTemplateFailedTitle" xml:space="preserve">
    <value>Invalid Template Location</value>
  </data>
  <data name="PreferencesSettingsTemplateLocationDialogTitle" xml:space="preserve">
    <value>Select Folder for Templates</value>
  </data>
  <data name="PreferencesSettingUpdateTemplateLocationTooltip" xml:space="preserve">
    <value>Edit Template Location</value>
  </data>
  <data name="PreferencesViewGeneralSettingsTemplate" xml:space="preserve">
    <value>Templates</value>
  </data>
  <data name="DynamoXmlFileFormat" xml:space="preserve">
    <value>Dynamo 1.x file format</value>
  </data>
  <data name="DataInputNodeModeLockTooltip" xml:space="preserve">
    <value>When locked, this node only accepts the selected data type as input. When unlocked, the input can be any supported data type.</value>
    <comment>Tool-tip for the padlock button controlling auto/manual mode.</comment>
  </data>
  <data name="DataInputNodeInformationTooltip" xml:space="preserve">
    <value>Toggle on if the input data contains a list.</value>
    <comment>Tool-tip for info questionmark icon next to the List toggle control.</comment>
  </data>
  <data name="DataInputAutoDetectTypeTooltip" xml:space="preserve">
    <value>Toggle on to allow Define Data to automatically detect the data type of the input node. Toggle off to set the desired data type yourself</value>
  </data>
  <data name="DataInputAutoDetectTypeLabel" xml:space="preserve">
    <value>Auto-detect type</value>
  </data>
  <data name="DataInputTypeLabel" xml:space="preserve">
    <value>Type</value>
  </data>
  <data name="DataInputListLabel" xml:space="preserve">
    <value>List</value>
  </data>
  <data name="MessagePackageOlderDynamo" xml:space="preserve">
    <value>This package or one of its dependencies were created for a previous version of Dynamo. It may not work in this version. Do you want to continue?</value>
  </data>
  <data name="PackageUseOlderDynamoMessageBoxTitle" xml:space="preserve">
    <value>Package may not work in this version of {0}!</value>
  </data>
  <data name="MessagePackOlderDynamoLink" xml:space="preserve">
    <value>#Learn more=https://primer2.dynamobim.org/1_developer_primer_intro/3_developing_for_dynamo/updating-your-packages-and-dynamo-libraries-for-dynamo-3x-net8</value>
  </data>
  <data name="DuplicateFilesInPublishWarningMessage" xml:space="preserve">
    <value>Files with same name will be overwritten in the final package. To avoid this, rename or discard the duplicate files, or enable the Retain Folder Structure option.\n\n{0} duplicate file(s) found:\n{1}</value>
  </data>
  <data name="DuplicateFilesInPublishWarningTitle" xml:space="preserve">
    <value>Duplicate Files</value>
  </data>
  <data name="NodeInCanvasSearchCreationError" xml:space="preserve">
    <value>Failed to create node: </value>
  </data>
  <data name="InstancingRenderFailureDescription" xml:space="preserve">
    <value>Please disable Use Instancing in the Display Settings section of Visual Settings.</value>
  </data>
  <data name="PartialRenderFailureTitle" xml:space="preserve">
    <value>Background Preview had an issue</value>
  </data>
  <data name="DynamoViewDebugMenuDumpData" xml:space="preserve">
    <value>_Dump Data</value>
    <comment>Debug menu | Dump data options</comment>
  </data>
  <data name="DynamoViewDebugMenuDumpNodeHelpData" xml:space="preserve">
    <value>_Dump Node Help Data</value>
    <comment>Debug menu | Dump all node help data like hash mapping</comment>
  </data>
  <data name="NodeHelpIsDumped" xml:space="preserve">
    <value>Node Help Data is dumped to \"{0}\".</value>
  </data>
  <data name="UpdateAllPythonEngineWarning" xml:space="preserve">
    <value>Update all {0} python nodes in the current workspace to use {1} engine?</value>
  </data>
  <data name="UpdateAllPythonEngineWarningTitle" xml:space="preserve">
    <value>Update All Python Nodes</value>
  </data>
  <data name="UpdateAllPythonEngineMainMenuHeader" xml:space="preserve">
    <value>Set Python Engine</value>
  </data>
  <data name="PackageDetailsReleaseNotes" xml:space="preserve">
    <value>Release notes</value>
  </data>
  <data name="PackageDetailsDependsOn" xml:space="preserve">
    <value>Depends on</value>
  </data>
  <data name="PackageDetailsCompatibility" xml:space="preserve">
    <value>COMPATIBILITY</value>
  </data>
  <data name="PackageDetailsCompatibilityWithSetup" xml:space="preserve">
    <value>Compatible with your current setup</value>
  </data>
  <data name="PackageDetailsIncompatibilityWithSetup" xml:space="preserve">
    <value>Incompatible with your current setup</value>
  </data>
  <data name="PackageDetailsXCompatibilityWithSetup" xml:space="preserve">
    <value>Unknown compatibility with your current setup</value>
  </data>
  <data name="PackageDetailsCompatibleVersionTooltip" xml:space="preserve">
    <value>This version should be compatible with your current setup</value>
  </data>
  <data name="PackageDetailsUnknownCompatibilityVersionTooltip" xml:space="preserve">
    <value>The compatibility of this version has not been verified. It may or may not be compatible with your current setup</value>
  </data>
  <data name="PackageDetailsIncompatibileVersionTooltip" xml:space="preserve">
    <value>This version may be incompatible with your current setup</value>
  </data>
  <data name="PackageManagerIncompatibleVersionDownloadMsg" xml:space="preserve">
    <value>This version is incompatible with your current setup (Dynamo and host version, if applicable). It may not work properly. Do you want to install it anyway?</value>
  </data>
  <data name="PackageManagerIncompatibleVersionDownloadTitle" xml:space="preserve">
    <value>Incompatible version</value>
  </data>
  <data name="PackageFilterByCompatibility" xml:space="preserve">
    <value>VERSION COMPATIBILITY</value>
  </data>
  <data name="PackageCompatible" xml:space="preserve">
    <value>Compatible</value>
  </data>
  <data name="PackageCompatibleFilterTooltip" xml:space="preserve">
    <value>Versions compatible with the current setup</value>
  </data>
  <data name="PackageUnknownCompatibility" xml:space="preserve">
    <value>Unknown compatibility</value>
  </data>
  <data name="PackageUnknownCompatibilityFilterTooltip" xml:space="preserve">
    <value>Compatibility of package version cannot be verified</value>
  </data>
  <data name="PackageIncompatible" xml:space="preserve">
    <value>Incompatible</value>
  </data>
  <data name="PackageIncompatibleFilterTooltip" xml:space="preserve">
    <value>Versions maybe incompatible with the current setup</value>
  </data>
  <data name="PackageVersionTooltip" xml:space="preserve">
    <value>Versions marked with .x include all versions in the specified major or minor release</value>
  </data>
  <data name="CannotAddNodeToWorkspace" xml:space="preserve">
    <value>You cannot place a custom node in its own workspace without correctly implementing the recursive base case using scopeif node.</value>
  </data>
  <data name="PackageUnknownCompatibilityVersionDownloadMsg" xml:space="preserve">
    <value>The compatibility of this version with your setup has not been verified. It may or may not work as expected. </value>
  </data>
  <data name="IDSDKErrorMessage" xml:space="preserve">
    <value>It seems like Autodesk Identity Manager is not set up on your system. To ensure full access to all features, please sign in to your Autodesk account using Autodesk Identity Manager.
#Download and install=https://manage.autodesk.com/products/updates it here or through Autodesk Access, then sign in.</value>
  </data>
  <data name="IDSDKErrorMessageTitle" xml:space="preserve">
    <value>Download Autodesk Identity Manager</value>
  </data>
  <data name="MessageErrorOpeningInvalidPath" xml:space="preserve">
    <value>Invalid file path provided. In case the file is archived, please make sure to extract it before opening.\n{0}</value>
  </data>
<<<<<<< HEAD
  <data name="GroupContextMenuFreezeGroup" xml:space="preserve">
    <value>Freeze Group</value>
=======
  <data name="SaveButton" xml:space="preserve">
    <value>Save</value>
  </data>
  <data name="DiscardButton" xml:space="preserve">
    <value>Discard</value>
  </data>
  <data name="PreferencesViewGroupStylesHeader" xml:space="preserve">
    <value>Group Styles</value>
  </data>
  <data name="PreferencesViewShowDefaultGroupDescription" xml:space="preserve">
    <value>Show default group description</value>
>>>>>>> a4220b35
  </data>
</root><|MERGE_RESOLUTION|>--- conflicted
+++ resolved
@@ -4105,10 +4105,9 @@
   <data name="MessageErrorOpeningInvalidPath" xml:space="preserve">
     <value>Invalid file path provided. In case the file is archived, please make sure to extract it before opening.\n{0}</value>
   </data>
-<<<<<<< HEAD
   <data name="GroupContextMenuFreezeGroup" xml:space="preserve">
     <value>Freeze Group</value>
-=======
+  </data>
   <data name="SaveButton" xml:space="preserve">
     <value>Save</value>
   </data>
@@ -4120,6 +4119,5 @@
   </data>
   <data name="PreferencesViewShowDefaultGroupDescription" xml:space="preserve">
     <value>Show default group description</value>
->>>>>>> a4220b35
   </data>
 </root>