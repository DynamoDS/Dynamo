--- conflicted
+++ resolved
@@ -4105,18 +4105,16 @@
   <data name="MessageErrorOpeningInvalidPath" xml:space="preserve">
     <value>Invalid file path provided. In case the file is archived, please make sure to extract it before opening.\n{0}</value>
   </data>
-<<<<<<< HEAD
   <data name="SaveButton" xml:space="preserve">
     <value>Save</value>
   </data>
   <data name="DiscardButton" xml:space="preserve">
     <value>Discard</value>
-=======
+  </data>
   <data name="PreferencesViewGroupStylesHeader" xml:space="preserve">
     <value>Group Styles</value>
   </data>
   <data name="PreferencesViewShowDefaultGroupDescription" xml:space="preserve">
     <value>Show default group description</value>
->>>>>>> 44bcce20
   </data>
 </root>