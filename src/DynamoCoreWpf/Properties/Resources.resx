﻿<?xml version="1.0" encoding="utf-8"?>
<root>
  <!-- 
    Microsoft ResX Schema 
    
    Version 2.0
    
    The primary goals of this format is to allow a simple XML format 
    that is mostly human readable. The generation and parsing of the 
    various data types are done through the TypeConverter classes 
    associated with the data types.
    
    Example:
    
    ... ado.net/XML headers & schema ...
    <resheader name="resmimetype">text/microsoft-resx</resheader>
    <resheader name="version">2.0</resheader>
    <resheader name="reader">System.Resources.ResXResourceReader, System.Windows.Forms, ...</resheader>
    <resheader name="writer">System.Resources.ResXResourceWriter, System.Windows.Forms, ...</resheader>
    <data name="Name1"><value>this is my long string</value><comment>this is a comment</comment></data>
    <data name="Color1" type="System.Drawing.Color, System.Drawing">Blue</data>
    <data name="Bitmap1" mimetype="application/x-microsoft.net.object.binary.base64">
        <value>[base64 mime encoded serialized .NET Framework object]</value>
    </data>
    <data name="Icon1" type="System.Drawing.Icon, System.Drawing" mimetype="application/x-microsoft.net.object.bytearray.base64">
        <value>[base64 mime encoded string representing a byte array form of the .NET Framework object]</value>
        <comment>This is a comment</comment>
    </data>
                
    There are any number of "resheader" rows that contain simple 
    name/value pairs.
    
    Each data row contains a name, and value. The row also contains a 
    type or mimetype. Type corresponds to a .NET class that support 
    text/value conversion through the TypeConverter architecture. 
    Classes that don't support this are serialized and stored with the 
    mimetype set.
    
    The mimetype is used for serialized objects, and tells the 
    ResXResourceReader how to depersist the object. This is currently not 
    extensible. For a given mimetype the value must be set accordingly:
    
    Note - application/x-microsoft.net.object.binary.base64 is the format 
    that the ResXResourceWriter will generate, however the reader can 
    read any of the formats listed below.
    
    mimetype: application/x-microsoft.net.object.binary.base64
    value   : The object must be serialized with 
            : System.Runtime.Serialization.Formatters.Binary.BinaryFormatter
            : and then encoded with base64 encoding.
    
    mimetype: application/x-microsoft.net.object.soap.base64
    value   : The object must be serialized with 
            : System.Runtime.Serialization.Formatters.Soap.SoapFormatter
            : and then encoded with base64 encoding.

    mimetype: application/x-microsoft.net.object.bytearray.base64
    value   : The object must be serialized into a byte array 
            : using a System.ComponentModel.TypeConverter
            : and then encoded with base64 encoding.
    -->
  <xsd:schema id="root" xmlns="" xmlns:xsd="http://www.w3.org/2001/XMLSchema" xmlns:msdata="urn:schemas-microsoft-com:xml-msdata">
    <xsd:import namespace="http://www.w3.org/XML/1998/namespace" />
    <xsd:element name="root" msdata:IsDataSet="true">
      <xsd:complexType>
        <xsd:choice maxOccurs="unbounded">
          <xsd:element name="metadata">
            <xsd:complexType>
              <xsd:sequence>
                <xsd:element name="value" type="xsd:string" minOccurs="0" />
              </xsd:sequence>
              <xsd:attribute name="name" use="required" type="xsd:string" />
              <xsd:attribute name="type" type="xsd:string" />
              <xsd:attribute name="mimetype" type="xsd:string" />
              <xsd:attribute ref="xml:space" />
            </xsd:complexType>
          </xsd:element>
          <xsd:element name="assembly">
            <xsd:complexType>
              <xsd:attribute name="alias" type="xsd:string" />
              <xsd:attribute name="name" type="xsd:string" />
            </xsd:complexType>
          </xsd:element>
          <xsd:element name="data">
            <xsd:complexType>
              <xsd:sequence>
                <xsd:element name="value" type="xsd:string" minOccurs="0" msdata:Ordinal="1" />
                <xsd:element name="comment" type="xsd:string" minOccurs="0" msdata:Ordinal="2" />
              </xsd:sequence>
              <xsd:attribute name="name" type="xsd:string" use="required" msdata:Ordinal="1" />
              <xsd:attribute name="type" type="xsd:string" msdata:Ordinal="3" />
              <xsd:attribute name="mimetype" type="xsd:string" msdata:Ordinal="4" />
              <xsd:attribute ref="xml:space" />
            </xsd:complexType>
          </xsd:element>
          <xsd:element name="resheader">
            <xsd:complexType>
              <xsd:sequence>
                <xsd:element name="value" type="xsd:string" minOccurs="0" msdata:Ordinal="1" />
              </xsd:sequence>
              <xsd:attribute name="name" type="xsd:string" use="required" />
            </xsd:complexType>
          </xsd:element>
        </xsd:choice>
      </xsd:complexType>
    </xsd:element>
  </xsd:schema>
  <resheader name="resmimetype">
    <value>text/microsoft-resx</value>
  </resheader>
  <resheader name="version">
    <value>2.0</value>
  </resheader>
  <resheader name="reader">
    <value>System.Resources.ResXResourceReader, System.Windows.Forms, Version=4.0.0.0, Culture=neutral, PublicKeyToken=b77a5c561934e089</value>
  </resheader>
  <resheader name="writer">
    <value>System.Resources.ResXResourceWriter, System.Windows.Forms, Version=4.0.0.0, Culture=neutral, PublicKeyToken=b77a5c561934e089</value>
  </resheader>
  <data name="AboutWindowCannotGetVersion" xml:space="preserve">
    <value>Could not get version.</value>
    <comment>To indicate not abe to get Dynamo version</comment>
  </data>
  <data name="AboutWindowDynamoWebsiteButton" xml:space="preserve">
    <value>{0} Website</value>
    <comment>Click button to go to Dynamo website</comment>
  </data>
  <data name="AboutWindowTitle" xml:space="preserve">
    <value>About {0}</value>
    <comment>About window title</comment>
  </data>
  <data name="AboutWindowUpToDate" xml:space="preserve">
    <value>(Up-to-date)</value>
    <comment>To indicate Dynamo is up to date</comment>
  </data>
  <data name="ChangeScaleFactorPromptCaptionText" xml:space="preserve">
    <value>To ensure accurate geometry rendering and calculation, select the range of geometry sizes that you will be working on:</value>
  </data>
  <data name="ChangeScaleFactorPromptDescriptionBox" xml:space="preserve">
    <value>Numerical range shown here denote numbers in the following unit:</value>
  </data>
  <data name="ChangeScaleFactorPromptDescriptionContent" xml:space="preserve">
    <value>Use this working range to model in values that fall between {0} to {1} units</value>
  </data>
  <data name="ChangeScaleFactorPromptDescriptionDefaultSetting" xml:space="preserve">
    <value>Default Setting:</value>
  </data>
  <data name="ChangeScaleFactorPromptUnitCm" xml:space="preserve">
    <value>Centimeters (cm)</value>
  </data>
  <data name="ChangeScaleFactorPromptUnitM" xml:space="preserve">
    <value>Meters (m)</value>
  </data>
  <data name="ChangeScaleFactorPromptUnitMm" xml:space="preserve">
    <value>Millimeters (mm)</value>
  </data>
  <data name="ChangeScaleFactorPromptUnitsNumberFormatCm" xml:space="preserve">
    <value>{0} cm</value>
  </data>
  <data name="ChangeScaleFactorPromptUnitsNumberFormatM" xml:space="preserve">
    <value>{0} m</value>
  </data>
  <data name="ChangeScaleFactorPromptUnitsNumberFormatMm" xml:space="preserve">
    <value>{0} mm</value>
  </data>
  <data name="ChangeScaleFactorPromptWindowTitle" xml:space="preserve">
    <value>Geometry Working Range</value>
  </data>
  <data name="ContextMenuEditCustomNode" xml:space="preserve">
    <value>Edit Custom Node...</value>
    <comment>Context menu item</comment>
  </data>
  <data name="ContextMenuEditCustomNodeProperty" xml:space="preserve">
    <value>Edit Custom Node Properties...</value>
    <comment>Context menu item</comment>
  </data>
  <data name="ContextMenuFitToScreen" xml:space="preserve">
    <value>_Fit to Screen</value>
    <comment>Context menu item</comment>
  </data>
  <data name="ContextMenuGeometryView" xml:space="preserve">
    <value>Switch to Geometry _View</value>
    <comment>Context menu item</comment>
  </data>
  <data name="ContextCreateGroupFromSelection" xml:space="preserve">
    <value>Create Group</value>
    <comment>Context menu item</comment>
  </data>
  <data name="ContextUnGroupFromSelection" xml:space="preserve">
    <value>Remove from Group</value>
    <comment>Context menu item</comment>
  </data>
  <data name="ContextAddGroupFromSelection" xml:space="preserve">
    <value>Add To Group</value>
    <comment>Context menu item</comment>
  </data>
  <data name="ContextMenuNodesFromGeometry" xml:space="preserve">
    <value>Nodes From _Selected Geometry</value>
    <comment>Context menu item</comment>
  </data>
  <data name="ContextMenuNodesFromSelection" xml:space="preserve">
    <value>Create Custom Node</value>
    <comment>Context menu item</comment>
  </data>
  <data name="ContextMenuNodeToCode" xml:space="preserve">
    <value>Node to _Code</value>
    <comment>Context menu item</comment>
  </data>
  <data name="ContextMenuPan" xml:space="preserve">
    <value>Pa_n</value>
    <comment>Context menu item </comment>
  </data>
  <data name="ContextMenuPublishCustomNode" xml:space="preserve">
    <value>Publish This Custom Node...</value>
    <comment>Context menu item</comment>
  </data>
  <data name="DynamoViewCancelButtonTooltip" xml:space="preserve">
    <value>Cancel Run (Shift+F5)</value>
    <comment>Cancel button tooltip</comment>
  </data>
  <data name="DynamoViewDebugMenu" xml:space="preserve">
    <value>De_bug</value>
    <comment>Debug menu</comment>
  </data>
  <data name="DynamoViewDebugMenuCheckDailyBuild" xml:space="preserve">
    <value>_Check Daily Builds</value>
    <comment>Debug menu | Check the latest daily build</comment>
  </data>
  <data name="DynamoViewDebugMenuDumpLibrary" xml:space="preserve">
    <value>_Dump Library</value>
    <comment>Debug menu | Dump all imported libraries</comment>
  </data>
  <data name="DynamoViewDebugMenuForceReExecute" xml:space="preserve">
    <value>_Force Re-execute</value>
    <comment>Debug menu | Force to re-execute the whole graph</comment>
  </data>
  <data name="DynamoViewDebugMenuForceUpdate" xml:space="preserve">
    <value>Force _Update</value>
    <comment>Debug menu | Force to update Dynamo</comment>
  </data>
  <data name="DynamoViewDebugMenuRunMutationTest" xml:space="preserve">
    <value>_Run mutation test</value>
    <comment>Debug menu | Run mutation test</comment>
  </data>
  <data name="DynamoViewDebugMenuShowDebugAST" xml:space="preserve">
    <value>_Show Debug ASTs</value>
    <comment>Debug menu | Show debug abstract syntax tree</comment>
  </data>
  <data name="DynamoViewDebugMenuVerboseLogging" xml:space="preserve">
    <value>_Verbose Logging</value>
    <comment>Debug menu | Verbose logging</comment>
  </data>
  <data name="DynamoViewDebugMenuDebugModes" xml:space="preserve">
    <value>Debug _Modes</value>
    <comment>Debug menu | Show debug modes</comment>
  </data>
  <data name="DynamoViewEditMenu" xml:space="preserve">
    <value>_Edit</value>
    <comment>Edit menu</comment>
  </data>
  <data name="DynamoViewEditMenuAlighBottom" xml:space="preserve">
    <value>_Bottom</value>
    <comment>Edit menu | Align based on selected nodes' bottom Y position</comment>
  </data>
  <data name="DynamoViewEditMenuAlignLeft" xml:space="preserve">
    <value>_Left</value>
    <comment>Edit menu | Align based on selected nodes' leftmost X position</comment>
  </data>
  <data name="DynamoViewEditMenuAlignRight" xml:space="preserve">
    <value>_Right</value>
    <comment>Edit menu | Align based on selected nodes' rightmost X position</comment>
  </data>
  <data name="DynamoViewEditMenuAlignSelection" xml:space="preserve">
    <value>_Align Selection</value>
    <comment>Edit menu | Align selected nodes</comment>
  </data>
  <data name="DynamoViewEditMenuAlignTop" xml:space="preserve">
    <value>_Top</value>
    <comment>Edit menu | Align based on selected nodes' topmost Y position</comment>
  </data>
  <data name="DynamoViewEditMenuAlignXAverage" xml:space="preserve">
    <value>_X Average</value>
    <comment>Edit menu | Align based on selected nodes' average X positions</comment>
  </data>
  <data name="DynamoViewEditMenuAlignXDistribute" xml:space="preserve">
    <value>X _Distribute</value>
    <comment>Edit menu | Align selected nodes evenly on horizontal direction</comment>
  </data>
  <data name="DynamoViewEditMenuAlignYAverage" xml:space="preserve">
    <value>_Y Average</value>
    <comment>Edit menu | Align based on selected nodes' average Y positions</comment>
  </data>
  <data name="DynamoViewEditMenuAlignYDistribute" xml:space="preserve">
    <value>Y Di_stribute</value>
    <comment>Edit menu | Align selected nodes evenly on vertical direction</comment>
  </data>
  <data name="DynamoViewEditMenuCleanupLayout" xml:space="preserve">
    <value>Cleanup Node _Layout</value>
    <comment>Edit menu | Automatically layout graph</comment>
  </data>
  <data name="DynamoViewEditMenuCopy" xml:space="preserve">
    <value>_Copy</value>
    <comment>Edit menu | Copy</comment>
  </data>
  <data name="DynamoViewEditMenuCreateCustomNode" xml:space="preserve">
    <value>Crea_te Custom Node</value>
    <comment>Edit menu | Create custom node from selected nodes</comment>
  </data>
  <data name="DynamoViewEditMenuCreateNote" xml:space="preserve">
    <value>Create _Note</value>
    <comment>Edit menu | Create note for a node</comment>
  </data>
  <data name="DynamoViewEditMenuCreateGroup" xml:space="preserve">
    <value>Create _Group</value>
    <comment>Edit menu | Create Grouping for nodes</comment>
  </data>
  <data name="DynamoViewEditMenuDeleteSelected" xml:space="preserve">
    <value>_Delete Selected</value>
    <comment>Edit menu | Delete selected nodes</comment>
  </data>
  <data name="DynamoViewEditMenuPaste" xml:space="preserve">
    <value>_Paste</value>
    <comment>Edit menu | Paste</comment>
  </data>
  <data name="DynamoViewEditMenuRedo" xml:space="preserve">
    <value>_Redo</value>
    <comment>Edit menu | Redo</comment>
  </data>
  <data name="DynamoViewEditMenuSelectAll" xml:space="preserve">
    <value>_Select All</value>
    <comment>Edit menu | Select all nodes</comment>
  </data>
  <data name="DynamoViewEditMenuUndo" xml:space="preserve">
    <value>_Undo</value>
    <comment>Edit menu | Undo</comment>
  </data>
  <data name="DynamoViewDynamoMenuExit" xml:space="preserve">
    <value>_Exit Dynamo</value>
    <comment>Dynamo menu | Exit Dynamo</comment>
  </data>
  <data name="DynamoViewFileMenu" xml:space="preserve">
    <value>_File</value>
    <comment>File menu</comment>
  </data>
  <data name="DynamoViewFileMenuExportAsImage" xml:space="preserve">
    <value>_Export Workspace As Image...</value>
    <comment>File menu | Export workspace as image</comment>
  </data>
  <data name="DynamoViewFileMenuExportToSTL" xml:space="preserve">
    <value>_Export Model to STL...</value>
    <comment>File menu | Export geometry model to STL file format</comment>
  </data>
  <data name="DynamoViewFileMenuImport" xml:space="preserve">
    <value>_Import Library...</value>
    <comment>File menu | Import</comment>
  </data>
  <data name="DynamoViewFileMenuNew" xml:space="preserve">
    <value>_New</value>
    <comment>File menu | New</comment>
  </data>
  <data name="DynamoViewFileMenuNewCustomNode" xml:space="preserve">
    <value>_Custom Node...</value>
    <comment>FIle menu | New | New custom node</comment>
  </data>
  <data name="DynamoViewFileMenuNewHomeWorkSpace" xml:space="preserve">
    <value>_Home Workspace</value>
    <comment>File menu | New | New home workspace</comment>
  </data>
  <data name="DynamoViewFileMenuOpen" xml:space="preserve">
    <value>_Open...</value>
    <comment>File menu | Open</comment>
  </data>
  <data name="DynamoViewFileMenuRecentFiles" xml:space="preserve">
    <value>Open _Recent Files</value>
    <comment>File menu | Open Recent files</comment>
  </data>
  <data name="DynamoViewFileMenuSave" xml:space="preserve">
    <value>_Save</value>
    <comment>File menu | Save</comment>
  </data>
  <data name="DynamoViewFileMenuSaveAs" xml:space="preserve">
    <value>Save _As...</value>
    <comment>File menu | Save as</comment>
  </data>
  <data name="DynamoViewHelpMenu" xml:space="preserve">
    <value>_Help</value>
    <comment>Help menu</comment>
  </data>
  <data name="DynamoViewDynamoMenuAbout" xml:space="preserve">
    <value>_About</value>
    <comment>Dynamo menu | Display About dialog</comment>
  </data>
  <data name="DynamoViewHelpMenuDisplayStartPage" xml:space="preserve">
    <value>_Display Start Page</value>
    <comment>Help menu | Display start page</comment>
  </data>
  <data name="DynamoViewHelpMenuGotoWebsite" xml:space="preserve">
    <value>Dynamo _Website</value>
    <comment>Help menu | Go Dynamo website</comment>
  </data>
  <data name="DynamoViewHelpMenuGotoWiki" xml:space="preserve">
    <value>Dynamo _Project Wiki</value>
    <comment>Help menu | Go to wiki</comment>
  </data>
  <data name="DynamoViewHelpMenuReportBug" xml:space="preserve">
    <value>_Report A Bug</value>
    <comment>Help menu | Report a bug</comment>
  </data>
  <data name="DynamoViewHepMenuSamples" xml:space="preserve">
    <value>_Samples</value>
    <comment>Help menu | Samples</comment>
  </data>
  <data name="DynamoViewPackageMenu" xml:space="preserve">
    <value>_Packages</value>
    <comment>Package menu</comment>
  </data>
  <data name="DynamoViewPackageMenuManagePackage" xml:space="preserve">
    <value>_Manage Packages...</value>
    <comment>Package menu | Manage packages...</comment>
  </data>
  <data name="DynamoViewPackageMenuPublishNodes" xml:space="preserve">
    <value>Publish _Selected Nodes...</value>
    <comment>Package menu | Publish selected nodes as a package</comment>
  </data>
  <data name="DynamoViewPackageMenuPublishPackage" xml:space="preserve">
    <value>Publish _New Package...</value>
    <comment>Package menu | Publish new package</comment>
  </data>
  <data name="DynamoViewPackageMenuPublishWorkspace" xml:space="preserve">
    <value>Publish _Current Workspace...</value>
    <comment>Package menu | Publish current workspace as a package</comment>
  </data>
  <data name="DynamoViewPackageMenuSearchPackage" xml:space="preserve">
    <value>_Search for a Package...</value>
    <comment>Package menu | Search for a package</comment>
  </data>
  <data name="DynamoViewRunAutomaticallyOption" xml:space="preserve">
    <value>Run Automatically</value>
    <comment>Run automatically option</comment>
  </data>
  <data name="DynamoViewRunButton" xml:space="preserve">
    <value>Run</value>
    <comment>Run button</comment>
  </data>
  <data name="DynamoViewRunButtonTooltip" xml:space="preserve">
    <value>Run Workflow (F5)</value>
    <comment>Run button tooltip</comment>
  </data>
  <data name="DynamoViewSettingMenu" xml:space="preserve">
    <value>_Settings</value>
    <comment>Setting menu</comment>
  </data>
  <data name="DynamoViewSettingMenuAreaUnits" xml:space="preserve">
    <value>Area Display Units</value>
    <comment>Setting menu | Area unit display</comment>
  </data>
  <data name="DynamoViewSettingMenuCentimeter" xml:space="preserve">
    <value>Centimeter</value>
    <comment>Setting menu | Centimeter</comment>
  </data>
  <data name="DynamoViewSettingMenuCubicCentimeter" xml:space="preserve">
    <value>Cubic Centimeter</value>
    <comment>Setting menu | Cubic centimeter</comment>
  </data>
  <data name="DynamoViewSettingMenuCubicFoot" xml:space="preserve">
    <value>Cubic Foot</value>
    <comment>Setting menu | Cubic foot</comment>
  </data>
  <data name="DynamoViewSettingMenuCubicInch" xml:space="preserve">
    <value>Cubic Inch</value>
    <comment>Setting menu | Cubic inch</comment>
  </data>
  <data name="DynamoViewSettingMenuCubicMeter" xml:space="preserve">
    <value>Cubic Meter</value>
    <comment>Setting menu | Cubic meter</comment>
  </data>
  <data name="DynamoViewSettingMenuCubicMillimeter" xml:space="preserve">
    <value>Cubic Millimeter</value>
    <comment>Setting menu | Cubic millimeter</comment>
  </data>
  <data name="DynamoViewSettingMenuDecimalFoot" xml:space="preserve">
    <value>Decimal Foot</value>
    <comment>Setting menu | Decimal foot</comment>
  </data>
  <data name="DynamoViewSettingMenuDecimalInch" xml:space="preserve">
    <value>Decimal Inch</value>
    <comment>Setting menu | Decimal inch</comment>
  </data>
  <data name="DynamoViewSettingMenuShowDataReportingDialog" xml:space="preserve">
    <value>Agreement to _Collect Usability Data</value>
    <comment>Dynamo menu | Show user agreement dialog about data collecting</comment>
  </data>
  <data name="DynamoViewSettingShowRunPreview" xml:space="preserve">
    <value>Show Run Preview</value>
    <comment>Setting menu | Show Run Preview</comment>
  </data>
  <data name="ShowRunPreviewEnableToolTip" xml:space="preserve">
    <value>Execution preview is not available when running automatically</value>
  </data>
  <data name="ShowRunPreviewDisableToolTip" xml:space="preserve">
    <value>Preview the execution state of your graph. Nodes that are scheduled for execution will highlight in the graph</value>
  </data>
  <data name="DynamoViewSettingMenuFractionalFoot" xml:space="preserve">
    <value>Fractional Foot</value>
    <comment>Setting menu | Fractional foot</comment>
  </data>
  <data name="DynamoViewSettingMenuFractionalInch" xml:space="preserve">
    <value>Fractional Inch</value>
    <comment>Setting menu | Fractional inch</comment>
  </data>
  <data name="DynamoViewSettingMenuHighRenderPrecision" xml:space="preserve">
    <value>High</value>
    <comment>Setting menu | Slider for render precision</comment>
  </data>
  <data name="DynamoViewSettingMenuLengthUnits" xml:space="preserve">
    <value>Length Display Units</value>
    <comment>Setting menu | Length unit display</comment>
  </data>
  <data name="DynamoViewSettingMenuLowRenderPrecision" xml:space="preserve">
    <value>Low</value>
    <comment>Setting menu | Slider for render precision</comment>
  </data>
  <data name="DynamoViewSettingMenuMeter" xml:space="preserve">
    <value>Meter</value>
    <comment>Setting menu | Meter</comment>
  </data>
  <data name="DynamoViewSettingMenuMillimeter" xml:space="preserve">
    <value>Millimeter</value>
    <comment>Setting menu | Millimeter</comment>
  </data>
  <data name="DynamoViewSettingMenuNumber0" xml:space="preserve">
    <value>0</value>
    <comment>Locale dependent number format 0</comment>
  </data>
  <data name="DynamoViewSettingMenuNumber00" xml:space="preserve">
    <value>0.0</value>
    <comment>Locale dependent number format 0.0</comment>
  </data>
  <data name="DynamoViewSettingMenuNumber000" xml:space="preserve">
    <value>0.00</value>
    <comment>Locale dependent number format 0.00</comment>
  </data>
  <data name="DynamoViewSettingMenuNumber0000" xml:space="preserve">
    <value>0.000</value>
    <comment>Locale dependent number format 0.000</comment>
  </data>
  <data name="DynamoViewSettingMenuNumber00000" xml:space="preserve">
    <value>0.0000</value>
    <comment>Locale dependent number format 0.0000</comment>
  </data>
  <data name="DynamoViewSettingMenuNumberFormat" xml:space="preserve">
    <value>Number Format</value>
    <comment>Setting menu | Number format</comment>
  </data>
  <data name="PreferencesViewSelectedPackagePathForDownload" xml:space="preserve">
    <value>Selected package path for download</value>
    <comment>Preferences | Package Manager | Node and Package Paths | New Package Download Directory | Selected package path for download</comment>
  </data>
  <data name="PreferencesViewDisableBuiltInPackages" xml:space="preserve">
    <value>Disable Loading Built-In Packages</value>
    <comment>Preferences | Package Manager | Node and Package Paths | Disable Loading Built-In Packages</comment>
  </data>
  <data name="PreferencesViewDisableCustomPackages" xml:space="preserve">
    <value>Disable Loading Custom Packages</value>
    <comment>Preferences | Package Manager | Node and Package Paths | Disable Loading Custom Packages</comment>
  </data>
  <data name="DynamoViewSettingMenuSquareCentimeter" xml:space="preserve">
    <value>Square Centimeter</value>
    <comment>Setting menu | Square centimeter</comment>
  </data>
  <data name="DynamoViewSettingMenuSquareFoot" xml:space="preserve">
    <value>Square Foot</value>
    <comment>Setting menu | Square foot</comment>
  </data>
  <data name="DynamoViewSettingMenuSquareInch" xml:space="preserve">
    <value>Square Inch</value>
    <comment>Setting menu | Square inch</comment>
  </data>
  <data name="DynamoViewSettingMenuSquareMeter" xml:space="preserve">
    <value>Square Meter</value>
    <comment>Setting menu | Square meter</comment>
  </data>
  <data name="DynamoViewSettingMenuSquareMillimeter" xml:space="preserve">
    <value>Square Millimeter</value>
    <comment>Setting menu | Square millimeter</comment>
  </data>
  <data name="DynamoViewSettingMenuVolumeUnits" xml:space="preserve">
    <value>Volume Display Units</value>
    <comment>Setting menu | Volume unit display</comment>
  </data>
  <data name="PreferencesViewExperimentalLabel" xml:space="preserve">
    <value>Experimental</value>
    <comment>Preferences | Features | Experimental</comment>
  </data>
  <data name="PreferencesViewEnableTSplineNodes" xml:space="preserve">
    <value>Enable T-Spline nodes</value>
    <comment>Preferences | Features | Experimental | Enable T-Spline nodes</comment>
  </data>
  <data name="DynamoViewToolbarExportButtonTooltip" xml:space="preserve">
    <value>Export Workspace As Image</value>
    <comment>Toolbar export button tooltip</comment>
  </data>
  <data name="DynamoViewToolbarNewButtonTooltip" xml:space="preserve">
    <value>New [Ctrl + N]</value>
    <comment>Toolbar new button tooltip</comment>
  </data>
  <data name="DynamoViewToolbarOpenButtonTooltip" xml:space="preserve">
    <value>Open [Ctrl + O]</value>
    <comment>Toolbar open button tooltip</comment>
  </data>
  <data name="DynamoViewToolbarRedoButtonTooltip" xml:space="preserve">
    <value>Redo [Ctrl + Y]</value>
    <comment>Toolbar redo button tooltip</comment>
  </data>
  <data name="DynamoViewToolbarSaveButtonTooltip" xml:space="preserve">
    <value>Save [Ctrl + S]</value>
    <comment>Toolbar save button tooltip</comment>
  </data>
  <data name="DynamoViewToolbarUndoButtonTooltip" xml:space="preserve">
    <value>Undo [Ctrl + Z]</value>
    <comment>Toolbar undo button tooltip</comment>
  </data>
  <data name="DynamoViewViewMenu" xml:space="preserve">
    <value>_View</value>
    <comment>View menu</comment>
  </data>
  <data name="DynamoViewViewMenu3DPreview" xml:space="preserve">
    <value>_Background 3D Preview</value>
    <comment>View menu | Background 3d preview</comment>
  </data>
  <data name="DynamoViewViewMenuAlternateContextGeometry" xml:space="preserve">
    <value>Show Geometry in {0}</value>
    <comment>View menu | Show geometry in some context</comment>
  </data>
  <data name="DynamoViewViewMenuConnector" xml:space="preserve">
    <value>_Connectors</value>
    <comment>View menu | Connector setting</comment>
  </data>
  <data name="DynamoViewViewMenuConnectorType" xml:space="preserve">
    <value>_Connector Type</value>
    <comment>View menu | Connector type</comment>
  </data>
  <data name="DynamoViewViewMenuConnectorTypeCurve" xml:space="preserve">
    <value>Curves</value>
    <comment>View menu | Curve type connector</comment>
  </data>
  <data name="DynamoViewViewMenuConnectorTypePolylines" xml:space="preserve">
    <value>Polylines</value>
    <comment>View menu | Polyline type connector</comment>
  </data>
  <data name="DynamoViewViewMenuHideConsole" xml:space="preserve">
    <value>Hide Console</value>
    <comment>View menu | Hide console</comment>
  </data>
  <data name="DynamoViewViewMenuPan" xml:space="preserve">
    <value>_Pan</value>
    <comment>View menu | Pan</comment>
  </data>
  <data name="DynamoViewViewMenuPanDown" xml:space="preserve">
    <value>Pan Down (Mouse wheel drag down)</value>
    <comment>View menu | Pan down</comment>
  </data>
  <data name="DynamoViewViewMenuPanLeft" xml:space="preserve">
    <value>Pan Left (Mouse wheel drag left)</value>
    <comment>View menu | Pan left</comment>
  </data>
  <data name="DynamoViewViewMenuPanRight" xml:space="preserve">
    <value>Pan Right (Mouse wheel drag right)</value>
    <comment>View menu | Pan right</comment>
  </data>
  <data name="DynamoViewViewMenuPanUp" xml:space="preserve">
    <value>Pan Up (Mouse wheel drag up)</value>
    <comment>View menu | Pan up</comment>
  </data>
  <data name="DynamoViewViewMenuPreviewNavigate" xml:space="preserve">
    <value>Navigate Background 3D Preview</value>
    <comment>View menu | Navigate background 3D preview</comment>
  </data>
  <data name="DynamoViewViewMenuShowGrid" xml:space="preserve">
    <value>Show Grid</value>
    <comment>View menu | Show Grid</comment>
  </data>
  <data name="DynamoViewViewMenuShowBackground3DPreview" xml:space="preserve">
    <value>Showing Background 3D Preview</value>
    <comment>View menu | Show background preview</comment>
  </data>
  <data name="DynamoViewViewMenuShowConnectors" xml:space="preserve">
    <value>Show _Connectors</value>
    <comment>View menu | Show connectors</comment>
  </data>
  <data name="DynamoViewViewMenuShowConsole" xml:space="preserve">
    <value>_Show Console</value>
    <comment>View menu | Show console</comment>
  </data>
  <data name="DynamoViewViewMenuZoom" xml:space="preserve">
    <value>_Zoom</value>
    <comment>View menu | Zoom</comment>
  </data>
  <data name="DynamoViewViewMenuZoomIn" xml:space="preserve">
    <value>Zoom In (Mouse wheel down)</value>
    <comment>View menu | Zoom in</comment>
  </data>
  <data name="DynamoViewViewMenuZoomOut" xml:space="preserve">
    <value>Zoom Out (Mouse wheel up)</value>
    <comment>View menu | Zoom out</comment>
  </data>
  <data name="ContextMenuDelete" xml:space="preserve">
    <value>Delete</value>
    <comment>Context menu for selected node - delete selected node</comment>
  </data>
  <data name="NodeContextMenuHelp" xml:space="preserve">
    <value>Help</value>
    <comment>Display help message for this node</comment>
  </data>
  <data name="ContextMenuGroups" xml:space="preserve">
    <value>Groups</value>
    <comment>Context menu for group-based operations</comment>
  </data>
  <data name="ContextMenu" xml:space="preserve">
    <value>Node Options</value>
    <comment>Node context menu</comment>
  </data>
  <data name="ContextMenuLacing" xml:space="preserve">
    <value>Lacing</value>
    <comment>Context menu for selected node</comment>
  </data>
  <data name="ContextMenuLacingCrossProduct" xml:space="preserve">
    <value>Cross Product</value>
    <comment>Lacing strategy: use cross product for two lists</comment>
  </data>
  <data name="ContextMenuLacingFirst" xml:space="preserve">
    <value>First</value>
    <comment>Lacing strategy: use the first list</comment>
  </data>
  <data name="ContextMenuLacingLongest" xml:space="preserve">
    <value>Longest</value>
    <comment>Lacing strategy: use the longest list</comment>
  </data>
  <data name="ContextMenuLacingShortest" xml:space="preserve">
    <value>Shortest</value>
    <comment>Lacing strategy: use the shortest list</comment>
  </data>
  <data name="NodeContextMenuPreview" xml:space="preserve">
    <value>Preview</value>
    <comment>Context menu item - preview geometry</comment>
  </data>
  <data name="NodeContextMenuRenameNode" xml:space="preserve">
    <value>Rename</value>
    <comment>Context menu item - rename this node</comment>
  </data>
  <data name="NodeContextMenuShowLabels" xml:space="preserve">
    <value>Show Labels</value>
    <comment>Context menu item - show labels</comment>
  </data>
  <data name="NodeHelpWindowNodeCategory" xml:space="preserve">
    <value>CATEGORY</value>
    <comment>Category label</comment>
  </data>
  <data name="NodeHelpWindowNodeDescription" xml:space="preserve">
    <value>DESCRIPTION</value>
    <comment>Description label</comment>
  </data>
  <data name="NodeHelpWindowNodeInput" xml:space="preserve">
    <value>INPUTS</value>
    <comment>Input label</comment>
  </data>
  <data name="NodeHelpWindowNodeOutput" xml:space="preserve">
    <value>OUTPUTS</value>
    <comment>Output label</comment>
  </data>
  <data name="NodeHelpWindowNodeType" xml:space="preserve">
    <value>NODE TYPE</value>
    <comment>Title label</comment>
  </data>
  <data name="StartPageAsk" xml:space="preserve">
    <value>ASK</value>
  </data>
  <data name="StartPageCode" xml:space="preserve">
    <value>CODE</value>
  </data>
  <data name="StartPageBackupOnCrash" xml:space="preserve">
    <value>RECOVER FROM BACKUP</value>
  </data>
  <data name="StartPageBackupNoCrash" xml:space="preserve">
    <value>BACKUP</value>
  </data>
  <data name="StartPageBackupLocation" xml:space="preserve">
    <value>Backup location</value>
  </data>
  <data name="StartPageOpenAll" xml:space="preserve">
    <value>Open all</value>
  </data>
  <data name="StartPageDiscussionForum" xml:space="preserve">
    <value>Discussion forum</value>
  </data>
  <data name="StartPageDynamoDictionary" xml:space="preserve">
    <value>Dynamo Dictionary</value>
  </data>
  <data name="StartPageFiles" xml:space="preserve">
    <value>FILES</value>
  </data>
  <data name="StartPageGithubRepository" xml:space="preserve">
    <value>Github repository</value>
  </data>
  <data name="StartPageMoreSamples" xml:space="preserve">
    <value>More Samples</value>
  </data>
  <data name="StartPageDynamoPrimer" xml:space="preserve">
    <value>Dynamo Primer</value>
  </data>
  <data name="StartPageNewCustomNode" xml:space="preserve">
    <value>Custom Node</value>
    <comment>Start page | New custom node</comment>
  </data>
  <data name="StartPageNewFile" xml:space="preserve">
    <value>New</value>
    <comment>Start page | New </comment>
  </data>
  <data name="StartPageOpenFile" xml:space="preserve">
    <value>Open</value>
    <comment>Start page | Open files</comment>
  </data>
  <data name="StartPageRecent" xml:space="preserve">
    <value>RECENT</value>
  </data>
  <data name="StartPageReference" xml:space="preserve">
    <value>REFERENCE</value>
  </data>
  <data name="StartPageSamples" xml:space="preserve">
    <value>SAMPLES</value>
  </data>
  <data name="StartPageSendIssues" xml:space="preserve">
    <value>Send issues</value>
  </data>
  <data name="StartPageShowSamples" xml:space="preserve">
    <value>Show Samples In Folder</value>
  </data>
  <data name="StartPageStart" xml:space="preserve">
    <value>Start</value>
  </data>
  <data name="StartPageVideoTutorials" xml:space="preserve">
    <value>Video Tutorials</value>
    <comment>Start page | Link to videos</comment>
  </data>
  <data name="StartPageVisitWebsite" xml:space="preserve">
    <value>{0} website</value>
    <comment>Start page | Link to DynamoBIM</comment>
  </data>
  <data name="StartPageAdvancedTutorials" xml:space="preserve">
    <value>Advanced Tutorials</value>
    <comment>Start page | Link to tutorials</comment>
  </data>
  <data name="AddFileToPackageDialogTitle" xml:space="preserve">
    <value>Add File to Package...</value>
  </data>
  <data name="CancelButton" xml:space="preserve">
    <value>Cancel</value>
  </data>
  <data name="CannotDownloadPackageMessageBoxTitle" xml:space="preserve">
    <value>Cannot Download Package</value>
  </data>
  <data name="BuiltInPackageConflictMessageBoxTitle" xml:space="preserve">
    <value>Package has conflicts with one or more Built-In packages.</value>
  </data>
  <data name="PackagesInUseConflictMessageBoxTitle" xml:space="preserve">
    <value>Package has conflicts with one or more packages in use.</value>
  </data>
  <data name="LoadedPackagesConflictMessageBoxTitle" xml:space="preserve">
    <value>Package has conflicts with one or more loaded packages.</value>
  </data>
  <data name="CustomNodePropertyErrorMessageBoxTitle" xml:space="preserve">
    <value>Custom Node Property Error</value>
  </data>
  <data name="CustomNodePropertyWindowCategory" xml:space="preserve">
    <value>Add-Ons Category</value>
    <comment>Label - specify custom node category</comment>
  </data>
  <data name="CustomNodePropertyWindowDescription" xml:space="preserve">
    <value>Description</value>
    <comment>Label - custom node description</comment>
  </data>
  <data name="CustomNodePropertyWindowDescriptionHint" xml:space="preserve">
    <value>Description of Custom Node</value>
    <comment>Text box hint</comment>
  </data>
  <data name="CustomNodePropertyWindowName" xml:space="preserve">
    <value>Name</value>
    <comment>Label - specify custom node name</comment>
  </data>
  <data name="CustomNodePropertyWindowNameHint" xml:space="preserve">
    <value>Name of Custom Node</value>
    <comment>Text box hint</comment>
  </data>
  <data name="CustomNodePropertyWindowTitle" xml:space="preserve">
    <value>Custom Node Properties</value>
    <comment>Dialog name</comment>
  </data>
  <data name="DeprecatingPackageMessageBoxTitle" xml:space="preserve">
    <value>Deprecating Package</value>
  </data>
  <data name="DynamoViewHelpMenuShowInFolder" xml:space="preserve">
    <value>Show In Folder</value>
    <comment>Help menu | Show in Folder</comment>
  </data>
  <data name="ImportLibraryDialogTitle" xml:space="preserve">
    <value>Import Library</value>
  </data>
  <data name="MessageAlreadyInstallDynamo" xml:space="preserve">
    <value>Package {1} is already installed.

{0} will attempt to uninstall this package before installing {2}.</value>
  </data>
  <data name="MessageConfirmToInstallPackage" xml:space="preserve">
    <value>Are you sure you want to install {0} {1} ?</value>
    <comment>Message box content</comment>
  </data>
  <data name="MessageConfirmToInstallPackageToFolder" xml:space="preserve">
    <value>Are you sure you want to install {0} {1} to {2} ?</value>
    <comment>Message box content</comment>
  </data>
  <data name="MessageConfirmToSaveCustomNode" xml:space="preserve">
    <value>You have unsaved changes to custom node workspace: "{0}".

Would you like to save your changes?</value>
    <comment>Message box content</comment>
  </data>
  <data name="MessageConfirmToSaveHomeWorkSpace" xml:space="preserve">
    <value>You have unsaved changes to the Home workspace.

Would you like to save your changes?</value>
  </data>
  <data name="MessageConfirmToSaveNamedHomeWorkSpace" xml:space="preserve">
    <value>You have unsaved changes to {0}.

Would you like to save your changes?</value>
  </data>
  <data name="MessageConfirmToDeletePackage" xml:space="preserve">
    <value>Are you sure you want to delete {0} ?  This will delete the packages root directory.

You can always redownload the package.</value>
  </data>
  <data name="MessageCustomNodeNameExist" xml:space="preserve">
    <value>A built-in node with the given name already exists.</value>
  </data>
  <data name="MessageCustomNodeNeedNewCategory" xml:space="preserve">
    <value>You must enter a new category or choose one from the existing categories.</value>
  </data>
  <data name="MessageCustomNodeNoName" xml:space="preserve">
    <value>You must supply a name.</value>
  </data>
  <data name="MessageCustomNodeNameInvalid" xml:space="preserve">
    <value>Custom Node name cannot contain any of the following special characters:
    # % * ? \ : or any of the non-printable characters.</value>
  </data>
  <data name="MessageFailedToDownloadPackage" xml:space="preserve">
    <value>Failed to download package with id: {0}.  Please try again and report the package if you continue to have problems.</value>
    <comment>Message box content</comment>
  </data>
  <data name="MessageInvalidPackage" xml:space="preserve">
    <value>Failed to load an invalid package.</value>
  </data>
  <data name="MessageFailedToDelete" xml:space="preserve">
    <value>{0} failed to delete the package.  You may need to delete the package's root directory manually.</value>
  </data>
  <data name="MessageFailToUninstallPackage" xml:space="preserve">
    <value>{0} failed to uninstall the package: {1}.  The package may need to be reinstalled manually.</value>
    <comment>Message box content</comment>
  </data>
  <data name="MessageUnkownErrorOpeningFile" xml:space="preserve">
    <value>Unknown error opening file: {0}</value>
    <comment>Message box content</comment>
  </data>
  <data name="MessageGettingNodeError" xml:space="preserve">
    <value>There was a problem getting the node from the workspace.</value>
    <comment>Message box content</comment>
  </data>
  <data name="MessageNeedToRestartAfterDelete" xml:space="preserve">
    <value>{0} and its host application must restart before delete takes effect.</value>
  </data>
  <data name="MessagePackageContainPythonScript" xml:space="preserve">
    <value>The package or one of its dependencies contains Python scripts or binaries. Do you want to continue?</value>
  </data>
  <data name="MessagePackageNewerDynamo" xml:space="preserve">
    <value>The package or one of its dependencies use a newer version of {0} than you are currently using. Do you want to continue?</value>
  </data>
  <data name="MessageSelectAtLeastOneNode" xml:space="preserve">
    <value>You must select at least one custom node.</value>
    <comment>Message box content</comment>
  </data>
  <data name="MessageSelectSymbolNotFound" xml:space="preserve">
    <value>The selected symbol was not found in the workspace</value>
    <comment>Message box content</comment>
  </data>
  <data name="MessageSubmitSameNamePackage" xml:space="preserve">
    <value>The node is part of the {0} package called "{1}" - do you want to submit a new version of this package?

If not, this node will be moved to the new package you are creating."</value>
    <comment>Message box content</comment>
  </data>
  <data name="MessageToDeprecatePackage" xml:space="preserve">
    <value>Are you sure you want to deprecate {0} ?  This request will be rejected if you are not a maintainer of the package.  It indicates that you will no longer support the package, although the package will still appear when explicitly searched for. 

You can always undeprecate the package.</value>
  </data>
  <data name="MessageToUndeprecatePackage" xml:space="preserve">
    <value>Are you sure you want to undeprecate {0} ?  This request will be rejected if you are not a maintainer of the package.  It indicates that you will continue to support the package and the package will appear when users are browsing packages.

You can always re-deprecate the package.</value>
  </data>
  <data name="MessageForceInstallOrUninstallToContinue" xml:space="preserve">
    <value>Package {0} has one or more dependencies that conflict with the following packages that are in use in the workspace: {1}. Dependency conflicts could cause unintended behavior to occur.
    
Do you wish to continue installing it while keeping the packages that are already installed?

If not, {2} needs to uninstall {1} to continue but cannot as they are in use. Try restarting {2} and download {0} again.</value>
  </data>
  <data name="MessageForceInstallOrUninstallUponRestart" xml:space="preserve">
    <value>Package {0} has one or more dependencies that conflict with the following package(s):

{1}

If you continue to install the package, unintended behavior may occur.

To avoid unintended behavior, uninstall the conflicting loaded package(s), restart Dynamo, and download {0} again.</value>
  </data>
  <data name="OKButton" xml:space="preserve">
    <value>OK</value>
  </data>
  <data name="Save" xml:space="preserve">
    <value>Save</value>
  </data>
  <data name="OpenDynamoDefinitionDialogTitle" xml:space="preserve">
    <value>Open {0} Definition...</value>
  </data>
  <data name="PackageDownloadConfirmMessageBoxTitle" xml:space="preserve">
    <value>Package Download Confirmation</value>
    <comment>Message box title</comment>
  </data>
  <data name="PackageDownloadErrorMessageBoxTitle" xml:space="preserve">
    <value>Package Download Error</value>
    <comment>Message box title</comment>
  </data>
  <data name="PackageDownloadMessageBoxTitle" xml:space="preserve">
    <value>Package Download</value>
  </data>
  <data name="PackageUseNewerDynamoMessageBoxTitle" xml:space="preserve">
    <value>Package Uses Newer Version of {0}!</value>
  </data>
  <data name="PackageWarningMessageBoxTitle" xml:space="preserve">
    <value>Package Warning</value>
    <comment>Message box title</comment>
  </data>
  <data name="SaveConfirmationMessageBoxTitle" xml:space="preserve">
    <value>Confirmation</value>
  </data>
  <data name="SaveModelToSTLDialogTitle" xml:space="preserve">
    <value>Save your model to STL.</value>
  </data>
  <data name="SaveWorkbenToImageDialogTitle" xml:space="preserve">
    <value>Save your Workbench to an Image</value>
  </data>
  <data name="SelectionErrorMessageBoxTitle" xml:space="preserve">
    <value>Selection Error</value>
    <comment>Message box title</comment>
  </data>
  <data name="UndeprecatingPackageMessageBoxTitle" xml:space="preserve">
    <value>Removing Package Deprecation</value>
  </data>
  <data name="DeleteFailureMessageBoxTitle" xml:space="preserve">
    <value>Delete Failure</value>
  </data>
  <data name="MessageNeedToRestartAfterDeleteTitle" xml:space="preserve">
    <value>Deleting Package</value>
  </data>
  <data name="ContinueButton" xml:space="preserve">
    <value>Continue</value>
    <comment>Continue to use Dynamo</comment>
  </data>
  <data name="CrashPromptDialogCopyButton" xml:space="preserve">
    <value>Copy</value>
    <comment>Copy crash details</comment>
  </data>
  <data name="CrashPromptDialogCrashMessage" xml:space="preserve">
    <value>Uh oh... something went wrong and {0} has crashed, sorry about that.

You will get a chance to save your work.</value>
  </data>
  <data name="CrashPromptDialogDetailButton" xml:space="preserve">
    <value>Details</value>
    <comment>Click it to display crash details</comment>
  </data>
  <data name="CrashPromptDialogOpenFolderButton" xml:space="preserve">
    <value>Open Folder</value>
    <comment>Open folder that contains crash report</comment>
  </data>
  <data name="CrashPromptDialogSubmitBugButton" xml:space="preserve">
    <value>Submit Bug To Github</value>
    <comment>Submit a bug on github</comment>
  </data>
  <data name="CrashPromptDialogTitle" xml:space="preserve">
    <value>{0} has crashed</value>
  </data>
  <data name="DownloadWarningMessageBoxTitle" xml:space="preserve">
    <value>Download Warning</value>
  </data>
  <data name="DynamoUpdateAvailableToolTip" xml:space="preserve">
    <value>A Dynamo update is available. Click to install.</value>
  </data>
  <data name="EditNodeWindowTitle" xml:space="preserve">
    <value>Edit Node Name</value>
    <comment>Dialog for editing a node's name</comment>
  </data>
  <data name="EditAnnotationTitle" xml:space="preserve">
    <value>Edit Group Title</value>
    <comment>Dialog for editing a node's name</comment>
  </data>
  <data name="EditWindowAcceptButton" xml:space="preserve">
    <value>Accept</value>
  </data>
  <data name="EditWindowTitle" xml:space="preserve">
    <value>Set value...</value>
  </data>
  <data name="GenericTaskDialogSampleLeftButton" xml:space="preserve">
    <value>Sample Left Button</value>
    <comment>Sample button, it will be replaced at runtime</comment>
  </data>
  <data name="GenericTaskDialogSampleRightButton" xml:space="preserve">
    <value>Sample Right Button</value>
    <comment>Sample button, it will be replaced at runtime</comment>
  </data>
  <data name="GenericTaskDialogTitle" xml:space="preserve">
    <value>Generic Task Dialog</value>
  </data>
  <data name="GenericTaskDialogOptionYes" xml:space="preserve">
    <value>Yes</value>
  </data>
  <data name="GenericTaskDialogOptionNo" xml:space="preserve">
    <value>No</value>
  </data>
  <data name="GenericTaskDialogOptionOK" xml:space="preserve">
    <value>OK</value>
  </data>
  <data name="GenericTaskDialogOptionCancel" xml:space="preserve">
    <value>Cancel</value>
  </data>
  <data name="UsageReportPromptDialogTitle" xml:space="preserve">
    <value>Agreement to collect usability data on your use of {0}</value>
  </data>
  <data name="DynamoViewContextMenuClearLog" xml:space="preserve">
    <value>Clear</value>
    <comment>Clear log</comment>
  </data>
  <data name="DynamoViewEditMenuSelectNeighbours" xml:space="preserve">
    <value>_Select Neighbors</value>
  </data>
  <data name="FilePathConverterNoFileSelected" xml:space="preserve">
    <value>No file selected.</value>
  </data>
  <data name="HideClassicNodeLibrary" xml:space="preserve">
    <value>Hide Classic Node Library</value>
  </data>
  <data name="InstalledPackageViewAdditionalFileLabel" xml:space="preserve">
    <value>Additional Files</value>
  </data>
  <data name="InstalledPackageViewAdditionalLabel" xml:space="preserve">
    <value>Additional Libraries</value>
  </data>
  <data name="InstalledPackageViewContextMenuDeprecate" xml:space="preserve">
    <value>Deprecate</value>
  </data>
  <data name="InstalledPackageViewContextMenuDeprecateTooltip" xml:space="preserve">
    <value>Set this package as deprecated.  Only allowed if you're a current maintainer of the package.</value>
  </data>
  <data name="InstalledPackageViewContextMenuGetLatest" xml:space="preserve">
    <value>Get Latest Version</value>
  </data>
  <data name="InstalledPackageViewContextMenuGetLatestTooltip" xml:space="preserve">
    <value>Check if there is a newer version of this package and download it.</value>
  </data>
  <data name="InstalledPackageViewContextMenuPublish" xml:space="preserve">
    <value>Publish...</value>
  </data>
  <data name="InstalledPackageViewContextMenuPublishTooltip" xml:space="preserve">
    <value>Publish this package, if it has yet to be published.</value>
  </data>
  <data name="InstalledPackageViewContextMenuPublishVersion" xml:space="preserve">
    <value>Publish Version...</value>
  </data>
  <data name="InstalledPackageViewContextMenuPublishVersionTooltip" xml:space="preserve">
    <value>Publish a new version of this package, assuming it has already been published. Only allowed if you're a current maintainer of the package.</value>
  </data>
  <data name="InstalledPackageViewContextMenuRemoveDeprecation" xml:space="preserve">
    <value>Remove deprecation</value>
  </data>
  <data name="InstalledPackageViewContextMenuRemoveDeprecationTooltip" xml:space="preserve">
    <value>Remove package deprecation. Only allowed if you're a current maintainer of the package.</value>
  </data>
  <data name="InstalledPackageViewContextMenuShowRootDir" xml:space="preserve">
    <value>Show Root Directory</value>
  </data>
  <data name="InstalledPackageViewContextMenuShowRootDirTooltip" xml:space="preserve">
    <value>Go to the root folder of this package</value>
  </data>
  <data name="InstalledPackageViewCustomNodesLabel" xml:space="preserve">
    <value>Custom Nodes</value>
  </data>
  <data name="InstalledPackageViewNodeLibrariesLabel" xml:space="preserve">
    <value>Node Libraries</value>
  </data>
  <data name="InstalledPackageViewPendingInstallButton" xml:space="preserve">
    <value>Pending uninstall</value>
  </data>
  <data name="InstalledPackageViewTitle" xml:space="preserve">
    <value>Installed Packages</value>
  </data>
  <data name="LacingCrossProductToolTip" xml:space="preserve">
    <value>For two lists {a,b,c}{1,2,3} returns {a1,a2,a3}{b1,b2,b3}{c1,c2,c3}.</value>
  </data>
  <data name="LacingDisabledToolTip" xml:space="preserve">
    <value>Argument lacing is disabled for this node.</value>
  </data>
  <data name="LacingFirstToolTip" xml:space="preserve">
    <value>For two lists {a,b,c}{1,2,3} returns {a1}.</value>
  </data>
  <data name="LacingLongestToolTip" xml:space="preserve">
    <value>For two lists {a,b,c}{1,2} returns {a1,b2,c2}.</value>
  </data>
  <data name="LacingShortestToolTip" xml:space="preserve">
    <value>For two lists {a,b,c}{1,2} returns {a1,b2}.</value>
  </data>
  <data name="LibraryViewContextMenuEditNode" xml:space="preserve">
    <value>Edit...</value>
  </data>
  <data name="LibraryViewNoMatchesFound" xml:space="preserve">
    <value>No matches found</value>
    <comment>No matches for the search llibrary</comment>
  </data>
  <data name="LibraryViewSearchText" xml:space="preserve">
    <value>Search</value>
  </data>
  <data name="LibraryViewTitle" xml:space="preserve">
    <value>Library</value>
  </data>
  <data name="NoteViewContextMenuDelete" xml:space="preserve">
    <value>Delete</value>
    <comment>Delete note </comment>
  </data>
  <data name="NoteViewContextMenuEdit" xml:space="preserve">
    <value>Edit...</value>
    <comment>Edit note</comment>
  </data>
  <data name="PackageManagerInstall" xml:space="preserve">
    <value>Install</value>
    <comment>Used on the package manager search result card. If the package is not installed, the button will say 'Install'.</comment>
  </data>
  <data name="PackageManagerPackageUpdated" xml:space="preserve">
    <value>Updated</value>
    <comment>Displays next to the package name in the Package Search window if the package has been updated in the last 30 days.</comment>
  </data>
  <data name="PackageManagerPackageNew" xml:space="preserve">
    <value>New</value>
    <comment>Displays next to the package name in the Package Search window if the package has been added in the last 30 days.</comment>
  </data>
  <data name="PackageDetailsDescription" xml:space="preserve">
    <value>DESCRIPTION</value>
    <comment>Header in the PackageDetailsViewExtension.</comment>
  </data>
  <data name="PackageDetailsLicense" xml:space="preserve">
    <value>LICENSE OF LATEST PACKAGE</value>
    <comment>Header in the PackageDetailsViewExtension.</comment>
  </data>
  <data name="PackageDetailsVersionsAndPackageRequirements" xml:space="preserve">
    <value>VERSIONS AND PACKAGE REQUIREMENTS</value>
    <comment>Header in the PackageDetailsViewExtension.</comment>
  </data>
  <data name="PackageDetailsVersions" xml:space="preserve">
    <value>Versions</value>
    <comment>Datagrid Column Header in the PackageDetailsViewExtension.</comment>
  </data>
  <data name="PackageDetailsHost" xml:space="preserve">
    <value>Host</value>
    <comment>Datagrid Column Header in the PackageDetailsViewExtension.</comment>
  </data>
  <data name="PackageDetailsPython" xml:space="preserve">
    <value>Python</value>
    <comment>Datagrid Column Header in the PackageDetailsViewExtension.</comment>
  </data>
  <data name="PackageDetailsPackage" xml:space="preserve">
    <value>Package</value>
    <comment>Datagrid Column Header in the PackageDetailsViewExtension.</comment>
  </data>
  <data name="PackageDownloadStateDownloaded" xml:space="preserve">
    <value>Downloaded</value>
  </data>
  <data name="PackageDownloadStateDownloading" xml:space="preserve">
    <value>Downloading</value>
  </data>
  <data name="PackageDownloadStateError" xml:space="preserve">
    <value>Error</value>
  </data>
  <data name="PackageDownloadStateInstalled" xml:space="preserve">
    <value>Installed</value>
  </data>
  <data name="PackageDownloadStateInstalling" xml:space="preserve">
    <value>Installing</value>
  </data>
  <data name="PackageDownloadStateStarting" xml:space="preserve">
    <value>Starting</value>
  </data>
  <data name="PackageSearchStateNoResult" xml:space="preserve">
    <value>Search returned no results!</value>
  </data>
  <data name="PackageSearchStateSearching" xml:space="preserve">
    <value>Searching...</value>
  </data>
  <data name="PackageSearchStateSyncingWithServer" xml:space="preserve">
    <value>Syncing with server...</value>
  </data>
  <data name="PackageSearchViewClearButton" xml:space="preserve">
    <value>Clear</value>
    <comment>Clear completed installation</comment>
  </data>
  <data name="PackageSearchViewClearButtonTooltip" xml:space="preserve">
    <value>Clear Downloads</value>
  </data>
  <data name="PackageSearchViewContextMenuOrderAscending" xml:space="preserve">
    <value>Ascending</value>
    <comment>Order by Ascending</comment>
  </data>
  <data name="PackageSearchViewContextMenuOrderDescending" xml:space="preserve">
    <value>Descending</value>
    <comment>Order by Descending</comment>
  </data>
  <data name="PackageSearchViewContextMenuSortByAuthor" xml:space="preserve">
    <value>Author</value>
    <comment>Sort package by author name</comment>
  </data>
  <data name="PackageSearchViewContextMenuSortByDownloads" xml:space="preserve">
    <value>Downloads</value>
    <comment>Sort package by download numbers</comment>
  </data>
  <data name="PackageSearchSortBy" xml:space="preserve">
    <value>SORT BY</value>
    <comment>Header in Package Search 'Sort By' Button Context Menu</comment>
  </data>
  <data name="PackageSearchOrder" xml:space="preserve">
    <value>ORDER</value>
    <comment>Header in Package Search 'Sort By' Button Context Menu</comment>
  </data>
  <data name="PackageSearchViewContextMenuSortByName" xml:space="preserve">
    <value>Name</value>
    <comment>Sort package by name</comment>
  </data>
  <data name="PackageSearchHeader" xml:space="preserve">
    <value>Search for packages</value>
    <comment>The title of the package search manager window.</comment>
  </data>
  <data name="DisablePackageInstallIconTooltip" xml:space="preserve">
    <value>All custom package paths have been disabled in Preferences. Packages cannot be installed unless they are re-enabled.</value>
    <comment>Disable package install icon tooltip.</comment>
  </data>
  <data name="DisableBuiltInPackageToggleInfo" xml:space="preserve">
    <value>If the toggle is on, built-in packages will not load on restart. Built-in packages that are currently loaded will be unloaded on restart. 
If the toggle is off built-in packages that are not already loaded will load once the preferences dialog is closed.</value>
    <comment>Disable built-in package toggle info.</comment>
  </data>
  <data name="DisableCustomPackageToggleInfo" xml:space="preserve">
    <value>If the toggle is on, custom packages will not load on restart. Custom packages that are currently loaded will be unloaded on restart. 
If the toggle is off custom packages that are not already loaded will load once the preferences dialog is closed.</value>
    <comment>Disable custom package toggle info.</comment>
  </data>
  <data name="PackageSearchViewContextMenuSortByVotes" xml:space="preserve">
    <value>Votes</value>
    <comment>Sort package by user votes</comment>
  </data>
  <data name="PackageSearchViewContextMenuSortyByUpdate" xml:space="preserve">
    <value>Most Recent Update</value>
    <comment>Sort package by the most recent update</comment>
  </data>
  <data name="PackageSearchViewDeprecated" xml:space="preserve">
    <value>DEPRECATED</value>
    <comment>Indicate package has been deprecated</comment>
  </data>
  <data name="PackageSearchViewDeprecatedTooltip" xml:space="preserve">
    <value>The maintainers of this package have indicated that they will no longer be updating it.  Use at your own risk!</value>
  </data>
  <data name="PackageSearchViewDescription" xml:space="preserve">
    <value>Description</value>
    <comment>Package description</comment>
  </data>
  <data name="PackageSearchViewInstallButton" xml:space="preserve">
    <value>⇓ Install</value>
    <comment>To install package</comment>
  </data>
  <data name="PackageSearchViewInstallLatestVersion" xml:space="preserve">
    <value>Install latest version</value>
  </data>
  <data name="PackageSearchViewInstallLatestVersionTo" xml:space="preserve">
    <value>Install latest version to folder...</value>
  </data>
  <data name="PackageSearchViewInstallThisVersion" xml:space="preserve">
    <value>Install this version</value>
  </data>
  <data name="PackageSearchViewInstallThisVersionTo" xml:space="preserve">
    <value>Install this version to folder...</value>
  </data>
  <data name="PackageSearchViewKeywords" xml:space="preserve">
    <value>Keywords</value>
    <comment>Package keywords</comment>
  </data>
  <data name="PackageSearchViewSearchTextBox" xml:space="preserve">
    <value>Search...</value>
  </data>
  <data name="PackageSearchViewSortByButton" xml:space="preserve">
    <value>Sort by</value>
  </data>
  <data name="PackageSearchResultViewDetails" xml:space="preserve">
    <value>View Details</value>
    <comment>In package search result card.</comment>
  </data>
  <data name="PackageSearchResultRequirements" xml:space="preserve">
    <value>Requirements</value>
    <comment>In package search result card.</comment>
  </data>
  <data name="PackageSearchViewTitle" xml:space="preserve">
    <value>Online Package Search</value>
  </data>
  <data name="PackageSearchViewUpvoteButtonTooltip" xml:space="preserve">
    <value>Vote in support of this package</value>
  </data>
  <data name="PackageSearchViewVersions" xml:space="preserve">
    <value>Versions</value>
    <comment>Package versions</comment>
  </data>
  <data name="PackageSearchViewVisitRepositoryBuutton" xml:space="preserve">
    <value>Visit package repository</value>
  </data>
  <data name="PackageSearchViewVisitWebSiteButton" xml:space="preserve">
    <value>Visit package website</value>
  </data>
  <data name="PackageStateUnknown" xml:space="preserve">
    <value>Unknown</value>
  </data>
  <data name="PackageUploadStateCompressing" xml:space="preserve">
    <value>Compressing...</value>
  </data>
  <data name="PackageUploadStateCopying" xml:space="preserve">
    <value>Copying...</value>
  </data>
  <data name="PackageUploadStateError" xml:space="preserve">
    <value>Error!</value>
    <comment>Something wrong with package uploading</comment>
  </data>
  <data name="PackageUploadStateReady" xml:space="preserve">
    <value>Ready</value>
  </data>
  <data name="PackageUploadStateUploaded" xml:space="preserve">
    <value>Uploaded</value>
  </data>
  <data name="PackageUploadStateUploading" xml:space="preserve">
    <value>Uploading...</value>
  </data>
  <data name="PortViewContextMenuUserDefaultValue" xml:space="preserve">
    <value>Use Default Value</value>
  </data>
  <data name="PublishPackageExternalPackageDependencies" xml:space="preserve">
    <value>External Package Dependencies</value>
  </data>
  <data name="PublishPackagePackageContent" xml:space="preserve">
    <value>Package Contents</value>
  </data>
  <data name="PublishPackageViewAddFileButton" xml:space="preserve">
    <value>Add Files</value>
  </data>
  <data name="PublishPackageViewAddDirectoryButton" xml:space="preserve">
    <value>Add Directory</value>
  </data>
  <data name="PublishPackageViewResetMarkdownDirectoryButton" xml:space="preserve">
    <value>Reset</value>
  </data>
  <data name="PublishPackageViewResetMarkdownDirectoryButtonToolTip" xml:space="preserve">
    <value>Clears this package's Markdown directory.</value>
  </data>
  <data name="PublishPackageViewAddFileButtonTooltip" xml:space="preserve">
    <value>Add File To Package</value>
  </data>
  <data name="PublishPackageViewAddDirectoryButtonTooltip" xml:space="preserve">
    <value>Add Directory And Its Files To Package</value>
  </data>
  <data name="PublishPackageViewContextMenuIsNodeLibrary" xml:space="preserve">
    <value>Is Node Library</value>
  </data>
  <data name="PublishPackageViewLicense" xml:space="preserve">
    <value>License (optional)</value>
  </data>
  <data name="PublishPackageViewLicenseSubLabel" xml:space="preserve">
    <value>Applies to the latest package version. If blank, the package will be licensed under</value>
  </data>
  <data name="PublishPackageViewLicenseWatermark" xml:space="preserve">
    <value>License</value>
  </data>
  <data name="PublishPackageViewCopyrightHolder" xml:space="preserve">
    <value>Copyright Holder (optional)</value>
  </data>
  <data name="PublishPackageViewCopyrightHolderWatermark" xml:space="preserve">
    <value>Author name</value>
  </data>
  <data name="PublishPackageViewCopyrightHolderSubLabel" xml:space="preserve">
    <value>If blank, default is your username</value>
  </data>
  <data name="PublishPackageViewCopyrightYear" xml:space="preserve">
    <value>Copyright Year (optional)</value>
  </data>
  <data name="PublishPackageViewCopyrightYearWatermark" xml:space="preserve">
    <value>Publishing year</value>
  </data>
  <data name="PublishPackageViewCopyrightYearSubLabel" xml:space="preserve">
    <value>If blank, default is publishing year</value>
  </data>
  <data name="PublishPackageViewPackageDependencies" xml:space="preserve">
    <value>Dependencies</value>
  </data>
  <data name="PublishPackageViewPackageDescription" xml:space="preserve">
    <value>Description</value>
  </data>
  <data name="PublishPackageViewPackageGroup" xml:space="preserve">
    <value>Group (optional)</value>
    <comment>User to input group name about this package</comment>
  </data>
  <data name="PublishPackageViewPackageGroupTooltip" xml:space="preserve">
    <value>A group to help categorize this package.  Might be useful for a collection of packages related to a firm, school, etc.</value>
  </data>
  <data name="PublishPackageViewPackageKeywords" xml:space="preserve">
    <value>Keywords (optional)</value>
    <comment>User to input some keywords about this package</comment>
  </data>
  <data name="PublishPackageViewPackageKeywordsTooltip" xml:space="preserve">
    <value>Keywords help find your package in the database.  Separate them by spaces.</value>
  </data>
  <data name="PublishPackageViewPackageName" xml:space="preserve">
    <value>Name</value>
  </data>
  <data name="PublishPackageViewFilePath" xml:space="preserve">
    <value>File Path</value>
  </data>
  <data name="PublishPackageViewPackageVersion" xml:space="preserve">
    <value>Version (Major Minor Build)</value>
  </data>
  <data name="PublishPackageViewPackageVersionTooltip" xml:space="preserve">
    <value>A version name helps a submitter keep track of updates to the package.  A new version of a package will be REJECTED if this is not incremeneted.</value>
  </data>
  <data name="PublishPackageVersionMajorWatermark" xml:space="preserve">
    <value>0</value>
  </data>
  <data name="PublishPackageVersionMinorWatermark" xml:space="preserve">
    <value>0</value>
  </data>
  <data name="PublishPackageVersionBuildWatermark" xml:space="preserve">
    <value>1</value>
  </data>
  <data name="PublishPackageGroupWatermark" xml:space="preserve">
    <value>Group</value>
  </data>
  <data name="PublishPackageKeywordsWatermark" xml:space="preserve">
    <value>Keywords</value>
  </data>
  <data name="PublishPackageViewPublish" xml:space="preserve">
    <value>Publish a Package</value>
  </data>
  <data name="PublishPackageViewPublisherWebSite" xml:space="preserve">
    <value>Website Url (optional)</value>
  </data>
  <data name="PublishPackageViewPublisherURLWatermark" xml:space="preserve">
    <value>URL</value>
  </data>
  <data name="PublishPackageViewRepositoryUrl" xml:space="preserve">
    <value>Repository Url (optional)</value>
    <comment>Github repository</comment>
  </data>
  <data name="PublishPackageViewTitle" xml:space="preserve">
    <value>Publish a {0} Package</value>
  </data>
  <data name="PublishPackageViewMarkdownFilesDirectory" xml:space="preserve">
    <value>Markdown Files Directory (optional)</value>
  </data>
  <data name="PublishPackageViewMarkdownFilesDirectoryToolTip" xml:space="preserve">
    <value>An optional location for documenting your package in the markdown format.</value>
  </data>
  <data name="PublishPackageViewRemoveItemToolTip" xml:space="preserve">
    <value>Removes this item from the package contents list.</value>
  </data>
  <data name="PublishPackageViewNodeLibrary" xml:space="preserve">
    <value>Node Library</value>
  </data>
  <data name="ShowClassicNodeLibrary" xml:space="preserve">
    <value>Show Classic Node Library</value>
  </data>
  <data name="UnknowDateFormat" xml:space="preserve">
    <value>Unknown date format</value>
  </data>
  <data name="Watch3DViewContextMenuPan" xml:space="preserve">
    <value>_Pan</value>
  </data>
  <data name="Watch3DViewContextMenuRotate" xml:space="preserve">
    <value>_Rotate</value>
  </data>
  <data name="Watch3DViewContextMenuSwitchView" xml:space="preserve">
    <value>Switch to Node _View</value>
  </data>
  <data name="Watch3DViewContextMenuZoomToFit" xml:space="preserve">
    <value>_Zoom to Fit</value>
  </data>
  <data name="BuildVersionNonNegative" xml:space="preserve">
    <value>You must provide a Build version as a non-negative integer.</value>
    <comment>ErrorString</comment>
  </data>
  <data name="CannotSubmitPackage" xml:space="preserve">
    <value>You can't submit a package in this version of {0}.  You'll need a host application, like Revit, to submit a package.</value>
    <comment>ErrorString</comment>
  </data>
  <data name="DescriptionNeedMoreCharacters" xml:space="preserve">
    <value>Description must be longer than 10 characters.</value>
    <comment>ErrorString</comment>
  </data>
  <data name="MajorVersionNonNegative" xml:space="preserve">
    <value>You must provide a Major version as a non-negative integer.</value>
    <comment>ErrorString</comment>
  </data>
  <data name="MinorVersionNonNegative" xml:space="preserve">
    <value>You must provide a Minor version as a non-negative integer.</value>
    <comment>ErrorString</comment>
  </data>
  <data name="NameNeedMoreCharacters" xml:space="preserve">
    <value>Name must be at least 3 characters.</value>
    <comment>ErrorString</comment>
  </data>
  <data name="PackageNameCannotContainTheseCharacters" xml:space="preserve">
    <value>The name of the package cannot contain /,\, or *.</value>
    <comment>ErrorString</comment>
  </data>
  <data name="PackageNeedAtLeastOneFile" xml:space="preserve">
    <value>Your package must contain at least one file.</value>
    <comment>ErrorString</comment>
  </data>
  <data name="UpdateMessage" xml:space="preserve">
    <value>An update is available for Dynamo.
Installing the latest update requires Dynamo and any host applications to close.
Do you want to install the latest Dynamo update?</value>
  </data>
  <data name="VersionValueGreaterThan0" xml:space="preserve">
    <value>At least one of your version values must be greater than 0.</value>
    <comment>ErrorString</comment>
  </data>
  <data name="InstallMessageCaption" xml:space="preserve">
    <value>Install Dynamo</value>
  </data>
  <data name="InCanvasGeomButtonToolTip" xml:space="preserve">
    <value>Enable background 3D preview navigation (Ctrl + B)</value>
    <comment>Enable background 3D preview navigation</comment>
  </data>
  <data name="InCanvasNodeButtonToolTip" xml:space="preserve">
    <value>Enable graph view navigation (Ctrl + B)</value>
    <comment>Enable graph view navigation</comment>
  </data>
  <data name="AddCustomFileToPackageDialogTitle" xml:space="preserve">
    <value>Add Custom Node, Library, or XML file to Package...</value>
  </data>
  <data name="ConverterMessageCurrentOffset" xml:space="preserve">
    <value>Current offset X: {0}, Y: {1}</value>
  </data>
  <data name="ConverterMessageTransformOrigin" xml:space="preserve">
    <value>Transform origin X: {0}, Y: {1}</value>
  </data>
  <data name="ConverterMessageZoom" xml:space="preserve">
    <value>Zoom : {0}</value>
  </data>
  <data name="DynamoViewSamplesMenuShowInFolder" xml:space="preserve">
    <value>Show In Folder</value>
  </data>
  <data name="FileDialogAllFiles" xml:space="preserve">
    <value>All Files ({0})|{0}</value>
  </data>
  <data name="FileDialogAssemblyFiles" xml:space="preserve">
    <value>Assembly Library Files ({0})|{0}</value>
  </data>
  <data name="FileDialogCustomNodeDLLXML" xml:space="preserve">
    <value>Custom Node, DLL, XML ({0})|{0}</value>
  </data>
  <data name="FileDialogDefaultPNGName" xml:space="preserve">
    <value>Capture.png</value>
  </data>
  <data name="FileDialogDefaultSTLModelName" xml:space="preserve">
    <value>model.stl</value>
  </data>
  <data name="FileDialogDesignScriptFiles" xml:space="preserve">
    <value>DesignScript Files ({0})|{0}</value>
  </data>
  <data name="FileDialogDynamoCustomNode" xml:space="preserve">
    <value>{0} Custom Node ({1})|{1}</value>
  </data>
  <data name="FileDialogDynamoDefinitions" xml:space="preserve">
    <value>{0} Definitions ({1})|{1}</value>
  </data>
  <data name="FileDialogDynamoWorkspace" xml:space="preserve">
    <value>{0} Workspace ({1})|{1}</value>
  </data>
  <data name="FileDialogLibraryFiles" xml:space="preserve">
    <value>Library Files ({0})|{0}</value>
  </data>
  <data name="FileDialogPNGFiles" xml:space="preserve">
    <value>PNG Image|{0}</value>
  </data>
  <data name="FileDialogSTLModels" xml:space="preserve">
    <value>STL Models|{0}</value>
  </data>
  <data name="InfoBubbleError" xml:space="preserve">
    <value>Error</value>
  </data>
  <data name="InfoBubbleWarning" xml:space="preserve">
    <value>Warning</value>
  </data>
  <data name="InfoBubbleInfo" xml:space="preserve">
    <value>Info</value>
  </data>
  <data name="MessageFailedToApplyCustomization" xml:space="preserve">
    <value>Failed to apply NodeViewCustomization for {0}</value>
  </data>
  <data name="MessageFailedToAttachToRowColumn" xml:space="preserve">
    <value>'AttachmentToRowColumnConverter' expects a 'ConverterParameter' value to be either 'Row' or 'Column'</value>
  </data>
  <data name="MessageFailedToFindNodeById" xml:space="preserve">
    <value>No node could be found with that Id.</value>
  </data>
  <data name="MessageFailedToOpenCorruptedFile" xml:space="preserve">
    <value>Error opening corrupted file: {0}</value>
    <comment>Message box content</comment>
  </data>
  <data name="MessageFailedToSaveAsImage" xml:space="preserve">
    <value>Failed to save the Workspace as image.</value>
  </data>
  <data name="MessageLoadingTime" xml:space="preserve">
    <value>{0} elapsed for loading {1} main window.</value>
  </data>
  <data name="MessageNodeWithNullFunction" xml:space="preserve">
    <value>There is a null function definition for this node.</value>
  </data>
  <data name="MessageNoNodeDescription" xml:space="preserve">
    <value>No description provided</value>
  </data>
  <data name="MessageUnsavedChanges0" xml:space="preserve">
    <value>The following workspaces have not been saved:</value>
  </data>
  <data name="MessageUnsavedChanges1" xml:space="preserve">
    <value>. Please save them and try again.</value>
  </data>
  <data name="WorkspaceTabSavingUnnecessary" xml:space="preserve">
    <value>No need to save!</value>
  </data>
  <data name="WorkspaceTabSavingNecessary" xml:space="preserve">
    <value>You need to save updates to this file.</value>
  </data>
  <data name="WorkspaceTabSavingBrandNewFile" xml:space="preserve">
    <value>This is a brand new file.</value>
  </data>
  <data name="WorkspaceTabNotSavedYet" xml:space="preserve">
    <value>You haven't saved this file yet.</value>
  </data>
  <data name="SearchViewTopResult" xml:space="preserve">
    <value>Top Result</value>
  </data>
  <data name="TooltipCurrentIndex" xml:space="preserve">
    <value>{0} of {1}</value>
  </data>
  <data name="AutodeskSignIn" xml:space="preserve">
    <value>Autodesk Sign In</value>
  </data>
  <data name="BrowserWindowLoading" xml:space="preserve">
    <value>Loading...</value>
  </data>
  <data name="InvalidLoginUrl" xml:space="preserve">
    <value>Invalid URL for login page!</value>
  </data>
  <data name="NoneString" xml:space="preserve">
    <value>none</value>
  </data>
  <data name="PresetsWindowDescription" xml:space="preserve">
    <value>Description</value>
  </data>
  <data name="PresetsWindowDescriptionHint" xml:space="preserve">
    <value>Enter a description for this preset.</value>
  </data>
  <data name="PresetsWindowName" xml:space="preserve">
    <value>Name</value>
  </data>
  <data name="PresetsWindowTitle" xml:space="preserve">
    <value>Preset State Properties</value>
  </data>
  <data name="DynamoViewRunButtonToolTipDisabled" xml:space="preserve">
    <value>Run is not available when running Automatically or Periodically.</value>
  </data>
  <data name="RunTypeToolTipAutomatically" xml:space="preserve">
    <value>Run whenever there is a change to the graph.</value>
  </data>
  <data name="RunTypeToolTipManually" xml:space="preserve">
    <value>Run whenever you press the Run button.</value>
  </data>
  <data name="RunTypeToolTipPeriodicallyDisabled" xml:space="preserve">
    <value>Periodic running is disabled when there are no nodes in your graph that support it.</value>
  </data>
  <data name="RunTypeToolTipPeriodicallyEnabled" xml:space="preserve">
    <value>Run at the specified interval.</value>
  </data>
  <data name="RunCompletedMessage" xml:space="preserve">
    <value>Run completed.</value>
  </data>
  <data name="RunCompletedWithScaleChangeMessage" xml:space="preserve">
    <value>Run completed with new working range.</value>
  </data>
  <data name="RunCompletedWithWarningsMessage" xml:space="preserve">
    <value>Run completed with warnings.</value>
  </data>
  <data name="RunCompletedWithScaleChangeAndWarningsMessage" xml:space="preserve">
    <value>Run completed with warnings on setting new working range.</value>
  </data>
  <data name="RunStartedMessage" xml:space="preserve">
    <value>Run started...</value>
  </data>
  <data name="RunStartedWithScaleChangeMessage" xml:space="preserve">
    <value>Run started with new working range...</value>
  </data>
  <data name="GroupDefaultText" xml:space="preserve">
    <value>&lt;Double click here to edit group description&gt;</value>
  </data>
  <data name="GroupContextMenuBackground" xml:space="preserve">
    <value>Select Background</value>
  </data>
  <data name="GroupContextMenuFont" xml:space="preserve">
    <value>Font Size</value>
  </data>
  <data name="GroupContextMenuUngroup" xml:space="preserve">
    <value>Ungr_oup</value>
  </data>
  <data name="GroupContextMenuGraphLayout" xml:space="preserve">
    <value>Cleanup Node Layout</value>
  </data>
  <data name="PackageDuplicateAssemblyWarning" xml:space="preserve">
    <value>Due to limitations in the .NET framework, it is not possible to update your package assembly while it is already loaded.  Please update the assembly while {0} is not running and try again.</value>
  </data>
  <data name="PackageDuplicateAssemblyWarningTitle" xml:space="preserve">
    <value>Cannot update assembly</value>
  </data>
  <data name="Automatic" xml:space="preserve">
    <value>Automatic</value>
  </data>
  <data name="Manual" xml:space="preserve">
    <value>Manual</value>
  </data>
  <data name="Periodic" xml:space="preserve">
    <value>Periodic</value>
  </data>
  <data name="ContextMenuCopy" xml:space="preserve">
    <value>Copy</value>
    <comment>Context menu item</comment>
  </data>
  <data name="ContextMenuHideGeometry" xml:space="preserve">
    <value>Hide geometry preview</value>
    <comment>Context menu item - Specific to canvas</comment>
  </data>
  <data name="ContextMenuHideAllTextBubble" xml:space="preserve">
    <value>Hide all text bubble</value>
    <comment>Context menu item - Specific to canvas</comment>
  </data>
  <data name="ContextMenuInsertCodeBlock" xml:space="preserve">
    <value>Insert code block</value>
    <comment>Context menu item - Specific to canvas</comment>
  </data>
  <data name="ContextMenuPaste" xml:space="preserve">
    <value>Paste</value>
    <comment>Context menu item</comment>
  </data>
  <data name="ContextMenuShowGeometry" xml:space="preserve">
    <value>Show geometry preview</value>
    <comment>Context menu item - Specific to canvas</comment>
  </data>
  <data name="ContextMenuShowAllTextBubble" xml:space="preserve">
    <value>Show all text buble</value>
    <comment>Context menu item - Specific to canvas</comment>
  </data>
  <data name="MoreButton" xml:space="preserve">
    <value>More</value>
    <comment>The "More" button on "Publish a Dynamo Package" dialog</comment>
  </data>
  <data name="StartPageWhatsNew" xml:space="preserve">
    <value>Getting Started</value>
  </data>
  <data name="TermsOfUseAcceptButton" xml:space="preserve">
    <value>I Accept</value>
  </data>
  <data name="TermsOfUseDeclineButton" xml:space="preserve">
    <value>I Decline</value>
  </data>
  <data name="TermsOfUseViewTitle" xml:space="preserve">
    <value>Package Manager Terms of Use</value>
  </data>
  <data name="GalleryDynamoVersion" xml:space="preserve">
    <value>Version {0}.{1}.{2}</value>
  </data>
  <data name="LearnMore" xml:space="preserve">
    <value>Learn more</value>
  </data>
  <data name="Autodesk360SignInButtonContentToolTip" xml:space="preserve">
    <value>Sign in to Autodesk A360 to access online services that integrate with your desktop software.</value>
  </data>
  <data name="Autodesk360SignInButtonTitleToolTip" xml:space="preserve">
    <value>Autodesk A360</value>
  </data>
  <data name="ConsentFormGoogleAnalyticsCheckBoxContent" xml:space="preserve">
    <value>I agree to contribute to the Google Analytics program.</value>
  </data>
  <data name="ConsentFormADPAnalyticsCheckBoxContent" xml:space="preserve">
    <value>I agree to data collection in desktop products for Autodesk analytics programs.</value>
  </data>
  <data name="GroupContextMenuDeleteGroup" xml:space="preserve">
    <value>Delete Group</value>
  </data>
  <data name="CustomNodeTypeShortString" xml:space="preserve">
    <value>DS</value>
  </data>
  <data name="PackageTypeShortString" xml:space="preserve">
    <value>PKG</value>
  </data>
  <data name="ZeroTouchTypeShortString" xml:space="preserve">
    <value>DLL</value>
  </data>
  <data name="DynamoViewEditMenuCreatePreset" xml:space="preserve">
    <value>Create Preset From Selection</value>
  </data>
  <data name="DynamoViewEditMenuDeletePreset" xml:space="preserve">
    <value>Delete Preset</value>
  </data>
  <data name="DynamoViewEditMenuRestorePreset" xml:space="preserve">
    <value>Restore Preset</value>
  </data>
  <data name="DynamoViewEditMenuPresetsMenu" xml:space="preserve">
    <value>Presets</value>
  </data>
  <data name="DynamoViewSettingsMenuVisualizationSettings" xml:space="preserve">
    <value>Visualization Settings</value>
  </data>
  <data name="FileDialogManualMode" xml:space="preserve">
    <value>Open in Manual Execution Mode</value>
  </data>
  <data name="BrowserNodeButtonLabel" xml:space="preserve">
    <value>Browse...</value>
  </data>
  <data name="BrowserNodeNoFileSelected" xml:space="preserve">
    <value>No file selected.</value>
  </data>
  <data name="StringInputNodeEditMenu" xml:space="preserve">
    <value>Edit...</value>
  </data>
  <data name="WatchNodeRawDataMenu" xml:space="preserve">
    <value>Show Raw Data</value>
  </data>
  <data name="NodeContextMenuEnablePeriodicUpdate" xml:space="preserve">
    <value>Enable Periodic Update</value>
  </data>
  <data name="PackageUploadNoDependency" xml:space="preserve">
    <value>None</value>
  </data>
  <data name="PublishPackageViewPackageDescriptionTooltip" xml:space="preserve">
    <value>A description that helps people understand what the package might be used for.</value>
  </data>
  <data name="PublishPackageViewPackageNameTooltip" xml:space="preserve">
    <value>A unique name for the package.</value>
  </data>
  <data name="PublishPackageViewPackageNameWatermark" xml:space="preserve">
    <value>Package name</value>
  </data>
  <data name="UnitAcres" xml:space="preserve">
    <value>Acres</value>
  </data>
  <data name="UnitCentimeters" xml:space="preserve">
    <value>Centimeters</value>
  </data>
  <data name="UnitCubicCentimeter" xml:space="preserve">
    <value>CubicCentimeter</value>
  </data>
  <data name="UnitCubicFoot" xml:space="preserve">
    <value>CubicFoot</value>
  </data>
  <data name="UnitCubicInches" xml:space="preserve">
    <value>CubicInches</value>
  </data>
  <data name="UnitCubicMeters" xml:space="preserve">
    <value>CubicMeters</value>
  </data>
  <data name="UnitCubicMillimeter" xml:space="preserve">
    <value>CubicMillimeter</value>
  </data>
  <data name="UnitCubicYards" xml:space="preserve">
    <value>CubicYards</value>
  </data>
  <data name="UnitDecimeters" xml:space="preserve">
    <value>Decimeters</value>
  </data>
  <data name="UnitFeet" xml:space="preserve">
    <value>Feet</value>
  </data>
  <data name="UnitHectares" xml:space="preserve">
    <value>Hectares</value>
  </data>
  <data name="UnitInches" xml:space="preserve">
    <value>Inches</value>
  </data>
  <data name="UnitLitres" xml:space="preserve">
    <value>Litres</value>
  </data>
  <data name="UnitMeters" xml:space="preserve">
    <value>Meters</value>
  </data>
  <data name="UnitMillimeters" xml:space="preserve">
    <value>Millimeters</value>
  </data>
  <data name="UnitSquareCentimeter" xml:space="preserve">
    <value>SquareCentimeter</value>
  </data>
  <data name="UnitSquareFoot" xml:space="preserve">
    <value>SquareFoot</value>
  </data>
  <data name="UnitSquareInch" xml:space="preserve">
    <value>SquareInch</value>
  </data>
  <data name="UnitSquareMeter" xml:space="preserve">
    <value>SquareMeter</value>
  </data>
  <data name="UnitSquareMillimeter" xml:space="preserve">
    <value>SquareMillimeter</value>
  </data>
  <data name="UnitUSGallons" xml:space="preserve">
    <value>USGallons</value>
  </data>
  <data name="CustomNodePromptDescriptionTooltip" xml:space="preserve">
    <value>A description that helps people understand what the node might be used for.</value>
  </data>
  <data name="CustomNodePromptNameTooltip" xml:space="preserve">
    <value>A unique name for the node.</value>
  </data>
  <data name="PresetPromptDescriptionTooltip" xml:space="preserve">
    <value>A description of the preset state.</value>
  </data>
  <data name="PresetPromptNameTooltip" xml:space="preserve">
    <value>A unique name for the preset.</value>
  </data>
  <data name="SelectNodeButtonChange" xml:space="preserve">
    <value>Change</value>
  </data>
  <data name="SelectNodeButtonSelect" xml:space="preserve">
    <value>Select</value>
  </data>
  <data name="PresetTextRemaining" xml:space="preserve">
    <value>Characters Remaining</value>
  </data>
  <data name="PresetOverwrite" xml:space="preserve">
    <value>A preset by this name already exists, do you wish to overwrite?</value>
  </data>
  <data name="AddButton" xml:space="preserve">
    <value>Add</value>
  </data>
  <data name="DynamoViewSettingMenuManagePackagePath" xml:space="preserve">
    <value>Manage Node and Package Paths...</value>
    <comment>Setting menu | Custom node definition and package paths</comment>
  </data>
  <data name="PackagePathViewAccept" xml:space="preserve">
    <value>Accept Changes</value>
    <comment>Accept changes button on the package path dialog</comment>
  </data>
  <data name="PackagePathViewHeading" xml:space="preserve">
    <value>Paths:</value>
    <comment>Package path management dialog content</comment>
  </data>
  <data name="PackagePathViewSummary1" xml:space="preserve">
    <value>Add paths to make nodes and packages show up in the library.</value>
    <comment>Package path management dialog content</comment>
  </data>
  <data name="PackagePathViewTitle" xml:space="preserve">
    <value>Manage Node and Package Paths</value>
    <comment>Package path management dialog title</comment>
  </data>
  <data name="PackagePathViewToolTipDown" xml:space="preserve">
    <value>Move the selected path downward</value>
    <comment>Tool-tip for down arrow</comment>
  </data>
  <data name="PackagePathViewToolTipMinus" xml:space="preserve">
    <value>Remove the selected path from list</value>
    <comment>Tool-tip for minus icon</comment>
  </data>
  <data name="PackagePathViewToolTipPlus" xml:space="preserve">
    <value>Add a new path to the list</value>
    <comment>Tool-tip for plus icon</comment>
  </data>
  <data name="PackagePathViewToolTipUp" xml:space="preserve">
    <value>Move the selected path upward</value>
    <comment>Tool-tip for up arrow</comment>
  </data>
  <data name="PackagePathAutoAddNotificationTitle" xml:space="preserve">
    <value>Package Path Added</value>
  </data>
  <data name="PackagePathAutoAddNotificationShortDescription" xml:space="preserve">
    <value>A library (*.dll, *.ds) was recently imported into Dynamo. Its path was automatically added to "Preferences &gt; Node and Package Paths..."</value>
  </data>
  <data name="PackagePathAutoAddNotificationDetailedDescription" xml:space="preserve">
    <value>The import path "{0}" was added to "Node and Package Paths". If you want to update or remove this path, please open "Dynamo &gt; Preferences &gt;Package Manager &gt; Node and Package Paths..."</value>
  </data>
  <data name="NodeContextMenuIsInput" xml:space="preserve">
    <value>Is Input</value>
  </data>
  <data name="NodeContextMenuIsOutput" xml:space="preserve">
    <value>Is Output</value>
  </data>
  <data name="DynamoViewViewMenuAvailablePreviews" xml:space="preserve">
    <value>Available Previews</value>
  </data>
  <data name="PresetWarningMessage" xml:space="preserve">
    <value>No input nodes selected. Select at least one input node to create a preset.</value>
  </data>
  <data name="UnitArea" xml:space="preserve">
    <value>Area</value>
  </data>
  <data name="UnitLength" xml:space="preserve">
    <value>Length</value>
  </data>
  <data name="UnitVolume" xml:space="preserve">
    <value>Volume</value>
  </data>
  <data name="Units" xml:space="preserve">
    <value>Units:</value>
  </data>
  <data name="PublishPackage" xml:space="preserve">
    <value>Publish Online</value>
  </data>
  <data name="PublishPackageLocally" xml:space="preserve">
    <value>Publish Locally</value>
  </data>
  <data name="BackgroundPreviewName" xml:space="preserve">
    <value>Background Preview</value>
    <comment>The name of the 3D background preview.</comment>
  </data>
  <data name="CameraDataLoadError" xml:space="preserve">
    <value>Camera position information could not be loaded from the file.</value>
  </data>
  <data name="CameraDataSaveError" xml:space="preserve">
    <value>Camera position information could not be saved.</value>
  </data>
  <data name="FolderNotWritableError" xml:space="preserve">
    <value>You do not have write permission to {0}.</value>
  </data>
  <data name="ActionMember" xml:space="preserve">
    <value>Action</value>
  </data>
  <data name="CreateMember" xml:space="preserve">
    <value>Create</value>
  </data>
  <data name="QueryMember" xml:space="preserve">
    <value>Query</value>
  </data>
  <data name="AddToLibraryButton" xml:space="preserve">
    <value>Add</value>
  </data>
  <data name="BackgroundPreviewDefaultName" xml:space="preserve">
    <value>Default Background Preview</value>
  </data>
  <data name="BackgroundPreviewCreationFailureMessage" xml:space="preserve">
    <value>There was an error creating a background preview in Dynamo. This could be due to a lack of graphics resources on your machine. See the log for more information.</value>
  </data>
  <data name="NodesRunStatus" xml:space="preserve">
    <value>Freeze</value>
    <comment>Context menu item</comment>
  </data>
  <data name="CompactLayoutTitle" xml:space="preserve">
    <value>Compact</value>
  </data>
  <data name="DetailedLayoutTitle" xml:space="preserve">
    <value>Detailed</value>
  </data>
  <data name="FilterIconTooltip" xml:space="preserve">
    <value>Filter results</value>
  </data>
  <data name="LayoutIconTooltip" xml:space="preserve">
    <value>View layout</value>
  </data>
  <data name="ShowHideLibraryIconTooltip" xml:space="preserve">
    <value>Show/hide</value>
  </data>
  <data name="OnlyTitle" xml:space="preserve">
    <value>only</value>
  </data>
  <data name="SelectAllTitle" xml:space="preserve">
    <value>Select All</value>
  </data>
  <data name="NodeViewCustomizationFindErrorMessage" xml:space="preserve">
    <value>There was an error while finding node view customizations for {0}. Contact the author of this assembly for more information.</value>
  </data>
  <data name="PreviewListLabel" xml:space="preserve">
    <value>List</value>
  </data>
  <data name="NullString" xml:space="preserve">
    <value>null</value>
  </data>
  <data name="InvalidTimeZoneMessage" xml:space="preserve">
    <value>Could not sign in at this moment. Check the date, time and time zone settings and try to sign in again.</value>
  </data>
  <data name="OneAssemblyWasLoadedSeveralTimesErrorMessage" xml:space="preserve">
    <value>Please, load assembly just one time.
Next assemblies were loaded several times:
</value>
  </data>
  <data name="MessageFailedToAddFile" xml:space="preserve">
    <value>Failed to add file: {0}</value>
    <comment>Message box content</comment>
  </data>
  <data name="MessageConfirmToSaveReadOnlyCustomNode" xml:space="preserve">
    <value>We can't save "{0}" because the file is read-only or contains unresolved or invalid nodes. To keep changes, would you like to "Save As..." with a different name or path?</value>
    <comment>Message box content</comment>
  </data>
  <data name="TabFileNameReadOnlyPrefix" xml:space="preserve">
    <value>[Read-Only] </value>
  </data>
  <data name="InCanvasFitViewButtonToolTip" xml:space="preserve">
    <value>Zoom to Fit</value>
    <comment>Zoom to Fit</comment>
  </data>
  <data name="InCanvasOrbitButtonToolTip" xml:space="preserve">
    <value>Orbit</value>
    <comment>Orbit</comment>
  </data>
  <data name="InCanvasPanButtonToolTip" xml:space="preserve">
    <value>Pan</value>
    <comment>Pan</comment>
  </data>
  <data name="InCanvasZoomInButtonToolTip" xml:space="preserve">
    <value>Zoom In</value>
    <comment>Zoom In</comment>
  </data>
  <data name="InCanvasZoomOutButtonToolTip" xml:space="preserve">
    <value>Zoom Out</value>
    <comment>Zoom Out</comment>
  </data>
  <data name="MessageErrorOpeningFileGeneral" xml:space="preserve">
    <value>Error Opening File</value>
    <comment>Notification Center Title</comment>
  </data>
  <data name="DynamoViewSettingsMenuChangeScaleFactor" xml:space="preserve">
    <value>Geometry Scaling...</value>
    <comment>Settings menu | Geometry Scaling</comment>
  </data>
  <data name="ContextMenuLacingAuto" xml:space="preserve">
    <value>Auto</value>
    <comment>Auto lacing</comment>
  </data>
  <data name="LacingAutoToolTip" xml:space="preserve">
    <value>No replication guide will be added.</value>
  </data>
  <data name="UseLevelKeepListStructureHint" xml:space="preserve">
    <value>Keep 1 input list's nesting</value>
  </data>
  <data name="UseLevelKeepListStructurePopupMenuItem" xml:space="preserve">
    <value>Keep list structure</value>
  </data>
  <data name="UseLevelPopupMenuItem" xml:space="preserve">
    <value>Use Levels</value>
  </data>
  <data name="BreakConnectionsPopupMenuItem" xml:space="preserve">
    <value>Break Connections</value>
  </data>
  <data name="HideWiresPopupMenuItem" xml:space="preserve">
    <value>Hide Wires</value>
  </data>
  <data name="ShowWiresPopupMenuItem" xml:space="preserve">
    <value>Show Wires</value>
  </data>
  <data name="DirectoryNotFound" xml:space="preserve">
    <value>Directory Not Found</value>
  </data>
  <data name="PackageFolderNotAccessible" xml:space="preserve">
    <value>A problem occurred when trying to install the package. Dynamo is unable to obtain read/write access to
{0}</value>
  </data>
  <data name="PackageNotExisted" xml:space="preserve">
    <value>The root directory of the package does not exist. Please try and re-install the package.</value>
  </data>
  <data name="UnableToAccessPackageDirectory" xml:space="preserve">
    <value>Unable To Access Package Directory</value>
  </data>
  <data name="DynamoViewFileMenuExport3DAsImage" xml:space="preserve">
    <value>_Export Background 3D Preview as Image...</value>
    <comment>File menu | Export Background 3D Preview as image</comment>
  </data>
  <data name="DynamoViewToolbarExport3DButtonTooltip" xml:space="preserve">
    <value>Export Background Preview As Image</value>
    <comment>Toolbar export button tooltip</comment>
  </data>
  <data name="ScreenShotFrom3DParameter" xml:space="preserve">
    <value>screenshot_3D</value>
  </data>
  <data name="ScreenShotFrom3DShortcutParameter" xml:space="preserve">
    <value>screenshot_3D_shortcut</value>
  </data>
  <data name="FileNotPublishCaption" xml:space="preserve">
    <value>Publish Fail!</value>
  </data>
  <data name="FileNotPublishMessage" xml:space="preserve">
    <value>File(s) were not found or are contained inside of a package. Please only add files that are located outside of packages.

Failed to publish file(s): 
{0}</value>
  </data>
  <data name="PublishPackageDialogCaption" xml:space="preserve">
    <value>Published Successfully</value>
  </data>
  <data name="PublishPackageMessage" xml:space="preserve">
    <value>Package published successfully. 
Want to publish a different package?</value>
  </data>
  <data name="SolutionToFolderNotWritatbleError" xml:space="preserve">
    <value>Please update the permissions or go to Preferences &gt;Node and Package Paths...' to change your default directory.</value>
  </data>
  <data name="DynamoViewHelpDictionary" xml:space="preserve">
    <value>Dynamo Di_ctionary</value>
    <comment>Help menu | Go to Dynamo dictionary</comment>
  </data>
  <data name="RerunButton" xml:space="preserve">
    <value>Apply Changes</value>
  </data>
  <data name="ScalingLargeButton" xml:space="preserve">
    <value>Large</value>
  </data>
  <data name="ScalingMediumButton" xml:space="preserve">
    <value>Medium</value>
  </data>
  <data name="ScalingExtraLargeButton" xml:space="preserve">
    <value>Extra large</value>
  </data>
  <data name="ScalingSmallButton" xml:space="preserve">
    <value>Small</value>
  </data>
  <data name="RerunButtonToolTip" xml:space="preserve">
    <value>Rerun the graph.</value>
  </data>
  <data name="CustomNodePropertyWindowLocationNote" xml:space="preserve">
    <value>Custom Nodes will be placed in the Add-Ons section of the library.</value>
    <comment>Note regarding Custom Node library location</comment>
  </data>
  <data name="CrashPromptGithubNewIssueTitle" xml:space="preserve">
    <value>Crash report from Dynamo {0}</value>
  </data>
  <data name="PackageSearchViewSearchTextBoxSyncing" xml:space="preserve">
    <value>Please wait...</value>
  </data>
  <data name="EditNoteWindowTitle" xml:space="preserve">
    <value>Write note here</value>
  </data>
  <data name="ExtensionsViewTitle" xml:space="preserve">
    <value>Extensions</value>
  </data>
  <data name="ExtensionAdded" xml:space="preserve">
    <value>Extension tab added to the extensions side bar.</value>
  </data>
  <data name="ExtensionAlreadyPresent" xml:space="preserve">
    <value>No new tab is added, as the extension is already present in the extensions side bar.</value>
  </data>
  <data name="MessageUninstallCustomNodeToContinue" xml:space="preserve">
    <value>{1} cannot be loaded.
Installing it will conflict with one or more node definitions that already exist in {0}, which is currently loaded. 
To install {1}, Dynamo needs to first uninstall {0}. 
Restart Dynamo to complete the uninstall.

Uninstall the following packages: {0}?</value>
  </data>
  <data name="PreviewText" xml:space="preserve">
    <value> This Feature is in Preview! </value>
  </data>
  <data name="PackageHostDependencyTooltip" xml:space="preserve">
    <value>This package contains node(s) that depend on applications outside Dynamo. To fully utilize node(s) in this package, you will need to have these external applications installed.</value>
  </data>
  <data name="PackageHostDependencyFilter" xml:space="preserve">
    <value>Filter packages that depend on applications outside Dynamo. This feature currently can only filter packages which have been marked manually by package authors during publish.</value>
  </data>
  <data name="PackageSortToolTip" xml:space="preserve">
    <value>Sort Packages.</value>
  </data>
  <data name="PackageHostDependencyFilterContextItem" xml:space="preserve">
    <value>Packages contain node(s)  that depend on specified application outside Dynamo.</value>
  </data>
  <data name="MessageUninstallSamePackage" xml:space="preserve">
    <value>"The package {0} is already installed. To reinstall it, you must first uninstall it and restart to complete the uninstall. Would you like to mark {0} for uninstall?"</value>
  </data>
  <data name="MessagePackageNotFound" xml:space="preserve">
    <value>{0} was not found and could not be downloaded.</value>
  </data>
  <data name="MessagePackageVersionNotFound" xml:space="preserve">
    <value>Version {0} of {1} could not be found.</value>
  </data>
  <data name="PublishPackageViewPackageHostDependency" xml:space="preserve">
    <value>Host (optional)</value>
  </data>
  <data name="PublishPackageViewPackageHostDependencyTooltip" xml:space="preserve">
    <value>An indication of what applications outside of Dynamo your package depends on, such as Revit, Civil 3D or Photoshop. Users of your package will need to install these applications to fully utilize your package.</value>
  </data>
  <data name="InfoBubbleDocumentationLinkText" xml:space="preserve">
    <value>Read more...</value>
  </data>
  <data name="PackageSearchViewFilterByButton" xml:space="preserve">
    <value>Filter by</value>
  </data>
  <data name="DynamoViewSettingMenuShowDataReportingDialogTooltip" xml:space="preserve">
    <value>Display the dialog for user to pick agreement on data collecting.</value>
  </data>
  <assembly alias="System.Windows.Forms" name="System.Windows.Forms, Version=4.0.0.0, Culture=neutral, PublicKeyToken=b77a5c561934e089" />
  <data name="psDynamoMesh" type="System.Resources.ResXFileRef, System.Windows.Forms">
    <value>..\ViewModels\Watch3D\compiledShaders\psDynamoMesh;System.Byte[], mscorlib, Version=4.0.0.0, Culture=neutral, PublicKeyToken=b77a5c561934e089</value>
  </data>
  <data name="vsDynamoMesh" type="System.Resources.ResXFileRef, System.Windows.Forms">
    <value>..\ViewModels\Watch3D\compiledShaders\vsDynamoMesh;System.Byte[], mscorlib, Version=4.0.0.0, Culture=neutral, PublicKeyToken=b77a5c561934e089</value>
  </data>
  <data name="PreferencesViewShowCodeBlockNodeLineNumber" xml:space="preserve">
    <value>Show CodeBlockNode Line Numbers</value>
  </data>
  <data name="PreferencesViewIsIronPythonDialogDisabled" xml:space="preserve">
    <value>Hide IronPython alerts</value>
    <comment>Preferences | Features | Python | Hide IronPython Alerts</comment>
  </data>
  <data name="MessageFailedToDownloadPackageVersion" xml:space="preserve">
    <value>Failed to download version {0} of package with id: {1}.  Please try again and report the package if you continue to have problems.</value>
    <comment>Message box content. {0} = 1.2.3, {1} = 57d576e8f615e7725800001d</comment>
  </data>
  <data name="NodeTooltipDescription" xml:space="preserve">
    <value>Description: </value>
  </data>
  <data name="NodeTooltipOriginalName" xml:space="preserve">
    <value>Original node name: </value>
  </data>
  <data name="RenderingMemoryOutageDescription" xml:space="preserve">
    <value>Please check if you intended to render this amount of geometry, and consider turning off the preview of other nodes within your graph, lowering the amount of Geometry you wish to render, or turning down the render precision.</value>
  </data>
  <data name="RenderingMemoryOutageSummary" xml:space="preserve">
    <value>Dynamo has run out of memory trying to render your geometry. The geometry preview has been disabled.</value>
  </data>
  <data name="vsDynamoPointLine" type="System.Resources.ResXFileRef, System.Windows.Forms">
    <value>..\ViewModels\Watch3D\compiledShaders\vsDynamoPointLine;System.Byte[], mscorlib, Version=4.0.0.0, Culture=neutral, PublicKeyToken=b77a5c561934e089</value>
  </data>
  <data name="psDynamoLine" type="System.Resources.ResXFileRef, System.Windows.Forms">
    <value>..\ViewModels\Watch3D\compiledShaders\psDynamoLine;System.Byte[], mscorlib, Version=4.0.0.0, Culture=neutral, PublicKeyToken=b77a5c561934e089</value>
  </data>
  <data name="psDynamoPoint" type="System.Resources.ResXFileRef, System.Windows.Forms">
    <value>..\ViewModels\Watch3D\compiledShaders\psDynamoPoint;System.Byte[], mscorlib, Version=4.0.0.0, Culture=neutral, PublicKeyToken=b77a5c561934e089</value>
  </data>
  <data name="PreferencesViewShowWhitespaceInPythonEditor" xml:space="preserve">
    <value>Show Whitespace in Python Editor</value>
    <comment>Preferences | Features | Python | Show Whitspace Characters in Python editor</comment>
  </data>
  <data name="PreferencesViewDefaultPythonEngine" xml:space="preserve">
    <value>Default Python Engine</value>
    <comment>Preferences | Features | Python | Default Python Engine</comment>
  </data>
  <data name="PreferencesViewPackageDownloadDirectory" xml:space="preserve">
    <value>New Package Download Directory</value>
    <comment>Preferences | Package Manager | Node and Package Paths | New Package Download Directory</comment>
  </data>
  <data name="PreferencesPackageDownloadDirectoryTooltip" xml:space="preserve">
    <value>Choose a package path from this list to download new packages to.</value>
    <comment>Preferences | Package Manager | Node and Package Paths | New Package Download Directory</comment>
  </data>
  <data name="DefaultPythonEngineNone" xml:space="preserve">
    <value>Use System Default</value>
    <comment>Preferences | Features | Python | Default Python Engine</comment>
  </data>
  <data name="PreferencesViewEnableNodeAutoComplete" xml:space="preserve">
    <value>Node Autocomplete</value>
    <comment>Preferences | Features | Experimental | Enable Node Auto Complete</comment>
  </data>
  <data name="ErrorLoadingIcon" xml:space="preserve">
    <value>An error occurred when loading the application icon: {0}</value>
    <comment>{0} = detailed error message</comment>
  </data>
  <data name="PublishPackageSelectNodeLibraries" xml:space="preserve">
    <value>Select Node Libraries</value>
  </data>
  <data name="PublishPackageMoreInfoFile" xml:space="preserve">
    <value>DynamoCoreWpf;PublishPackageDocumentation.html</value>
  </data>
  <data name="DynamoViewDynamoMenu" xml:space="preserve">
    <value>_Dynamo</value>
    <comment>Dynamo menu</comment>
  </data>
  <data name="DynamoViewDynamoMenuPreferences" xml:space="preserve">
    <value>_Preferences...</value>
    <comment>Dynamo menu | Preferences</comment>
  </data>
  <data name="DynamoViewFileMenuExport" xml:space="preserve">
    <value>_Export</value>
    <comment>File menu | Export</comment>
  </data>
  <data name="PublishPackageDocTooltipText" xml:space="preserve">
    <value>Learn More about publishing a package</value>
  </data>
  <data name="PreferencesViewFeaturesTab" xml:space="preserve">
    <value>Features</value>
  </data>
  <data name="PreferencesViewGeneralTab" xml:space="preserve">
    <value>General</value>
  </data>
  <data name="PreferencesViewTitle" xml:space="preserve">
    <value>Preferences</value>
  </data>
  <data name="PreferencesViewVisualSettingsTab" xml:space="preserve">
    <value>Visual Settings</value>
  </data>
  <data name="PreferencesWindowLanguages" xml:space="preserve">
    <value>English,Czech,German,Spanish,French,Italian,Japanese,Korean,Polish,Portuguese,Brazilian,Russian,Chinese Simplified,Chinese Traditional</value>
  </data>
  <data name="PreferencesViewFontSizeLabel" xml:space="preserve">
    <value>Node Font Size</value>
  </data>
  <data name="PreferencesViewLanguageLabel" xml:space="preserve">
    <value>Language</value>
    <comment>Label used in the general tab</comment>
  </data>
  <data name="PreferencesViewRunSettingsLabel" xml:space="preserve">
    <value>Default Run Settings</value>
    <comment>Label used in the general tab</comment>
  </data>
  <data name="DynamoViewExtensionsMenu" xml:space="preserve">
    <value>E_xtensions</value>
    <comment>Extensions menu</comment>
  </data>
  <data name="ConnectorContextMenuHeaderBreakConnection" xml:space="preserve">
    <value>Break Connection</value>
  </data>
  <data name="ConnectorContextMenuHeaderShowConnector" xml:space="preserve">
    <value>Show Wire</value>
  </data>
  <data name="ConnectorContextMenuHeaderSelectConnected" xml:space="preserve">
    <value>Select Connected</value>
  </data>
  <data name="ConnectorContextMenuHeaderUnpinConnector" xml:space="preserve">
    <value>Unpin Wire</value>
  </data>
  <data name="PreferencesViewPython" xml:space="preserve">
    <value>Python</value>
    <comment>Preferences | Features | Python</comment>
  </data>
  <data name="PreferencesViewRequiresRelaunchOfDynamo" xml:space="preserve">
    <value>Requires relaunch of Dynamo</value>
    <comment>Preferences | Features | Python | Requires relaunch of Dynamo</comment>
  </data>
  <data name="MessagePackageDepsInBuiltinPackages" xml:space="preserve">
    <value>{0} has dependencies that conflict with the following built-in package(s): {1}. Dependency conflicts could cause unintended behavior to occur.
    
Do you wish to continue trying to install {0}?</value>
  </data>
  <data name="MessageSamePackageDiffVersInBuiltinPackages" xml:space="preserve">
    <value>{0} cannot be installed as it conflicts with a different version of the built-in package, {1}, which is already installed.
    
You can try disabling loading packages from built-in package paths, or unload the conflicting package, then restart {2} and download {0} again.</value>
  </data>
  <data name="MessageSamePackageSameVersInBuiltinPackages" xml:space="preserve">
    <value>The same version of {0} is already installed as a built-in package and does not need to be installed again.</value>
  </data>
  <data name="MessageSamePackageSameVersInLocalPackages" xml:space="preserve">
    <value>The same version of {0} is already installed and does not need to be installed again.</value>
  </data>
  <data name="MessageSamePackageDiffVersInLocalPackages" xml:space="preserve">
    <value>Package {0} cannot be installed as it conflicts with a different version, {1}, which is already installed. 

Do you wish to uninstall {1}? Restart {2} to complete the uninstall and try downloading {0} again.</value>
  </data>
  <data name="PreferencesViewVisualSettingsGeoScaling" xml:space="preserve">
    <value>Geometry Scaling</value>
    <comment>Expander Header Name</comment>
  </data>
  <data name="PreferencesViewVisualSettingsGroupStyles" xml:space="preserve">
    <value>Group Styles</value>
    <comment>Expander Header Name</comment>
  </data>
  <data name="PreferencesViewVisualSettingsRenderPrecision" xml:space="preserve">
    <value>Render Precision</value>
    <comment>Expander Header Name</comment>
  </data>
  <data name="PreferencesViewStyleWarning" xml:space="preserve">
    <value>Style name already in use</value>
  </data>
  <data name="PreferencesViewVisualSettingsDisplaySettings" xml:space="preserve">
    <value>Display Settings</value>
    <comment>Expander Header Name</comment>
  </data>
  <data name="PreferencesViewVisualSettingShowEdges" xml:space="preserve">
    <value>Show Edges</value>
    <comment>Show Edges</comment>
  </data>
  <data name="PreferencesViewVisualSettingsIsolateSelectedGeo" xml:space="preserve">
    <value>Isolate Selected Geometry</value>
    <comment>Toogle Button Content</comment>
  </data>
  <data name="PackagePathViewModel_BuiltInPackages" xml:space="preserve">
    <value>Dynamo Built-In Packages</value>
  </data>
  <data name="PreferencesViewSavedChangesLabel" xml:space="preserve">
    <value>All changes saved automatically</value>
  </data>
  <data name="PreferencesViewSavedChangesTooltip" xml:space="preserve">
    <value>Last saved:</value>
  </data>
  <data name="PreferencesViewMarkdownDirectoryTooltip" xml:space="preserve">
    <value>Markdown documentation can be added to your package that will leverage the Documentation Browser to display author generated information on a per-node basis.</value>
  </data>
  <data name="NodeAutocompleteDocumentationUriString" xml:space="preserve">
    <value>DynamoCoreWpf;NodeAutocompleteDocumentation.html</value>
  </data>
  <data name="PreferencesViewEnableNodeAutoCompleteTooltipText" xml:space="preserve">
    <value>Learn more about Node Autocomplete feature.</value>
  </data>
  <data name="AddStyleButton" xml:space="preserve">
    <value>Add Style</value>
  </data>
  <data name="ResetCPythonButtonText" xml:space="preserve">
    <value>Reset CPython</value>
  </data>
  <data name="ResetCPythonButtonToolTip" xml:space="preserve">
    <value>Resets CPython environment by reloading modules.</value>
  </data>
  <data name="GraphIssuesOnSave_CancelBtn" xml:space="preserve">
    <value>Cancel and Show Issues</value>
  </data>
  <data name="GraphIssuesOnSave_Description" xml:space="preserve">
    <value>There are unresolved issues with the graph type. If this graph is designed to be used outside of Dynamo, resolve all issues and save the graph again.</value>
  </data>
  <data name="GraphIssuesOnSave_ProceedBtn" xml:space="preserve">
    <value>Save with Issues</value>
  </data>
  <data name="GraphIssuesOnSave_Summary" xml:space="preserve">
    <value>You are trying to save a graph with unresolved issues</value>
  </data>
  <data name="GraphIssuesOnSave_Title" xml:space="preserve">
    <value>Graph Type Issues found</value>
  </data>
  <data name="PackagePathsExpanderName" xml:space="preserve">
    <value>Node and Package Paths</value>
  </data>
  <data name="PreferencesPackageManagerSettingsTab" xml:space="preserve">
    <value>Package Manager</value>
  </data>
  <data name="PackagePathAddPathButtonName" xml:space="preserve">
    <value>Add Path</value>
  </data>
  <data name="PackagePathPreferencesTitle" xml:space="preserve">
    <value>Package/Library Search Paths</value>
  </data>
  <data name="PreferencesViewShowRunPreviewTooltip" xml:space="preserve">
    <value>Switchable only when the current workspace is in Manual run mode.</value>
  </data>
  <data name="PersistentVisualStatusOfLinterIssues" xml:space="preserve">
    <value>Issues found</value>
  </data>
  <data name="ContextSelectConnectedDownstream" xml:space="preserve">
    <value>Downstream</value>
  </data>
  <data name="ContextSelectConnectedHeader" xml:space="preserve">
    <value>Select Connected</value>
  </data>
  <data name="ContextSelectConnectedUpstream" xml:space="preserve">
    <value>Upstream</value>
  </data>
  <data name="ContextSelectConnectedUpstreamDownstream" xml:space="preserve">
    <value>Both</value>
  </data>
  <data name="NodeRenamedLabel" xml:space="preserve">
    <value>Renamed</value>
  </data>
  <data name="NodeInformationalStateDismiss" xml:space="preserve">
    <value>Dismiss</value>
  </data>
  <data name="NodeInfoDismissButtonToolTip" xml:space="preserve">
    <value>Dismisses the info messages on this node. Utilize when you want to design in graph failures, or the info message will not be relevant during graph execution.</value>
  </data>
  <data name="NodeWarningDismissButtonToolTip" xml:space="preserve">
    <value>Dismisses the warning messages on this node. Utilize when you want to design in graph failures, or the warning message will not be relevant during graph execution.</value>
  </data>
  <data name="NodeInformationalStateDismissAll" xml:space="preserve">
    <value>Dismiss all</value>
  </data>
  <data name="NodeInformationalStateDismissedAlerts" xml:space="preserve">
    <value>Dismissed Alerts</value>
  </data>
  <data name="NodeInformationalStateShowAllInfo" xml:space="preserve">
    <value>Show all info</value>
  </data>
  <data name="NodeInformationalStateShowAllWarnings" xml:space="preserve">
    <value>Show all warnings</value>
  </data>
  <data name="NodeInformationalStateShowAllErrors" xml:space="preserve">
    <value>Show all errors</value>
  </data>
  <data name="NodeInformationalStateShowLess" xml:space="preserve">
    <value>Show less</value>
  </data>
  <data name="PackagePathProtected" xml:space="preserve">
    <value>This path is built-in and cannot be modified.</value>
  </data>
  <data name="PackagePathUpdatePathTooltip" xml:space="preserve">
    <value>Edit Path</value>
  </data>
  <data name="GetStartedGuide" xml:space="preserve">
    <value>Get Started</value>
    <comment>Get Started Dynamo Tour</comment>
  </data>
  <data name="InteractiveGuides" xml:space="preserve">
    <value>_Interactive Guides</value>
    <comment>Dynamo Guided Tours</comment>
  </data>
  <data name="GetStartedGuideLibraryText" xml:space="preserve">
    <value>The library contains all default functions #(nodes)=https://www.dynamoprimer.com/03_Anatomy-of-a-Dynamo-Definition/3-1_dynamo_nodes.html of Dynamo, as well as custom nodes you may have loaded. \n\nTo find a node, search the library or browse its categories.</value>
  </data>
  <data name="GetStartedGuideLibraryTitle" xml:space="preserve">
    <value>Library</value>
  </data>
  <data name="GetStartedGuidePreferencesText" xml:space="preserve">
    <value>Use Preferences to customize your Dynamo experience. \n\nYou can change language and time zone settings, adjust the visual style of your workspace, and more.</value>
  </data>
  <data name="GetStartedGuidePreferencesTitle" xml:space="preserve">
    <value>Preferences</value>
  </data>
  <data name="GetStartedGuideResourcesText" xml:space="preserve">
    <value>Use the Help menu to access tools and resources to help you get started. \n\nYou can explore sample scripts, browse the Dynamo Dictionary, find other guides, and more.</value>
  </data>
  <data name="GetStartedGuideResourcesTitle" xml:space="preserve">
    <value>Resources</value>
  </data>
  <data name="GetStartedGuideRunStatusBarText" xml:space="preserve">
    <value>Use the Run Status Bar to run a Dynamo graph (a script that contains the logic or algorithm). \n\nYou can select your preferred run type: -Automatic: The graph runs each time you make a change.- -Manual: The graph runs only when you click Run-</value>
  </data>
  <data name="GetStartedGuideRunStatusBarTitle" xml:space="preserve">
    <value>Run Status Bar</value>
  </data>
  <data name="GetStartedGuideToolbarText" xml:space="preserve">
    <value>From the toolbar, you can: -Open a new workspace- -Open a saved Dynamo file- -Save your current Dynamo file- -Undo or redo changes-</value>
  </data>
  <data name="GetStartedGuideToolbarTitle" xml:space="preserve">
    <value>Toolbar</value>
  </data>
  <data name="GetStartedGuideWelcomeText" xml:space="preserve">
    <value>Start your visual programming journey with this short guide. \n\nHere you'll learn some basics about the Dynamo interface and features.</value>
  </data>
  <data name="GetStartedGuideWelcomeTitle" xml:space="preserve">
    <value>Welcome To Dynamo</value>
  </data>
  <data name="ContextPinToNode" xml:space="preserve">
    <value>Pin to node</value>
  </data>
  <data name="GetStartedGuideRatingTextTitle" xml:space="preserve">
    <value>Rate this guide</value>
  </data>
  <data name="GetStartedGuideSurveyText" xml:space="preserve">
    <value>Learn more about Dynamo in the #online help=https://primer.dynamobim.org/</value>
  </data>
  <data name="GetStartedGuideSurveyTitle" xml:space="preserve">
    <value>Finished</value>
  </data>
  <data name="GroupNameDefaultText" xml:space="preserve">
    <value>&lt;Double click here to edit group title&gt;</value>
  </data>
  <data name="GroupContextMenuAddGroupToGroup" xml:space="preserve">
    <value>Add Group to Group</value>
  </data>
  <data name="ExitTourWindowContent" xml:space="preserve">
    <value>You can return to this guide later from the Help menu.</value>
  </data>
  <data name="PackageStateError" xml:space="preserve">
    <value>Error</value>
  </data>
  <data name="PackageStateLoaded" xml:space="preserve">
    <value>Loaded</value>
  </data>
  <data name="PackageStateUnloaded" xml:space="preserve">
    <value>Unloaded</value>
  </data>
  <data name="PackageStateScheduledForDeletion" xml:space="preserve">
    <value>Scheduled for Delete</value>
  </data>
  <data name="PackageStateScheduledForUnload" xml:space="preserve">
    <value>Scheduled for Unload</value>
  </data>
  <data name="PackageStateErrorTooltip" xml:space="preserve">
    <value>Error.
This package has not been loaded due to the following error:
{0}.</value>
  </data>
  <data name="PackageStateLoadedTooltip" xml:space="preserve">
    <value>Loaded.
This package is loaded and ready to be used.</value>
  </data>
  <data name="PackageStateUnloadedTooltip" xml:space="preserve">
    <value>Unloaded.
This package has been marked as unloaded.</value>
  </data>
  <data name="PackageStateScheduledForUnloadTooltip" xml:space="preserve">
    <value>Scheduled for Unload.
This package will be unloaded after the next Dynamo restart.</value>
  </data>
  <data name="PackageStateScheduledForDeletionTooltip" xml:space="preserve">
    <value>Scheduled for Delete.
This package will be deleted after the next Dynamo restart.</value>
  </data>
  <data name="PackageContextMenuDeletePackageText" xml:space="preserve">
    <value>Delete</value>
  </data>
  <data name="PackageContextMenuDeletePackageTooltip" xml:space="preserve">
    <value>Delete this package from the Dynamo package locations. Once deleted, it will not be loaded into Dynamo anymore until it is re-installed</value>
  </data>
  <data name="PackageContextMenuUnloadPackageText" xml:space="preserve">
    <value>Unload</value>
  </data>
  <data name="PackageContextMenuUnloadPackageTooltip" xml:space="preserve">
    <value>Unload this package so that it will not be loaded into Dynamo. The package will not be deleted from the Dynamo package locations</value>
  </data>
  <data name="PackageContextMenuUnmarkDeletePackageText" xml:space="preserve">
    <value>Cancel Delete</value>
  </data>
  <data name="PackageContextMenuUnmarkDeletePackageTooltip" xml:space="preserve">
    <value>Remove the scheduled delete status</value>
  </data>
  <data name="PackageContextMenuUnmarkUnloadPackageText" xml:space="preserve">
    <value>Cancel Unload</value>
  </data>
  <data name="PackageContextMenuUnmarkUnloadPackageTooltip" xml:space="preserve">
    <value>Remove the scheduled unload status</value>
  </data>
  <data name="PackageViewContextMenuLoadText" xml:space="preserve">
    <value>Load</value>
  </data>
  <data name="PackageViewContextMenuLoadTooltip" xml:space="preserve">
    <value>Load this package into Dynamo. Other packages with the same name will be automatically deleted</value>
  </data>
  <data name="CannotLoadPackageMessageBoxTitle" xml:space="preserve">
    <value>Cannot Load Package</value>
  </data>
  <data name="MessageLoadBuiltInPackage" xml:space="preserve">
    <value>To load the built-in package {1}, {0} needs to first delete any conflicting packages.

Delete the following packages: {2}?</value>
  </data>
  <data name="MessageLoadBuiltInWithRestartPackage" xml:space="preserve">
    <value>To load the built-in package {1}, {0} needs to first delete any conflicting packages.
Restart {0} to complete the deletion, then try and load the built-in pacakge again.

Delete the following packages: {2}?
    </value>
  </data>
  <data name="GraphIssuesOnSavePath_Description" xml:space="preserve">
    <value>The selected save location path is too long. Please change the save location and try again.</value>
  </data>
  <data name="GraphIssuesOnSavePath_Summary" xml:space="preserve">
    <value>You are trying to save a graph with a path that is too long.</value>
  </data>
  <data name="GraphIssuesOnSavePath_Title" xml:space="preserve">
    <value>Save Path Issues Found</value>
  </data>
  <data name="MessageNeedToRestartAfterUnload" xml:space="preserve">
    <value>{0} and its host application must restart before unload takes effect.</value>
  </data>
  <data name="MessageNeedToRestartAfterUnloadTitle" xml:space="preserve">
    <value>Unloading Package</value>
  </data>
  <data name="MessageFailedToUnload" xml:space="preserve">
    <value>{0} failed to unload the package.</value>
  </data>
  <data name="UnloadFailureMessageBoxTitle" xml:space="preserve">
    <value>Unload Failure</value>
  </data>
  <data name="DynamoViewViewMenuConnectorShowTooltip" xml:space="preserve">
    <value>Show _Tooltip</value>
  </data>
  <data name="PackageFilter_Name_All" xml:space="preserve">
    <value>All</value>
  </data>
  <data name="PreferencesViewShowPreviewBubbles" xml:space="preserve">
    <value>Show Preview Bubbles</value>
    <comment>Preferences | Visual Settings | Display Settings | Show Preview Bubbles</comment>
  </data>
  <data name="PackagesGuide" xml:space="preserve">
    <value>Packages</value>
  </data>
  <data name="PackagesGuideLearnAbout" xml:space="preserve">
    <value>Learn about packages</value>
  </data>
  <data name="NodeAutoCompleteNotAvailableForCollapsedGroups" xml:space="preserve">
    <value>Node AutoComplete is not available on ports belonging to collapsed groups.</value>
  </data>
  <data name="ConnectorContextMenuHeaderHideConnector" xml:space="preserve">
    <value>Hide Wire</value>
  </data>
  <data name="PackagesGuideFindPackageText" xml:space="preserve">
    <value>Packages provide additional functions that you can use in Dynamo. \n\nTo find a package or see what’s available, \n**Click Packages &gt; Search for Packages**.</value>
  </data>
  <data name="PackagesGuideFindPackageTitle" xml:space="preserve">
    <value>Find a package</value>
  </data>
  <data name="PackagesGuideSearchFilterText" xml:space="preserve">
    <value>\nYou can find packages whose title, author, or keywords contain the search phrase. To filter and sort the results, use the and icons next to the search bar.</value>
  </data>
  <data name="PackagesGuideSearchFilterTitle" xml:space="preserve">
    <value>Search, filter, and sort</value>
  </data>
  <data name="PackagesGuideTermsOfServiceText" xml:space="preserve">
    <value>\nPackages may come from third parties. Be aware that packages may pose security risks. #More information=https://dynamobim.org/issues/extend-dynamo-with-packages  \n\n**Click I Accept** in the Terms of Service to accept it and proceed with this guide.</value>
  </data>
  <data name="PackagesGuideTermsOfServiceTitle" xml:space="preserve">
    <value>Accept the Terms of Service</value>
  </data>
  <data name="PackagesGuideThirdPartyText" xml:space="preserve">
    <value>\nPackages may come from third parties.\n\nBe aware that packages may pose security risks. #More information=https://dynamobim.org/issues/extend-dynamo-with-packages/</value>
  </data>
  <data name="PackagesGuideThirdPartyTitle" xml:space="preserve">
    <value>Third-party packages</value>
  </data>
  <data name="ScriptTagsRemovalWarning" xml:space="preserve">
    <value>Script tags detected in the help document have been removed.</value>
  </data>
  <data name="PackagesGuideContinueButton" xml:space="preserve">
    <value>Continue</value>
  </data>
  <data name="PackagesGuideExitButton" xml:space="preserve">
    <value>Exit</value>
  </data>
  <data name="ShortcutExportAsImageMainMenu" xml:space="preserve">
    <value>Export as Image</value>
  </data>
  <data name="ShortcutExportBackground3DPreview" xml:space="preserve">
    <value>Background 3D Preview</value>
  </data>
  <data name="ShortcutExportWorkspace" xml:space="preserve">
    <value>Workspace</value>
  </data>
  <data name="PackagesGuideExitAcceptTerms" xml:space="preserve">
    <value>To continue the guide and install the sample package, you must accept the Terms of Service. \n\n **Click Continue.** Then in the terms, **click I Accept.** \n\n\n\n</value>
  </data>
  <data name="PackagesGuideExitTitle" xml:space="preserve">
    <value>Do you want to exit the guide?</value>
  </data>
  <data name="PackagesGuideSearchResultsText" xml:space="preserve">
    <value>\nSearch results display summary information for each package: -author- -likes and downloads- -date of the most recent version- \n**Click View Details** to see more information about a package.</value>
  </data>
  <data name="PackagesGuideDependenciesText" xml:space="preserve">
    <value>\nIf you need other software or tools in order to use this package, they are listed under Dependencies.</value>
  </data>
  <data name="PackagesGuideDependenciesTitle" xml:space="preserve">
    <value>Package dependencies</value>
  </data>
  <data name="PackagesGuideInstalledPackageText" xml:space="preserve">
    <value>Package installations are typically quick, depending on their size and other factors. \n
To install the latest version of a package, click Install. \n
%./UI/Images/alert.png% The sample Autodesk package is already installed on your computer.</value>
  </data>
  <data name="PackageContextMenuDeletePackageCustomNodesInUseTooltip" xml:space="preserve">
    <value>This package contains custom nodes that are in use. These custom nodes need to be deleted or the graph needs to be closed before the package can be deleted.</value>
  </data>
  <data name="PackagesGuideNavigatePackagesText" xml:space="preserve">
    <value>\nWhen you install a package, it appears in the library under Add-ons.   \n\n**Click to expand the package** so you can see its nodes (functions).</value>
  </data>
  <data name="PackagesGuideNavigatePackagesTitle" xml:space="preserve">
    <value>Navigate to packages</value>
  </data>
  <data name="PackagesGuideSurveyText" xml:space="preserve">
    <value>Learn more about packages in the #online help=https://dynamobim.org/issues/extend-dynamo-with-packages</value>
  </data>
  <data name="PackagesGuideSurveyTitle" xml:space="preserve">
    <value>Finished</value>
  </data>
  <data name="PackagesGuideUsePackageText" xml:space="preserve">
    <value>To learn how to use nodes in a package, hover over a node to see a description. To add a node to the workspace, click its name in the list.</value>
  </data>
  <data name="PackagesGuideUsePackageTitle" xml:space="preserve">
    <value>Use package nodes</value>
  </data>
  <data name="GettingStartedMenuItem" xml:space="preserve">
    <value>_Getting Started</value>
  </data>
  <data name="PackagesGuideInstallAPackageText" xml:space="preserve">
    <value>Package installations are typically quick, depending on their size and other factors. \n\n**Click Install** to install the latest version of the sample Autodesk package and proceed with this guide.</value>
  </data>
  <data name="ConfigureADPButtonText" xml:space="preserve">
    <value>Configure Autodesk Analytics Program</value>
  </data>
  <data name="ContinueInstall" xml:space="preserve">
    <value>Continue install</value>
  </data>
  <data name="UninstallLoadedPackages" xml:space="preserve">
    <value>Uninstall loaded packages</value>
  </data>
  <data name="UninstallLoadedPackage" xml:space="preserve">
    <value>Uninstall loaded package</value>
  </data>
  <data name="PackagesGuidePackagesNodeTitle" xml:space="preserve">
    <value>Use package nodes</value>
  </data>
  <data name="NodeTooltipRenamed" xml:space="preserve">
    <value>Renamed from {0}</value>
  </data>
  <data name="WorkspaceTabTooltipHeaderUnsaved" xml:space="preserve">
    <value>Unsaved</value>
  </data>
<<<<<<< HEAD
  <data name="TourLabelProgressText" xml:space="preserve">
    <value>of</value>
  </data>
  <data name="PackagesGuideSearchResultsTitle" xml:space="preserve">
    <value>Search results</value>
=======
  <data name="StartTourButtonText" xml:space="preserve">
    <value>Start Tour</value>
>>>>>>> 3e22a571
  </data>
</root><|MERGE_RESOLUTION|>--- conflicted
+++ resolved
@@ -3009,15 +3009,13 @@
   <data name="WorkspaceTabTooltipHeaderUnsaved" xml:space="preserve">
     <value>Unsaved</value>
   </data>
-<<<<<<< HEAD
   <data name="TourLabelProgressText" xml:space="preserve">
     <value>of</value>
   </data>
   <data name="PackagesGuideSearchResultsTitle" xml:space="preserve">
     <value>Search results</value>
-=======
+  </data>
   <data name="StartTourButtonText" xml:space="preserve">
     <value>Start Tour</value>
->>>>>>> 3e22a571
   </data>
 </root>