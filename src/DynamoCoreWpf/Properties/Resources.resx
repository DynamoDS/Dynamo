--- conflicted
+++ resolved
@@ -2188,14 +2188,12 @@
     <value>Custom Nodes will be placed in the Add-Ons section of the library.</value>
     <comment>Note regarding Custom Node library location</comment>
   </data>
-<<<<<<< HEAD
-  <data name="DynamoViewDebugMenuExperimentalSearch" xml:space="preserve">
-    <value>Experimental Search</value>
-    <comment>Debug menu | Experimental Search</comment>
-=======
   <data name="DynamoViewDebugMenuTruncateSearchResults" xml:space="preserve">
     <value>Truncate Search Results</value>
     <comment>Debug menu | Truncate Search Results</comment>
->>>>>>> 8589ac44
+  </data>
+  <data name="DynamoViewDebugMenuExperimentalSearch" xml:space="preserve">
+    <value>Experimental Search</value>
+    <comment>Debug Menu | Experimental Search</comment>
   </data>
 </root>