﻿<?xml version="1.0" encoding="utf-8"?>
<root>
  <!-- 
    Microsoft ResX Schema 
    
    Version 2.0
    
    The primary goals of this format is to allow a simple XML format 
    that is mostly human readable. The generation and parsing of the 
    various data types are done through the TypeConverter classes 
    associated with the data types.
    
    Example:
    
    ... ado.net/XML headers & schema ...
    <resheader name="resmimetype">text/microsoft-resx</resheader>
    <resheader name="version">2.0</resheader>
    <resheader name="reader">System.Resources.ResXResourceReader, System.Windows.Forms, ...</resheader>
    <resheader name="writer">System.Resources.ResXResourceWriter, System.Windows.Forms, ...</resheader>
    <data name="Name1"><value>this is my long string</value><comment>this is a comment</comment></data>
    <data name="Color1" type="System.Drawing.Color, System.Drawing">Blue</data>
    <data name="Bitmap1" mimetype="application/x-microsoft.net.object.binary.base64">
        <value>[base64 mime encoded serialized .NET Framework object]</value>
    </data>
    <data name="Icon1" type="System.Drawing.Icon, System.Drawing" mimetype="application/x-microsoft.net.object.bytearray.base64">
        <value>[base64 mime encoded string representing a byte array form of the .NET Framework object]</value>
        <comment>This is a comment</comment>
    </data>
                
    There are any number of "resheader" rows that contain simple 
    name/value pairs.
    
    Each data row contains a name, and value. The row also contains a 
    type or mimetype. Type corresponds to a .NET class that support 
    text/value conversion through the TypeConverter architecture. 
    Classes that don't support this are serialized and stored with the 
    mimetype set.
    
    The mimetype is used for serialized objects, and tells the 
    ResXResourceReader how to depersist the object. This is currently not 
    extensible. For a given mimetype the value must be set accordingly:
    
    Note - application/x-microsoft.net.object.binary.base64 is the format 
    that the ResXResourceWriter will generate, however the reader can 
    read any of the formats listed below.
    
    mimetype: application/x-microsoft.net.object.binary.base64
    value   : The object must be serialized with 
            : System.Runtime.Serialization.Formatters.Binary.BinaryFormatter
            : and then encoded with base64 encoding.
    
    mimetype: application/x-microsoft.net.object.soap.base64
    value   : The object must be serialized with 
            : System.Runtime.Serialization.Formatters.Soap.SoapFormatter
            : and then encoded with base64 encoding.

    mimetype: application/x-microsoft.net.object.bytearray.base64
    value   : The object must be serialized into a byte array 
            : using a System.ComponentModel.TypeConverter
            : and then encoded with base64 encoding.
    -->
  <xsd:schema id="root" xmlns="" xmlns:xsd="http://www.w3.org/2001/XMLSchema" xmlns:msdata="urn:schemas-microsoft-com:xml-msdata">
    <xsd:import namespace="http://www.w3.org/XML/1998/namespace" />
    <xsd:element name="root" msdata:IsDataSet="true">
      <xsd:complexType>
        <xsd:choice maxOccurs="unbounded">
          <xsd:element name="metadata">
            <xsd:complexType>
              <xsd:sequence>
                <xsd:element name="value" type="xsd:string" minOccurs="0" />
              </xsd:sequence>
              <xsd:attribute name="name" use="required" type="xsd:string" />
              <xsd:attribute name="type" type="xsd:string" />
              <xsd:attribute name="mimetype" type="xsd:string" />
              <xsd:attribute ref="xml:space" />
            </xsd:complexType>
          </xsd:element>
          <xsd:element name="assembly">
            <xsd:complexType>
              <xsd:attribute name="alias" type="xsd:string" />
              <xsd:attribute name="name" type="xsd:string" />
            </xsd:complexType>
          </xsd:element>
          <xsd:element name="data">
            <xsd:complexType>
              <xsd:sequence>
                <xsd:element name="value" type="xsd:string" minOccurs="0" msdata:Ordinal="1" />
                <xsd:element name="comment" type="xsd:string" minOccurs="0" msdata:Ordinal="2" />
              </xsd:sequence>
              <xsd:attribute name="name" type="xsd:string" use="required" msdata:Ordinal="1" />
              <xsd:attribute name="type" type="xsd:string" msdata:Ordinal="3" />
              <xsd:attribute name="mimetype" type="xsd:string" msdata:Ordinal="4" />
              <xsd:attribute ref="xml:space" />
            </xsd:complexType>
          </xsd:element>
          <xsd:element name="resheader">
            <xsd:complexType>
              <xsd:sequence>
                <xsd:element name="value" type="xsd:string" minOccurs="0" msdata:Ordinal="1" />
              </xsd:sequence>
              <xsd:attribute name="name" type="xsd:string" use="required" />
            </xsd:complexType>
          </xsd:element>
        </xsd:choice>
      </xsd:complexType>
    </xsd:element>
  </xsd:schema>
  <resheader name="resmimetype">
    <value>text/microsoft-resx</value>
  </resheader>
  <resheader name="version">
    <value>2.0</value>
  </resheader>
  <resheader name="reader">
    <value>System.Resources.ResXResourceReader, System.Windows.Forms, Version=4.0.0.0, Culture=neutral, PublicKeyToken=b77a5c561934e089</value>
  </resheader>
  <resheader name="writer">
    <value>System.Resources.ResXResourceWriter, System.Windows.Forms, Version=4.0.0.0, Culture=neutral, PublicKeyToken=b77a5c561934e089</value>
  </resheader>
  <data name="AboutWindowCannotGetVersion" xml:space="preserve">
    <value>Could not get version.</value>
    <comment>To indicate not abe to get Dynamo version</comment>
  </data>
  <data name="AboutWindowDynamoWebsiteButton" xml:space="preserve">
    <value>{0} Website</value>
    <comment>Click button to go to Dynamo website</comment>
  </data>
  <data name="AboutWindowTitle" xml:space="preserve">
    <value>About {0}</value>
    <comment>About window title</comment>
  </data>
  <data name="AboutWindowUpToDate" xml:space="preserve">
    <value>(Up-to-date)</value>
    <comment>To indicate Dynamo is up to date</comment>
  </data>
  <data name="ChangeScaleFactorPromptCaptionText" xml:space="preserve">
    <value>To ensure accurate geometry rendering and calculation, select the range of geometry sizes that you will be working on:</value>
  </data>
  <data name="ChangeScaleFactorPromptDescriptionBox" xml:space="preserve">
    <value>Numerical range shown here denote numbers in the following unit:</value>
  </data>
  <data name="ChangeScaleFactorPromptDescriptionContent" xml:space="preserve">
    <value>Use this working range to model in values that fall between {0} to {1} units</value>
  </data>
  <data name="ChangeScaleFactorPromptDescriptionDefaultSetting" xml:space="preserve">
    <value>Default Setting:</value>
  </data>
  <data name="ChangeScaleFactorPromptUnitCm" xml:space="preserve">
    <value>Centimeters (cm)</value>
  </data>
  <data name="ChangeScaleFactorPromptUnitM" xml:space="preserve">
    <value>Meters (m)</value>
  </data>
  <data name="ChangeScaleFactorPromptUnitMm" xml:space="preserve">
    <value>Millimeters (mm)</value>
  </data>
  <data name="ChangeScaleFactorPromptUnitsNumberFormatCm" xml:space="preserve">
    <value>{0} cm</value>
  </data>
  <data name="ChangeScaleFactorPromptUnitsNumberFormatM" xml:space="preserve">
    <value>{0} m</value>
  </data>
  <data name="ChangeScaleFactorPromptUnitsNumberFormatMm" xml:space="preserve">
    <value>{0} mm</value>
  </data>
  <data name="ChangeScaleFactorPromptWindowTitle" xml:space="preserve">
    <value>Geometry Working Range</value>
  </data>
  <data name="ContextMenuEditCustomNode" xml:space="preserve">
    <value>Edit Custom Node...</value>
    <comment>Context menu item</comment>
  </data>
  <data name="ContextMenuEditCustomNodeProperty" xml:space="preserve">
    <value>Edit Custom Node Properties...</value>
    <comment>Context menu item</comment>
  </data>
  <data name="ContextMenuFitToScreen" xml:space="preserve">
    <value>_Fit to Screen</value>
    <comment>Context menu item</comment>
  </data>
  <data name="ContextMenuGeometryView" xml:space="preserve">
    <value>Switch to Geometry _View</value>
    <comment>Context menu item</comment>
  </data>
  <data name="ContextCreateGroupFromSelection" xml:space="preserve">
    <value>Create Group</value>
    <comment>Context menu item</comment>
  </data>
  <data name="ContextUnGroupFromSelection" xml:space="preserve">
    <value>Remove from Group</value>
    <comment>Context menu item</comment>
  </data>
  <data name="ContextAddGroupFromSelection" xml:space="preserve">
    <value>Add To Group</value>
    <comment>Context menu item</comment>
  </data>
  <data name="ContextMenuNodesFromGeometry" xml:space="preserve">
    <value>Nodes From _Selected Geometry</value>
    <comment>Context menu item</comment>
  </data>
  <data name="ContextMenuNodesFromSelection" xml:space="preserve">
    <value>Create Custom Node</value>
    <comment>Context menu item</comment>
  </data>
  <data name="ContextMenuNodeToCode" xml:space="preserve">
    <value>Node to _Code</value>
    <comment>Context menu item</comment>
  </data>
  <data name="ContextMenuPan" xml:space="preserve">
    <value>Pa_n</value>
    <comment>Context menu item </comment>
  </data>
  <data name="ContextMenuPublishCustomNode" xml:space="preserve">
    <value>Publish This Custom Node...</value>
    <comment>Context menu item</comment>
  </data>
  <data name="DynamoViewCancelButtonTooltip" xml:space="preserve">
    <value>Cancel Run (Shift+F5)</value>
    <comment>Cancel button tooltip</comment>
  </data>
  <data name="DynamoViewDebugMenu" xml:space="preserve">
    <value>Debug</value>
    <comment>Debug menu</comment>
  </data>
  <data name="DynamoViewDebugMenuCheckDailyBuild" xml:space="preserve">
    <value>Check Daily Builds</value>
    <comment>Debug menu | Check the latest daily build</comment>
  </data>
  <data name="DynamoViewDebugMenuDumpLibrary" xml:space="preserve">
    <value>Dump Library</value>
    <comment>Debug menu | Dump all imported libraries</comment>
  </data>
  <data name="DynamoViewDebugMenuForceReExecute" xml:space="preserve">
    <value>Force Re-execute</value>
    <comment>Debug menu | Force to re-execute the whole graph</comment>
  </data>
  <data name="DynamoViewDebugMenuForceUpdate" xml:space="preserve">
    <value>Force Update</value>
    <comment>Debug menu | Force to update Dynamo</comment>
  </data>
  <data name="DynamoViewDebugMenuRunMutationTest" xml:space="preserve">
    <value>Run mutation test</value>
    <comment>Debug menu | Run mutation test</comment>
  </data>
  <data name="DynamoViewDebugMenuShowDebugAST" xml:space="preserve">
    <value>Show Debug ASTs</value>
    <comment>Debug menu | Show debug abstract syntax tree</comment>
  </data>
  <data name="DynamoViewDebugMenuVerboseLogging" xml:space="preserve">
    <value>Verbose Logging</value>
    <comment>Debug menu | Verbose logging</comment>
  </data>
  <data name="DynamoViewDebugMenuDebugModes" xml:space="preserve">
    <value>Debug Modes</value>
    <comment>Debug menu | Show debug modes</comment>
  </data>
  <data name="DynamoViewEditMenu" xml:space="preserve">
    <value>_Edit</value>
    <comment>Edit menu</comment>
  </data>
  <data name="DynamoViewEditMenuAlighBottom" xml:space="preserve">
    <value>_Bottom</value>
    <comment>Edit menu | Align based on selected nodes' bottom Y position</comment>
  </data>
  <data name="DynamoViewEditMenuAlignLeft" xml:space="preserve">
    <value>_Left</value>
    <comment>Edit menu | Align based on selected nodes' leftmost X position</comment>
  </data>
  <data name="DynamoViewEditMenuAlignRight" xml:space="preserve">
    <value>_Right</value>
    <comment>Edit menu | Align based on selected nodes' rightmost X position</comment>
  </data>
  <data name="DynamoViewEditMenuAlignSelection" xml:space="preserve">
    <value>_Align Selection</value>
    <comment>Edit menu | Align selected nodes</comment>
  </data>
  <data name="DynamoViewEditMenuAlignTop" xml:space="preserve">
    <value>_Top</value>
    <comment>Edit menu | Align based on selected nodes' topmost Y position</comment>
  </data>
  <data name="DynamoViewEditMenuAlignXAverage" xml:space="preserve">
    <value>_X Average</value>
    <comment>Edit menu | Align based on selected nodes' average X positions</comment>
  </data>
  <data name="DynamoViewEditMenuAlignXDistribute" xml:space="preserve">
    <value>_X Distribute</value>
    <comment>Edit menu | Align selected nodes evenly on horizontal direction</comment>
  </data>
  <data name="DynamoViewEditMenuAlignYAverage" xml:space="preserve">
    <value>_Y Average</value>
    <comment>Edit menu | Align based on selected nodes' average Y positions</comment>
  </data>
  <data name="DynamoViewEditMenuAlignYDistribute" xml:space="preserve">
    <value>_Y Distribute</value>
    <comment>Edit menu | Align selected nodes evenly on vertical direction</comment>
  </data>
  <data name="DynamoViewEditMenuCleanupLayout" xml:space="preserve">
    <value>_Cleanup Node Layout</value>
    <comment>Edit menu | Automatically layout graph</comment>
  </data>
  <data name="DynamoViewEditMenuCopy" xml:space="preserve">
    <value>_Copy</value>
    <comment>Edit menu | Copy</comment>
  </data>
  <data name="DynamoViewEditMenuCreateCustomNode" xml:space="preserve">
    <value>_Create Custom Node</value>
    <comment>Edit menu | Create custom node from selected nodes</comment>
  </data>
  <data name="DynamoViewEditMenuCreateNote" xml:space="preserve">
    <value>_Create Note</value>
    <comment>Edit menu | Create note for a node</comment>
  </data>
  <data name="DynamoViewEditMenuCreateGroup" xml:space="preserve">
    <value>_Create Group</value>
    <comment>Edit menu | Create Grouping for nodes</comment>
  </data>
  <data name="DynamoViewEditMenuDeleteSelected" xml:space="preserve">
    <value>_Delete Selected</value>
    <comment>Edit menu | Delete selected nodes</comment>
  </data>
  <data name="DynamoViewEditMenuPaste" xml:space="preserve">
    <value>_Paste</value>
    <comment>Edit menu | Paste</comment>
  </data>
  <data name="DynamoViewEditMenuRedo" xml:space="preserve">
    <value>_Redo</value>
    <comment>Edit menu | Redo</comment>
  </data>
  <data name="DynamoViewEditMenuSelectAll" xml:space="preserve">
    <value>_Select All</value>
    <comment>Edit menu | Select all nodes</comment>
  </data>
  <data name="DynamoViewEditMenuUndo" xml:space="preserve">
    <value>_Undo</value>
    <comment>Edit menu | Undo</comment>
  </data>
  <data name="DynamoViewDynamoMenuExit" xml:space="preserve">
    <value>_Exit Dynamo</value>
    <comment>Dynamo menu | Exit Dynamo</comment>
  </data>
  <data name="DynamoViewFileMenu" xml:space="preserve">
    <value>_File</value>
    <comment>File menu</comment>
  </data>
  <data name="DynamoViewFileMenuExportAsImage" xml:space="preserve">
    <value>_Export Workspace As Image...</value>
    <comment>File menu | Export workspace as image</comment>
  </data>
  <data name="DynamoViewFileMenuExportToSTL" xml:space="preserve">
    <value>_Export Model to STL...</value>
    <comment>File menu | Export geometry model to STL file format</comment>
  </data>
  <data name="DynamoViewFileMenuImport" xml:space="preserve">
    <value>_Import Library...</value>
    <comment>File menu | Import</comment>
  </data>
  <data name="DynamoViewFileMenuNew" xml:space="preserve">
    <value>_New</value>
    <comment>File menu | New</comment>
  </data>
  <data name="DynamoViewFileMenuNewCustomNode" xml:space="preserve">
    <value>_Custom Node...</value>
    <comment>FIle menu | New | New custom node</comment>
  </data>
  <data name="DynamoViewFileMenuNewHomeWorkSpace" xml:space="preserve">
    <value>_Home Workspace</value>
    <comment>File menu | New | New home workspace</comment>
  </data>
  <data name="DynamoViewFileMenuOpen" xml:space="preserve">
    <value>_Open...</value>
    <comment>File menu | Open</comment>
  </data>
  <data name="DynamoViewFileMenuRecentFiles" xml:space="preserve">
    <value>_Open Recent Files</value>
    <comment>File menu | Open Recent files</comment>
  </data>
  <data name="DynamoViewFileMenuSave" xml:space="preserve">
    <value>_Save</value>
    <comment>File menu | Save</comment>
  </data>
  <data name="DynamoViewFileMenuSaveAs" xml:space="preserve">
    <value>_Save As...</value>
    <comment>File menu | Save as</comment>
  </data>
  <data name="DynamoViewHelpMenu" xml:space="preserve">
    <value>Help</value>
    <comment>Help menu</comment>
  </data>
  <data name="DynamoViewDynamoMenuAbout" xml:space="preserve">
    <value>_About</value>
    <comment>Dynamo menu | Display About dialog</comment>
  </data>
  <data name="DynamoViewHelpMenuDisplayStartPage" xml:space="preserve">
    <value>_Display Start Page</value>
    <comment>Help menu | Display start page</comment>
  </data>
  <data name="DynamoViewHelpMenuGotoWebsite" xml:space="preserve">
    <value>_Dynamo Website</value>
    <comment>Help menu | Go Dynamo website</comment>
  </data>
  <data name="DynamoViewHelpMenuGotoWiki" xml:space="preserve">
    <value>Dynamo Project _Wiki</value>
    <comment>Help menu | Go to wiki</comment>
  </data>
  <data name="DynamoViewHelpMenuReportBug" xml:space="preserve">
    <value>_Report A Bug</value>
    <comment>Help menu | Report a bug</comment>
  </data>
  <data name="DynamoViewHepMenuSamples" xml:space="preserve">
    <value>Samples</value>
    <comment>Help menu | Samples</comment>
  </data>
  <data name="DynamoViewPackageMenu" xml:space="preserve">
    <value>_Packages</value>
    <comment>Package menu</comment>
  </data>
  <data name="DynamoViewPackageMenuManagePackage" xml:space="preserve">
    <value>_Manage Packages...</value>
    <comment>Package menu | Manage packages...</comment>
  </data>
  <data name="DynamoViewPackageMenuPublishNodes" xml:space="preserve">
    <value>_Publish Selected Nodes...</value>
    <comment>Package menu | Publish selected nodes as a package</comment>
  </data>
  <data name="DynamoViewPackageMenuPublishPackage" xml:space="preserve">
    <value>_Publish New Package...</value>
    <comment>Package menu | Publish new package</comment>
  </data>
  <data name="DynamoViewPackageMenuPublishWorkspace" xml:space="preserve">
    <value>_Publish Current Workspace...</value>
    <comment>Package menu | Publish current workspace as a package</comment>
  </data>
  <data name="DynamoViewPackageMenuSearchPackage" xml:space="preserve">
    <value>_Search for a Package...</value>
    <comment>Package menu | Search for a package</comment>
  </data>
  <data name="DynamoViewRunAutomaticallyOption" xml:space="preserve">
    <value>Run Automatically</value>
    <comment>Run automatically option</comment>
  </data>
  <data name="DynamoViewRunButton" xml:space="preserve">
    <value>Run</value>
    <comment>Run button</comment>
  </data>
  <data name="DynamoViewRunButtonTooltip" xml:space="preserve">
    <value>Run Workflow (F5)</value>
    <comment>Run button tooltip</comment>
  </data>
  <data name="DynamoViewSettingMenu" xml:space="preserve">
    <value>_Settings</value>
    <comment>Setting menu</comment>
  </data>
  <data name="DynamoViewSettingMenuAreaUnits" xml:space="preserve">
    <value>Area Display Units</value>
    <comment>Setting menu | Area unit display</comment>
  </data>
  <data name="DynamoViewSettingMenuCentimeter" xml:space="preserve">
    <value>Centimeter</value>
    <comment>Setting menu | Centimeter</comment>
  </data>
  <data name="DynamoViewSettingMenuCubicCentimeter" xml:space="preserve">
    <value>Cubic Centimeter</value>
    <comment>Setting menu | Cubic centimeter</comment>
  </data>
  <data name="DynamoViewSettingMenuCubicFoot" xml:space="preserve">
    <value>Cubic Foot</value>
    <comment>Setting menu | Cubic foot</comment>
  </data>
  <data name="DynamoViewSettingMenuCubicInch" xml:space="preserve">
    <value>Cubic Inch</value>
    <comment>Setting menu | Cubic inch</comment>
  </data>
  <data name="DynamoViewSettingMenuCubicMeter" xml:space="preserve">
    <value>Cubic Meter</value>
    <comment>Setting menu | Cubic meter</comment>
  </data>
  <data name="DynamoViewSettingMenuCubicMillimeter" xml:space="preserve">
    <value>Cubic Millimeter</value>
    <comment>Setting menu | Cubic millimeter</comment>
  </data>
  <data name="DynamoViewSettingMenuDecimalFoot" xml:space="preserve">
    <value>Decimal Foot</value>
    <comment>Setting menu | Decimal foot</comment>
  </data>
  <data name="DynamoViewSettingMenuDecimalInch" xml:space="preserve">
    <value>Decimal Inch</value>
    <comment>Setting menu | Decimal inch</comment>
  </data>
  <data name="DynamoViewSettingMenuShowDataReportingDialog" xml:space="preserve">
    <value>Agreement to Collect Usability Data</value>
    <comment>Setting menu | Show user agreement dialog about data collecting</comment>
  </data>
  <data name="DynamoViewSettingShowRunPreview" xml:space="preserve">
    <value>Show Run Preview</value>
    <comment>Setting menu | Show Run Preview</comment>
  </data>
  <data name="ShowRunPreviewEnableToolTip" xml:space="preserve">
    <value>Execution preview is not available when running automatically</value>
  </data>
  <data name="ShowRunPreviewDisableToolTip" xml:space="preserve">
    <value>Preview the execution state of your graph. Nodes that are scheduled for execution will highlight in the graph</value>
  </data>
  <data name="DynamoViewSettingMenuFractionalFoot" xml:space="preserve">
    <value>Fractional Foot</value>
    <comment>Setting menu | Fractional foot</comment>
  </data>
  <data name="DynamoViewSettingMenuFractionalInch" xml:space="preserve">
    <value>Fractional Inch</value>
    <comment>Setting menu | Fractional inch</comment>
  </data>
  <data name="DynamoViewSettingMenuHighRenderPrecision" xml:space="preserve">
    <value>High</value>
    <comment>Setting menu | Slider for render precision</comment>
  </data>
  <data name="DynamoViewSettingMenuLengthUnits" xml:space="preserve">
    <value>Length Display Units</value>
    <comment>Setting menu | Length unit display</comment>
  </data>
  <data name="DynamoViewSettingMenuLowRenderPrecision" xml:space="preserve">
    <value>Low</value>
    <comment>Setting menu | Slider for render precision</comment>
  </data>
  <data name="DynamoViewSettingMenuMeter" xml:space="preserve">
    <value>Meter</value>
    <comment>Setting menu | Meter</comment>
  </data>
  <data name="DynamoViewSettingMenuMillimeter" xml:space="preserve">
    <value>Millimeter</value>
    <comment>Setting menu | Millimeter</comment>
  </data>
  <data name="DynamoViewSettingMenuNumber0" xml:space="preserve">
    <value>0</value>
    <comment>Locale dependent number format 0</comment>
  </data>
  <data name="DynamoViewSettingMenuNumber00" xml:space="preserve">
    <value>0.0</value>
    <comment>Locale dependent number format 0.0</comment>
  </data>
  <data name="DynamoViewSettingMenuNumber000" xml:space="preserve">
    <value>0.00</value>
    <comment>Locale dependent number format 0.00</comment>
  </data>
  <data name="DynamoViewSettingMenuNumber0000" xml:space="preserve">
    <value>0.000</value>
    <comment>Locale dependent number format 0.000</comment>
  </data>
  <data name="DynamoViewSettingMenuNumber00000" xml:space="preserve">
    <value>0.0000</value>
    <comment>Locale dependent number format 0.0000</comment>
  </data>
  <data name="DynamoViewSettingMenuNumberFormat" xml:space="preserve">
    <value>Number Format</value>
    <comment>Setting menu | Number format</comment>
  </data>
  <data name="PreferencesViewSelectedPackagePathForDownload" xml:space="preserve">
    <value>Selected package path for download</value>
    <comment>Preferences | Package Manager | Node and Package Paths | New Package Download Directory | Selected package path for download</comment>
  </data>
  <data name="PreferencesViewDisableBuiltInPackages" xml:space="preserve">
    <value>Disable Loading Built-In Packages</value>
    <comment>Preferences | Package Manager | Node and Package Paths | Disable Loading Built-In Packages</comment>
  </data>
  <data name="PreferencesViewDisableCustomPackages" xml:space="preserve">
    <value>Disable Loading Custom Packages</value>
    <comment>Preferences | Package Manager | Node and Package Paths | Disable Loading Custom Packages</comment>
  </data>
  <data name="DynamoViewSettingMenuSquareCentimeter" xml:space="preserve">
    <value>Square Centimeter</value>
    <comment>Setting menu | Square centimeter</comment>
  </data>
  <data name="DynamoViewSettingMenuSquareFoot" xml:space="preserve">
    <value>Square Foot</value>
    <comment>Setting menu | Square foot</comment>
  </data>
  <data name="DynamoViewSettingMenuSquareInch" xml:space="preserve">
    <value>Square Inch</value>
    <comment>Setting menu | Square inch</comment>
  </data>
  <data name="DynamoViewSettingMenuSquareMeter" xml:space="preserve">
    <value>Square Meter</value>
    <comment>Setting menu | Square meter</comment>
  </data>
  <data name="DynamoViewSettingMenuSquareMillimeter" xml:space="preserve">
    <value>Square Millimeter</value>
    <comment>Setting menu | Square millimeter</comment>
  </data>
  <data name="DynamoViewSettingMenuVolumeUnits" xml:space="preserve">
    <value>Volume Display Units</value>
    <comment>Setting menu | Volume unit display</comment>
  </data>
  <data name="PreferencesViewExperimentalLabel" xml:space="preserve">
    <value>Experimental</value>
    <comment>Preferences | Features | Experimental</comment>
  </data>
  <data name="PreferencesViewEnableTSplineNodes" xml:space="preserve">
    <value>Enable T-Spline nodes</value>
    <comment>Preferences | Features | Experimental | Enable T-Spline nodes</comment>
  </data>
  <data name="DynamoViewToolbarExportButtonTooltip" xml:space="preserve">
    <value>Export Workspace As Image</value>
    <comment>Toolbar export button tooltip</comment>
  </data>
  <data name="DynamoViewToolbarNewButtonTooltip" xml:space="preserve">
    <value>New [Ctrl + N]</value>
    <comment>Toolbar new button tooltip</comment>
  </data>
  <data name="DynamoViewToolbarOpenButtonTooltip" xml:space="preserve">
    <value>Open [Ctrl + O]</value>
    <comment>Toolbar open button tooltip</comment>
  </data>
  <data name="DynamoViewToolbarRedoButtonTooltip" xml:space="preserve">
    <value>Redo [Ctrl + Y]</value>
    <comment>Toolbar redo button tooltip</comment>
  </data>
  <data name="DynamoViewToolbarSaveButtonTooltip" xml:space="preserve">
    <value>Save [Ctrl + S]</value>
    <comment>Toolbar save button tooltip</comment>
  </data>
  <data name="DynamoViewToolbarUndoButtonTooltip" xml:space="preserve">
    <value>Undo [Ctrl + Z]</value>
    <comment>Toolbar undo button tooltip</comment>
  </data>
  <data name="DynamoViewViewMenu" xml:space="preserve">
    <value>_View</value>
    <comment>View menu</comment>
  </data>
  <data name="DynamoViewViewMenu3DPreview" xml:space="preserve">
    <value>_Background 3D Preview</value>
    <comment>View menu | Background 3d preview</comment>
  </data>
  <data name="DynamoViewViewMenuAlternateContextGeometry" xml:space="preserve">
    <value>Show Geometry in {0}</value>
    <comment>View menu | Show geometry in some context</comment>
  </data>
  <data name="DynamoViewViewMenuConnector" xml:space="preserve">
    <value>_Connectors</value>
    <comment>View menu | Connector setting</comment>
  </data>
  <data name="DynamoViewViewMenuConnectorType" xml:space="preserve">
    <value>_Connector Type</value>
    <comment>View menu | Connector type</comment>
  </data>
  <data name="DynamoViewViewMenuConnectorTypeCurve" xml:space="preserve">
    <value>Curves</value>
    <comment>View menu | Curve type connector</comment>
  </data>
  <data name="DynamoViewViewMenuConnectorTypePolylines" xml:space="preserve">
    <value>Polylines</value>
    <comment>View menu | Polyline type connector</comment>
  </data>
  <data name="DynamoViewViewMenuHideConsole" xml:space="preserve">
    <value>Hide Console</value>
    <comment>View menu | Hide console</comment>
  </data>
  <data name="DynamoViewViewMenuPan" xml:space="preserve">
    <value>_Pan</value>
    <comment>View menu | Pan</comment>
  </data>
  <data name="DynamoViewViewMenuPanDown" xml:space="preserve">
    <value>Pan Down (Mouse wheel drag down)</value>
    <comment>View menu | Pan down</comment>
  </data>
  <data name="DynamoViewViewMenuPanLeft" xml:space="preserve">
    <value>Pan Left (Mouse wheel drag left)</value>
    <comment>View menu | Pan left</comment>
  </data>
  <data name="DynamoViewViewMenuPanRight" xml:space="preserve">
    <value>Pan Right (Mouse wheel drag right)</value>
    <comment>View menu | Pan right</comment>
  </data>
  <data name="DynamoViewViewMenuPanUp" xml:space="preserve">
    <value>Pan Up (Mouse wheel drag up)</value>
    <comment>View menu | Pan up</comment>
  </data>
  <data name="DynamoViewViewMenuPreviewNavigate" xml:space="preserve">
    <value>Navigate Background 3D Preview</value>
    <comment>View menu | Navigate background 3D preview</comment>
  </data>
  <data name="DynamoViewViewMenuShowGrid" xml:space="preserve">
    <value>Show Grid</value>
    <comment>View menu | Show Grid</comment>
  </data>
  <data name="DynamoViewViewMenuShowBackground3DPreview" xml:space="preserve">
    <value>Showing Background 3D Preview</value>
    <comment>View menu | Show background preview</comment>
  </data>
  <data name="DynamoViewViewMenuShowConnectors" xml:space="preserve">
    <value>_Show Connectors</value>
    <comment>View menu | Show connectors</comment>
  </data>
  <data name="DynamoViewViewMenuShowConsole" xml:space="preserve">
    <value>Show Console</value>
    <comment>View menu | Show console</comment>
  </data>
  <data name="DynamoViewViewMenuZoom" xml:space="preserve">
    <value>_Zoom</value>
    <comment>View menu | Zoom</comment>
  </data>
  <data name="DynamoViewViewMenuZoomIn" xml:space="preserve">
    <value>Zoom In (Mouse wheel down)</value>
    <comment>View menu | Zoom in</comment>
  </data>
  <data name="DynamoViewViewMenuZoomOut" xml:space="preserve">
    <value>Zoom Out (Mouse wheel up)</value>
    <comment>View menu | Zoom out</comment>
  </data>
  <data name="ContextMenuDelete" xml:space="preserve">
    <value>Remove</value>
    <comment>Context menu for selected node - delete selected node</comment>
  </data>
  <data name="NodeContextMenuHelp" xml:space="preserve">
    <value>Help</value>
    <comment>Display help message for this node</comment>
  </data>
  <data name="ContextMenuGroups" xml:space="preserve">
    <value>Groups</value>
    <comment>Context menu for group-based operations</comment>
  </data>
  <data name="ContextMenu" xml:space="preserve">
    <value>Node Options</value>
    <comment>Node context menu</comment>
  </data>
  <data name="ContextMenuLacing" xml:space="preserve">
    <value>Lacing</value>
    <comment>Context menu for selected node</comment>
  </data>
  <data name="ContextMenuLacingCrossProduct" xml:space="preserve">
    <value>Cross Product</value>
    <comment>Lacing strategy: use cross product for two lists</comment>
  </data>
  <data name="ContextMenuLacingFirst" xml:space="preserve">
    <value>First</value>
    <comment>Lacing strategy: use the first list</comment>
  </data>
  <data name="ContextMenuLacingLongest" xml:space="preserve">
    <value>Longest</value>
    <comment>Lacing strategy: use the longest list</comment>
  </data>
  <data name="ContextMenuLacingShortest" xml:space="preserve">
    <value>Shortest</value>
    <comment>Lacing strategy: use the shortest list</comment>
  </data>
  <data name="NodeContextMenuPreview" xml:space="preserve">
    <value>Preview</value>
    <comment>Context menu item - preview geometry</comment>
  </data>
  <data name="NodeContextMenuRenameNode" xml:space="preserve">
    <value>Rename</value>
    <comment>Context menu item - rename this node</comment>
  </data>
  <data name="NodeContextMenuShowLabels" xml:space="preserve">
    <value>Show Labels</value>
    <comment>Context menu item - show labels</comment>
  </data>
  <data name="NodeHelpWindowNodeCategory" xml:space="preserve">
    <value>CATEGORY</value>
    <comment>Category label</comment>
  </data>
  <data name="NodeHelpWindowNodeDescription" xml:space="preserve">
    <value>DESCRIPTION</value>
    <comment>Description label</comment>
  </data>
  <data name="NodeHelpWindowNodeInput" xml:space="preserve">
    <value>INPUTS</value>
    <comment>Input label</comment>
  </data>
  <data name="NodeHelpWindowNodeOutput" xml:space="preserve">
    <value>OUTPUTS</value>
    <comment>Output label</comment>
  </data>
  <data name="NodeHelpWindowNodeType" xml:space="preserve">
    <value>NODE TYPE</value>
    <comment>Title label</comment>
  </data>
  <data name="StartPageAsk" xml:space="preserve">
    <value>ASK</value>
  </data>
  <data name="StartPageCode" xml:space="preserve">
    <value>CODE</value>
  </data>
  <data name="StartPageBackupOnCrash" xml:space="preserve">
    <value>RECOVER FROM BACKUP</value>
  </data>
  <data name="StartPageBackupNoCrash" xml:space="preserve">
    <value>BACKUP</value>
  </data>
  <data name="StartPageBackupLocation" xml:space="preserve">
    <value>Backup location</value>
  </data>
  <data name="StartPageOpenAll" xml:space="preserve">
    <value>Open all</value>
  </data>
  <data name="StartPageDiscussionForum" xml:space="preserve">
    <value>Discussion forum</value>
  </data>
  <data name="StartPageDynamoDictionary" xml:space="preserve">
    <value>Dynamo Dictionary</value>
  </data>
  <data name="StartPageFiles" xml:space="preserve">
    <value>FILES</value>
  </data>
  <data name="StartPageGithubRepository" xml:space="preserve">
    <value>Github repository</value>
  </data>
  <data name="StartPageMoreSamples" xml:space="preserve">
    <value>More Samples</value>
  </data>
  <data name="StartPageDynamoPrimer" xml:space="preserve">
    <value>Dynamo Primer</value>
  </data>
  <data name="StartPageNewCustomNode" xml:space="preserve">
    <value>Custom Node</value>
    <comment>Start page | New custom node</comment>
  </data>
  <data name="StartPageNewFile" xml:space="preserve">
    <value>New</value>
    <comment>Start page | New </comment>
  </data>
  <data name="StartPageOpenFile" xml:space="preserve">
    <value>Open</value>
    <comment>Start page | Open files</comment>
  </data>
  <data name="StartPageRecent" xml:space="preserve">
    <value>RECENT</value>
  </data>
  <data name="StartPageReference" xml:space="preserve">
    <value>REFERENCE</value>
  </data>
  <data name="StartPageSamples" xml:space="preserve">
    <value>SAMPLES</value>
  </data>
  <data name="StartPageSendIssues" xml:space="preserve">
    <value>Send issues</value>
  </data>
  <data name="StartPageShowSamples" xml:space="preserve">
    <value>Show Samples In Folder</value>
  </data>
  <data name="StartPageStart" xml:space="preserve">
    <value>Start</value>
  </data>
  <data name="StartPageVideoTutorials" xml:space="preserve">
    <value>Video Tutorials</value>
    <comment>Start page | Link to videos</comment>
  </data>
  <data name="StartPageVisitWebsite" xml:space="preserve">
    <value>{0} website</value>
    <comment>Start page | Link to DynamoBIM</comment>
  </data>
  <data name="StartPageAdvancedTutorials" xml:space="preserve">
    <value>Advanced Tutorials</value>
    <comment>Start page | Link to tutorials</comment>
  </data>
  <data name="AddFileToPackageDialogTitle" xml:space="preserve">
    <value>Add File to Package...</value>
  </data>
  <data name="CancelButton" xml:space="preserve">
    <value>Cancel</value>
  </data>
  <data name="CannotDownloadPackageMessageBoxTitle" xml:space="preserve">
    <value>Cannot Download Package</value>
  </data>
  <data name="CustomNodePropertyErrorMessageBoxTitle" xml:space="preserve">
    <value>Custom Node Property Error</value>
  </data>
  <data name="CustomNodePropertyWindowCategory" xml:space="preserve">
    <value>Add-ons Category</value>
    <comment>Label - specify custom node category</comment>
  </data>
  <data name="CustomNodePropertyWindowDescription" xml:space="preserve">
    <value>Description</value>
    <comment>Label - custom node description</comment>
  </data>
  <data name="CustomNodePropertyWindowDescriptionHint" xml:space="preserve">
    <value>Description of Custom Node</value>
    <comment>Text box hint</comment>
  </data>
  <data name="CustomNodePropertyWindowName" xml:space="preserve">
    <value>Name</value>
    <comment>Label - specify custom node name</comment>
  </data>
  <data name="CustomNodePropertyWindowNameHint" xml:space="preserve">
    <value>Name of Custom Node</value>
    <comment>Text box hint</comment>
  </data>
  <data name="CustomNodePropertyWindowTitle" xml:space="preserve">
    <value>Custom Node Properties</value>
    <comment>Dialog name</comment>
  </data>
  <data name="DeprecatingPackageMessageBoxTitle" xml:space="preserve">
    <value>Deprecating Package</value>
  </data>
  <data name="DynamoViewHelpMenuShowInFolder" xml:space="preserve">
    <value>Show In Folder</value>
    <comment>Help menu | Show in Folder</comment>
  </data>
  <data name="ImportLibraryDialogTitle" xml:space="preserve">
    <value>Import Library</value>
  </data>
  <data name="MessageAlreadyInstallDynamo" xml:space="preserve">
    <value>{0} has already installed {1}.

{0} will attempt to uninstall this package before installing.</value>
  </data>
  <data name="MessageConfirmToInstallPackage" xml:space="preserve">
    <value>Are you sure you want to install {0} {1} ?</value>
    <comment>Message box content</comment>
  </data>
  <data name="MessageConfirmToInstallPackageToFolder" xml:space="preserve">
    <value>Are you sure you want to install {0} {1} to {2} ?</value>
    <comment>Message box content</comment>
  </data>
  <data name="MessageConfirmToSaveCustomNode" xml:space="preserve">
    <value>You have unsaved changes to custom node workspace: "{0}".

Would you like to save your changes?</value>
    <comment>Message box content</comment>
  </data>
  <data name="MessageConfirmToSaveHomeWorkSpace" xml:space="preserve">
    <value>You have unsaved changes to the Home workspace.

Would you like to save your changes?</value>
  </data>
  <data name="MessageConfirmToSaveNamedHomeWorkSpace" xml:space="preserve">
    <value>You have unsaved changes to {0}.

Would you like to save your changes?</value>
  </data>
  <data name="MessageConfirmToDeletePackage" xml:space="preserve">
    <value>Are you sure you want to delete {0} ?  This will delete the packages root directory.

You can always redownload the package.</value>
  </data>
  <data name="MessageCustomNodeNameExist" xml:space="preserve">
    <value>A built-in node with the given name already exists.</value>
  </data>
  <data name="MessageCustomNodeNeedNewCategory" xml:space="preserve">
    <value>You must enter a new category or choose one from the existing categories.</value>
  </data>
  <data name="MessageCustomNodeNoName" xml:space="preserve">
    <value>You must supply a name.</value>
  </data>
  <data name="MessageCustomNodeNameInvalid" xml:space="preserve">
    <value>Custom Node name cannot contain any of the following special characters:
    # % * ? \ : or any of the non-printable characters.</value>
  </data>
  <data name="MessageFailedToDownloadPackage" xml:space="preserve">
    <value>Failed to download package with id: {0}.  Please try again and report the package if you continue to have problems.</value>
    <comment>Message box content</comment>
  </data>
  <data name="MessageInvalidPackage" xml:space="preserve">
    <value>Failed to load an invalid package.</value>
  </data>
  <data name="MessageFailedToDelete" xml:space="preserve">
    <value>{0} failed to delete the package.  You may need to delete the package's root directory manually.</value>
  </data>
  <data name="MessageFailToUninstallPackage" xml:space="preserve">
    <value>{0} failed to uninstall the package: {1}.  The package may need to be reinstalled manually.</value>
    <comment>Message box content</comment>
  </data>
  <data name="MessageUnkownErrorOpeningFile" xml:space="preserve">
    <value>Unknown error opening file: {0}</value>
    <comment>Message box content</comment>
  </data>
  <data name="MessageGettingNodeError" xml:space="preserve">
    <value>There was a problem getting the node from the workspace.</value>
    <comment>Message box content</comment>
  </data>
  <data name="MessageNeedToRestartAfterDelete" xml:space="preserve">
    <value>{0} and its host application must restart before delete takes effect.</value>
  </data>
  <data name="MessagePackageContainPythonScript" xml:space="preserve">
    <value>The package or one of its dependencies contains Python scripts or binaries. Do you want to continue?</value>
  </data>
  <data name="MessagePackageNewerDynamo" xml:space="preserve">
    <value>The package or one of its dependencies use a newer version of {0} than you are currently using. Do you want to continue?</value>
  </data>
  <data name="MessageSelectAtLeastOneNode" xml:space="preserve">
    <value>You must select at least one custom node.</value>
    <comment>Message box content</comment>
  </data>
  <data name="MessageSelectSymbolNotFound" xml:space="preserve">
    <value>The selected symbol was not found in the workspace</value>
    <comment>Message box content</comment>
  </data>
  <data name="MessageSubmitSameNamePackage" xml:space="preserve">
    <value>The node is part of the {0} package called "{1}" - do you want to submit a new version of this package?

If not, this node will be moved to the new package you are creating."</value>
    <comment>Message box content</comment>
  </data>
  <data name="MessageToDeprecatePackage" xml:space="preserve">
    <value>Are you sure you want to deprecate {0} ?  This request will be rejected if you are not a maintainer of the package.  It indicates that you will no longer support the package, although the package will still appear when explicitly searched for. 

You can always undeprecate the package.</value>
  </data>
  <data name="MessageToUndeprecatePackage" xml:space="preserve">
    <value>Are you sure you want to undeprecate {0} ?  This request will be rejected if you are not a maintainer of the package.  It indicates that you will continue to support the package and the package will appear when users are browsing packages.

You can always re-deprecate the package.</value>
  </data>
  <data name="MessageUninstallToContinue" xml:space="preserve">
    <value>{0} needs to uninstall {1} to continue, but cannot as one of its types appears to be in use.  Try restarting {0}.</value>
  </data>
  <data name="MessageUninstallToContinue2" xml:space="preserve">
    <value>{2} has dependencies. To install {2}, {0} needs to first uninstall the following dependent packages: {1}. Restart {0} to complete the uninstall, then try and download {2} again.

Uninstall the following dependent packages: {1}?</value>
  </data>
  <data name="OKButton" xml:space="preserve">
    <value>OK</value>
  </data>
  <data name="OpenDynamoDefinitionDialogTitle" xml:space="preserve">
    <value>Open {0} Definition...</value>
  </data>
  <data name="PackageDownloadConfirmMessageBoxTitle" xml:space="preserve">
    <value>Package Download Confirmation</value>
    <comment>Message box title</comment>
  </data>
  <data name="PackageDownloadErrorMessageBoxTitle" xml:space="preserve">
    <value>Package Download Error</value>
    <comment>Message box title</comment>
  </data>
  <data name="PackageDownloadMessageBoxTitle" xml:space="preserve">
    <value>Package Download</value>
  </data>
  <data name="PackageUseNewerDynamoMessageBoxTitle" xml:space="preserve">
    <value>Package Uses Newer Version of {0}!</value>
  </data>
  <data name="PackageWarningMessageBoxTitle" xml:space="preserve">
    <value>Package Warning</value>
    <comment>Message box title</comment>
  </data>
  <data name="SaveConfirmationMessageBoxTitle" xml:space="preserve">
    <value>Confirmation</value>
  </data>
  <data name="SaveModelToSTLDialogTitle" xml:space="preserve">
    <value>Save your model to STL.</value>
  </data>
  <data name="SaveWorkbenToImageDialogTitle" xml:space="preserve">
    <value>Save your Workbench to an Image</value>
  </data>
  <data name="SelectionErrorMessageBoxTitle" xml:space="preserve">
    <value>Selection Error</value>
    <comment>Message box title</comment>
  </data>
  <data name="UndeprecatingPackageMessageBoxTitle" xml:space="preserve">
    <value>Removing Package Deprecation</value>
  </data>
  <data name="DeleteFailureMessageBoxTitle" xml:space="preserve">
    <value>Delete Failure</value>
  </data>
  <data name="MessageNeedToRestartAfterDeleteTitle" xml:space="preserve">
    <value>Deleting Package</value>
  </data>
  <data name="ContinueButton" xml:space="preserve">
    <value>Continue</value>
    <comment>Continue to use Dynamo</comment>
  </data>
  <data name="CrashPromptDialogCopyButton" xml:space="preserve">
    <value>Copy</value>
    <comment>Copy crash details</comment>
  </data>
  <data name="CrashPromptDialogCrashMessage" xml:space="preserve">
    <value>Uh oh... something went wrong and {0} has crashed, sorry about that.

You will get a chance to save your work.</value>
  </data>
  <data name="CrashPromptDialogDetailButton" xml:space="preserve">
    <value>Details</value>
    <comment>Click it to display crash details</comment>
  </data>
  <data name="CrashPromptDialogOpenFolderButton" xml:space="preserve">
    <value>Open Folder</value>
    <comment>Open folder that contains crash report</comment>
  </data>
  <data name="CrashPromptDialogSubmitBugButton" xml:space="preserve">
    <value>Submit Bug To Github</value>
    <comment>Submit a bug on github</comment>
  </data>
  <data name="CrashPromptDialogTitle" xml:space="preserve">
    <value>{0} has crashed</value>
  </data>
  <data name="DownloadWarningMessageBoxTitle" xml:space="preserve">
    <value>Download Warning</value>
  </data>
  <data name="DynamoUpdateAvailableToolTip" xml:space="preserve">
    <value>A Dynamo update is available. Click to install.</value>
  </data>
  <data name="EditNodeWindowTitle" xml:space="preserve">
    <value>Edit Node Name</value>
    <comment>Dialog for editing a node's name</comment>
  </data>
  <data name="EditAnnotationTitle" xml:space="preserve">
    <value>Edit Group Title</value>
    <comment>Dialog for editing a node's name</comment>
  </data>
  <data name="EditWindowAcceptButton" xml:space="preserve">
    <value>Accept</value>
  </data>
  <data name="EditWindowTitle" xml:space="preserve">
    <value>Set value...</value>
  </data>
  <data name="GenericTaskDialogSampleLeftButton" xml:space="preserve">
    <value>Sample Left Button</value>
    <comment>Sample button, it will be replaced at runtime</comment>
  </data>
  <data name="GenericTaskDialogSampleRightButton" xml:space="preserve">
    <value>Sample Right Button</value>
    <comment>Sample button, it will be replaced at runtime</comment>
  </data>
  <data name="GenericTaskDialogTitle" xml:space="preserve">
    <value>Generic Task Dialog</value>
  </data>
  <data name="UsageReportPromptDialogTitle" xml:space="preserve">
    <value>Agreement to collect usability data on your use of {0}</value>
  </data>
  <data name="DynamoViewContextMenuClearLog" xml:space="preserve">
    <value>Clear</value>
    <comment>Clear log</comment>
  </data>
  <data name="DynamoViewEditMenuSelectNeighbours" xml:space="preserve">
    <value>_Select Neighbors</value>
  </data>
  <data name="FilePathConverterNoFileSelected" xml:space="preserve">
    <value>No file selected.</value>
  </data>
  <data name="HideClassicNodeLibrary" xml:space="preserve">
    <value>Hide Classic Node Library</value>
  </data>
  <data name="InstalledPackageViewAdditionalFileLabel" xml:space="preserve">
    <value>Additional Files</value>
  </data>
  <data name="InstalledPackageViewAdditionalLabel" xml:space="preserve">
    <value>Additional Libraries</value>
  </data>
  <data name="InstalledPackageViewContextMenuDeprecate" xml:space="preserve">
    <value>Deprecate</value>
  </data>
  <data name="InstalledPackageViewContextMenuDeprecateTooltip" xml:space="preserve">
    <value>Set this package as deprecated.  Only allowed if you're a current maintainer of the package.</value>
  </data>
  <data name="InstalledPackageViewContextMenuGetLatest" xml:space="preserve">
    <value>Get Latest Version</value>
  </data>
  <data name="InstalledPackageViewContextMenuGetLatestTooltip" xml:space="preserve">
    <value>Check if there is a newer version of this package and download it.</value>
  </data>
  <data name="InstalledPackageViewContextMenuPublish" xml:space="preserve">
    <value>Publish...</value>
  </data>
  <data name="InstalledPackageViewContextMenuPublishTooltip" xml:space="preserve">
    <value>Publish this package, if it has yet to be published.</value>
  </data>
  <data name="InstalledPackageViewContextMenuPublishVersion" xml:space="preserve">
    <value>Publish Version...</value>
  </data>
  <data name="InstalledPackageViewContextMenuPublishVersionTooltip" xml:space="preserve">
    <value>Publish a new version of this package, assuming it has already been published. Only allowed if you're a current maintainer of the package.</value>
  </data>
  <data name="InstalledPackageViewContextMenuRemoveDeprecation" xml:space="preserve">
    <value>Remove deprecation</value>
  </data>
  <data name="InstalledPackageViewContextMenuRemoveDeprecationTooltip" xml:space="preserve">
    <value>Remove package deprecation. Only allowed if you're a current maintainer of the package.</value>
  </data>
  <data name="InstalledPackageViewContextMenuShowRootDir" xml:space="preserve">
    <value>Show Root Directory</value>
  </data>
  <data name="InstalledPackageViewContextMenuShowRootDirTooltip" xml:space="preserve">
    <value>Go to the root folder of this package</value>
  </data>
  <data name="InstalledPackageViewCustomNodesLabel" xml:space="preserve">
    <value>Custom Nodes</value>
  </data>
  <data name="InstalledPackageViewNodeLibrariesLabel" xml:space="preserve">
    <value>Node Libraries</value>
  </data>
  <data name="InstalledPackageViewPendingInstallButton" xml:space="preserve">
    <value>Pending uninstall</value>
  </data>
  <data name="InstalledPackageViewTitle" xml:space="preserve">
    <value>Installed Packages</value>
  </data>
  <data name="LacingCrossProductToolTip" xml:space="preserve">
    <value>For two lists {a,b,c}{1,2,3} returns {a1,a2,a3}{b1,b2,b3}{c1,c2,c3}.</value>
  </data>
  <data name="LacingDisabledToolTip" xml:space="preserve">
    <value>Argument lacing is disabled for this node.</value>
  </data>
  <data name="LacingFirstToolTip" xml:space="preserve">
    <value>For two lists {a,b,c}{1,2,3} returns {a1}.</value>
  </data>
  <data name="LacingLongestToolTip" xml:space="preserve">
    <value>For two lists {a,b,c}{1,2} returns {a1,b2,c2}.</value>
  </data>
  <data name="LacingShortestToolTip" xml:space="preserve">
    <value>For two lists {a,b,c}{1,2} returns {a1,b2}.</value>
  </data>
  <data name="LibraryViewContextMenuEditNode" xml:space="preserve">
    <value>Edit...</value>
  </data>
  <data name="LibraryViewNoMatchesFound" xml:space="preserve">
    <value>No matches found</value>
    <comment>No matches for the search llibrary</comment>
  </data>
  <data name="LibraryViewSearchText" xml:space="preserve">
    <value>Search</value>
  </data>
  <data name="LibraryViewTitle" xml:space="preserve">
    <value>Library</value>
  </data>
  <data name="NoteViewContextMenuDelete" xml:space="preserve">
    <value>Delete</value>
    <comment>Delete note </comment>
  </data>
  <data name="NoteViewContextMenuEdit" xml:space="preserve">
    <value>Edit...</value>
    <comment>Edit note</comment>
  </data>
  <data name="PackageManagerInstall" xml:space="preserve">
    <value>Install</value>
    <comment>Used on the package manager search result card. If the package is not installed, the button will say 'Install'.</comment>
  </data>
  <data name="PackageManagerPackageHasNoDependencies" xml:space="preserve">
    <value>No dependencies.</value>
  </data>
  <data name="PackageManagerPackageUpdated" xml:space="preserve">
    <value>Updated</value>
	<comment>Displays next to the package name in the Package Search window if the package has been updated in the last 30 days.</comment>
  </data>
  <data name="PackageManagerPackageNew" xml:space="preserve">
    <value>New</value>
    <comment>Displays next to the package name in the Package Search window if the package has been added in the last 30 days.</comment>
  </data>
  <data name="PackageDownloadStateDownloaded" xml:space="preserve">
    <value>Downloaded</value>
  </data>
  <data name="PackageDownloadStateDownloading" xml:space="preserve">
    <value>Downloading</value>
  </data>
  <data name="PackageDownloadStateError" xml:space="preserve">
    <value>Error</value>
  </data>
  <data name="PackageDownloadStateInstalled" xml:space="preserve">
    <value>Installed</value>
  </data>
  <data name="PackageDownloadStateInstalling" xml:space="preserve">
    <value>Installing</value>
  </data>
  <data name="PackageDownloadStateStarting" xml:space="preserve">
    <value>Starting</value>
  </data>
  <data name="PackageSearchStateNoResult" xml:space="preserve">
    <value>Search returned no results!</value>
  </data>
  <data name="PackageSearchStateSearching" xml:space="preserve">
    <value>Searching...</value>
  </data>
  <data name="PackageSearchStateSyncingWithServer" xml:space="preserve">
    <value>Syncing with server...</value>
  </data>
  <data name="PackageSearchViewClearButton" xml:space="preserve">
    <value>Clear</value>
    <comment>Clear completed installation</comment>
  </data>
  <data name="PackageSearchViewClearButtonTooltip" xml:space="preserve">
    <value>Clear Downloads</value>
  </data>
  <data name="PackageSearchViewContextMenuOrderAscending" xml:space="preserve">
    <value>Ascending</value>
    <comment>Order by Ascending</comment>
  </data>
  <data name="PackageSearchViewContextMenuOrderDescending" xml:space="preserve">
    <value>Descending</value>
    <comment>Order by Descending</comment>
  </data>
  <data name="PackageSearchViewContextMenuSortByAuthor" xml:space="preserve">
    <value>Author</value>
    <comment>Sort package by author name</comment>
  </data>
  <data name="PackageSearchViewContextMenuSortByDownloads" xml:space="preserve">
    <value>Downloads</value>
    <comment>Sort package by download numbers</comment>
  </data>
  <data name="PackageSearchSortBy" xml:space="preserve">
    <value>SORT BY</value>
    <comment>Header in Package Search 'Sort By' Button Context Menu</comment>
  </data>
  <data name="PackageSearchOrder" xml:space="preserve">
    <value>ORDER</value>
    <comment>Header in Package Search 'Sort By' Button Context Menu</comment>
  </data>
  <data name="PackageSearchViewContextMenuSortByName" xml:space="preserve">
    <value>Name</value>
    <comment>Sort package by name</comment>
  </data>
  <data name="PackageSearchHeader" xml:space="preserve">
    <value>Search for packages</value>
    <comment>The title of the package search manager window.</comment>
  </data>
  <data name="PackageSearchViewContextMenuSortByVotes" xml:space="preserve">
    <value>Votes</value>
    <comment>Sort package by user votes</comment>
  </data>
  <data name="PackageSearchViewContextMenuSortyByUpdate" xml:space="preserve">
    <value>Most Recent Update</value>
    <comment>Sort package by the most recent update</comment>
  </data>
  <data name="PackageSearchViewDeprecated" xml:space="preserve">
    <value>DEPRECATED</value>
    <comment>Indicate package has been deprecated</comment>
  </data>
  <data name="PackageSearchViewDeprecatedTooltip" xml:space="preserve">
    <value>The maintainers of this package have indicated that they will no longer be updating it.  Use at your own risk!</value>
  </data>
  <data name="PackageSearchViewDescription" xml:space="preserve">
    <value>Description</value>
    <comment>Package description</comment>
  </data>
  <data name="PackageSearchViewInstallButton" xml:space="preserve">
    <value>⇓ Install</value>
    <comment>To install package</comment>
  </data>
  <data name="PackageSearchViewInstallLatestVersion" xml:space="preserve">
    <value>Install latest version</value>
  </data>
  <data name="PackageSearchViewInstallLatestVersionTo" xml:space="preserve">
    <value>Install latest version to folder...</value>
  </data>
  <data name="PackageSearchViewInstallThisVersion" xml:space="preserve">
    <value>Install this version</value>
  </data>
  <data name="PackageSearchViewInstallThisVersionTo" xml:space="preserve">
    <value>Install this version to folder...</value>
  </data>
  <data name="PackageSearchViewKeywords" xml:space="preserve">
    <value>Keywords</value>
    <comment>Package keywords</comment>
  </data>
  <data name="PackageSearchViewSearchTextBox" xml:space="preserve">
    <value>Search...</value>
  </data>
  <data name="PackageSearchViewSortByButton" xml:space="preserve">
    <value>Sort by</value>
  </data>
  <data name="PackageSearchResultViewDetails" xml:space="preserve">
    <value>View Details</value>
    <comment>In package search result card.</comment>
  </data>
  <data name="PackageSearchResultRequirements" xml:space="preserve">
    <value>Requirements</value>
    <comment>In package search result card.</comment>
  </data>
  <data name="PackageSearchViewTitle" xml:space="preserve">
    <value>Online Package Search</value>
  </data>
  <data name="PackageSearchViewUpvoteButtonTooltip" xml:space="preserve">
    <value>Vote in support of this package</value>
  </data>
  <data name="PackageSearchViewVersions" xml:space="preserve">
    <value>Versions</value>
    <comment>Package versions</comment>
  </data>
  <data name="PackageSearchViewVisitRepositoryBuutton" xml:space="preserve">
    <value>Visit package repository</value>
  </data>
  <data name="PackageSearchViewVisitWebSiteButton" xml:space="preserve">
    <value>Visit package website</value>
  </data>
  <data name="PackageStateUnknown" xml:space="preserve">
    <value>Unknown</value>
  </data>
  <data name="PackageUploadStateCompressing" xml:space="preserve">
    <value>Compressing...</value>
  </data>
  <data name="PackageUploadStateCopying" xml:space="preserve">
    <value>Copying...</value>
  </data>
  <data name="PackageUploadStateError" xml:space="preserve">
    <value>Error!</value>
    <comment>Something wrong with package uploading</comment>
  </data>
  <data name="PackageUploadStateReady" xml:space="preserve">
    <value>Ready</value>
  </data>
  <data name="PackageUploadStateUploaded" xml:space="preserve">
    <value>Uploaded</value>
  </data>
  <data name="PackageUploadStateUploading" xml:space="preserve">
    <value>Uploading...</value>
  </data>
  <data name="PortViewContextMenuUserDefaultValue" xml:space="preserve">
    <value>Use Default Value</value>
  </data>
  <data name="PublishPackagePackageContent" xml:space="preserve">
    <value>Package Contents</value>
  </data>
  <data name="PublishPackageViewAddFileButton" xml:space="preserve">
    <value>Add file...</value>
  </data>
  <data name="PublishPackageViewAddFileButtonTooltip" xml:space="preserve">
    <value>Add File To Package</value>
  </data>
  <data name="PublishPackageViewContextMenuIsNodeLibrary" xml:space="preserve">
    <value>Is Node Library</value>
  </data>
  <data name="PublishPackageViewLicense" xml:space="preserve">
    <value>License (optional - default is MIT)</value>
  </data>
  <data name="PublishPackageViewPackageDependencies" xml:space="preserve">
    <value>Dependencies</value>
  </data>
  <data name="PublishPackageViewPackageDescription" xml:space="preserve">
    <value>Description</value>
  </data>
  <data name="PublishPackageViewPackageGroup" xml:space="preserve">
    <value>Group (optional)</value>
    <comment>User to input group name about this package</comment>
  </data>
  <data name="PublishPackageViewPackageGroupTooltip" xml:space="preserve">
    <value>A group to help categorize this package.  Might be useful for a collection of packages related to a firm, school, etc.</value>
  </data>
  <data name="PublishPackageViewPackageKeywords" xml:space="preserve">
    <value>Keywords (optional)</value>
    <comment>User to input some keywords about this package</comment>
  </data>
  <data name="PublishPackageViewPackageKeywordsTooltip" xml:space="preserve">
    <value>Keywords help find your package in the database.  Separate them by spaces.</value>
  </data>
  <data name="PublishPackageViewPackageName" xml:space="preserve">
    <value>Name</value>
  </data>
  <data name="PublishPackageViewPackageVersion" xml:space="preserve">
    <value>Version (major minor build)</value>
  </data>
  <data name="PublishPackageViewPackageVersionTooltip" xml:space="preserve">
    <value>A version name helps a submitter keep track of updates to the package.  A new version of a package will be REJECTED if this is not incremeneted.</value>
  </data>
  <data name="PublishPackageViewPublish" xml:space="preserve">
    <value>Publish a Package</value>
  </data>
  <data name="PublishPackageViewPublisherWebiSite" xml:space="preserve">
    <value>Website Url (optional)</value>
  </data>
  <data name="PublishPackageViewRepositoryUrl" xml:space="preserve">
    <value>Repository Url (optional)</value>
    <comment>Github repository</comment>
  </data>
  <data name="PublishPackageViewTitle" xml:space="preserve">
    <value>Publish a {0} Package</value>
  </data>
  <data name="ShowClassicNodeLibrary" xml:space="preserve">
    <value>Show Classic Node Library</value>
  </data>
  <data name="UnknowDateFormat" xml:space="preserve">
    <value>Unknown date format</value>
  </data>
  <data name="Watch3DViewContextMenuPan" xml:space="preserve">
    <value>_Pan</value>
  </data>
  <data name="Watch3DViewContextMenuRotate" xml:space="preserve">
    <value>_Rotate</value>
  </data>
  <data name="Watch3DViewContextMenuSwitchView" xml:space="preserve">
    <value>Switch to Node _View</value>
  </data>
  <data name="Watch3DViewContextMenuZoomToFit" xml:space="preserve">
    <value>_Zoom to Fit</value>
  </data>
  <data name="BuildVersionNonNegative" xml:space="preserve">
    <value>You must provide a Build version as a non-negative integer.</value>
    <comment>ErrorString</comment>
  </data>
  <data name="CannotSubmitPackage" xml:space="preserve">
    <value>You can't submit a package in this version of {0}.  You'll need a host application, like Revit, to submit a package.</value>
    <comment>ErrorString</comment>
  </data>
  <data name="DescriptionNeedMoreCharacters" xml:space="preserve">
    <value>Description must be longer than 10 characters.</value>
    <comment>ErrorString</comment>
  </data>
  <data name="MajorVersionNonNegative" xml:space="preserve">
    <value>You must provide a Major version as a non-negative integer.</value>
    <comment>ErrorString</comment>
  </data>
  <data name="MinorVersionNonNegative" xml:space="preserve">
    <value>You must provide a Minor version as a non-negative integer.</value>
    <comment>ErrorString</comment>
  </data>
  <data name="NameNeedMoreCharacters" xml:space="preserve">
    <value>Name must be at least 3 characters.</value>
    <comment>ErrorString</comment>
  </data>
  <data name="PackageNameCannotContainTheseCharacters" xml:space="preserve">
    <value>The name of the package cannot contain /,\, or *.</value>
    <comment>ErrorString</comment>
  </data>
  <data name="PackageNeedAtLeastOneFile" xml:space="preserve">
    <value>Your package must contain at least one file.</value>
    <comment>ErrorString</comment>
  </data>
  <data name="UpdateMessage" xml:space="preserve">
    <value>An update is available for Dynamo.
Installing the latest update requires Dynamo and any host applications to close.
Do you want to install the latest Dynamo update?</value>
  </data>
  <data name="VersionValueGreaterThan0" xml:space="preserve">
    <value>At least one of your version values must be greater than 0.</value>
    <comment>ErrorString</comment>
  </data>
  <data name="InstallMessageCaption" xml:space="preserve">
    <value>Install Dynamo</value>
  </data>
  <data name="InCanvasGeomButtonToolTip" xml:space="preserve">
    <value>Enable background 3D preview navigation (Ctrl + B)</value>
    <comment>Enable background 3D preview navigation</comment>
  </data>
  <data name="InCanvasNodeButtonToolTip" xml:space="preserve">
    <value>Enable graph view navigation (Ctrl + B)</value>
    <comment>Enable graph view navigation</comment>
  </data>
  <data name="AddCustomFileToPackageDialogTitle" xml:space="preserve">
    <value>Add Custom Node, Library, or XML file to Package...</value>
  </data>
  <data name="ConverterMessageCurrentOffset" xml:space="preserve">
    <value>Current offset X: {0}, Y: {1}</value>
  </data>
  <data name="ConverterMessageTransformOrigin" xml:space="preserve">
    <value>Transform origin X: {0}, Y: {1}</value>
  </data>
  <data name="ConverterMessageZoom" xml:space="preserve">
    <value>Zoom : {0}</value>
  </data>
  <data name="DynamoViewSamplesMenuShowInFolder" xml:space="preserve">
    <value>Show In Folder</value>
  </data>
  <data name="FileDialogAllFiles" xml:space="preserve">
    <value>All Files ({0})|{0}</value>
  </data>
  <data name="FileDialogAssemblyFiles" xml:space="preserve">
    <value>Assembly Library Files ({0})|{0}</value>
  </data>
  <data name="FileDialogCustomNodeDLLXML" xml:space="preserve">
    <value>Custom Node, DLL, XML ({0})|{0}</value>
  </data>
  <data name="FileDialogDefaultPNGName" xml:space="preserve">
    <value>Capture.png</value>
  </data>
  <data name="FileDialogDefaultSTLModelName" xml:space="preserve">
    <value>model.stl</value>
  </data>
  <data name="FileDialogDesignScriptFiles" xml:space="preserve">
    <value>DesignScript Files ({0})|{0}</value>
  </data>
  <data name="FileDialogDynamoCustomNode" xml:space="preserve">
    <value>{0} Custom Node ({1})|{1}</value>
  </data>
  <data name="FileDialogDynamoDefinitions" xml:space="preserve">
    <value>{0} Definitions ({1})|{1}</value>
  </data>
  <data name="FileDialogDynamoWorkspace" xml:space="preserve">
    <value>{0} Workspace ({1})|{1}</value>
  </data>
  <data name="FileDialogLibraryFiles" xml:space="preserve">
    <value>Library Files ({0})|{0}</value>
  </data>
  <data name="FileDialogPNGFiles" xml:space="preserve">
    <value>PNG Image|{0}</value>
  </data>
  <data name="FileDialogSTLModels" xml:space="preserve">
    <value>STL Models|{0}</value>
  </data>
  <data name="InfoBubbleError" xml:space="preserve">
    <value>Error: </value>
  </data>
  <data name="InfoBubbleWarning" xml:space="preserve">
    <value>Warning: </value>
  </data>
  <data name="MessageFailedToApplyCustomization" xml:space="preserve">
    <value>Failed to apply NodeViewCustomization for {0}</value>
  </data>
  <data name="MessageFailedToAttachToRowColumn" xml:space="preserve">
    <value>'AttachmentToRowColumnConverter' expects a 'ConverterParameter' value to be either 'Row' or 'Column'</value>
  </data>
  <data name="MessageFailedToFindNodeById" xml:space="preserve">
    <value>No node could be found with that Id.</value>
  </data>
  <data name="MessageFailedToOpenCorruptedFile" xml:space="preserve">
    <value>Error opening corrupted file: {0}</value>
    <comment>Message box content</comment>
  </data>
  <data name="MessageFailedToSaveAsImage" xml:space="preserve">
    <value>Failed to save the Workspace as image.</value>
  </data>
  <data name="MessageLoadingTime" xml:space="preserve">
    <value>{0} elapsed for loading {1} main window.</value>
  </data>
  <data name="MessageNodeWithNullFunction" xml:space="preserve">
    <value>There is a null function definition for this node.</value>
  </data>
  <data name="MessageNoNodeDescription" xml:space="preserve">
    <value>No description provided</value>
  </data>
  <data name="MessageUnsavedChanges0" xml:space="preserve">
    <value>The following workspaces have not been saved:</value>
  </data>
  <data name="MessageUnsavedChanges1" xml:space="preserve">
    <value>. Please save them and try again.</value>
  </data>
  <data name="SearchViewTopResult" xml:space="preserve">
    <value>Top Result</value>
  </data>
  <data name="TooltipCurrentIndex" xml:space="preserve">
    <value>{0} of {1}</value>
  </data>
  <data name="AutodeskSignIn" xml:space="preserve">
    <value>Autodesk Sign In</value>
  </data>
  <data name="BrowserWindowLoading" xml:space="preserve">
    <value>Loading...</value>
  </data>
  <data name="InvalidLoginUrl" xml:space="preserve">
    <value>Invalid URL for login page!</value>
  </data>
  <data name="NoneString" xml:space="preserve">
    <value>none</value>
  </data>
  <data name="PresetsWindowDescription" xml:space="preserve">
    <value>Description</value>
  </data>
  <data name="PresetsWindowDescriptionHint" xml:space="preserve">
    <value>Enter a description for this preset.</value>
  </data>
  <data name="PresetsWindowName" xml:space="preserve">
    <value>Name</value>
  </data>
  <data name="PresetsWindowTitle" xml:space="preserve">
    <value>Preset State Properties</value>
  </data>
  <data name="DynamoViewRunButtonToolTipDisabled" xml:space="preserve">
    <value>Run is not available when running Automatically or Periodically.</value>
  </data>
  <data name="RunTypeToolTipAutomatically" xml:space="preserve">
    <value>Run whenever there is a change to the graph.</value>
  </data>
  <data name="RunTypeToolTipManually" xml:space="preserve">
    <value>Run whenever you press the Run button.</value>
  </data>
  <data name="RunTypeToolTipPeriodicallyDisabled" xml:space="preserve">
    <value>Periodic running is disabled when there are no nodes in your graph that support it.</value>
  </data>
  <data name="RunTypeToolTipPeriodicallyEnabled" xml:space="preserve">
    <value>Run at the specified interval.</value>
  </data>
  <data name="RunCompletedMessage" xml:space="preserve">
    <value>Run completed.</value>
  </data>
  <data name="RunCompletedWithScaleChangeMessage" xml:space="preserve">
    <value>Run completed with new working range.</value>
  </data>
  <data name="RunCompletedWithWarningsMessage" xml:space="preserve">
    <value>Run completed with warnings.</value>
  </data>
  <data name="RunCompletedWithScaleChangeAndWarningsMessage" xml:space="preserve">
    <value>Run completed with warnings on setting new working range.</value>
  </data>
  <data name="RunStartedMessage" xml:space="preserve">
    <value>Run started...</value>
  </data>
  <data name="RunStartedWithScaleChangeMessage" xml:space="preserve">
    <value>Run started with new working range...</value>
  </data>
  <data name="GroupDefaultText" xml:space="preserve">
<<<<<<< HEAD
    <value>&lt;Click here to edit the group description&gt;</value>
=======
    <value>&lt;Double click here to edit group description&gt;</value>
>>>>>>> b3b8f0d7
  </data>
  <data name="GroupContextMenuBackground" xml:space="preserve">
    <value>Select Background</value>
  </data>
  <data name="GroupContextMenuFont" xml:space="preserve">
    <value>Font Size</value>
  </data>
  <data name="GroupContextMenuUngroup" xml:space="preserve">
    <value>Ungroup</value>
  </data>
  <data name="GroupContextMenuGraphLayout" xml:space="preserve">
    <value>Cleanup Node Layout</value>
  </data>
  <data name="PackageDuplicateAssemblyWarning" xml:space="preserve">
    <value>Due to limitations in the .NET framework, it is not possible to update your package assembly while it is already loaded.  Please update the assembly while {0} is not running and try again.</value>
  </data>
  <data name="PackageDuplicateAssemblyWarningTitle" xml:space="preserve">
    <value>Cannot update assembly</value>
  </data>
  <data name="Automatic" xml:space="preserve">
    <value>Automatic</value>
  </data>
  <data name="Manual" xml:space="preserve">
    <value>Manual</value>
  </data>
  <data name="Periodic" xml:space="preserve">
    <value>Periodic</value>
  </data>
  <data name="ContextMenuCopy" xml:space="preserve">
    <value>Copy</value>
    <comment>Context menu item</comment>
  </data>
  <data name="ContextMenuHideAllGeometry" xml:space="preserve">
    <value>Hide all geometry preview</value>
    <comment>Context menu item - Specific to canvas</comment>
  </data>
  <data name="ContextMenuHideAllTextBubble" xml:space="preserve">
    <value>Hide all text bubble</value>
    <comment>Context menu item - Specific to canvas</comment>
  </data>
  <data name="ContextMenuInsertCodeBlock" xml:space="preserve">
    <value>Insert code block</value>
    <comment>Context menu item - Specific to canvas</comment>
  </data>
  <data name="ContextMenuPaste" xml:space="preserve">
    <value>Paste</value>
    <comment>Context menu item</comment>
  </data>
  <data name="ContextMenuShowAllGeometry" xml:space="preserve">
    <value>Show all geometry preview</value>
    <comment>Context menu item - Specific to canvas</comment>
  </data>
  <data name="ContextMenuShowAllTextBubble" xml:space="preserve">
    <value>Show all text buble</value>
    <comment>Context menu item - Specific to canvas</comment>
  </data>
  <data name="MoreButton" xml:space="preserve">
    <value>More</value>
    <comment>The "More" button on "Publish a Dynamo Package" dialog</comment>
  </data>
  <data name="PublishPackage" xml:space="preserve">
    <value>Publish Online</value>
  </data>
  <data name="StartPageWhatsNew" xml:space="preserve">
    <value>Getting Started</value>
  </data>
  <data name="TermsOfUseAcceptButton" xml:space="preserve">
    <value>I Accept</value>
  </data>
  <data name="TermsOfUseDeclineButton" xml:space="preserve">
    <value>I Decline</value>
  </data>
  <data name="TermsOfUseViewTitle" xml:space="preserve">
    <value>Package Manager Terms of Use</value>
  </data>
  <data name="GalleryDynamoVersion" xml:space="preserve">
    <value>Version {0}.{1}.{2}</value>
  </data>
  <data name="LearnMore" xml:space="preserve">
    <value>Learn more</value>
  </data>
  <data name="Autodesk360SignInButtonContentToolTip" xml:space="preserve">
    <value>Sign in to Autodesk A360 to access online services that integrate with your desktop software.</value>
  </data>
  <data name="Autodesk360SignInButtonTitleToolTip" xml:space="preserve">
    <value>Autodesk A360</value>
  </data>
  <data name="ConsentFormGoogleAnalyticsCheckBoxContent" xml:space="preserve">
    <value>I agree to contribute to the Google Analytics program.</value>
  </data>
  <data name="ConsentFormADPAnalyticsCheckBoxContent" xml:space="preserve">
    <value>I agree to data collection in desktop products for Autodesk analytics programs.</value>
  </data>
  <data name="GroupContextMenuDeleteGroup" xml:space="preserve">
    <value>Delete Group</value>
  </data>
  <data name="CustomNodeTypeShortString" xml:space="preserve">
    <value>DS</value>
  </data>
  <data name="PackageTypeShortString" xml:space="preserve">
    <value>PKG</value>
  </data>
  <data name="ZeroTouchTypeShortString" xml:space="preserve">
    <value>DLL</value>
  </data>
  <data name="DynamoViewEditMenuCreatePreset" xml:space="preserve">
    <value>Create Preset From Selection</value>
  </data>
  <data name="DynamoViewEditMenuDeletePreset" xml:space="preserve">
    <value>Delete Preset</value>
  </data>
  <data name="DynamoViewEditMenuRestorePreset" xml:space="preserve">
    <value>Restore Preset</value>
  </data>
  <data name="DynamoViewEditMenuPresetsMenu" xml:space="preserve">
    <value>Presets</value>
  </data>
  <data name="DynamoViewSettingsMenuVisualizationSettings" xml:space="preserve">
    <value>Visualization Settings</value>
  </data>
  <data name="FileDialogManualMode" xml:space="preserve">
    <value>Open in Manual Execution Mode</value>
  </data>
  <data name="BrowserNodeButtonLabel" xml:space="preserve">
    <value>Browse...</value>
  </data>
  <data name="BrowserNodeNoFileSelected" xml:space="preserve">
    <value>No file selected.</value>
  </data>
  <data name="StringInputNodeEditMenu" xml:space="preserve">
    <value>Edit...</value>
  </data>
  <data name="WatchNodeRawDataMenu" xml:space="preserve">
    <value>Show Raw Data</value>
  </data>
  <data name="NodeContextMenuEnablePeriodicUpdate" xml:space="preserve">
    <value>Enable Periodic Update</value>
  </data>
  <data name="PackageUploadNoDependency" xml:space="preserve">
    <value>None</value>
  </data>
  <data name="PublishPackageViewPackageDescriptionTooltip" xml:space="preserve">
    <value>A description that helps people understand what the package might be used for.</value>
  </data>
  <data name="PublishPackageViewPackageNameTooltip" xml:space="preserve">
    <value>A unique name for the package.</value>
  </data>
  <data name="UnitAcres" xml:space="preserve">
    <value>Acres</value>
  </data>
  <data name="UnitCentimeters" xml:space="preserve">
    <value>Centimeters</value>
  </data>
  <data name="UnitCubicCentimeter" xml:space="preserve">
    <value>CubicCentimeter</value>
  </data>
  <data name="UnitCubicFoot" xml:space="preserve">
    <value>CubicFoot</value>
  </data>
  <data name="UnitCubicInches" xml:space="preserve">
    <value>CubicInches</value>
  </data>
  <data name="UnitCubicMeters" xml:space="preserve">
    <value>CubicMeters</value>
  </data>
  <data name="UnitCubicMillimeter" xml:space="preserve">
    <value>CubicMillimeter</value>
  </data>
  <data name="UnitCubicYards" xml:space="preserve">
    <value>CubicYards</value>
  </data>
  <data name="UnitDecimeters" xml:space="preserve">
    <value>Decimeters</value>
  </data>
  <data name="UnitFeet" xml:space="preserve">
    <value>Feet</value>
  </data>
  <data name="UnitHectares" xml:space="preserve">
    <value>Hectares</value>
  </data>
  <data name="UnitInches" xml:space="preserve">
    <value>Inches</value>
  </data>
  <data name="UnitLitres" xml:space="preserve">
    <value>Litres</value>
  </data>
  <data name="UnitMeters" xml:space="preserve">
    <value>Meters</value>
  </data>
  <data name="UnitMillimeters" xml:space="preserve">
    <value>Millimeters</value>
  </data>
  <data name="UnitSquareCentimeter" xml:space="preserve">
    <value>SquareCentimeter</value>
  </data>
  <data name="UnitSquareFoot" xml:space="preserve">
    <value>SquareFoot</value>
  </data>
  <data name="UnitSquareInch" xml:space="preserve">
    <value>SquareInch</value>
  </data>
  <data name="UnitSquareMeter" xml:space="preserve">
    <value>SquareMeter</value>
  </data>
  <data name="UnitSquareMillimeter" xml:space="preserve">
    <value>SquareMillimeter</value>
  </data>
  <data name="UnitUSGallons" xml:space="preserve">
    <value>USGallons</value>
  </data>
  <data name="CustomNodePromptDescriptionTooltip" xml:space="preserve">
    <value>A description that helps people understand what the node might be used for.</value>
  </data>
  <data name="CustomNodePromptNameTooltip" xml:space="preserve">
    <value>A unique name for the node.</value>
  </data>
  <data name="PresetPromptDescriptionTooltip" xml:space="preserve">
    <value>A description of the preset state.</value>
  </data>
  <data name="PresetPromptNameTooltip" xml:space="preserve">
    <value>A unique name for the preset.</value>
  </data>
  <data name="SelectNodeButtonChange" xml:space="preserve">
    <value>Change</value>
  </data>
  <data name="SelectNodeButtonSelect" xml:space="preserve">
    <value>Select</value>
  </data>
  <data name="PresetTextRemaining" xml:space="preserve">
    <value>Characters Remaining</value>
  </data>
  <data name="PresetOverwrite" xml:space="preserve">
    <value>A preset by this name already exists, do you wish to overwrite?</value>
  </data>
  <data name="AddButton" xml:space="preserve">
    <value>Add</value>
  </data>
  <data name="DynamoViewSettingMenuManagePackagePath" xml:space="preserve">
    <value>Manage Node and Package Paths...</value>
    <comment>Setting menu | Custom node definition and package paths</comment>
  </data>
  <data name="PackagePathViewAccept" xml:space="preserve">
    <value>Accept Changes</value>
    <comment>Accept changes button on the package path dialog</comment>
  </data>
  <data name="PackagePathViewHeading" xml:space="preserve">
    <value>Paths:</value>
    <comment>Package path management dialog content</comment>
  </data>
  <data name="PackagePathViewSummary1" xml:space="preserve">
    <value>Add paths to make nodes and packages show up in the library.</value>
    <comment>Package path management dialog content</comment>
  </data>
  <data name="PackagePathViewTitle" xml:space="preserve">
    <value>Manage Node and Package Paths</value>
    <comment>Package path management dialog title</comment>
  </data>
  <data name="PackagePathViewToolTipDown" xml:space="preserve">
    <value>Move the selected path downward</value>
    <comment>Tool-tip for down arrow</comment>
  </data>
  <data name="PackagePathViewToolTipMinus" xml:space="preserve">
    <value>Remove the selected path from list</value>
    <comment>Tool-tip for minus icon</comment>
  </data>
  <data name="PackagePathViewToolTipPlus" xml:space="preserve">
    <value>Add a new path to the list</value>
    <comment>Tool-tip for plus icon</comment>
  </data>
  <data name="PackagePathViewToolTipUp" xml:space="preserve">
    <value>Move the selected path upward</value>
    <comment>Tool-tip for up arrow</comment>
  </data>
  <data name="PackagePathAutoAddNotificationTitle" xml:space="preserve">
    <value>Package Path Added</value>
  </data>
  <data name="PackagePathAutoAddNotificationShortDescription" xml:space="preserve">
    <value>A library (*.dll, *.ds) was recently imported into Dynamo. Its path was automatically added to "Preferences &gt; Node and Package Paths..."</value>
  </data>
  <data name="PackagePathAutoAddNotificationDetailedDescription" xml:space="preserve">
    <value>The import path "{0}" was added to "Node and Package Paths". If you want to update or remove this path, please open "Dynamo &gt; Preferences &gt;Package Manager &gt; Node and Package Paths..."</value>
  </data>
  <data name="NodeContextMenuIsInput" xml:space="preserve">
    <value>Is Input</value>
  </data>
  <data name="NodeContextMenuIsOutput" xml:space="preserve">
    <value>Is Output</value>
  </data>
  <data name="DynamoViewViewMenuAvailablePreviews" xml:space="preserve">
    <value>Available Previews</value>
  </data>
  <data name="PresetWarningMessage" xml:space="preserve">
    <value>No input nodes selected. Select at least one input node to create a preset.</value>
  </data>
  <data name="UnitArea" xml:space="preserve">
    <value>Area</value>
  </data>
  <data name="UnitLength" xml:space="preserve">
    <value>Length</value>
  </data>
  <data name="UnitVolume" xml:space="preserve">
    <value>Volume</value>
  </data>
  <data name="Units" xml:space="preserve">
    <value>Units:</value>
  </data>
  <data name="PublishPackageLocally" xml:space="preserve">
    <value>Publish Locally</value>
  </data>
  <data name="BackgroundPreviewName" xml:space="preserve">
    <value>Background Preview</value>
    <comment>The name of the 3D background preview.</comment>
  </data>
  <data name="CameraDataLoadError" xml:space="preserve">
    <value>Camera position information could not be loaded from the file.</value>
  </data>
  <data name="CameraDataSaveError" xml:space="preserve">
    <value>Camera position information could not be saved.</value>
  </data>
  <data name="FolderNotWritableError" xml:space="preserve">
    <value>You do not have write permission to {0}.</value>
  </data>
  <data name="ActionMember" xml:space="preserve">
    <value>Action</value>
  </data>
  <data name="CreateMember" xml:space="preserve">
    <value>Create</value>
  </data>
  <data name="QueryMember" xml:space="preserve">
    <value>Query</value>
  </data>
  <data name="AddToLibraryButton" xml:space="preserve">
    <value>Add</value>
  </data>
  <data name="BackgroundPreviewDefaultName" xml:space="preserve">
    <value>Default Background Preview</value>
  </data>
  <data name="BackgroundPreviewCreationFailureMessage" xml:space="preserve">
    <value>There was an error creating a background preview in Dynamo. This could be due to a lack of graphics resources on your machine. See the log for more information.</value>
  </data>
  <data name="NodesRunStatus" xml:space="preserve">
    <value>Freeze</value>
    <comment>Context menu item</comment>
  </data>
  <data name="CompactLayoutTitle" xml:space="preserve">
    <value>Compact</value>
  </data>
  <data name="DetailedLayoutTitle" xml:space="preserve">
    <value>Detailed</value>
  </data>
  <data name="FilterIconTooltip" xml:space="preserve">
    <value>Filter results</value>
  </data>
  <data name="LayoutIconTooltip" xml:space="preserve">
    <value>View layout</value>
  </data>
  <data name="ShowHideLibraryIconTooltip" xml:space="preserve">
    <value>Show/hide</value>
  </data>
  <data name="OnlyTitle" xml:space="preserve">
    <value>only</value>
  </data>
  <data name="SelectAllTitle" xml:space="preserve">
    <value>Select All</value>
  </data>
  <data name="NodeViewCustomizationFindErrorMessage" xml:space="preserve">
    <value>There was an error while finding node view customizations for {0}. Contact the author of this assembly for more information.</value>
  </data>
  <data name="PreviewListLabel" xml:space="preserve">
    <value>List</value>
  </data>
  <data name="NullString" xml:space="preserve">
    <value>null</value>
  </data>
  <data name="InvalidTimeZoneMessage" xml:space="preserve">
    <value>Could not sign in at this moment. Check the date, time and time zone settings and try to sign in again.</value>
  </data>
  <data name="OneAssemblyWasLoadedSeveralTimesErrorMessage" xml:space="preserve">
    <value>Please, load assembly just one time.
Next assemblies were loaded several times:
</value>
  </data>
  <data name="MessageFailedToAddFile" xml:space="preserve">
    <value>Failed to add file: {0}</value>
    <comment>Message box content</comment>
  </data>
  <data name="MessageConfirmToSaveReadOnlyCustomNode" xml:space="preserve">
    <value>We can't save "{0}" because the file is read-only or contains unresolved or invalid nodes. To keep changes, would you like to "Save As..." with a different name or path?</value>
    <comment>Message box content</comment>
  </data>
  <data name="TabFileNameReadOnlyPrefix" xml:space="preserve">
    <value>[Read-Only] </value>
  </data>
  <data name="InCanvasFitViewButtonToolTip" xml:space="preserve">
    <value>Zoom to Fit</value>
    <comment>Zoom to Fit</comment>
  </data>
  <data name="InCanvasOrbitButtonToolTip" xml:space="preserve">
    <value>Orbit</value>
    <comment>Orbit</comment>
  </data>
  <data name="InCanvasPanButtonToolTip" xml:space="preserve">
    <value>Pan</value>
    <comment>Pan</comment>
  </data>
  <data name="InCanvasZoomInButtonToolTip" xml:space="preserve">
    <value>Zoom In</value>
    <comment>Zoom In</comment>
  </data>
  <data name="InCanvasZoomOutButtonToolTip" xml:space="preserve">
    <value>Zoom Out</value>
    <comment>Zoom Out</comment>
  </data>
  <data name="MessageErrorOpeningFileGeneral" xml:space="preserve">
    <value>Error Opening File</value>
    <comment>Notification Center Title</comment>
  </data>
  <data name="DynamoViewSettingsMenuChangeScaleFactor" xml:space="preserve">
    <value>Geometry Scaling...</value>
    <comment>Settings menu | Geometry Scaling</comment>
  </data>
  <data name="ContextMenuLacingAuto" xml:space="preserve">
    <value>Auto</value>
    <comment>Auto lacing</comment>
  </data>
  <data name="LacingAutoToolTip" xml:space="preserve">
    <value>No replication guide will be added.</value>
  </data>
  <data name="UseLevelKeepListStructureHint" xml:space="preserve">
    <value>Keep 1 input list's nesting</value>
  </data>
  <data name="UseLevelKeepListStructurePopupMenuItem" xml:space="preserve">
    <value>Keep list structure</value>
  </data>
  <data name="UseLevelPopupMenuItem" xml:space="preserve">
    <value>Use Levels</value>
  </data>
  <data name="BreakConnectionPopupMenuItem" xml:space="preserve">
    <value>Break Connection</value>
  </data>
  <data name="HideWiresPopupMenuItem" xml:space="preserve">
    <value>Hide Wires</value>
  </data>
  <data name="ShowWiresPopupMenuItem" xml:space="preserve">
    <value>Show Wires</value>
  </data>
  <data name="DirectoryNotFound" xml:space="preserve">
    <value>Directory Not Found</value>
  </data>
  <data name="PackageFolderNotAccessible" xml:space="preserve">
    <value>A problem occurred when trying to install the package. Dynamo is unable to obtain read/write access to
{0}</value>
  </data>
  <data name="PackageNotExisted" xml:space="preserve">
    <value>The root directory of the package does not exist. Please try and re-install the package.</value>
  </data>
  <data name="UnableToAccessPackageDirectory" xml:space="preserve">
    <value>Unable To Access Package Directory</value>
  </data>
  <data name="DynamoViewFileMenuExport3DAsImage" xml:space="preserve">
    <value>_Export Background 3D Preview as Image...</value>
    <comment>File menu | Export Background 3D Preview as image</comment>
  </data>
  <data name="DynamoViewToolbarExport3DButtonTooltip" xml:space="preserve">
    <value>Export Background Preview As Image</value>
    <comment>Toolbar export button tooltip</comment>
  </data>
  <data name="ScreenShotFrom3DParameter" xml:space="preserve">
    <value>screenshot_3D</value>
  </data>
  <data name="ScreenShotFrom3DShortcutParameter" xml:space="preserve">
    <value>screenshot_3D_shortcut</value>
  </data>
  <data name="FileNotPublishCaption" xml:space="preserve">
    <value>Publish Fail!</value>
  </data>
  <data name="FileNotPublishMessage" xml:space="preserve">
    <value>File(s) were not found or are contained inside of a package. Please only add files that are located outside of packages.

Failed to publish file(s): 
{0}</value>
  </data>
  <data name="PublishPackageDialogCaption" xml:space="preserve">
    <value>Published Successfully</value>
  </data>
  <data name="PublishPackageMessage" xml:space="preserve">
    <value>Package published successfully. 
Want to publish a different package?</value>
  </data>
  <data name="SolutionToFolderNotWritatbleError" xml:space="preserve">
    <value>Please update the permissions or go to Preferences &gt;Node and Package Paths...' to change your default directory.</value>
  </data>
  <data name="DynamoViewHelpDictionary" xml:space="preserve">
    <value>Dynamo Dictionary</value>
    <comment>Help menu | Go to Dynamo dictionary</comment>
  </data>
  <data name="RerunButton" xml:space="preserve">
    <value>Apply Changes</value>
  </data>
  <data name="ScalingLargeButton" xml:space="preserve">
    <value>Large</value>
  </data>
  <data name="ScalingMediumButton" xml:space="preserve">
    <value>Medium</value>
  </data>
  <data name="ScalingExtraLargeButton" xml:space="preserve">
    <value>Extra large</value>
  </data>
  <data name="ScalingSmallButton" xml:space="preserve">
    <value>Small</value>
  </data>
  <data name="RerunButtonToolTip" xml:space="preserve">
    <value>Rerun the graph.</value>
  </data>
  <data name="CustomNodePropertyWindowLocationNote" xml:space="preserve">
    <value>Custom Nodes will be placed in the Add-Ons section of the library.</value>
    <comment>Note regarding Custom Node library location</comment>
  </data>
  <data name="CrashPromptGithubNewIssueTitle" xml:space="preserve">
    <value>Crash report from Dynamo {0}</value>
  </data>
  <data name="PackageSearchViewSearchTextBoxSyncing" xml:space="preserve">
    <value>Please wait...</value>
  </data>
  <data name="EditNoteWindowTitle" xml:space="preserve">
    <value>Write note here</value>
  </data>
  <data name="ExtensionsViewTitle" xml:space="preserve">
    <value>Extensions</value>
  </data>
  <data name="ExtensionAdded" xml:space="preserve">
    <value>Extension tab added to the extensions side bar.</value>
  </data>
  <data name="ExtensionAlreadyPresent" xml:space="preserve">
    <value>No new tab is added, as the extension is already present in the extensions side bar.</value>
  </data>
  <data name="MessageUninstallCustomNodeToContinue" xml:space="preserve">
    <value>{1} cannot be loaded.
Installing it will conflict with one or more node definitions that already exist in {0}, which is currently loaded. 
To install {1}, Dynamo needs to first uninstall {0}. 
Restart Dynamo to complete the uninstall.

Uninstall the following packages: {0}?</value>
  </data>
  <data name="PreviewText" xml:space="preserve">
    <value> This Feature is in Preview! </value>
  </data>
  <data name="PackageHostDependencyTooltip" xml:space="preserve">
    <value>This package contains node(s) that depend on applications outside Dynamo. To fully utilize node(s) in this package, you will need to have these external applications installed.</value>
  </data>
  <data name="PackageHostDependencyFilter" xml:space="preserve">
    <value>Filter packages that depend on applications outside Dynamo. This feature currently can only filter packages which have been marked manually by package authors during publish.</value>
  </data>
  <data name="PackageHostDependencyFilterContextItem" xml:space="preserve">
    <value>Packages contain node(s)  that depend on specified application outside Dynamo.</value>
  </data>
  <data name="MessageUninstallSamePackage" xml:space="preserve">
    <value>"The package {0} is already installed. To reinstall it, you must first uninstall it and restart to complete the uninstall. Would you like to mark {0} for uninstall?"</value>
  </data>
  <data name="MessagePackageNotFound" xml:space="preserve">
    <value>{0} was not found and could not be downloaded.</value>
  </data>
  <data name="MessagePackageVersionNotFound" xml:space="preserve">
    <value>Version {0} of {1} could not be found.</value>
  </data>
  <data name="PublishPackageViewPackageHostDependency" xml:space="preserve">
    <value>External Dependency (optional)</value>
  </data>
  <data name="PublishPackageViewPackageHostDependencyTooltip" xml:space="preserve">
    <value>An indication of what applications outside of Dynamo your package depends on, such as Revit, Civil 3D or Photoshop. Users of your package will need to install these applications to fully utilize your package.</value>
  </data>
  <data name="InfoBubbleDocumentationLinkText" xml:space="preserve">
    <value>Read more...</value>
  </data>
  <data name="PackageSearchViewFilterByButton" xml:space="preserve">
    <value>Filter by</value>
  </data>
  <data name="DynamoViewSettingMenuShowDataReportingDialogTooltip" xml:space="preserve">
    <value>Display the dialog for user to pick agreement on data collecting.</value>
  </data>
  <assembly alias="System.Windows.Forms" name="System.Windows.Forms, Version=4.0.0.0, Culture=neutral, PublicKeyToken=b77a5c561934e089" />
  <data name="psDynamoMesh" type="System.Resources.ResXFileRef, System.Windows.Forms">
    <value>..\ViewModels\Watch3D\compiledShaders\psDynamoMesh;System.Byte[], mscorlib, Version=4.0.0.0, Culture=neutral, PublicKeyToken=b77a5c561934e089</value>
  </data>
  <data name="vsDynamoMesh" type="System.Resources.ResXFileRef, System.Windows.Forms">
    <value>..\ViewModels\Watch3D\compiledShaders\vsDynamoMesh;System.Byte[], mscorlib, Version=4.0.0.0, Culture=neutral, PublicKeyToken=b77a5c561934e089</value>
  </data>
  <data name="PreferencesViewShowCodeBlockNodeLineNumber" xml:space="preserve">
    <value>Show CodeBlockNode Line Numbers</value>
  </data>
  <data name="PreferencesViewIsIronPythonDialogDisabled" xml:space="preserve">
    <value>Hide IronPython alerts</value>
    <comment>Preferences | Features | Python | Hide IronPython Alerts</comment>
  </data>
  <data name="MessageFailedToDownloadPackageVersion" xml:space="preserve">
    <value>Failed to download version {0} of package with id: {1}.  Please try again and report the package if you continue to have problems.</value>
    <comment>Message box content. {0} = 1.2.3, {1} = 57d576e8f615e7725800001d</comment>
  </data>
  <data name="NodeTooltipDescription" xml:space="preserve">
    <value>Description: </value>
  </data>
  <data name="NodeTooltipOriginalName" xml:space="preserve">
    <value>Original node name: </value>
  </data>
  <data name="RenderingMemoryOutageDescription" xml:space="preserve">
    <value>Please check if you intended to render this amount of geometry, and consider turning off the preview of other nodes within your graph, lowering the amount of Geometry you wish to render, or turning down the render precision.</value>
  </data>
  <data name="RenderingMemoryOutageSummary" xml:space="preserve">
    <value>Dynamo has run out of memory trying to render your geometry. The geometry preview has been disabled.</value>
  </data>
  <data name="vsDynamoPointLine" type="System.Resources.ResXFileRef, System.Windows.Forms">
    <value>..\ViewModels\Watch3D\compiledShaders\vsDynamoPointLine;System.Byte[], mscorlib, Version=4.0.0.0, Culture=neutral, PublicKeyToken=b77a5c561934e089</value>
  </data>
  <data name="psDynamoLine" type="System.Resources.ResXFileRef, System.Windows.Forms">
    <value>..\ViewModels\Watch3D\compiledShaders\psDynamoLine;System.Byte[], mscorlib, Version=4.0.0.0, Culture=neutral, PublicKeyToken=b77a5c561934e089</value>
  </data>
  <data name="psDynamoPoint" type="System.Resources.ResXFileRef, System.Windows.Forms">
    <value>..\ViewModels\Watch3D\compiledShaders\psDynamoPoint;System.Byte[], mscorlib, Version=4.0.0.0, Culture=neutral, PublicKeyToken=b77a5c561934e089</value>
  </data>
  <data name="PreferencesViewShowWhitespaceInPythonEditor" xml:space="preserve">
    <value>Show Whitespace in Python Editor</value>
    <comment>Preferences | Features | Python | Show Whitspace Characters in Python editor</comment>
  </data>
  <data name="PreferencesViewDefaultPythonEngine" xml:space="preserve">
    <value>Default Python Engine</value>
    <comment>Preferences | Features | Python | Default Python Engine</comment>
  </data>
  <data name="PreferencesViewPackageDownloadDirectory" xml:space="preserve">
    <value>New Package Download Directory</value>
    <comment>Preferences | Package Manager | Node and Package Paths | New Package Download Directory</comment>
  </data>
  <data name="PreferencesPackageDownloadDirectoryTooltip" xml:space="preserve">
    <value>Choose a package path from this list to download new packages to.</value>
    <comment>Preferences | Package Manager | Node and Package Paths | New Package Download Directory</comment>
  </data>
  <data name="DefaultPythonEngineNone" xml:space="preserve">
    <value>Use System Default</value>
    <comment>Preferences | Features | Python | Default Python Engine</comment>
  </data>
  <data name="PreferencesViewEnableNodeAutoComplete" xml:space="preserve">
    <value>Node Autocomplete</value>
    <comment>Preferences | Features | Experimental | Enable Node Auto Complete</comment>
  </data>
  <data name="ErrorLoadingIcon" xml:space="preserve">
    <value>An error occurred when loading the application icon: {0}</value>
    <comment>{0} = detailed error message</comment>
  </data>
  <data name="PublishPackageSelectNodeLibraries" xml:space="preserve">
    <value>Select Node Libraries</value>
  </data>
  <data name="PublishPackageMoreInfoFile" xml:space="preserve">
    <value>DynamoCoreWpf;PublishPackageDocumentation.html</value>
  </data>
  <data name="DynamoViewDynamoMenu" xml:space="preserve">
    <value>_Dynamo</value>
    <comment>Dynamo menu</comment>
  </data>
  <data name="DynamoViewDynamoMenuPreferences" xml:space="preserve">
    <value>_Preferences...</value>
    <comment>Dynamo menu | Preferences</comment>
  </data>
  <data name="DynamoViewFileMenuExport" xml:space="preserve">
    <value>_Export</value>
    <comment>File menu | Export</comment>
  </data>
  <data name="PublishPackageDocTooltipText" xml:space="preserve">
    <value>Learn More about publishing a package</value>
  </data>
  <data name="PreferencesViewFeaturesTab" xml:space="preserve">
    <value>Features</value>
  </data>
  <data name="PreferencesViewGeneralTab" xml:space="preserve">
    <value>General</value>
  </data>
  <data name="PreferencesViewTitle" xml:space="preserve">
    <value>Preferences</value>
  </data>
  <data name="PreferencesViewVisualSettingsTab" xml:space="preserve">
    <value>Visual Settings</value>
  </data>
  <data name="PreferencesWindowLanguages" xml:space="preserve">
    <value>English,Czech,German,Spanish,French,Italian,Japanese,Korean,Polish,Portuguese,Brazilian,Russian,Chinese Simplified,Chinese Traditional</value>
  </data>
  <data name="PreferencesViewFontSizeLabel" xml:space="preserve">
    <value>Node Font Size</value>
  </data>
  <data name="PreferencesViewLanguageLabel" xml:space="preserve">
    <value>Language</value>
    <comment>Label used in the general tab</comment>
  </data>
  <data name="PreferencesViewRunSettingsLabel" xml:space="preserve">
    <value>Default Run Settings</value>
    <comment>Label used in the general tab</comment>
  </data>
  <data name="DynamoViewExtensionsMenu" xml:space="preserve">
    <value>_Extensions</value>
    <comment>Extensions menu</comment>
  </data>
  <data name="ConnectorContextMenuHeaderBreakConnections" xml:space="preserve">
    <value>Break Connections</value>
  </data>
  <data name="ConnectorContextMenuHeaderPinConnector" xml:space="preserve">
    <value>Pin Wire</value>
  </data>
  <data name="ConnectorContextMenuHeaderSelectConnected" xml:space="preserve">
    <value>Select Connected</value>
  </data>
  <data name="ConnectorContextMenuHeaderUnpinConnector" xml:space="preserve">
    <value>Unpin Wire</value>
  </data>
  <data name="PreferencesViewPython" xml:space="preserve">
    <value>Python</value>
    <comment>Preferences | Features | Python</comment>
  </data>
  <data name="PreferencesViewRequiresRelaunchOfDynamo" xml:space="preserve">
    <value>Requires relaunch of Dynamo</value>
    <comment>Preferences | Features | Python | Requires relaunch of Dynamo</comment>
  </data>
  <data name="MessagePackageDepsInBuiltinPackages" xml:space="preserve">
    <value>{1} has dependencies that conflict with the following Built-In packages : {2}. {0} cannot override packages in the Built-In Packages location.</value>
  </data>
  <data name="MessageSamePackageInBuiltinPackages" xml:space="preserve">
    <value>The package {1} is already installed as a Built-In Package. {0} cannot override packages in the Built-In Packages location.</value>
  </data>
  <data name="MessageSamePackageDiffVersInBuiltinPackages" xml:space="preserve">
    <value>A different version of the package {1} is already installed as a Built-In Package. {0} cannot override packages in the Built-In Packages location.</value>
  </data>
  <data name="PreferencesViewVisualSettingsGeoScaling" xml:space="preserve">
    <value>Geometry Scaling</value>
    <comment>Expander Header Name</comment>
  </data>
  <data name="PreferencesViewVisualSettingsGroupStyles" xml:space="preserve">
    <value>Group Styles</value>
    <comment>Expander Header Name</comment>
  </data>
  <data name="PreferencesViewVisualSettingsRenderPrecision" xml:space="preserve">
    <value>Render Precision</value>
    <comment>Expander Header Name</comment>
  </data>
  <data name="PreferencesViewStyleWarning" xml:space="preserve">
    <value>Style name already in use</value>
  </data>
  <data name="PreferencesViewVisualSettingsDisplaySettings" xml:space="preserve">
    <value>Display Settings</value>
    <comment>Expander Header Name</comment>
  </data>
  <data name="PreferencesViewVisualSettingShowEdges" xml:space="preserve">
    <value>Show Edges</value>
    <comment>Show Edges</comment>
  </data>
  <data name="PreferencesViewVisualSettingsIsolateSelectedGeo" xml:space="preserve">
    <value>Isolate Selected Geometry</value>
    <comment>Toogle Button Content</comment>
  </data>
  <data name="PackagePathViewModel_BuiltInPackages" xml:space="preserve">
    <value>Dynamo Built-In Packages</value>
  </data>
  <data name="PreferencesViewSavedChangesLabel" xml:space="preserve">
    <value>All changes saved automatically</value>
  </data>
  <data name="PreferencesViewSavedChangesTooltip" xml:space="preserve">
    <value>Last saved:</value>
  </data>
  <data name="NodeAutocompleteDocumentationUriString" xml:space="preserve">
    <value>DynamoCoreWpf;NodeAutocompleteDocumentation.html</value>
  </data>
  <data name="PreferencesViewEnableNodeAutoCompleteTooltipText" xml:space="preserve">
    <value>Learn more about Node Autocomplete feature.</value>
  </data>
  <data name="AddStyleButton" xml:space="preserve">
    <value>Add Style</value>
  </data>
  <data name="ResetCPythonButtonText" xml:space="preserve">
    <value>Reset CPython</value>
  </data>
  <data name="ResetCPythonButtonToolTip" xml:space="preserve">
    <value>Resets CPython environment by reloading modules.</value>
  </data>
  <data name="GraphIssuesOnSave_CancelBtn" xml:space="preserve">
    <value>Cancel and Show Issues</value>
  </data>
  <data name="GraphIssuesOnSave_Description" xml:space="preserve">
    <value>There are unresolved issues with the graph type. If this graph is designed to be used outside of Dynamo, resolve all issues and save the graph again.</value>
  </data>
  <data name="GraphIssuesOnSave_ProceedBtn" xml:space="preserve">
    <value>Save with Issues</value>
  </data>
  <data name="GraphIssuesOnSave_Summary" xml:space="preserve">
    <value>You are trying to save a graph with unresolved issues</value>
  </data>
  <data name="GraphIssuesOnSave_Title" xml:space="preserve">
    <value>Graph Type Issues found</value>
  </data>
  <data name="PackagePathsExpanderName" xml:space="preserve">
    <value>Node and Package Paths</value>
  </data>
  <data name="PreferencesPackageManagerSettingsTab" xml:space="preserve">
    <value>Package Manager</value>
  </data>
  <data name="PackagePathAddPathButtonName" xml:space="preserve">
    <value>Add Paths</value>
  </data>
  <data name="PackagePathPreferencesTitle" xml:space="preserve">
    <value>Package/Library Search Paths</value>
  </data>
  <data name="PreferencesViewShowRunPreviewTooltip" xml:space="preserve">
    <value>Switchable only when the current workspace is in Manual run mode.</value>
  </data>
  <data name="PersistentVisualStatusOfLinterIssues" xml:space="preserve">
    <value>Issues found</value>
  </data>
  <data name="ContextSelectConnectedDownstream" xml:space="preserve">
    <value>Downstream</value>
  </data>
  <data name="ContextSelectConnectedHeader" xml:space="preserve">
    <value>Select Connected</value>
  </data>
  <data name="ContextSelectConnectedUpstream" xml:space="preserve">
    <value>Upstream</value>
  </data>
  <data name="ContextSelectConnectedUpstreamDownstream" xml:space="preserve">
    <value>Both</value>
  </data>
  <data name="NodeRenamedLabel" xml:space="preserve">
    <value>Renamed</value>
  </data>
  <data name="NodeInformationalStateDismiss" xml:space="preserve">
    <value>Dismiss</value>
  </data>
  <data name="NodeInfoDismissButtonToolTip" xml:space="preserve">
    <value>Dismisses the info messages on this node. Utilize when you want to design in graph failures, or the info message will not be relevant during graph execution.</value>
  </data>
  <data name="NodeWarningDismissButtonToolTip" xml:space="preserve">
    <value>Dismisses the warning messages on this node. Utilize when you want to design in graph failures, or the warning message will not be relevant during graph execution.</value>
  </data>
  <data name="NodeInformationalStateDismissAll" xml:space="preserve">
    <value>Dismiss all</value>
  </data>
  <data name="NodeInformationalStateDismissedAlerts" xml:space="preserve">
    <value>Dismissed Alerts</value>
  </data>
  <data name="NodeInformationalStateLearnMore" xml:space="preserve">
    <value>Learn more</value>
  </data>
  <data name="NodeInformationalStateShowAllInfo" xml:space="preserve">
    <value>Show all info</value>
  </data>
  <data name="NodeInformationalStateShowAllWarnings" xml:space="preserve">
    <value>Show all warnings</value>
  </data>
  <data name="NodeInformationalStateShowAllErrors" xml:space="preserve">
    <value>Show all errors</value>
  </data>
  <data name="NodeInformationalStateShowLess" xml:space="preserve">
    <value>Show less</value>
  </data>
  <data name="PackagePathProtected" xml:space="preserve">
    <value>This path is built-in and cannot be modified.</value>
  </data>
  <data name="PackagePathUpdatePathTooltip" xml:space="preserve">
    <value>Edit Path</value>
  </data>
  <data name="GetStartedGuide" xml:space="preserve">
    <value>Get Started</value>
    <comment>Get Started Dynamo Tour</comment>
  </data>
  <data name="InteractiveGuides" xml:space="preserve">
    <value>Interactive Guides</value>
    <comment>Dynamo Guided Tours</comment>
  </data>
  <data name="GetStartedGuideLibraryText" xml:space="preserve">
    <value>The library contains all default functions #(nodes)=https://www.dynamoprimer.com/03_Anatomy-of-a-Dynamo-Definition/3-1_dynamo_nodes.html of Dynamo, as well as custom nodes you may have loaded. \n\nTo find a node, search the library or browse its categories.</value>
  </data>
  <data name="GetStartedGuideLibraryTitle" xml:space="preserve">
    <value>Library</value>
  </data>
  <data name="GetStartedGuidePreferencesText" xml:space="preserve">
    <value>Use Preferences to customize your Dynamo experience. \n\nYou can change language and time zone settings, adjust the visual style of your workspace, and more.</value>
  </data>
  <data name="GetStartedGuidePreferencesTitle" xml:space="preserve">
    <value>Preferences</value>
  </data>
  <data name="GetStartedGuideResourcesText" xml:space="preserve">
    <value>Use the Help menu to access tools and resources to help you get started. \n\nYou can explore sample scripts, browse the Dynamo Dictionary, find other guides, and more.</value>
  </data>
  <data name="GetStartedGuideResourcesTitle" xml:space="preserve">
    <value>Resources</value>
  </data>
  <data name="GetStartedGuideRunStatusBarText" xml:space="preserve">
    <value>Use the Run Status Bar to run a Dynamo graph (a script that contains the logic or algorithm). \n\nYou can select your preferred run type: -Automatic: The graph runs each time you make a change.- -Manual: The graph runs only when you click Run-</value>
  </data>
  <data name="GetStartedGuideRunStatusBarTitle" xml:space="preserve">
    <value>Run Status Bar</value>
  </data>
  <data name="GetStartedGuideToolbarText" xml:space="preserve">
    <value>From the toolbar, you can: -Open a new workspace- -Open a saved Dynamo file- -Save your current Dynamo file- -Undo or redo changes-</value>
  </data>
  <data name="GetStartedGuideToolbarTitle" xml:space="preserve">
    <value>Toolbar</value>
  </data>
  <data name="GetStartedGuideWelcomeText" xml:space="preserve">
    <value>Start your visual programming journey with this short guide. \n\nHere you'll learn some basics about the Dynamo interface and features.</value>
  </data>
  <data name="GetStartedGuideWelcomeTitle" xml:space="preserve">
    <value>Welcome To Dynamo</value>
  </data>
  <data name="ContextPinToNode" xml:space="preserve">
    <value>Pin to node</value>
  </data>
  <data name="GetStartedGuideRatingTextTitle" xml:space="preserve">
    <value>Rate this guide</value>
  </data>
  <data name="GetStartedGuideSurveyText" xml:space="preserve">
    <value>Learn more about Dynamo in the #online help=https://primer.dynamobim.org/</value>
  </data>
  <data name="GetStartedGuideSurveyTitle" xml:space="preserve">
    <value>Finished</value>
  </data>
  <data name="GroupNameDefaultText" xml:space="preserve">
<<<<<<< HEAD
    <value>&lt;Click here to edit the group title&gt;</value>
=======
    <value>&lt;Double click here to edit group title&gt;</value>
>>>>>>> b3b8f0d7
  </data>
  <data name="GroupContextMenuAddGroupToGroup" xml:space="preserve">
    <value>Add group to group</value>
  </data>
  <data name="ExitTourWindowContent" xml:space="preserve">
    <value>You can return to this guide later from the Help menu.</value>
  </data>
  <data name="PackageStateError" xml:space="preserve">
    <value>Error</value>
  </data>
  <data name="PackageStateLoaded" xml:space="preserve">
    <value>Loaded</value>
  </data>
  <data name="PackageStateUnloaded" xml:space="preserve">
    <value>Unloaded</value>
  </data>
  <data name="PackageStateScheduledForDeletion" xml:space="preserve">
    <value>Scheduled for Delete</value>
  </data>
  <data name="PackageStateScheduledForUnload" xml:space="preserve">
    <value>Scheduled for Unload</value>
  </data>
  <data name="PackageStateErrorTooltip" xml:space="preserve">
    <value>Error.
This package has not been loaded due to the following error:
{0}.</value>
  </data>
  <data name="PackageStateLoadedTooltip" xml:space="preserve">
    <value>Loaded.
This package is loaded and ready to be used.</value>
  </data>
  <data name="PackageStateUnloadedTooltip" xml:space="preserve">
    <value>Unloaded.
This package has been marked as unloaded.</value>
  </data>
  <data name="PackageStateScheduledForUnloadTooltip" xml:space="preserve">
    <value>Scheduled for Unload.
This package will be unloaded after the next Dynamo restart.</value>
  </data>
  <data name="PackageStateScheduledForDeletionTooltip" xml:space="preserve">
    <value>Scheduled for Delete.
This package will be deleted after the next Dynamo restart.</value>
  </data>
  <data name="PackageContextMenuDeletePackageText" xml:space="preserve">
    <value>Delete</value>
  </data>
  <data name="PackageContextMenuDeletePackageTooltip" xml:space="preserve">
    <value>Delete this package from the Dynamo package locations. Once deleted, it will not be loaded into Dynamo anymore until it is re-installed</value>
  </data>
  <data name="PackageContextMenuUnloadPackageText" xml:space="preserve">
    <value>Unload</value>
  </data>
  <data name="PackageContextMenuUnloadPackageTooltip" xml:space="preserve">
    <value>Unload this package so that it will not be loaded into Dynamo. The package will not be deleted from the Dynamo package locations</value>
  </data>
  <data name="PackageContextMenuUnmarkDeletePackageText" xml:space="preserve">
    <value>Cancel Delete</value>
  </data>
  <data name="PackageContextMenuUnmarkDeletePackageTooltip" xml:space="preserve">
    <value>Remove the scheduled delete status</value>
  </data>
  <data name="PackageContextMenuUnmarkUnloadPackageText" xml:space="preserve">
    <value>Cancel Unload</value>
  </data>
  <data name="PackageContextMenuUnmarkUnloadPackageTooltip" xml:space="preserve">
    <value>Remove the scheduled unload status</value>
  </data>
  <data name="PackageViewContextMenuLoadText" xml:space="preserve">
    <value>Load</value>
  </data>
  <data name="PackageViewContextMenuLoadTooltip" xml:space="preserve">
    <value>Load this package into Dynamo. Other packages with the same name will be automatically deleted</value>
  </data>
  <data name="CannotLoadPackageMessageBoxTitle" xml:space="preserve">
    <value>Cannot Load Package</value>
  </data>
  <data name="MessageLoadBuiltInPackage" xml:space="preserve">
    <value>To load the built-in package {1}, {0} needs to first delete any conflicting packages.

Delete the following packages: {2}?</value>
  </data>
  <data name="MessageLoadBuiltInWithRestartPackage" xml:space="preserve">
    <value>To load the built-in package {1}, {0} needs to first delete any conflicting packages.
Restart {0} to complete the deletion, then try and load the built-in pacakge again.

Delete the following packages: {2}?
    </value>
  </data>
  <data name="GraphIssuesOnSavePath_Description" xml:space="preserve">
    <value>The selected save location path is too long. Please change the save location and try again.</value>
  </data>
  <data name="GraphIssuesOnSavePath_Summary" xml:space="preserve">
    <value>You are trying to save a graph with a path that is too long.</value>
  </data>
  <data name="GraphIssuesOnSavePath_Title" xml:space="preserve">
    <value>Save Path Issues Found</value>
  </data>
  <data name="MessageNeedToRestartAfterUnload" xml:space="preserve">
    <value>{0} and its host application must restart before unload takes effect.</value>
  </data>
  <data name="MessageNeedToRestartAfterUnloadTitle" xml:space="preserve">
    <value>Unloading Package</value>
  </data>
  <data name="MessageFailedToUnload" xml:space="preserve">
    <value>{0} failed to unload the package.</value>
  </data>
  <data name="UnloadFailureMessageBoxTitle" xml:space="preserve">
    <value>Unload Failure</value>
  </data>
  <data name="DynamoViewViewMenuConnectorShowTooltip" xml:space="preserve">
    <value>_Show Tooltip</value>
  </data>
  <data name="PackageFilter_Name_All" xml:space="preserve">
    <value>All</value>
  </data>
  <data name="PreferencesViewShowPreviewBubbles" xml:space="preserve">
    <value>Show Preview Bubbles</value>
    <comment>Preferences | Visual Settings | Display Settings | Show Preview Bubbles</comment>
  </data>
  <data name="NodeAutoCompleteNotAvailableForCollapsedGroups" xml:space="preserve">
    <value>Node AutoComplete is not available on ports belonging to collapsed groups.</value>
  </data>
</root><|MERGE_RESOLUTION|>--- conflicted
+++ resolved
@@ -1671,11 +1671,7 @@
     <value>Run started with new working range...</value>
   </data>
   <data name="GroupDefaultText" xml:space="preserve">
-<<<<<<< HEAD
-    <value>&lt;Click here to edit the group description&gt;</value>
-=======
     <value>&lt;Double click here to edit group description&gt;</value>
->>>>>>> b3b8f0d7
   </data>
   <data name="GroupContextMenuBackground" xml:space="preserve">
     <value>Select Background</value>
@@ -2595,11 +2591,7 @@
     <value>Finished</value>
   </data>
   <data name="GroupNameDefaultText" xml:space="preserve">
-<<<<<<< HEAD
-    <value>&lt;Click here to edit the group title&gt;</value>
-=======
     <value>&lt;Double click here to edit group title&gt;</value>
->>>>>>> b3b8f0d7
   </data>
   <data name="GroupContextMenuAddGroupToGroup" xml:space="preserve">
     <value>Add group to group</value>
