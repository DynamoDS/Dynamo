﻿<?xml version="1.0" encoding="utf-8"?>
<root>
  <!-- 
    Microsoft ResX Schema 
    
    Version 2.0
    
    The primary goals of this format is to allow a simple XML format 
    that is mostly human readable. The generation and parsing of the 
    various data types are done through the TypeConverter classes 
    associated with the data types.
    
    Example:
    
    ... ado.net/XML headers & schema ...
    <resheader name="resmimetype">text/microsoft-resx</resheader>
    <resheader name="version">2.0</resheader>
    <resheader name="reader">System.Resources.ResXResourceReader, System.Windows.Forms, ...</resheader>
    <resheader name="writer">System.Resources.ResXResourceWriter, System.Windows.Forms, ...</resheader>
    <data name="Name1"><value>this is my long string</value><comment>this is a comment</comment></data>
    <data name="Color1" type="System.Drawing.Color, System.Drawing">Blue</data>
    <data name="Bitmap1" mimetype="application/x-microsoft.net.object.binary.base64">
        <value>[base64 mime encoded serialized .NET Framework object]</value>
    </data>
    <data name="Icon1" type="System.Drawing.Icon, System.Drawing" mimetype="application/x-microsoft.net.object.bytearray.base64">
        <value>[base64 mime encoded string representing a byte array form of the .NET Framework object]</value>
        <comment>This is a comment</comment>
    </data>
                
    There are any number of "resheader" rows that contain simple 
    name/value pairs.
    
    Each data row contains a name, and value. The row also contains a 
    type or mimetype. Type corresponds to a .NET class that support 
    text/value conversion through the TypeConverter architecture. 
    Classes that don't support this are serialized and stored with the 
    mimetype set.
    
    The mimetype is used for serialized objects, and tells the 
    ResXResourceReader how to depersist the object. This is currently not 
    extensible. For a given mimetype the value must be set accordingly:
    
    Note - application/x-microsoft.net.object.binary.base64 is the format 
    that the ResXResourceWriter will generate, however the reader can 
    read any of the formats listed below.
    
    mimetype: application/x-microsoft.net.object.binary.base64
    value   : The object must be serialized with 
            : System.Runtime.Serialization.Formatters.Binary.BinaryFormatter
            : and then encoded with base64 encoding.
    
    mimetype: application/x-microsoft.net.object.soap.base64
    value   : The object must be serialized with 
            : System.Runtime.Serialization.Formatters.Soap.SoapFormatter
            : and then encoded with base64 encoding.

    mimetype: application/x-microsoft.net.object.bytearray.base64
    value   : The object must be serialized into a byte array 
            : using a System.ComponentModel.TypeConverter
            : and then encoded with base64 encoding.
    -->
  <xsd:schema id="root" xmlns="" xmlns:xsd="http://www.w3.org/2001/XMLSchema" xmlns:msdata="urn:schemas-microsoft-com:xml-msdata">
    <xsd:import namespace="http://www.w3.org/XML/1998/namespace" />
    <xsd:element name="root" msdata:IsDataSet="true">
      <xsd:complexType>
        <xsd:choice maxOccurs="unbounded">
          <xsd:element name="metadata">
            <xsd:complexType>
              <xsd:sequence>
                <xsd:element name="value" type="xsd:string" minOccurs="0" />
              </xsd:sequence>
              <xsd:attribute name="name" use="required" type="xsd:string" />
              <xsd:attribute name="type" type="xsd:string" />
              <xsd:attribute name="mimetype" type="xsd:string" />
              <xsd:attribute ref="xml:space" />
            </xsd:complexType>
          </xsd:element>
          <xsd:element name="assembly">
            <xsd:complexType>
              <xsd:attribute name="alias" type="xsd:string" />
              <xsd:attribute name="name" type="xsd:string" />
            </xsd:complexType>
          </xsd:element>
          <xsd:element name="data">
            <xsd:complexType>
              <xsd:sequence>
                <xsd:element name="value" type="xsd:string" minOccurs="0" msdata:Ordinal="1" />
                <xsd:element name="comment" type="xsd:string" minOccurs="0" msdata:Ordinal="2" />
              </xsd:sequence>
              <xsd:attribute name="name" type="xsd:string" use="required" msdata:Ordinal="1" />
              <xsd:attribute name="type" type="xsd:string" msdata:Ordinal="3" />
              <xsd:attribute name="mimetype" type="xsd:string" msdata:Ordinal="4" />
              <xsd:attribute ref="xml:space" />
            </xsd:complexType>
          </xsd:element>
          <xsd:element name="resheader">
            <xsd:complexType>
              <xsd:sequence>
                <xsd:element name="value" type="xsd:string" minOccurs="0" msdata:Ordinal="1" />
              </xsd:sequence>
              <xsd:attribute name="name" type="xsd:string" use="required" />
            </xsd:complexType>
          </xsd:element>
        </xsd:choice>
      </xsd:complexType>
    </xsd:element>
  </xsd:schema>
  <resheader name="resmimetype">
    <value>text/microsoft-resx</value>
  </resheader>
  <resheader name="version">
    <value>2.0</value>
  </resheader>
  <resheader name="reader">
    <value>System.Resources.ResXResourceReader, System.Windows.Forms, Version=4.0.0.0, Culture=neutral, PublicKeyToken=b77a5c561934e089</value>
  </resheader>
  <resheader name="writer">
    <value>System.Resources.ResXResourceWriter, System.Windows.Forms, Version=4.0.0.0, Culture=neutral, PublicKeyToken=b77a5c561934e089</value>
  </resheader>
  <data name="AboutWindowCannotGetVersion" xml:space="preserve">
    <value>Could not get version.</value>
    <comment>To indicate not abe to get Dynamo version</comment>
  </data>
  <data name="AboutWindowDynamoWebsiteButton" xml:space="preserve">
    <value>{0} Website</value>
    <comment>Click button to go to Dynamo website</comment>
  </data>
  <data name="AboutWindowTitle" xml:space="preserve">
    <value>About {0}</value>
    <comment>About window title</comment>
  </data>
  <data name="AboutWindowUpToDate" xml:space="preserve">
    <value>(Up-to-date)</value>
    <comment>To indicate Dynamo is up to date</comment>
  </data>
  <data name="ChangeScaleFactorPromptCaptionText" xml:space="preserve">
    <value>To ensure accurate geometry rendering and calculation, select the range of geometry sizes that you will be working on:</value>
  </data>
  <data name="ChangeScaleFactorPromptDescriptionBox" xml:space="preserve">
    <value>Numerical range shown here denote numbers in the following unit:</value>
  </data>
  <data name="ChangeScaleFactorPromptDescriptionContent" xml:space="preserve">
    <value>Use this working range to model in values that fall between {0} to {1} units</value>
  </data>
  <data name="ChangeScaleFactorPromptDescriptionDefaultSetting" xml:space="preserve">
    <value>Default Setting:</value>
  </data>
  <data name="ChangeScaleFactorPromptUnitCm" xml:space="preserve">
    <value>Centimeters (cm)</value>
  </data>
  <data name="ChangeScaleFactorPromptUnitM" xml:space="preserve">
    <value>Meters (m)</value>
  </data>
  <data name="ChangeScaleFactorPromptUnitMm" xml:space="preserve">
    <value>Millimeters (mm)</value>
  </data>
  <data name="ChangeScaleFactorPromptUnitsNumberFormatCm" xml:space="preserve">
    <value>{0} cm</value>
  </data>
  <data name="ChangeScaleFactorPromptUnitsNumberFormatM" xml:space="preserve">
    <value>{0} m</value>
  </data>
  <data name="ChangeScaleFactorPromptUnitsNumberFormatMm" xml:space="preserve">
    <value>{0} mm</value>
  </data>
  <data name="ChangeScaleFactorPromptWindowTitle" xml:space="preserve">
    <value>Geometry Working Range</value>
  </data>
  <data name="ContextMenuEditCustomNode" xml:space="preserve">
    <value>Edit Custom Node...</value>
    <comment>Context menu item</comment>
  </data>
  <data name="ContextMenuEditCustomNodeProperty" xml:space="preserve">
    <value>Edit Custom Node Properties...</value>
    <comment>Context menu item</comment>
  </data>
  <data name="ContextMenuFitToScreen" xml:space="preserve">
    <value>_Fit to Screen</value>
    <comment>Context menu item</comment>
  </data>
  <data name="ContextMenuGeometryView" xml:space="preserve">
    <value>Switch to Geometry _View</value>
    <comment>Context menu item</comment>
  </data>
  <data name="ContextCreateGroupFromSelection" xml:space="preserve">
    <value>Create Group</value>
    <comment>Context menu item</comment>
  </data>
  <data name="ContextUnGroupFromSelection" xml:space="preserve">
    <value>Remove from Group</value>
    <comment>Context menu item</comment>
  </data>
  <data name="ContextAddGroupFromSelection" xml:space="preserve">
    <value>Add To Group</value>
    <comment>Context menu item</comment>
  </data>
  <data name="ContextMenuNodesFromGeometry" xml:space="preserve">
    <value>Nodes From _Selected Geometry</value>
    <comment>Context menu item</comment>
  </data>
  <data name="ContextMenuNodesFromSelection" xml:space="preserve">
    <value>Create Custom Node</value>
    <comment>Context menu item</comment>
  </data>
  <data name="ContextMenuNodeToCode" xml:space="preserve">
    <value>Node to _Code</value>
    <comment>Context menu item</comment>
  </data>
  <data name="ContextMenuPan" xml:space="preserve">
    <value>Pa_n</value>
    <comment>Context menu item </comment>
  </data>
  <data name="ContextMenuPublishCustomNode" xml:space="preserve">
    <value>Publish This Custom Node...</value>
    <comment>Context menu item</comment>
  </data>
  <data name="DynamoViewCancelButtonTooltip" xml:space="preserve">
    <value>Cancel Run (Shift+F5)</value>
    <comment>Cancel button tooltip</comment>
  </data>
  <data name="DynamoViewDebugMenu" xml:space="preserve">
    <value>Debug</value>
    <comment>Debug menu</comment>
  </data>
  <data name="DynamoViewDebugMenuCheckDailyBuild" xml:space="preserve">
    <value>Check Daily Builds</value>
    <comment>Debug menu | Check the latest daily build</comment>
  </data>
  <data name="DynamoViewDebugMenuDumpLibrary" xml:space="preserve">
    <value>Dump Library</value>
    <comment>Debug menu | Dump all imported libraries</comment>
  </data>
  <data name="DynamoViewDebugMenuForceReExecute" xml:space="preserve">
    <value>Force Re-execute</value>
    <comment>Debug menu | Force to re-execute the whole graph</comment>
  </data>
  <data name="DynamoViewDebugMenuForceUpdate" xml:space="preserve">
    <value>Force Update</value>
    <comment>Debug menu | Force to update Dynamo</comment>
  </data>
  <data name="DynamoViewDebugMenuRunMutationTest" xml:space="preserve">
    <value>Run mutation test</value>
    <comment>Debug menu | Run mutation test</comment>
  </data>
  <data name="DynamoViewDebugMenuShowDebugAST" xml:space="preserve">
    <value>Show Debug ASTs</value>
    <comment>Debug menu | Show debug abstract syntax tree</comment>
  </data>
  <data name="DynamoViewDebugMenuVerboseLogging" xml:space="preserve">
    <value>Verbose Logging</value>
    <comment>Debug menu | Verbose logging</comment>
  </data>
  <data name="DynamoViewDebugMenuDebugModes" xml:space="preserve">
    <value>Debug Modes</value>
    <comment>Debug menu | Show debug modes</comment>
  </data>
  <data name="DynamoViewEditMenu" xml:space="preserve">
    <value>_Edit</value>
    <comment>Edit menu</comment>
  </data>
  <data name="DynamoViewEditMenuAlighBottom" xml:space="preserve">
    <value>_Bottom</value>
    <comment>Edit menu | Align based on selected nodes' bottom Y position</comment>
  </data>
  <data name="DynamoViewEditMenuAlignLeft" xml:space="preserve">
    <value>_Left</value>
    <comment>Edit menu | Align based on selected nodes' leftmost X position</comment>
  </data>
  <data name="DynamoViewEditMenuAlignRight" xml:space="preserve">
    <value>_Right</value>
    <comment>Edit menu | Align based on selected nodes' rightmost X position</comment>
  </data>
  <data name="DynamoViewEditMenuAlignSelection" xml:space="preserve">
    <value>_Align Selection</value>
    <comment>Edit menu | Align selected nodes</comment>
  </data>
  <data name="DynamoViewEditMenuAlignTop" xml:space="preserve">
    <value>_Top</value>
    <comment>Edit menu | Align based on selected nodes' topmost Y position</comment>
  </data>
  <data name="DynamoViewEditMenuAlignXAverage" xml:space="preserve">
    <value>_X Average</value>
    <comment>Edit menu | Align based on selected nodes' average X positions</comment>
  </data>
  <data name="DynamoViewEditMenuAlignXDistribute" xml:space="preserve">
    <value>_X Distribute</value>
    <comment>Edit menu | Align selected nodes evenly on horizontal direction</comment>
  </data>
  <data name="DynamoViewEditMenuAlignYAverage" xml:space="preserve">
    <value>_Y Average</value>
    <comment>Edit menu | Align based on selected nodes' average Y positions</comment>
  </data>
  <data name="DynamoViewEditMenuAlignYDistribute" xml:space="preserve">
    <value>_Y Distribute</value>
    <comment>Edit menu | Align selected nodes evenly on vertical direction</comment>
  </data>
  <data name="DynamoViewEditMenuCleanupLayout" xml:space="preserve">
    <value>_Cleanup Node Layout</value>
    <comment>Edit menu | Automatically layout graph</comment>
  </data>
  <data name="DynamoViewEditMenuCopy" xml:space="preserve">
    <value>_Copy</value>
    <comment>Edit menu | Copy</comment>
  </data>
  <data name="DynamoViewEditMenuCreateCustomNode" xml:space="preserve">
    <value>_Create Custom Node</value>
    <comment>Edit menu | Create custom node from selected nodes</comment>
  </data>
  <data name="DynamoViewEditMenuCreateNote" xml:space="preserve">
    <value>_Create Note</value>
    <comment>Edit menu | Create note for a node</comment>
  </data>
  <data name="DynamoViewEditMenuCreateGroup" xml:space="preserve">
    <value>_Create Group</value>
    <comment>Edit menu | Create Grouping for nodes</comment>
  </data>
  <data name="DynamoViewEditMenuDeleteSelected" xml:space="preserve">
    <value>_Delete Selected</value>
    <comment>Edit menu | Delete selected nodes</comment>
  </data>
  <data name="DynamoViewEditMenuPaste" xml:space="preserve">
    <value>_Paste</value>
    <comment>Edit menu | Paste</comment>
  </data>
  <data name="DynamoViewEditMenuRedo" xml:space="preserve">
    <value>_Redo</value>
    <comment>Edit menu | Redo</comment>
  </data>
  <data name="DynamoViewEditMenuSelectAll" xml:space="preserve">
    <value>_Select All</value>
    <comment>Edit menu | Select all nodes</comment>
  </data>
  <data name="DynamoViewEditMenuUndo" xml:space="preserve">
    <value>_Undo</value>
    <comment>Edit menu | Undo</comment>
  </data>
  <data name="DynamoViewDynamoMenuExit" xml:space="preserve">
    <value>_Exit Dynamo</value>
    <comment>Dynamo menu | Exit Dynamo</comment>
  </data>
  <data name="DynamoViewFileMenu" xml:space="preserve">
    <value>_File</value>
    <comment>File menu</comment>
  </data>
  <data name="DynamoViewFileMenuExportAsImage" xml:space="preserve">
    <value>_Export Workspace As Image...</value>
    <comment>File menu | Export workspace as image</comment>
  </data>
  <data name="DynamoViewFileMenuExportToSTL" xml:space="preserve">
    <value>_Export Model to STL...</value>
    <comment>File menu | Export geometry model to STL file format</comment>
  </data>
  <data name="DynamoViewFileMenuImport" xml:space="preserve">
    <value>_Import Library...</value>
    <comment>File menu | Import</comment>
  </data>
  <data name="DynamoViewFileMenuNew" xml:space="preserve">
    <value>_New</value>
    <comment>File menu | New</comment>
  </data>
  <data name="DynamoViewFileMenuNewCustomNode" xml:space="preserve">
    <value>_Custom Node...</value>
    <comment>FIle menu | New | New custom node</comment>
  </data>
  <data name="DynamoViewFileMenuNewHomeWorkSpace" xml:space="preserve">
    <value>_Home Workspace...</value>
    <comment>File menu | New | New home workspace</comment>
  </data>
  <data name="DynamoViewFileMenuOpen" xml:space="preserve">
    <value>_Open...</value>
    <comment>File menu | Open</comment>
  </data>
  <data name="DynamoViewFileMenuRecentFiles" xml:space="preserve">
    <value>_Open Recent Files...</value>
    <comment>File menu | Open Recent files</comment>
  </data>
  <data name="DynamoViewFileMenuSave" xml:space="preserve">
    <value>_Save</value>
    <comment>File menu | Save</comment>
  </data>
  <data name="DynamoViewFileMenuSaveAs" xml:space="preserve">
    <value>_Save As...</value>
    <comment>File menu | Save as</comment>
  </data>
  <data name="DynamoViewHelpMenu" xml:space="preserve">
    <value>Help</value>
    <comment>Help menu</comment>
  </data>
  <data name="DynamoViewDynamoMenuAbout" xml:space="preserve">
    <value>_About...</value>
    <comment>Dynamo menu | Display About dialog</comment>
  </data>
  <data name="DynamoViewHelpMenuDisplayStartPage" xml:space="preserve">
    <value>_Display Start Page</value>
    <comment>Help menu | Display start page</comment>
  </data>
  <data name="DynamoViewHelpMenuGotoWebsite" xml:space="preserve">
    <value>_Dynamo Website</value>
    <comment>Help menu | Go Dynamo website</comment>
  </data>
  <data name="DynamoViewHelpMenuGotoWiki" xml:space="preserve">
    <value>Dynamo Project _Wiki</value>
    <comment>Help menu | Go to wiki</comment>
  </data>
  <data name="DynamoViewHelpMenuReportBug" xml:space="preserve">
    <value>_Report A Bug</value>
    <comment>Help menu | Report a bug</comment>
  </data>
  <data name="DynamoViewHepMenuSamples" xml:space="preserve">
    <value>Samples</value>
    <comment>Help menu | Samples</comment>
  </data>
  <data name="DynamoViewPackageMenu" xml:space="preserve">
    <value>_Packages</value>
    <comment>Package menu</comment>
  </data>
  <data name="DynamoViewPackageMenuManagePackage" xml:space="preserve">
    <value>_Manage Packages...</value>
    <comment>Package menu | Manage packages...</comment>
  </data>
  <data name="DynamoViewPackageMenuPublishNodes" xml:space="preserve">
    <value>_Publish Selected Nodes...</value>
    <comment>Package menu | Publish selected nodes as a package</comment>
  </data>
  <data name="DynamoViewPackageMenuPublishPackage" xml:space="preserve">
    <value>_Publish New Package...</value>
    <comment>Package menu | Publish new package</comment>
  </data>
  <data name="DynamoViewPackageMenuPublishWorkspace" xml:space="preserve">
    <value>_Publish Current Workspace...</value>
    <comment>Package menu | Publish current workspace as a package</comment>
  </data>
  <data name="DynamoViewPackageMenuSearchPackage" xml:space="preserve">
    <value>_Search for a Package...</value>
    <comment>Package menu | Search for a package</comment>
  </data>
  <data name="DynamoViewRunAutomaticallyOption" xml:space="preserve">
    <value>Run Automatically</value>
    <comment>Run automatically option</comment>
  </data>
  <data name="DynamoViewRunButton" xml:space="preserve">
    <value>Run</value>
    <comment>Run button</comment>
  </data>
  <data name="DynamoViewRunButtonTooltip" xml:space="preserve">
    <value>Run Workflow (F5)</value>
    <comment>Run button tooltip</comment>
  </data>
  <data name="DynamoViewSettingMenu" xml:space="preserve">
    <value>_Settings</value>
    <comment>Setting menu</comment>
  </data>
  <data name="DynamoViewSettingMenuAreaUnits" xml:space="preserve">
    <value>Area Display Units</value>
    <comment>Setting menu | Area unit display</comment>
  </data>
  <data name="DynamoViewSettingMenuCentimeter" xml:space="preserve">
    <value>Centimeter</value>
    <comment>Setting menu | Centimeter</comment>
  </data>
  <data name="DynamoViewSettingMenuCubicCentimeter" xml:space="preserve">
    <value>Cubic Centimeter</value>
    <comment>Setting menu | Cubic centimeter</comment>
  </data>
  <data name="DynamoViewSettingMenuCubicFoot" xml:space="preserve">
    <value>Cubic Foot</value>
    <comment>Setting menu | Cubic foot</comment>
  </data>
  <data name="DynamoViewSettingMenuCubicInch" xml:space="preserve">
    <value>Cubic Inch</value>
    <comment>Setting menu | Cubic inch</comment>
  </data>
  <data name="DynamoViewSettingMenuCubicMeter" xml:space="preserve">
    <value>Cubic Meter</value>
    <comment>Setting menu | Cubic meter</comment>
  </data>
  <data name="DynamoViewSettingMenuCubicMillimeter" xml:space="preserve">
    <value>Cubic Millimeter</value>
    <comment>Setting menu | Cubic millimeter</comment>
  </data>
  <data name="DynamoViewSettingMenuDecimalFoot" xml:space="preserve">
    <value>Decimal Foot</value>
    <comment>Setting menu | Decimal foot</comment>
  </data>
  <data name="DynamoViewSettingMenuDecimalInch" xml:space="preserve">
    <value>Decimal Inch</value>
    <comment>Setting menu | Decimal inch</comment>
  </data>
  <data name="DynamoViewSettingMenuShowDataReportingDialog" xml:space="preserve">
    <value>Agreement to Collect Usability Data</value>
    <comment>Setting menu | Show user agreement dialog about data collecting</comment>
  </data>
  <data name="DynamoViewSettingShowRunPreview" xml:space="preserve">
    <value>Show Run Preview</value>
    <comment>Setting menu | Show Run Preview</comment>
  </data>
  <data name="ShowRunPreviewEnableToolTip" xml:space="preserve">
    <value>Execution preview is not available when running automatically</value>
  </data>
  <data name="ShowRunPreviewDisableToolTip" xml:space="preserve">
    <value>Preview the execution state of your graph. Nodes that are scheduled for execution will highlight in the graph</value>
  </data>
  <data name="DynamoViewSettingMenuFractionalFoot" xml:space="preserve">
    <value>Fractional Foot</value>
    <comment>Setting menu | Fractional foot</comment>
  </data>
  <data name="DynamoViewSettingMenuFractionalInch" xml:space="preserve">
    <value>Fractional Inch</value>
    <comment>Setting menu | Fractional inch</comment>
  </data>
  <data name="DynamoViewSettingMenuHighRenderPrecision" xml:space="preserve">
    <value>High</value>
    <comment>Setting menu | Slider for render precision</comment>
  </data>
  <data name="DynamoViewSettingMenuLengthUnits" xml:space="preserve">
    <value>Length Display Units</value>
    <comment>Setting menu | Length unit display</comment>
  </data>
  <data name="DynamoViewSettingMenuLowRenderPrecision" xml:space="preserve">
    <value>Low</value>
    <comment>Setting menu | Slider for render precision</comment>
  </data>
  <data name="DynamoViewSettingMenuMeter" xml:space="preserve">
    <value>Meter</value>
    <comment>Setting menu | Meter</comment>
  </data>
  <data name="DynamoViewSettingMenuMillimeter" xml:space="preserve">
    <value>Millimeter</value>
    <comment>Setting menu | Millimeter</comment>
  </data>
  <data name="DynamoViewSettingMenuNumber0" xml:space="preserve">
    <value>0</value>
    <comment>Locale dependent number format 0</comment>
  </data>
  <data name="DynamoViewSettingMenuNumber00" xml:space="preserve">
    <value>0.0</value>
    <comment>Locale dependent number format 0.0</comment>
  </data>
  <data name="DynamoViewSettingMenuNumber000" xml:space="preserve">
    <value>0.00</value>
    <comment>Locale dependent number format 0.00</comment>
  </data>
  <data name="DynamoViewSettingMenuNumber0000" xml:space="preserve">
    <value>0.000</value>
    <comment>Locale dependent number format 0.000</comment>
  </data>
  <data name="DynamoViewSettingMenuNumber00000" xml:space="preserve">
    <value>0.0000</value>
    <comment>Locale dependent number format 0.0000</comment>
  </data>
  <data name="DynamoViewSettingMenuNumberFormat" xml:space="preserve">
    <value>Number Format</value>
    <comment>Setting menu | Number format</comment>
  </data>
  <data name="PreferencesViewSelectedPackagePathForDownload" xml:space="preserve">
    <value>Selected package path for download</value>
    <comment>Preferences | Package Manager | Node and Package Paths | New Package Download Directory | Selected package path for download</comment>
  </data>
  <data name="DynamoViewSettingMenuSquareCentimeter" xml:space="preserve">
    <value>Square Centimeter</value>
    <comment>Setting menu | Square centimeter</comment>
  </data>
  <data name="DynamoViewSettingMenuSquareFoot" xml:space="preserve">
    <value>Square Foot</value>
    <comment>Setting menu | Square foot</comment>
  </data>
  <data name="DynamoViewSettingMenuSquareInch" xml:space="preserve">
    <value>Square Inch</value>
    <comment>Setting menu | Square inch</comment>
  </data>
  <data name="DynamoViewSettingMenuSquareMeter" xml:space="preserve">
    <value>Square Meter</value>
    <comment>Setting menu | Square meter</comment>
  </data>
  <data name="DynamoViewSettingMenuSquareMillimeter" xml:space="preserve">
    <value>Square Millimeter</value>
    <comment>Setting menu | Square millimeter</comment>
  </data>
  <data name="DynamoViewSettingMenuVolumeUnits" xml:space="preserve">
    <value>Volume Display Units</value>
    <comment>Setting menu | Volume unit display</comment>
  </data>
  <data name="PreferencesViewExperimentalLabel" xml:space="preserve">
    <value>Experimental</value>
    <comment>Preferences | Features | Experimental</comment>
  </data>
  <data name="PreferencesViewEnableTSplineNodes" xml:space="preserve">
    <value>Enable T-Spline nodes</value>
    <comment>Preferences | Features | Experimental | Enable T-Spline nodes</comment>
  </data>
  <data name="DynamoViewToolbarExportButtonTooltip" xml:space="preserve">
    <value>Export Workspace As Image</value>
    <comment>Toolbar export button tooltip</comment>
  </data>
  <data name="DynamoViewToolbarNewButtonTooltip" xml:space="preserve">
    <value>New [Ctrl + N]</value>
    <comment>Toolbar new button tooltip</comment>
  </data>
  <data name="DynamoViewToolbarOpenButtonTooltip" xml:space="preserve">
    <value>Open [Ctrl + O]</value>
    <comment>Toolbar open button tooltip</comment>
  </data>
  <data name="DynamoViewToolbarRedoButtonTooltip" xml:space="preserve">
    <value>Redo [Ctrl + Y]</value>
    <comment>Toolbar redo button tooltip</comment>
  </data>
  <data name="DynamoViewToolbarSaveButtonTooltip" xml:space="preserve">
    <value>Save [Ctrl + S]</value>
    <comment>Toolbar save button tooltip</comment>
  </data>
  <data name="DynamoViewToolbarUndoButtonTooltip" xml:space="preserve">
    <value>Undo [Ctrl + Z]</value>
    <comment>Toolbar undo button tooltip</comment>
  </data>
  <data name="DynamoViewViewMenu" xml:space="preserve">
    <value>_View</value>
    <comment>View menu</comment>
  </data>
  <data name="DynamoViewViewMenu3DPreview" xml:space="preserve">
    <value>_Background 3D Preview</value>
    <comment>View menu | Background 3d preview</comment>
  </data>
  <data name="DynamoViewViewMenuAlternateContextGeometry" xml:space="preserve">
    <value>Show Geometry in {0}</value>
    <comment>View menu | Show geometry in some context</comment>
  </data>
  <data name="DynamoViewViewMenuConnector" xml:space="preserve">
    <value>_Connectors</value>
    <comment>View menu | Connector setting</comment>
  </data>
  <data name="DynamoViewViewMenuConnectorType" xml:space="preserve">
    <value>_Connector Type</value>
    <comment>View menu | Connector type</comment>
  </data>
  <data name="DynamoViewViewMenuConnectorTypeCurve" xml:space="preserve">
    <value>Curves</value>
    <comment>View menu | Curve type connector</comment>
  </data>
  <data name="DynamoViewViewMenuConnectorTypePolylines" xml:space="preserve">
    <value>Polylines</value>
    <comment>View menu | Polyline type connector</comment>
  </data>
  <data name="DynamoViewViewMenuHideConsole" xml:space="preserve">
    <value>Hide Console</value>
    <comment>View menu | Hide console</comment>
  </data>
  <data name="DynamoViewViewMenuPan" xml:space="preserve">
    <value>_Pan</value>
    <comment>View menu | Pan</comment>
  </data>
  <data name="DynamoViewViewMenuPanDown" xml:space="preserve">
    <value>Pan Down (Mouse wheel drag down)</value>
    <comment>View menu | Pan down</comment>
  </data>
  <data name="DynamoViewViewMenuPanLeft" xml:space="preserve">
    <value>Pan Left (Mouse wheel drag left)</value>
    <comment>View menu | Pan left</comment>
  </data>
  <data name="DynamoViewViewMenuPanRight" xml:space="preserve">
    <value>Pan Right (Mouse wheel drag right)</value>
    <comment>View menu | Pan right</comment>
  </data>
  <data name="DynamoViewViewMenuPanUp" xml:space="preserve">
    <value>Pan Up (Mouse wheel drag up)</value>
    <comment>View menu | Pan up</comment>
  </data>
  <data name="DynamoViewViewMenuPreviewNavigate" xml:space="preserve">
    <value>Navigate Background 3D Preview</value>
    <comment>View menu | Navigate background 3D preview</comment>
  </data>
  <data name="DynamoViewViewMenuShowGrid" xml:space="preserve">
    <value>Show Grid</value>
    <comment>View menu | Show Grid</comment>
  </data>
  <data name="DynamoViewViewMenuShowBackground3DPreview" xml:space="preserve">
    <value>Showing Background 3D Preview</value>
    <comment>View menu | Show background preview</comment>
  </data>
  <data name="DynamoViewViewMenuShowConnectors" xml:space="preserve">
    <value>_Show Connectors</value>
    <comment>View menu | Show connectors</comment>
  </data>
  <data name="DynamoViewViewMenuShowConsole" xml:space="preserve">
    <value>Show Console</value>
    <comment>View menu | Show console</comment>
  </data>
  <data name="DynamoViewViewMenuZoom" xml:space="preserve">
    <value>_Zoom</value>
    <comment>View menu | Zoom</comment>
  </data>
  <data name="DynamoViewViewMenuZoomIn" xml:space="preserve">
    <value>Zoom In (Mouse wheel down)</value>
    <comment>View menu | Zoom in</comment>
  </data>
  <data name="DynamoViewViewMenuZoomOut" xml:space="preserve">
    <value>Zoom Out (Mouse wheel up)</value>
    <comment>View menu | Zoom out</comment>
  </data>
  <data name="ContextMenuDelete" xml:space="preserve">
    <value>Remove</value>
    <comment>Context menu for selected node - delete selected node</comment>
  </data>
  <data name="NodeContextMenuHelp" xml:space="preserve">
    <value>Help...</value>
    <comment>Display help message for this node</comment>
  </data>
  <data name="ContextMenuLacing" xml:space="preserve">
    <value>Lacing</value>
    <comment>Context menu for selected node</comment>
  </data>
  <data name="ContextMenuLacingCrossProduct" xml:space="preserve">
    <value>Cross Product</value>
    <comment>Lacing strategy: use cross product for two lists</comment>
  </data>
  <data name="ContextMenuLacingFirst" xml:space="preserve">
    <value>First</value>
    <comment>Lacing strategy: use the first list</comment>
  </data>
  <data name="ContextMenuLacingLongest" xml:space="preserve">
    <value>Longest</value>
    <comment>Lacing strategy: use the longest list</comment>
  </data>
  <data name="ContextMenuLacingShortest" xml:space="preserve">
    <value>Shortest</value>
    <comment>Lacing strategy: use the shortest list</comment>
  </data>
  <data name="NodeContextMenuPreview" xml:space="preserve">
    <value>Preview</value>
    <comment>Context menu item - preview geometry</comment>
  </data>
  <data name="NodeContextMenuRenameNode" xml:space="preserve">
    <value>Rename Node...</value>
    <comment>Context menu item - rename this node</comment>
  </data>
  <data name="NodeContextMenuShowLabels" xml:space="preserve">
    <value>Show Labels</value>
    <comment>Context menu item - show labels</comment>
  </data>
  <data name="NodeHelpWindowNodeCategory" xml:space="preserve">
    <value>CATEGORY</value>
    <comment>Category label</comment>
  </data>
  <data name="NodeHelpWindowNodeDescription" xml:space="preserve">
    <value>DESCRIPTION</value>
    <comment>Description label</comment>
  </data>
  <data name="NodeHelpWindowNodeInput" xml:space="preserve">
    <value>INPUTS</value>
    <comment>Input label</comment>
  </data>
  <data name="NodeHelpWindowNodeOutput" xml:space="preserve">
    <value>OUTPUTS</value>
    <comment>Output label</comment>
  </data>
  <data name="NodeHelpWindowNodeType" xml:space="preserve">
    <value>NODE TYPE</value>
    <comment>Title label</comment>
  </data>
  <data name="StartPageAsk" xml:space="preserve">
    <value>ASK</value>
  </data>
  <data name="StartPageCode" xml:space="preserve">
    <value>CODE</value>
  </data>
  <data name="StartPageBackupOnCrash" xml:space="preserve">
    <value>RECOVER FROM BACKUP</value>
  </data>
  <data name="StartPageBackupNoCrash" xml:space="preserve">
    <value>BACKUP</value>
  </data>
  <data name="StartPageBackupLocation" xml:space="preserve">
    <value>Backup location</value>
  </data>
  <data name="StartPageOpenAll" xml:space="preserve">
    <value>Open all</value>
  </data>
  <data name="StartPageDiscussionForum" xml:space="preserve">
    <value>Discussion forum</value>
  </data>
  <data name="StartPageDynamoDictionary" xml:space="preserve">
    <value>Dynamo Dictionary</value>
  </data>
  <data name="StartPageFiles" xml:space="preserve">
    <value>FILES</value>
  </data>
  <data name="StartPageGithubRepository" xml:space="preserve">
    <value>Github repository</value>
  </data>
  <data name="StartPageMoreSamples" xml:space="preserve">
    <value>More Samples</value>
  </data>
  <data name="StartPageDynamoPrimer" xml:space="preserve">
    <value>Dynamo Primer</value>
  </data>
  <data name="StartPageNewCustomNode" xml:space="preserve">
    <value>Custom Node</value>
    <comment>Start page | New custom node</comment>
  </data>
  <data name="StartPageNewFile" xml:space="preserve">
    <value>New</value>
    <comment>Start page | New </comment>
  </data>
  <data name="StartPageOpenFile" xml:space="preserve">
    <value>Open</value>
    <comment>Start page | Open files</comment>
  </data>
  <data name="StartPageRecent" xml:space="preserve">
    <value>RECENT</value>
  </data>
  <data name="StartPageReference" xml:space="preserve">
    <value>REFERENCE</value>
  </data>
  <data name="StartPageSamples" xml:space="preserve">
    <value>SAMPLES</value>
  </data>
  <data name="StartPageSendIssues" xml:space="preserve">
    <value>Send issues</value>
  </data>
  <data name="StartPageShowSamples" xml:space="preserve">
    <value>Show Samples In Folder</value>
  </data>
  <data name="StartPageStart" xml:space="preserve">
    <value>Start</value>
  </data>
  <data name="StartPageVideoTutorials" xml:space="preserve">
    <value>Video Tutorials</value>
    <comment>Start page | Link to videos</comment>
  </data>
  <data name="StartPageVisitWebsite" xml:space="preserve">
    <value>{0} website</value>
    <comment>Start page | Link to DynamoBIM</comment>
  </data>
  <data name="StartPageAdvancedTutorials" xml:space="preserve">
    <value>Advanced Tutorials</value>
    <comment>Start page | Link to tutorials</comment>
  </data>
  <data name="AddFileToPackageDialogTitle" xml:space="preserve">
    <value>Add File to Package...</value>
  </data>
  <data name="CancelButton" xml:space="preserve">
    <value>Cancel</value>
  </data>
  <data name="CannotDownloadPackageMessageBoxTitle" xml:space="preserve">
    <value>Cannot Download Package</value>
  </data>
  <data name="CustomNodePropertyErrorMessageBoxTitle" xml:space="preserve">
    <value>Custom Node Property Error</value>
  </data>
  <data name="CustomNodePropertyWindowCategory" xml:space="preserve">
    <value>Add-ons Category</value>
    <comment>Label - specify custom node category</comment>
  </data>
  <data name="CustomNodePropertyWindowDescription" xml:space="preserve">
    <value>Description</value>
    <comment>Label - custom node description</comment>
  </data>
  <data name="CustomNodePropertyWindowDescriptionHint" xml:space="preserve">
    <value>Description of Custom Node</value>
    <comment>Text box hint</comment>
  </data>
  <data name="CustomNodePropertyWindowName" xml:space="preserve">
    <value>Name</value>
    <comment>Label - specify custom node name</comment>
  </data>
  <data name="CustomNodePropertyWindowNameHint" xml:space="preserve">
    <value>Name of Custom Node</value>
    <comment>Text box hint</comment>
  </data>
  <data name="CustomNodePropertyWindowTitle" xml:space="preserve">
    <value>Custom Node Properties</value>
    <comment>Dialog name</comment>
  </data>
  <data name="DeprecatingPackageMessageBoxTitle" xml:space="preserve">
    <value>Deprecating Package</value>
  </data>
  <data name="DynamoViewHelpMenuShowInFolder" xml:space="preserve">
    <value>Show In Folder</value>
    <comment>Help menu | Show in Folder</comment>
  </data>
  <data name="ImportLibraryDialogTitle" xml:space="preserve">
    <value>Import Library</value>
  </data>
  <data name="MessageAlreadyInstallDynamo" xml:space="preserve">
    <value>{0} has already installed {1}.

{0} will attempt to uninstall this package before installing.</value>
  </data>
  <data name="MessageConfirmToInstallPackage" xml:space="preserve">
    <value>Are you sure you want to install {0} {1} ?</value>
    <comment>Message box content</comment>
  </data>
  <data name="MessageConfirmToInstallPackageToFolder" xml:space="preserve">
    <value>Are you sure you want to install {0} {1} to {2} ?</value>
    <comment>Message box content</comment>
  </data>
  <data name="MessageConfirmToSaveCustomNode" xml:space="preserve">
    <value>You have unsaved changes to custom node workspace: "{0}".

Would you like to save your changes?</value>
    <comment>Message box content</comment>
  </data>
  <data name="MessageConfirmToSaveHomeWorkSpace" xml:space="preserve">
    <value>You have unsaved changes to the Home workspace.

Would you like to save your changes?</value>
  </data>
  <data name="MessageConfirmToSaveNamedHomeWorkSpace" xml:space="preserve">
    <value>You have unsaved changes to {0}.

Would you like to save your changes?</value>
  </data>
  <data name="MessageConfirmToUninstallPackage" xml:space="preserve">
    <value>Are you sure you want to uninstall {0} ?  This will delete the packages root directory.

You can always redownload the package.</value>
  </data>
  <data name="MessageCustomNodeNameExist" xml:space="preserve">
    <value>A built-in node with the given name already exists.</value>
  </data>
  <data name="MessageCustomNodeNeedNewCategory" xml:space="preserve">
    <value>You must enter a new category or choose one from the existing categories.</value>
  </data>
  <data name="MessageCustomNodeNoName" xml:space="preserve">
    <value>You must supply a name.</value>
  </data>
  <data name="MessageCustomNodeNameInvalid" xml:space="preserve">
    <value>Custom Node name cannot contain any of the following special characters:
    # % * ? \ : or any of the non-printable characters.</value>
  </data>
  <data name="MessageFailedToDownloadPackage" xml:space="preserve">
    <value>Failed to download package with id: {0}.  Please try again and report the package if you continue to have problems.</value>
    <comment>Message box content</comment>
  </data>
  <data name="MessageInvalidPackage" xml:space="preserve">
    <value>Failed to load an invalid package.</value>
  </data>
  <data name="MessageFailedToUninstall" xml:space="preserve">
    <value>{0} failed to uninstall the package.  You may need to delete the package's root directory manually.</value>
  </data>
  <data name="MessageFailToUninstallPackage" xml:space="preserve">
    <value>{0} failed to uninstall the package: {1}.  The package may need to be reinstalled manually.</value>
    <comment>Message box content</comment>
  </data>
  <data name="MessageUnkownErrorOpeningFile" xml:space="preserve">
    <value>Unknown error opening file: {0}</value>
    <comment>Message box content</comment>
  </data>
  <data name="MessageGettingNodeError" xml:space="preserve">
    <value>There was a problem getting the node from the workspace.</value>
    <comment>Message box content</comment>
  </data>
  <data name="MessageNeedToRestart" xml:space="preserve">
    <value>{0} and its host application must restart before uninstall takes effect.</value>
  </data>
  <data name="MessagePackageContainPythonScript" xml:space="preserve">
    <value>The package or one of its dependencies contains Python scripts or binaries. Do you want to continue?</value>
  </data>
  <data name="MessagePackageNewerDynamo" xml:space="preserve">
    <value>The package or one of its dependencies use a newer version of {0} than you are currently using. Do you want to continue?</value>
  </data>
  <data name="MessageSelectAtLeastOneNode" xml:space="preserve">
    <value>You must select at least one custom node.</value>
    <comment>Message box content</comment>
  </data>
  <data name="MessageSelectSymbolNotFound" xml:space="preserve">
    <value>The selected symbol was not found in the workspace</value>
    <comment>Message box content</comment>
  </data>
  <data name="MessageSubmitSameNamePackage" xml:space="preserve">
    <value>The node is part of the {0} package called "{1}" - do you want to submit a new version of this package?

If not, this node will be moved to the new package you are creating."</value>
    <comment>Message box content</comment>
  </data>
  <data name="MessageToDeprecatePackage" xml:space="preserve">
    <value>Are you sure you want to deprecate {0} ?  This request will be rejected if you are not a maintainer of the package.  It indicates that you will no longer support the package, although the package will still appear when explicitly searched for. 

You can always undeprecate the package.</value>
  </data>
  <data name="MessageToUndeprecatePackage" xml:space="preserve">
    <value>Are you sure you want to undeprecate {0} ?  This request will be rejected if you are not a maintainer of the package.  It indicates that you will continue to support the package and the package will appear when users are browsing packages.

You can always re-deprecate the package.</value>
  </data>
  <data name="MessageUninstallToContinue" xml:space="preserve">
    <value>{0} needs to uninstall {1} to continue, but cannot as one of its types appears to be in use.  Try restarting {0}.</value>
  </data>
  <data name="MessageUninstallToContinue2" xml:space="preserve">
    <value>{2} has dependencies. To install {2}, {0} needs to first uninstall the following dependent packages: {1}. Restart {0} to complete the uninstall, then try and download {2} again.

Uninstall the following dependent packages: {1}?</value>
  </data>
  <data name="OKButton" xml:space="preserve">
    <value>OK</value>
  </data>
  <data name="OpenDynamoDefinitionDialogTitle" xml:space="preserve">
    <value>Open {0} Definition...</value>
  </data>
  <data name="PackageDownloadConfirmMessageBoxTitle" xml:space="preserve">
    <value>Package Download Confirmation</value>
    <comment>Message box title</comment>
  </data>
  <data name="PackageDownloadErrorMessageBoxTitle" xml:space="preserve">
    <value>Package Download Error</value>
    <comment>Message box title</comment>
  </data>
  <data name="PackageDownloadMessageBoxTitle" xml:space="preserve">
    <value>Package Download</value>
  </data>
  <data name="PackageUseNewerDynamoMessageBoxTitle" xml:space="preserve">
    <value>Package Uses Newer Version of {0}!</value>
  </data>
  <data name="PackageWarningMessageBoxTitle" xml:space="preserve">
    <value>Package Warning</value>
    <comment>Message box title</comment>
  </data>
  <data name="SaveConfirmationMessageBoxTitle" xml:space="preserve">
    <value>Confirmation</value>
  </data>
  <data name="SaveModelToSTLDialogTitle" xml:space="preserve">
    <value>Save your model to STL.</value>
  </data>
  <data name="SaveWorkbenToImageDialogTitle" xml:space="preserve">
    <value>Save your Workbench to an Image</value>
  </data>
  <data name="SelectionErrorMessageBoxTitle" xml:space="preserve">
    <value>Selection Error</value>
    <comment>Message box title</comment>
  </data>
  <data name="UndeprecatingPackageMessageBoxTitle" xml:space="preserve">
    <value>Removing Package Deprecation</value>
  </data>
  <data name="UninstallFailureMessageBoxTitle" xml:space="preserve">
    <value>Uninstall Failure</value>
  </data>
  <data name="UninstallingPackageMessageBoxTitle" xml:space="preserve">
    <value>Uninstalling Package</value>
  </data>
  <data name="ContinueButton" xml:space="preserve">
    <value>Continue</value>
    <comment>Continue to use Dynamo</comment>
  </data>
  <data name="CrashPromptDialogCopyButton" xml:space="preserve">
    <value>Copy</value>
    <comment>Copy crash details</comment>
  </data>
  <data name="CrashPromptDialogCrashMessage" xml:space="preserve">
    <value>Uh oh... something went wrong and {0} has crashed, sorry about that.

You will get a chance to save your work.</value>
  </data>
  <data name="CrashPromptDialogDetailButton" xml:space="preserve">
    <value>Details</value>
    <comment>Click it to display crash details</comment>
  </data>
  <data name="CrashPromptDialogOpenFolderButton" xml:space="preserve">
    <value>Open Folder</value>
    <comment>Open folder that contains crash report</comment>
  </data>
  <data name="CrashPromptDialogSubmitBugButton" xml:space="preserve">
    <value>Submit Bug To Github</value>
    <comment>Submit a bug on github</comment>
  </data>
  <data name="CrashPromptDialogTitle" xml:space="preserve">
    <value>{0} has crashed</value>
  </data>
  <data name="DownloadWarningMessageBoxTitle" xml:space="preserve">
    <value>Download Warning</value>
  </data>
  <data name="DynamoUpdateAvailableToolTip" xml:space="preserve">
    <value>A Dynamo update is available. Click to install.</value>
  </data>
  <data name="EditNodeWindowTitle" xml:space="preserve">
    <value>Edit Node Name</value>
    <comment>Dialog for editing a node's name</comment>
  </data>
  <data name="EditAnnotationTitle" xml:space="preserve">
    <value>Edit Group Title</value>
    <comment>Dialog for editing a node's name</comment>
  </data>
  <data name="EditWindowAcceptButton" xml:space="preserve">
    <value>Accept</value>
  </data>
  <data name="EditWindowTitle" xml:space="preserve">
    <value>Set value...</value>
  </data>
  <data name="GenericTaskDialogSampleLeftButton" xml:space="preserve">
    <value>Sample Left Button</value>
    <comment>Sample button, it will be replaced at runtime</comment>
  </data>
  <data name="GenericTaskDialogSampleRightButton" xml:space="preserve">
    <value>Sample Right Button</value>
    <comment>Sample button, it will be replaced at runtime</comment>
  </data>
  <data name="GenericTaskDialogTitle" xml:space="preserve">
    <value>Generic Task Dialog</value>
  </data>
  <data name="UsageReportPromptDialogTitle" xml:space="preserve">
    <value>Agreement to collect usability data on your use of {0}</value>
  </data>
  <data name="DynamoViewContextMenuClearLog" xml:space="preserve">
    <value>Clear</value>
    <comment>Clear log</comment>
  </data>
  <data name="DynamoViewEditMenuSelectNeighbours" xml:space="preserve">
    <value>_Select Neighbors</value>
  </data>
  <data name="FilePathConverterNoFileSelected" xml:space="preserve">
    <value>No file selected.</value>
  </data>
  <data name="HideClassicNodeLibrary" xml:space="preserve">
    <value>Hide Classic Node Library</value>
  </data>
  <data name="InstalledPackageViewAdditionalFileLabel" xml:space="preserve">
    <value>Additional Files</value>
  </data>
  <data name="InstalledPackageViewAdditionalLabel" xml:space="preserve">
    <value>Additional Libraries</value>
  </data>
  <data name="InstalledPackageViewContextMenuCancelUninstall" xml:space="preserve">
    <value>Cancel pending uninstall...</value>
  </data>
  <data name="InstalledPackageViewContextMenuCancelUninstallTooltip" xml:space="preserve">
    <value>Remove the pending uninstall status</value>
  </data>
  <data name="InstalledPackageViewContextMenuDeprecate" xml:space="preserve">
    <value>Deprecate</value>
  </data>
  <data name="InstalledPackageViewContextMenuDeprecateTooltip" xml:space="preserve">
    <value>Set this package as deprecated.  Only allowed if you're a current maintainer of the package.</value>
  </data>
  <data name="InstalledPackageViewContextMenuGetLatest" xml:space="preserve">
    <value>Get Latest Version</value>
  </data>
  <data name="InstalledPackageViewContextMenuGetLatestTooltip" xml:space="preserve">
    <value>Check if there is a newer version of this package and download it.</value>
  </data>
  <data name="InstalledPackageViewContextMenuPublish" xml:space="preserve">
    <value>Publish...</value>
  </data>
  <data name="InstalledPackageViewContextMenuPublishTooltip" xml:space="preserve">
    <value>Publish this package, if it has yet to be published.</value>
  </data>
  <data name="InstalledPackageViewContextMenuPublishVersion" xml:space="preserve">
    <value>Publish Version...</value>
  </data>
  <data name="InstalledPackageViewContextMenuPublishVersionTooltip" xml:space="preserve">
    <value>Publish a new version of this package, assuming it has already been published. Only allowed if you're a current maintainer of the package.</value>
  </data>
  <data name="InstalledPackageViewContextMenuRemoveDeprecation" xml:space="preserve">
    <value>Remove deprecation</value>
  </data>
  <data name="InstalledPackageViewContextMenuRemoveDeprecationTooltip" xml:space="preserve">
    <value>Remove package deprecation. Only allowed if you're a current maintainer of the package.</value>
  </data>
  <data name="InstalledPackageViewContextMenuShowRootDir" xml:space="preserve">
    <value>Show Root Directory</value>
  </data>
  <data name="InstalledPackageViewContextMenuShowRootDirTooltip" xml:space="preserve">
    <value>Go to the root folder of this package</value>
  </data>
  <data name="InstalledPackageViewContextMenuUninstall" xml:space="preserve">
    <value>Uninstall...</value>
  </data>
  <data name="InstalledPackageViewContextMenuUninstallTooltip" xml:space="preserve">
    <value>Uninstall this package, only allowed if none of the types are currently in use</value>
  </data>
  <data name="InstalledPackageViewCustomNodesLabel" xml:space="preserve">
    <value>Custom Nodes</value>
  </data>
  <data name="InstalledPackageViewNodeLibrariesLabel" xml:space="preserve">
    <value>Node Libraries</value>
  </data>
  <data name="InstalledPackageViewPendingInstallButton" xml:space="preserve">
    <value>Pending uninstall</value>
  </data>
  <data name="InstalledPackageViewTitle" xml:space="preserve">
    <value>Installed Packages</value>
  </data>
  <data name="LacingCrossProductToolTip" xml:space="preserve">
    <value>For two lists {a,b,c}{1,2,3} returns {a1,a2,a3}{b1,b2,b3}{c1,c2,c3}.</value>
  </data>
  <data name="LacingDisabledToolTip" xml:space="preserve">
    <value>Argument lacing is disabled for this node.</value>
  </data>
  <data name="LacingFirstToolTip" xml:space="preserve">
    <value>For two lists {a,b,c}{1,2,3} returns {a1}.</value>
  </data>
  <data name="LacingLongestToolTip" xml:space="preserve">
    <value>For two lists {a,b,c}{1,2} returns {a1,b2,c2}.</value>
  </data>
  <data name="LacingShortestToolTip" xml:space="preserve">
    <value>For two lists {a,b,c}{1,2} returns {a1,b2}.</value>
  </data>
  <data name="LibraryViewContextMenuEditNode" xml:space="preserve">
    <value>Edit...</value>
  </data>
  <data name="LibraryViewNoMatchesFound" xml:space="preserve">
    <value>No matches found</value>
    <comment>No matches for the search llibrary</comment>
  </data>
  <data name="LibraryViewSearchText" xml:space="preserve">
    <value>Search</value>
  </data>
  <data name="LibraryViewTitle" xml:space="preserve">
    <value>Library</value>
  </data>
  <data name="NoteViewContextMenuDelete" xml:space="preserve">
    <value>Delete</value>
    <comment>Delete note </comment>
  </data>
  <data name="NoteViewContextMenuEdit" xml:space="preserve">
    <value>Edit...</value>
    <comment>Edit note</comment>
  </data>
  <data name="PackageDownloadStateDownloaded" xml:space="preserve">
    <value>Downloaded</value>
  </data>
  <data name="PackageDownloadStateDownloading" xml:space="preserve">
    <value>Downloading</value>
  </data>
  <data name="PackageDownloadStateError" xml:space="preserve">
    <value>Error</value>
  </data>
  <data name="PackageDownloadStateInstalled" xml:space="preserve">
    <value>Installed</value>
  </data>
  <data name="PackageDownloadStateInstalling" xml:space="preserve">
    <value>Installing</value>
  </data>
  <data name="PackageDownloadStateStarting" xml:space="preserve">
    <value>Starting</value>
  </data>
  <data name="PackageSearchStateNoResult" xml:space="preserve">
    <value>Search returned no results!</value>
  </data>
  <data name="PackageSearchStateSearching" xml:space="preserve">
    <value>Searching...</value>
  </data>
  <data name="PackageSearchStateSyncingWithServer" xml:space="preserve">
    <value>Syncing with server...</value>
  </data>
  <data name="PackageSearchViewClearButton" xml:space="preserve">
    <value>Clear</value>
    <comment>Clear completed installation</comment>
  </data>
  <data name="PackageSearchViewClearButtonTooltip" xml:space="preserve">
    <value>Clear Downloads</value>
  </data>
  <data name="PackageSearchViewContextMenuOrderAscending" xml:space="preserve">
    <value>Ascending</value>
    <comment>Order by Ascending</comment>
  </data>
  <data name="PackageSearchViewContextMenuOrderDescending" xml:space="preserve">
    <value>Descending</value>
    <comment>Order by Descending</comment>
  </data>
  <data name="PackageSearchViewContextMenuSortByAuthor" xml:space="preserve">
    <value>Author</value>
    <comment>Sort package by author name</comment>
  </data>
  <data name="PackageSearchViewContextMenuSortByDownloads" xml:space="preserve">
    <value>Downloads</value>
    <comment>Sort package by download numbers</comment>
  </data>
  <data name="PackageSearchViewContextMenuSortByName" xml:space="preserve">
    <value>Name</value>
    <comment>Sort package by name</comment>
  </data>
  <data name="PackageSearchViewContextMenuSortByVotes" xml:space="preserve">
    <value>Votes</value>
    <comment>Sort package by user votes</comment>
  </data>
  <data name="PackageSearchViewContextMenuSortyByUpdate" xml:space="preserve">
    <value>Most Recent Update</value>
    <comment>Sort package by the most recent update</comment>
  </data>
  <data name="PackageSearchViewDeprecated" xml:space="preserve">
    <value>DEPRECATED</value>
    <comment>Indicate package has been deprecated</comment>
  </data>
  <data name="PackageSearchViewDeprecatedTooltip" xml:space="preserve">
    <value>The maintainers of this package have indicated that they will no longer be updating it.  Use at your own risk!</value>
  </data>
  <data name="PackageSearchViewDescription" xml:space="preserve">
    <value>Description</value>
    <comment>Package description</comment>
  </data>
  <data name="PackageSearchViewInstallButton" xml:space="preserve">
    <value>⇓ Install</value>
    <comment>To install package</comment>
  </data>
  <data name="PackageSearchViewInstallLatestVersion" xml:space="preserve">
    <value>Install latest version</value>
  </data>
  <data name="PackageSearchViewInstallLatestVersionTo" xml:space="preserve">
    <value>Install latest version to folder...</value>
  </data>
  <data name="PackageSearchViewInstallThisVersion" xml:space="preserve">
    <value>Install this version</value>
  </data>
  <data name="PackageSearchViewInstallThisVersionTo" xml:space="preserve">
    <value>Install this version to folder...</value>
  </data>
  <data name="PackageSearchViewKeywords" xml:space="preserve">
    <value>Keywords</value>
    <comment>Package keywords</comment>
  </data>
  <data name="PackageSearchViewSearchTextBox" xml:space="preserve">
    <value>Search...</value>
  </data>
  <data name="PackageSearchViewSortByButton" xml:space="preserve">
    <value>Sort by</value>
  </data>
  <data name="PackageSearchViewTitle" xml:space="preserve">
    <value>Online Package Search</value>
  </data>
  <data name="PackageSearchViewUpvoteButtonTooltip" xml:space="preserve">
    <value>Vote in support of this package</value>
  </data>
  <data name="PackageSearchViewVersions" xml:space="preserve">
    <value>Versions</value>
    <comment>Package versions</comment>
  </data>
  <data name="PackageSearchViewVisitRepositoryBuutton" xml:space="preserve">
    <value>Visit package repository</value>
  </data>
  <data name="PackageSearchViewVisitWebSiteButton" xml:space="preserve">
    <value>Visit package website</value>
  </data>
  <data name="PackageStateUnknown" xml:space="preserve">
    <value>Unknown</value>
  </data>
  <data name="PackageUploadStateCompressing" xml:space="preserve">
    <value>Compressing...</value>
  </data>
  <data name="PackageUploadStateCopying" xml:space="preserve">
    <value>Copying...</value>
  </data>
  <data name="PackageUploadStateError" xml:space="preserve">
    <value>Error!</value>
    <comment>Something wrong with package uploading</comment>
  </data>
  <data name="PackageUploadStateReady" xml:space="preserve">
    <value>Ready</value>
  </data>
  <data name="PackageUploadStateUploaded" xml:space="preserve">
    <value>Uploaded</value>
  </data>
  <data name="PackageUploadStateUploading" xml:space="preserve">
    <value>Uploading...</value>
  </data>
  <data name="PortViewContextMenuUserDefaultValue" xml:space="preserve">
    <value>Use Default Value</value>
  </data>
  <data name="PublishPackagePackageContent" xml:space="preserve">
    <value>Package Contents</value>
  </data>
  <data name="PublishPackageViewAddFileButton" xml:space="preserve">
    <value>Add file...</value>
  </data>
  <data name="PublishPackageViewAddFileButtonTooltip" xml:space="preserve">
    <value>Add File To Package</value>
  </data>
  <data name="PublishPackageViewContextMenuIsNodeLibrary" xml:space="preserve">
    <value>Is Node Library</value>
  </data>
  <data name="PublishPackageViewLicense" xml:space="preserve">
    <value>License (optional - default is MIT)</value>
  </data>
  <data name="PublishPackageViewPackageDependencies" xml:space="preserve">
    <value>Dependencies</value>
  </data>
  <data name="PublishPackageViewPackageDescription" xml:space="preserve">
    <value>Description</value>
  </data>
  <data name="PublishPackageViewPackageGroup" xml:space="preserve">
    <value>Group (optional)</value>
    <comment>User to input group name about this package</comment>
  </data>
  <data name="PublishPackageViewPackageGroupTooltip" xml:space="preserve">
    <value>A group to help categorize this package.  Might be useful for a collection of packages related to a firm, school, etc.</value>
  </data>
  <data name="PublishPackageViewPackageKeywords" xml:space="preserve">
    <value>Keywords (optional)</value>
    <comment>User to input some keywords about this package</comment>
  </data>
  <data name="PublishPackageViewPackageKeywordsTooltip" xml:space="preserve">
    <value>Keywords help find your package in the database.  Separate them by spaces.</value>
  </data>
  <data name="PublishPackageViewPackageName" xml:space="preserve">
    <value>Name</value>
  </data>
  <data name="PublishPackageViewPackageVersion" xml:space="preserve">
    <value>Version (major minor build)</value>
  </data>
  <data name="PublishPackageViewPackageVersionTooltip" xml:space="preserve">
    <value>A version name helps a submitter keep track of updates to the package.  A new version of a package will be REJECTED if this is not incremeneted.</value>
  </data>
  <data name="PublishPackageViewPublish" xml:space="preserve">
    <value>Publish a Package</value>
  </data>
  <data name="PublishPackageViewPublisherWebiSite" xml:space="preserve">
    <value>Website Url (optional)</value>
  </data>
  <data name="PublishPackageViewRepositoryUrl" xml:space="preserve">
    <value>Repository Url (optional)</value>
    <comment>Github repository</comment>
  </data>
  <data name="PublishPackageViewTitle" xml:space="preserve">
    <value>Publish a {0} Package</value>
  </data>
  <data name="ShowClassicNodeLibrary" xml:space="preserve">
    <value>Show Classic Node Library</value>
  </data>
  <data name="UnknowDateFormat" xml:space="preserve">
    <value>Unknown date format</value>
  </data>
  <data name="Watch3DViewContextMenuPan" xml:space="preserve">
    <value>_Pan</value>
  </data>
  <data name="Watch3DViewContextMenuRotate" xml:space="preserve">
    <value>_Rotate</value>
  </data>
  <data name="Watch3DViewContextMenuSwitchView" xml:space="preserve">
    <value>Switch to Node _View</value>
  </data>
  <data name="Watch3DViewContextMenuZoomToFit" xml:space="preserve">
    <value>_Zoom to Fit</value>
  </data>
  <data name="BuildVersionNonNegative" xml:space="preserve">
    <value>You must provide a Build version as a non-negative integer.</value>
    <comment>ErrorString</comment>
  </data>
  <data name="CannotSubmitPackage" xml:space="preserve">
    <value>You can't submit a package in this version of {0}.  You'll need a host application, like Revit, to submit a package.</value>
    <comment>ErrorString</comment>
  </data>
  <data name="DescriptionNeedMoreCharacters" xml:space="preserve">
    <value>Description must be longer than 10 characters.</value>
    <comment>ErrorString</comment>
  </data>
  <data name="MajorVersionNonNegative" xml:space="preserve">
    <value>You must provide a Major version as a non-negative integer.</value>
    <comment>ErrorString</comment>
  </data>
  <data name="MinorVersionNonNegative" xml:space="preserve">
    <value>You must provide a Minor version as a non-negative integer.</value>
    <comment>ErrorString</comment>
  </data>
  <data name="NameNeedMoreCharacters" xml:space="preserve">
    <value>Name must be at least 3 characters.</value>
    <comment>ErrorString</comment>
  </data>
  <data name="PackageNameCannotContainTheseCharacters" xml:space="preserve">
    <value>The name of the package cannot contain /,\, or *.</value>
    <comment>ErrorString</comment>
  </data>
  <data name="PackageNeedAtLeastOneFile" xml:space="preserve">
    <value>Your package must contain at least one file.</value>
    <comment>ErrorString</comment>
  </data>
  <data name="UpdateMessage" xml:space="preserve">
    <value>An update is available for Dynamo.
Installing the latest update requires Dynamo and any host applications to close.
Do you want to install the latest Dynamo update?</value>
  </data>
  <data name="VersionValueGreaterThan0" xml:space="preserve">
    <value>At least one of your version values must be greater than 0.</value>
    <comment>ErrorString</comment>
  </data>
  <data name="InstallMessageCaption" xml:space="preserve">
    <value>Install Dynamo</value>
  </data>
  <data name="InCanvasGeomButtonToolTip" xml:space="preserve">
    <value>Enable background 3D preview navigation (Ctrl + B)</value>
    <comment>Enable background 3D preview navigation</comment>
  </data>
  <data name="InCanvasNodeButtonToolTip" xml:space="preserve">
    <value>Enable graph view navigation (Ctrl + B)</value>
    <comment>Enable graph view navigation</comment>
  </data>
  <data name="AddCustomFileToPackageDialogTitle" xml:space="preserve">
    <value>Add Custom Node, Library, or XML file to Package...</value>
  </data>
  <data name="ConverterMessageCurrentOffset" xml:space="preserve">
    <value>Current offset X: {0}, Y: {1}</value>
  </data>
  <data name="ConverterMessageTransformOrigin" xml:space="preserve">
    <value>Transform origin X: {0}, Y: {1}</value>
  </data>
  <data name="ConverterMessageZoom" xml:space="preserve">
    <value>Zoom : {0}</value>
  </data>
  <data name="DynamoViewSamplesMenuShowInFolder" xml:space="preserve">
    <value>Show In Folder</value>
  </data>
  <data name="FileDialogAllFiles" xml:space="preserve">
    <value>All Files ({0})|{0}</value>
  </data>
  <data name="FileDialogAssemblyFiles" xml:space="preserve">
    <value>Assembly Library Files ({0})|{0}</value>
  </data>
  <data name="FileDialogCustomNodeDLLXML" xml:space="preserve">
    <value>Custom Node, DLL, XML ({0})|{0}</value>
  </data>
  <data name="FileDialogDefaultPNGName" xml:space="preserve">
    <value>Capture.png</value>
  </data>
  <data name="FileDialogDefaultSTLModelName" xml:space="preserve">
    <value>model.stl</value>
  </data>
  <data name="FileDialogDesignScriptFiles" xml:space="preserve">
    <value>DesignScript Files ({0})|{0}</value>
  </data>
  <data name="FileDialogDynamoCustomNode" xml:space="preserve">
    <value>{0} Custom Node ({1})|{1}</value>
  </data>
  <data name="FileDialogDynamoDefinitions" xml:space="preserve">
    <value>{0} Definitions ({1})|{1}</value>
  </data>
  <data name="FileDialogDynamoWorkspace" xml:space="preserve">
    <value>{0} Workspace ({1})|{1}</value>
  </data>
  <data name="FileDialogLibraryFiles" xml:space="preserve">
    <value>Library Files ({0})|{0}</value>
  </data>
  <data name="FileDialogPNGFiles" xml:space="preserve">
    <value>PNG Image|{0}</value>
  </data>
  <data name="FileDialogSTLModels" xml:space="preserve">
    <value>STL Models|{0}</value>
  </data>
  <data name="InfoBubbleError" xml:space="preserve">
    <value>Error: </value>
  </data>
  <data name="InfoBubbleWarning" xml:space="preserve">
    <value>Warning: </value>
  </data>
  <data name="MessageFailedToApplyCustomization" xml:space="preserve">
    <value>Failed to apply NodeViewCustomization for {0}</value>
  </data>
  <data name="MessageFailedToAttachToRowColumn" xml:space="preserve">
    <value>'AttachmentToRowColumnConverter' expects a 'ConverterParameter' value to be either 'Row' or 'Column'</value>
  </data>
  <data name="MessageFailedToFindNodeById" xml:space="preserve">
    <value>No node could be found with that Id.</value>
  </data>
  <data name="MessageFailedToOpenCorruptedFile" xml:space="preserve">
    <value>Error opening corrupted file: {0}</value>
    <comment>Message box content</comment>
  </data>
  <data name="MessageFailedToSaveAsImage" xml:space="preserve">
    <value>Failed to save the Workspace as image.</value>
  </data>
  <data name="MessageLoadingTime" xml:space="preserve">
    <value>{0} elapsed for loading {1} main window.</value>
  </data>
  <data name="MessageNodeWithNullFunction" xml:space="preserve">
    <value>There is a null function definition for this node.</value>
  </data>
  <data name="MessageNoNodeDescription" xml:space="preserve">
    <value>No description provided</value>
  </data>
  <data name="MessageUnsavedChanges0" xml:space="preserve">
    <value>The following workspaces have not been saved:</value>
  </data>
  <data name="MessageUnsavedChanges1" xml:space="preserve">
    <value>. Please save them and try again.</value>
  </data>
  <data name="SearchViewTopResult" xml:space="preserve">
    <value>Top Result</value>
  </data>
  <data name="TooltipCurrentIndex" xml:space="preserve">
    <value>{0} of {1}</value>
  </data>
  <data name="AutodeskSignIn" xml:space="preserve">
    <value>Autodesk Sign In</value>
  </data>
  <data name="BrowserWindowLoading" xml:space="preserve">
    <value>Loading...</value>
  </data>
  <data name="InvalidLoginUrl" xml:space="preserve">
    <value>Invalid URL for login page!</value>
  </data>
  <data name="NoneString" xml:space="preserve">
    <value>none</value>
  </data>
  <data name="PresetsWindowDescription" xml:space="preserve">
    <value>Description</value>
  </data>
  <data name="PresetsWindowDescriptionHint" xml:space="preserve">
    <value>Enter a description for this preset.</value>
  </data>
  <data name="PresetsWindowName" xml:space="preserve">
    <value>Name</value>
  </data>
  <data name="PresetsWindowTitle" xml:space="preserve">
    <value>Preset State Properties</value>
  </data>
  <data name="DynamoViewRunButtonToolTipDisabled" xml:space="preserve">
    <value>Run is not available when running Automatically or Periodically.</value>
  </data>
  <data name="RunTypeToolTipAutomatically" xml:space="preserve">
    <value>Run whenever there is a change to the graph.</value>
  </data>
  <data name="RunTypeToolTipManually" xml:space="preserve">
    <value>Run whenever you press the Run button.</value>
  </data>
  <data name="RunTypeToolTipPeriodicallyDisabled" xml:space="preserve">
    <value>Periodic running is disabled when there are no nodes in your graph that support it.</value>
  </data>
  <data name="RunTypeToolTipPeriodicallyEnabled" xml:space="preserve">
    <value>Run at the specified interval.</value>
  </data>
  <data name="RunCompletedMessage" xml:space="preserve">
    <value>Run completed.</value>
  </data>
  <data name="RunCompletedWithScaleChangeMessage" xml:space="preserve">
    <value>Run completed with new working range.</value>
  </data>
  <data name="RunCompletedWithWarningsMessage" xml:space="preserve">
    <value>Run completed with warnings.</value>
  </data>
  <data name="RunCompletedWithScaleChangeAndWarningsMessage" xml:space="preserve">
    <value>Run completed with warnings on setting new working range.</value>
  </data>
  <data name="RunStartedMessage" xml:space="preserve">
    <value>Run started...</value>
  </data>
  <data name="RunStartedWithScaleChangeMessage" xml:space="preserve">
    <value>Run started with new working range...</value>
  </data>
  <data name="GroupDefaultText" xml:space="preserve">
    <value>&lt;Click here to edit the group title&gt;</value>
  </data>
  <data name="GroupContextMenuBackground" xml:space="preserve">
    <value>Select Background</value>
  </data>
  <data name="GroupContextMenuFont" xml:space="preserve">
    <value>Font Size</value>
  </data>
  <data name="GroupContextMenuUngroup" xml:space="preserve">
    <value>Ungroup</value>
  </data>
  <data name="GroupContextMenuGraphLayout" xml:space="preserve">
    <value>Cleanup Node Layout</value>
  </data>
  <data name="PackageDuplicateAssemblyWarning" xml:space="preserve">
    <value>Due to limitations in the .NET framework, it is not possible to update your package assembly while it is already loaded.  Please update the assembly while {0} is not running and try again.</value>
  </data>
  <data name="PackageDuplicateAssemblyWarningTitle" xml:space="preserve">
    <value>Cannot update assembly</value>
  </data>
  <data name="Automatic" xml:space="preserve">
    <value>Automatic</value>
  </data>
  <data name="Manual" xml:space="preserve">
    <value>Manual</value>
  </data>
  <data name="Periodic" xml:space="preserve">
    <value>Periodic</value>
  </data>
  <data name="ContextMenuCopy" xml:space="preserve">
    <value>Copy</value>
    <comment>Context menu item</comment>
  </data>
  <data name="ContextMenuHideAllGeometry" xml:space="preserve">
    <value>Hide all geometry preview</value>
    <comment>Context menu item - Specific to canvas</comment>
  </data>
  <data name="ContextMenuHideAllTextBubble" xml:space="preserve">
    <value>Hide all text bubble</value>
    <comment>Context menu item - Specific to canvas</comment>
  </data>
  <data name="ContextMenuInsertCodeBlock" xml:space="preserve">
    <value>Insert code block</value>
    <comment>Context menu item - Specific to canvas</comment>
  </data>
  <data name="ContextMenuPaste" xml:space="preserve">
    <value>Paste</value>
    <comment>Context menu item</comment>
  </data>
  <data name="ContextMenuShowAllGeometry" xml:space="preserve">
    <value>Show all geometry preview</value>
    <comment>Context menu item - Specific to canvas</comment>
  </data>
  <data name="ContextMenuShowAllTextBubble" xml:space="preserve">
    <value>Show all text buble</value>
    <comment>Context menu item - Specific to canvas</comment>
  </data>
  <data name="MoreButton" xml:space="preserve">
    <value>More</value>
    <comment>The "More" button on "Publish a Dynamo Package" dialog</comment>
  </data>
  <data name="PublishPackage" xml:space="preserve">
    <value>Publish Online</value>
  </data>
  <data name="StartPageWhatsNew" xml:space="preserve">
    <value>Getting Started</value>
  </data>
  <data name="TermsOfUseAcceptButton" xml:space="preserve">
    <value>I Accept</value>
  </data>
  <data name="TermsOfUseDeclineButton" xml:space="preserve">
    <value>I Decline</value>
  </data>
  <data name="TermsOfUseViewTitle" xml:space="preserve">
    <value>Package Manager Terms of Use</value>
  </data>
  <data name="GalleryDynamoVersion" xml:space="preserve">
    <value>Version {0}.{1}.{2}</value>
  </data>
  <data name="LearnMore" xml:space="preserve">
    <value>Learn more</value>
  </data>
  <data name="Autodesk360SignInButtonContentToolTip" xml:space="preserve">
    <value>Sign in to Autodesk A360 to access online services that integrate with your desktop software.</value>
  </data>
  <data name="Autodesk360SignInButtonTitleToolTip" xml:space="preserve">
    <value>Autodesk A360</value>
  </data>
  <data name="ConsentFormGoogleAnalyticsCheckBoxContent" xml:space="preserve">
    <value>I agree to contribute to the Google Analytics program.</value>
  </data>
  <data name="ConsentFormADPAnalyticsCheckBoxContent" xml:space="preserve">
    <value>I agree to data collection in desktop products for Autodesk analytics programs.</value>
  </data>
  <data name="GroupContextMenuDeleteGroup" xml:space="preserve">
    <value>Delete Group</value>
  </data>
  <data name="CustomNodeTypeShortString" xml:space="preserve">
    <value>DS</value>
  </data>
  <data name="PackageTypeShortString" xml:space="preserve">
    <value>PKG</value>
  </data>
  <data name="ZeroTouchTypeShortString" xml:space="preserve">
    <value>DLL</value>
  </data>
  <data name="DynamoViewEditMenuCreatePreset" xml:space="preserve">
    <value>Create Preset From Selection</value>
  </data>
  <data name="DynamoViewEditMenuDeletePreset" xml:space="preserve">
    <value>Delete Preset</value>
  </data>
  <data name="DynamoViewEditMenuRestorePreset" xml:space="preserve">
    <value>Restore Preset</value>
  </data>
  <data name="DynamoViewEditMenuPresetsMenu" xml:space="preserve">
    <value>Presets</value>
  </data>
  <data name="DynamoViewSettingsMenuShowPreviewBubbles" xml:space="preserve">
    <value>Show Preview Bubbles</value>
    <comment>Settings menu | Show preview bubbles</comment>
  </data>
  <data name="DynamoViewSettingsMenuVisualizationSettings" xml:space="preserve">
    <value>Visualization Settings</value>
  </data>
  <data name="FileDialogManualMode" xml:space="preserve">
    <value>Open in Manual Execution Mode</value>
  </data>
  <data name="BrowserNodeButtonLabel" xml:space="preserve">
    <value>Browse...</value>
  </data>
  <data name="BrowserNodeNoFileSelected" xml:space="preserve">
    <value>No file selected.</value>
  </data>
  <data name="StringInputNodeEditMenu" xml:space="preserve">
    <value>Edit...</value>
  </data>
  <data name="WatchNodeRawDataMenu" xml:space="preserve">
    <value>Show Raw Data</value>
  </data>
  <data name="NodeContextMenuEnablePeriodicUpdate" xml:space="preserve">
    <value>Enable Periodic Update</value>
  </data>
  <data name="PackageUploadNoDependency" xml:space="preserve">
    <value>None</value>
  </data>
  <data name="PublishPackageViewPackageDescriptionTooltip" xml:space="preserve">
    <value>A description that helps people understand what the package might be used for.</value>
  </data>
  <data name="PublishPackageViewPackageNameTooltip" xml:space="preserve">
    <value>A unique name for the package.</value>
  </data>
  <data name="UnitAcres" xml:space="preserve">
    <value>Acres</value>
  </data>
  <data name="UnitCentimeters" xml:space="preserve">
    <value>Centimeters</value>
  </data>
  <data name="UnitCubicCentimeter" xml:space="preserve">
    <value>CubicCentimeter</value>
  </data>
  <data name="UnitCubicFoot" xml:space="preserve">
    <value>CubicFoot</value>
  </data>
  <data name="UnitCubicInches" xml:space="preserve">
    <value>CubicInches</value>
  </data>
  <data name="UnitCubicMeters" xml:space="preserve">
    <value>CubicMeters</value>
  </data>
  <data name="UnitCubicMillimeter" xml:space="preserve">
    <value>CubicMillimeter</value>
  </data>
  <data name="UnitCubicYards" xml:space="preserve">
    <value>CubicYards</value>
  </data>
  <data name="UnitDecimeters" xml:space="preserve">
    <value>Decimeters</value>
  </data>
  <data name="UnitFeet" xml:space="preserve">
    <value>Feet</value>
  </data>
  <data name="UnitHectares" xml:space="preserve">
    <value>Hectares</value>
  </data>
  <data name="UnitInches" xml:space="preserve">
    <value>Inches</value>
  </data>
  <data name="UnitLitres" xml:space="preserve">
    <value>Litres</value>
  </data>
  <data name="UnitMeters" xml:space="preserve">
    <value>Meters</value>
  </data>
  <data name="UnitMillimeters" xml:space="preserve">
    <value>Millimeters</value>
  </data>
  <data name="UnitSquareCentimeter" xml:space="preserve">
    <value>SquareCentimeter</value>
  </data>
  <data name="UnitSquareFoot" xml:space="preserve">
    <value>SquareFoot</value>
  </data>
  <data name="UnitSquareInch" xml:space="preserve">
    <value>SquareInch</value>
  </data>
  <data name="UnitSquareMeter" xml:space="preserve">
    <value>SquareMeter</value>
  </data>
  <data name="UnitSquareMillimeter" xml:space="preserve">
    <value>SquareMillimeter</value>
  </data>
  <data name="UnitUSGallons" xml:space="preserve">
    <value>USGallons</value>
  </data>
  <data name="CustomNodePromptDescriptionTooltip" xml:space="preserve">
    <value>A description that helps people understand what the node might be used for.</value>
  </data>
  <data name="CustomNodePromptNameTooltip" xml:space="preserve">
    <value>A unique name for the node.</value>
  </data>
  <data name="PresetPromptDescriptionTooltip" xml:space="preserve">
    <value>A description of the preset state.</value>
  </data>
  <data name="PresetPromptNameTooltip" xml:space="preserve">
    <value>A unique name for the preset.</value>
  </data>
  <data name="SelectNodeButtonChange" xml:space="preserve">
    <value>Change</value>
  </data>
  <data name="SelectNodeButtonSelect" xml:space="preserve">
    <value>Select</value>
  </data>
  <data name="PresetTextRemaining" xml:space="preserve">
    <value>Characters Remaining</value>
  </data>
  <data name="PresetOverwrite" xml:space="preserve">
    <value>A preset by this name already exists, do you wish to overwrite?</value>
  </data>
  <data name="AddButton" xml:space="preserve">
    <value>Add</value>
  </data>
  <data name="DynamoViewSettingMenuManagePackagePath" xml:space="preserve">
    <value>Manage Node and Package Paths...</value>
    <comment>Setting menu | Custom node definition and package paths</comment>
  </data>
  <data name="PackagePathViewAccept" xml:space="preserve">
    <value>Accept Changes</value>
    <comment>Accept changes button on the package path dialog</comment>
  </data>
  <data name="PackagePathViewHeading" xml:space="preserve">
    <value>Paths:</value>
    <comment>Package path management dialog content</comment>
  </data>
  <data name="PackagePathViewSummary1" xml:space="preserve">
    <value>Add paths to make nodes and packages show up in the library.</value>
    <comment>Package path management dialog content</comment>
  </data>
  <data name="PackagePathViewTitle" xml:space="preserve">
    <value>Manage Node and Package Paths</value>
    <comment>Package path management dialog title</comment>
  </data>
  <data name="PackagePathViewToolTipDown" xml:space="preserve">
    <value>Move the selected path downward</value>
    <comment>Tool-tip for down arrow</comment>
  </data>
  <data name="PackagePathViewToolTipMinus" xml:space="preserve">
    <value>Remove the selected path from list</value>
    <comment>Tool-tip for minus icon</comment>
  </data>
  <data name="PackagePathViewToolTipPlus" xml:space="preserve">
    <value>Add a new path to the list</value>
    <comment>Tool-tip for plus icon</comment>
  </data>
  <data name="PackagePathViewToolTipUp" xml:space="preserve">
    <value>Move the selected path upward</value>
    <comment>Tool-tip for up arrow</comment>
  </data>
  <data name="PackagePathAutoAddNotificationTitle" xml:space="preserve">
    <value>Package Path Added</value>
  </data>
  <data name="PackagePathAutoAddNotificationShortDescription" xml:space="preserve">
    <value>A library (*.dll, *.ds) was recently imported into Dynamo. Its path was automatically added to "Settings &gt; Manage Node and Package Paths..."</value>
  </data>
  <data name="PackagePathAutoAddNotificationDetailedDescription" xml:space="preserve">
    <value>The import path "{0}" was added to "Manage Node and Package Paths". If you want to update or remove this path, please open "Settings &gt; Manage Node and Package Paths..."</value>
  </data>
  <data name="NodeContextMenuIsInput" xml:space="preserve">
    <value>Is Input</value>
  </data>
  <data name="NodeContextMenuIsOutput" xml:space="preserve">
    <value>Is Output</value>
  </data>
  <data name="DynamoViewViewMenuAvailablePreviews" xml:space="preserve">
    <value>Available Previews</value>
  </data>
  <data name="PresetWarningMessage" xml:space="preserve">
    <value>No input nodes selected. Select at least one input node to create a preset.</value>
  </data>
  <data name="UnitArea" xml:space="preserve">
    <value>Area</value>
  </data>
  <data name="UnitLength" xml:space="preserve">
    <value>Length</value>
  </data>
  <data name="UnitVolume" xml:space="preserve">
    <value>Volume</value>
  </data>
  <data name="Units" xml:space="preserve">
    <value>Units:</value>
  </data>
  <data name="PublishPackageLocally" xml:space="preserve">
    <value>Publish Locally</value>
  </data>
  <data name="BackgroundPreviewName" xml:space="preserve">
    <value>Background Preview</value>
    <comment>The name of the 3D background preview.</comment>
  </data>
  <data name="CameraDataLoadError" xml:space="preserve">
    <value>Camera position information could not be loaded from the file.</value>
  </data>
  <data name="CameraDataSaveError" xml:space="preserve">
    <value>Camera position information could not be saved.</value>
  </data>
  <data name="FolderNotWritableError" xml:space="preserve">
    <value>You do not have write permission to {0}.</value>
  </data>
  <data name="ActionMember" xml:space="preserve">
    <value>Action</value>
  </data>
  <data name="CreateMember" xml:space="preserve">
    <value>Create</value>
  </data>
  <data name="QueryMember" xml:space="preserve">
    <value>Query</value>
  </data>
  <data name="AddToLibraryButton" xml:space="preserve">
    <value>Add</value>
  </data>
  <data name="BackgroundPreviewDefaultName" xml:space="preserve">
    <value>Default Background Preview</value>
  </data>
  <data name="BackgroundPreviewCreationFailureMessage" xml:space="preserve">
    <value>There was an error creating a background preview in Dynamo. This could be due to a lack of graphics resources on your machine. See the log for more information.</value>
  </data>
  <data name="NodesRunStatus" xml:space="preserve">
    <value>Freeze</value>
    <comment>Context menu item</comment>
  </data>
  <data name="CompactLayoutTitle" xml:space="preserve">
    <value>Compact</value>
  </data>
  <data name="DetailedLayoutTitle" xml:space="preserve">
    <value>Detailed</value>
  </data>
  <data name="FilterIconTooltip" xml:space="preserve">
    <value>Filter results</value>
  </data>
  <data name="LayoutIconTooltip" xml:space="preserve">
    <value>View layout</value>
  </data>
  <data name="ShowHideLibraryIconTooltip" xml:space="preserve">
    <value>Show/hide</value>
  </data>
  <data name="OnlyTitle" xml:space="preserve">
    <value>only</value>
  </data>
  <data name="SelectAllTitle" xml:space="preserve">
    <value>Select All</value>
  </data>
  <data name="NodeViewCustomizationFindErrorMessage" xml:space="preserve">
    <value>There was an error while finding node view customizations for {0}. Contact the author of this assembly for more information.</value>
  </data>
  <data name="PreviewListLabel" xml:space="preserve">
    <value>List</value>
  </data>
  <data name="NullString" xml:space="preserve">
    <value>null</value>
  </data>
  <data name="InvalidTimeZoneMessage" xml:space="preserve">
    <value>Could not sign in at this moment. Check the date, time and time zone settings and try to sign in again.</value>
  </data>
  <data name="OneAssemblyWasLoadedSeveralTimesErrorMessage" xml:space="preserve">
    <value>Please, load assembly just one time.
Next assemblies were loaded several times:
</value>
  </data>
  <data name="MessageFailedToAddFile" xml:space="preserve">
    <value>Failed to add file: {0}</value>
    <comment>Message box content</comment>
  </data>
  <data name="MessageConfirmToSaveReadOnlyCustomNode" xml:space="preserve">
    <value>We can't save "{0}" because the file is read-only or contains unresolved or invalid nodes. To keep changes, would you like to "Save As..." with a different name or path?</value>
    <comment>Message box content</comment>
  </data>
  <data name="TabFileNameReadOnlyPrefix" xml:space="preserve">
    <value>[Read-Only] </value>
  </data>
  <data name="InCanvasFitViewButtonToolTip" xml:space="preserve">
    <value>Zoom to Fit</value>
    <comment>Zoom to Fit</comment>
  </data>
  <data name="InCanvasOrbitButtonToolTip" xml:space="preserve">
    <value>Orbit</value>
    <comment>Orbit</comment>
  </data>
  <data name="InCanvasPanButtonToolTip" xml:space="preserve">
    <value>Pan</value>
    <comment>Pan</comment>
  </data>
  <data name="InCanvasZoomInButtonToolTip" xml:space="preserve">
    <value>Zoom In</value>
    <comment>Zoom In</comment>
  </data>
  <data name="InCanvasZoomOutButtonToolTip" xml:space="preserve">
    <value>Zoom Out</value>
    <comment>Zoom Out</comment>
  </data>
  <data name="MessageErrorOpeningFileGeneral" xml:space="preserve">
    <value>Error Opening File</value>
    <comment>Notification Center Title</comment>
  </data>
  <data name="DynamoViewSettingsMenuChangeScaleFactor" xml:space="preserve">
    <value>Geometry Scaling...</value>
    <comment>Settings menu | Geometry Scaling</comment>
  </data>
  <data name="ContextMenuLacingAuto" xml:space="preserve">
    <value>Auto</value>
    <comment>Auto lacing</comment>
  </data>
  <data name="LacingAutoToolTip" xml:space="preserve">
    <value>No replication guide will be added.</value>
  </data>
  <data name="UseLevelKeepListStructureHint" xml:space="preserve">
    <value>Keep 1 input list's nesting</value>
  </data>
  <data name="UseLevelKeepListStructurePopupMenuItem" xml:space="preserve">
    <value>Keep list structure</value>
  </data>
  <data name="UseLevelPopupMenuItem" xml:space="preserve">
    <value>Use Levels</value>
  </data>
  <data name="DirectoryNotFound" xml:space="preserve">
    <value>Directory Not Found</value>
  </data>
  <data name="PackageFolderNotAccessible" xml:space="preserve">
    <value>A problem occurred when trying to install the package. Dynamo is unable to obtain read/write access to
{0}</value>
  </data>
  <data name="PackageNotExisted" xml:space="preserve">
    <value>The root directory of the package does not exist. Please try and re-install the package.</value>
  </data>
  <data name="UnableToAccessPackageDirectory" xml:space="preserve">
    <value>Unable To Access Package Directory</value>
  </data>
  <data name="DynamoViewFileMenuExport3DAsImage" xml:space="preserve">
    <value>_Export Background 3D Preview as Image...</value>
    <comment>File menu | Export Background 3D Preview as image</comment>
  </data>
  <data name="DynamoViewToolbarExport3DButtonTooltip" xml:space="preserve">
    <value>Export Background Preview As Image</value>
    <comment>Toolbar export button tooltip</comment>
  </data>
  <data name="ScreenShotFrom3DParameter" xml:space="preserve">
    <value>screenshot_3D</value>
  </data>
  <data name="ScreenShotFrom3DShortcutParameter" xml:space="preserve">
    <value>screenshot_3D_shortcut</value>
  </data>
  <data name="FileNotPublishCaption" xml:space="preserve">
    <value>Publish Fail!</value>
  </data>
  <data name="FileNotPublishMessage" xml:space="preserve">
    <value>File(s) were not found or are contained inside of a package. Please only add files that are located outside of packages.

Failed to publish file(s): 
{0}</value>
  </data>
  <data name="PublishPackageDialogCaption" xml:space="preserve">
    <value>Published Successfully</value>
  </data>
  <data name="PublishPackageMessage" xml:space="preserve">
    <value>Package published successfully. 
Want to publish a different package?</value>
  </data>
  <data name="SolutionToFolderNotWritatbleError" xml:space="preserve">
    <value>Please update the permissions or go to 'Settings &gt; Manage Node and Package Paths...' to change your default directory.</value>
  </data>
  <data name="DynamoViewHelpDictionary" xml:space="preserve">
    <value>Dynamo Dictionary</value>
    <comment>Help menu | Go to Dynamo dictionary</comment>
  </data>
  <data name="RerunButton" xml:space="preserve">
    <value>Apply Changes</value>
  </data>
  <data name="ScalingLargeButton" xml:space="preserve">
    <value>Large</value>
  </data>
  <data name="ScalingMediumButton" xml:space="preserve">
    <value>Medium</value>
  </data>
  <data name="ScalingExtraLargeButton" xml:space="preserve">
    <value>Extra large</value>
  </data>
  <data name="ScalingSmallButton" xml:space="preserve">
    <value>Small</value>
  </data>
  <data name="RerunButtonToolTip" xml:space="preserve">
    <value>Rerun the graph.</value>
  </data>
  <data name="CustomNodePropertyWindowLocationNote" xml:space="preserve">
    <value>Custom Nodes will be placed in the Add-Ons section of the library.</value>
    <comment>Note regarding Custom Node library location</comment>
  </data>
  <data name="CrashPromptGithubNewIssueTitle" xml:space="preserve">
    <value>Crash report from Dynamo {0}</value>
  </data>
  <data name="PackageSearchViewSearchTextBoxSyncing" xml:space="preserve">
    <value>Please wait...</value>
  </data>
  <data name="EditNoteWindowTitle" xml:space="preserve">
    <value>Write note here</value>
  </data>
  <data name="ExtensionsViewTitle" xml:space="preserve">
    <value>Extensions</value>
  </data>
  <data name="ExtensionAdded" xml:space="preserve">
    <value>Extension tab added to the extensions side bar.</value>
  </data>
  <data name="ExtensionAlreadyPresent" xml:space="preserve">
    <value>No new tab is added, as the extension is already present in the extensions side bar.</value>
  </data>
  <data name="MessageUninstallCustomNodeToContinue" xml:space="preserve">
    <value>{1} cannot be loaded.
Installing it will conflict with one or more node definitions that already exist in {0}, which is currently loaded. 
To install {1}, Dynamo needs to first uninstall {0}. 
Restart Dynamo to complete the uninstall.

Uninstall the following packages: {0}?</value>
  </data>
  <data name="PreviewText" xml:space="preserve">
    <value> This Feature is in Preview! </value>
  </data>
  <data name="PackageHostDependencyTooltip" xml:space="preserve">
    <value>This package contains node(s) that depend on applications outside Dynamo. To fully utilize node(s) in this package, you will need to have these external applications installed.</value>
  </data>
  <data name="PackageHostDependencyFilter" xml:space="preserve">
    <value>Filter packages that depend on applications outside Dynamo. This feature currently can only filter packages which have been marked manually by package authors during publish.</value>
  </data>
  <data name="PackageHostDependencyFilterContextItem" xml:space="preserve">
    <value>Packages contain node(s)  that depend on specified application outside Dynamo.</value>
  </data>
  <data name="MessageUninstallSamePackage" xml:space="preserve">
    <value>"The package {0} is already installed. To reinstall it, you must first uninstall it and restart to complete the uninstall. Would you like to mark {0} for uninstall?"</value>
  </data>
  <data name="MessagePackageNotFound" xml:space="preserve">
    <value>{0} was not found and could not be downloaded.</value>
  </data>
  <data name="MessagePackageVersionNotFound" xml:space="preserve">
    <value>Version {0} of {1} could not be found.</value>
  </data>
  <data name="PublishPackageViewPackageHostDependency" xml:space="preserve">
    <value>External Dependency (optional)</value>
  </data>
  <data name="PublishPackageViewPackageHostDependencyTooltip" xml:space="preserve">
    <value>An indication of what applications outside of Dynamo your package depends on, such as Revit, Civil 3D or Photoshop. Users of your package will need to install these applications to fully utilize your package.</value>
  </data>
  <data name="InfoBubbleDocumentationLinkText" xml:space="preserve">
    <value>Read more...</value>
  </data>
  <data name="PackageSearchViewFilterByButton" xml:space="preserve">
    <value>Filter by</value>
  </data>
  <data name="DynamoViewSettingMenuShowDataReportingDialogTooltip" xml:space="preserve">
    <value>Display the dialog for user to pick agreement on data collecting.</value>
  </data>
  <assembly alias="System.Windows.Forms" name="System.Windows.Forms, Version=4.0.0.0, Culture=neutral, PublicKeyToken=b77a5c561934e089" />
  <data name="psDynamoMesh" type="System.Resources.ResXFileRef, System.Windows.Forms">
    <value>..\ViewModels\Watch3D\compiledShaders\psDynamoMesh;System.Byte[], mscorlib, Version=4.0.0.0, Culture=neutral, PublicKeyToken=b77a5c561934e089</value>
  </data>
  <data name="vsDynamoMesh" type="System.Resources.ResXFileRef, System.Windows.Forms">
    <value>..\ViewModels\Watch3D\compiledShaders\vsDynamoMesh;System.Byte[], mscorlib, Version=4.0.0.0, Culture=neutral, PublicKeyToken=b77a5c561934e089</value>
  </data>
  <data name="PreferencesViewShowCodeBlockNodeLineNumber" xml:space="preserve">
    <value>Show CodeBlockNode Line Numbers</value>
  </data>
  <data name="PreferencesViewIsIronPythonDialogDisabled" xml:space="preserve">
    <value>Hide IronPython alerts</value>
    <comment>Preferences | Features | Python | Hide IronPython Alerts</comment>
  </data>
  <data name="MessageFailedToDownloadPackageVersion" xml:space="preserve">
    <value>Failed to download version {0} of package with id: {1}.  Please try again and report the package if you continue to have problems.</value>
    <comment>Message box content. {0} = 1.2.3, {1} = 57d576e8f615e7725800001d</comment>
  </data>
  <data name="NodeTooltipDescription" xml:space="preserve">
    <value>Description: </value>
  </data>
  <data name="NodeTooltipOriginalName" xml:space="preserve">
    <value>Original node name: </value>
  </data>
  <data name="RenderingMemoryOutageDescription" xml:space="preserve">
    <value>Please check if you intended to render this amount of geometry, and consider turning off the preview of other nodes within your graph, lowering the amount of Geometry you wish to render, or turning down the render precision.</value>
  </data>
  <data name="RenderingMemoryOutageSummary" xml:space="preserve">
    <value>Dynamo has run out of memory trying to render your geometry. The geometry preview has been disabled.</value>
  </data>
  <data name="vsDynamoPointLine" type="System.Resources.ResXFileRef, System.Windows.Forms">
    <value>..\ViewModels\Watch3D\compiledShaders\vsDynamoPointLine;System.Byte[], mscorlib, Version=4.0.0.0, Culture=neutral, PublicKeyToken=b77a5c561934e089</value>
  </data>
  <data name="psDynamoLine" type="System.Resources.ResXFileRef, System.Windows.Forms">
    <value>..\ViewModels\Watch3D\compiledShaders\psDynamoLine;System.Byte[], mscorlib, Version=4.0.0.0, Culture=neutral, PublicKeyToken=b77a5c561934e089</value>
  </data>
  <data name="psDynamoPoint" type="System.Resources.ResXFileRef, System.Windows.Forms">
    <value>..\ViewModels\Watch3D\compiledShaders\psDynamoPoint;System.Byte[], mscorlib, Version=4.0.0.0, Culture=neutral, PublicKeyToken=b77a5c561934e089</value>
  </data>
  <data name="PreferencesViewShowWhitespaceInPythonEditor" xml:space="preserve">
    <value>Show Whitespace in Python Editor</value>
    <comment>Preferences | Features | Python | Show Whitspace Characters in Python editor</comment>
  </data>
  <data name="PreferencesViewDefaultPythonEngine" xml:space="preserve">
    <value>Default Python Engine</value>
    <comment>Preferences | Features | Python | Default Python Engine</comment>
  </data>
  <data name="PreferencesViewPackageDownloadDirectory" xml:space="preserve">
    <value>New Package Download Directory</value>
    <comment>Preferences | Package Manager | Node and Package Paths | New Package Download Directory</comment>
  </data>
  <data name="PreferencesPackageDownloadDirectoryTooltip" xml:space="preserve">
    <value>Choose a package path to download new packages to.</value>
    <comment>Preferences | Package Manager | Node and Package Paths | New Package Download Directory</comment>
  </data>
  <data name="DefaultPythonEngineNone" xml:space="preserve">
    <value>Use System Default</value>
    <comment>Preferences | Features | Python | Default Python Engine</comment>
  </data>
  <data name="PreferencesViewEnableNodeAutoComplete" xml:space="preserve">
    <value>Node Autocomplete</value>
    <comment>Preferences | Features | Experimental | Enable Node Auto Complete</comment>
  </data>
  <data name="ErrorLoadingIcon" xml:space="preserve">
    <value>An error occurred when loading the application icon: {0}</value>
    <comment>{0} = detailed error message</comment>
  </data>
  <data name="PublishPackageSelectNodeLibraries" xml:space="preserve">
    <value>Select Node Libraries</value>
  </data>
  <data name="PublishPackageMoreInfoFile" xml:space="preserve">
    <value>DynamoCoreWpf;PublishPackageDocumentation.html</value>
  </data>
  <data name="DynamoViewDynamoMenu" xml:space="preserve">
    <value>_Dynamo</value>
    <comment>Dynamo menu</comment>
  </data>
  <data name="DynamoViewDynamoMenuPreferences" xml:space="preserve">
    <value>_Preferences...</value>
    <comment>Dynamo menu | Preferences</comment>
  </data>
  <data name="DynamoViewFileMenuExport" xml:space="preserve">
    <value>_Export</value>
    <comment>File menu | Export</comment>
  </data>
  <data name="PublishPackageDocTooltipText" xml:space="preserve">
    <value>Learn More about publishing a package</value>
  </data>
  <data name="PreferencesViewFeaturesTab" xml:space="preserve">
    <value>Features</value>
  </data>
  <data name="PreferencesViewGeneralTab" xml:space="preserve">
    <value>General</value>
  </data>
  <data name="PreferencesViewTitle" xml:space="preserve">
    <value>Preferences</value>
  </data>
  <data name="PreferencesViewVisualSettingsTab" xml:space="preserve">
    <value>Visual Settings</value>
  </data>
  <data name="PreferencesWindowLanguages" xml:space="preserve">
    <value>English,Czech,German,Spanish,French,Italian,Japanese,Korean,Polish,Portuguese,Brazilian,Russian,Chinese Simplified,Chinese Traditional</value>
  </data>
  <data name="PreferencesViewFontSizeLabel" xml:space="preserve">
    <value>Node Font Size</value>
  </data>
  <data name="PreferencesViewLanguageLabel" xml:space="preserve">
    <value>Language</value>
    <comment>Label used in the general tab</comment>
  </data>
  <data name="PreferencesViewRunSettingsLabel" xml:space="preserve">
    <value>Default Run Settings</value>
    <comment>Label used in the general tab</comment>
  </data>
  <data name="DynamoViewExtensionsMenu" xml:space="preserve">
    <value>_Extensions</value>
    <comment>Extensions menu</comment>
  </data>
  <data name="PreferencesViewPython" xml:space="preserve">
    <value>Python</value>
    <comment>Preferences | Features | Python</comment>
  </data>
  <data name="PreferencesViewRequiresRelaunchOfDynamo" xml:space="preserve">
    <value>Requires relaunch of Dynamo</value>
    <comment>Preferences | Features | Python | Requires relaunch of Dynamo</comment>
  </data>
  <data name="MessagePackageDepsInBuiltinPackages" xml:space="preserve">
    <value>{1} has dependencies that conflict with the following Built-In packages : {2}. {0} cannot override packages in the Built-In Packages location.</value>
  </data>
  <data name="MessageSamePackageInBuiltinPackages" xml:space="preserve">
    <value>The package {1} is already installed as a Built-In Package. {0} cannot override packages in the Built-In Packages location.</value>
  </data>
  <data name="MessageSamePackageDiffVersInBuiltinPackages" xml:space="preserve">
    <value>A different version of the package {1} is already installed as a Built-In Package. {0} cannot override packages in the Built-In Packages location.</value>
  </data>
  <data name="PreferencesViewVisualSettingsGeoScaling" xml:space="preserve">
    <value>Geometry Scaling</value>
    <comment>Expander Header Name</comment>
  </data>
  <data name="PreferencesViewVisualSettingsGroupStyles" xml:space="preserve">
    <value>Group Styles</value>
    <comment>Expander Header Name</comment>
  </data>
  <data name="PreferencesViewVisualSettingsRenderPrecision" xml:space="preserve">
    <value>Render Precision</value>
    <comment>Expander Header Name</comment>
  </data>
  <data name="PreferencesViewStyleWarning" xml:space="preserve">
    <value>Style name already in use</value>
  </data>
  <data name="PreferencesViewVisualSettingsDisplaySettings" xml:space="preserve">
    <value>Display Settings</value>
    <comment>Expander Header Name</comment>
  </data>
  <data name="PreferencesViewVisualSettingShowEdges" xml:space="preserve">
    <value>Show Edges</value>
    <comment>Show Edges</comment>
  </data>
  <data name="PreferencesViewVisualSettingsIsolateSelectedGeo" xml:space="preserve">
    <value>Isolate Selected Geometry</value>
    <comment>Toogle Button Content</comment>
  </data>
  <data name="PackagePathViewModel_BuiltInPackages" xml:space="preserve">
    <value>Dynamo Built-In Packages</value>
  </data>
  <data name="PreferencesViewSavedChangesLabel" xml:space="preserve">
    <value>All changes saved automatically</value>
  </data>
  <data name="PreferencesViewSavedChangesTooltip" xml:space="preserve">
    <value>Last saved:</value>
  </data>
  <data name="NodeAutocompleteDocumentationUriString" xml:space="preserve">
    <value>DynamoCoreWpf;NodeAutocompleteDocumentation.html</value>
  </data>
  <data name="PreferencesViewEnableNodeAutoCompleteTooltipText" xml:space="preserve">
    <value>Learn more about Node Autocomplete feature.</value>
  </data>
  <data name="AddStyleButton" xml:space="preserve">
    <value>Add Style</value>
  </data>
  <data name="ResetCPythonButtonText" xml:space="preserve">
    <value>Reset CPython</value>
  </data>
  <data name="ResetCPythonButtonToolTip" xml:space="preserve">
    <value>Resets CPython environment by reloading modules.</value>
  </data>
  <data name="GraphIssuesOnSave_CancelBtn" xml:space="preserve">
    <value>Cancel and Show Issues</value>
  </data>
  <data name="GraphIssuesOnSave_Description" xml:space="preserve">
    <value>There are unresolved issues with the graph type. If this graph is designed to be used outside of Dynamo, resolve all issues and save the graph again.</value>
  </data>
  <data name="GraphIssuesOnSave_ProceedBtn" xml:space="preserve">
    <value>Save with Issues</value>
  </data>
  <data name="GraphIssuesOnSave_Summary" xml:space="preserve">
    <value>You are trying to save a graph with unresolved issues</value>
  </data>
  <data name="GraphIssuesOnSave_Title" xml:space="preserve">
    <value>Graph Type Issues found</value>
  </data>
  <data name="PackagePathsExpanderName" xml:space="preserve">
    <value>Node and Package Paths</value>
  </data>
  <data name="PreferencesPackageManagerSettingsTab" xml:space="preserve">
    <value>Package Manager</value>
  </data>
  <data name="PackagePathAddPathButtonName" xml:space="preserve">
    <value>Add Paths</value>
  </data>
  <data name="PackagePathPreferencesTitle" xml:space="preserve">
    <value>Package/Library Search Paths</value>
  </data>
  <data name="PreferencesViewShowRunPreviewTooltip" xml:space="preserve">
    <value>Switchable only when the current workspace is in Manual run mode.</value>
  </data>
  <data name="PersistentVisualStatusOfLinterIssues" xml:space="preserve">
    <value>Issues found</value>
  </data>
<<<<<<< HEAD
  <data name="ContextSelectConnectedDownstream" xml:space="preserve">
    <value>Downstream</value>
  </data>
  <data name="ContextSelectConnectedHeader" xml:space="preserve">
    <value>Select Connected</value>
  </data>
  <data name="ContextSelectConnectedUpstream" xml:space="preserve">
    <value>Upstream</value>
  </data>
  <data name="ContextSelectConnectedUpstreamDownstream" xml:space="preserve">
    <value>Both</value>
=======
  <data name="NodeRenamedLabel" xml:space="preserve">
    <value>Renamed</value>
  </data>
  <data name="PackagePathProtected" xml:space="preserve">
    <value>This path is built-in and cannot be modified.</value>
  </data>
  <data name="PackagePathUpdatePathTooltip" xml:space="preserve">
    <value>Edit Path</value>
>>>>>>> adeb4c9b
  </data>
</root><|MERGE_RESOLUTION|>--- conflicted
+++ resolved
@@ -2427,7 +2427,6 @@
   <data name="PersistentVisualStatusOfLinterIssues" xml:space="preserve">
     <value>Issues found</value>
   </data>
-<<<<<<< HEAD
   <data name="ContextSelectConnectedDownstream" xml:space="preserve">
     <value>Downstream</value>
   </data>
@@ -2439,7 +2438,7 @@
   </data>
   <data name="ContextSelectConnectedUpstreamDownstream" xml:space="preserve">
     <value>Both</value>
-=======
+  </data>
   <data name="NodeRenamedLabel" xml:space="preserve">
     <value>Renamed</value>
   </data>
@@ -2448,6 +2447,5 @@
   </data>
   <data name="PackagePathUpdatePathTooltip" xml:space="preserve">
     <value>Edit Path</value>
->>>>>>> adeb4c9b
   </data>
 </root>