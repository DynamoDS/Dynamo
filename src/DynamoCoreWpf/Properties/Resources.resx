--- conflicted
+++ resolved
@@ -1575,19 +1575,6 @@
   <data name="Periodic" xml:space="preserve">
     <value>Periodic</value>
   </data>
-<<<<<<< HEAD
-  <data name="ContextMenuLacingCrossProduct" xml:space="preserve">
-    <value>Cross Product</value>
-  </data>
-  <data name="ContextMenuLacingFirst" xml:space="preserve">
-    <value>First</value>
-  </data>
-  <data name="ContextMenuLacingLongest" xml:space="preserve">
-    <value>Longest</value>
-  </data>
-  <data name="ContextMenuLacingShortest" xml:space="preserve">
-    <value>Shortest</value>
-=======
   <data name="ContextMenuCopy" xml:space="preserve">
     <value>Copy</value>
     <comment>Context menu item</comment>
@@ -1623,6 +1610,5 @@
   <data name="ContextMenuShowUpstreamPreview" xml:space="preserve">
     <value>Show upstream geometry preview</value>
     <comment>Context menu item - Specific to canvas</comment>
->>>>>>> 2eecdeaa
   </data>
 </root>