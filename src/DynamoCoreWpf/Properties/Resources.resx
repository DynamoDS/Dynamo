﻿<?xml version="1.0" encoding="utf-8"?>
<root>
  <!-- 
    Microsoft ResX Schema 
    
    Version 2.0
    
    The primary goals of this format is to allow a simple XML format 
    that is mostly human readable. The generation and parsing of the 
    various data types are done through the TypeConverter classes 
    associated with the data types.
    
    Example:
    
    ... ado.net/XML headers & schema ...
    <resheader name="resmimetype">text/microsoft-resx</resheader>
    <resheader name="version">2.0</resheader>
    <resheader name="reader">System.Resources.ResXResourceReader, System.Windows.Forms, ...</resheader>
    <resheader name="writer">System.Resources.ResXResourceWriter, System.Windows.Forms, ...</resheader>
    <data name="Name1"><value>this is my long string</value><comment>this is a comment</comment></data>
    <data name="Color1" type="System.Drawing.Color, System.Drawing">Blue</data>
    <data name="Bitmap1" mimetype="application/x-microsoft.net.object.binary.base64">
        <value>[base64 mime encoded serialized .NET Framework object]</value>
    </data>
    <data name="Icon1" type="System.Drawing.Icon, System.Drawing" mimetype="application/x-microsoft.net.object.bytearray.base64">
        <value>[base64 mime encoded string representing a byte array form of the .NET Framework object]</value>
        <comment>This is a comment</comment>
    </data>
                
    There are any number of "resheader" rows that contain simple 
    name/value pairs.
    
    Each data row contains a name, and value. The row also contains a 
    type or mimetype. Type corresponds to a .NET class that support 
    text/value conversion through the TypeConverter architecture. 
    Classes that don't support this are serialized and stored with the 
    mimetype set.
    
    The mimetype is used for serialized objects, and tells the 
    ResXResourceReader how to depersist the object. This is currently not 
    extensible. For a given mimetype the value must be set accordingly:
    
    Note - application/x-microsoft.net.object.binary.base64 is the format 
    that the ResXResourceWriter will generate, however the reader can 
    read any of the formats listed below.
    
    mimetype: application/x-microsoft.net.object.binary.base64
    value   : The object must be serialized with 
            : System.Runtime.Serialization.Formatters.Binary.BinaryFormatter
            : and then encoded with base64 encoding.
    
    mimetype: application/x-microsoft.net.object.soap.base64
    value   : The object must be serialized with 
            : System.Runtime.Serialization.Formatters.Soap.SoapFormatter
            : and then encoded with base64 encoding.

    mimetype: application/x-microsoft.net.object.bytearray.base64
    value   : The object must be serialized into a byte array 
            : using a System.ComponentModel.TypeConverter
            : and then encoded with base64 encoding.
    -->
  <xsd:schema id="root" xmlns="" xmlns:xsd="http://www.w3.org/2001/XMLSchema" xmlns:msdata="urn:schemas-microsoft-com:xml-msdata">
    <xsd:import namespace="http://www.w3.org/XML/1998/namespace" />
    <xsd:element name="root" msdata:IsDataSet="true">
      <xsd:complexType>
        <xsd:choice maxOccurs="unbounded">
          <xsd:element name="metadata">
            <xsd:complexType>
              <xsd:sequence>
                <xsd:element name="value" type="xsd:string" minOccurs="0" />
              </xsd:sequence>
              <xsd:attribute name="name" use="required" type="xsd:string" />
              <xsd:attribute name="type" type="xsd:string" />
              <xsd:attribute name="mimetype" type="xsd:string" />
              <xsd:attribute ref="xml:space" />
            </xsd:complexType>
          </xsd:element>
          <xsd:element name="assembly">
            <xsd:complexType>
              <xsd:attribute name="alias" type="xsd:string" />
              <xsd:attribute name="name" type="xsd:string" />
            </xsd:complexType>
          </xsd:element>
          <xsd:element name="data">
            <xsd:complexType>
              <xsd:sequence>
                <xsd:element name="value" type="xsd:string" minOccurs="0" msdata:Ordinal="1" />
                <xsd:element name="comment" type="xsd:string" minOccurs="0" msdata:Ordinal="2" />
              </xsd:sequence>
              <xsd:attribute name="name" type="xsd:string" use="required" msdata:Ordinal="1" />
              <xsd:attribute name="type" type="xsd:string" msdata:Ordinal="3" />
              <xsd:attribute name="mimetype" type="xsd:string" msdata:Ordinal="4" />
              <xsd:attribute ref="xml:space" />
            </xsd:complexType>
          </xsd:element>
          <xsd:element name="resheader">
            <xsd:complexType>
              <xsd:sequence>
                <xsd:element name="value" type="xsd:string" minOccurs="0" msdata:Ordinal="1" />
              </xsd:sequence>
              <xsd:attribute name="name" type="xsd:string" use="required" />
            </xsd:complexType>
          </xsd:element>
        </xsd:choice>
      </xsd:complexType>
    </xsd:element>
  </xsd:schema>
  <resheader name="resmimetype">
    <value>text/microsoft-resx</value>
  </resheader>
  <resheader name="version">
    <value>2.0</value>
  </resheader>
  <resheader name="reader">
    <value>System.Resources.ResXResourceReader, System.Windows.Forms, Version=4.0.0.0, Culture=neutral, PublicKeyToken=b77a5c561934e089</value>
  </resheader>
  <resheader name="writer">
    <value>System.Resources.ResXResourceWriter, System.Windows.Forms, Version=4.0.0.0, Culture=neutral, PublicKeyToken=b77a5c561934e089</value>
  </resheader>
  <data name="AboutWindowCannotGetVersion" xml:space="preserve">
    <value>Could not get version.</value>
    <comment>To indicate not abe to get Dynamo version</comment>
  </data>
  <data name="AboutWindowDynamoWebsiteButton" xml:space="preserve">
    <value>{0} Website</value>
    <comment>Click button to go to Dynamo website</comment>
  </data>
  <data name="AboutWindowTitle" xml:space="preserve">
    <value>About {0}</value>
    <comment>About window title</comment>
  </data>
  <data name="AboutWindowUpToDate" xml:space="preserve">
    <value>(Up-to-date)</value>
    <comment>To indicate Dynamo is up to date</comment>
  </data>
  <data name="ChangeScaleFactorPromptCaptionText" xml:space="preserve">
    <value>To ensure accurate geometry rendering and calculation, select the range of geometry sizes that you will be working on:</value>
  </data>
  <data name="ChangeScaleFactorPromptDescriptionBox" xml:space="preserve">
    <value>Numerical range shown here denote numbers in the following unit:</value>
  </data>
  <data name="ChangeScaleFactorPromptDescriptionContent" xml:space="preserve">
    <value>Use this working range to model in values that fall between {0} to {1} units</value>
  </data>
  <data name="ChangeScaleFactorPromptDescriptionDefaultSetting" xml:space="preserve">
    <value>Default Setting:</value>
  </data>
  <data name="ChangeScaleFactorPromptUnitCm" xml:space="preserve">
    <value>Centimeters (cm)</value>
  </data>
  <data name="ChangeScaleFactorPromptUnitM" xml:space="preserve">
    <value>Meters (m)</value>
  </data>
  <data name="ChangeScaleFactorPromptUnitMm" xml:space="preserve">
    <value>Millimeters (mm)</value>
  </data>
  <data name="ChangeScaleFactorPromptUnitsNumberFormatCm" xml:space="preserve">
    <value>{0} cm</value>
  </data>
  <data name="ChangeScaleFactorPromptUnitsNumberFormatM" xml:space="preserve">
    <value>{0} m</value>
  </data>
  <data name="ChangeScaleFactorPromptUnitsNumberFormatMm" xml:space="preserve">
    <value>{0} mm</value>
  </data>
  <data name="ChangeScaleFactorPromptWindowTitle" xml:space="preserve">
    <value>Geometry Working Range</value>
  </data>
  <data name="ContextMenuEditCustomNode" xml:space="preserve">
    <value>Edit Custom Node...</value>
    <comment>Context menu item</comment>
  </data>
  <data name="ContextMenuEditCustomNodeProperty" xml:space="preserve">
    <value>Edit Custom Node Properties...</value>
    <comment>Context menu item</comment>
  </data>
  <data name="ContextMenuFitToScreen" xml:space="preserve">
    <value>_Fit to Screen</value>
    <comment>Context menu item</comment>
  </data>
  <data name="ContextMenuGeometryView" xml:space="preserve">
    <value>Switch to Geometry _View</value>
    <comment>Context menu item</comment>
  </data>
  <data name="ContextCreateGroupFromSelection" xml:space="preserve">
    <value>Create Group</value>
    <comment>Context menu item</comment>
  </data>
  <data name="ContextUnGroupFromSelection" xml:space="preserve">
    <value>Remove from Group</value>
    <comment>Context menu item</comment>
  </data>
  <data name="ContextAddGroupFromSelection" xml:space="preserve">
    <value>Add To Group</value>
    <comment>Context menu item</comment>
  </data>
  <data name="ContextMenuNodesFromGeometry" xml:space="preserve">
    <value>Nodes From _Selected Geometry</value>
    <comment>Context menu item</comment>
  </data>
  <data name="ContextMenuNodesFromSelection" xml:space="preserve">
    <value>Create Custom Node</value>
    <comment>Context menu item</comment>
  </data>
  <data name="ContextMenuNodeToCode" xml:space="preserve">
    <value>Node to _Code</value>
    <comment>Context menu item</comment>
  </data>
  <data name="ContextMenuPan" xml:space="preserve">
    <value>Pa_n</value>
    <comment>Context menu item </comment>
  </data>
  <data name="ContextMenuPublishCustomNode" xml:space="preserve">
    <value>Publish This Custom Node...</value>
    <comment>Context menu item</comment>
  </data>
  <data name="DynamoViewCancelButtonTooltip" xml:space="preserve">
    <value>Cancel Run (Shift+F5)</value>
    <comment>Cancel button tooltip</comment>
  </data>
  <data name="DynamoViewDebugMenu" xml:space="preserve">
    <value>Debug</value>
    <comment>Debug menu</comment>
  </data>
  <data name="DynamoViewDebugMenuCheckDailyBuild" xml:space="preserve">
    <value>Check Daily Builds</value>
    <comment>Debug menu | Check the latest daily build</comment>
  </data>
  <data name="DynamoViewDebugMenuDumpLibrary" xml:space="preserve">
    <value>Dump Library</value>
    <comment>Debug menu | Dump all imported libraries</comment>
  </data>
  <data name="DynamoViewDebugMenuForceReExecute" xml:space="preserve">
    <value>Force Re-execute</value>
    <comment>Debug menu | Force to re-execute the whole graph</comment>
  </data>
  <data name="DynamoViewDebugMenuForceUpdate" xml:space="preserve">
    <value>Force Update</value>
    <comment>Debug menu | Force to update Dynamo</comment>
  </data>
  <data name="DynamoViewDebugMenuRunMutationTest" xml:space="preserve">
    <value>Run mutation test</value>
    <comment>Debug menu | Run mutation test</comment>
  </data>
  <data name="DynamoViewDebugMenuShowDebugAST" xml:space="preserve">
    <value>Show Debug ASTs</value>
    <comment>Debug menu | Show debug abstract syntax tree</comment>
  </data>
  <data name="DynamoViewDebugMenuVerboseLogging" xml:space="preserve">
    <value>Verbose Logging</value>
    <comment>Debug menu | Verbose logging</comment>
  </data>
  <data name="DynamoViewDebugMenuDebugModes" xml:space="preserve">
    <value>Debug Modes</value>
    <comment>Debug menu | Show debug modes</comment>
  </data>
  <data name="DynamoViewEditMenu" xml:space="preserve">
    <value>_Edit</value>
    <comment>Edit menu</comment>
  </data>
  <data name="DynamoViewEditMenuAlighBottom" xml:space="preserve">
    <value>_Bottom</value>
    <comment>Edit menu | Align based on selected nodes' bottom Y position</comment>
  </data>
  <data name="DynamoViewEditMenuAlignLeft" xml:space="preserve">
    <value>_Left</value>
    <comment>Edit menu | Align based on selected nodes' leftmost X position</comment>
  </data>
  <data name="DynamoViewEditMenuAlignRight" xml:space="preserve">
    <value>_Right</value>
    <comment>Edit menu | Align based on selected nodes' rightmost X position</comment>
  </data>
  <data name="DynamoViewEditMenuAlignSelection" xml:space="preserve">
    <value>_Align Selection</value>
    <comment>Edit menu | Align selected nodes</comment>
  </data>
  <data name="DynamoViewEditMenuAlignTop" xml:space="preserve">
    <value>_Top</value>
    <comment>Edit menu | Align based on selected nodes' topmost Y position</comment>
  </data>
  <data name="DynamoViewEditMenuAlignXAverage" xml:space="preserve">
    <value>_X Average</value>
    <comment>Edit menu | Align based on selected nodes' average X positions</comment>
  </data>
  <data name="DynamoViewEditMenuAlignXDistribute" xml:space="preserve">
    <value>_X Distribute</value>
    <comment>Edit menu | Align selected nodes evenly on horizontal direction</comment>
  </data>
  <data name="DynamoViewEditMenuAlignYAverage" xml:space="preserve">
    <value>_Y Average</value>
    <comment>Edit menu | Align based on selected nodes' average Y positions</comment>
  </data>
  <data name="DynamoViewEditMenuAlignYDistribute" xml:space="preserve">
    <value>_Y Distribute</value>
    <comment>Edit menu | Align selected nodes evenly on vertical direction</comment>
  </data>
  <data name="DynamoViewEditMenuCleanupLayout" xml:space="preserve">
    <value>_Cleanup Node Layout</value>
    <comment>Edit menu | Automatically layout graph</comment>
  </data>
  <data name="DynamoViewEditMenuCopy" xml:space="preserve">
    <value>_Copy</value>
    <comment>Edit menu | Copy</comment>
  </data>
  <data name="DynamoViewEditMenuCreateCustomNode" xml:space="preserve">
    <value>_Create Custom Node</value>
    <comment>Edit menu | Create custom node from selected nodes</comment>
  </data>
  <data name="DynamoViewEditMenuCreateNote" xml:space="preserve">
    <value>_Create Note</value>
    <comment>Edit menu | Create note for a node</comment>
  </data>
  <data name="DynamoViewEditMenuCreateGroup" xml:space="preserve">
    <value>_Create Group</value>
    <comment>Edit menu | Create Grouping for nodes</comment>
  </data>
  <data name="DynamoViewEditMenuDeleteSelected" xml:space="preserve">
    <value>_Delete Selected</value>
    <comment>Edit menu | Delete selected nodes</comment>
  </data>
  <data name="DynamoViewEditMenuPaste" xml:space="preserve">
    <value>_Paste</value>
    <comment>Edit menu | Paste</comment>
  </data>
  <data name="DynamoViewEditMenuRedo" xml:space="preserve">
    <value>_Redo</value>
    <comment>Edit menu | Redo</comment>
  </data>
  <data name="DynamoViewEditMenuSelectAll" xml:space="preserve">
    <value>_Select All</value>
    <comment>Edit menu | Select all nodes</comment>
  </data>
  <data name="DynamoViewEditMenuUndo" xml:space="preserve">
    <value>_Undo</value>
    <comment>Edit menu | Undo</comment>
  </data>
  <data name="DynamoViewDynamoMenuExit" xml:space="preserve">
    <value>_Exit Dynamo</value>
    <comment>Dynamo menu | Exit Dynamo</comment>
  </data>
  <data name="DynamoViewFileMenu" xml:space="preserve">
    <value>_File</value>
    <comment>File menu</comment>
  </data>
  <data name="DynamoViewFileMenuExportAsImage" xml:space="preserve">
    <value>_Export Workspace As Image...</value>
    <comment>File menu | Export workspace as image</comment>
  </data>
  <data name="DynamoViewFileMenuExportToSTL" xml:space="preserve">
    <value>_Export Model to STL...</value>
    <comment>File menu | Export geometry model to STL file format</comment>
  </data>
  <data name="DynamoViewFileMenuImport" xml:space="preserve">
    <value>_Import Library...</value>
    <comment>File menu | Import</comment>
  </data>
  <data name="DynamoViewFileMenuNew" xml:space="preserve">
    <value>_New</value>
    <comment>File menu | New</comment>
  </data>
  <data name="DynamoViewFileMenuNewCustomNode" xml:space="preserve">
    <value>_Custom Node...</value>
    <comment>FIle menu | New | New custom node</comment>
  </data>
  <data name="DynamoViewFileMenuNewHomeWorkSpace" xml:space="preserve">
    <value>_Home Workspace</value>
    <comment>File menu | New | New home workspace</comment>
  </data>
  <data name="DynamoViewFileMenuOpen" xml:space="preserve">
    <value>_Open...</value>
    <comment>File menu | Open</comment>
  </data>
  <data name="DynamoViewFileMenuRecentFiles" xml:space="preserve">
    <value>_Open Recent Files</value>
    <comment>File menu | Open Recent files</comment>
  </data>
  <data name="DynamoViewFileMenuSave" xml:space="preserve">
    <value>_Save</value>
    <comment>File menu | Save</comment>
  </data>
  <data name="DynamoViewFileMenuSaveAs" xml:space="preserve">
    <value>_Save As...</value>
    <comment>File menu | Save as</comment>
  </data>
  <data name="DynamoViewHelpMenu" xml:space="preserve">
    <value>Help</value>
    <comment>Help menu</comment>
  </data>
  <data name="DynamoViewDynamoMenuAbout" xml:space="preserve">
    <value>_About</value>
    <comment>Dynamo menu | Display About dialog</comment>
  </data>
  <data name="DynamoViewHelpMenuDisplayStartPage" xml:space="preserve">
    <value>_Display Start Page</value>
    <comment>Help menu | Display start page</comment>
  </data>
  <data name="DynamoViewHelpMenuGotoWebsite" xml:space="preserve">
    <value>_Dynamo Website</value>
    <comment>Help menu | Go Dynamo website</comment>
  </data>
  <data name="DynamoViewHelpMenuGotoWiki" xml:space="preserve">
    <value>Dynamo Project _Wiki</value>
    <comment>Help menu | Go to wiki</comment>
  </data>
  <data name="DynamoViewHelpMenuReportBug" xml:space="preserve">
    <value>_Report A Bug</value>
    <comment>Help menu | Report a bug</comment>
  </data>
  <data name="DynamoViewHepMenuSamples" xml:space="preserve">
    <value>Samples</value>
    <comment>Help menu | Samples</comment>
  </data>
  <data name="DynamoViewPackageMenu" xml:space="preserve">
    <value>_Packages</value>
    <comment>Package menu</comment>
  </data>
  <data name="DynamoViewPackageMenuManagePackage" xml:space="preserve">
    <value>_Manage Packages...</value>
    <comment>Package menu | Manage packages...</comment>
  </data>
  <data name="DynamoViewPackageMenuPublishNodes" xml:space="preserve">
    <value>_Publish Selected Nodes...</value>
    <comment>Package menu | Publish selected nodes as a package</comment>
  </data>
  <data name="DynamoViewPackageMenuPublishPackage" xml:space="preserve">
    <value>_Publish New Package...</value>
    <comment>Package menu | Publish new package</comment>
  </data>
  <data name="DynamoViewPackageMenuPublishWorkspace" xml:space="preserve">
    <value>_Publish Current Workspace...</value>
    <comment>Package menu | Publish current workspace as a package</comment>
  </data>
  <data name="DynamoViewPackageMenuSearchPackage" xml:space="preserve">
    <value>_Search for a Package...</value>
    <comment>Package menu | Search for a package</comment>
  </data>
  <data name="DynamoViewRunAutomaticallyOption" xml:space="preserve">
    <value>Run Automatically</value>
    <comment>Run automatically option</comment>
  </data>
  <data name="DynamoViewRunButton" xml:space="preserve">
    <value>Run</value>
    <comment>Run button</comment>
  </data>
  <data name="DynamoViewRunButtonTooltip" xml:space="preserve">
    <value>Run Workflow (F5)</value>
    <comment>Run button tooltip</comment>
  </data>
  <data name="DynamoViewSettingMenu" xml:space="preserve">
    <value>_Settings</value>
    <comment>Setting menu</comment>
  </data>
  <data name="DynamoViewSettingMenuAreaUnits" xml:space="preserve">
    <value>Area Display Units</value>
    <comment>Setting menu | Area unit display</comment>
  </data>
  <data name="DynamoViewSettingMenuCentimeter" xml:space="preserve">
    <value>Centimeter</value>
    <comment>Setting menu | Centimeter</comment>
  </data>
  <data name="DynamoViewSettingMenuCubicCentimeter" xml:space="preserve">
    <value>Cubic Centimeter</value>
    <comment>Setting menu | Cubic centimeter</comment>
  </data>
  <data name="DynamoViewSettingMenuCubicFoot" xml:space="preserve">
    <value>Cubic Foot</value>
    <comment>Setting menu | Cubic foot</comment>
  </data>
  <data name="DynamoViewSettingMenuCubicInch" xml:space="preserve">
    <value>Cubic Inch</value>
    <comment>Setting menu | Cubic inch</comment>
  </data>
  <data name="DynamoViewSettingMenuCubicMeter" xml:space="preserve">
    <value>Cubic Meter</value>
    <comment>Setting menu | Cubic meter</comment>
  </data>
  <data name="DynamoViewSettingMenuCubicMillimeter" xml:space="preserve">
    <value>Cubic Millimeter</value>
    <comment>Setting menu | Cubic millimeter</comment>
  </data>
  <data name="DynamoViewSettingMenuDecimalFoot" xml:space="preserve">
    <value>Decimal Foot</value>
    <comment>Setting menu | Decimal foot</comment>
  </data>
  <data name="DynamoViewSettingMenuDecimalInch" xml:space="preserve">
    <value>Decimal Inch</value>
    <comment>Setting menu | Decimal inch</comment>
  </data>
  <data name="DynamoViewSettingMenuShowDataReportingDialog" xml:space="preserve">
    <value>Agreement to Collect Usability Data</value>
    <comment>Setting menu | Show user agreement dialog about data collecting</comment>
  </data>
  <data name="DynamoViewSettingShowRunPreview" xml:space="preserve">
    <value>Show Run Preview</value>
    <comment>Setting menu | Show Run Preview</comment>
  </data>
  <data name="ShowRunPreviewEnableToolTip" xml:space="preserve">
    <value>Execution preview is not available when running automatically</value>
  </data>
  <data name="ShowRunPreviewDisableToolTip" xml:space="preserve">
    <value>Preview the execution state of your graph. Nodes that are scheduled for execution will highlight in the graph</value>
  </data>
  <data name="DynamoViewSettingMenuFractionalFoot" xml:space="preserve">
    <value>Fractional Foot</value>
    <comment>Setting menu | Fractional foot</comment>
  </data>
  <data name="DynamoViewSettingMenuFractionalInch" xml:space="preserve">
    <value>Fractional Inch</value>
    <comment>Setting menu | Fractional inch</comment>
  </data>
  <data name="DynamoViewSettingMenuHighRenderPrecision" xml:space="preserve">
    <value>High</value>
    <comment>Setting menu | Slider for render precision</comment>
  </data>
  <data name="DynamoViewSettingMenuLengthUnits" xml:space="preserve">
    <value>Length Display Units</value>
    <comment>Setting menu | Length unit display</comment>
  </data>
  <data name="DynamoViewSettingMenuLowRenderPrecision" xml:space="preserve">
    <value>Low</value>
    <comment>Setting menu | Slider for render precision</comment>
  </data>
  <data name="DynamoViewSettingMenuMeter" xml:space="preserve">
    <value>Meter</value>
    <comment>Setting menu | Meter</comment>
  </data>
  <data name="DynamoViewSettingMenuMillimeter" xml:space="preserve">
    <value>Millimeter</value>
    <comment>Setting menu | Millimeter</comment>
  </data>
  <data name="DynamoViewSettingMenuNumber0" xml:space="preserve">
    <value>0</value>
    <comment>Locale dependent number format 0</comment>
  </data>
  <data name="DynamoViewSettingMenuNumber00" xml:space="preserve">
    <value>0.0</value>
    <comment>Locale dependent number format 0.0</comment>
  </data>
  <data name="DynamoViewSettingMenuNumber000" xml:space="preserve">
    <value>0.00</value>
    <comment>Locale dependent number format 0.00</comment>
  </data>
  <data name="DynamoViewSettingMenuNumber0000" xml:space="preserve">
    <value>0.000</value>
    <comment>Locale dependent number format 0.000</comment>
  </data>
  <data name="DynamoViewSettingMenuNumber00000" xml:space="preserve">
    <value>0.0000</value>
    <comment>Locale dependent number format 0.0000</comment>
  </data>
  <data name="DynamoViewSettingMenuNumberFormat" xml:space="preserve">
    <value>Number Format</value>
    <comment>Setting menu | Number format</comment>
  </data>
  <data name="PreferencesViewSelectedPackagePathForDownload" xml:space="preserve">
    <value>Selected package path for download</value>
    <comment>Preferences | Package Manager | Node and Package Paths | New Package Download Directory | Selected package path for download</comment>
  </data>
  <data name="DynamoViewSettingMenuSquareCentimeter" xml:space="preserve">
    <value>Square Centimeter</value>
    <comment>Setting menu | Square centimeter</comment>
  </data>
  <data name="DynamoViewSettingMenuSquareFoot" xml:space="preserve">
    <value>Square Foot</value>
    <comment>Setting menu | Square foot</comment>
  </data>
  <data name="DynamoViewSettingMenuSquareInch" xml:space="preserve">
    <value>Square Inch</value>
    <comment>Setting menu | Square inch</comment>
  </data>
  <data name="DynamoViewSettingMenuSquareMeter" xml:space="preserve">
    <value>Square Meter</value>
    <comment>Setting menu | Square meter</comment>
  </data>
  <data name="DynamoViewSettingMenuSquareMillimeter" xml:space="preserve">
    <value>Square Millimeter</value>
    <comment>Setting menu | Square millimeter</comment>
  </data>
  <data name="DynamoViewSettingMenuVolumeUnits" xml:space="preserve">
    <value>Volume Display Units</value>
    <comment>Setting menu | Volume unit display</comment>
  </data>
  <data name="PreferencesViewExperimentalLabel" xml:space="preserve">
    <value>Experimental</value>
    <comment>Preferences | Features | Experimental</comment>
  </data>
  <data name="PreferencesViewEnableTSplineNodes" xml:space="preserve">
    <value>Enable T-Spline nodes</value>
    <comment>Preferences | Features | Experimental | Enable T-Spline nodes</comment>
  </data>
  <data name="DynamoViewToolbarExportButtonTooltip" xml:space="preserve">
    <value>Export Workspace As Image</value>
    <comment>Toolbar export button tooltip</comment>
  </data>
  <data name="DynamoViewToolbarNewButtonTooltip" xml:space="preserve">
    <value>New [Ctrl + N]</value>
    <comment>Toolbar new button tooltip</comment>
  </data>
  <data name="DynamoViewToolbarOpenButtonTooltip" xml:space="preserve">
    <value>Open [Ctrl + O]</value>
    <comment>Toolbar open button tooltip</comment>
  </data>
  <data name="DynamoViewToolbarRedoButtonTooltip" xml:space="preserve">
    <value>Redo [Ctrl + Y]</value>
    <comment>Toolbar redo button tooltip</comment>
  </data>
  <data name="DynamoViewToolbarSaveButtonTooltip" xml:space="preserve">
    <value>Save [Ctrl + S]</value>
    <comment>Toolbar save button tooltip</comment>
  </data>
  <data name="DynamoViewToolbarUndoButtonTooltip" xml:space="preserve">
    <value>Undo [Ctrl + Z]</value>
    <comment>Toolbar undo button tooltip</comment>
  </data>
  <data name="DynamoViewViewMenu" xml:space="preserve">
    <value>_View</value>
    <comment>View menu</comment>
  </data>
  <data name="DynamoViewViewMenu3DPreview" xml:space="preserve">
    <value>_Background 3D Preview</value>
    <comment>View menu | Background 3d preview</comment>
  </data>
  <data name="DynamoViewViewMenuAlternateContextGeometry" xml:space="preserve">
    <value>Show Geometry in {0}</value>
    <comment>View menu | Show geometry in some context</comment>
  </data>
  <data name="DynamoViewViewMenuConnector" xml:space="preserve">
    <value>_Connectors</value>
    <comment>View menu | Connector setting</comment>
  </data>
  <data name="DynamoViewViewMenuConnectorType" xml:space="preserve">
    <value>_Connector Type</value>
    <comment>View menu | Connector type</comment>
  </data>
  <data name="DynamoViewViewMenuConnectorTypeCurve" xml:space="preserve">
    <value>Curves</value>
    <comment>View menu | Curve type connector</comment>
  </data>
  <data name="DynamoViewViewMenuConnectorTypePolylines" xml:space="preserve">
    <value>Polylines</value>
    <comment>View menu | Polyline type connector</comment>
  </data>
  <data name="DynamoViewViewMenuHideConsole" xml:space="preserve">
    <value>Hide Console</value>
    <comment>View menu | Hide console</comment>
  </data>
  <data name="DynamoViewViewMenuPan" xml:space="preserve">
    <value>_Pan</value>
    <comment>View menu | Pan</comment>
  </data>
  <data name="DynamoViewViewMenuPanDown" xml:space="preserve">
    <value>Pan Down (Mouse wheel drag down)</value>
    <comment>View menu | Pan down</comment>
  </data>
  <data name="DynamoViewViewMenuPanLeft" xml:space="preserve">
    <value>Pan Left (Mouse wheel drag left)</value>
    <comment>View menu | Pan left</comment>
  </data>
  <data name="DynamoViewViewMenuPanRight" xml:space="preserve">
    <value>Pan Right (Mouse wheel drag right)</value>
    <comment>View menu | Pan right</comment>
  </data>
  <data name="DynamoViewViewMenuPanUp" xml:space="preserve">
    <value>Pan Up (Mouse wheel drag up)</value>
    <comment>View menu | Pan up</comment>
  </data>
  <data name="DynamoViewViewMenuPreviewNavigate" xml:space="preserve">
    <value>Navigate Background 3D Preview</value>
    <comment>View menu | Navigate background 3D preview</comment>
  </data>
  <data name="DynamoViewViewMenuShowGrid" xml:space="preserve">
    <value>Show Grid</value>
    <comment>View menu | Show Grid</comment>
  </data>
  <data name="DynamoViewViewMenuShowBackground3DPreview" xml:space="preserve">
    <value>Showing Background 3D Preview</value>
    <comment>View menu | Show background preview</comment>
  </data>
  <data name="DynamoViewViewMenuShowConnectors" xml:space="preserve">
    <value>_Show Connectors</value>
    <comment>View menu | Show connectors</comment>
  </data>
  <data name="DynamoViewViewMenuShowConsole" xml:space="preserve">
    <value>Show Console</value>
    <comment>View menu | Show console</comment>
  </data>
  <data name="DynamoViewViewMenuZoom" xml:space="preserve">
    <value>_Zoom</value>
    <comment>View menu | Zoom</comment>
  </data>
  <data name="DynamoViewViewMenuZoomIn" xml:space="preserve">
    <value>Zoom In (Mouse wheel down)</value>
    <comment>View menu | Zoom in</comment>
  </data>
  <data name="DynamoViewViewMenuZoomOut" xml:space="preserve">
    <value>Zoom Out (Mouse wheel up)</value>
    <comment>View menu | Zoom out</comment>
  </data>
  <data name="ContextMenuDelete" xml:space="preserve">
    <value>Remove</value>
    <comment>Context menu for selected node - delete selected node</comment>
  </data>
  <data name="NodeContextMenuHelp" xml:space="preserve">
    <value>Help</value>
    <comment>Display help message for this node</comment>
  </data>
  <data name="ContextMenuGroups" xml:space="preserve">
    <value>Groups</value>
    <comment>Context menu for group-based operations</comment>
  </data>
  <data name="ContextMenu" xml:space="preserve">
    <value>Node Options</value>
    <comment>Node context menu</comment>
  </data>
  <data name="ContextMenuLacing" xml:space="preserve">
    <value>Lacing</value>
    <comment>Context menu for selected node</comment>
  </data>
  <data name="ContextMenuLacingCrossProduct" xml:space="preserve">
    <value>Cross Product</value>
    <comment>Lacing strategy: use cross product for two lists</comment>
  </data>
  <data name="ContextMenuLacingFirst" xml:space="preserve">
    <value>First</value>
    <comment>Lacing strategy: use the first list</comment>
  </data>
  <data name="ContextMenuLacingLongest" xml:space="preserve">
    <value>Longest</value>
    <comment>Lacing strategy: use the longest list</comment>
  </data>
  <data name="ContextMenuLacingShortest" xml:space="preserve">
    <value>Shortest</value>
    <comment>Lacing strategy: use the shortest list</comment>
  </data>
  <data name="NodeContextMenuPreview" xml:space="preserve">
    <value>Preview</value>
    <comment>Context menu item - preview geometry</comment>
  </data>
  <data name="NodeContextMenuRenameNode" xml:space="preserve">
    <value>Rename</value>
    <comment>Context menu item - rename this node</comment>
  </data>
  <data name="NodeContextMenuShowLabels" xml:space="preserve">
    <value>Show Labels</value>
    <comment>Context menu item - show labels</comment>
  </data>
  <data name="NodeHelpWindowNodeCategory" xml:space="preserve">
    <value>CATEGORY</value>
    <comment>Category label</comment>
  </data>
  <data name="NodeHelpWindowNodeDescription" xml:space="preserve">
    <value>DESCRIPTION</value>
    <comment>Description label</comment>
  </data>
  <data name="NodeHelpWindowNodeInput" xml:space="preserve">
    <value>INPUTS</value>
    <comment>Input label</comment>
  </data>
  <data name="NodeHelpWindowNodeOutput" xml:space="preserve">
    <value>OUTPUTS</value>
    <comment>Output label</comment>
  </data>
  <data name="NodeHelpWindowNodeType" xml:space="preserve">
    <value>NODE TYPE</value>
    <comment>Title label</comment>
  </data>
  <data name="StartPageAsk" xml:space="preserve">
    <value>ASK</value>
  </data>
  <data name="StartPageCode" xml:space="preserve">
    <value>CODE</value>
  </data>
  <data name="StartPageBackupOnCrash" xml:space="preserve">
    <value>RECOVER FROM BACKUP</value>
  </data>
  <data name="StartPageBackupNoCrash" xml:space="preserve">
    <value>BACKUP</value>
  </data>
  <data name="StartPageBackupLocation" xml:space="preserve">
    <value>Backup location</value>
  </data>
  <data name="StartPageOpenAll" xml:space="preserve">
    <value>Open all</value>
  </data>
  <data name="StartPageDiscussionForum" xml:space="preserve">
    <value>Discussion forum</value>
  </data>
  <data name="StartPageDynamoDictionary" xml:space="preserve">
    <value>Dynamo Dictionary</value>
  </data>
  <data name="StartPageFiles" xml:space="preserve">
    <value>FILES</value>
  </data>
  <data name="StartPageGithubRepository" xml:space="preserve">
    <value>Github repository</value>
  </data>
  <data name="StartPageMoreSamples" xml:space="preserve">
    <value>More Samples</value>
  </data>
  <data name="StartPageDynamoPrimer" xml:space="preserve">
    <value>Dynamo Primer</value>
  </data>
  <data name="StartPageNewCustomNode" xml:space="preserve">
    <value>Custom Node</value>
    <comment>Start page | New custom node</comment>
  </data>
  <data name="StartPageNewFile" xml:space="preserve">
    <value>New</value>
    <comment>Start page | New </comment>
  </data>
  <data name="StartPageOpenFile" xml:space="preserve">
    <value>Open</value>
    <comment>Start page | Open files</comment>
  </data>
  <data name="StartPageRecent" xml:space="preserve">
    <value>RECENT</value>
  </data>
  <data name="StartPageReference" xml:space="preserve">
    <value>REFERENCE</value>
  </data>
  <data name="StartPageSamples" xml:space="preserve">
    <value>SAMPLES</value>
  </data>
  <data name="StartPageSendIssues" xml:space="preserve">
    <value>Send issues</value>
  </data>
  <data name="StartPageShowSamples" xml:space="preserve">
    <value>Show Samples In Folder</value>
  </data>
  <data name="StartPageStart" xml:space="preserve">
    <value>Start</value>
  </data>
  <data name="StartPageVideoTutorials" xml:space="preserve">
    <value>Video Tutorials</value>
    <comment>Start page | Link to videos</comment>
  </data>
  <data name="StartPageVisitWebsite" xml:space="preserve">
    <value>{0} website</value>
    <comment>Start page | Link to DynamoBIM</comment>
  </data>
  <data name="StartPageAdvancedTutorials" xml:space="preserve">
    <value>Advanced Tutorials</value>
    <comment>Start page | Link to tutorials</comment>
  </data>
  <data name="AddFileToPackageDialogTitle" xml:space="preserve">
    <value>Add File to Package...</value>
  </data>
  <data name="CancelButton" xml:space="preserve">
    <value>Cancel</value>
  </data>
  <data name="CannotDownloadPackageMessageBoxTitle" xml:space="preserve">
    <value>Cannot Download Package</value>
  </data>
  <data name="CustomNodePropertyErrorMessageBoxTitle" xml:space="preserve">
    <value>Custom Node Property Error</value>
  </data>
  <data name="CustomNodePropertyWindowCategory" xml:space="preserve">
    <value>Add-ons Category</value>
    <comment>Label - specify custom node category</comment>
  </data>
  <data name="CustomNodePropertyWindowDescription" xml:space="preserve">
    <value>Description</value>
    <comment>Label - custom node description</comment>
  </data>
  <data name="CustomNodePropertyWindowDescriptionHint" xml:space="preserve">
    <value>Description of Custom Node</value>
    <comment>Text box hint</comment>
  </data>
  <data name="CustomNodePropertyWindowName" xml:space="preserve">
    <value>Name</value>
    <comment>Label - specify custom node name</comment>
  </data>
  <data name="CustomNodePropertyWindowNameHint" xml:space="preserve">
    <value>Name of Custom Node</value>
    <comment>Text box hint</comment>
  </data>
  <data name="CustomNodePropertyWindowTitle" xml:space="preserve">
    <value>Custom Node Properties</value>
    <comment>Dialog name</comment>
  </data>
  <data name="DeprecatingPackageMessageBoxTitle" xml:space="preserve">
    <value>Deprecating Package</value>
  </data>
  <data name="DynamoViewHelpMenuShowInFolder" xml:space="preserve">
    <value>Show In Folder</value>
    <comment>Help menu | Show in Folder</comment>
  </data>
  <data name="ImportLibraryDialogTitle" xml:space="preserve">
    <value>Import Library</value>
  </data>
  <data name="MessageAlreadyInstallDynamo" xml:space="preserve">
    <value>{0} has already installed {1}.

{0} will attempt to uninstall this package before installing.</value>
  </data>
  <data name="MessageConfirmToInstallPackage" xml:space="preserve">
    <value>Are you sure you want to install {0} {1} ?</value>
    <comment>Message box content</comment>
  </data>
  <data name="MessageConfirmToInstallPackageToFolder" xml:space="preserve">
    <value>Are you sure you want to install {0} {1} to {2} ?</value>
    <comment>Message box content</comment>
  </data>
  <data name="MessageConfirmToSaveCustomNode" xml:space="preserve">
    <value>You have unsaved changes to custom node workspace: "{0}".

Would you like to save your changes?</value>
    <comment>Message box content</comment>
  </data>
  <data name="MessageConfirmToSaveHomeWorkSpace" xml:space="preserve">
    <value>You have unsaved changes to the Home workspace.

Would you like to save your changes?</value>
  </data>
  <data name="MessageConfirmToSaveNamedHomeWorkSpace" xml:space="preserve">
    <value>You have unsaved changes to {0}.

Would you like to save your changes?</value>
  </data>
  <data name="MessageConfirmToDeletePackage" xml:space="preserve">
    <value>Are you sure you want to delete {0} ?  This will delete the packages root directory.

You can always redownload the package.</value>
  </data>
  <data name="MessageCustomNodeNameExist" xml:space="preserve">
    <value>A built-in node with the given name already exists.</value>
  </data>
  <data name="MessageCustomNodeNeedNewCategory" xml:space="preserve">
    <value>You must enter a new category or choose one from the existing categories.</value>
  </data>
  <data name="MessageCustomNodeNoName" xml:space="preserve">
    <value>You must supply a name.</value>
  </data>
  <data name="MessageCustomNodeNameInvalid" xml:space="preserve">
    <value>Custom Node name cannot contain any of the following special characters:
    # % * ? \ : or any of the non-printable characters.</value>
  </data>
  <data name="MessageFailedToDownloadPackage" xml:space="preserve">
    <value>Failed to download package with id: {0}.  Please try again and report the package if you continue to have problems.</value>
    <comment>Message box content</comment>
  </data>
  <data name="MessageInvalidPackage" xml:space="preserve">
    <value>Failed to load an invalid package.</value>
  </data>
  <data name="MessageFailedToDelete" xml:space="preserve">
    <value>{0} failed to delete the package.  You may need to delete the package's root directory manually.</value>
  </data>
  <data name="MessageFailToUninstallPackage" xml:space="preserve">
    <value>{0} failed to uninstall the package: {1}.  The package may need to be reinstalled manually.</value>
    <comment>Message box content</comment>
  </data>
  <data name="MessageUnkownErrorOpeningFile" xml:space="preserve">
    <value>Unknown error opening file: {0}</value>
    <comment>Message box content</comment>
  </data>
  <data name="MessageGettingNodeError" xml:space="preserve">
    <value>There was a problem getting the node from the workspace.</value>
    <comment>Message box content</comment>
  </data>
  <data name="MessageNeedToRestartAfterDelete" xml:space="preserve">
    <value>{0} and its host application must restart before delete takes effect.</value>
  </data>
  <data name="MessagePackageContainPythonScript" xml:space="preserve">
    <value>The package or one of its dependencies contains Python scripts or binaries. Do you want to continue?</value>
  </data>
  <data name="MessagePackageNewerDynamo" xml:space="preserve">
    <value>The package or one of its dependencies use a newer version of {0} than you are currently using. Do you want to continue?</value>
  </data>
  <data name="MessageSelectAtLeastOneNode" xml:space="preserve">
    <value>You must select at least one custom node.</value>
    <comment>Message box content</comment>
  </data>
  <data name="MessageSelectSymbolNotFound" xml:space="preserve">
    <value>The selected symbol was not found in the workspace</value>
    <comment>Message box content</comment>
  </data>
  <data name="MessageSubmitSameNamePackage" xml:space="preserve">
    <value>The node is part of the {0} package called "{1}" - do you want to submit a new version of this package?

If not, this node will be moved to the new package you are creating."</value>
    <comment>Message box content</comment>
  </data>
  <data name="MessageToDeprecatePackage" xml:space="preserve">
    <value>Are you sure you want to deprecate {0} ?  This request will be rejected if you are not a maintainer of the package.  It indicates that you will no longer support the package, although the package will still appear when explicitly searched for. 

You can always undeprecate the package.</value>
  </data>
  <data name="MessageToUndeprecatePackage" xml:space="preserve">
    <value>Are you sure you want to undeprecate {0} ?  This request will be rejected if you are not a maintainer of the package.  It indicates that you will continue to support the package and the package will appear when users are browsing packages.

You can always re-deprecate the package.</value>
  </data>
  <data name="MessageUninstallToContinue" xml:space="preserve">
    <value>{0} needs to uninstall {1} to continue, but cannot as one of its types appears to be in use.  Try restarting {0}.</value>
  </data>
  <data name="MessageUninstallToContinue2" xml:space="preserve">
    <value>{2} has dependencies. To install {2}, {0} needs to first uninstall the following dependent packages: {1}. Restart {0} to complete the uninstall, then try and download {2} again.

Uninstall the following dependent packages: {1}?</value>
  </data>
  <data name="OKButton" xml:space="preserve">
    <value>OK</value>
  </data>
  <data name="OpenDynamoDefinitionDialogTitle" xml:space="preserve">
    <value>Open {0} Definition...</value>
  </data>
  <data name="PackageDownloadConfirmMessageBoxTitle" xml:space="preserve">
    <value>Package Download Confirmation</value>
    <comment>Message box title</comment>
  </data>
  <data name="PackageDownloadErrorMessageBoxTitle" xml:space="preserve">
    <value>Package Download Error</value>
    <comment>Message box title</comment>
  </data>
  <data name="PackageDownloadMessageBoxTitle" xml:space="preserve">
    <value>Package Download</value>
  </data>
  <data name="PackageUseNewerDynamoMessageBoxTitle" xml:space="preserve">
    <value>Package Uses Newer Version of {0}!</value>
  </data>
  <data name="PackageWarningMessageBoxTitle" xml:space="preserve">
    <value>Package Warning</value>
    <comment>Message box title</comment>
  </data>
  <data name="SaveConfirmationMessageBoxTitle" xml:space="preserve">
    <value>Confirmation</value>
  </data>
  <data name="SaveModelToSTLDialogTitle" xml:space="preserve">
    <value>Save your model to STL.</value>
  </data>
  <data name="SaveWorkbenToImageDialogTitle" xml:space="preserve">
    <value>Save your Workbench to an Image</value>
  </data>
  <data name="SelectionErrorMessageBoxTitle" xml:space="preserve">
    <value>Selection Error</value>
    <comment>Message box title</comment>
  </data>
  <data name="UndeprecatingPackageMessageBoxTitle" xml:space="preserve">
    <value>Removing Package Deprecation</value>
  </data>
  <data name="DeleteFailureMessageBoxTitle" xml:space="preserve">
    <value>Delete Failure</value>
  </data>
  <data name="MessageNeedToRestartAfterDeleteTitle" xml:space="preserve">
    <value>Deleting Package</value>
  </data>
  <data name="ContinueButton" xml:space="preserve">
    <value>Continue</value>
    <comment>Continue to use Dynamo</comment>
  </data>
  <data name="CrashPromptDialogCopyButton" xml:space="preserve">
    <value>Copy</value>
    <comment>Copy crash details</comment>
  </data>
  <data name="CrashPromptDialogCrashMessage" xml:space="preserve">
    <value>Uh oh... something went wrong and {0} has crashed, sorry about that.

You will get a chance to save your work.</value>
  </data>
  <data name="CrashPromptDialogDetailButton" xml:space="preserve">
    <value>Details</value>
    <comment>Click it to display crash details</comment>
  </data>
  <data name="CrashPromptDialogOpenFolderButton" xml:space="preserve">
    <value>Open Folder</value>
    <comment>Open folder that contains crash report</comment>
  </data>
  <data name="CrashPromptDialogSubmitBugButton" xml:space="preserve">
    <value>Submit Bug To Github</value>
    <comment>Submit a bug on github</comment>
  </data>
  <data name="CrashPromptDialogTitle" xml:space="preserve">
    <value>{0} has crashed</value>
  </data>
  <data name="DownloadWarningMessageBoxTitle" xml:space="preserve">
    <value>Download Warning</value>
  </data>
  <data name="DynamoUpdateAvailableToolTip" xml:space="preserve">
    <value>A Dynamo update is available. Click to install.</value>
  </data>
  <data name="EditNodeWindowTitle" xml:space="preserve">
    <value>Edit Node Name</value>
    <comment>Dialog for editing a node's name</comment>
  </data>
  <data name="EditAnnotationTitle" xml:space="preserve">
    <value>Edit Group Title</value>
    <comment>Dialog for editing a node's name</comment>
  </data>
  <data name="EditWindowAcceptButton" xml:space="preserve">
    <value>Accept</value>
  </data>
  <data name="EditWindowTitle" xml:space="preserve">
    <value>Set value...</value>
  </data>
  <data name="GenericTaskDialogSampleLeftButton" xml:space="preserve">
    <value>Sample Left Button</value>
    <comment>Sample button, it will be replaced at runtime</comment>
  </data>
  <data name="GenericTaskDialogSampleRightButton" xml:space="preserve">
    <value>Sample Right Button</value>
    <comment>Sample button, it will be replaced at runtime</comment>
  </data>
  <data name="GenericTaskDialogTitle" xml:space="preserve">
    <value>Generic Task Dialog</value>
  </data>
  <data name="UsageReportPromptDialogTitle" xml:space="preserve">
    <value>Agreement to collect usability data on your use of {0}</value>
  </data>
  <data name="DynamoViewContextMenuClearLog" xml:space="preserve">
    <value>Clear</value>
    <comment>Clear log</comment>
  </data>
  <data name="DynamoViewEditMenuSelectNeighbours" xml:space="preserve">
    <value>_Select Neighbors</value>
  </data>
  <data name="FilePathConverterNoFileSelected" xml:space="preserve">
    <value>No file selected.</value>
  </data>
  <data name="HideClassicNodeLibrary" xml:space="preserve">
    <value>Hide Classic Node Library</value>
  </data>
  <data name="InstalledPackageViewAdditionalFileLabel" xml:space="preserve">
    <value>Additional Files</value>
  </data>
  <data name="InstalledPackageViewAdditionalLabel" xml:space="preserve">
    <value>Additional Libraries</value>
  </data>
  <data name="InstalledPackageViewContextMenuDeprecate" xml:space="preserve">
    <value>Deprecate</value>
  </data>
  <data name="InstalledPackageViewContextMenuDeprecateTooltip" xml:space="preserve">
    <value>Set this package as deprecated.  Only allowed if you're a current maintainer of the package.</value>
  </data>
  <data name="InstalledPackageViewContextMenuGetLatest" xml:space="preserve">
    <value>Get Latest Version</value>
  </data>
  <data name="InstalledPackageViewContextMenuGetLatestTooltip" xml:space="preserve">
    <value>Check if there is a newer version of this package and download it.</value>
  </data>
  <data name="InstalledPackageViewContextMenuPublish" xml:space="preserve">
    <value>Publish...</value>
  </data>
  <data name="InstalledPackageViewContextMenuPublishTooltip" xml:space="preserve">
    <value>Publish this package, if it has yet to be published.</value>
  </data>
  <data name="InstalledPackageViewContextMenuPublishVersion" xml:space="preserve">
    <value>Publish Version...</value>
  </data>
  <data name="InstalledPackageViewContextMenuPublishVersionTooltip" xml:space="preserve">
    <value>Publish a new version of this package, assuming it has already been published. Only allowed if you're a current maintainer of the package.</value>
  </data>
  <data name="InstalledPackageViewContextMenuRemoveDeprecation" xml:space="preserve">
    <value>Remove deprecation</value>
  </data>
  <data name="InstalledPackageViewContextMenuRemoveDeprecationTooltip" xml:space="preserve">
    <value>Remove package deprecation. Only allowed if you're a current maintainer of the package.</value>
  </data>
  <data name="InstalledPackageViewContextMenuShowRootDir" xml:space="preserve">
    <value>Show Root Directory</value>
  </data>
  <data name="InstalledPackageViewContextMenuShowRootDirTooltip" xml:space="preserve">
    <value>Go to the root folder of this package</value>
  </data>
  <data name="InstalledPackageViewCustomNodesLabel" xml:space="preserve">
    <value>Custom Nodes</value>
  </data>
  <data name="InstalledPackageViewNodeLibrariesLabel" xml:space="preserve">
    <value>Node Libraries</value>
  </data>
  <data name="InstalledPackageViewPendingInstallButton" xml:space="preserve">
    <value>Pending uninstall</value>
  </data>
  <data name="InstalledPackageViewTitle" xml:space="preserve">
    <value>Installed Packages</value>
  </data>
  <data name="LacingCrossProductToolTip" xml:space="preserve">
    <value>For two lists {a,b,c}{1,2,3} returns {a1,a2,a3}{b1,b2,b3}{c1,c2,c3}.</value>
  </data>
  <data name="LacingDisabledToolTip" xml:space="preserve">
    <value>Argument lacing is disabled for this node.</value>
  </data>
  <data name="LacingFirstToolTip" xml:space="preserve">
    <value>For two lists {a,b,c}{1,2,3} returns {a1}.</value>
  </data>
  <data name="LacingLongestToolTip" xml:space="preserve">
    <value>For two lists {a,b,c}{1,2} returns {a1,b2,c2}.</value>
  </data>
  <data name="LacingShortestToolTip" xml:space="preserve">
    <value>For two lists {a,b,c}{1,2} returns {a1,b2}.</value>
  </data>
  <data name="LibraryViewContextMenuEditNode" xml:space="preserve">
    <value>Edit...</value>
  </data>
  <data name="LibraryViewNoMatchesFound" xml:space="preserve">
    <value>No matches found</value>
    <comment>No matches for the search llibrary</comment>
  </data>
  <data name="LibraryViewSearchText" xml:space="preserve">
    <value>Search</value>
  </data>
  <data name="LibraryViewTitle" xml:space="preserve">
    <value>Library</value>
  </data>
  <data name="NoteViewContextMenuDelete" xml:space="preserve">
    <value>Delete</value>
    <comment>Delete note </comment>
  </data>
  <data name="NoteViewContextMenuEdit" xml:space="preserve">
    <value>Edit...</value>
    <comment>Edit note</comment>
  </data>
  <data name="PackageDownloadStateDownloaded" xml:space="preserve">
    <value>Downloaded</value>
  </data>
  <data name="PackageDownloadStateDownloading" xml:space="preserve">
    <value>Downloading</value>
  </data>
  <data name="PackageDownloadStateError" xml:space="preserve">
    <value>Error</value>
  </data>
  <data name="PackageDownloadStateInstalled" xml:space="preserve">
    <value>Installed</value>
  </data>
  <data name="PackageDownloadStateInstalling" xml:space="preserve">
    <value>Installing</value>
  </data>
  <data name="PackageDownloadStateStarting" xml:space="preserve">
    <value>Starting</value>
  </data>
  <data name="PackageSearchStateNoResult" xml:space="preserve">
    <value>Search returned no results!</value>
  </data>
  <data name="PackageSearchStateSearching" xml:space="preserve">
    <value>Searching...</value>
  </data>
  <data name="PackageSearchStateSyncingWithServer" xml:space="preserve">
    <value>Syncing with server...</value>
  </data>
  <data name="PackageSearchViewClearButton" xml:space="preserve">
    <value>Clear</value>
    <comment>Clear completed installation</comment>
  </data>
  <data name="PackageSearchViewClearButtonTooltip" xml:space="preserve">
    <value>Clear Downloads</value>
  </data>
  <data name="PackageSearchViewContextMenuOrderAscending" xml:space="preserve">
    <value>Ascending</value>
    <comment>Order by Ascending</comment>
  </data>
  <data name="PackageSearchViewContextMenuOrderDescending" xml:space="preserve">
    <value>Descending</value>
    <comment>Order by Descending</comment>
  </data>
  <data name="PackageSearchViewContextMenuSortByAuthor" xml:space="preserve">
    <value>Author</value>
    <comment>Sort package by author name</comment>
  </data>
  <data name="PackageSearchViewContextMenuSortByDownloads" xml:space="preserve">
    <value>Downloads</value>
    <comment>Sort package by download numbers</comment>
  </data>
  <data name="PackageSearchViewContextMenuSortByName" xml:space="preserve">
    <value>Name</value>
    <comment>Sort package by name</comment>
  </data>
  <data name="PackageSearchViewContextMenuSortByVotes" xml:space="preserve">
    <value>Votes</value>
    <comment>Sort package by user votes</comment>
  </data>
  <data name="PackageSearchViewContextMenuSortyByUpdate" xml:space="preserve">
    <value>Most Recent Update</value>
    <comment>Sort package by the most recent update</comment>
  </data>
  <data name="PackageSearchViewDeprecated" xml:space="preserve">
    <value>DEPRECATED</value>
    <comment>Indicate package has been deprecated</comment>
  </data>
  <data name="PackageSearchViewDeprecatedTooltip" xml:space="preserve">
    <value>The maintainers of this package have indicated that they will no longer be updating it.  Use at your own risk!</value>
  </data>
  <data name="PackageSearchViewDescription" xml:space="preserve">
    <value>Description</value>
    <comment>Package description</comment>
  </data>
  <data name="PackageSearchViewInstallButton" xml:space="preserve">
    <value>⇓ Install</value>
    <comment>To install package</comment>
  </data>
  <data name="PackageSearchViewInstallLatestVersion" xml:space="preserve">
    <value>Install latest version</value>
  </data>
  <data name="PackageSearchViewInstallLatestVersionTo" xml:space="preserve">
    <value>Install latest version to folder...</value>
  </data>
  <data name="PackageSearchViewInstallThisVersion" xml:space="preserve">
    <value>Install this version</value>
  </data>
  <data name="PackageSearchViewInstallThisVersionTo" xml:space="preserve">
    <value>Install this version to folder...</value>
  </data>
  <data name="PackageSearchViewKeywords" xml:space="preserve">
    <value>Keywords</value>
    <comment>Package keywords</comment>
  </data>
  <data name="PackageSearchViewSearchTextBox" xml:space="preserve">
    <value>Search...</value>
  </data>
  <data name="PackageSearchViewSortByButton" xml:space="preserve">
    <value>Sort by</value>
  </data>
  <data name="PackageSearchViewTitle" xml:space="preserve">
    <value>Online Package Search</value>
  </data>
  <data name="PackageSearchViewUpvoteButtonTooltip" xml:space="preserve">
    <value>Vote in support of this package</value>
  </data>
  <data name="PackageSearchViewVersions" xml:space="preserve">
    <value>Versions</value>
    <comment>Package versions</comment>
  </data>
  <data name="PackageSearchViewVisitRepositoryBuutton" xml:space="preserve">
    <value>Visit package repository</value>
  </data>
  <data name="PackageSearchViewVisitWebSiteButton" xml:space="preserve">
    <value>Visit package website</value>
  </data>
  <data name="PackageStateUnknown" xml:space="preserve">
    <value>Unknown</value>
  </data>
  <data name="PackageUploadStateCompressing" xml:space="preserve">
    <value>Compressing...</value>
  </data>
  <data name="PackageUploadStateCopying" xml:space="preserve">
    <value>Copying...</value>
  </data>
  <data name="PackageUploadStateError" xml:space="preserve">
    <value>Error!</value>
    <comment>Something wrong with package uploading</comment>
  </data>
  <data name="PackageUploadStateReady" xml:space="preserve">
    <value>Ready</value>
  </data>
  <data name="PackageUploadStateUploaded" xml:space="preserve">
    <value>Uploaded</value>
  </data>
  <data name="PackageUploadStateUploading" xml:space="preserve">
    <value>Uploading...</value>
  </data>
  <data name="PortViewContextMenuUserDefaultValue" xml:space="preserve">
    <value>Use Default Value</value>
  </data>
  <data name="PublishPackagePackageContent" xml:space="preserve">
    <value>Package Contents</value>
  </data>
  <data name="PublishPackageViewAddFileButton" xml:space="preserve">
    <value>Add file...</value>
  </data>
  <data name="PublishPackageViewAddFileButtonTooltip" xml:space="preserve">
    <value>Add File To Package</value>
  </data>
  <data name="PublishPackageViewContextMenuIsNodeLibrary" xml:space="preserve">
    <value>Is Node Library</value>
  </data>
  <data name="PublishPackageViewLicense" xml:space="preserve">
    <value>License (optional - default is MIT)</value>
  </data>
  <data name="PublishPackageViewPackageDependencies" xml:space="preserve">
    <value>Dependencies</value>
  </data>
  <data name="PublishPackageViewPackageDescription" xml:space="preserve">
    <value>Description</value>
  </data>
  <data name="PublishPackageViewPackageGroup" xml:space="preserve">
    <value>Group (optional)</value>
    <comment>User to input group name about this package</comment>
  </data>
  <data name="PublishPackageViewPackageGroupTooltip" xml:space="preserve">
    <value>A group to help categorize this package.  Might be useful for a collection of packages related to a firm, school, etc.</value>
  </data>
  <data name="PublishPackageViewPackageKeywords" xml:space="preserve">
    <value>Keywords (optional)</value>
    <comment>User to input some keywords about this package</comment>
  </data>
  <data name="PublishPackageViewPackageKeywordsTooltip" xml:space="preserve">
    <value>Keywords help find your package in the database.  Separate them by spaces.</value>
  </data>
  <data name="PublishPackageViewPackageName" xml:space="preserve">
    <value>Name</value>
  </data>
  <data name="PublishPackageViewPackageVersion" xml:space="preserve">
    <value>Version (major minor build)</value>
  </data>
  <data name="PublishPackageViewPackageVersionTooltip" xml:space="preserve">
    <value>A version name helps a submitter keep track of updates to the package.  A new version of a package will be REJECTED if this is not incremeneted.</value>
  </data>
  <data name="PublishPackageViewPublish" xml:space="preserve">
    <value>Publish a Package</value>
  </data>
  <data name="PublishPackageViewPublisherWebiSite" xml:space="preserve">
    <value>Website Url (optional)</value>
  </data>
  <data name="PublishPackageViewRepositoryUrl" xml:space="preserve">
    <value>Repository Url (optional)</value>
    <comment>Github repository</comment>
  </data>
  <data name="PublishPackageViewTitle" xml:space="preserve">
    <value>Publish a {0} Package</value>
  </data>
  <data name="ShowClassicNodeLibrary" xml:space="preserve">
    <value>Show Classic Node Library</value>
  </data>
  <data name="UnknowDateFormat" xml:space="preserve">
    <value>Unknown date format</value>
  </data>
  <data name="Watch3DViewContextMenuPan" xml:space="preserve">
    <value>_Pan</value>
  </data>
  <data name="Watch3DViewContextMenuRotate" xml:space="preserve">
    <value>_Rotate</value>
  </data>
  <data name="Watch3DViewContextMenuSwitchView" xml:space="preserve">
    <value>Switch to Node _View</value>
  </data>
  <data name="Watch3DViewContextMenuZoomToFit" xml:space="preserve">
    <value>_Zoom to Fit</value>
  </data>
  <data name="BuildVersionNonNegative" xml:space="preserve">
    <value>You must provide a Build version as a non-negative integer.</value>
    <comment>ErrorString</comment>
  </data>
  <data name="CannotSubmitPackage" xml:space="preserve">
    <value>You can't submit a package in this version of {0}.  You'll need a host application, like Revit, to submit a package.</value>
    <comment>ErrorString</comment>
  </data>
  <data name="DescriptionNeedMoreCharacters" xml:space="preserve">
    <value>Description must be longer than 10 characters.</value>
    <comment>ErrorString</comment>
  </data>
  <data name="MajorVersionNonNegative" xml:space="preserve">
    <value>You must provide a Major version as a non-negative integer.</value>
    <comment>ErrorString</comment>
  </data>
  <data name="MinorVersionNonNegative" xml:space="preserve">
    <value>You must provide a Minor version as a non-negative integer.</value>
    <comment>ErrorString</comment>
  </data>
  <data name="NameNeedMoreCharacters" xml:space="preserve">
    <value>Name must be at least 3 characters.</value>
    <comment>ErrorString</comment>
  </data>
  <data name="PackageNameCannotContainTheseCharacters" xml:space="preserve">
    <value>The name of the package cannot contain /,\, or *.</value>
    <comment>ErrorString</comment>
  </data>
  <data name="PackageNeedAtLeastOneFile" xml:space="preserve">
    <value>Your package must contain at least one file.</value>
    <comment>ErrorString</comment>
  </data>
  <data name="UpdateMessage" xml:space="preserve">
    <value>An update is available for Dynamo.
Installing the latest update requires Dynamo and any host applications to close.
Do you want to install the latest Dynamo update?</value>
  </data>
  <data name="VersionValueGreaterThan0" xml:space="preserve">
    <value>At least one of your version values must be greater than 0.</value>
    <comment>ErrorString</comment>
  </data>
  <data name="InstallMessageCaption" xml:space="preserve">
    <value>Install Dynamo</value>
  </data>
  <data name="InCanvasGeomButtonToolTip" xml:space="preserve">
    <value>Enable background 3D preview navigation (Ctrl + B)</value>
    <comment>Enable background 3D preview navigation</comment>
  </data>
  <data name="InCanvasNodeButtonToolTip" xml:space="preserve">
    <value>Enable graph view navigation (Ctrl + B)</value>
    <comment>Enable graph view navigation</comment>
  </data>
  <data name="AddCustomFileToPackageDialogTitle" xml:space="preserve">
    <value>Add Custom Node, Library, or XML file to Package...</value>
  </data>
  <data name="ConverterMessageCurrentOffset" xml:space="preserve">
    <value>Current offset X: {0}, Y: {1}</value>
  </data>
  <data name="ConverterMessageTransformOrigin" xml:space="preserve">
    <value>Transform origin X: {0}, Y: {1}</value>
  </data>
  <data name="ConverterMessageZoom" xml:space="preserve">
    <value>Zoom : {0}</value>
  </data>
  <data name="DynamoViewSamplesMenuShowInFolder" xml:space="preserve">
    <value>Show In Folder</value>
  </data>
  <data name="FileDialogAllFiles" xml:space="preserve">
    <value>All Files ({0})|{0}</value>
  </data>
  <data name="FileDialogAssemblyFiles" xml:space="preserve">
    <value>Assembly Library Files ({0})|{0}</value>
  </data>
  <data name="FileDialogCustomNodeDLLXML" xml:space="preserve">
    <value>Custom Node, DLL, XML ({0})|{0}</value>
  </data>
  <data name="FileDialogDefaultPNGName" xml:space="preserve">
    <value>Capture.png</value>
  </data>
  <data name="FileDialogDefaultSTLModelName" xml:space="preserve">
    <value>model.stl</value>
  </data>
  <data name="FileDialogDesignScriptFiles" xml:space="preserve">
    <value>DesignScript Files ({0})|{0}</value>
  </data>
  <data name="FileDialogDynamoCustomNode" xml:space="preserve">
    <value>{0} Custom Node ({1})|{1}</value>
  </data>
  <data name="FileDialogDynamoDefinitions" xml:space="preserve">
    <value>{0} Definitions ({1})|{1}</value>
  </data>
  <data name="FileDialogDynamoWorkspace" xml:space="preserve">
    <value>{0} Workspace ({1})|{1}</value>
  </data>
  <data name="FileDialogLibraryFiles" xml:space="preserve">
    <value>Library Files ({0})|{0}</value>
  </data>
  <data name="FileDialogPNGFiles" xml:space="preserve">
    <value>PNG Image|{0}</value>
  </data>
  <data name="FileDialogSTLModels" xml:space="preserve">
    <value>STL Models|{0}</value>
  </data>
  <data name="InfoBubbleError" xml:space="preserve">
    <value>Error: </value>
  </data>
  <data name="InfoBubbleWarning" xml:space="preserve">
    <value>Warning: </value>
  </data>
  <data name="MessageFailedToApplyCustomization" xml:space="preserve">
    <value>Failed to apply NodeViewCustomization for {0}</value>
  </data>
  <data name="MessageFailedToAttachToRowColumn" xml:space="preserve">
    <value>'AttachmentToRowColumnConverter' expects a 'ConverterParameter' value to be either 'Row' or 'Column'</value>
  </data>
  <data name="MessageFailedToFindNodeById" xml:space="preserve">
    <value>No node could be found with that Id.</value>
  </data>
  <data name="MessageFailedToOpenCorruptedFile" xml:space="preserve">
    <value>Error opening corrupted file: {0}</value>
    <comment>Message box content</comment>
  </data>
  <data name="MessageFailedToSaveAsImage" xml:space="preserve">
    <value>Failed to save the Workspace as image.</value>
  </data>
  <data name="MessageLoadingTime" xml:space="preserve">
    <value>{0} elapsed for loading {1} main window.</value>
  </data>
  <data name="MessageNodeWithNullFunction" xml:space="preserve">
    <value>There is a null function definition for this node.</value>
  </data>
  <data name="MessageNoNodeDescription" xml:space="preserve">
    <value>No description provided</value>
  </data>
  <data name="MessageUnsavedChanges0" xml:space="preserve">
    <value>The following workspaces have not been saved:</value>
  </data>
  <data name="MessageUnsavedChanges1" xml:space="preserve">
    <value>. Please save them and try again.</value>
  </data>
  <data name="SearchViewTopResult" xml:space="preserve">
    <value>Top Result</value>
  </data>
  <data name="TooltipCurrentIndex" xml:space="preserve">
    <value>{0} of {1}</value>
  </data>
  <data name="AutodeskSignIn" xml:space="preserve">
    <value>Autodesk Sign In</value>
  </data>
  <data name="BrowserWindowLoading" xml:space="preserve">
    <value>Loading...</value>
  </data>
  <data name="InvalidLoginUrl" xml:space="preserve">
    <value>Invalid URL for login page!</value>
  </data>
  <data name="NoneString" xml:space="preserve">
    <value>none</value>
  </data>
  <data name="PresetsWindowDescription" xml:space="preserve">
    <value>Description</value>
  </data>
  <data name="PresetsWindowDescriptionHint" xml:space="preserve">
    <value>Enter a description for this preset.</value>
  </data>
  <data name="PresetsWindowName" xml:space="preserve">
    <value>Name</value>
  </data>
  <data name="PresetsWindowTitle" xml:space="preserve">
    <value>Preset State Properties</value>
  </data>
  <data name="DynamoViewRunButtonToolTipDisabled" xml:space="preserve">
    <value>Run is not available when running Automatically or Periodically.</value>
  </data>
  <data name="RunTypeToolTipAutomatically" xml:space="preserve">
    <value>Run whenever there is a change to the graph.</value>
  </data>
  <data name="RunTypeToolTipManually" xml:space="preserve">
    <value>Run whenever you press the Run button.</value>
  </data>
  <data name="RunTypeToolTipPeriodicallyDisabled" xml:space="preserve">
    <value>Periodic running is disabled when there are no nodes in your graph that support it.</value>
  </data>
  <data name="RunTypeToolTipPeriodicallyEnabled" xml:space="preserve">
    <value>Run at the specified interval.</value>
  </data>
  <data name="RunCompletedMessage" xml:space="preserve">
    <value>Run completed.</value>
  </data>
  <data name="RunCompletedWithScaleChangeMessage" xml:space="preserve">
    <value>Run completed with new working range.</value>
  </data>
  <data name="RunCompletedWithWarningsMessage" xml:space="preserve">
    <value>Run completed with warnings.</value>
  </data>
  <data name="RunCompletedWithScaleChangeAndWarningsMessage" xml:space="preserve">
    <value>Run completed with warnings on setting new working range.</value>
  </data>
  <data name="RunStartedMessage" xml:space="preserve">
    <value>Run started...</value>
  </data>
  <data name="RunStartedWithScaleChangeMessage" xml:space="preserve">
    <value>Run started with new working range...</value>
  </data>
  <data name="GroupDefaultText" xml:space="preserve">
    <value>&lt;Double click here to edit group description&gt;</value>
  </data>
  <data name="GroupContextMenuBackground" xml:space="preserve">
    <value>Select Background</value>
  </data>
  <data name="GroupContextMenuFont" xml:space="preserve">
    <value>Font Size</value>
  </data>
  <data name="GroupContextMenuUngroup" xml:space="preserve">
    <value>Ungroup</value>
  </data>
  <data name="GroupContextMenuGraphLayout" xml:space="preserve">
    <value>Cleanup Node Layout</value>
  </data>
  <data name="PackageDuplicateAssemblyWarning" xml:space="preserve">
    <value>Due to limitations in the .NET framework, it is not possible to update your package assembly while it is already loaded.  Please update the assembly while {0} is not running and try again.</value>
  </data>
  <data name="PackageDuplicateAssemblyWarningTitle" xml:space="preserve">
    <value>Cannot update assembly</value>
  </data>
  <data name="Automatic" xml:space="preserve">
    <value>Automatic</value>
  </data>
  <data name="Manual" xml:space="preserve">
    <value>Manual</value>
  </data>
  <data name="Periodic" xml:space="preserve">
    <value>Periodic</value>
  </data>
  <data name="ContextMenuCopy" xml:space="preserve">
    <value>Copy</value>
    <comment>Context menu item</comment>
  </data>
  <data name="ContextMenuHideAllGeometry" xml:space="preserve">
    <value>Hide all geometry preview</value>
    <comment>Context menu item - Specific to canvas</comment>
  </data>
  <data name="ContextMenuHideAllTextBubble" xml:space="preserve">
    <value>Hide all text bubble</value>
    <comment>Context menu item - Specific to canvas</comment>
  </data>
  <data name="ContextMenuInsertCodeBlock" xml:space="preserve">
    <value>Insert code block</value>
    <comment>Context menu item - Specific to canvas</comment>
  </data>
  <data name="ContextMenuPaste" xml:space="preserve">
    <value>Paste</value>
    <comment>Context menu item</comment>
  </data>
  <data name="ContextMenuShowAllGeometry" xml:space="preserve">
    <value>Show all geometry preview</value>
    <comment>Context menu item - Specific to canvas</comment>
  </data>
  <data name="ContextMenuShowAllTextBubble" xml:space="preserve">
    <value>Show all text buble</value>
    <comment>Context menu item - Specific to canvas</comment>
  </data>
  <data name="MoreButton" xml:space="preserve">
    <value>More</value>
    <comment>The "More" button on "Publish a Dynamo Package" dialog</comment>
  </data>
  <data name="PublishPackage" xml:space="preserve">
    <value>Publish Online</value>
  </data>
  <data name="StartPageWhatsNew" xml:space="preserve">
    <value>Getting Started</value>
  </data>
  <data name="TermsOfUseAcceptButton" xml:space="preserve">
    <value>I Accept</value>
  </data>
  <data name="TermsOfUseDeclineButton" xml:space="preserve">
    <value>I Decline</value>
  </data>
  <data name="TermsOfUseViewTitle" xml:space="preserve">
    <value>Package Manager Terms of Use</value>
  </data>
  <data name="GalleryDynamoVersion" xml:space="preserve">
    <value>Version {0}.{1}.{2}</value>
  </data>
  <data name="LearnMore" xml:space="preserve">
    <value>Learn more</value>
  </data>
  <data name="Autodesk360SignInButtonContentToolTip" xml:space="preserve">
    <value>Sign in to Autodesk A360 to access online services that integrate with your desktop software.</value>
  </data>
  <data name="Autodesk360SignInButtonTitleToolTip" xml:space="preserve">
    <value>Autodesk A360</value>
  </data>
  <data name="ConsentFormGoogleAnalyticsCheckBoxContent" xml:space="preserve">
    <value>I agree to contribute to the Google Analytics program.</value>
  </data>
  <data name="ConsentFormADPAnalyticsCheckBoxContent" xml:space="preserve">
    <value>I agree to data collection in desktop products for Autodesk analytics programs.</value>
  </data>
  <data name="GroupContextMenuDeleteGroup" xml:space="preserve">
    <value>Delete Group</value>
  </data>
  <data name="CustomNodeTypeShortString" xml:space="preserve">
    <value>DS</value>
  </data>
  <data name="PackageTypeShortString" xml:space="preserve">
    <value>PKG</value>
  </data>
  <data name="ZeroTouchTypeShortString" xml:space="preserve">
    <value>DLL</value>
  </data>
  <data name="DynamoViewEditMenuCreatePreset" xml:space="preserve">
    <value>Create Preset From Selection</value>
  </data>
  <data name="DynamoViewEditMenuDeletePreset" xml:space="preserve">
    <value>Delete Preset</value>
  </data>
  <data name="DynamoViewEditMenuRestorePreset" xml:space="preserve">
    <value>Restore Preset</value>
  </data>
  <data name="DynamoViewEditMenuPresetsMenu" xml:space="preserve">
    <value>Presets</value>
  </data>
  <data name="DynamoViewSettingsMenuVisualizationSettings" xml:space="preserve">
    <value>Visualization Settings</value>
  </data>
  <data name="FileDialogManualMode" xml:space="preserve">
    <value>Open in Manual Execution Mode</value>
  </data>
  <data name="BrowserNodeButtonLabel" xml:space="preserve">
    <value>Browse...</value>
  </data>
  <data name="BrowserNodeNoFileSelected" xml:space="preserve">
    <value>No file selected.</value>
  </data>
  <data name="StringInputNodeEditMenu" xml:space="preserve">
    <value>Edit...</value>
  </data>
  <data name="WatchNodeRawDataMenu" xml:space="preserve">
    <value>Show Raw Data</value>
  </data>
  <data name="NodeContextMenuEnablePeriodicUpdate" xml:space="preserve">
    <value>Enable Periodic Update</value>
  </data>
  <data name="PackageUploadNoDependency" xml:space="preserve">
    <value>None</value>
  </data>
  <data name="PublishPackageViewPackageDescriptionTooltip" xml:space="preserve">
    <value>A description that helps people understand what the package might be used for.</value>
  </data>
  <data name="PublishPackageViewPackageNameTooltip" xml:space="preserve">
    <value>A unique name for the package.</value>
  </data>
  <data name="UnitAcres" xml:space="preserve">
    <value>Acres</value>
  </data>
  <data name="UnitCentimeters" xml:space="preserve">
    <value>Centimeters</value>
  </data>
  <data name="UnitCubicCentimeter" xml:space="preserve">
    <value>CubicCentimeter</value>
  </data>
  <data name="UnitCubicFoot" xml:space="preserve">
    <value>CubicFoot</value>
  </data>
  <data name="UnitCubicInches" xml:space="preserve">
    <value>CubicInches</value>
  </data>
  <data name="UnitCubicMeters" xml:space="preserve">
    <value>CubicMeters</value>
  </data>
  <data name="UnitCubicMillimeter" xml:space="preserve">
    <value>CubicMillimeter</value>
  </data>
  <data name="UnitCubicYards" xml:space="preserve">
    <value>CubicYards</value>
  </data>
  <data name="UnitDecimeters" xml:space="preserve">
    <value>Decimeters</value>
  </data>
  <data name="UnitFeet" xml:space="preserve">
    <value>Feet</value>
  </data>
  <data name="UnitHectares" xml:space="preserve">
    <value>Hectares</value>
  </data>
  <data name="UnitInches" xml:space="preserve">
    <value>Inches</value>
  </data>
  <data name="UnitLitres" xml:space="preserve">
    <value>Litres</value>
  </data>
  <data name="UnitMeters" xml:space="preserve">
    <value>Meters</value>
  </data>
  <data name="UnitMillimeters" xml:space="preserve">
    <value>Millimeters</value>
  </data>
  <data name="UnitSquareCentimeter" xml:space="preserve">
    <value>SquareCentimeter</value>
  </data>
  <data name="UnitSquareFoot" xml:space="preserve">
    <value>SquareFoot</value>
  </data>
  <data name="UnitSquareInch" xml:space="preserve">
    <value>SquareInch</value>
  </data>
  <data name="UnitSquareMeter" xml:space="preserve">
    <value>SquareMeter</value>
  </data>
  <data name="UnitSquareMillimeter" xml:space="preserve">
    <value>SquareMillimeter</value>
  </data>
  <data name="UnitUSGallons" xml:space="preserve">
    <value>USGallons</value>
  </data>
  <data name="CustomNodePromptDescriptionTooltip" xml:space="preserve">
    <value>A description that helps people understand what the node might be used for.</value>
  </data>
  <data name="CustomNodePromptNameTooltip" xml:space="preserve">
    <value>A unique name for the node.</value>
  </data>
  <data name="PresetPromptDescriptionTooltip" xml:space="preserve">
    <value>A description of the preset state.</value>
  </data>
  <data name="PresetPromptNameTooltip" xml:space="preserve">
    <value>A unique name for the preset.</value>
  </data>
  <data name="SelectNodeButtonChange" xml:space="preserve">
    <value>Change</value>
  </data>
  <data name="SelectNodeButtonSelect" xml:space="preserve">
    <value>Select</value>
  </data>
  <data name="PresetTextRemaining" xml:space="preserve">
    <value>Characters Remaining</value>
  </data>
  <data name="PresetOverwrite" xml:space="preserve">
    <value>A preset by this name already exists, do you wish to overwrite?</value>
  </data>
  <data name="AddButton" xml:space="preserve">
    <value>Add</value>
  </data>
  <data name="DynamoViewSettingMenuManagePackagePath" xml:space="preserve">
    <value>Manage Node and Package Paths...</value>
    <comment>Setting menu | Custom node definition and package paths</comment>
  </data>
  <data name="PackagePathViewAccept" xml:space="preserve">
    <value>Accept Changes</value>
    <comment>Accept changes button on the package path dialog</comment>
  </data>
  <data name="PackagePathViewHeading" xml:space="preserve">
    <value>Paths:</value>
    <comment>Package path management dialog content</comment>
  </data>
  <data name="PackagePathViewSummary1" xml:space="preserve">
    <value>Add paths to make nodes and packages show up in the library.</value>
    <comment>Package path management dialog content</comment>
  </data>
  <data name="PackagePathViewTitle" xml:space="preserve">
    <value>Manage Node and Package Paths</value>
    <comment>Package path management dialog title</comment>
  </data>
  <data name="PackagePathViewToolTipDown" xml:space="preserve">
    <value>Move the selected path downward</value>
    <comment>Tool-tip for down arrow</comment>
  </data>
  <data name="PackagePathViewToolTipMinus" xml:space="preserve">
    <value>Remove the selected path from list</value>
    <comment>Tool-tip for minus icon</comment>
  </data>
  <data name="PackagePathViewToolTipPlus" xml:space="preserve">
    <value>Add a new path to the list</value>
    <comment>Tool-tip for plus icon</comment>
  </data>
  <data name="PackagePathViewToolTipUp" xml:space="preserve">
    <value>Move the selected path upward</value>
    <comment>Tool-tip for up arrow</comment>
  </data>
  <data name="PackagePathAutoAddNotificationTitle" xml:space="preserve">
    <value>Package Path Added</value>
  </data>
  <data name="PackagePathAutoAddNotificationShortDescription" xml:space="preserve">
    <value>A library (*.dll, *.ds) was recently imported into Dynamo. Its path was automatically added to "Preferences &gt; Node and Package Paths..."</value>
  </data>
  <data name="PackagePathAutoAddNotificationDetailedDescription" xml:space="preserve">
    <value>The import path "{0}" was added to "Node and Package Paths". If you want to update or remove this path, please open "Dynamo &gt; Preferences &gt;Package Manager &gt; Node and Package Paths..."</value>
  </data>
  <data name="NodeContextMenuIsInput" xml:space="preserve">
    <value>Is Input</value>
  </data>
  <data name="NodeContextMenuIsOutput" xml:space="preserve">
    <value>Is Output</value>
  </data>
  <data name="DynamoViewViewMenuAvailablePreviews" xml:space="preserve">
    <value>Available Previews</value>
  </data>
  <data name="PresetWarningMessage" xml:space="preserve">
    <value>No input nodes selected. Select at least one input node to create a preset.</value>
  </data>
  <data name="UnitArea" xml:space="preserve">
    <value>Area</value>
  </data>
  <data name="UnitLength" xml:space="preserve">
    <value>Length</value>
  </data>
  <data name="UnitVolume" xml:space="preserve">
    <value>Volume</value>
  </data>
  <data name="Units" xml:space="preserve">
    <value>Units:</value>
  </data>
  <data name="PublishPackageLocally" xml:space="preserve">
    <value>Publish Locally</value>
  </data>
  <data name="BackgroundPreviewName" xml:space="preserve">
    <value>Background Preview</value>
    <comment>The name of the 3D background preview.</comment>
  </data>
  <data name="CameraDataLoadError" xml:space="preserve">
    <value>Camera position information could not be loaded from the file.</value>
  </data>
  <data name="CameraDataSaveError" xml:space="preserve">
    <value>Camera position information could not be saved.</value>
  </data>
  <data name="FolderNotWritableError" xml:space="preserve">
    <value>You do not have write permission to {0}.</value>
  </data>
  <data name="ActionMember" xml:space="preserve">
    <value>Action</value>
  </data>
  <data name="CreateMember" xml:space="preserve">
    <value>Create</value>
  </data>
  <data name="QueryMember" xml:space="preserve">
    <value>Query</value>
  </data>
  <data name="AddToLibraryButton" xml:space="preserve">
    <value>Add</value>
  </data>
  <data name="BackgroundPreviewDefaultName" xml:space="preserve">
    <value>Default Background Preview</value>
  </data>
  <data name="BackgroundPreviewCreationFailureMessage" xml:space="preserve">
    <value>There was an error creating a background preview in Dynamo. This could be due to a lack of graphics resources on your machine. See the log for more information.</value>
  </data>
  <data name="NodesRunStatus" xml:space="preserve">
    <value>Freeze</value>
    <comment>Context menu item</comment>
  </data>
  <data name="CompactLayoutTitle" xml:space="preserve">
    <value>Compact</value>
  </data>
  <data name="DetailedLayoutTitle" xml:space="preserve">
    <value>Detailed</value>
  </data>
  <data name="FilterIconTooltip" xml:space="preserve">
    <value>Filter results</value>
  </data>
  <data name="LayoutIconTooltip" xml:space="preserve">
    <value>View layout</value>
  </data>
  <data name="ShowHideLibraryIconTooltip" xml:space="preserve">
    <value>Show/hide</value>
  </data>
  <data name="OnlyTitle" xml:space="preserve">
    <value>only</value>
  </data>
  <data name="SelectAllTitle" xml:space="preserve">
    <value>Select All</value>
  </data>
  <data name="NodeViewCustomizationFindErrorMessage" xml:space="preserve">
    <value>There was an error while finding node view customizations for {0}. Contact the author of this assembly for more information.</value>
  </data>
  <data name="PreviewListLabel" xml:space="preserve">
    <value>List</value>
  </data>
  <data name="NullString" xml:space="preserve">
    <value>null</value>
  </data>
  <data name="InvalidTimeZoneMessage" xml:space="preserve">
    <value>Could not sign in at this moment. Check the date, time and time zone settings and try to sign in again.</value>
  </data>
  <data name="OneAssemblyWasLoadedSeveralTimesErrorMessage" xml:space="preserve">
    <value>Please, load assembly just one time.
Next assemblies were loaded several times:
</value>
  </data>
  <data name="MessageFailedToAddFile" xml:space="preserve">
    <value>Failed to add file: {0}</value>
    <comment>Message box content</comment>
  </data>
  <data name="MessageConfirmToSaveReadOnlyCustomNode" xml:space="preserve">
    <value>We can't save "{0}" because the file is read-only or contains unresolved or invalid nodes. To keep changes, would you like to "Save As..." with a different name or path?</value>
    <comment>Message box content</comment>
  </data>
  <data name="TabFileNameReadOnlyPrefix" xml:space="preserve">
    <value>[Read-Only] </value>
  </data>
  <data name="InCanvasFitViewButtonToolTip" xml:space="preserve">
    <value>Zoom to Fit</value>
    <comment>Zoom to Fit</comment>
  </data>
  <data name="InCanvasOrbitButtonToolTip" xml:space="preserve">
    <value>Orbit</value>
    <comment>Orbit</comment>
  </data>
  <data name="InCanvasPanButtonToolTip" xml:space="preserve">
    <value>Pan</value>
    <comment>Pan</comment>
  </data>
  <data name="InCanvasZoomInButtonToolTip" xml:space="preserve">
    <value>Zoom In</value>
    <comment>Zoom In</comment>
  </data>
  <data name="InCanvasZoomOutButtonToolTip" xml:space="preserve">
    <value>Zoom Out</value>
    <comment>Zoom Out</comment>
  </data>
  <data name="MessageErrorOpeningFileGeneral" xml:space="preserve">
    <value>Error Opening File</value>
    <comment>Notification Center Title</comment>
  </data>
  <data name="DynamoViewSettingsMenuChangeScaleFactor" xml:space="preserve">
    <value>Geometry Scaling...</value>
    <comment>Settings menu | Geometry Scaling</comment>
  </data>
  <data name="ContextMenuLacingAuto" xml:space="preserve">
    <value>Auto</value>
    <comment>Auto lacing</comment>
  </data>
  <data name="LacingAutoToolTip" xml:space="preserve">
    <value>No replication guide will be added.</value>
  </data>
  <data name="UseLevelKeepListStructureHint" xml:space="preserve">
    <value>Keep 1 input list's nesting</value>
  </data>
  <data name="UseLevelKeepListStructurePopupMenuItem" xml:space="preserve">
    <value>Keep list structure</value>
  </data>
  <data name="UseLevelPopupMenuItem" xml:space="preserve">
    <value>Use Levels</value>
  </data>
  <data name="BreakConnectionPopupMenuItem" xml:space="preserve">
    <value>Break Connection</value>
  </data>
  <data name="HideWiresPopupMenuItem" xml:space="preserve">
    <value>Hide Wires</value>
  </data>
  <data name="ShowWiresPopupMenuItem" xml:space="preserve">
    <value>Show Wires</value>
  </data>
  <data name="DirectoryNotFound" xml:space="preserve">
    <value>Directory Not Found</value>
  </data>
  <data name="PackageFolderNotAccessible" xml:space="preserve">
    <value>A problem occurred when trying to install the package. Dynamo is unable to obtain read/write access to
{0}</value>
  </data>
  <data name="PackageNotExisted" xml:space="preserve">
    <value>The root directory of the package does not exist. Please try and re-install the package.</value>
  </data>
  <data name="UnableToAccessPackageDirectory" xml:space="preserve">
    <value>Unable To Access Package Directory</value>
  </data>
  <data name="DynamoViewFileMenuExport3DAsImage" xml:space="preserve">
    <value>_Export Background 3D Preview as Image...</value>
    <comment>File menu | Export Background 3D Preview as image</comment>
  </data>
  <data name="DynamoViewToolbarExport3DButtonTooltip" xml:space="preserve">
    <value>Export Background Preview As Image</value>
    <comment>Toolbar export button tooltip</comment>
  </data>
  <data name="ScreenShotFrom3DParameter" xml:space="preserve">
    <value>screenshot_3D</value>
  </data>
  <data name="ScreenShotFrom3DShortcutParameter" xml:space="preserve">
    <value>screenshot_3D_shortcut</value>
  </data>
  <data name="FileNotPublishCaption" xml:space="preserve">
    <value>Publish Fail!</value>
  </data>
  <data name="FileNotPublishMessage" xml:space="preserve">
    <value>File(s) were not found or are contained inside of a package. Please only add files that are located outside of packages.

Failed to publish file(s): 
{0}</value>
  </data>
  <data name="PublishPackageDialogCaption" xml:space="preserve">
    <value>Published Successfully</value>
  </data>
  <data name="PublishPackageMessage" xml:space="preserve">
    <value>Package published successfully. 
Want to publish a different package?</value>
  </data>
  <data name="SolutionToFolderNotWritatbleError" xml:space="preserve">
    <value>Please update the permissions or go to Preferences &gt;Node and Package Paths...' to change your default directory.</value>
  </data>
  <data name="DynamoViewHelpDictionary" xml:space="preserve">
    <value>Dynamo Dictionary</value>
    <comment>Help menu | Go to Dynamo dictionary</comment>
  </data>
  <data name="RerunButton" xml:space="preserve">
    <value>Apply Changes</value>
  </data>
  <data name="ScalingLargeButton" xml:space="preserve">
    <value>Large</value>
  </data>
  <data name="ScalingMediumButton" xml:space="preserve">
    <value>Medium</value>
  </data>
  <data name="ScalingExtraLargeButton" xml:space="preserve">
    <value>Extra large</value>
  </data>
  <data name="ScalingSmallButton" xml:space="preserve">
    <value>Small</value>
  </data>
  <data name="RerunButtonToolTip" xml:space="preserve">
    <value>Rerun the graph.</value>
  </data>
  <data name="CustomNodePropertyWindowLocationNote" xml:space="preserve">
    <value>Custom Nodes will be placed in the Add-Ons section of the library.</value>
    <comment>Note regarding Custom Node library location</comment>
  </data>
  <data name="CrashPromptGithubNewIssueTitle" xml:space="preserve">
    <value>Crash report from Dynamo {0}</value>
  </data>
  <data name="PackageSearchViewSearchTextBoxSyncing" xml:space="preserve">
    <value>Please wait...</value>
  </data>
  <data name="EditNoteWindowTitle" xml:space="preserve">
    <value>Write note here</value>
  </data>
  <data name="ExtensionsViewTitle" xml:space="preserve">
    <value>Extensions</value>
  </data>
  <data name="ExtensionAdded" xml:space="preserve">
    <value>Extension tab added to the extensions side bar.</value>
  </data>
  <data name="ExtensionAlreadyPresent" xml:space="preserve">
    <value>No new tab is added, as the extension is already present in the extensions side bar.</value>
  </data>
  <data name="MessageUninstallCustomNodeToContinue" xml:space="preserve">
    <value>{1} cannot be loaded.
Installing it will conflict with one or more node definitions that already exist in {0}, which is currently loaded. 
To install {1}, Dynamo needs to first uninstall {0}. 
Restart Dynamo to complete the uninstall.

Uninstall the following packages: {0}?</value>
  </data>
  <data name="PreviewText" xml:space="preserve">
    <value> This Feature is in Preview! </value>
  </data>
  <data name="PackageHostDependencyTooltip" xml:space="preserve">
    <value>This package contains node(s) that depend on applications outside Dynamo. To fully utilize node(s) in this package, you will need to have these external applications installed.</value>
  </data>
  <data name="PackageHostDependencyFilter" xml:space="preserve">
    <value>Filter packages that depend on applications outside Dynamo. This feature currently can only filter packages which have been marked manually by package authors during publish.</value>
  </data>
  <data name="PackageHostDependencyFilterContextItem" xml:space="preserve">
    <value>Packages contain node(s)  that depend on specified application outside Dynamo.</value>
  </data>
  <data name="MessageUninstallSamePackage" xml:space="preserve">
    <value>"The package {0} is already installed. To reinstall it, you must first uninstall it and restart to complete the uninstall. Would you like to mark {0} for uninstall?"</value>
  </data>
  <data name="MessagePackageNotFound" xml:space="preserve">
    <value>{0} was not found and could not be downloaded.</value>
  </data>
  <data name="MessagePackageVersionNotFound" xml:space="preserve">
    <value>Version {0} of {1} could not be found.</value>
  </data>
  <data name="PublishPackageViewPackageHostDependency" xml:space="preserve">
    <value>External Dependency (optional)</value>
  </data>
  <data name="PublishPackageViewPackageHostDependencyTooltip" xml:space="preserve">
    <value>An indication of what applications outside of Dynamo your package depends on, such as Revit, Civil 3D or Photoshop. Users of your package will need to install these applications to fully utilize your package.</value>
  </data>
  <data name="InfoBubbleDocumentationLinkText" xml:space="preserve">
    <value>Read more...</value>
  </data>
  <data name="PackageSearchViewFilterByButton" xml:space="preserve">
    <value>Filter by</value>
  </data>
  <data name="DynamoViewSettingMenuShowDataReportingDialogTooltip" xml:space="preserve">
    <value>Display the dialog for user to pick agreement on data collecting.</value>
  </data>
  <assembly alias="System.Windows.Forms" name="System.Windows.Forms, Version=4.0.0.0, Culture=neutral, PublicKeyToken=b77a5c561934e089" />
  <data name="psDynamoMesh" type="System.Resources.ResXFileRef, System.Windows.Forms">
    <value>..\ViewModels\Watch3D\compiledShaders\psDynamoMesh;System.Byte[], mscorlib, Version=4.0.0.0, Culture=neutral, PublicKeyToken=b77a5c561934e089</value>
  </data>
  <data name="vsDynamoMesh" type="System.Resources.ResXFileRef, System.Windows.Forms">
    <value>..\ViewModels\Watch3D\compiledShaders\vsDynamoMesh;System.Byte[], mscorlib, Version=4.0.0.0, Culture=neutral, PublicKeyToken=b77a5c561934e089</value>
  </data>
  <data name="PreferencesViewShowCodeBlockNodeLineNumber" xml:space="preserve">
    <value>Show CodeBlockNode Line Numbers</value>
  </data>
  <data name="PreferencesViewIsIronPythonDialogDisabled" xml:space="preserve">
    <value>Hide IronPython alerts</value>
    <comment>Preferences | Features | Python | Hide IronPython Alerts</comment>
  </data>
  <data name="MessageFailedToDownloadPackageVersion" xml:space="preserve">
    <value>Failed to download version {0} of package with id: {1}.  Please try again and report the package if you continue to have problems.</value>
    <comment>Message box content. {0} = 1.2.3, {1} = 57d576e8f615e7725800001d</comment>
  </data>
  <data name="NodeTooltipDescription" xml:space="preserve">
    <value>Description: </value>
  </data>
  <data name="NodeTooltipOriginalName" xml:space="preserve">
    <value>Original node name: </value>
  </data>
  <data name="RenderingMemoryOutageDescription" xml:space="preserve">
    <value>Please check if you intended to render this amount of geometry, and consider turning off the preview of other nodes within your graph, lowering the amount of Geometry you wish to render, or turning down the render precision.</value>
  </data>
  <data name="RenderingMemoryOutageSummary" xml:space="preserve">
    <value>Dynamo has run out of memory trying to render your geometry. The geometry preview has been disabled.</value>
  </data>
  <data name="vsDynamoPointLine" type="System.Resources.ResXFileRef, System.Windows.Forms">
    <value>..\ViewModels\Watch3D\compiledShaders\vsDynamoPointLine;System.Byte[], mscorlib, Version=4.0.0.0, Culture=neutral, PublicKeyToken=b77a5c561934e089</value>
  </data>
  <data name="psDynamoLine" type="System.Resources.ResXFileRef, System.Windows.Forms">
    <value>..\ViewModels\Watch3D\compiledShaders\psDynamoLine;System.Byte[], mscorlib, Version=4.0.0.0, Culture=neutral, PublicKeyToken=b77a5c561934e089</value>
  </data>
  <data name="psDynamoPoint" type="System.Resources.ResXFileRef, System.Windows.Forms">
    <value>..\ViewModels\Watch3D\compiledShaders\psDynamoPoint;System.Byte[], mscorlib, Version=4.0.0.0, Culture=neutral, PublicKeyToken=b77a5c561934e089</value>
  </data>
  <data name="PreferencesViewShowWhitespaceInPythonEditor" xml:space="preserve">
    <value>Show Whitespace in Python Editor</value>
    <comment>Preferences | Features | Python | Show Whitspace Characters in Python editor</comment>
  </data>
  <data name="PreferencesViewDefaultPythonEngine" xml:space="preserve">
    <value>Default Python Engine</value>
    <comment>Preferences | Features | Python | Default Python Engine</comment>
  </data>
  <data name="PreferencesViewPackageDownloadDirectory" xml:space="preserve">
    <value>New Package Download Directory</value>
    <comment>Preferences | Package Manager | Node and Package Paths | New Package Download Directory</comment>
  </data>
  <data name="PreferencesPackageDownloadDirectoryTooltip" xml:space="preserve">
    <value>Choose a package path from this list to download new packages to.</value>
    <comment>Preferences | Package Manager | Node and Package Paths | New Package Download Directory</comment>
  </data>
  <data name="DefaultPythonEngineNone" xml:space="preserve">
    <value>Use System Default</value>
    <comment>Preferences | Features | Python | Default Python Engine</comment>
  </data>
  <data name="PreferencesViewEnableNodeAutoComplete" xml:space="preserve">
    <value>Node Autocomplete</value>
    <comment>Preferences | Features | Experimental | Enable Node Auto Complete</comment>
  </data>
  <data name="ErrorLoadingIcon" xml:space="preserve">
    <value>An error occurred when loading the application icon: {0}</value>
    <comment>{0} = detailed error message</comment>
  </data>
  <data name="PublishPackageSelectNodeLibraries" xml:space="preserve">
    <value>Select Node Libraries</value>
  </data>
  <data name="PublishPackageMoreInfoFile" xml:space="preserve">
    <value>DynamoCoreWpf;PublishPackageDocumentation.html</value>
  </data>
  <data name="DynamoViewDynamoMenu" xml:space="preserve">
    <value>_Dynamo</value>
    <comment>Dynamo menu</comment>
  </data>
  <data name="DynamoViewDynamoMenuPreferences" xml:space="preserve">
    <value>_Preferences...</value>
    <comment>Dynamo menu | Preferences</comment>
  </data>
  <data name="DynamoViewFileMenuExport" xml:space="preserve">
    <value>_Export</value>
    <comment>File menu | Export</comment>
  </data>
  <data name="PublishPackageDocTooltipText" xml:space="preserve">
    <value>Learn More about publishing a package</value>
  </data>
  <data name="PreferencesViewFeaturesTab" xml:space="preserve">
    <value>Features</value>
  </data>
  <data name="PreferencesViewGeneralTab" xml:space="preserve">
    <value>General</value>
  </data>
  <data name="PreferencesViewTitle" xml:space="preserve">
    <value>Preferences</value>
  </data>
  <data name="PreferencesViewVisualSettingsTab" xml:space="preserve">
    <value>Visual Settings</value>
  </data>
  <data name="PreferencesWindowLanguages" xml:space="preserve">
    <value>English,Czech,German,Spanish,French,Italian,Japanese,Korean,Polish,Portuguese,Brazilian,Russian,Chinese Simplified,Chinese Traditional</value>
  </data>
  <data name="PreferencesViewFontSizeLabel" xml:space="preserve">
    <value>Node Font Size</value>
  </data>
  <data name="PreferencesViewLanguageLabel" xml:space="preserve">
    <value>Language</value>
    <comment>Label used in the general tab</comment>
  </data>
  <data name="PreferencesViewRunSettingsLabel" xml:space="preserve">
    <value>Default Run Settings</value>
    <comment>Label used in the general tab</comment>
  </data>
  <data name="DynamoViewExtensionsMenu" xml:space="preserve">
    <value>_Extensions</value>
    <comment>Extensions menu</comment>
  </data>
  <data name="ConnectorContextMenuHeaderBreakConnections" xml:space="preserve">
    <value>Break Connections</value>
  </data>
  <data name="ConnectorContextMenuHeaderPinConnector" xml:space="preserve">
    <value>Pin Wire</value>
  </data>
  <data name="ConnectorContextMenuHeaderSelectConnected" xml:space="preserve">
    <value>Select Connected</value>
  </data>
  <data name="ConnectorContextMenuHeaderUnpinConnector" xml:space="preserve">
    <value>Unpin Wire</value>
  </data>
  <data name="PreferencesViewPython" xml:space="preserve">
    <value>Python</value>
    <comment>Preferences | Features | Python</comment>
  </data>
  <data name="PreferencesViewRequiresRelaunchOfDynamo" xml:space="preserve">
    <value>Requires relaunch of Dynamo</value>
    <comment>Preferences | Features | Python | Requires relaunch of Dynamo</comment>
  </data>
  <data name="MessagePackageDepsInBuiltinPackages" xml:space="preserve">
    <value>{1} has dependencies that conflict with the following Built-In packages : {2}. {0} cannot override packages in the Built-In Packages location.</value>
  </data>
  <data name="MessageSamePackageInBuiltinPackages" xml:space="preserve">
    <value>The package {1} is already installed as a Built-In Package. {0} cannot override packages in the Built-In Packages location.</value>
  </data>
  <data name="MessageSamePackageDiffVersInBuiltinPackages" xml:space="preserve">
    <value>A different version of the package {1} is already installed as a Built-In Package. {0} cannot override packages in the Built-In Packages location.</value>
  </data>
  <data name="PreferencesViewVisualSettingsGeoScaling" xml:space="preserve">
    <value>Geometry Scaling</value>
    <comment>Expander Header Name</comment>
  </data>
  <data name="PreferencesViewVisualSettingsGroupStyles" xml:space="preserve">
    <value>Group Styles</value>
    <comment>Expander Header Name</comment>
  </data>
  <data name="PreferencesViewVisualSettingsRenderPrecision" xml:space="preserve">
    <value>Render Precision</value>
    <comment>Expander Header Name</comment>
  </data>
  <data name="PreferencesViewStyleWarning" xml:space="preserve">
    <value>Style name already in use</value>
  </data>
  <data name="PreferencesViewVisualSettingsDisplaySettings" xml:space="preserve">
    <value>Display Settings</value>
    <comment>Expander Header Name</comment>
  </data>
  <data name="PreferencesViewVisualSettingShowEdges" xml:space="preserve">
    <value>Show Edges</value>
    <comment>Show Edges</comment>
  </data>
  <data name="PreferencesViewVisualSettingsIsolateSelectedGeo" xml:space="preserve">
    <value>Isolate Selected Geometry</value>
    <comment>Toogle Button Content</comment>
  </data>
  <data name="PackagePathViewModel_BuiltInPackages" xml:space="preserve">
    <value>Dynamo Built-In Packages</value>
  </data>
  <data name="PreferencesViewSavedChangesLabel" xml:space="preserve">
    <value>All changes saved automatically</value>
  </data>
  <data name="PreferencesViewSavedChangesTooltip" xml:space="preserve">
    <value>Last saved:</value>
  </data>
  <data name="NodeAutocompleteDocumentationUriString" xml:space="preserve">
    <value>DynamoCoreWpf;NodeAutocompleteDocumentation.html</value>
  </data>
  <data name="PreferencesViewEnableNodeAutoCompleteTooltipText" xml:space="preserve">
    <value>Learn more about Node Autocomplete feature.</value>
  </data>
  <data name="AddStyleButton" xml:space="preserve">
    <value>Add Style</value>
  </data>
  <data name="ResetCPythonButtonText" xml:space="preserve">
    <value>Reset CPython</value>
  </data>
  <data name="ResetCPythonButtonToolTip" xml:space="preserve">
    <value>Resets CPython environment by reloading modules.</value>
  </data>
  <data name="GraphIssuesOnSave_CancelBtn" xml:space="preserve">
    <value>Cancel and Show Issues</value>
  </data>
  <data name="GraphIssuesOnSave_Description" xml:space="preserve">
    <value>There are unresolved issues with the graph type. If this graph is designed to be used outside of Dynamo, resolve all issues and save the graph again.</value>
  </data>
  <data name="GraphIssuesOnSave_ProceedBtn" xml:space="preserve">
    <value>Save with Issues</value>
  </data>
  <data name="GraphIssuesOnSave_Summary" xml:space="preserve">
    <value>You are trying to save a graph with unresolved issues</value>
  </data>
  <data name="GraphIssuesOnSave_Title" xml:space="preserve">
    <value>Graph Type Issues found</value>
  </data>
  <data name="PackagePathsExpanderName" xml:space="preserve">
    <value>Node and Package Paths</value>
  </data>
  <data name="PreferencesPackageManagerSettingsTab" xml:space="preserve">
    <value>Package Manager</value>
  </data>
  <data name="PackagePathAddPathButtonName" xml:space="preserve">
    <value>Add Paths</value>
  </data>
  <data name="PackagePathPreferencesTitle" xml:space="preserve">
    <value>Package/Library Search Paths</value>
  </data>
  <data name="PreferencesViewShowRunPreviewTooltip" xml:space="preserve">
    <value>Switchable only when the current workspace is in Manual run mode.</value>
  </data>
  <data name="PersistentVisualStatusOfLinterIssues" xml:space="preserve">
    <value>Issues found</value>
  </data>
  <data name="ContextSelectConnectedDownstream" xml:space="preserve">
    <value>Downstream</value>
  </data>
  <data name="ContextSelectConnectedHeader" xml:space="preserve">
    <value>Select Connected</value>
  </data>
  <data name="ContextSelectConnectedUpstream" xml:space="preserve">
    <value>Upstream</value>
  </data>
  <data name="ContextSelectConnectedUpstreamDownstream" xml:space="preserve">
    <value>Both</value>
  </data>
  <data name="NodeRenamedLabel" xml:space="preserve">
    <value>Renamed</value>
  </data>
  <data name="PackagePathProtected" xml:space="preserve">
    <value>This path is built-in and cannot be modified.</value>
  </data>
  <data name="PackagePathUpdatePathTooltip" xml:space="preserve">
    <value>Edit Path</value>
  </data>
  <data name="GetStartedGuide" xml:space="preserve">
    <value>Get Started</value>
    <comment>Get Started Dynamo Tour</comment>
  </data>
  <data name="InteractiveGuides" xml:space="preserve">
    <value>Interactive Guides</value>
    <comment>Dynamo Guided Tours</comment>
  </data>
  <data name="GetStartedGuideLibraryText" xml:space="preserve">
    <value>The library contains all default functions #(nodes)=https://www.dynamoprimer.com/03_Anatomy-of-a-Dynamo-Definition/3-1_dynamo_nodes.html of Dynamo, as well as custom nodes you may have loaded. \n\nTo find a node, search the library or browse its categories.</value>
  </data>
  <data name="GetStartedGuideLibraryTitle" xml:space="preserve">
    <value>Library</value>
  </data>
  <data name="GetStartedGuidePreferencesText" xml:space="preserve">
    <value>Use Preferences to customize your Dynamo experience. \n\nYou can change language and time zone settings, adjust the visual style of your workspace, and more.</value>
  </data>
  <data name="GetStartedGuidePreferencesTitle" xml:space="preserve">
    <value>Preferences</value>
  </data>
  <data name="GetStartedGuideResourcesText" xml:space="preserve">
    <value>Use the Help menu to access tools and resources to help you get started. \n\nYou can explore sample scripts, browse the Dynamo Dictionary, find other guides, and more.</value>
  </data>
  <data name="GetStartedGuideResourcesTitle" xml:space="preserve">
    <value>Resources</value>
  </data>
  <data name="GetStartedGuideRunStatusBarText" xml:space="preserve">
    <value>Use the Run Status Bar to run a Dynamo graph (a script that contains the logic or algorithm). \n\nYou can select your preferred run type: -Automatic: The graph runs each time you make a change.- -Manual: The graph runs only when you click Run-</value>
  </data>
  <data name="GetStartedGuideRunStatusBarTitle" xml:space="preserve">
    <value>Run Status Bar</value>
  </data>
  <data name="GetStartedGuideToolbarText" xml:space="preserve">
    <value>From the toolbar, you can: -Open a new workspace- -Open a saved Dynamo file- -Save your current Dynamo file- -Undo or redo changes-</value>
  </data>
  <data name="GetStartedGuideToolbarTitle" xml:space="preserve">
    <value>Toolbar</value>
  </data>
  <data name="GetStartedGuideWelcomeText" xml:space="preserve">
    <value>Start your visual programming journey with this short guide. \n\nHere you'll learn some basics about the Dynamo interface and features.</value>
  </data>
  <data name="GetStartedGuideWelcomeTitle" xml:space="preserve">
    <value>Welcome To Dynamo</value>
  </data>
  <data name="ContextPinToNode" xml:space="preserve">
    <value>Pin to node</value>
  </data>
  <data name="GetStartedGuideRatingTextTitle" xml:space="preserve">
    <value>Rate this guide</value>
  </data>
  <data name="GetStartedGuideSurveyText" xml:space="preserve">
    <value>Learn more about Dynamo in the #online help=https://primer.dynamobim.org/</value>
  </data>
  <data name="GetStartedGuideSurveyTitle" xml:space="preserve">
    <value>Finished</value>
  </data>
  <data name="GroupNameDefaultText" xml:space="preserve">
    <value>&lt;Double click here to edit group title&gt;</value>
  </data>
  <data name="GroupContextMenuAddGroupToGroup" xml:space="preserve">
    <value>Add group to group</value>
  </data>
  <data name="ExitTourWindowContent" xml:space="preserve">
    <value>You can return to this guide later from the Help menu.</value>
  </data>
  <data name="PackageStateError" xml:space="preserve">
    <value>Error</value>
  </data>
  <data name="PackageStateLoaded" xml:space="preserve">
    <value>Loaded</value>
  </data>
  <data name="PackageStateUnloaded" xml:space="preserve">
    <value>Unloaded</value>
  </data>
  <data name="PackageStateScheduledForDeletion" xml:space="preserve">
    <value>Scheduled for Delete</value>
  </data>
  <data name="PackageStateScheduledForUnload" xml:space="preserve">
    <value>Scheduled for Unload</value>
  </data>
  <data name="PackageStateErrorTooltip" xml:space="preserve">
    <value>Error.
This package has not been loaded due to the following error:
{0}.</value>
  </data>
  <data name="PackageStateLoadedTooltip" xml:space="preserve">
    <value>Loaded.
This package is loaded and ready to be used.</value>
  </data>
  <data name="PackageStateUnloadedTooltip" xml:space="preserve">
    <value>Unloaded.
This package has been marked as unloaded.</value>
  </data>
  <data name="PackageStateScheduledForUnloadTooltip" xml:space="preserve">
    <value>Scheduled for Unload.
This package will be unloaded after the next Dynamo restart.</value>
  </data>
  <data name="PackageStateScheduledForDeletionTooltip" xml:space="preserve">
    <value>Scheduled for Delete.
This package will be deleted after the next Dynamo restart.</value>
  </data>
  <data name="PackageContextMenuDeletePackageText" xml:space="preserve">
    <value>Delete</value>
  </data>
  <data name="PackageContextMenuDeletePackageTooltip" xml:space="preserve">
    <value>Delete this package from the Dynamo package locations. Once deleted, it will not be loaded into Dynamo anymore until it is re-installed</value>
  </data>
  <data name="PackageContextMenuUnloadPackageText" xml:space="preserve">
    <value>Unload</value>
  </data>
  <data name="PackageContextMenuUnloadPackageTooltip" xml:space="preserve">
    <value>Unload this package so that it will not be loaded into Dynamo. The package will not be deleted from the Dynamo package locations</value>
  </data>
  <data name="PackageContextMenuUnmarkDeletePackageText" xml:space="preserve">
    <value>Cancel Delete</value>
  </data>
  <data name="PackageContextMenuUnmarkDeletePackageTooltip" xml:space="preserve">
    <value>Remove the scheduled delete status</value>
  </data>
  <data name="PackageContextMenuUnmarkUnloadPackageText" xml:space="preserve">
    <value>Cancel Unload</value>
  </data>
  <data name="PackageContextMenuUnmarkUnloadPackageTooltip" xml:space="preserve">
    <value>Remove the scheduled unload status</value>
  </data>
  <data name="PackageViewContextMenuLoadText" xml:space="preserve">
    <value>Load</value>
  </data>
  <data name="PackageViewContextMenuLoadTooltip" xml:space="preserve">
    <value>Load this package into Dynamo. Other packages with the same name will be automatically deleted</value>
  </data>
  <data name="CannotLoadPackageMessageBoxTitle" xml:space="preserve">
    <value>Cannot Load Package</value>
  </data>
  <data name="MessageLoadBuiltInPackage" xml:space="preserve">
    <value>To load the built-in package {1}, {0} needs to first delete any conflicting packages.

Delete the following packages: {2}?</value>
  </data>
  <data name="MessageLoadBuiltInWithRestartPackage" xml:space="preserve">
    <value>To load the built-in package {1}, {0} needs to first delete any conflicting packages.
Restart {0} to complete the deletion, then try and load the built-in pacakge again.

Delete the following packages: {2}?
    </value>
  </data>
  <data name="GraphIssuesOnSavePath_Description" xml:space="preserve">
    <value>The selected save location path is too long. Please change the save location and try again.</value>
  </data>
  <data name="GraphIssuesOnSavePath_Summary" xml:space="preserve">
    <value>You are trying to save a graph with a path that is too long.</value>
  </data>
  <data name="GraphIssuesOnSavePath_Title" xml:space="preserve">
    <value>Save Path Issues Found</value>
  </data>
  <data name="MessageNeedToRestartAfterUnload" xml:space="preserve">
    <value>{0} and its host application must restart before unload takes effect.</value>
  </data>
  <data name="MessageNeedToRestartAfterUnloadTitle" xml:space="preserve">
    <value>Unloading Package</value>
  </data>
  <data name="MessageFailedToUnload" xml:space="preserve">
    <value>{0} failed to unload the package.</value>
  </data>
  <data name="UnloadFailureMessageBoxTitle" xml:space="preserve">
    <value>Unload Failure</value>
  </data>
  <data name="DynamoViewViewMenuConnectorShowTooltip" xml:space="preserve">
    <value>_Show Tooltip</value>
  </data>
  <data name="PackageFilter_Name_All" xml:space="preserve">
    <value>All</value>
  </data>
  <data name="PreferencesViewShowPreviewBubbles" xml:space="preserve">
    <value>Show Preview Bubbles</value>
    <comment>Preferences | Visual Settings | Display Settings | Show Preview Bubbles</comment>
  </data>
<<<<<<< HEAD
  <data name="PackagesGuide" xml:space="preserve">
    <value>Packages</value>
  </data>
  <data name="PackagesGuideLearnAbout" xml:space="preserve">
    <value>Learn about packages</value>
=======
  <data name="NodeAutoCompleteNotAvailableForCollapsedGroups" xml:space="preserve">
    <value>Node AutoComplete is not available on ports belonging to collapsed groups.</value>
>>>>>>> d1df0112
  </data>
</root><|MERGE_RESOLUTION|>--- conflicted
+++ resolved
@@ -2638,15 +2638,13 @@
     <value>Show Preview Bubbles</value>
     <comment>Preferences | Visual Settings | Display Settings | Show Preview Bubbles</comment>
   </data>
-<<<<<<< HEAD
   <data name="PackagesGuide" xml:space="preserve">
     <value>Packages</value>
   </data>
   <data name="PackagesGuideLearnAbout" xml:space="preserve">
     <value>Learn about packages</value>
-=======
+  </data>
   <data name="NodeAutoCompleteNotAvailableForCollapsedGroups" xml:space="preserve">
     <value>Node AutoComplete is not available on ports belonging to collapsed groups.</value>
->>>>>>> d1df0112
   </data>
 </root>