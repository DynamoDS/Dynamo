--- conflicted
+++ resolved
@@ -1651,7 +1651,6 @@
   <data name="TermsOfUseViewTitle" xml:space="preserve">
     <value>Package Manager Terms of Use</value>
   </data>
-<<<<<<< HEAD
   <data name="UsageReportPromptDialogConsent2" xml:space="preserve">
     <value>Yes, I would like to contribute to this program.</value>
   </data>
@@ -1664,12 +1663,11 @@
   </data>
   <data name="LearnMore" xml:space="preserve">
     <value>Learn more</value>
-=======
+  </data>
   <data name="Autodesk360SignInButtonContentToolTip" xml:space="preserve">
     <value>Sign in to Autodesk A360 to access online services that integrate with your desktop software.</value>
   </data>
   <data name="Autodesk360SignInButtonTitleToolTip" xml:space="preserve">
     <value>Autodesk A360</value>
->>>>>>> 750215d0
   </data>
 </root>