--- conflicted
+++ resolved
@@ -1655,15 +1655,9 @@
   <data name="TermsOfUseViewTitle" xml:space="preserve">
     <value>Package Manager Terms of Use</value>
   </data>
-<<<<<<< HEAD
   <data name="GalleryDynamoVersion" xml:space="preserve">
     <value>Version {0}.{1}</value>
   </data>
-  <data name="ConsentDialogAnalyticsCheckBox" xml:space="preserve">
-    <value>Yes, I would like to contribute to this program.</value>
-  </data>
-=======
->>>>>>> c36f77ee
   <data name="UsageReportPromptDialogMessagePart3" xml:space="preserve">
     <value>Autodesk uses Google Analytics in this product. If you agree to its use, Autodesk will receive non-personal product usage information about this Autodesk software.  We use this information to improve our products and understand how people use them.
 
