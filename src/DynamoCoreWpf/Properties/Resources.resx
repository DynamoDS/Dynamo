--- conflicted
+++ resolved
@@ -1872,11 +1872,9 @@
   <data name="NodeContextMenuIsInput" xml:space="preserve">
     <value>Is Input</value>
   </data>
-<<<<<<< HEAD
   <data name="PresetWarningMessage" xml:space="preserve">
     <value>No input nodes selected. Select at least one input node to create a preset.</value> 
   </data>
-=======
   <data name="UnitArea" xml:space="preserve">
     <value>Area</value>
   </data>
@@ -1889,7 +1887,6 @@
   <data name="Units" xml:space="preserve">
     <value>Units:</value>
    </data>
->>>>>>> 5182140c
   <data name="PublishPackageLocally" xml:space="preserve">
     <value>Publish Locally</value>
   </data>
