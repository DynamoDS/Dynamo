--- conflicted
+++ resolved
@@ -4219,13 +4219,10 @@
   <data name="CPython3EngineUpgradeLearnMoreUri" xml:space="preserve">
     <value>https://dynamobim.org/pythonnet3-a-new-dynamo-python-to-fix-everything/</value>
   </data>
-<<<<<<< HEAD
-=======
   <data name="OnlineStatusTooltip" xml:space="preserve">
     <value>Connected to the internet.</value>
   </data>
   <data name="OfflineStatusTooltip" xml:space="preserve">
     <value>Not connected to the internet.</value>
   </data>
->>>>>>> 13c6cae9
 </root>