--- conflicted
+++ resolved
@@ -3620,18 +3620,16 @@
   <data name="LibraryLoadFailureMessageSuffix" xml:space="preserve">
     <value>See the console log for the details of the import failure.</value>
   </data>
-<<<<<<< HEAD
+  <data name="PreferencesHostGenericScaleImperialUnits" xml:space="preserve">
+    <value>Imperial</value>
+  </data>
+  <data name="PreferencesHostGenericScaleMetricUnits" xml:space="preserve">
+    <value>Metric</value>
+  </data>
   <data name="CantExportWorkspaceAsImageEmptyMessage" xml:space="preserve">
     <value>The Workspace cannot be exported as image due to it's empty.</value>
   </data>
   <data name="CantExportWorkspaceAsImageNotValidMessage" xml:space="preserve">
     <value>The Workspace cannot be exported as image due to it contains nodes far away from each other.</value>
-=======
-  <data name="PreferencesHostGenericScaleImperialUnits" xml:space="preserve">
-    <value>Imperial</value>
-  </data>
-  <data name="PreferencesHostGenericScaleMetricUnits" xml:space="preserve">
-    <value>Metric</value>
->>>>>>> 7d3c6f5e
   </data>
 </root>