--- conflicted
+++ resolved
@@ -1,4 +1,4 @@
-﻿<?xml version="1.0" encoding="utf-8"?>
+<?xml version="1.0" encoding="utf-8"?>
 <root>
   <!-- 
     Microsoft ResX Schema 
@@ -1694,7 +1694,6 @@
   <data name="ZeroTouchTypeShortString" xml:space="preserve">
     <value>DLL</value>
   </data>
-<<<<<<< HEAD
   <data name="DynamoViewEditMenuCreateState" xml:space="preserve">
     <value>Create State From Selection</value>
   </data>
@@ -1706,13 +1705,12 @@
   </data>
   <data name="DynamoViewEditMenuStatesMenu" xml:space="preserve">
     <value>States</value>
-=======
+  </data>
   <data name="DynamoViewSettingsMenuShowEdges" xml:space="preserve">
     <value>Show Edges</value>
   </data>
   <data name="DynamoViewSettingsMenuVisualizationSettings" xml:space="preserve">
     <value>Visualization Settings</value>
->>>>>>> d0a33b09
   </data>
   <data name="FileDialogManualMode" xml:space="preserve">
     <value>Open in Manual Execution Mode</value>
@@ -1720,9 +1718,6 @@
   <data name="BrowserNodeButtonLabel" xml:space="preserve">
     <value>Browse...</value>
   </data>
-  <data name="BrowserNodeNoFileSelected" xml:space="preserve">
-    <value>No file selected.</value>
-  </data>
   <data name="StringInputNodeEditMenu" xml:space="preserve">
     <value>Edit...</value>
   </data>
