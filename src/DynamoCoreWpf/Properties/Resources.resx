--- conflicted
+++ resolved
@@ -2787,13 +2787,12 @@
   <data name="ScriptTagsRemovalWarning" xml:space="preserve">
     <value>Script tags detected in the help document have been removed.</value>
   </data>
-<<<<<<< HEAD
   <data name="PackagesGuideContinueButton" xml:space="preserve">
     <value>Continue</value>
   </data>
   <data name="PackagesGuideExitButton" xml:space="preserve">
     <value>Exit</value>
-=======
+  </data>
   <data name="ShortcutExportAsImageMainMenu" xml:space="preserve">
     <value>Export as Image</value>
   </data>
@@ -2802,6 +2801,5 @@
   </data>
   <data name="ShortcutExportWorkspace" xml:space="preserve">
     <value>Workspace</value>
->>>>>>> 415c5d74
   </data>
 </root>