--- conflicted
+++ resolved
@@ -60,12 +60,9 @@
 [assembly: InternalsVisibleTo("DynamoPlayer")]
 [assembly: InternalsVisibleTo("DynamoConnector")]
 [assembly: InternalsVisibleTo("NodeAutoCompleteViewExtension")]
-<<<<<<< HEAD
-=======
 // PythonMigrationViewExtension requires access to the following internal APIs:
 // TODO: List specific internal types/methods used by PythonMigrationViewExtension.
 // This friend assembly usage is intentional and tracked. Consider promoting these APIs to a public/extension API if appropriate.
->>>>>>> 436c33a2
 [assembly: InternalsVisibleTo("PythonMigrationViewExtension")]
 
 // Disable PublicAPIAnalyzer errors for this type as they're already added to the public API text file
