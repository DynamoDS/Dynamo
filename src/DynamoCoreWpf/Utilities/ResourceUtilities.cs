--- conflicted
+++ resolved
@@ -289,17 +289,10 @@
             var matchingResource = availableResources
                 .FirstOrDefault(str => str.EndsWith(name));
 
-<<<<<<< HEAD
             if (!string.IsNullOrEmpty(locale))
             {
                 matchingResource = availableResources
                 .FirstOrDefault(str => str.EndsWith(name) && str.Contains(locale.Replace('-', '_')));
-=======
-            if(!string.IsNullOrEmpty(locale))
-            {
-                matchingResource = availableResources
-                .FirstOrDefault(str => str.EndsWith(name) && str.Contains(locale.Replace('-','_')));
->>>>>>> 6898e731
             }
 
             if (string.IsNullOrEmpty(matchingResource))
