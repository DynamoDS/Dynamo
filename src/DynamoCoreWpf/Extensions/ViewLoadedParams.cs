--- conflicted
+++ resolved
@@ -1,11 +1,8 @@
 ﻿using System;
 using System.Collections.Specialized;
 using System.Linq;
-<<<<<<< HEAD
-=======
 using System.Text;
 using System.Windows;
->>>>>>> 53745bbc
 using System.Windows.Controls;
 using Dynamo.Controls;
 using Dynamo.ViewModels;
@@ -26,16 +23,13 @@
         private readonly DynamoViewModel dynamoViewModel;
         public readonly Menu dynamoMenu;
 
-<<<<<<< HEAD
         public IWatch3DView BackgroundPreView { get { return dynamoView.BackgroundPreview; } }
 
-        public IRenderPackageFactory RenderPackageFactory 
+        public IRenderPackageFactory RenderPackageFactory
         {
-            get
-            {
-                return dynamoViewModel.RenderPackageFactoryViewModel.Factory;
-            } 
-=======
+            get { return dynamoViewModel.RenderPackageFactoryViewModel.Factory; }
+        }
+
         /// <summary>
         /// A reference to the Dynamo Window object. Useful for correctly setting the parent of a 
         /// newly created window.
@@ -46,7 +40,6 @@
             {
                 return dynamoView;
             }
->>>>>>> 53745bbc
         }
 
         internal ViewLoadedParams(DynamoView dynamoV, DynamoViewModel dynamoVM) :
