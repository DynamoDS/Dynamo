--- conflicted
+++ resolved
@@ -9,7 +9,6 @@
 using Dynamo.Utilities;
 using Dynamo.ViewModels;
 using Dynamo.Visualization;
-using Dynamo.Wpf.ViewModels;
 using Dynamo.Wpf.ViewModels.Watch3D;
 
 namespace Dynamo.Wpf.Extensions
@@ -56,25 +55,6 @@
         }
 
         /// <summary>
-<<<<<<< HEAD
-        /// A reference to the DynamoViewModel's delegate commands
-        /// </summary>
-        public IDynamoViewModelDelegateCommands DynamoViewModelDelegateCommands
-        {
-            get { return dynamoViewModel; }
-        }
-
-        /// <summary>
-        /// A reference to Dynamo Logger for extension to use
-        /// </summary>
-        public DynamoLogger Logger
-        {
-            get { return dynamoViewModel.Model.Logger; }
-        }
-
-        /// <summary>
-=======
->>>>>>> 7758ff25
         /// A reference to the Dynamo Window object. Useful for correctly setting the parent of a 
         /// newly created window.
         /// </summary>
