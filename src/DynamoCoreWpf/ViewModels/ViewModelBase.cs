﻿using System;
using Dynamo.Configuration;
using Microsoft.Practices.Prism.ViewModel;
using Newtonsoft.Json;

namespace Dynamo.ViewModels
{
    public abstract class ViewModelBase : NotificationObject,IDisposable
    {
        [JsonIgnore]
        public bool IsDebugBuild
        {
            get
            {
#if DEBUG
                return true;
#else
                return false;
#endif
            }
        }

        private bool isCollapsed;
<<<<<<< HEAD
=======
        [JsonIgnore]
>>>>>>> b3b8f0d7
        public virtual bool IsCollapsed
        {
            get => isCollapsed;
            set
            {
                if (isCollapsed == value)
                {
                    return;
                }

                isCollapsed = value;
                RaisePropertyChanged(nameof(IsCollapsed));
            }
        }

        /// <summary>
        /// Dispose this viewModel, in the case of our ViewModels this usually means
        /// unsubscribing from events which we subscribed to in the construction of
        /// this viewModel. We must unsubscribe to events for which producers live longer
        /// - like DynamoViewModel. In some cases we must also unsubscribe from event
        /// producers like our models, which are held by other references and were not
        /// being garbage collected.
        /// </summary>
        public virtual void Dispose()
        {
           
        }
    }
}<|MERGE_RESOLUTION|>--- conflicted
+++ resolved
@@ -21,10 +21,7 @@
         }
 
         private bool isCollapsed;
-<<<<<<< HEAD
-=======
         [JsonIgnore]
->>>>>>> b3b8f0d7
         public virtual bool IsCollapsed
         {
             get => isCollapsed;
