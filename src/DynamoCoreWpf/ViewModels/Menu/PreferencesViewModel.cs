--- conflicted
+++ resolved
@@ -826,7 +826,6 @@
             var packageLoader = dynamoViewModel.Model.GetPackageManagerExtension()?.PackageLoader;
             PackagePathsViewModel = new PackagePathViewModel(packageLoader, loadPackagesParams, customNodeManager);
 
-<<<<<<< HEAD
             this.PropertyChanged += Model_PropertyChanged;
             this.AddRequiredPropertyCommand = new DelegateCommand(preferenceSettings.AddRequiredProperty);
             this.DeleteRequiredPropertyCommand = new DelegateCommand(preferenceSettings.DeleteRequiredProperty);
@@ -880,10 +879,7 @@
         private void RequiredPropertyOnPropertyChanged(object sender, PropertyChangedEventArgs e)
         {
             CheckForRequiredPropertyDuplicateKeys();
-=======
             WorkspaceEvents.WorkspaceSettingsChanged += PreferencesViewModel_WorkspaceSettingsChanged;
-
->>>>>>> da8d95ce
             PropertyChanged += Model_PropertyChanged;
         }
 
