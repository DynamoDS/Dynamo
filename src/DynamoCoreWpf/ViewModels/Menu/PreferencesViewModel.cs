﻿using System;
using System.Collections.Generic;
using System.Collections.ObjectModel;
using System.ComponentModel;
using System.Drawing;
using System.Globalization;
using System.IO;
using System.Linq;
using System.Reflection;
using Dynamo.Configuration;
using Dynamo.Graph.Workspaces;
using Dynamo.Logging;
using Dynamo.Models;
using Dynamo.PackageManager;
using Dynamo.Utilities;
using Dynamo.Wpf.ViewModels.Core.Converters;
using Res = Dynamo.Wpf.Properties.Resources;

namespace Dynamo.ViewModels
{
    /// <summary>
    /// The next enum will contain the posible values for Scaling (Visual Settings -> Geometry Scaling section)
    /// </summary>
    public enum GeometryScaleSize
    {
        Small,
        Medium,
        Large,
        ExtraLarge
    }
    public class PreferencesViewModel : ViewModelBase, INotifyPropertyChanged
    {
        #region Private Properties
        private string savedChangesLabel;
        private string savedChangesTooltip;
        private ObservableCollection<string> languagesList;
        private ObservableCollection<string> packagePathsForInstall;
        private ObservableCollection<string> fontSizeList;
        private ObservableCollection<string> numberFormatList;
        private ObservableCollection<StyleItem> styleItemsList;
        private StyleItem addStyleControl;
        private ObservableCollection<string> pythonEngineList;

        private string selectedLanguage;
        private string selectedFontSize;
        private string selectedNumberFormat;
        private string selectedPythonEngine;
        private bool runPreviewEnabled;
        private bool runPreviewIsChecked;
        private bool hideIronPAlerts;
        private bool showWhitespace;
        private bool nodeAutocomplete;
        private bool enableTSpline;
        private bool showEdges;
        private bool isolateSelectedGeometry;
        private bool showCodeBlockLineNumber;
        private RunType runSettingsIsChecked;
        private Dictionary<string, TabSettings> preferencesTabs;

        private PreferenceSettings preferenceSettings;
        private DynamoPythonScriptEditorTextOptions pythonScriptEditorTextOptions;
        private HomeWorkspaceModel homeSpace;
        private DynamoViewModel dynamoViewModel;
        private bool isWarningEnabled;
        private GeometryScalingOptions optionsGeometryScale = null;
        #endregion Private Properties

        public GeometryScaleSize ScaleSize { get; set; }

        public Tuple<string, string, string> ScaleRange
        {
            get
            {
                return scaleRanges[ScaleSize];
            }
        }

        private Dictionary<GeometryScaleSize, Tuple<string, string, string>> scaleRanges = new Dictionary<GeometryScaleSize, Tuple<string, string, string>>
        {
            {GeometryScaleSize.Medium, new Tuple<string, string, string>("medium", "0.0001", "10,000")},
            {GeometryScaleSize.Small, new Tuple<string, string, string>("small", "0.000,001", "100")},
            {GeometryScaleSize.Large, new Tuple<string, string, string>("large", "0.01", "1,000,000")},
            {GeometryScaleSize.ExtraLarge, new Tuple<string, string, string>("extra large", "1", "100,000,000")}
        };

        /// <summary>
        /// This property will be used by the Preferences screen to store and retrieve all the settings from the expanders
        /// </summary>
        public Dictionary<string, TabSettings> PreferencesTabs
        {
            get
            {
                return preferencesTabs;
            }
            set
            {
                preferencesTabs = value;
                RaisePropertyChanged(nameof(PreferencesTabs));
            }
        }

        /// <summary>
        /// Controls what the SavedChanges label will display
        /// </summary>
        public string SavedChangesLabel
        {
            get
            {
                return savedChangesLabel;
            }
            set
            {
                savedChangesLabel = value;
                RaisePropertyChanged(nameof(SavedChangesLabel));
            }
        }

        /// <summary>
        /// Controls what SavedChanges label's tooltip will display
        /// </summary>
        public string SavedChangesTooltip
        {
            get
            {
                return savedChangesTooltip;
            }
            set
            {
                savedChangesTooltip = value;
                RaisePropertyChanged(nameof(SavedChangesTooltip));

            }
        }

        /// <summary>
        /// Returns the state of the Preferences Window Debug Mode
        /// </summary>
        public bool PreferencesDebugMode
        {
            get
            {
                return DebugModes.IsEnabled("DynamoPreferencesMenuDebugMode");
            }
        }

        //This includes all the properties that can be set on the General tab
        #region General Properties
        /// <summary>
        /// Controls the Selected option in Language ComboBox
        /// </summary>
        public string SelectedLanguage
        {
            get
            {
                return selectedLanguage;
            }
            set
            {
                selectedLanguage = value;
                RaisePropertyChanged(nameof(SelectedLanguage));
            }
        }

        /// <summary>
        /// Controls the Selected option in Node Font Size ComboBox
        /// </summary>
        public string SelectedFontSize
        {
            get
            {
                return selectedFontSize;
            }
            set
            {
                selectedFontSize = value;
                RaisePropertyChanged(nameof(SelectedFontSize));
            }
        }

        /// <summary>
        /// Controls the Selected option in Number Format ComboBox
        /// </summary>
        public string SelectedNumberFormat
        {
            get
            {
                return preferenceSettings.NumberFormat;
            }
            set
            {
                selectedNumberFormat = value;
                preferenceSettings.NumberFormat = value;
                RaisePropertyChanged(nameof(SelectedNumberFormat));
            }
        }

        /// <summary>
        /// Controls the IsChecked property in the RunSettings radio button
        /// </summary>
        public bool RunSettingsIsChecked
        {
            get
            {
                return runSettingsIsChecked == RunType.Manual;
            }
            set
            {
                if (value)
                {
                    preferenceSettings.DefaultRunType = RunType.Manual;
                    runSettingsIsChecked = RunType.Manual;
                }
                else
                {
                    preferenceSettings.DefaultRunType = RunType.Automatic;
                    runSettingsIsChecked = RunType.Automatic;
                }
                RaisePropertyChanged(nameof(RunSettingsIsChecked));
            }
        }

        /// <summary>
        /// Controls the IsChecked property in the Show Run Preview toogle button
        /// </summary>
        public bool RunPreviewIsChecked
        {
            get
            {
                return dynamoViewModel.ShowRunPreview;
            }
            set
            {
                dynamoViewModel.ShowRunPreview = value;
                RaisePropertyChanged(nameof(RunPreviewIsChecked));
            }
        }

        /// <summary>
<<<<<<< HEAD
        /// LanguagesList property contains the list of all the languages listed in: https://wiki.autodesk.com/display/LOCGD/Dynamo+Languages
=======
        /// Controls the Enabled property in the Show Run Preview toogle button
        /// </summary>
        public bool RunPreviewEnabled
        {
            get
            {
                return dynamoViewModel.HomeSpaceViewModel.RunSettingsViewModel.RunButtonEnabled;
            }
        }

        /// <summary>
        /// LanguagesList property containt the list of all the languages listed in: https://wiki.autodesk.com/display/LOCGD/Dynamo+Languages
>>>>>>> 4b476f4c
        /// </summary>
        public ObservableCollection<string> LanguagesList
        {
            get
            {
                return languagesList;
            }
            set
            {
                languagesList = value;
                RaisePropertyChanged(nameof(LanguagesList));
            }
        }

        /// <summary>
        /// PackagePathsForInstall contains the list of all package paths where
        /// packages can be installed.
        /// </summary>
        public ObservableCollection<string> PackagePathsForInstall
        {
            get
            {
                if (packagePathsForInstall == null || !packagePathsForInstall.Any())
                {
                    var programDataPath = Environment.GetFolderPath(Environment.SpecialFolder.CommonApplicationData);
                    // Filter Std lib and ProgramData paths from list of paths for download
                    var customPaths = preferenceSettings.CustomPackageFolders.Where(
                        x => x != DynamoModel.StandardLibraryToken && !x.StartsWith(programDataPath));

                    packagePathsForInstall = new ObservableCollection<string>();
                    foreach (var path in customPaths)
                    {
                        var attr = File.GetAttributes(path);

                        // Add only directory paths
                        if ((attr & FileAttributes.Directory) == FileAttributes.Directory)
                            packagePathsForInstall.Add(path);
                    }
                }
                return packagePathsForInstall;
            }
            set
            {
                packagePathsForInstall = value;
                RaisePropertyChanged(nameof(PackagePathsForInstall));
            }
        }

        /// <summary>
        /// Currently selected package path where new packages will be downloaded.
        /// </summary>
        public string SelectedPackagePathForInstall
        {
            get
            {
                return preferenceSettings.SelectedPackagePathForInstall;
            }
            set
            {
                if (preferenceSettings.SelectedPackagePathForInstall != value)
                {
                    preferenceSettings.SelectedPackagePathForInstall = value;
                    dynamoViewModel.PackageManagerClientViewModel.PackageManagerExtension.PackageLoader.SetPackagesDownloadDirectory(value);
                    RaisePropertyChanged(nameof(SelectedPackagePathForInstall));
                }
            }
        }

        /// <summary>
        /// FontSizesList contains the list of sizes for fonts defined (the ones defined are Small, Medium, Large, Extra Large)
        /// </summary>
        public ObservableCollection<string> FontSizeList
        {
            get
            {
                return fontSizeList;
            }
            set
            {
                fontSizeList = value;
                RaisePropertyChanged(nameof(FontSizeList));
            }
        }

        /// <summary>
        /// NumberFormatList contains the list of the format for numbers, right now in Dynamo has the next formats: 0, 0.0, 0.00, 0.000, 0.0000
        /// </summary>
        public ObservableCollection<string> NumberFormatList
        {
            get
            {
                return numberFormatList;
            }
            set
            {
                numberFormatList = value;
                RaisePropertyChanged(nameof(NumberFormatList));
            }
        }
        #endregion

        //This includes all the properties that can be set on the Visual Settings tab
        #region VisualSettings Properties
        /// <summary>
        /// This will contain a list of all the Styles created by the user in the Styles list ( Visual Settings -> Group Styles section)
        /// </summary>
        public ObservableCollection<StyleItem> StyleItemsList
        {
            get { return styleItemsList; }
            set
            {
                styleItemsList = value;
                RaisePropertyChanged(nameof(StyleItemsList));
            }
        }

        /// <summary>
        /// Used to add styles to the StyleItemsListe while also update the saved changes label
        /// </summary>
        /// <param name="style"></param>
        public void AddStyle(StyleItem style)
        {
            StyleItemsList.Add(style);
            RaisePropertyChanged(nameof(StyleItemsList));
        }

        /// <summary>
        /// This flag will be in true when the Style that user is trying to add already exists (otherwise will be false - Default)
        /// </summary>
        public bool IsWarningEnabled
        {
            get
            {
                return isWarningEnabled;
            }
            set
            {
                isWarningEnabled = value;
                RaisePropertyChanged(nameof(IsWarningEnabled));
            }
        }

        /// <summary>
        /// This property was created just a container for default information when the user is adding a new Style
        /// When users press the Add Style button some controls are shown so the user can populate them, this property will contain default values shown
        /// </summary>
        public StyleItem AddStyleControl
        {
            get
            {
                return addStyleControl;
            }
            set
            {
                addStyleControl = value;
                RaisePropertyChanged(nameof(AddStyleControl));
            }
        }

        /// <summary>
        /// This property is used as a container for the description text (GeometryScalingOptions.DescriptionScaleRange) for each radio button (Visual Settings -> Geometry Scaling section)
        /// </summary>
        public GeometryScalingOptions OptionsGeometryScale
        {
            get
            {
                return optionsGeometryScale;
            }
            set
            {
                optionsGeometryScale = value;
                RaisePropertyChanged(nameof(OptionsGeometryScale));
            }
        }

        /// <summary>
        /// Controls the binding for the ShowEdges toogle in the Preferences->Visual Settings->Display Settings section
        /// </summary>
        public bool ShowEdges
        {
            get
            {
                return dynamoViewModel.RenderPackageFactoryViewModel.ShowEdges;
            }
            set
            {
                showEdges = value;
                dynamoViewModel.RenderPackageFactoryViewModel.ShowEdges = value;
                RaisePropertyChanged(nameof(ShowEdges));
            }
        }

        /// <summary>
        /// Controls the binding for the IsolateSelectedGeometry toogle in the Preferences->Visual Settings->Display Settings section
        /// </summary>
        public bool IsolateSelectedGeometry
        {
            get
            {
                return dynamoViewModel.BackgroundPreviewViewModel.IsolationMode;
            }
            set
            {
                isolateSelectedGeometry = value;
                dynamoViewModel.BackgroundPreviewViewModel.IsolationMode = value;
                RaisePropertyChanged(nameof(IsolateSelectedGeometry));
            }
        }

        /// <summary>
        /// This property is bind to the Render Precision Slider and control the amount of tessellation applied to objects in background preview
        /// </summary>
        public int TessellationDivisions
        {
            get
            {
                return dynamoViewModel.RenderPackageFactoryViewModel.MaxTessellationDivisions;
            }
            set
            {
                dynamoViewModel.RenderPackageFactoryViewModel.MaxTessellationDivisions = value;
                RaisePropertyChanged(nameof(TessellationDivisions));
            }
        }

        public bool ShowCodeBlockLineNumber
        {
            get
            {
                return preferenceSettings.ShowCodeBlockLineNumber;
            }
            set
            {
                preferenceSettings.ShowCodeBlockLineNumber = value;
                showCodeBlockLineNumber = value;
                RaisePropertyChanged(nameof(ShowCodeBlockLineNumber));
            }
        }
        #endregion

        //This includes all the properties that can be set on the Features tab
        #region Features Properties
        /// <summary>
        /// PythonEnginesList contains the list of Python engines available
        /// </summary>
        public ObservableCollection<string> PythonEnginesList
        {
            get
            {
                return pythonEngineList;
            }
            set
            {
                pythonEngineList = value;
                RaisePropertyChanged(nameof(PythonEnginesList));
            }
        }

        /// <summary>
        /// Controls the Selected option in Python Engine combobox
        /// </summary>
        public string SelectedPythonEngine
        {
            get
            {
                return selectedPythonEngine;
            }
            set
            {
                if (value != selectedPythonEngine)
                {
                    selectedPythonEngine = value;
                    if(value != Res.DefaultPythonEngineNone)
                    {
                        preferenceSettings.DefaultPythonEngine = value;
                    }
                    else{
                        preferenceSettings.DefaultPythonEngine = string.Empty;
                    }

                    RaisePropertyChanged(nameof(SelectedPythonEngine));
                }
            }
        }
        
        /// <summary>
        /// Controls the IsChecked property in the "Hide IronPython alerts" toogle button
        /// </summary>
        public bool HideIronPythonAlertsIsChecked
        {
            get
            {
                return preferenceSettings.IsIronPythonDialogDisabled;
            }
            set
            {
                hideIronPAlerts = value;
                preferenceSettings.IsIronPythonDialogDisabled = value;
                RaisePropertyChanged(nameof(HideIronPythonAlertsIsChecked));
            }
        }

        /// <summary>
        /// Controls the IsChecked property in the "Show Whitespace in Python editor" toogle button
        /// </summary>
        public bool ShowWhitespaceIsChecked
        {
            get
            {
                return preferenceSettings.ShowTabsAndSpacesInScriptEditor;
            }
            set
            {
                pythonScriptEditorTextOptions.ShowWhiteSpaceCharacters(value);
                preferenceSettings.ShowTabsAndSpacesInScriptEditor = value;
                showWhitespace = value;
                RaisePropertyChanged(nameof(ShowWhitespaceIsChecked));
            }
        }

        /// <summary>
        /// Controls the IsChecked property in the "Node autocomplete" toogle button
        /// </summary>
        public bool NodeAutocompleteIsChecked
        {
            get
            {
                return preferenceSettings.EnableNodeAutoComplete;
            }
            set
            {
                preferenceSettings.EnableNodeAutoComplete = value;
                nodeAutocomplete = value;
                RaisePropertyChanged(nameof(NodeAutocompleteIsChecked));
            }
        }

        /// <summary>
        /// Controls the IsChecked property in the "Enable T-spline nodes" toogle button
        /// </summary>
        public bool EnableTSplineIsChecked
        {
            get
            {
                return !preferenceSettings.NamespacesToExcludeFromLibrary.Contains(
                    "ProtoGeometry.dll:Autodesk.DesignScript.Geometry.TSpline");
            }
            set
            {
                enableTSpline = value;
                HideUnhideNamespace(!value, "ProtoGeometry.dll", "Autodesk.DesignScript.Geometry.TSpline");
                RaisePropertyChanged(nameof(EnableTSplineIsChecked));
            }
        }

        /// <summary>
        /// This method updates the node search library to either hide or unhide nodes that belong
        /// to a specified assembly name and namespace. These nodes will be hidden from the node
        /// library sidebar and from the node search.
        /// </summary>
        /// <param name="hide">Set to true to hide, set to false to unhide.</param>
        /// <param name="library">The assembly name of the library.</param>
        /// <param name="namespc">The namespace of the nodes to be hidden.</param>
        internal void HideUnhideNamespace(bool hide, string library, string namespc)
        {
            var str = library + ':' + namespc;
            var namespaces = preferenceSettings.NamespacesToExcludeFromLibrary;

            if (hide)
            {
                if (!namespaces.Contains(str))
                {
                    namespaces.Add(str);
                }
            }
            else // unhide
            {
                namespaces.Remove(str);
            }
        }

        /// <summary>
        /// Gets the different Python Engine versions availables from PythonNodeModels.dll
        /// </summary>
        /// <returns>Strings array with the different names</returns>
        private string[] GetPythonEngineOptions()
        {
            try
            {
                var enumType = AppDomain.CurrentDomain.GetAssemblies()
                    .SelectMany(s =>
                    {
                        try
                        {
                            return s.GetTypes();
                        }
                        catch (ReflectionTypeLoadException)
                        {
                            return new Type[0];
                        }
                    }).FirstOrDefault(t => t.FullName.Equals("PythonNodeModels.PythonEngineVersion"));

                return Enum.GetNames(enumType);
            }
            catch
            {
                return Array.Empty<string>();
            }
        }

        private void AddPythonEnginesOptions()
        {
            var pythonEngineOptions = GetPythonEngineOptions();
            if (pythonEngineOptions.Length != 0)
            {
                foreach (var option in pythonEngineOptions)
                {
                    if (option != "Unspecified")
                    {
                        PythonEnginesList.Add(option);
                    }
                }
            }
            else
            {
                PythonEnginesList.Add("IronPython2");
                PythonEnginesList.Add("CPython3");
            }
        }
        #endregion

        /// <summary>
        /// The PreferencesViewModel constructor basically initialize all the ItemsSource for the corresponding ComboBox in the View (PreferencesView.xaml)
        /// </summary>
        public PreferencesViewModel(DynamoViewModel dynamoViewModel)
        {
            this.preferenceSettings = dynamoViewModel.PreferenceSettings;
            this.pythonScriptEditorTextOptions = dynamoViewModel.PythonScriptEditorTextOptions;
            this.runPreviewEnabled = dynamoViewModel.HomeSpaceViewModel.RunSettingsViewModel.RunButtonEnabled;
            this.homeSpace = dynamoViewModel.HomeSpace;
            this.dynamoViewModel = dynamoViewModel;

            PythonEnginesList = new ObservableCollection<string>();
            PythonEnginesList.Add(Wpf.Properties.Resources.DefaultPythonEngineNone);
            AddPythonEnginesOptions();

            //Sets SelectedPythonEngine.
            //If the setting is empty it corresponds to the default python engine
            _ = preferenceSettings.DefaultPythonEngine == string.Empty ? 
                SelectedPythonEngine = Res.DefaultPythonEngineNone : 
                SelectedPythonEngine = preferenceSettings.DefaultPythonEngine;

            SelectedPackagePathForInstall = preferenceSettings.SelectedPackagePathForInstall;

            string languages = Wpf.Properties.Resources.PreferencesWindowLanguages;
            LanguagesList = new ObservableCollection<string>(languages.Split(','));
            SelectedLanguage = languages.Split(',').First();

            FontSizeList = new ObservableCollection<string>();
            FontSizeList.Add(Wpf.Properties.Resources.ScalingSmallButton);
            FontSizeList.Add(Wpf.Properties.Resources.ScalingMediumButton);
            FontSizeList.Add(Wpf.Properties.Resources.ScalingLargeButton);
            FontSizeList.Add(Wpf.Properties.Resources.ScalingExtraLargeButton);
            SelectedFontSize = Wpf.Properties.Resources.ScalingMediumButton;

            NumberFormatList = new ObservableCollection<string>();
            NumberFormatList.Add(Wpf.Properties.Resources.DynamoViewSettingMenuNumber0);
            NumberFormatList.Add(Wpf.Properties.Resources.DynamoViewSettingMenuNumber00);
            NumberFormatList.Add(Wpf.Properties.Resources.DynamoViewSettingMenuNumber000);
            NumberFormatList.Add(Wpf.Properties.Resources.DynamoViewSettingMenuNumber0000);
            NumberFormatList.Add(Wpf.Properties.Resources.DynamoViewSettingMenuNumber00000);
            SelectedNumberFormat = preferenceSettings.NumberFormat;

            runSettingsIsChecked = preferenceSettings.DefaultRunType;

            //By Default the warning state of the Visual Settings tab (Group Styles section) will be disabled
            isWarningEnabled = false;

            StyleItemsList = new ObservableCollection<StyleItem>();
          
            //When pressing the "Add Style" button some controls will be shown with some values by default so later they can be populated by the user
            AddStyleControl = new StyleItem() { GroupName = "", HexColorString = "#" + GetRandomHexStringColor() };

            //This piece of code will populate all the description text for the RadioButtons in the Geometry Scaling section.
            optionsGeometryScale = new GeometryScalingOptions();

            //This will set the default option for the Geometry Scaling Radio Buttons, the value is comming from the DynamoViewModel
            optionsGeometryScale.EnumProperty = (GeometryScaleSize)GeometryScalingOptions.ConvertScaleFactorToUI(dynamoViewModel.ScaleFactorLog);

            optionsGeometryScale.DescriptionScaleRange = new ObservableCollection<string>();
            optionsGeometryScale.DescriptionScaleRange.Add(string.Format(Res.ChangeScaleFactorPromptDescriptionContent, scaleRanges[GeometryScaleSize.Small].Item2,
                                                                                              scaleRanges[GeometryScaleSize.Small].Item3));
            optionsGeometryScale.DescriptionScaleRange.Add(string.Format(Res.ChangeScaleFactorPromptDescriptionContent, scaleRanges[GeometryScaleSize.Medium].Item2,
                                                                                              scaleRanges[GeometryScaleSize.Medium].Item3));
            optionsGeometryScale.DescriptionScaleRange.Add(string.Format(Res.ChangeScaleFactorPromptDescriptionContent, scaleRanges[GeometryScaleSize.Large].Item2,
                                                                                              scaleRanges[GeometryScaleSize.Large].Item3));
            optionsGeometryScale.DescriptionScaleRange.Add(string.Format(Res.ChangeScaleFactorPromptDescriptionContent, scaleRanges[GeometryScaleSize.ExtraLarge].Item2,
                                                                                              scaleRanges[GeometryScaleSize.ExtraLarge].Item3));

            SavedChangesLabel = string.Empty;
            SavedChangesTooltip = string.Empty;

            preferencesTabs = new Dictionary<string, TabSettings>();
            preferencesTabs.Add("General", new TabSettings() { Name = "General", ExpanderActive = string.Empty });
            preferencesTabs.Add("Features",new TabSettings() { Name = "Features", ExpanderActive = string.Empty });
            preferencesTabs.Add("VisualSettings",new TabSettings() { Name = "VisualSettings", ExpanderActive = string.Empty });
            this.PropertyChanged += Model_PropertyChanged;
        }

        /// <summary>
        /// Listen for the PropertyChanged event and updates the saved changes label accordingly
        /// </summary>
        private void Model_PropertyChanged(object sender, PropertyChangedEventArgs e)
        {
            string description = string.Empty;
            // C# does not support going through all cases when one of the case is true
            switch (e.PropertyName)
            {
                case nameof(SelectedLanguage):
                    // Do nothing for now
                    break;
                case nameof(SelectedFontSize):
                    // Do nothing for now
                    break;
                case nameof(SelectedNumberFormat):
                    description = Res.DynamoViewSettingMenuNumberFormat;
                    goto default;
                case nameof(SelectedPackagePathForInstall):
                    description = Res.PreferencesViewSelectedPackagePathForDownload;
                    goto default;
                case nameof(RunSettingsIsChecked):
                    description = Res.PreferencesViewRunSettingsLabel;
                    goto default;
                case nameof(RunPreviewIsChecked):
                    description = Res.DynamoViewSettingShowRunPreview;
                    goto default;
                case nameof(StyleItemsList):
                    // Do nothing for now
                    break;
                case nameof(OptionsGeometryScale):
                    description = Res.DynamoViewSettingsMenuChangeScaleFactor;
                    goto default;
                case nameof(ShowEdges):
                    description = Res.PreferencesViewVisualSettingShowEdges;
                    goto default;
                case nameof(IsolateSelectedGeometry):
                    description = Res.PreferencesViewVisualSettingsIsolateSelectedGeo;
                    goto default;
                case nameof(TessellationDivisions):
                    description = Res.PreferencesViewVisualSettingsRenderPrecision;
                    goto default;
                case nameof(SelectedPythonEngine):
                    description = Res.PreferencesViewDefaultPythonEngine;
                    goto default;
                case nameof(HideIronPythonAlertsIsChecked):
                    description = Res.PreferencesViewIsIronPythonDialogDisabled;
                    goto default;
                case nameof(ShowWhitespaceIsChecked):
                    description = Res.PreferencesViewShowWhitespaceInPythonEditor;
                    goto default;
                case nameof(NodeAutocompleteIsChecked):
                    description = Res.PreferencesViewEnableNodeAutoComplete;
                    goto default;
                case nameof(EnableTSplineIsChecked):
                    description = Res.PreferencesViewEnableTSplineNodes;
                    goto default;
                case nameof(ShowCodeBlockLineNumber):
                    description = Res.PreferencesViewShowCodeBlockNodeLineNumber;
                    goto default;
                default:
                    if (!string.IsNullOrEmpty(description))
                    {
                        // Log switch on each setting and use description equals to label name
                        Dynamo.Logging.Analytics.TrackEvent(
                            Actions.Switch,
                            Categories.Preferences,
                            description);
                        UpdateSavedChangesLabel();
                    }
                    break;
            }
        }

        /// <summary>
        /// Updates the contents to display by the SavedChanges label and its tooltip
        /// </summary>
        internal void UpdateSavedChangesLabel()
        {
            SavedChangesLabel = Res.PreferencesViewSavedChangesLabel;
            //Sets the last saved time in the en-US format
            SavedChangesTooltip = Res.PreferencesViewSavedChangesTooltip + DateTime.Now.ToString(@"hh:mm tt", new CultureInfo("en-US"));
        }

        /// <summary>
        /// This method will remove the current Style selected from the Styles list
        /// </summary>
        /// <param name="groupName"></param>
        internal void RemoveStyleEntry(string groupName)
        {
            StyleItem itemToRemove = (from item in StyleItemsList where item.GroupName.Equals(groupName) select item).FirstOrDefault();
            StyleItemsList.Remove(itemToRemove);
            UpdateSavedChangesLabel();
        }

        /// <summary>
        /// This method will check if the Style that is being created already exists in the Styles list
        /// </summary>
        /// <param name="item1"></param>
        /// <returns></returns>
        internal bool ValidateExistingStyle(StyleItem item1)
        {
            return StyleItemsList.Where(x => x.GroupName.Equals(item1.GroupName)).Any();
        }

        /// <summary>
        /// This method will remove a specific style control from the Styles list
        /// </summary>
        internal void ResetAddStyleControl()
        {
            AddStyleControl.GroupName = String.Empty;
            AddStyleControl.HexColorString = "#" + GetRandomHexStringColor();
            IsWarningEnabled = false;
        }

        /// <summary>
        /// This Method will generate a random color string in a Hexadecimal format
        /// </summary>
        /// <returns></returns>
        internal string GetRandomHexStringColor()
        {
            Random r = new Random();
            Color color = Color.FromArgb(255, (byte)r.Next(), (byte)r.Next(), (byte)r.Next());
            return ColorTranslator.ToHtml(color).Replace("#", "");
        }
    }

    /// <summary>
    /// This Class will act as a container for each of the StyleItems in the Styles list located in in the Visual Settings -> Group Styles section
    /// </summary>
    public class StyleItem : ViewModelBase
    {
        private string groupName;
        private string hexColorString;

        /// <summary>
        /// This property will containt the Group Name thas was added by the user when creating a new Style
        /// </summary>
        public string GroupName
        {
            get { return groupName; }
            set
            {
                groupName = value;
                RaisePropertyChanged(nameof(GroupName));
            }
        }

        /// <summary>
        /// This property represents a color in a hexadecimal representation (with the # character at the beginning of the string)
        /// </summary>
        public string HexColorString
        {
            get { return hexColorString; }
            set
            {
                hexColorString = value;
                RaisePropertyChanged(nameof(HexColorString));
            }
        }
    }

    /// <summary>
    /// This class will contain the Enum value and the corresponding description for each radio button in the Visual Settings -> Geometry Scaling section
    /// </summary>
    public class GeometryScalingOptions
    {
        //The Enum values can be Small, Medium, Large or Extra Large
        public GeometryScaleSize EnumProperty { get; set; }

        /// <summary>
        /// This property will contain the description of each of the radio buttons in the Visual Settings -> Geometry Scaling section
        /// </summary>
        public ObservableCollection<string> DescriptionScaleRange { get; set; }

        /// <summary>
        /// This method is used to convert a index (representing a RadioButton in the UI) to a ScaleFactor
        /// </summary>
        /// <param name="index">This value is the index for the RadioButton in the Geometry Scaling section. 
        /// It can have the values:
        ///   0 - Small
        ///   1 - Medium (Default)
        ///   2 - Large
        ///   3 - Extra Large
        /// </param>
        /// <returns>The Scale Factor (-2, 0, 2, 4)</returns>
        public static int ConvertUIToScaleFactor (int index)
        {
            return (index - 1) * 2;
        }

        /// <summary>
        /// This method is used to conver a Scale Factor to a index so we can Check a Radio Button in the UI
        /// </summary>
        /// <param name="scaleValue">This values is the Scale that we need to convert to index (representing a RadioButton)
        /// It can have the values:
        /// - 2 - Small
        ///   0 - Medium (Default)
        ///   2 - Large
        ///   4 - Extra Large
        /// </param>
        /// <returns>The radiobutton index (0,1,2,3)</returns>
        public static int ConvertScaleFactorToUI(int scaleValue)
        {
           return (scaleValue / 2) + 1;
        }
    }

    /// <summary>
    /// This class represent a Tab and is used for store just one Expander info(due that just one Expander can be expanded at one time)
    /// </summary>
    public class TabSettings : INotifyPropertyChanged
    {
        public event PropertyChangedEventHandler PropertyChanged;
        private void OnPropertyChanged(string propertyName)
        {
            PropertyChanged?.Invoke(this, new PropertyChangedEventArgs(propertyName));
        }

        /// <summary>
        /// Tab Name (e.g. Features or Visual Settings)
        /// </summary>
        public string Name;
        private string expanderActive;

        /// <summary>
        /// This property hold the name for the current Expander expanded
        /// </summary>
        public string ExpanderActive
        {
            get
            {
                return expanderActive;
            }
            set
            {
                if(value != null)
                {
                    expanderActive = value;
                    OnPropertyChanged(nameof(ExpanderActive));
                }
                else
                {
                    expanderActive = string.Empty;
                }
            }
        }
    }
}<|MERGE_RESOLUTION|>--- conflicted
+++ resolved
@@ -236,9 +236,6 @@
         }
 
         /// <summary>
-<<<<<<< HEAD
-        /// LanguagesList property contains the list of all the languages listed in: https://wiki.autodesk.com/display/LOCGD/Dynamo+Languages
-=======
         /// Controls the Enabled property in the Show Run Preview toogle button
         /// </summary>
         public bool RunPreviewEnabled
@@ -251,7 +248,6 @@
 
         /// <summary>
         /// LanguagesList property containt the list of all the languages listed in: https://wiki.autodesk.com/display/LOCGD/Dynamo+Languages
->>>>>>> 4b476f4c
         /// </summary>
         public ObservableCollection<string> LanguagesList
         {
