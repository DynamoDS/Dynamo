--- conflicted
+++ resolved
@@ -779,13 +779,8 @@
             var packageLoader = dynamoViewModel.Model.GetPackageManagerExtension()?.PackageLoader;            
             PackagePathsViewModel = new PackagePathViewModel(packageLoader, loadPackagesParams, customNodeManager);
 
-<<<<<<< HEAD
-            PackagePathsViewModel.RootLocations.CollectionChanged += PackagePathsViewModel_RootLocations_CollectionChanged;
-
             WorkspaceEvents.WorkspaceSettingsChanged += PreferencesViewModel_WorkspaceSettingsChanged;
 
-=======
->>>>>>> eabcc5d2
             PropertyChanged += Model_PropertyChanged;
         }
 
@@ -814,11 +809,7 @@
         internal virtual void UnsubscribeAllEvents()
         {
             PropertyChanged -= Model_PropertyChanged;
-<<<<<<< HEAD
-            PackagePathsViewModel.RootLocations.CollectionChanged -= PackagePathsViewModel_RootLocations_CollectionChanged;
             WorkspaceEvents.WorkspaceSettingsChanged -= PreferencesViewModel_WorkspaceSettingsChanged;
-=======
->>>>>>> eabcc5d2
         }
 
 
