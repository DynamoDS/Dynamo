--- conflicted
+++ resolved
@@ -244,11 +244,7 @@
             if (Model.LoadedAssemblies.Any())
             {
                 var resAssem =
-<<<<<<< HEAD
-                    MessageBox.Show(string.Format(MessageNeedToRestart,
-=======
-                    MessageBoxService.Show(string.Format(Resources.MessageNeedToRestart,
->>>>>>> df0ecb5f
+                    MessageBoxService.Show(string.Format(MessageNeedToRestart,
                         dynamoViewModel.BrandingResourceProvider.ProductName),
                         MessageNeedToRestartTitle,
                         MessageBoxButton.OKCancel,
@@ -256,18 +252,11 @@
                 if (resAssem == MessageBoxResult.Cancel) return;
             }
 
-<<<<<<< HEAD
             if (!Model.BuiltInPackage)
             {
-                var res = MessageBox.Show(String.Format(Resources.MessageConfirmToDeletePackage, this.Model.Name),
+                var res = MessageBoxService.Show(String.Format(Resources.MessageConfirmToDeletePackage, this.Model.Name),
                     Resources.MessageNeedToRestartAfterDeleteTitle,
                     MessageBoxButton.YesNo, MessageBoxImage.Question);
-=======
-            if (!Model.BuiltInPackage) {
-                var res = MessageBoxService.Show(String.Format(Resources.MessageConfirmToUninstallPackage, this.Model.Name),
-                          Resources.UninstallingPackageMessageBoxTitle,
-                          MessageBoxButton.YesNo, MessageBoxImage.Question);
->>>>>>> df0ecb5f
 
                 if (res == MessageBoxResult.No) return;
             }
@@ -281,11 +270,7 @@
             }
             catch (Exception)
             {
-<<<<<<< HEAD
-                MessageBox.Show(string.Format(MessageFailedToDeleteOrUnload,
-=======
-                MessageBoxService.Show(string.Format(Resources.MessageFailedToUninstall,
->>>>>>> df0ecb5f
+                MessageBoxService.Show(string.Format(MessageFailedToDeleteOrUnload,
                     dynamoViewModel.BrandingResourceProvider.ProductName),
                     MessageFailedToDeleteOrUnloadTitle,
                     MessageBoxButton.OK, MessageBoxImage.Error);
