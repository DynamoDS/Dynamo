--- conflicted
+++ resolved
@@ -715,10 +715,6 @@
                         PackageManagerClientViewModel.DynamoViewModel.BrandingResourceProvider.ProductName,
                         JoinPackageNames(uninstallsRequiringRestart),
                         element.Name + " " + version.version);
-<<<<<<< HEAD
-                    var dialogResult = MessageBox.Show(message,
-=======
-
                     // different message for the case that the user is
                     // trying to install the same package/version they already have installed.
                     if(uninstallsRequiringRestart.Count == 1 && 
@@ -727,9 +723,7 @@
                     {
                         message = String.Format(Resources.MessageUninstallSamePackage, element.Name + " " + version.version);
                     }
-
                     var dialogResult = MessageBox.Show(message, 
->>>>>>> 8d475776
                         Resources.CannotDownloadPackageMessageBoxTitle,
                         MessageBoxButton.YesNo, MessageBoxImage.Error);
 
