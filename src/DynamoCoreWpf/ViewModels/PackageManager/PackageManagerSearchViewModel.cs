--- conflicted
+++ resolved
@@ -565,13 +565,8 @@
 
         private string JoinPackageNames(IEnumerable<Package> pkgs)
         {
-<<<<<<< HEAD
-            return String.Join(", ", pkgs.Select(x => x.Name));
-        }
-=======
             return String.Join(", ", pkgs.Select(x => x.Name + " " + x.VersionName));
         } 
->>>>>>> f7d2df7a
 
         private void PackageOnExecuted(PackageManagerSearchElement element, PackageVersion version, string downloadPath)
         {
