using System;
using System.Collections.Generic;
using System.Collections.ObjectModel;
using System.Collections.Specialized;
using System.ComponentModel;
using System.Linq;
using System.Threading.Tasks;
using System.Timers;
using System.Windows;
using System.Windows.Input;
using Dynamo.Configuration;
using Dynamo.Interfaces;
using Dynamo.Logging;
using Dynamo.Models;
using Dynamo.PackageManager.ViewModels;
using Dynamo.Search;
using Dynamo.Utilities;
using Dynamo.ViewModels;
using Dynamo.Wpf.Properties;
using Dynamo.Wpf.Utilities;
using Greg.Responses;
using Lucene.Net.Documents;
using Lucene.Net.Index;
using Lucene.Net.QueryParsers.Classic;
using Lucene.Net.Search;
using Prism.Commands;
using NotificationObject = Dynamo.Core.NotificationObject;

namespace Dynamo.PackageManager
{
    public class PackageManagerSearchViewModel : NotificationObject
    {
        #region enums
        /// <summary>
        /// Enum for the Package search state
        /// </summary>
        public enum PackageSearchState
        {
            Syncing,
            Searching,
            NoResults,
            Results,
            Retry
        };

        /// <summary>
        /// Enum for the Package sort key, utilized by sorting context menu
        /// </summary>
        public enum PackageSortingKey
        {
            Name,
            Downloads,
            Votes,
            Maintainers,    
            LastUpdate,
            Search
        };

        /// <summary>
        /// Enum for the Package sort direction, utilized by sorting context menu
        /// </summary>
        public enum PackageSortingDirection
        {
            Ascending,
            Descending
        };
        #endregion enums

        /// <summary>
        /// Package Manager filter entry, binded to the host filter context menu
        /// </summary>
        public class FilterEntry : NotificationObject
        {
            /// <summary>
            /// Name of the host
            /// </summary>
            public string FilterName { get; set; }

            /// <summary>
            /// The context sub-menu name the filter belongs to
            /// </summary>
            public string GroupName { get; set; }

            /// <summary>
            /// The tooltip associated with the filter entry
            /// </summary>
            public string Tooltip { get; set; }

            /// <summary>
            /// Filter entry click command, notice this is a dynamic command
            /// with command param set to FilterName so that the code is robust
            /// in a way UI could handle as many hosts as possible
            /// </summary>
            public DelegateCommand<object> FilterCommand { get; set; }

            private bool _onChecked;
            /// <summary>
            /// Boolean indicates if the Filter entry is checked, data binded to
            /// is checked property of each filter
            /// </summary>
            public bool OnChecked
            {
                get { return _onChecked; }
                set
                {
                    _onChecked = value;

                    RaisePropertyChanged(nameof(OnChecked));
                    pmSearchViewModel.SetFilterChange();
                }
            }

            /// <summary>
            /// Private reference of PackageManagerSearchViewModel,
            /// used in the FilterCommand to filter search results
            /// </summary>
            private PackageManagerSearchViewModel pmSearchViewModel;

            /// <summary>
            /// Constructor
            /// </summary>
            /// <param name="filterName">Filter name, same as host name</param>
            /// <param name="packageManagerSearchViewModel">a reference of the PackageManagerSearchViewModel</param>
            public FilterEntry(string filterName, string groupName, string tooltip, PackageManagerSearchViewModel packageManagerSearchViewModel)
            {
                FilterName = filterName;
                GroupName = groupName;
                Tooltip = tooltip;
                FilterCommand = new DelegateCommand<object>(SetFilterHosts, CanSetFilterHosts);
                pmSearchViewModel = packageManagerSearchViewModel;
                OnChecked = false;
            }

            /// <summary>
            /// Each filter is enabled for now, we may enable more smartly in the future
            /// </summary>
            /// <param name="arg"></param>
            /// <returns></returns>
            private bool CanSetFilterHosts(object arg)
            {
                return true;
            }

            /// <summary>
            /// This function will adjust the SelectedHosts in the SearchViewModel
            /// Affecting search results globally
            /// </summary>
            /// <param name="obj"></param>
            private void SetFilterHosts(object obj)
            {
                if(GroupName.Equals(Resources.PackageFilterByHost))
                {
                    if (OnChecked)
                    {
                        pmSearchViewModel.SelectedHosts.Add(obj as string);
                    }
                    else
                    {
                        pmSearchViewModel.SelectedHosts.Remove(obj as string);
                    }
                    // Send filter event with what host filter user using
                    Dynamo.Logging.Analytics.TrackEvent(
                        Actions.Filter,
                        Categories.PackageManagerOperations,
                        string.Join(",", pmSearchViewModel.SelectedHosts));
                }
                pmSearchViewModel.SearchAndUpdateResults();
                return;
            }
        }

        #region Properties & Fields
        // Lucene search utility to perform indexing operations.
        internal LuceneSearchUtility LuceneUtility
        {
            get
            {
                return LuceneSearch.LuceneUtilityPackageManager;
            }
        }

        private ObservableCollection<PackageManagerSearchElementViewModel> searchMyResults;

        // The results of the last synchronization with the package manager server
        public List<PackageManagerSearchElement> LastSync { get; set; }

        /// <summary>
        /// Stores a list of latest infected package versions published by the current user, if any.
        /// </summary>
        public ObservableCollection<PackageManagerSearchElement> InfectedPackages { get; set; }

        /// <summary>
        ///     SortingKey property
        /// </summary>
        /// <value>
        ///     Set which kind of sorting should be used for displaying search results
        /// </value>
        public PackageSortingKey _sortingKey; // TODO: Set private for 3.0.
        public PackageSortingKey SortingKey
        {
            get { return _sortingKey; }
            set
            {
                _sortingKey = value;
                RaisePropertyChanged("SortingKey");
            }
        }

        private List<FilterEntry> hostFilter;

        /// <summary>
        /// Dynamic Filter for package hosts, should include all Dynamo known hosts from PM backend
        ///  e.g. "Advance Steel", "Alias", "Civil 3D", "FormIt", "Revit"
        /// </summary>
        public List<FilterEntry> HostFilter
        {
            get { return hostFilter; }
            set
            {
                hostFilter = value;
                RaisePropertyChanged("HostFilter");
            }
        }


        private List<FilterEntry> nonHostFilter;

        /// <summary>
        /// A collection of dynamic non-hosted filters
        /// such as New, Updated, Deprecated, Has/HasNoDependencies
        /// </summary>
        public List<FilterEntry> NonHostFilter
        {
            get { return nonHostFilter; }
            set
            {
                nonHostFilter = value;
                RaisePropertyChanged("NonHostFilter");
            }
        }

        /// <summary>
        ///     SortingDirection property
        /// </summary>
        /// <value>
        ///     Set which kind of sorting should be used for displaying search results
        /// </value>
        public PackageSortingDirection _sortingDirection; // TODO: Set private for 3.0.
        public PackageSortingDirection SortingDirection
        {
            get { return _sortingDirection; }
            set
            {
                _sortingDirection = value;
                RaisePropertyChanged("SortingDirection");
            }
        }

        /// <summary>
        /// The string that is displayed in the search box prompt depending on the search state.
        /// </summary>
        public string SearchBoxPrompt
        {
            get
            {
                if (SearchState == PackageSearchState.Syncing)
                {
                    return Resources.PackageSearchViewSearchTextBoxSyncing;
                }
                return Resources.PackageSearchViewSearchTextBox;
            }
        }

        /// <summary>
        /// Determines whether the the search text box should be displayed.
        /// <para>
        /// Returns false if the search state is syncing, 
        /// </para>
        /// </summary>
        public bool ShowSearchText
        {
            get
            {
                if (SearchState == PackageSearchState.Syncing)
                {
                    return false;
                }
                else
                {
                    return true;
                }
            }
        }

        /// <summary>
        ///     SearchText property
        /// </summary>
        /// <value>
        ///     This is the core UI for Dynamo, primarily used for logging.
        /// </value>
        public string _SearchText; // TODO: Set private for 3.0.
        public string SearchText
        {
            get { return _SearchText; }
            set
            {
                if(_SearchText != value)
                {
                    _SearchText = value;
                    SearchAndUpdateResults();
                    RaisePropertyChanged("SearchText");
                }
            }
        }

        /// <summary>
        ///     SelectedIndex property
        /// </summary>
        /// <value>
        ///     This is the currently selected element in the UI.
        ///     No initially selected item by setting to -1
        /// </value>
        private int _selectedIndex = -1;
        public int SelectedIndex
        {
            get { return _selectedIndex; }
            set
            {
                if (_selectedIndex != value)
                {
                    _selectedIndex = value;
                    RaisePropertyChanged("SelectedIndex");
                }
            }
        }

        /// <summary>
        ///     SearchResults property
        /// </summary>
        /// <value>
        ///     This property is observed by SearchView to see the search results
        /// </value>
        public ObservableCollection<PackageManagerSearchElementViewModel> SearchResults { get; internal set; }

        /// <summary>
        /// Returns a new filtered collection of packages based on the current user
        /// </summary>
        public ObservableCollection<PackageManagerSearchElementViewModel> SearchMyResults
        {
            set
            {                
                searchMyResults = value;
                RaisePropertyChanged(nameof(SearchMyResults));                
            }
            get
            {
                return searchMyResults;
            }
        }

        /// <summary>
        ///     MaxNumSearchResults property
        /// </summary>
        /// <value>
        ///     Internal limit on the number of search results returned by EntryDictionary
        /// </value>
        public int MaxNumSearchResults { get; set; }

        public bool HasDownloads
        {
            get { return PackageManagerClientViewModel.Downloads.Count > 0; }
        }

        public bool HasNoResults
        {
            get { return this.SearchResults.Count == 0; }
        }

        private bool isAnyFilterOn;
        /// <summary>
        /// Returns true if any filter is currently active (set to `true`)
        /// </summary>  
        public bool IsAnyFilterOn
        {
            get
            {
                return isAnyFilterOn;
            }
            set
            {
                if(isAnyFilterOn != value) isAnyFilterOn = value;
                RaisePropertyChanged(nameof(IsAnyFilterOn));
            }
        }

        private void SetFilterChange()
        {
            IsAnyFilterOn = HostFilter.Any(f => f.OnChecked) || NonHostFilter.Any(f => f.OnChecked);
        }

        /// <summary>
        /// Checks if the package can be installed.
        /// </summary>
        /// <param name="name"></param>
        /// <returns></returns>
        internal bool CanInstallPackage(string name)
        {
            // Return true if there are no matching non built-in packages
            return !PackageManagerClientViewModel.PackageManagerExtension.PackageLoader.LocalPackages
                .Any(x => (x.Name == name) && !x.BuiltInPackage);
        }

        /// <summary>
        /// Checks if the package corresponding to the PackageDownloadHandle can be installed.
        /// </summary>
        /// <param name="dh"></param>
        /// <returns></returns>
        internal bool CanInstallPackage(PackageDownloadHandle dh)
        {
            switch (dh.DownloadState)
            {
                case PackageDownloadHandle.State.Uninitialized:
                case PackageDownloadHandle.State.Error:
                    return true;// Allowed if Download/Install not yet begun or if in Error state.
                case PackageDownloadHandle.State.Downloaded:
                case PackageDownloadHandle.State.Downloading:
                case PackageDownloadHandle.State.Installing:
                    return false;
                default:
                    return CanInstallPackage(dh.Name);// All other states need to check with PackageLoader's LocalPackages
            }
        }

        public PackageSearchState _searchState; // TODO: Set private for 3.0.

        /// <summary>
        /// Gives the current state of search.
        /// </summary>
        public PackageSearchState SearchState
        {
            get { return _searchState; }
            set
            {
                _searchState = value;
                RaisePropertyChanged(nameof(this.SearchState));
                RaisePropertyChanged(nameof(this.SearchBoxPrompt));
                RaisePropertyChanged(nameof(this.ShowSearchText));

                if (value == PackageSearchState.Results && !this.InitialResultsLoaded)
                {
                    this.InitialResultsLoaded = true;
                }
            }
        }

        private bool _initialResultsLoaded = false;
        /// <summary>
        /// Will only be set to true once after the initial search has been finished.
        /// </summary>
        public bool InitialResultsLoaded
        {
            get { return _initialResultsLoaded; }
            set
            {
                _initialResultsLoaded = value;
                RaisePropertyChanged(nameof(InitialResultsLoaded));
            }
        }

        /// <summary>
        ///     PackageManagerClient property
        /// </summary>
        /// <value>
        ///     A handle on the package manager client object 
        /// </value>
        public PackageManagerClientViewModel PackageManagerClientViewModel { get; private set; }

        /// <summary>
        /// Current selected filter hosts
        /// </summary>
        public List<string> SelectedHosts { get; set; }

        private EntryDictionary<PackageManagerSearchElement> EntryDictionary;
        
        /// <summary>
        ///     Command to clear the completed package downloads
        /// </summary>
        public DelegateCommand ClearCompletedCommand { get; set; }

        /// <summary>
        ///     Sort the default results
        /// </summary>
        public DelegateCommand SortCommand { get; set; }

        /// <summary>
        ///     Sort the search results
        /// </summary>
        public DelegateCommand<object> SearchSortCommand { get; set; }

        /// <summary>
        ///     Set the sorting key for search results and resort
        /// </summary>
        public DelegateCommand<object> SetSortingKeyCommand { get; set; }

        /// <summary>
        ///     Command to set the sorting direction and resort the search results
        /// </summary>
        public DelegateCommand<object> SetSortingDirectionCommand { get; set; }

        /// <summary>
        /// Opens the Package Details ViewExtension
        /// </summary>
        public DelegateCommand<object> ViewPackageDetailsCommand { get; set; }

        /// <summary>
        /// Clears the search text box and resets the search
        /// </summary>
        public DelegateCommand<object> ClearSearchTextBoxCommand { get; set; }

        /// <summary>
        /// When the user downloads new package via the package search manager, a toast notification
        /// appears at the base of the window. This command fires when the user clicks to dismiss
        /// one of these toast notifications.
        /// </summary>
        public DelegateCommand<object> ClearToastNotificationCommand { get; set; }

        /// <summary>
        /// Clears all filters, setting them to `false`
        /// </summary>
        public DelegateCommand<object> ClearFiltersCommand { get; set; }

        /// <summary>
        ///     Current downloads
        /// </summary>
        public ObservableCollection<PackageDownloadHandle> Downloads
        {
            get { return PackageManagerClientViewModel.Downloads; }
        }

        public IPreferences Preferences
        {
            get { return PackageManagerClientViewModel.DynamoViewModel.PreferenceSettings; }
        }

        private bool isDetailPackagesExtensionOpened;
        public bool IsDetailPackagesExtensionOpened
        {
            get { return isDetailPackagesExtensionOpened; }
            set
            {
                if (isDetailPackagesExtensionOpened != value)
                {
                    isDetailPackagesExtensionOpened = value;
                    RaisePropertyChanged(nameof(IsDetailPackagesExtensionOpened));
                }
            }
        }
        #endregion Properties & Fields

        internal PackageManagerSearchViewModel()
        {
            SearchResults = new ObservableCollection<PackageManagerSearchElementViewModel>();
            InfectedPackages = new ObservableCollection<PackageManagerSearchElement>();
            MaxNumSearchResults = 35;
            EntryDictionary = new EntryDictionary<PackageManagerSearchElement>();
            ClearCompletedCommand = new DelegateCommand(ClearCompleted, CanClearCompleted);
            SortCommand = new DelegateCommand(Sort, CanSort);
            SearchSortCommand = new DelegateCommand<object>(Sort, CanSort);
            SetSortingKeyCommand = new DelegateCommand<object>(SetSortingKey, CanSetSortingKey);
            SetSortingDirectionCommand = new DelegateCommand<object>(SetSortingDirection, CanSetSortingDirection);
            ViewPackageDetailsCommand = new DelegateCommand<object>(ViewPackageDetails);
            ClearSearchTextBoxCommand = new DelegateCommand<object>(ClearSearchTextBox);
            ClearToastNotificationCommand = new DelegateCommand<object>(ClearToastNotification);
            ClearFiltersCommand = new DelegateCommand<object>(ClearAllFilters);
            SearchText = string.Empty;
            SortingKey = PackageSortingKey.LastUpdate;
            SortingDirection = PackageSortingDirection.Descending;
            HostFilter = new List<FilterEntry>();
            NonHostFilter = new List<FilterEntry>();
            SelectedHosts = new List<string>();
        }

        /// <summary>
        /// Add package information to Lucene index
        /// </summary>
        /// <param name="package">package info that will be indexed</param>
        /// <param name="doc">Lucene document in which the package info will be indexed</param>
        internal void AddPackageToSearchIndex(PackageManagerSearchElement package, Document doc)
        {
            if (LuceneUtility.addedFields == null) return;

            LuceneUtility.SetDocumentFieldValue(doc, nameof(LuceneConfig.NodeFieldsEnum.Name), package.Name);
            LuceneUtility.SetDocumentFieldValue(doc, nameof(LuceneConfig.NodeFieldsEnum.Description), package.Description);

            if (package.Keywords.Length > 0)
            {
                LuceneUtility.SetDocumentFieldValue(doc, nameof(LuceneConfig.NodeFieldsEnum.SearchKeywords), package.Keywords);
            }

            if (package.Hosts != null && string.IsNullOrEmpty(package.Hosts.ToString()))
            {
                LuceneUtility.SetDocumentFieldValue(doc, nameof(LuceneConfig.NodeFieldsEnum.Hosts), package.Hosts.ToString(), true, true);
            }

            LuceneUtility.writer?.AddDocument(doc);
        }

        /// <summary>
        ///     The class constructor.
        /// </summary>
        public PackageManagerSearchViewModel(PackageManagerClientViewModel client) : this()
        {
            PackageManagerClientViewModel = client;
            HostFilter = InitializeHostFilter();
            NonHostFilter = InitializeNonHostFilter();
            InitializeLuceneForPackageManager();
        }

        internal void InitializeLuceneForPackageManager()
        {
            if(LuceneUtility == null)
            {
                LuceneSearch.LuceneUtilityPackageManager = new LuceneSearchUtility(PackageManagerClientViewModel.DynamoViewModel.Model, LuceneSearchUtility.DefaultPkgIndexStartConfig);
            }
        }
        
        /// <summary>
        /// Populates SearchMyResults collection containing all packages by current user
        /// </summary>
        private void PopulateMyPackages()
        {
            // First, clear already existing results to prevent stacking 
            if (SearchMyResults != null) return;
            // We should have already populated the CachedPackageList by this step
            if (PackageManagerClientViewModel.CachedPackageList == null ||
                !PackageManagerClientViewModel.CachedPackageList.Any()) return;
            // We need the user to be logged in, otherwise there is no point in runnig this routine
            if (PackageManagerClientViewModel.LoginState != Greg.AuthProviders.LoginState.LoggedIn) return;

            List<PackageManagerSearchElementViewModel> myPackages = new List<PackageManagerSearchElementViewModel>();

            // We need the user to be logged in, otherwise there is no point in runnig this routine
            if (PackageManagerClientViewModel.LoginState != Greg.AuthProviders.LoginState.LoggedIn)
            {
                SearchMyResults = new ObservableCollection<PackageManagerSearchElementViewModel>(myPackages);
                return;
            }

            // Check if any of the maintainers corresponds to the current logged in username
            var name = PackageManagerClientViewModel.Username;
            var pkgs = PackageManagerClientViewModel.CachedPackageList.Where(x => x.Maintainers != null && x.Maintainers.Contains(name)).ToList();
            foreach(var pkg in pkgs)
            {
                var p = new PackageManagerSearchElementViewModel(pkg, false);
                p.RequestDownload += this.PackageOnExecuted;

                myPackages.Add(p);
            }
    
            SearchMyResults = new ObservableCollection<PackageManagerSearchElementViewModel>(myPackages);
        }

        private void ClearMySearchResults()
        {
            if (this.SearchMyResults == null) return;
            foreach (var ele in this.SearchMyResults)
            {
                ele.RequestDownload -= PackageOnExecuted;
            }

            this.SearchMyResults = null;
        }

        /// <summary>
        /// Sort the default package results in the view based on the sorting key and sorting direction.
        /// </summary>
        public void Sort()
        {
            var list = this.SearchResults.AsEnumerable().ToList();
            Sort(list, this.SortingKey);

            if (SortingDirection == PackageSortingDirection.Descending)
            {
                list.Reverse();
            }

            // temporarily hide binding
            var temp = this.SearchResults;
            this.SearchResults = null;

            temp.Clear();

            foreach (var ele in list)
            {
                temp.Add(ele);
            }

            this.SearchResults = temp;
        }

        /// <summary>
        /// Sort the package search results in the view based on the closest hit to the search key.
        /// </summary>
        private void Sort(object searchQuery = null)
        {
            if (searchQuery == null)
            {
                this.Sort();
            }
            else
            {
                var list = this.SearchResults.AsEnumerable().ToList();
                Sort(list, PackageSortingKey.Search, searchQuery.ToString());

                // temporarily hide binding
                var temp = this.SearchResults;
                this.SearchResults = null;

                temp.Clear();

                foreach (var ele in list)
                {
                    temp.Add(ele);
                }

                this.SearchResults = temp;
            }
        }

        /// <summary>
        /// Based on the known hosts received from Package Manager server,
        /// initialize the host filter in Dynamo
        /// </summary>
        public List<FilterEntry> InitializeHostFilter()
        {
            var hostFilter = new List<FilterEntry>();
            foreach (var host in PackageManagerClientViewModel.Model.GetKnownHosts())
            {
                hostFilter.Add(new FilterEntry(host, Resources.PackageFilterByHost, Resources.PackageHostDependencyFilterContextItem, this));
            }

            return hostFilter;
        }

        private List<FilterEntry> InitializeNonHostFilter()
        {
            var nonHostFilter = new List<FilterEntry>() { new FilterEntry(Resources.PackageManagerPackageNew, Resources.PackageFilterByStatus, Resources.PackageFilterNewTooltip, this),
                                                          new FilterEntry(Resources.PackageManagerPackageUpdated, Resources.PackageFilterByStatus, Resources.PackageFilterUpdatedTooltip, this),
                                                          new FilterEntry(Resources.PackageSearchViewContextMenuFilterDeprecated, Resources.PackageFilterByStatus, Resources.PackageFilterDeprecatedTooltip, this),
                                                          new FilterEntry(Resources.PackageSearchViewContextMenuFilterDependencies, Resources.PackageFilterByDependency, Resources.PackageFilterHasDependenciesTooltip, this),
                                                          new FilterEntry(Resources.PackageSearchViewContextMenuFilterNoDependencies, Resources.PackageFilterByDependency, Resources.PackageFilterHasNoDependenciesTooltip, this)
            } ;

            nonHostFilter.ForEach(f => f.PropertyChanged += filter_PropertyChanged);

            return nonHostFilter;

        }

        /// <summary>
        /// Toggles `dependecy` and `no dependecy` filters so that both cannot be 'ON' at the same time.
        /// We need both filters to function individually in their 'OFF' states (it's not a simple toggle state switch)
        /// </summary>
        /// <param name="sender"></param>
        /// <param name="e"></param>
        internal void filter_PropertyChanged(object sender, PropertyChangedEventArgs e)
        {
            var filter = sender as FilterEntry;
            switch (filter.FilterName)
            {
                case var name when name.Equals( Resources.PackageSearchViewContextMenuFilterDependencies ):
                    if(!filter.OnChecked)
                        break;
                    var negateFilter = NonHostFilter.First(x => x.FilterName.Equals(Resources.PackageSearchViewContextMenuFilterNoDependencies));
                    if (!negateFilter.OnChecked)
                        break;
                    negateFilter.OnChecked = false;
                    break;
                case var name when name.Equals(Resources.PackageSearchViewContextMenuFilterNoDependencies):
                    if (!filter.OnChecked)
                        break;
                    negateFilter = NonHostFilter.First(x => x.FilterName.Equals(Resources.PackageSearchViewContextMenuFilterDependencies));
                    if (!negateFilter.OnChecked)
                        break;
                    negateFilter.OnChecked = false;
                    break;

            }
        }


        /// <summary>
        /// Can search be performed.  Used by the associated command : SortCommand
        /// </summary>
        /// <returns></returns>
        public bool CanSort()
        {
            return true;
        }

        /// <summary>
        /// Can search be performed.  Used by the associated command : SearchSortCommand
        /// </summary>
        /// <returns></returns>
        private bool CanSort(object s)
        {
            return true;
        }

        /// <summary>
        /// Set the sorting direction.  Used by the associated command.
        /// </summary>
        /// <param name="sortingDir"></param>
        public void SetSortingDirection(object sortingDir)
        {
            if (sortingDir is string)
            {
                var key = (string)sortingDir;

                if (key == "ASCENDING")
                {
                    this.SortingDirection = PackageSortingDirection.Ascending;
                }
                else if (key == "DESCENDING")
                {
                    this.SortingDirection = PackageSortingDirection.Descending;
                }

            }
            else if (sortingDir is PackageSortingDirection)
            {
                this.SortingDirection = (PackageSortingDirection)sortingDir;
            }

            this.Sort();
        }

        /// <summary>
        /// Set the sorting direction.  Used by the associated command.
        /// </summary>
        /// <param name="obj"></param>
        public void ViewPackageDetails(object obj)
        {
            if (!(obj is PackageManagerSearchElement packageManagerSearchElement)) return;

            PackageManagerClientViewModel
                .DynamoViewModel
                .OnViewExtensionOpenWithParameterRequest("C71CA1B9-BF9F-425A-A12C-53DF56770406", packageManagerSearchElement);

            Analytics.TrackEvent(Actions.View, Categories.PackageManagerOperations, $"{packageManagerSearchElement?.Name}");
        }

        /// <summary>
        /// Clears the search text box and resets the search.
        /// </summary>
        public void ClearSearchTextBox(object obj)
        {
            SearchText = string.Empty;
        }

        /// <summary>
        /// When the user downloads new package via the package search manager, a toast notification
        /// appears at the base of the window. This command fires when the user clicks to dismiss
        /// one of these toast notifications.
        /// </summary>
        /// <param name="obj"></param>
        public void ClearToastNotification(object obj)
        {
            if (obj is PackageDownloadHandle packageDownloadHandle)
            {

                PackageDownloadHandle packageDownloadHandleToRemove = PackageManagerClientViewModel.Downloads
                    .FirstOrDefault(x => x.Id == packageDownloadHandle.Id);

                if (packageDownloadHandleToRemove == null) return;

                PackageManagerClientViewModel.Downloads.Remove(packageDownloadHandleToRemove);
                RaisePropertyChanged(nameof(Downloads));
            }
            else if (obj is PackageManagerSearchElement packageSearchElement)
            {
                PackageManagerSearchElement packageInfectedToRemove = this.InfectedPackages
                    .FirstOrDefault(x => x.InfectedPackageName == packageSearchElement.InfectedPackageName);

                this.InfectedPackages.Remove(packageInfectedToRemove);
                RaisePropertyChanged(nameof(InfectedPackages));
            }
            return;
        }
        
        /// <summary>
        /// Set the associated key
        /// </summary>
        /// <returns></returns>
        public bool CanSetSortingDirection(object par)
        {
            return true;
        }

        /// <summary>
        /// Sets all current filetrs to false
        /// </summary>
        /// <param name="obj"></param>
        private void ClearAllFilters(object obj)
        {
            foreach (var filter in HostFilter)
            {
                if (filter.OnChecked)
                {
                    filter.OnChecked = false;
                    filter.FilterCommand.Execute(filter.FilterName);
                }
            }

            foreach (var filter in NonHostFilter)
            {
                if (filter.OnChecked)
                {
                    filter.OnChecked = false;
                    filter.FilterCommand.Execute(filter.FilterName);
                }
            }

            RaisePropertyChanged(nameof(IsAnyFilterOn));
        }

        /// <summary>
        /// Set the key for search.  Used by the associated command.
        /// </summary>
        /// <param name="sortingKey"></param>
        public void SetSortingKey(object sortingKey)
        {
            if (sortingKey is string)
            {
                var key = (string)sortingKey;

                if (key == "NAME")
                {
                    this.SortingKey = PackageSortingKey.Name;
                }
                else if (key == "DOWNLOADS")
                {
                    this.SortingKey = PackageSortingKey.Downloads;
                }
                else if (key == "MAINTAINERS")
                {
                    this.SortingKey = PackageSortingKey.Maintainers;
                }
                else if (key == "LAST_UPDATE")
                {
                    this.SortingKey = PackageSortingKey.LastUpdate;
                }
                else if (key == "VOTES")
                {
                    this.SortingKey = PackageSortingKey.Votes;
                }

            }
            else if (sortingKey is PackageSortingKey)
            {
                this.SortingKey = (PackageSortingKey)sortingKey;
            }

            Analytics.TrackEvent(Actions.Sort, Categories.PackageManagerOperations, $"{sortingKey}");

            this.Sort();
        }

        /// <summary>
        /// Set the associated key
        /// </summary>
        /// <returns></returns>
        public bool CanSetSortingKey(object par)
        {
            return true;
        }

        public event EventHandler<PackagePathEventArgs> RequestShowFileDialog;
        public event EventHandler<PackagePathEventArgs> RequestDisableTextSearch;
        public virtual void OnRequestShowFileDialog(object sender, PackagePathEventArgs e)
        {
            if (RequestShowFileDialog != null)
            {
                RequestShowFileDialog(sender, e);
            }
        }

        /// <summary>
        /// Attempts to obtain the list of search results.  If it fails, it does nothing
        /// </summary>
        public void Refresh()
        {
            var pkgs = PackageManagerClientViewModel.ListAll();

            pkgs.Sort((e1, e2) => e1.Name.ToLower().CompareTo(e2.Name.ToLower()));
            LastSync = pkgs;

            EntryDictionary = new EntryDictionary<PackageManagerSearchElement>();

            foreach (var pkg in pkgs)
            {
                EntryDictionary.Add(pkg, pkg.Name);
                EntryDictionary.Add(pkg, pkg.Description);
                EntryDictionary.Add(pkg, pkg.Maintainers);
                EntryDictionary.Add(pkg, pkg.Keywords);
            }

            PopulateMyPackages();   // adding 
        }

        /// <summary>
        /// Synchronously perform a refresh and then search
        /// </summary>
        /// <returns></returns>
        public IEnumerable<PackageManagerSearchElementViewModel> RefreshAndSearch()
        {
            Refresh();
            PopulateMyPackages();  
            return GetAllPackages();
        }

        public void RefreshAndSearchAsync()
        {
            StartTimer();   // Times out according to MAX_LOAD_TIME

            this.ClearSearchResults();
            this.SearchState = PackageSearchState.Syncing;

            var iDoc = LuceneUtility.InitializeIndexDocumentForPackages();

            Task<IEnumerable<PackageManagerSearchElementViewModel>>.Factory.StartNew(RefreshAndSearch).ContinueWith((t) =>
            {
                lock (SearchResults)
                {
                    ClearSearchResults();
                    foreach (var result in t.Result)
                    {
                        if (result.Model != null)
                        {
                            AddPackageToSearchIndex(result.Model, iDoc);
                        }   
                        this.AddToSearchResults(result);
                    }
                    this.SearchState = HasNoResults ? PackageSearchState.NoResults : PackageSearchState.Results;
                    TimedOut = false;

                    if (!DynamoModel.IsTestMode)
                    {
                        LuceneUtility.dirReader = LuceneUtility.writer != null ? LuceneUtility.writer.GetReader(applyAllDeletes: true) : DirectoryReader.Open(LuceneUtility.indexDir);
                        LuceneUtility.Searcher = new IndexSearcher(LuceneUtility.dirReader);

                        LuceneUtility.CommitWriterChanges();
                        LuceneUtility.DisposeWriter();
                    }
                }
                RefreshInfectedPackages();
            }
            , TaskScheduler.FromCurrentSynchronizationContext()); // run continuation in ui thread
        }

        #region Time Out

        // maximum loading time for packages - 30 seconds
        // if exceeded will trigger `timed out` event and failure screen
        internal int MAX_LOAD_TIME = 30 * 1000;
        private bool _timedOut;
        /// <summary>
        /// Will trigger timed out event
        /// </summary>
        public bool TimedOut
        {
            get { return _timedOut; }
            set
            {
                _timedOut = value;
                RaisePropertyChanged(nameof(TimedOut));
            }
        }

        private System.Timers.Timer aTimer;

        private void StartTimer()
        {
            if(aTimer == null) 
                aTimer = new System.Timers.Timer();

            aTimer.Elapsed += OnTimedEvent;
            aTimer.Interval = MAX_LOAD_TIME;
            aTimer.AutoReset = false;
            aTimer.Enabled = true;
            aTimer.Start();
        }

        private void OnTimedEvent(object sender, ElapsedEventArgs e)
        {
            var aTimer = (System.Timers.Timer)sender;
            aTimer.Stop();

            // If we have managed to get all the results
            // Simply dispose of the timer
            // Otherwise act 
            if (this.SearchState != PackageSearchState.Results)
            {
                TimedOut = true;
            }
        }

        #endregion

        internal void RefreshInfectedPackages()
        {
            //do not call a protected route, if user is not logged in already.
            if (PackageManagerClientViewModel.LoginState !=  Greg.AuthProviders.LoginState.LoggedIn) return;

            var infectedPkgs = PackageManagerClientViewModel.GetInfectedPackages();
            infectedPkgs.Sort((e1, e2) => e1.InfectedPackageCreationDate.CompareTo(e2.InfectedPackageCreationDate));

            this.InfectedPackages.Clear();
            foreach (var pkg in infectedPkgs) {
                this.InfectedPackages.Add(pkg);

                // Limiting the infected packages list to 3. As the packages are resolved other unresolved packages will be displayed.
                if (this.InfectedPackages.Count() == 3) 
                { 
                    break; 
                }
            }
        }

        internal void AddToSearchResults(PackageManagerSearchElementViewModel element)
        {
            element.RequestDownload += this.PackageOnExecuted;
            this.SearchResults.Add(element);
        }

        internal void ClearSearchResults()
        {
            foreach (var ele in this.SearchResults)
            {
                ele.RequestDownload -= PackageOnExecuted;
            }
            this.SearchResults.Clear();
        }

        internal void PackageOnExecuted(PackageManagerSearchElement element, PackageVersion version, string downloadPath)
        {
            this.PackageManagerClientViewModel.ExecutePackageDownload(element.Name, version, downloadPath);
        }

        /// <summary>
        ///     Returns a newline delimited string representing the package name and version of the argument
        /// </summary>
        public static string FormatPackageVersionList(IEnumerable<Tuple<PackageHeader, PackageVersion>> packages)
        {
            return String.Join("\r\n", packages.Select(x => x.Item1.name + " " + x.Item2.version));
        }

        private void ConflictingCustomNodePackageLoaded(Package installed, Package conflicting)
        {
            var message = string.Format(Resources.MessageUninstallCustomNodeToContinue,
                installed.Name + " " + installed.VersionName, conflicting.Name + " " + conflicting.VersionName);

            var dialogResult = MessageBoxService.Show(message,
                Resources.CannotDownloadPackageMessageBoxTitle,
                MessageBoxButton.YesNo, MessageBoxImage.Error);

            if (dialogResult == MessageBoxResult.Yes)
            {
                // mark for uninstallation
                var settings = PackageManagerClientViewModel.DynamoViewModel.Model.PreferenceSettings;
                installed.MarkForUninstall(settings);
            }
        }

        private void DownloadsOnCollectionChanged(object sender, NotifyCollectionChangedEventArgs args)
        {
            void canExecuteHandler(object o, PropertyChangedEventArgs eArgs)
                => ClearCompletedCommand.RaiseCanExecuteChanged();

            void canInstallHandler(object o, PropertyChangedEventArgs eArgs)
            {
                var handle = o as PackageDownloadHandle;
                // Hooking into propertyChanged works only if each download handle is added to
                // the Downloads collection before Download/Install begins.
                if (eArgs.PropertyName == nameof(PackageDownloadHandle.DownloadState))
                {
                    PackageManagerSearchElementViewModel sr = SearchResults.FirstOrDefault(x => x.Model.Name == handle.Name);
                    if (sr == null) return;

                    sr.CanInstall = CanInstallPackage(o as PackageDownloadHandle);
                }
            }

            if (args.Action == NotifyCollectionChangedAction.Add)
            {
                foreach (var item in args.NewItems)
                {
                    var handle = (PackageDownloadHandle)item;
                    // Update CanInstall property every time the download handle's state changes
                    handle.PropertyChanged += canInstallHandler;
                    handle.PropertyChanged += canExecuteHandler;
                }
            } 
            else if (args.Action == NotifyCollectionChangedAction.Remove)
            {
                foreach (var item in args.OldItems)
                {
                    var handle = (PackageDownloadHandle)item;
                    handle.PropertyChanged -= canInstallHandler;
                    handle.PropertyChanged -= canExecuteHandler;
                }
            }

            if (PackageManagerClientViewModel.Downloads.Count == 0)
            {
                ClearCompletedCommand.RaiseCanExecuteChanged();
            }

            RaisePropertyChanged(nameof(HasDownloads));
        }

        private void SearchResultsOnCollectionChanged(object sender, NotifyCollectionChangedEventArgs args)
        {
            this.RaisePropertyChanged("HasNoResults");
        }

        public void ClearCompleted()
        {
            PackageManagerClientViewModel.ClearCompletedDownloads();
        }

        public bool CanClearCompleted()
        {
            if (PackageManagerClientViewModel == null) return false;

            return PackageManagerClientViewModel.Downloads
                                       .Any(x => x.DownloadState == PackageDownloadHandle.State.Installed
                                           || x.DownloadState == PackageDownloadHandle.State.Error);
        }

        /// <summary>
        ///     Asynchronously performs a search and updates the observable SearchResults property.
        /// </summary>
        /// <param name="query"> The search query </param>
        internal void SearchAndUpdateResults(string query)
        {
            // if last sync isn't populated, we can't search
            if (LastSync == null) return;

            IEnumerable<PackageManagerSearchElementViewModel> results;
            this.SearchText = query;

            // If the search query is empty, just call regular search API
            // If the search query is not empty, then call Lucene search API
            if (string.IsNullOrEmpty(query))
            {
                results = GetAllPackages();
            }
            else
            {
                results = Search(query, true);
            }

            this.ClearSearchResults();

            foreach (var result in results)
            {
                this.AddToSearchResults(result);
            }

            this.Sort(query);

            SearchState = HasNoResults ? PackageSearchState.NoResults : PackageSearchState.Results;
        }

        /// <summary>
        ///     Increments the selected element by 1, unless it is the last element already
        /// </summary>
        public void SelectNext()
        {
            if (SelectedIndex == SearchResults.Count - 1
                || SelectedIndex == -1)
                return;

            SelectedIndex = SelectedIndex + 1;
        }

        /// <summary>
        ///     Decrements the selected element by 1, unless it is the first element already
        /// </summary>
        public void SelectPrevious()
        {
            if (SelectedIndex <= 0)
                return;

            SelectedIndex = SelectedIndex - 1;
        }

        internal void RegisterTransientHandlers()
        {
            SearchResults.CollectionChanged += SearchResultsOnCollectionChanged;
            PackageManagerClientViewModel.Downloads.CollectionChanged += DownloadsOnCollectionChanged;
            PackageManagerClientViewModel.PackageManagerExtension.PackageLoader.ConflictingCustomNodePackageLoaded +=
                ConflictingCustomNodePackageLoaded;
        }

        internal void UnregisterTransientHandlers()
        {
            SearchResults.CollectionChanged -= SearchResultsOnCollectionChanged;
            PackageManagerClientViewModel.Downloads.CollectionChanged -= DownloadsOnCollectionChanged;
            PackageManagerClientViewModel.PackageManagerExtension.PackageLoader.ConflictingCustomNodePackageLoaded -=
                ConflictingCustomNodePackageLoaded;
        }

        /// <summary>
        ///     Performs a search using the internal SearchText as the query and
        ///     updates the observable SearchResults property.
        /// </summary>
        internal void SearchAndUpdateResults()
        {
            SearchAndUpdateResults(SearchText);
        }

        /// <summary>
        /// Performs a filter to the assuming pre-searched results
        /// </summary>
        /// <param name="list"></param>
        /// <returns></returns>
        internal IEnumerable<PackageManagerSearchElementViewModel> Filter(IEnumerable<PackageManagerSearchElementViewModel> list)
        {
            // No need to filter by host if nothing selected
            if (SelectedHosts.Count == 0) return list;
            IEnumerable<PackageManagerSearchElementViewModel> filteredList = null;

            filteredList = filteredList ??
                           list.Where(x => x.Model.Hosts != null && SelectedHosts.Intersect(x.Model.Hosts).Count() == SelectedHosts.Count()) ?? Enumerable.Empty<PackageManagerSearchElementViewModel>();

            return filteredList;
        }

        /// <summary>   
        ///     Get all the package results in the package manager.
        /// </summary>
        /// <returns> Returns a list with a maximum MaxNumSearchResults elements.</returns>
        internal IEnumerable<PackageManagerSearchElementViewModel> GetAllPackages()
        {
            if (LastSync == null) return new List<PackageManagerSearchElementViewModel>();

            List<PackageManagerSearchElementViewModel> list = null;

            var isEnabledForInstall = !(Preferences as IDisablePackageLoadingPreferences).DisableCustomPackageLocations;

            // Filter based on user preference
            // A package has depndencies if the number of direct_dependency_ids is more than 1
            list = Filter(LastSync.Where(x => NonHostFilter.First(f => f.FilterName.Equals(Resources.PackageSearchViewContextMenuFilterDeprecated)).OnChecked ? x.IsDeprecated : !x.IsDeprecated)
                                  .Where(x => NonHostFilter.First(f => f.FilterName.Equals(Resources.PackageManagerPackageNew)).OnChecked ? IsNewPackage(x) : true)
                                  .Where(x => NonHostFilter.First(f => f.FilterName.Equals(Resources.PackageManagerPackageUpdated)).OnChecked ? IsUpdatedPackage(x) : true)
                                  .Where(x => !NonHostFilter.First(f => f.FilterName.Equals(Resources.PackageSearchViewContextMenuFilterDependencies)).OnChecked ? true : PackageHasDependencies(x))
                                  .Where(x => !NonHostFilter.First(f => f.FilterName.Equals(Resources.PackageSearchViewContextMenuFilterNoDependencies)).OnChecked ? true : !PackageHasDependencies(x))
                                  ?.Select(x => new PackageManagerSearchElementViewModel(x,
                                                   PackageManagerClientViewModel.AuthenticationManager.HasAuthProvider,
                                                   CanInstallPackage(x.Name), isEnabledForInstall)))
                                  .ToList();

            Sort(list, this.SortingKey);

            if (SortingDirection == PackageSortingDirection.Descending)
            {
                list.Reverse();
            }

            foreach (var x in list)
                x.RequestShowFileDialog += OnRequestShowFileDialog;

            return list;
        }

        /// <summary>
        /// Checks if a package has any dependencies (will always have at least itself as 1 dependency) 
        /// </summary>
        /// <param name="package">The package to be filtered</param>
        /// <returns></returns>
        private bool PackageHasDependencies(PackageManagerSearchElement package)
        {
            return package.Header.versions.First(v => v.version.Equals(package.LatestVersion)).direct_dependency_ids.Count() > 1;
        }

        /// <summary>
        /// Follows DateToPackageLabelConverter logic:
        /// If the package is brand new (only has 1 version) and is less than 30 days it says 'New'.
        /// </summary>
        /// <param name="package">The package to be filtered</param>
        /// <returns></returns>
        private bool IsNewPackage(PackageManagerSearchElement package)
        {
            DateTime.TryParse(package.LatestVersionCreated, out DateTime dateLastUpdated);
            TimeSpan difference = DateTime.Now - dateLastUpdated;
            int numberVersions = package.Header.num_versions;

            if(difference.TotalDays >= 30 || numberVersions > 1) return false;
            return true;
        }

        /// <summary>
        /// Follows DateToPackageLabelConverter logic:
        /// If the package was updated in the last 30 days and has more than 1 version it is 'Updated'.
        /// </summary>
        /// <param name="package">The package to be filtered</param>
        /// <returns></returns>
        private bool IsUpdatedPackage(PackageManagerSearchElement package)
        {
            DateTime.TryParse(package.LatestVersionCreated, out DateTime dateLastUpdated);
            TimeSpan difference = DateTime.Now - dateLastUpdated;
            int numberVersions = package.Header.num_versions;

            if (difference.TotalDays >= 30 || numberVersions == 1) return false;
            return true;
        }

        /// <summary>
        /// Performs a search using the given string as query, but does not update
        /// the SearchResults object.
        /// </summary>
        /// <returns> Returns a list with a maximum MaxNumSearchResults elements.</returns>
        /// <param name="searchText"> The search query </param>
        ///  /// <param name="useLucene"> Temporary flag that will be used for searching using Lucene.NET </param>
        internal IEnumerable<PackageManagerSearchElementViewModel> Search(string searchText, bool useLucene)
        {
            if (useLucene)
            {
                string searchTerm = searchText.Trim();
                var packages = new List<PackageManagerSearchElementViewModel>();

                //The DirectoryReader and IndexSearcher have to be assigned after commiting indexing changes and before executing the Searcher.Search() method,otherwise new indexed info won't be reflected
                LuceneUtility.dirReader = LuceneUtility.writer != null ? LuceneUtility.writer.GetReader(applyAllDeletes: true): DirectoryReader.Open(LuceneUtility.indexDir);

                if (LuceneUtility.Searcher == null && LuceneUtility.dirReader != null)
                {
                    LuceneUtility.Searcher = new IndexSearcher(LuceneUtility.dirReader);
                }

                var parser = new MultiFieldQueryParser(LuceneConfig.LuceneNetVersion, LuceneConfig.PackageIndexFields, LuceneUtility.Analyzer)
                {
                    AllowLeadingWildcard = true,
                    DefaultOperator = LuceneConfig.DefaultOperator,
                    FuzzyMinSim = LuceneConfig.MinimumSimilarity
                };

                Query query = parser.Parse(LuceneUtility.CreateSearchQuery(LuceneConfig.PackageIndexFields, searchTerm));

                //indicate we want the first 50 results
                TopDocs topDocs = LuceneUtility.Searcher.Search(query, n: LuceneConfig.DefaultResultsCount);
                for (int i = 0; i < topDocs.ScoreDocs.Length; i++)
                {
                    //read back a doc from results
                    Document resultDoc = LuceneUtility.Searcher.Doc(topDocs.ScoreDocs[i].Doc);

                    // Get the view model of the package element and add it to the results.
                    string name = resultDoc.Get(nameof(LuceneConfig.NodeFieldsEnum.Name));

                    var foundPackage = GetViewModelForPackageSearchElement(name);
                    if (foundPackage != null)
                    {
                        packages.Add(foundPackage);
                    }
                }
                return packages;
            }
            else
            {
                return GetAllPackages();
            }
        }

        /// <summary>
        /// To get view model for a package based on its name.
        /// </summary>s
        /// <param name="packageName">Name of the package</param>
        /// <returns></returns>
        private PackageManagerSearchElementViewModel GetViewModelForPackageSearchElement(string packageName)
        {
            var result = PackageManagerClientViewModel.CachedPackageList.Where(e => {
                if (e.Name.Equals(packageName))
                {
                    return true;
                }
                return false;
            });

            if (!result.Any())
            {
                return null;
            }

            return new PackageManagerSearchElementViewModel(result.ElementAt(0), false);
        }

        /// <summary>
        /// Sort a list of search results by the given key
        /// </summary>
        /// <param name="results"></param>
        /// <param name="key"></param>
        /// <param name="query"></param>
        private static void Sort(List<PackageManagerSearchElementViewModel> results, PackageSortingKey key, string query = null)
        {
            switch (key)
            {
                case PackageSortingKey.Name:
                    results.Sort((e1, e2) => e1.Model.Name.ToLower().CompareTo(e2.Model.Name.ToLower()));
                    break;
                case PackageSortingKey.Downloads:
                    results.Sort((e1, e2) => e1.Model.Downloads.CompareTo(e2.Model.Downloads));
                    break;
                case PackageSortingKey.LastUpdate:
                    results.Sort((e1, e2) => e1.Versions.FirstOrDefault().Item1.created.CompareTo(e2.Versions.FirstOrDefault().Item1.created));
                    break;
                case PackageSortingKey.Votes:
                    results.Sort((e1, e2) => e1.Model.Votes.CompareTo(e2.Model.Votes));
                    break;
                case PackageSortingKey.Maintainers:
                    results.Sort((e1, e2) => e1.Model.Maintainers.ToLower().CompareTo(e2.Model.Maintainers.ToLower()));
                    break;
                //This sorting key is applied to search results when user submits a search query on package manager search window,
                //it sorts in the following order: Not Deprecated Packages > search query in Name > Recently Updated
                case PackageSortingKey.Search:
                    results.Sort((e1, e2) => {
                        int ret = e1.Model.IsDeprecated.CompareTo(e2.Model.IsDeprecated);
                        int i1 = e1.Model.Name.ToLower().IndexOf(query.ToLower(), StringComparison.InvariantCultureIgnoreCase);
                        int i2 = e2.Model.Name.ToLower().IndexOf(query.ToLower(), StringComparison.InvariantCultureIgnoreCase);
                        ret = ret != 0 ? ret : ((i1 == -1) ? int.MaxValue : i1).CompareTo((i2 == -1) ? int.MaxValue : i2);
                        ret = ret != 0 ? ret : -e1.Versions.FirstOrDefault().Item1.created.CompareTo(e2.Versions.FirstOrDefault().Item1.created);
                        return ret;
                    });
                    break;
            }
        }

        /// <summary>
        ///     A KeyHandler method used by SearchView, increments decrements and executes based on input.
        /// </summary>
        /// <param name="sender">Originating object for the KeyHandler </param>
        /// <param name="e">Parameters describing the key push</param>
        public void KeyHandler(object sender, KeyEventArgs e)
        {
            if (e.Key == Key.Enter)
            {
                ExecuteSelected();
            }
            else if (e.Key == Key.Down)
            {
                SelectNext();
            }
            else if (e.Key == Key.Up)
            {
                SelectPrevious();
            }
        }

        /// <summary>
        ///     Runs the Execute() method of the current selected SearchElementBase object
        ///     amongst the SearchResults.
        /// </summary>
        public void ExecuteSelected()
        {
            // none of the elems are selected, return 
            if (SelectedIndex == -1)
                return;

            if (SearchResults.Count <= SelectedIndex)
                return;

            SearchResults[SelectedIndex].Model.Execute();
        }

        /// <summary>
        /// Once the sample package is filled in the textbox search we rise the event to the view to disable the actions to change it , filter and sort it.
        /// </summary>
        public void DisableSearchTextBox()
        {
            if (RequestDisableTextSearch != null)
            {
                RequestDisableTextSearch(null, null);
            }
        }

        /// <summary>
        /// Clear after closing down
        /// </summary>
        internal void PackageManagerViewClose()
        {
            SearchAndUpdateResults(String.Empty); // reset the search text property
            InitialResultsLoaded = false;
            TimedOut = false;
        }

        /// <summary>
        /// Remove PackageManagerSearchViewModel resources
        /// </summary>
        internal void Dispose()
        {
<<<<<<< HEAD
             nonHostFilter?.ForEach(f => f.PropertyChanged -= filter_PropertyChanged);
             aTimer.Elapsed -= OnTimedEvent;
=======
            TimedOut = false;   // reset the timedout screen 
            InitialResultsLoaded = false;   // reset the loading screen settings
            RequestShowFileDialog -= OnRequestShowFileDialog;
            nonHostFilter.ForEach(f => f.PropertyChanged -= filter_PropertyChanged);

            ClearMySearchResults();
>>>>>>> c64fe07e
        }
    }
}<|MERGE_RESOLUTION|>--- conflicted
+++ resolved
@@ -1598,17 +1598,13 @@
         /// </summary>
         internal void Dispose()
         {
-<<<<<<< HEAD
-             nonHostFilter?.ForEach(f => f.PropertyChanged -= filter_PropertyChanged);
-             aTimer.Elapsed -= OnTimedEvent;
-=======
+            nonHostFilter?.ForEach(f => f.PropertyChanged -= filter_PropertyChanged);
+            aTimer.Elapsed -= OnTimedEvent;
+
             TimedOut = false;   // reset the timedout screen 
             InitialResultsLoaded = false;   // reset the loading screen settings
-            RequestShowFileDialog -= OnRequestShowFileDialog;
-            nonHostFilter.ForEach(f => f.PropertyChanged -= filter_PropertyChanged);
 
             ClearMySearchResults();
->>>>>>> c64fe07e
         }
     }
 }