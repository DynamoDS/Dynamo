--- conflicted
+++ resolved
@@ -53,9 +53,7 @@
         /// </summary>
         public ObservableCollection<PackageFilter> Filters => installedPackagesViewModel.Filters;
 
-<<<<<<< HEAD
         public DelegateCommand PublishNewVersionCommand { get; set; }
-=======
 
         //Width of the PackageManagerView the default value is 1076
         public double Width
@@ -84,7 +82,6 @@
                 RaisePropertyChanged(nameof(Height));
             }
         }
->>>>>>> 1649d669
 
         public PackageManagerViewModel(DynamoViewModel dynamoViewModel, PackageManagerSearchViewModel PkgSearchVM)
         {
