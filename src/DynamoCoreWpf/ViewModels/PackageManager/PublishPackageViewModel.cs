using System;
using System.Collections.Generic;
using System.Collections.Immutable;
using System.Collections.ObjectModel;
using System.Collections.Specialized;
using System.ComponentModel;
using System.Globalization;
using System.IO;
using System.Linq;
using System.Reflection;
using System.Text.RegularExpressions;
using System.Windows;
using System.Windows.Forms;
using Dynamo.Core;
using Dynamo.Graph.Nodes.ZeroTouch;
using Dynamo.Graph.Workspaces;
using Dynamo.Models;
using Dynamo.PackageManager.UI;
using Dynamo.Utilities;
using Dynamo.ViewModels;
using Dynamo.Wpf.Properties;
using Dynamo.Wpf.Utilities;
using DynamoUtilities;
using Greg.Requests;
using Prism.Commands;
using PythonNodeModels;
using Double = System.Double;
using NotificationObject = Dynamo.Core.NotificationObject;
using String = System.String;

namespace Dynamo.PackageManager
{
    public delegate void PublishSuccessHandler(PublishPackageViewModel sender);


    /// <summary>
    /// Keyword tag displaying under the keyword input text box
    /// </summary>
    public class KeywordTag : NotificationObject
    {
        /// <summary>
        /// Name of the host
        /// </summary>
        public string Name { get; set; }

        private bool _onChecked;
        /// <summary>
        /// Triggers the remove action
        /// </summary>
        public bool OnChecked
        {
            get { return _onChecked; }
            set
            {
                _onChecked = value;

                RaisePropertyChanged(nameof(OnChecked));
            }
        }

        /// <summary>
        /// Constructor
        /// </summary>
        /// <param Name="name">Keyword name</param>
        public KeywordTag(string name)
        {
            Name = name;
        }
    }

    /// <summary>
    /// The ViewModel for Package publishing </summary>
    public class PublishPackageViewModel : NotificationObject
    {
        #region Properties/Fields

        private readonly DynamoViewModel dynamoViewModel;

        /// <summary>
        /// Default license type for each package, no need to localize
        /// </summary>
        private readonly string defaultLicense = "MIT";

        /// <summary>
        /// reference of DynamoViewModel
        /// </summary>
        public DynamoViewModel DynamoViewModel
        {
            get { return dynamoViewModel; }
        }

        /// <summary>
        /// Package Publish entry, binded to the host multi-selection option
        /// </summary>
        public class HostComboboxEntry : NotificationObject 
        {
            /// <summary>
            /// Name of the host
            /// </summary>
            public string HostName { get; set; }

            /// <summary>
            /// Boolean indicates if the host entry is selected
            /// </summary>
            private bool _isSelected;
            public bool IsSelected
            {
                get { return _isSelected; }
                set
                {
                    _isSelected = value;
                    RaisePropertyChanged(nameof(IsSelected));
                }
            }

            /// <summary>
            /// Constructor
            /// </summary>
            /// <param name="hostName">Name of the host</param>
            public HostComboboxEntry(string hostName)
            {
                HostName = hostName;
                IsSelected = false;
            }

            /// <summary>
            /// Reset the state of the `IsSelected` property without raising update
            /// </summary>
            internal void ResetState()
            {
                this._isSelected = false;
            }
        }

        public Window Owner { get; set; }

        /// <summary>
        /// A event called when publishing was a success
        /// </summary>
        public event PublishSuccessHandler PublishSuccess;

        public event EventHandler<PackagePathEventArgs> RequestShowFolderBrowserDialog;
        public virtual void OnRequestShowFileDialog(object sender, PackagePathEventArgs e)
        {
            if (RequestShowFolderBrowserDialog != null)
            {
                RequestShowFolderBrowserDialog(sender, e);
            }
        }

        /// <summary>
        /// This dialog is in one of two states.  Uploading or the user is filling out the dialog
        /// </summary>
        private bool _uploading = false;
        public bool Uploading
        {
            get { return _uploading; }
            set
            {
                if (_uploading != value)
                {
                    _uploading = value;
                    RaisePropertyChanged("Uploading");
                    // Can we try commenting out the can execute?
                    // The way async works here, when an error is returned from the response
                    // The Uploadling flag is set back to 'false' before the CanExecute code has reached it,
                    // as a result the error message is overriden.
                    //BeginInvoke(() =>
                    //{
                    //    SubmitCommand.RaiseCanExecuteChanged();   
                    //    PublishLocallyCommand.RaiseCanExecuteChanged();
                    //});
                }
            }

        }

        /// <summary>
        /// A handle for the package upload so the user can know the state of the upload.
        /// </summary>
        private PackageUploadHandle _uploadHandle = null;
        public PackageUploadHandle UploadHandle
        {
            get { return _uploadHandle; }
            set
            {
                if (_uploadHandle != value)
                {
                    _uploadHandle = value;
                    _uploadHandle.PropertyChanged += UploadHandleOnPropertyChanged;
                    RaisePropertyChanged("UploadHandle");
                }
            }
        }

        /// <summary>
        /// IsNewVersion property </summary>
        /// <value>
        /// Specifies whether we're negotiating uploading a new version </value>
        private bool _isNewVersion = false;
        public bool IsNewVersion
        {
            get { return _isNewVersion; }
            set
            {
                if (_isNewVersion != value)
                {
                    _isNewVersion = value;
                    RaisePropertyChanged("IsNewVersion");
                    RaisePropertyChanged("CanEditName");
                }
            }
        }
        
        /// <summary>
        /// CanEditName property </summary>
        /// <value>
        /// The name of the node to be uploaded </value>
        public bool CanEditName
        {
            get { return !IsNewVersion; }
        }

        /// <summary>
        /// UploadState property </summary>
        /// <value>
        /// The state of the current upload 
        /// </value>
        private PackageUploadHandle.State _uploadState = PackageUploadHandle.State.Ready;
        public PackageUploadHandle.State UploadState
        {
            get { return _uploadState; }
            set
            {
                if (_uploadState != value)
                {
                    _uploadState = value;
                    RaisePropertyChanged("UploadState");
                }
            }
        }

        /// <summary>
        /// UploadType property </summary>
        /// <value>
        /// The type of the upload - local or online    
        /// </value>
        private PackageUploadHandle.UploadType _uploadType = PackageUploadHandle.UploadType.Local;
        public PackageUploadHandle.UploadType UploadType
        {
            get { return _uploadType; }
            set
            {
                if (_uploadType != value)
                {
                    _uploadType = value;
                    RaisePropertyChanged("UploadType");
                }
            }
        }

        /// <summary>
        /// Name property </summary>
        /// <value>
        /// The name of the node to be uploaded </value>
        private string _group = "";
        public string Group
        {
            get { return _group; }
            set
            {
                if (_group != value)
                {
                    _group = value;
                    RaisePropertyChanged("Group");
                    RaisePropertyChanged(nameof(HasChanges));
                }
            }
        }

        /// <summary>
        /// Description property </summary>
        /// <value>
        /// The description to be uploaded </value>
        private string _Description = "";
        public string Description
        {
            get { return _Description; }
            set
            {
                if (_Description != value)
                {
                    _Description = value;
                    RaisePropertyChanged("Description");
                    RaisePropertyChanged(nameof(HasChanges));
                    BeginInvoke(() =>
                    {
                        SubmitCommand.RaiseCanExecuteChanged();
                        PublishLocallyCommand.RaiseCanExecuteChanged();
                    });
                }
            }
        }

        /// <summary>
        /// Keywords property </summary>
        /// <value>
        /// A string of space-delimited keywords</value>
        private string _Keywords = "";
        public string Keywords
        {
            get { return _Keywords; }
            set
            {
                if (_Keywords != value)
                {
                    value = value.Replace(',', ' ').ToLower();
                    var options = RegexOptions.None;
                    var regex = new Regex(@"[ ]{2,}", options);
                    value = regex.Replace(value, @" ");

                    _Keywords = value;
                    RaisePropertyChanged("Keywords");
                    RaisePropertyChanged(nameof(HasChanges));
                    KeywordList = value.Split(' ').Where(x => x.Length > 0).ToList();
                }
            }
        }

        private ObservableCollection<KeywordTag> keywordsCollection = new ObservableCollection<KeywordTag>();

        /// <summary>
        /// A collection of dynamic non-hosted filters
        /// such as New, Updated, Deprecated, Has/HasNoDependencies
        /// </summary>
        public ObservableCollection<KeywordTag> KeywordsCollection
        {
            get { return keywordsCollection; }
            set
            {
                keywordsCollection = value;
                RaisePropertyChanged(nameof(KeywordsCollection));
            }
        }

        /// <summary>
        /// KeywordList property </summary>
        /// <value>
        /// A list of keywords, usually produced by parsing Keywords</value>
        public List<string> KeywordList { get; set; } = new List<string>();

        /// <summary>
        /// FullVersion property </summary>
        /// <value>
        /// The major, minor, and build version joined into one string</value>
        public string FullVersion
        {
            get { return MajorVersion + "." + MinorVersion + "." + BuildVersion; }
        }

        /// <summary>
        /// MinorVersion property </summary>
        /// <value>
        /// The second element of the version</value>
        private string _MinorVersion = "0";
        public string MinorVersion
        {
            get { return _MinorVersion; }
            set
            {
                if (_MinorVersion != value)
                {
                    int val;
                    if (!Int32.TryParse(value, out val) || value == "") return;
                    if (value.Length != 1) value = value.TrimStart(new char[] { '0' });
                    _MinorVersion = value;
                    RaisePropertyChanged("MinorVersion");
                    RaisePropertyChanged(nameof(HasChanges));
                    BeginInvoke(() =>
                    {
                        SubmitCommand.RaiseCanExecuteChanged();
                        PublishLocallyCommand.RaiseCanExecuteChanged();
                    });
                }
            }
        }

        /// <summary>
        /// BuildVersion property </summary>
        /// <value>
        /// The third element of the version</value>
        private string _BuildVersion = "0";
        public string BuildVersion
        {
            get { return _BuildVersion; }
            set
            {
                if (_BuildVersion != value)
                {
                    int val;
                    if (!Int32.TryParse(value, out val) || value == "") return;
                    if (value.Length != 1) value = value.TrimStart(new char[] { '0' });
                    _BuildVersion = value;
                    RaisePropertyChanged("BuildVersion");
                    RaisePropertyChanged(nameof(HasChanges));
                    BeginInvoke(() =>
                    {
                        SubmitCommand.RaiseCanExecuteChanged();
                        PublishLocallyCommand.RaiseCanExecuteChanged();
                    });
                }
            }
        }

        /// <summary>
        /// MajorVersion property </summary>
        /// <value>
        /// The first element of the version</value>
        private string _MajorVersion = "0";
        public string MajorVersion
        {
            get { return _MajorVersion; }
            set
            {
                if (_MajorVersion != value)
                {
                    int val;
                    if (!Int32.TryParse(value, out val) || value == "") return;
                    if (value.Length != 1) value = value.TrimStart(new char[] { '0' });
                    _MajorVersion = value;
                    RaisePropertyChanged("MajorVersion");
                    RaisePropertyChanged(nameof(HasChanges));
                    BeginInvoke(() =>
                    {
                        SubmitCommand.RaiseCanExecuteChanged();
                        PublishLocallyCommand.RaiseCanExecuteChanged();
                    });
                }
            }
        }

        private string _license;
        /// <summary>
        /// License property
        /// </summary>
        /// <value> The license for the package </value>
        public string License
        {
            get { return _license; }
            set
            {
                if (_license != value)
                {
                    _license = value;
                    RaisePropertyChanged(nameof(License));
                    RaisePropertyChanged(nameof(HasChanges));
                }
            }
        }

        private string copyrightHolder;
        /// <summary>
        /// The name of the author who holds this package's copyright.
        /// </summary>
        public string CopyrightHolder
        {
            get => copyrightHolder;
            set
            {
                copyrightHolder = value;
                RaisePropertyChanged(nameof(CopyrightHolder));
                RaisePropertyChanged(nameof(HasChanges));
            }
        }

        private string copyrightYear;
        /// <summary>
        /// The year of this package's copyright.
        /// </summary>
        public string CopyrightYear
        {
            get => copyrightYear;
            set
            {
                copyrightYear = value;
                RaisePropertyChanged(nameof(CopyrightYear));
                RaisePropertyChanged(nameof(HasChanges));
            }
        }

        /// <summary>
        /// SiteUrl property </summary>
        /// <value>
        /// The website for the package</value>
        private string _siteUrl = "";
        public string SiteUrl
        {
            get { return _siteUrl; }
            set
            {
                if (_siteUrl != value)
                {
                    _siteUrl = value;
                    RaisePropertyChanged("SiteUrl");
                    RaisePropertyChanged(nameof(HasChanges));
                }
            }
        }

        /// <summary>
        /// RepositoryUrl property </summary>
        /// <value>
        /// The repository url for the package</value>
        private string _repositoryUrl = "";
        public string RepositoryUrl
        {
            get { return _repositoryUrl; }
            set
            {
                if (_repositoryUrl != value)
                {
                    _repositoryUrl = value;
                    RaisePropertyChanged("RepositoryUrl");
                    RaisePropertyChanged(nameof(HasChanges));
                }
            }
        }

        /// <summary>
        /// Name property </summary>
        /// <value>
        /// The name of the node to be uploaded </value>
        private string _name = "";
        public string Name
        {
            get { return _name; }
            set
            {
                if (_name != value)
                {
                    _name = value;
                    RaisePropertyChanged("Name");
                    BeginInvoke(() =>
                    {
                        SubmitCommand.RaiseCanExecuteChanged();
                        PublishLocallyCommand.RaiseCanExecuteChanged();
                    });

                    RaisePropertyChanged(nameof(HasChanges));
                }
            }
        }

        private bool _moreExpanded;
        public bool MoreExpanded
        {
            get { return _moreExpanded; }
            set
            {
                if (_moreExpanded != value)
                {
                    _moreExpanded = value;
                    RaisePropertyChanged("MoreExpanded");
                }
            }
        }

        private List<HostComboboxEntry> knownHosts;

        /// <summary>
        /// Know hosts received from package manager.
        /// Data binded to the multi-selection host dependency option.
        /// </summary>
        public List<HostComboboxEntry> KnownHosts
        {
            get { return knownHosts; }
            set
            {
                if (knownHosts != value)
                {
                    knownHosts = value;
                    RaisePropertyChanged(nameof(KnownHosts));
                }
            }
        }

        private List<string> selectedHosts = new List<String>();
        /// <summary>
        /// Current selected hosts as dependencies.
        /// Will be passed for serialization when publishing package.
        /// </summary>
        public List<string> SelectedHosts
        {
            get { return selectedHosts; }
            set
            {
                if (selectedHosts != value && value != null)
                {
                    selectedHosts = value;
                    // The following logic is mainly for publishing from an existing package with
                    // pre-serialized host dependencies. We set the selection state so user do not have 
                    // to replicate the selection again
                    foreach (var host in KnownHosts)
                    {
                        if (selectedHosts.Contains(host.HostName))
                        {
                            host.IsSelected = true;
                            SelectedHostsString += host.HostName + ", ";
                        }
                    }
                    // Format string since it will be displayed
                    SelectedHostsString = SelectedHostsString.Trim().TrimEnd(',');
                    RaisePropertyChanged( nameof(SelectedHosts));
                    RaisePropertyChanged( nameof(SelectedHostsString));
                    RaisePropertyChanged(nameof(HasChanges));
                }
            }
        }

        private string selectedHostsString = string.Empty;
        /// <summary>
        /// Current selected hosts as dependencies string for display
        /// </summary>
        public string SelectedHostsString
        {
            get { return selectedHostsString; }
            set
            {
                if (selectedHostsString != value)
                {
                    selectedHostsString = value;
                    RaisePropertyChanged(nameof(SelectedHostsString));
                    RaisePropertyChanged(nameof(HasChanges));
                }
            }
        }

        /// <summary>
        /// Boolean indicating if the current publishing package is depending on other package
        /// </summary>
        public bool HasDependencies
        {
            get { return Dependencies.Count > 0; }
        }

        private string markdownFilesDirectory;

        /// <summary>
        /// An optional directory, specified by the user, which holds guidance documents
        /// for their nodes or packages in the markdown format.
        /// </summary>
        public string MarkdownFilesDirectory
        {
            get => markdownFilesDirectory;
            set
            {
                markdownFilesDirectory = value;
                RaisePropertyChanged(nameof(MarkdownFilesDirectory));
            }
        }

        /// <summary>
        /// SubmitCommand property </summary>
        /// <value>
        /// A command which, when executed, submits the current package</value>
        public DelegateCommand SubmitCommand { get; private set; }

        /// <summary>
        /// CancelCommand property </summary>
        /// <value>
        /// A command which will clear the user interface and all underlaying data</value>
        public DelegateCommand CancelCommand { get; private set; }

        /// <summary>
        /// PublishLocallyCommand property </summary>
        /// <value>
        /// A command which, when executed, publish the current package to a local folder</value>
        public DelegateCommand PublishLocallyCommand { get; private set; }

        /// <summary>
        /// A command which, when executed, adds the selected file(s) to the PackageContents.
        /// </summary>
        public DelegateCommand ShowAddFileDialogAndAddCommand { get; private set; }

        /// <summary>
        /// A command which, when executed, recursively adds the selected folders and their
        /// subfolders to the PackageContents 
        /// </summary>
        public DelegateCommand SelectDirectoryAndAddFilesRecursivelyCommand { get; set; }

        /// <summary>
        /// SelectMarkdownDirectoryCommand property. A command which, when executed,
        /// opens the directory selection dialog and prompts the user to specify
        /// a directory for their (optional) markdown files. </summary>
        public DelegateCommand SelectMarkdownDirectoryCommand { get; private set; }

        /// <summary>
        /// A command, fired by the 'Reset' button in the PublishPackageView.
        /// Sets the MarkdownDirectory property to an empty string.
        /// </summary>
        public DelegateCommand ClearMarkdownDirectoryCommand { get; private set; }

        /// <summary>
        /// A command, fired by the trash can icon in the Package Contents Datagrid.
        /// Used to remove an item from the list of package contents.
        /// </summary>
        public Dynamo.UI.Commands.DelegateCommand RemoveItemCommand { get; private set; }

        /// <summary>
        /// ToggleMoreCommand property </summary>
        /// <value>
        /// A command which, when executed, submits the current package</value>
        public DelegateCommand ToggleMoreCommand { get; private set; }

        /// <summary>
        /// Sets the keywords tags based on the current KeywordList items
        /// </summary>
        public DelegateCommand SetKeywordsCommand { get; private set; }

        /// <summary>
        /// The package used for this submission
        /// </summary>
        public Package Package { get; set; }

        /// <summary>
        /// PackageContents property 
        /// </summary>
        public ObservableCollection<PackageItemRootViewModel> PackageContents { get; set; } = new ObservableCollection<PackageItemRootViewModel>();
        public ObservableCollection<PackageItemRootViewModel> PreviewPackageContents { get; set; } = new ObservableCollection<PackageItemRootViewModel>();

        private ObservableCollection<PackageItemRootViewModel> _rootContents;
        /// <summary>
        /// A dedicated container for the files located under the current selected folder
        /// </summary>
        public ObservableCollection<PackageItemRootViewModel> RootContents
        {
            get { return _rootContents; }
            set
            {
                if (_rootContents != value)
                {
                    _rootContents = value;
                    RaisePropertyChanged(nameof(RootContents));
                }
            }
        }

        /// <summary>
        /// CustomNodeDefinitions property 
        /// </summary>
        private List<CustomNodeDefinition> customNodeDefinitions;
        public List<CustomNodeDefinition> CustomNodeDefinitions
        {
            get { return customNodeDefinitions; }
            set
            {
                customNodeDefinitions = value;

                if (customNodeDefinitions.Count > 0 && Name == null)
                {
                    Name = CustomNodeDefinitions[0].DisplayName;
                }

                RefreshPackageContents();
                UpdateDependencies();
            }
        }

        private Dictionary<string, string> CustomDyfFilepaths { get; set; } = new Dictionary<string, string>();

        public List<PackageAssembly> Assemblies { get; set; }

        /// <summary>
        /// AdditionalFiles property 
        /// </summary>
        private ObservableCollection<string> _additionalFiles = new ObservableCollection<string>();
        public ObservableCollection<string> AdditionalFiles
        {
            get { return _additionalFiles; }
            set
            {
                if (_additionalFiles != value)
                {
                    _additionalFiles = value;
                    RaisePropertyChanged("AdditionalFiles");
                    RaisePropertyChanged(nameof(HasChanges));
                }
            }
        }

        /// <summary>
        /// Optional Markdown files list
        /// </summary>
        internal IEnumerable<string> MarkdownFiles;

        /// <summary>
        /// Dependencies property </summary>
        /// <value>
        /// Computed and manually added package dependencies</value>
        public ObservableCollection<PackageDependency> Dependencies { get; set; } = new ObservableCollection<PackageDependency>();

        /// <summary>
        /// A user-facing comma-separated string of this package's dependencies.
        /// </summary>
        public string DependencyNames
        {
            get => dependencyNames;
            set
            {
                dependencyNames = value; 
                RaisePropertyChanged(nameof(DependencyNames));
                RaisePropertyChanged(nameof(HasChanges));
            }
        }

        /// <summary>
        /// BaseVersionHeader property </summary>
        /// <value>
        /// The PackageHeader if we're uploading a new verson, setting this updates
        /// almost all of the fields in this object</value>
        /// 
        private PackageUploadRequestBody _dynamoBaseHeader;
        public PackageUploadRequestBody BaseVersionHeader
        {
            get { return _dynamoBaseHeader; }
            set
            {
                IsNewVersion = true;
                Description = value.description;
                string[] versionSplit = value.version.Split('.');
                MajorVersion = versionSplit[0];
                MinorVersion = versionSplit[1];
                BuildVersion = versionSplit[2];
                Name = value.name;
                Keywords = String.Join(" ", value.keywords);
                SelectedHosts = value.host_dependencies as List<string>;
                _dynamoBaseHeader = value;
            }
        }

        private bool isWarningEnabled;
        /// <summary>
        /// This flag will be in true when the package name is invalid
        /// </summary>
        public bool IsWarningEnabled
        {
            get
            {
                return isWarningEnabled;
            }
            set
            {
                isWarningEnabled = value;
                RaisePropertyChanged(nameof(IsWarningEnabled));
            }
        }

        private string currentWarningMessage;
        /// <summary>
        /// This property will hold the warning message that has to be shown in the warning icon next to the TextBox
        /// </summary>
        public string CurrentWarningMessage
        {
            get
            {
                return currentWarningMessage;
            }
            set
            {
                currentWarningMessage = value;
                RaisePropertyChanged(nameof(CurrentWarningMessage));
            }
        }

        private bool _retainFolderStructureOverride;
        /// <summary>
        /// Controls if the automatic folder structure should be used, or retain existing one
        /// </summary>
        public bool RetainFolderStructureOverride
        {
            get
            {
                return _retainFolderStructureOverride;
            }
            set
            {
                if(_retainFolderStructureOverride != value)
                {
                    _retainFolderStructureOverride = value;
                    RaisePropertyChanged(nameof(RetainFolderStructureOverride));
                    PreviewPackageBuild();
                }
            }
        }
        /// <summary>
        /// The root directory of the package
        /// </summary>
        private IEnumerable<string> CurrentPackageRootDirectories { get; set; }
        private static MetadataLoadContext sharedMetaDataLoadContext = null;

        /// <summary>
        /// A shared MetaDataLoadContext that is used for assembly inspection during package publishing.
        /// This member is shared so the behavior is similar to the ReflectionOnlyLoadContext this is replacing.
        /// TODO - eventually it would be good to move to separate publish load contexts that are cleaned up at the appropriate time(?).
        /// </summary>
        private static MetadataLoadContext SharedPublishLoadContext
        {
            get
            {
                try
                {
                    sharedMetaDataLoadContext = sharedMetaDataLoadContext == null || sharedMetaDataLoadContext.CoreAssembly == null ? PackageLoader.InitSharedPublishLoadContext() : sharedMetaDataLoadContext;
                }
                    catch (ObjectDisposedException)
                {
                    // This can happen if the shared context has been disposed before.
                    // In this case, we create a new one.
                    sharedMetaDataLoadContext = PackageLoader.InitSharedPublishLoadContext();
                }
                return sharedMetaDataLoadContext;
            }
        }

        private string _rootFolder;
        /// <summary>
        /// The publish folder for the current package
        /// </summary>
        public string RootFolder
        {
            get { return _rootFolder; }
            set
            {
                _rootFolder = value;
                RaisePropertyChanged(nameof(RootFolder));
                RaisePropertyChanged(nameof(HasChanges));
            }
        }

        /// <summary>
        /// Indicates if the user has made any changes to the current publish package form
        /// </summary>
        public bool HasChanges
        {
            get { return AnyUserChanges(); }
        }

        /// <summary>
        /// Indicates if this view model is created during a FromLocalPackage routine
        /// </summary>
        private bool IsPublishFromLocalPackage = false;

        #endregion
                
        internal PublishPackageViewModel()
        {
            customNodeDefinitions = new List<CustomNodeDefinition>();
            SubmitCommand = new DelegateCommand(Submit, CanSubmit);
            PublishLocallyCommand = new DelegateCommand(PublishLocally, CanPublishLocally);
            ShowAddFileDialogAndAddCommand = new DelegateCommand(ShowAddFileDialogAndAdd, CanShowAddFileDialogAndAdd);
            SelectDirectoryAndAddFilesRecursivelyCommand = new DelegateCommand(SelectDirectoryAndAddFilesRecursively);
            SelectMarkdownDirectoryCommand = new DelegateCommand(SelectMarkdownDirectory);
            ClearMarkdownDirectoryCommand = new DelegateCommand(ClearMarkdownDirectory);
            CancelCommand = new DelegateCommand(Cancel);
            RemoveItemCommand = new Dynamo.UI.Commands.DelegateCommand(RemoveItem);
            ToggleMoreCommand = new DelegateCommand(() => MoreExpanded = !MoreExpanded, () => true);
            SetKeywordsCommand = new DelegateCommand(SetKeywords, CanSetKeywords);
            Dependencies.CollectionChanged += DependenciesOnCollectionChanged;
            Assemblies = new List<PackageAssembly>();
            MarkdownFiles = new List<string>();
            RootContents = new ObservableCollection<PackageItemRootViewModel>();
            PropertyChanged += ThisPropertyChanged;
            RefreshPackageContents();
            RefreshDependencyNames();
        }

        private void DependenciesOnCollectionChanged(object sender, NotifyCollectionChangedEventArgs e) => RefreshDependencyNames();
        
        private void RefreshDependencyNames()
        {
            if (Dependencies.Count < 1)
            {
                var textInfo = CultureInfo.CurrentUICulture.TextInfo;
                DependencyNames = textInfo.ToTitleCase(Properties.Resources.NoneString);
                return;
            }
            DependencyNames = string.Join(", ", Dependencies.Select(x => x.name));
        }

        private void RefreshPackageContents()
        {
            PackageContents.Clear();
            
            var itemsToAdd = CustomNodeDefinitions
                .Select(def => new PackageItemRootViewModel(def))
                .Concat(Assemblies.Select((pa) => new PackageItemRootViewModel(pa)))
                .Concat(AdditionalFiles.Select((s) => new PackageItemRootViewModel(new FileInfo(s))))
                .Concat(CustomDyfFilepaths.Select((s) => new PackageItemRootViewModel((string)s.Key, (string)s.Value)))
                .ToList()
                .ToObservableCollection();

            var items = new Dictionary<string, PackageItemRootViewModel>();

            if (!String.IsNullOrEmpty(RootFolder))
            {
                var root = new PackageItemRootViewModel(RootFolder);
                items[RootFolder] = root;
                RootFolder = String.Empty;
            }

            foreach (var item in itemsToAdd)
            {
                if (String.IsNullOrEmpty(item.DirectoryName)) continue;
                if (!items.ContainsKey(item.DirectoryName))
                {
                    // Custom nodes don't have folders, we have introduced CustomNodePreview item instead
                    if (item.DependencyType.Equals(DependencyType.CustomNode)) continue;
                    if (items.Values.Any(x => IsDuplicateFile(x, item))) continue;
                    var root = new PackageItemRootViewModel(item.DirectoryName);

                    root.ChildItems.Add(item);
                    items[item.DirectoryName] = root;
                }
                else
                {
                    items[item.DirectoryName].ChildItems.Add(item);
                }
            }

            var updatedItems = BindParentToChild(items);

            updatedItems.AddRange(itemsToAdd.Where(pa => pa.DependencyType.Equals(DependencyType.CustomNode)));

            foreach (var item in updatedItems) PackageContents.Add(item);

            PreviewPackageBuild();
        }

        private bool IsDuplicateFile(PackageItemRootViewModel item1, PackageItemRootViewModel item2)
        {
            // We know that item2 is a file
            switch (item1.DependencyType)
            {
                case DependencyType.Folder:
                    return item1.ChildItems.Any(x => IsDuplicateFile(x, item2));
                case DependencyType.File:
                case DependencyType.Assembly:
                case DependencyType.CustomNodePreview:
                    return item1.FilePath.Equals(item2.FilePath);
                case DependencyType.CustomNode:
                default:
                    return false;
            }                    
        }

        /// <summary>
        /// Attempts to recreate the file/folder content structure 
        /// </summary>
        /// <param name="items">A dictionary of the content items</param>
        /// <returns></returns>
        internal List<PackageItemRootViewModel> BindParentToChild(Dictionary<string, PackageItemRootViewModel> items)
        {
            foreach (var parent in items)
            {
                foreach(var child in items)
                {
                    if (parent.Value.Equals(child.Value)) continue;
                    if (IsSubPathOfDeep(parent.Value, child.Value))
                    {
                        if (child.Value.isChild) continue; // if this was picked up already, don't add it again
                        parent.Value.AddChildRecursively(child.Value);
                        child.Value.isChild = true;
                    }
                }
            }

            // Only add the folder items, they contain the files
            var updatedItems = OrganizePackageRootItems(items);
            return updatedItems;
        }

        /// <summary>
        /// Organizes package items into root items based on common paths and hierarchical structure.
        /// This includes determining root items, establishing parent-child relationships, and collecting all child items.
        /// </summary>
        /// <param name="items">A dictionary of package item keys and their corresponding PackageItemRootViewModel objects.</param>
        /// <returns>A list of PackageItemRootViewModel items representing the organized root items and their child items.</returns>
        private List<PackageItemRootViewModel> OrganizePackageRootItems(Dictionary<string, PackageItemRootViewModel> items)
        {
            var rootItems = items.Values.Where(x => !x.isChild).ToList();
            if (!rootItems.Any()) return rootItems;

            var roots = new List<PackageItemRootViewModel>();
<<<<<<< HEAD
                      
            var commonPaths = GetCommonPaths(items.Keys.ToArray());
            if (commonPaths == null) return null;

            CurrentPackageRootDirectories = commonPaths;

            // Add a new root item for each common path found
            commonPaths.ForEach(p => roots.Add(new PackageItemRootViewModel(p)));
=======

            if (CurrentPackageDirectory != null)
            {
                roots.Add(new PackageItemRootViewModel(CurrentPackageDirectory));
            }
            else
            {
                var commonPaths = GetCommonPaths(items.Keys.ToArray());
                if (commonPaths == null) return null;

                // Add a new root item for each common path found
                commonPaths.ForEach(p => roots.Add(new PackageItemRootViewModel(p)));
            }
>>>>>>> d63ffe47

            // Check each root item and create any missing connections
            foreach (var item in rootItems)
            {
                bool itemAssigned = false;
                var itemDir = new DirectoryInfo(item.DirectoryName);

                foreach (var root in roots)
                {
                    var rootDir = new DirectoryInfo(root.DirectoryName);

                    if (itemDir.FullName.StartsWith(rootDir.FullName, StringComparison.OrdinalIgnoreCase))
                    {
                        if (itemDir.Parent.FullName.Equals(rootDir.FullName))
                        {
                            root.ChildItems.Add(item);
                        }
                        else
                        {
                            root.AddChildRecursively(item);
                        }
                        itemAssigned = true;
                        break;
                    }
                }

                // If the item does not belong to any existing root, create a new root for it
                if (!itemAssigned)
                {
                    var newRoot = new PackageItemRootViewModel(item.DirectoryName);
                    newRoot.ChildItems.Add(item);
                    roots.Add(newRoot);
                }
            }

            // Collect all child items from all roots
            var allChildItems = roots.SelectMany(r => r.ChildItems).ToList();

            return allChildItems;
        }

        /// <summary>
        /// Test if path2 is subpath of path1
        /// </summary>
        /// <param name="path1"></param>
        /// <param name="path2"></param>
        /// <returns></returns>
        internal bool IsSubPathOfDeep(PackageItemRootViewModel path1, PackageItemRootViewModel path2)
        {
            var di1 = new DirectoryInfo(path1.DirectoryName);
            var di2 = new DirectoryInfo(path2.DirectoryName);

            while (di2.Parent != null)
            {
                if (di2.Parent.FullName == di1.FullName)
                {
                    return true;
                }
                else
                {
                    if (di2.Parent.FullName.Length < di1.FullName.Length) return false;
                    di2 = di2.Parent;
                }
            }

            return false;
        }

        /// <summary>
        /// Utility method to get the common file path, this may fail for files with the same partial name.
        /// </summary>
        /// <param name="paths">A collection of file paths</param>
        /// <returns></returns>
        internal List<string> GetCommonPaths(string[] paths)
        {
            if (paths == null || paths.Length == 0)
                return new List<string>();

            // Group paths by their root (drive letter)
            var groupedPaths = paths.GroupBy(p => Path.GetPathRoot(p)).ToList();
            List<string> commonPaths = new List<string>();

            foreach (var group in groupedPaths)
            {
                var pathArray = group.ToArray();
                if (pathArray.Length == 1)
                {
                    commonPaths.Add(Path.GetDirectoryName(pathArray[0]));
                    continue;
                }

                var k = pathArray[0].Length;
                for (var i = 1; i < pathArray.Length; i++)
                {
                    k = Math.Min(k, pathArray[i].Length);
                    for (var j = 0; j < k; j++)
                    {
                        if (pathArray[i][j] != pathArray[0][j])
                        {
                            k = j;
                            break;
                        }
                    }
                }

                var commonPrefix = pathArray[0].Substring(0, k);
                var commonDir = Path.GetDirectoryName(commonPrefix);

                if (string.IsNullOrEmpty(commonDir))
                {
                    // Special case for the root directory
                    commonDir = Path.GetPathRoot(commonPrefix);
                }

                if (!string.IsNullOrEmpty(commonDir))
                {
                    commonPaths.Add(commonDir);
                }
            }

            return commonPaths.Distinct().ToList();
        }

        /// <summary>
        /// Return a list of HostComboboxEntry describing known hosts from PM.
        /// Return an empty list if PM is down.
        /// </summary>
        /// <returns>A list of HostComboboxEntry describing known hosts from PM.</returns>
        private List<HostComboboxEntry> initializeHostSelections()
        {
            var hostSelections = new List<HostComboboxEntry>();
            foreach (var host in dynamoViewModel.PackageManagerClientViewModel.Model.GetKnownHosts())
            {
                hostSelections.Add(new HostComboboxEntry(host));
            }
            return hostSelections;
        }

        private void BeginInvoke(Action action)
        {
            // dynamoViewModel.UIDispatcher can be null in unit tests.
            if (dynamoViewModel != null && dynamoViewModel.UIDispatcher != null)
                dynamoViewModel.UIDispatcher.BeginInvoke(action);
        }

        /// <summary>
        /// The class constructor. </summary>
        public PublishPackageViewModel( DynamoViewModel dynamoViewModel ) : this()
        {
            this.dynamoViewModel = dynamoViewModel;
            KnownHosts = initializeHostSelections();
            isWarningEnabled = false;
        }

        private void ClearAllEntries()
        {
            if (DynamoModel.IsTestMode) return;

            try
            {
                this.KnownHosts.ForEach(host => host.ResetState());
                this.KnownHosts.ForEach(host => host.IsSelected = false);
            }
            catch { Exception ex; }

            // this function clears all the entries of the publish package dialog
            this.Name = string.Empty;
            this.RepositoryUrl = string.Empty;
            this.SiteUrl = string.Empty;
            this.License = string.Empty;
            this.Keywords = string.Empty;
            this.Description = string.Empty;
            this.Group = string.Empty;
            this.MajorVersion = "0";
            this.MinorVersion = "0";
            this.BuildVersion = "0";
            this.ErrorString = string.Empty;
            this.Uploading = false;
            // Clearing the UploadHandle when using Submit currently throws - when testing? - check trheading
            try
            {
                if (this._uploadHandle != null)
                {
                    this._uploadHandle.PropertyChanged -= UploadHandleOnPropertyChanged;
                    this.UploadHandle = null;
                }
            }
            catch { Exception ex; }
            this.IsNewVersion = false;
            this.MoreExpanded = false;
            this.UploadState = PackageUploadHandle.State.Ready;
            this.AdditionalFiles = new ObservableCollection<string>();
            this.Dependencies = new ObservableCollection<PackageDependency>();
            this.Assemblies = new List<PackageAssembly>();
            this.SelectedHostsString = string.Empty;    
            this.SelectedHosts = new List<String>();
            this.copyrightHolder = string.Empty;
            this.copyrightYear = string.Empty;
            this.RootFolder = string.Empty;
            this.ClearMarkdownDirectory();
            this.ClearPackageContents();
            this.KeywordsCollection?.Clear();
        }

        /// <summary>
        /// Decides if any user changes have been made in the current packge publish session
        /// </summary>
        /// <returns>true if any changes have been made, otherwise false</returns>
        internal bool AnyUserChanges()
        {             
            if(!String.IsNullOrEmpty(this.Name)) return true;
            if(!String.IsNullOrEmpty(this.RepositoryUrl)) return true;       
            if(!String.IsNullOrEmpty(this.SiteUrl)) return true;
            if(!String.IsNullOrEmpty(this.License)) return true;
            if(!String.IsNullOrEmpty(this.Keywords)) return true;
            if(!String.IsNullOrEmpty(this.Description)) return true;
            if(!String.IsNullOrEmpty(this.Group)) return true;
            if(!String.IsNullOrEmpty(this.MajorVersion) && !(this.MajorVersion.Equals("0"))) return true;
            if(!String.IsNullOrEmpty(this.MinorVersion) && !(this.MinorVersion.Equals("0"))) return true;
            if(!String.IsNullOrEmpty(this.BuildVersion) && !(this.BuildVersion.Equals("0"))) return true;
            if(this.AdditionalFiles.Any()) return true;
            if(this.Dependencies.Any()) return true;
            if(this.Assemblies.Any()) return true;
            if(this.SelectedHosts.Any()) return true;
            if(!String.IsNullOrEmpty(this.SelectedHostsString)) return true;
            if(!String.IsNullOrEmpty(this.copyrightHolder)) return true;
            if(!String.IsNullOrEmpty(this.copyrightYear)) return true;
            if(!String.IsNullOrEmpty(this.RootFolder)) return true;

            return false;
    }

        private void ClearPackageContents()
        {
            //  this method clears the package contents in the publish package dialog
            if (this.Package != null) this.Package = null;

            // Make changes to your ObservableCollection or other UI-bound collection here.
            if (this.PackageContents.Any())
            {
                this.PackageContents.Clear();
                RaisePropertyChanged(nameof(PackageContents));
            }
            if (this.PreviewPackageContents.Any())
            {
                this.PreviewPackageContents.Clear();
                RaisePropertyChanged(nameof(PreviewPackageContents));
            }
            if (this.RootContents.Any())
            {
                this.RootContents.Clear();
                RaisePropertyChanged(nameof(RootContents));
            }
            if (this.CustomDyfFilepaths.Any())
            {
                this.CustomDyfFilepaths.Clear();
                RaisePropertyChanged(nameof(CustomDyfFilepaths));
            }
                    
            this.CustomNodeDefinitions = new List<CustomNodeDefinition>();         
        }

        private void ThisPropertyChanged(object sender, PropertyChangedEventArgs e)
        {
            if (e.PropertyName == "PackageContents")
            {
                CanSubmit();
               SubmitCommand.RaiseCanExecuteChanged();
               PublishLocallyCommand.RaiseCanExecuteChanged();
            }
        }

        private bool CanSetKeywords()
        {
            return KeywordList.Count() > 0;
        }
        
        private void SetKeywords()
        {
            KeywordsCollection = KeywordList.Select(x => new KeywordTag(x)).ToObservableCollection();
            foreach (var keyword in KeywordsCollection)
            {
                keyword.PropertyChanged += Keyword_PropertyChanged;
            }
        }

        private void Keyword_PropertyChanged(object sender, PropertyChangedEventArgs e)
        {
            if (!(sender is KeywordTag keyword)) return;
            if (e.PropertyName == nameof(KeywordTag.OnChecked))
            {
                keyword.PropertyChanged -= Keyword_PropertyChanged;
                KeywordsCollection.Remove(keyword);
            }
        }

        [Obsolete("This property is deprecated and will be removed in a future version of Dynamo")]
        public static PublishPackageViewModel FromLocalPackage(DynamoViewModel dynamoViewModel, Package pkg)
        {
            var defs = new List<CustomNodeDefinition>();

            foreach (var x in pkg.LoadedCustomNodes)
            {
                CustomNodeDefinition def;
                if (dynamoViewModel.Model.CustomNodeManager.TryGetFunctionDefinition(
                    x.FunctionId,
                    DynamoModel.IsTestMode,
                    out def))
                {
                    defs.Add(def);
                }
            }

            var pkgViewModel = new PublishPackageViewModel(dynamoViewModel)
            {
                Group = pkg.Group,
                Description = pkg.Description,
                Keywords = pkg.Keywords != null ? String.Join(" ", pkg.Keywords) : "",
                CustomNodeDefinitions = defs,
                Name = pkg.Name,
                RepositoryUrl = pkg.RepositoryUrl ?? "",
                SiteUrl = pkg.SiteUrl ?? "",
                Package = pkg,
                License = pkg.License,
                SelectedHosts = pkg.HostDependencies as List<string>,
                CopyrightHolder = pkg.CopyrightHolder,
                CopyrightYear = pkg.CopyrightYear
            };

            // add additional files
            pkg.EnumerateAdditionalFiles();
            foreach (var file in pkg.AdditionalFiles)
            {
                pkgViewModel.AdditionalFiles.Add(file.Model.FullName);
            }

            var nodeLibraryNames = pkg.Header.node_libraries;

            var assembliesLoadedTwice = new List<string>();
            foreach (var file in pkg.EnumerateAssemblyFilesInPackage())
            {
                Assembly assem;
                var result = PackageLoader.TryMetaDataContextLoad(string.Empty, file, SharedPublishLoadContext, out assem);

                switch (result)
                {
                    case AssemblyLoadingState.Success:
                        {
                            var isNodeLibrary = nodeLibraryNames == null || nodeLibraryNames.Contains(assem.FullName);
                            pkgViewModel.Assemblies.Add(new PackageAssembly()
                            {
                                IsNodeLibrary = isNodeLibrary,
                                Assembly = assem
                            });
                            break;
                        }
                    case AssemblyLoadingState.NotManagedAssembly:
                        {
                            // if it's not a .NET assembly, we load it as an additional file
                            pkgViewModel.AdditionalFiles.Add(file);
                            break;
                        }
                    case AssemblyLoadingState.AlreadyLoaded:
                        {
                            assembliesLoadedTwice.Add(file);
                            break;
                        }
                }
            }

            //after dependencies are loaded refresh package contents
            pkgViewModel.RefreshPackageContents();
            pkgViewModel.UpdateDependencies();

            if (assembliesLoadedTwice.Any())
            {
                pkgViewModel.UploadState = PackageUploadHandle.State.Error;
                pkgViewModel.ErrorString = Resources.OneAssemblyWasLoadedSeveralTimesErrorMessage + string.Join("\n", assembliesLoadedTwice);
            }

            if (pkg.VersionName == null) return pkgViewModel;

            var parts = pkg.VersionName.Split('.');
            if (parts.Count() != 3) return pkgViewModel;

            pkgViewModel.MajorVersion = parts[0];
            pkgViewModel.MinorVersion = parts[1];
            pkgViewModel.BuildVersion = parts[2];
            return pkgViewModel;

        }

        /// <summary>
        /// The method is used to create a PublishPackageViewModel from a Package object.
        /// If retainFolderStructure is set to true, the folder structure of the package will be retained. Else, the default folder structure will be imposed.
        /// </summary>
        /// <param name="dynamoViewModel"></param>
        /// <param name="pkg">The package to be loaded</param>
        /// <param name="retainFolderStructure">If true, the folder structure of the package will be retained as set by the user</param>
        /// <returns></returns>
        internal static PublishPackageViewModel FromLocalPackage(DynamoViewModel dynamoViewModel, Package pkg, bool retainFolderStructure)
        {
            var defs = new List<CustomNodeDefinition>();
            var defPreviews = new Dictionary<string, string>();

            foreach (var x in pkg.LoadedCustomNodes)
            {
                CustomNodeDefinition def;
                if (dynamoViewModel.Model.CustomNodeManager.TryGetFunctionDefinition(
                    x.FunctionId,
                    DynamoModel.IsTestMode,
                    out def))
                {
                    defs.Add(def);
                    defPreviews[x.Name] = x.Path;
                }
            }

            var pkgViewModel = new PublishPackageViewModel(dynamoViewModel)
            {
                Group = pkg.Group,
                Description = pkg.Description,
                Keywords = pkg.Keywords != null ? String.Join(" ", pkg.Keywords) : string.Empty,
                CustomNodeDefinitions = defs,
                CustomDyfFilepaths = defPreviews,
                Name = pkg.Name,
                RepositoryUrl = pkg.RepositoryUrl ?? string.Empty,
                SiteUrl = pkg.SiteUrl ?? string.Empty,
                Package = pkg,
                License = pkg.License,
                SelectedHosts = pkg.HostDependencies as List<string>,
                CopyrightHolder = pkg.CopyrightHolder,
                CopyrightYear = pkg.CopyrightYear,
                IsPublishFromLocalPackage = true,
                CurrentPackageRootDirectories = new List<string> { pkg.RootDirectory },
                //default retain folder structure to true when publishing a new version from local.
                RetainFolderStructureOverride = retainFolderStructure
            };

            // add additional files
            pkg.EnumerateAdditionalFiles();
            foreach (var file in pkg.AdditionalFiles)
            {
                pkgViewModel.AdditionalFiles.Add(file.Model.FullName);
            }

            var nodeLibraryNames = pkg.Header.node_libraries;

            var assembliesLoadedTwice = new List<string>();
            foreach (var file in pkg.EnumerateAssemblyFilesInPackage())
            {
                Assembly assem;
                var result = PackageLoader.TryMetaDataContextLoad(pkg.RootDirectory , file, SharedPublishLoadContext, out assem);

                switch (result)
                {
                    case AssemblyLoadingState.Success:
                        {
                            pkgViewModel.Assemblies.Add(GetPackageAssembly(nodeLibraryNames, assem));
                            break;
                        }
                    case AssemblyLoadingState.NotManagedAssembly:
                        {
                            // if it's not a .NET assembly, we load it as an additional file
                            pkgViewModel.AdditionalFiles.Add(file);
                            break;
                        }
                    case AssemblyLoadingState.AlreadyLoaded:
                        {
                            // When retaining the folder structure, we bypass this check as users are in full control of the folder structure.
                            if (pkgViewModel.RetainFolderStructureOverride)
                            {
                                if (assem == null)
                                {
                                    pkgViewModel.AdditionalFiles.Add(file);
                                }
                                else
                                {
                                    if (!pkgViewModel.Assemblies.Any(x => x.Assembly == assem))
                                    {
                                        pkgViewModel.Assemblies.Add(GetPackageAssembly(nodeLibraryNames, assem));
                                    }
                                    else
                                    {
                                        pkgViewModel.AdditionalFiles.Add(file);
                                    }
                                }
                            }
                            else
                            {
                                assembliesLoadedTwice.Add(file);
                            }
                            break;
                        }
                }
            }

            //after dependencies are loaded refresh package contents
            pkgViewModel.RefreshPackageContents();
            pkgViewModel.UpdateDependencies();

            if (!pkgViewModel.RetainFolderStructureOverride && assembliesLoadedTwice.Any())
            {
                pkgViewModel.UploadState = PackageUploadHandle.State.Error;
                pkgViewModel.ErrorString = Resources.OneAssemblyWasLoadedSeveralTimesErrorMessage + string.Join("\n", assembliesLoadedTwice);
            }

            if (pkg.VersionName == null) return pkgViewModel;

            var parts = pkg.VersionName.Split('.');
            if (parts.Count() != 3) return pkgViewModel;

            pkgViewModel.MajorVersion = parts[0];
            pkgViewModel.MinorVersion = parts[1];
            pkgViewModel.BuildVersion = parts[2];
            return pkgViewModel;

        }

        /// <summary>
        /// Gets a Package Assembly object, if the assembly exist in the node libraries list, the IsNodeLibrary flag will be set to true.
        /// </summary>
        /// <param name="nodeLibraries">List of existing node libraries</param>
        /// <param name="assem">Assembly file</param>
        /// <returns>Package Assembly</returns>
        internal static PackageAssembly GetPackageAssembly(IEnumerable<string> nodeLibraries, Assembly assem)
        {
            var isNodeLibrary = nodeLibraries == null || nodeLibraries.Contains(assem.FullName);
            return new PackageAssembly()
            {
                IsNodeLibrary = isNodeLibrary,
                Assembly = assem
            };
        }

        public void OnPublishSuccess()
        {
            if (PublishSuccess != null)
                PublishSuccess(this);       
        }

        private void UploadHandleOnPropertyChanged(object sender, PropertyChangedEventArgs propertyChangedEventArgs)
        {
            if (propertyChangedEventArgs.PropertyName == nameof(PackageUploadHandle.UploadState))
            {
                UploadState = ((PackageUploadHandle)sender).UploadState;

                if (((PackageUploadHandle)sender).UploadState == PackageUploadHandle.State.Uploaded)
                {
                    BeginInvoke(() =>
                    {
                        OnPublishSuccess();
                        ClearAllEntries();
                    });
                }
                
            }
            else if (propertyChangedEventArgs.PropertyName == nameof(PackageUploadHandle.ErrorString))
            {
                UploadState = PackageUploadHandle.State.Error;
                ErrorString = ((PackageUploadHandle)sender).ErrorString;
                Uploading = false;
            }
        }

        private IEnumerable<CustomNodeDefinition> AllDependentFuncDefs()
        {
            return
                CustomNodeDefinitions.Select(x => x.Dependencies)
                                   .SelectMany(x => x)
                                   .Where(x => !CustomNodeDefinitions.Contains(x))
                                   .Distinct();
        }

        private IEnumerable<CustomNodeDefinition> AllFuncDefs()
        {
            return AllDependentFuncDefs().Union(CustomNodeDefinitions).Distinct();
        }

        private enum GetFunctionDefinition
        {
            AllDependentFuncDefs,
            AllFuncDefs
        }
        private List<CustomNodeWorkspaceModel> GetFunctionDefinitionWS(GetFunctionDefinition gfd)
        {
            var workspaces = new List<CustomNodeWorkspaceModel>();
            if (gfd == GetFunctionDefinition.AllDependentFuncDefs)
            {
                foreach (var def in AllDependentFuncDefs())
                {
                    CustomNodeWorkspaceModel ws;
                    if (dynamoViewModel.Model.CustomNodeManager.TryGetFunctionWorkspace(
                        def.FunctionId,
                        DynamoModel.IsTestMode,
                        out ws))
                    {
                        workspaces.Add(ws);
                    }
                }
            }
            else if (gfd == GetFunctionDefinition.AllFuncDefs)
            {
                foreach (var def in AllFuncDefs())
                {
                    CustomNodeWorkspaceModel ws;
                    if (dynamoViewModel.Model.CustomNodeManager.TryGetFunctionWorkspace(
                        def.FunctionId,
                        DynamoModel.IsTestMode,
                        out ws))
                    {
                        workspaces.Add(ws);
                    }
                }
            }
            return workspaces;
        }

        private IEnumerable<string> GetAllUnqualifiedFiles()
        {
            // all workspaces
            var workspaces = GetFunctionDefinitionWS(GetFunctionDefinition.AllFuncDefs);

            var pmExtension = dynamoViewModel.Model.GetPackageManagerExtension();

            // Get all unqualified files to notify to users
            var files =
               workspaces.Select(f => f.FileName)
                   .Where(
                       p => (
                             pmExtension.PackageLoader.IsUnderPackageControl(p)
                             && (pmExtension.PackageLoader.GetOwnerPackage(p).Name != Name)
                            )
                          );

            return files;

        }

        internal IEnumerable<string> GetAllFiles()
        {
            // all workspaces
            var workspaces = GetFunctionDefinitionWS(GetFunctionDefinition.AllFuncDefs);

            // make sure workspaces are saved
            var unsavedWorkspaceNames =
                workspaces.Where(ws => ws.HasUnsavedChanges || ws.FileName == null).Select( ws => ws.Name).ToList();
            if (unsavedWorkspaceNames.Any())
            {
                if (!DynamoModel.IsTestMode) MessageBoxService.Show(System.Windows.Application.Current?.MainWindow, Resources.MessageUnsavedChanges0, Resources.UnsavedChangesMessageBoxTitle, MessageBoxButton.OK, MessageBoxImage.Warning);
                throw new Exception(Resources.MessageUnsavedChanges0 +
                                    String.Join(", ", unsavedWorkspaceNames) +
                                    Resources.MessageUnsavedChanges1);
            }

            var pmExtension = dynamoViewModel.Model.GetPackageManagerExtension();
            // omit files currently already under package control
            var files =
                workspaces.Select(f => f.FileName)
                    .Where(
                        p =>
                            (pmExtension.PackageLoader.IsUnderPackageControl(p)
                                && (pmExtension.PackageLoader.GetOwnerPackage(p).Name == Name)
                                || !pmExtension.PackageLoader.IsUnderPackageControl(p)));

            // union with additional files
            files = files.Union(AdditionalFiles);
            // if we retain the folder structure, we don't want to lose assemblies in sub-folders
            // otherwise we need to delete duplicate assemblies which will end up in the same `dll` folder
            files = RetainFolderStructureOverride && !IsPublishFromLocalPackage ?
                files.Union(Assemblies.Select(x => x.LocalFilePath)) :
                files.Union(Assemblies.Select(x => x.Assembly.Location));  

            return files;
        }

        private void UpdateDependencies()
        {
            Dependencies.Clear();
            GetAllDependencies()?.ToList().ForEach(Dependencies.Add);
        }

        private IEnumerable<PackageDependency> GetAllDependencies()
        {
            var pmExtension = dynamoViewModel.Model.GetPackageManagerExtension();
            if (pmExtension == null) return null;
            var pkgLoader = pmExtension.PackageLoader;

            // all workspaces
            var workspaces = GetFunctionDefinitionWS(GetFunctionDefinition.AllDependentFuncDefs);

            // get all of dependencies from custom nodes and additional files
            var allFilePackages =
                workspaces
                    .Select(x => x.FileName)
                    .Union(AdditionalFiles)
                    .Where(pkgLoader.IsUnderPackageControl)
                    .Select(pkgLoader.GetOwnerPackage)
                    .Where(x => x != null)
                    .Where(x => (x.Name != Name))
                    .Distinct()
                    .Select(x => new PackageDependency(x.Name, x.VersionName));

            workspaces = GetFunctionDefinitionWS(GetFunctionDefinition.AllFuncDefs);

            // get all of the dependencies from types
            var allTypePackages = workspaces
                .SelectMany(x => x.Nodes)
                .Select(x => x.GetType())
                .Where(pkgLoader.IsUnderPackageControl)
                .Select(pkgLoader.GetOwnerPackage)
                .Where(x => x != null)
                .Where(x => (x.Name != Name))
                .Distinct()
                .Select(x => new PackageDependency(x.Name, x.VersionName));

            var dsFunctionPackages = workspaces
                .SelectMany(x => x.Nodes)
                .OfType<DSFunctionBase>()
                .Select(x => x.Controller.Definition.Assembly)
                .Where(pkgLoader.IsUnderPackageControl)
                .Select(pkgLoader.GetOwnerPackage)
                .Where(x => x != null)
                .Where(x => (x.Name != Name))
                .Distinct()
                .Select(x => new PackageDependency(x.Name, x.VersionName));

            return allFilePackages.Union(allTypePackages).Union(dsFunctionPackages);

        }

        private List<string> GetPythonDependency()
        {
            var pmExtension = dynamoViewModel.Model.GetPackageManagerExtension();
            var pkgLoader = pmExtension.PackageLoader;

            var workspaces = GetFunctionDefinitionWS(GetFunctionDefinition.AllDependentFuncDefs);

            // get python engine from custom nodes and their dependent packages
            var allDepPackagesPythonEngine =
                workspaces
                    .Select(x => x.FileName)
                    .Union(AdditionalFiles)
                    .Where(pkgLoader.IsUnderPackageControl)
                    .Select(pkgLoader.GetOwnerPackage)
                    .Where(x => x != null)
                    .Where(x => (x.Name != Name)).Distinct()
                    .Select(x => x.HostDependencies)
                    .SelectMany(x => x)
                    .Distinct();

            workspaces = GetFunctionDefinitionWS(GetFunctionDefinition.AllFuncDefs);

            // get python engine from custom nodes that include python scripts
            var pythonEngineDirectDep = workspaces
                .SelectMany(x => x.Nodes)
                .Where(x => x is PythonNode)
                .Select(x => ((PythonNode)x).EngineName)
                .Distinct();

            return pythonEngineDirectDep.Union(allDepPackagesPythonEngine).ToList();

        }

        private IEnumerable<Tuple<string, string>> GetAllNodeNameDescriptionPairs()
        {
            var pmExtension = dynamoViewModel.Model.GetPackageManagerExtension();
            var pkgLoader = pmExtension.PackageLoader;

            var workspaces = GetFunctionDefinitionWS(GetFunctionDefinition.AllFuncDefs);

            // collect the name-description pairs for every custom node
            return
                workspaces
                    .Where(
                        p =>
                            (pkgLoader.IsUnderPackageControl(p.FileName) && pkgLoader.GetOwnerPackage(p.FileName).Name == Name)
                                || !pmExtension.PackageLoader.IsUnderPackageControl(p.FileName))
                    .Select(
                        x =>
                            new Tuple<string, string>(
                            x.Name,
                            !String.IsNullOrEmpty(x.Description)
                                ? x.Description
                                : Wpf.Properties.Resources.MessageNoNodeDescription));
        }

        private string _errorString = "";
        private string dependencyNames;

        public string ErrorString
        {
            get { return _errorString; }
            set
            {
               _errorString = value;
                RaisePropertyChanged("ErrorString");
            }
        }

        private void ShowAddFileDialogAndAdd()
        {
            // show file open dialog
            var fDialog = new OpenFileDialog
            {
                Filter = string.Format(Resources.FileDialogCustomNodeDLLXML, "*.dyf;*.dll;*.xml") + "|" +
                         string.Format(Resources.FileDialogAllFiles, "*.*"),
                Title = Resources.AddCustomFileToPackageDialogTitle,
                Multiselect = true
            };

            // if you've got the current space path, add it to shortcuts 
            // so that user is able to easily navigate there
            var currentFileName = dynamoViewModel.Model.CurrentWorkspace.FileName;
            if (!string.IsNullOrEmpty(currentFileName))
            {
                var fi = new FileInfo(currentFileName);
                fDialog.CustomPlaces.Add(fi.DirectoryName);
            }
            
            // add the definitions directory to shortcuts as well
            var pathManager = dynamoViewModel.Model.PathManager;
            if (Directory.Exists(pathManager.DefaultUserDefinitions))
            {
                fDialog.CustomPlaces.Add(pathManager.DefaultUserDefinitions);
            }

            if (fDialog.ShowDialog() != DialogResult.OK) return;

            AddAllFilesAfterSelection(fDialog.FileNames.ToList());
        }

        /// <summary>
        /// Method linked to SelectDirectoryAndAddFilesRecursivelyCommand.
        /// Opens the Select Folder dialog and prompts the user to select a directory.
        /// Recursively adds any files found in the given directory to PackageContents.
        /// </summary>
        private void SelectDirectoryAndAddFilesRecursively()
        {
            PathManager pathManager = DynamoViewModel.Model.PathManager as PathManager;
            PackagePathEventArgs packagePathEventArgs = new PackagePathEventArgs
            {
                Path = pathManager.DefaultPackagesDirectory
            };

            OnRequestShowFileDialog(this, packagePathEventArgs);

            if (packagePathEventArgs.Cancel) return;

            string directoryPath = packagePathEventArgs.Path;

            if (!IsDirectoryWritable(directoryPath))
            {
                ErrorString = String.Format(Resources.FolderNotWritableError, directoryPath);
                var ErrorMessage = ErrorString + "\n" + Resources.SolutionToFolderNotWritatbleError;
                Dynamo.Wpf.Utilities.MessageBoxService.Show(Owner, ErrorMessage, Resources.FileNotPublishCaption, MessageBoxButton.OK, MessageBoxImage.Warning);
                return;
            }

            List<string> filePaths = Directory
                .GetFiles
                (
                    directoryPath,
                    "*",
                    SearchOption.AllDirectories
                ).ToList();

            if (filePaths.Count < 1) return;

            AddAllFilesAfterSelection(filePaths);
        }

        /// <summary>
        /// Combines adding files from single file prompt and files in folders prompt
        /// </summary>
        /// <param name="filePaths"></param>
        internal void AddAllFilesAfterSelection(List<string> filePaths, string rootFolder = null)
        {
            this.RootFolder = rootFolder ?? string.Empty;

            UploadState = PackageUploadHandle.State.Ready;

            List<string> existingPackageContents = PackageItemRootViewModel.GetFiles(PackageContents.ToList())
                .Where(x => x.FileInfo != null)
                .Select(x => x.FileInfo.FullName)
                .ToList();

            foreach (var filePath in filePaths)
            {
                if (existingPackageContents.Contains(filePath)) continue;
                AddFile(filePath);
            }

            RefreshPackageContents();
            RaisePropertyChanged(nameof(PackageContents));
            RefreshDependencyNames();
        }

        /// <summary>
        /// Method linked to the SelectMarkdownDirectoryCommand.
        /// Prompts the user to specify a directory containing markdown files, which if successful,
        /// is saved to the MarkdownFilesDirectory property.
        /// </summary>
        private void SelectMarkdownDirectory()
        {
            PathManager pathManager = DynamoViewModel.Model.PathManager as PathManager;
            PackagePathEventArgs packagePathEventArgs = new PackagePathEventArgs
            {
                Path = pathManager.DefaultPackagesDirectory
            };

            OnRequestShowFileDialog(this, packagePathEventArgs);

            if (packagePathEventArgs.Cancel) return;

            string directoryPath = packagePathEventArgs.Path;

            if (!IsDirectoryWritable(directoryPath))
            {
                ErrorString = String.Format(Resources.FolderNotWritableError, directoryPath);
                string errorMessage = ErrorString + Environment.NewLine + Resources.SolutionToFolderNotWritatbleError;
                if (DynamoModel.IsTestMode) return;
                MessageBoxService.Show(Owner, errorMessage, Resources.FileNotPublishCaption, MessageBoxButton.OK, MessageBoxImage.Error);
                return;
            }
            MarkdownFilesDirectory = directoryPath;

            // Store all files paths from the markdown directory to list without affecting the package content UI
            MarkdownFiles = Directory
                .GetFiles
                (
                    directoryPath,
                    "*",
                    SearchOption.AllDirectories
                ).ToList();
        }

        /// <summary>
        /// Method linked to the ClearMarkdownDirectoryCommand.
        /// Sets the MarkdownFilesDirectory to an empty string.
        /// </summary>
        private void ClearMarkdownDirectory() => MarkdownFilesDirectory = string.Empty;

        /// <summary>
        /// Removes an item from the package contents list.
        /// </summary>
        private void RemoveItem (object parameter)
        {
            if (!(parameter is PackageItemRootViewModel packageItemRootViewModel)) return;

            RemoveItemRecursively(packageItemRootViewModel);    
            RefreshPackageContents();
            RaisePropertyChanged(nameof(PackageContents));
            RaisePropertyChanged(nameof(PreviewPackageContents));

            return;
        }

        /// <summary>
        /// The Cancel command to clear all package data and user interface
        /// </summary>
        private void Cancel()
        {          
            this.ClearAllEntries();
        }

        private void RemoveItemRecursively(PackageItemRootViewModel packageItemRootViewModel)
        {
            DependencyType fileType = packageItemRootViewModel.DependencyType;

            if (fileType == DependencyType.Folder)
            {
                var nestedFiles = PackageItemRootViewModel.GetFiles(packageItemRootViewModel)
                                                          .Where(x => !x.DependencyType.Equals(DependencyType.Folder))
                                                          .ToList();

                foreach (var file in nestedFiles)
                {
                    RemoveItemRecursively(file);
                }
            }
            else
            {
                RemoveSingleItem(packageItemRootViewModel, fileType);
            }
        }

        private void RemoveSingleItem(PackageItemRootViewModel vm, DependencyType fileType)
        {
            var fileName = vm.DisplayName;

            if (fileType.Equals(DependencyType.Assembly))
            {
                Assemblies.Remove(Assemblies
                    .First(x => x.Name == fileName));                
            }
            else if (fileName.ToLower().EndsWith(".dll"))
            {
                fileName = vm.FilePath;
                AdditionalFiles.Remove(AdditionalFiles
                    .First(x => x == fileName));

            }
            else if (fileType.Equals(DependencyType.CustomNode) || fileType.Equals(DependencyType.CustomNodePreview))
            {
                fileName = Path.GetFileNameWithoutExtension(fileName);
                CustomNodeDefinitions.Remove(CustomNodeDefinitions
                    .First(x => x.DisplayName == fileName));

                var keyToRemove = CustomDyfFilepaths.Keys
                                    .FirstOrDefault(k => Path.GetFileNameWithoutExtension(k) == fileName);

                if(keyToRemove != null) CustomDyfFilepaths.Remove(keyToRemove);
            }
            else
            {
                fileName = vm.FilePath;
                AdditionalFiles.Remove(AdditionalFiles
                    .First(x => x == fileName));
            }
        }

        private bool CanShowAddFileDialogAndAdd()
        {
            return true;
        }

        internal void AddFile(string filename)
        {
            if (!File.Exists(filename)) return;

            if (filename.ToLower().EndsWith(".dll"))
            {
                AddDllFile(filename);
                return;
            }

            if (filename.ToLower().EndsWith(".dyf"))
            {
                AddCustomNodeFile(filename);
                return;
            }

            AddAdditionalFile(filename);
        }

        private void AddCustomNodeFile(string filename)
        {
            CustomNodeInfo nodeInfo;
            if (dynamoViewModel.Model.CustomNodeManager.AddUninitializedCustomNode(filename, DynamoModel.IsTestMode, out nodeInfo))
            {
                // add the new packages folder to path
                dynamoViewModel.Model.CustomNodeManager.AddUninitializedCustomNodesInPath(Path.GetDirectoryName(filename), DynamoModel.IsTestMode);

                // Check the ID to confirm weather the file is contained in any package.
                // If Yes, then update the loadedworkspace node info to this file location
                // This is to solve the issues when user copy a file from a given package to new location
                // and start publishing with the new copied file.
                // Since the loadedworkspace node info location is update, the issue is fixed.

                foreach(var node in dynamoViewModel.Model.CustomNodeManager.LoadedWorkspaces)
                {
                    if(node.CustomNodeId == dynamoViewModel.Model.CustomNodeManager.GuidFromPath(filename))
                    {
                        var fileNameWithoutExtension = Path.GetFileNameWithoutExtension(filename);
                        node.SetInfo(fileNameWithoutExtension,null,null,filename);
                    }
                }

                if (dynamoViewModel.Model.CustomNodeManager.TryGetFunctionDefinition(nodeInfo.FunctionId, DynamoModel.IsTestMode, out CustomNodeDefinition funcDef)
                    && CustomNodeDefinitions.All(x => x.FunctionId != funcDef.FunctionId))
                {
                    CustomNodeDefinitions.Add(funcDef);
                    CustomDyfFilepaths.TryAdd(Path.GetFileName(filename), filename);
                    RaisePropertyChanged("PackageContents");
                }
            }
        }

        private void AddAdditionalFile(string filename)
        {
            try
            {
                AdditionalFiles.Add(filename);
                RaisePropertyChanged("PackageContents");
            }
            catch (Exception e)
            {
                UploadState = PackageUploadHandle.State.Error;
                ErrorString = String.Format(Resources.MessageFailedToAddFile, filename);
                dynamoViewModel.Model.Logger.Log(e);
            }
        }

        // A boolean flag used to trigger only once the message prompt
        // When the user has attempted to load an existing dll from another path
        private bool duplicateAssemblyWarningTriggered = false;

        private void AddDllFile(string filename)
        {
            try
            {
                // we're not sure if this is a managed assembly or not
                // we try to load it, if it fails - we add it as an additional file
                var result = PackageLoader.TryLoadFrom(filename, out Assembly assem);
                if (result)
                {
                    var assemName = assem.GetName().Name;

                    // The user has attempted to load an existing dll from another path. This is not allowed 
                    // as the existing assembly cannot be modified while Dynamo is active.
                    if (!this.RetainFolderStructureOverride && this.Assemblies.Any(x => assemName == x.Assembly.GetName().Name) && !duplicateAssemblyWarningTriggered)
                    {
                        MessageBoxService.Show(Owner, string.Format(Resources.PackageDuplicateAssemblyWarning, 
                                        dynamoViewModel.BrandingResourceProvider.ProductName),
                                        Resources.PackageDuplicateAssemblyWarningTitle, 
                                        MessageBoxButton.OK, 
                                        MessageBoxImage.Stop);
                        duplicateAssemblyWarningTriggered = true;
                        return;
                    }

                    Assemblies.Add(new PackageAssembly()
                    {
                        Assembly = assem,
                        LocalFilePath = filename
                    });
                    RaisePropertyChanged("PackageContents");
                }
                else
                {
                    AddAdditionalFile(filename);
                }               
            }
            catch (Exception e)
            {
                UploadState = PackageUploadHandle.State.Error;
                ErrorString = String.Format(Resources.MessageFailedToAddFile, filename);
                dynamoViewModel.Model.Logger.Log(e);
            }
        }

        /// <summary>
        /// Delegate used to submit the publish online request</summary>
        private void Submit()
        {
            MessageBoxResult response = DynamoModel.IsTestMode ? MessageBoxResult.OK : MessageBoxService.Show(Owner, Resources.PrePackagePublishMessage, Resources.PrePackagePublishTitle, MessageBoxButton.OKCancel, MessageBoxImage.Information);
            if (response == MessageBoxResult.Cancel)
            {
                return;
            }

            UploadType = PackageUploadHandle.UploadType.Submit;

            var contentFiles = BuildPackage();

            //if buildPackage() returns no files then the package
            //is empty so we should return
            if (!contentFiles.Any()) return;

            //do not create the updatedFiles used for retain folder route unless needed
            IEnumerable<IEnumerable<string>> updatedFiles = null;
            if (RetainFolderStructureOverride)
            {
                updatedFiles = UpdateFilesForRetainFolderStructure(contentFiles);
                if (!updatedFiles.Any()) return;
            }

            try
            {
                // begin submission
                var pmExtension = dynamoViewModel.Model.GetPackageManagerExtension();
                var handle = pmExtension.PackageManagerClient.PublishAsync(Package, RetainFolderStructureOverride ? updatedFiles : contentFiles, MarkdownFiles, IsNewVersion, CurrentPackageRootDirectories, RetainFolderStructureOverride);

                // start upload
                Uploading = true;
                UploadHandle = handle;
            }
            catch (Exception e)
            {
                UploadState = PackageUploadHandle.State.Error;
                ErrorString = TranslatePackageManagerError(e.Message);
                dynamoViewModel.Model.Logger.Log(e);
            }
        }

        private static readonly Regex UserIsNotAMaintainerRegex =
            new Regex("^The user sending the new package version, ([^,]+), is not a maintainer of the package (.*)$");
        private static readonly Regex PackageAlreadyExistsRegex =
            new Regex("^A package with the given name and engine already exists\\.$");

        /// <summary>
        /// Inspects an error message to see if it matches a known Package Manager error message. If it does,
        /// it returns the equivalent translated resource, otherwise it returns the same message.
        /// NOTE: This function is internal for testing purposes only.
        /// </summary>
        /// <param name="message">Message to inspect</param>
        /// <returns>Translated message or same as parameter</returns>
        internal static string TranslatePackageManagerError(string message)
        {
            if (UserIsNotAMaintainerRegex.IsMatch(message))
            {
                var match = UserIsNotAMaintainerRegex.Match(message);
                return string.Format(Properties.Resources.PackageManagerUserIsNotAMaintainer, match.Groups[1], match.Groups[2]);
            }
            else if (PackageAlreadyExistsRegex.IsMatch(message))
            {
                return Properties.Resources.PackageManagerPackageAlreadyExists;
            }

            return message;
        }

        /// <summary>
        /// Delegate used to publish the element to a local folder
        /// </summary>
        private void PublishLocally()
        {
            var publishPath = GetPublishFolder();
            if (string.IsNullOrEmpty(publishPath))
                return;

            UploadType = PackageUploadHandle.UploadType.Local;

            var files = BuildPackage();

            try
            {
                var unqualifiedFiles = GetAllUnqualifiedFiles();

                // if the unqualified files are bigger than 0, error message is triggered.
                // At the same time, as unqualified files existed, 
                // files returned from BuildPackage() is 0.
                // This is caused by the package file is not existed or it has already been in a package.
                // files.Count() is also checking for the exception that was caught in BuildPackage().
                // The scenario can be user trying to publish unsaved workspace.
                if (files == null || files.Count() < 1 || unqualifiedFiles.Count() > 0) 
                {
                    string filesCannotBePublished = null;
                    foreach (var file in unqualifiedFiles)
                    {
                        filesCannotBePublished = filesCannotBePublished + file + "\n";
                    }
                    string FileNotPublishMessage = string.Format(Resources.FileNotPublishMessage, filesCannotBePublished);
                    UploadState = PackageUploadHandle.State.Error;
                    MessageBoxResult response = DynamoModel.IsTestMode ? MessageBoxResult.OK : MessageBoxService.Show(Owner, FileNotPublishMessage, Resources.FileNotPublishCaption, MessageBoxButton.OK, MessageBoxImage.Error);

                    if (response == MessageBoxResult.OK)
                    {
                        this.ClearPackageContents();
                        UploadState = PackageUploadHandle.State.Ready;
                        Uploading = false;
                    }
                    return;
                }

                UploadState = PackageUploadHandle.State.Copying;
                Uploading = true;

                if (RetainFolderStructureOverride)
                {
                    var updatedFiles = UpdateFilesForRetainFolderStructure(files);

                    // begin publishing to local directory retaining the folder structure
                    var remapper = new CustomNodePathRemapper(DynamoViewModel.Model.CustomNodeManager,
                        DynamoModel.IsTestMode);
                    var builder = new PackageDirectoryBuilder(new MutatingFileSystem(), remapper);

                    //if (string.IsNullOrEmpty(Package.RootDirectory))
                    //{
                    //    Package.RootDirectory = CurrentPackageRootDirectories;
                    //}

                    builder.BuildRetainDirectory(Package, publishPath, CurrentPackageRootDirectories, updatedFiles, MarkdownFiles);
                    UploadState = PackageUploadHandle.State.Uploaded;
                }
                else
                {
                    // begin publishing to local directory
                    var remapper = new CustomNodePathRemapper(DynamoViewModel.Model.CustomNodeManager,
                        DynamoModel.IsTestMode);
                    var builder = new PackageDirectoryBuilder(new MutatingFileSystem(), remapper);
                    builder.BuildDirectory(Package, publishPath, files, MarkdownFiles);
                    UploadState = PackageUploadHandle.State.Uploaded;
                }

                if (UploadState == PackageUploadHandle.State.Uploaded)
                {
                    OnPublishSuccess();
                    ClearAllEntries();
                }
            }
            catch (Exception e)
            {
                UploadState = PackageUploadHandle.State.Error;
                ErrorString = e.Message;
                dynamoViewModel.Model.Logger.Log(e);
            }
        }

        /// <summary>
        /// Allocate files in lists by folder
        /// When we are calling this method, we have chosen the 'retain folder structure' path
        /// </summary>
        /// <param name="files"></param>
        /// <returns></returns>
        internal IEnumerable<IEnumerable<string>> UpdateFilesForRetainFolderStructure(IEnumerable<string> files)
        {
            if (!files.Any() || !PreviewPackageContents.Any())
            {
                return Enumerable.Empty<IEnumerable<string>>();
            }

            if (PreviewPackageContents.Count() > 1)
            {
                // we cannot have more than 1 root folder at this stage
                return Enumerable.Empty<IEnumerable<string>>();
            }

            var updatedFileStructure = new List<IEnumerable<string>>();
            var packageFolderItem = PreviewPackageContents.First();

            foreach (var root in packageFolderItem.ChildItems)
            {
                var updatedFolder = new List<string>();
                if (root.DependencyType.Equals(DependencyType.Folder))
                {
                    var folderContents = PackageItemRootViewModel.GetFiles(root);
                    foreach (var item in folderContents)
                    {
                        if (item.DependencyType.Equals(DependencyType.Folder) || item.DependencyType.Equals(DependencyType.CustomNode)) continue;
                        if (files.Contains(item.FilePath))
                        {
                            updatedFolder.Add(item.FilePath);
                        }
                    }
                }
                else if (root.DependencyType.Equals(DependencyType.CustomNode))
                {
                    continue;
                }
                else
                {
                    updatedFolder.Add(root.FilePath);
                }

                updatedFileStructure.Add(updatedFolder);
            }

            return updatedFileStructure;
        }

        // build the package
        internal IEnumerable<string> BuildPackage()
        {
            try
            {
                var isNewPackage = Package == null;

                Package = Package ?? new Package("", Name, FullVersion, License);

                Package.VersionName = FullVersion;
                Package.Description = Description;
                Package.Group = Group;
                Package.Keywords = KeywordList;
                Package.License = string.IsNullOrEmpty(License) ? defaultLicense : License;
                Package.SiteUrl = SiteUrl;
                Package.RepositoryUrl = RepositoryUrl;
                Package.CopyrightHolder = string.IsNullOrEmpty(CopyrightHolder) ? dynamoViewModel.Model.AuthenticationManager?.Username : CopyrightHolder;
                Package.CopyrightYear = string.IsNullOrEmpty(CopyrightYear) ? DateTime.Now.Year.ToString() : copyrightYear;

                AppendPackageContents();

                Package.Dependencies.Clear();
                GetAllDependencies()?.ToList().ForEach(Package.Dependencies.Add);

                Package.HostDependencies = Enumerable.Empty<string>();
                Package.HostDependencies = SelectedHosts;
                foreach (string py in GetPythonDependency()) 
                {
                    if (!Package.HostDependencies.Contains(py)) 
                    {
                        Package.HostDependencies = Package.HostDependencies.Concat(new[] { py });
                    }
                }

                var files = GetAllFiles().ToList();
                var pmExtension = dynamoViewModel.Model.GetPackageManagerExtension();

                if (isNewPackage)
                {
                    pmExtension.PackageLoader.Add(Package);
                }

                Package.AddAssemblies(Assemblies);
                Package.LoadState.SetAsLoaded();
                //clean shared load context when publishing package
                PackageLoader.CleanSharedPublishLoadContext(SharedPublishLoadContext);
                return files;
            }
            catch (Exception e)
            {
                UploadState = PackageUploadHandle.State.Error;
                ErrorString = e.Message;
                dynamoViewModel.Model.Logger.Log(e);
                Package?.LoadState.SetAsError(ErrorString);
            }

            return new string[] {};
        }

        private bool IsDirectoryWritable(string dirPath, bool throwIfFails = false)
        {
            try
            {
                using (var fs = File.Create(
                    Path.Combine(
                        dirPath,
                        Path.GetRandomFileName()
                    ),
                    1,
                    FileOptions.DeleteOnClose)
                )
                { }
                return true;
            }
            catch
            {
                if (throwIfFails)
                    throw;
                else
                    return false;
            }
        }

        private string GetPublishFolder()
        {
            var pathManager = DynamoViewModel.Model.PathManager as PathManager;
            var setting = DynamoViewModel.PreferenceSettings;

            var args = new PackagePathEventArgs
            {
                Path = pathManager.DefaultPackagesDirectory
            };

            OnRequestShowFileDialog(this, args);

            if (args.Cancel)
                return string.Empty;

            var folder = args.Path;

            if (!IsDirectoryWritable(folder))
            {
                ErrorString = String.Format(Resources.FolderNotWritableError, folder);
                var ErrorMessage = ErrorString + "\n" + Resources.SolutionToFolderNotWritatbleError;
                Dynamo.Wpf.Utilities.MessageBoxService.Show(Owner, ErrorMessage, Resources.FileNotPublishCaption, MessageBoxButton.OK, MessageBoxImage.Warning);
                return string.Empty;
            }

            var pkgSubFolder = Path.Combine(folder, PathManager.PackagesDirectoryName);

            var index = pathManager.PackagesDirectories.IndexOf(folder);
            var subFolderIndex = pathManager.PackagesDirectories.IndexOf(pkgSubFolder);

            // This folder is not in the list of package folders.
            // Add it to the list as the default
            if (index == -1 && subFolderIndex == -1)
            {
                setting.CustomPackageFolders.Insert(0, folder);
            }
            else
            {
                // This folder has a package subfolder that is in the list.
                // Make the subfolder the default
                if (subFolderIndex != -1)
                {
                    index = subFolderIndex;
                    folder = pkgSubFolder;
                }

                var temp = setting.CustomPackageFolders[index];
                setting.CustomPackageFolders[index] = setting.CustomPackageFolders[0];
                setting.CustomPackageFolders[0] = temp;

            }

            RootFolder = folder;
            return folder;
        }

        private void AppendPackageContents()
        {
            Package.Contents = String.Join(", ", GetAllNodeNameDescriptionPairs().Select((pair) => pair.Item1 + " - " + pair.Item2));
        }

        /// <summary>
        /// Delegate used to submit the element </summary>
        private bool CanSubmit()
        {
            // Typically, this code should never be seen as the publish package dialogs should not 
            // be active when there is no authenticator
            if (dynamoViewModel == null || !dynamoViewModel.Model.AuthenticationManager.HasAuthProvider)
            {
                ErrorString = string.Format(Resources.CannotSubmitPackage,dynamoViewModel.BrandingResourceProvider.ProductName);
                return false;
            }

            return CheckPackageValidity();
        }

        /// <summary>
        /// Delegate used to publish the element locally </summary>
        private bool CanPublishLocally()
        {
            return CheckPackageValidity();
        }

        private bool CheckPackageValidity()
        {
            if (ErrorString.StartsWith(Resources.OneAssemblyWasLoadedSeveralTimesErrorMessage)) return false;

            if (!string.IsNullOrEmpty(Name) && Name.IndexOfAny(PathHelper.SpecialAndInvalidCharacters()) >= 0)
            {
                ErrorString = Resources.PackageNameCannotContainTheseCharacters + " " + new String(PathHelper.SpecialAndInvalidCharacters());
                EnableInvalidNameWarningState(ErrorString);
                return false;
            }
            else
            {
                IsWarningEnabled = false;
            }

            if(Name.Length <= 0 && !PackageContents.Any())
            {
                ErrorString = Resources.PackageManagerProvidePackageNameAndFiles;
                return false;
            }
            else if (Name.Length <= 0 && Double.Parse(BuildVersion) + Double.Parse(MinorVersion) + Double.Parse(MajorVersion) <= 0)
            {
                ErrorString = Resources.PackageManagerProvidePackageNameAndVersion;
                return false;
            }
            else if (!PackageContents.Any() && Double.Parse(BuildVersion) + Double.Parse(MinorVersion) + Double.Parse(MajorVersion) <= 0)
            {
                ErrorString = Resources.PackageManagerProvideVersionAndFiles;
                return false;
            }
            else if (Name.Length <= 0)
            {
                ErrorString = Resources.PackageManagerProvidePackageName;
                return false;
            }
            else if (Double.Parse(BuildVersion) + Double.Parse(MinorVersion) + Double.Parse(MajorVersion) <= 0)
            {
                ErrorString = Resources.PackageManagerProvideVersion;
                return false;
            }
            else if (!PackageContents.Any())
            {
                ErrorString = Resources.PackageManagerProvideFiles;
                return false;
            }

            if (Name.Length < 3)
            {
                ErrorString = Resources.NameNeedMoreCharacters;
                return false;
            }

            if (Description.Length <= 10)
            {
                ErrorString = Resources.DescriptionNeedMoreCharacters;
                return false;
            }

            if (MajorVersion.Length <= 0)
            {
                ErrorString = Resources.MajorVersionNonNegative;
                return false;
            }

            if (MinorVersion.Length <= 0)
            {
                ErrorString = Resources.MinorVersionNonNegative;
                return false;
            }

            if (BuildVersion.Length <= 0)
            {
                ErrorString = Resources.BuildVersionNonNegative;
                return false;
            }

            if (!PackageContents.Any())
            {
                ErrorString = Resources.PackageNeedAtLeastOneFile;
                return false;
            }

            if (UploadState != PackageUploadHandle.State.Error) ErrorString = "";

            if (Uploading) return false;

            this.ErrorString = Resources.PackageManagerReadyToPublish;
            return true;
        }

        /// <summary>
        /// This method will enable the warning icon next to the Package Name TextBox
        /// </summary>
        /// <param name="warningMessage">Message that will be displayed when the mouse is over the warning</param>
        internal void EnableInvalidNameWarningState(string warningMessage)
        {
            CurrentWarningMessage = warningMessage;
            IsWarningEnabled = true;
        }
        
        private void PreviewPackageBuild()
        {
            if (PreviewPackageContents == null) PreviewPackageContents = new ObservableCollection<PackageItemRootViewModel>();
            else PreviewPackageContents.Clear();

            if (PackageContents?.Count == 0) return;

            var publishPath = !String.IsNullOrEmpty(RootFolder) ? RootFolder : new FileInfo("Publish Path").FullName;
            if (string.IsNullOrEmpty(publishPath))
                return;

            var files = GetAllFiles().ToList();
            if (!RetainFolderStructureOverride)
            {
                //Look for duplicate filenames to alert user
                var duplicateFiles = files.GroupBy(x => Path.GetFileName(x))
                    .Where(x => x.Count() > 1)
                    .ToList();
                if (duplicateFiles.Count > 0)
                {
                    if (!DynamoModel.IsTestMode)
                    {
                        var DialogOptions = new Dictionary<Dynamo.UI.Prompts.DynamoMessageBox.DialogFlags, bool>() { { Dynamo.UI.Prompts.DynamoMessageBox.DialogFlags.Scrollable, true } };
                        MessageBoxService.Show(System.Windows.Application.Current?.MainWindow, string.Format(Resources.DuplicateFilesInPublishWarningMessage.Replace("\\n", Environment.NewLine), duplicateFiles.Count, string.Join("\n", duplicateFiles.Select(x => x.Key).ToList())), Resources.DuplicateFilesInPublishWarningTitle, DialogOptions, MessageBoxButton.OK, MessageBoxImage.Warning);
                    }
                }
            }

            // Removes duplicate file names, retaining  only the first encounter file path for each unique file name
            files = files.GroupBy(file => Path.GetFileName(file), StringComparer.OrdinalIgnoreCase)
                         .Select(group => group.First()) 
                         .ToList();
            try
            {
                // Generate the Package Name, either based on the user 'Description', or the root path name, if no 'Description' yet
                var packageName = !string.IsNullOrEmpty(Name) ? Name : Path.GetFileName(publishPath);
                var rootItemPreview = RetainFolderStructureOverride ?
                    GetExistingRootItemViewModel(publishPath, packageName) :
                    GetPreBuildRootItemViewModel(publishPath, packageName, files);
                
                PreviewPackageContents.Add(rootItemPreview);

                RaisePropertyChanged(nameof(PreviewPackageContents));
            }
            catch (Exception e)
            {
                UploadState = PackageUploadHandle.State.Error;
                ErrorString = e.Message;
                dynamoViewModel.Model.Logger.Log(e);
            }
        }

        internal PackageItemRootViewModel GetExistingRootItemViewModel(string publishPath, string packageName)
        {
            if (!PackageContents.Any()) return null;
            if (PackageContents.Count(x => x.DependencyType.Equals(DependencyType.Folder)) == 1) {
                // If there is only one root item, this root item becomes the new folder
                var item = PackageContents.First(x => x.DependencyType.Equals(DependencyType.Folder));
                
                item = new PackageItemRootViewModel(Path.Combine(publishPath, packageName));
                item.AddChildren( PackageContents.First().ChildItems.ToList() );

                return item;
            }

            // It means we have more than 1 root item, in which case we need to combine them
            var rootItem = new PackageItemRootViewModel(Path.Combine(publishPath, packageName));
            foreach(var item in PackageContents)
            {
                // Skip 'bare' custom nodes, they will be represented by their CustomNodePreview counterparts
                if(item.DependencyType.Equals(DependencyType.CustomNode)) { continue; }

                item.isChild = true;
                rootItem.AddChildren(item);
            }
            return rootItem;
        }

        internal PackageItemRootViewModel GetPreBuildRootItemViewModel(string publishPath, string packageName, List<string> files)
        {
            PackageDirectoryBuilder.PreBuildDirectory(packageName, publishPath,
                    out string rootDir, out string dyfDir, out string binDir, out string extraDir, out string docDir);

            var rootItemPreview = new PackageItemRootViewModel(rootDir);
            var dyfItemPreview = new PackageItemRootViewModel(dyfDir) { isChild = true };
            var binItemPreview = new PackageItemRootViewModel(binDir) { isChild = true };
            var extraItemPreview = new PackageItemRootViewModel(extraDir) { isChild = true };
            var docItemPreview = new PackageItemRootViewModel(docDir) { isChild = true };

            var pkg = new PackageItemRootViewModel(new FileInfo(Path.Combine(rootDir, "pkg.json")));
            rootItemPreview.AddChildRecursively(pkg);

            foreach (var file in files)
            {
                if (!File.Exists(file)) continue;
                var fileName = Path.GetFileName(file);

                if (Path.GetDirectoryName(file).EndsWith(PackageDirectoryBuilder.DocumentationDirectoryName))
                {
                    var doc = new PackageItemRootViewModel(new FileInfo(Path.Combine(docDir, fileName)));
                    docItemPreview.AddChildRecursively(doc);
                }
                else if (file.ToLower().EndsWith(".dyf"))
                {
                    var dyfPreview = new PackageItemRootViewModel(fileName, Path.Combine(dyfDir, fileName));
                    dyfItemPreview.AddChildRecursively(dyfPreview);
                }
                else if (file.ToLower().EndsWith(".dll") || PackageDirectoryBuilder.IsXmlDocFile(file, files) || PackageDirectoryBuilder.IsDynamoCustomizationFile(file, files))
                {
                    // Assemblies carry the information if they are NodeLibrary or not  
                    if(Assemblies.Any(x => x.Name.Equals(Path.GetFileNameWithoutExtension(fileName))))
                    {
                        var packageContents = PackageItemRootViewModel.GetFiles(PackageContents.ToList());
                        var dll = packageContents.First(x => x.DependencyType.Equals(DependencyType.Assembly) && x.DisplayName.Equals(Path.GetFileNameWithoutExtension(fileName)));
                        if(dll != null)
                            binItemPreview.AddChildren(dll);
                    }
                    else
                    {
                        var dll = new PackageItemRootViewModel(new FileInfo(Path.Combine(binDir, fileName)));
                        binItemPreview.AddChildRecursively(dll);
                    }
                }
                else
                {
                    var extra = new PackageItemRootViewModel(new FileInfo(Path.Combine(extraDir, fileName)));
                    extraItemPreview.AddChildRecursively(extra);
                }
            }

            foreach(var docFile in MarkdownFiles)
            {
                var fileName = Path.GetFileName(docFile);
                var doc = new PackageItemRootViewModel(new FileInfo(Path.Combine(docDir, fileName)));
                docItemPreview.AddChildRecursively(doc);
            }

            rootItemPreview.AddChildRecursively(dyfItemPreview);
            rootItemPreview.AddChildRecursively(binItemPreview);
            rootItemPreview.AddChildRecursively(extraItemPreview);
            rootItemPreview.AddChildRecursively(docItemPreview);

            return rootItemPreview;
        }
    }
}<|MERGE_RESOLUTION|>--- conflicted
+++ resolved
@@ -92,7 +92,7 @@
         /// <summary>
         /// Package Publish entry, binded to the host multi-selection option
         /// </summary>
-        public class HostComboboxEntry : NotificationObject 
+        public class HostComboboxEntry : NotificationObject
         {
             /// <summary>
             /// Name of the host
@@ -211,7 +211,7 @@
                 }
             }
         }
-        
+
         /// <summary>
         /// CanEditName property </summary>
         /// <value>
@@ -610,8 +610,8 @@
                     }
                     // Format string since it will be displayed
                     SelectedHostsString = SelectedHostsString.Trim().TrimEnd(',');
-                    RaisePropertyChanged( nameof(SelectedHosts));
-                    RaisePropertyChanged( nameof(SelectedHostsString));
+                    RaisePropertyChanged(nameof(SelectedHosts));
+                    RaisePropertyChanged(nameof(SelectedHostsString));
                     RaisePropertyChanged(nameof(HasChanges));
                 }
             }
@@ -807,7 +807,7 @@
             get => dependencyNames;
             set
             {
-                dependencyNames = value; 
+                dependencyNames = value;
                 RaisePropertyChanged(nameof(DependencyNames));
                 RaisePropertyChanged(nameof(HasChanges));
             }
@@ -884,7 +884,7 @@
             }
             set
             {
-                if(_retainFolderStructureOverride != value)
+                if (_retainFolderStructureOverride != value)
                 {
                     _retainFolderStructureOverride = value;
                     RaisePropertyChanged(nameof(RetainFolderStructureOverride));
@@ -911,7 +911,7 @@
                 {
                     sharedMetaDataLoadContext = sharedMetaDataLoadContext == null || sharedMetaDataLoadContext.CoreAssembly == null ? PackageLoader.InitSharedPublishLoadContext() : sharedMetaDataLoadContext;
                 }
-                    catch (ObjectDisposedException)
+                catch (ObjectDisposedException)
                 {
                     // This can happen if the shared context has been disposed before.
                     // In this case, we create a new one.
@@ -950,7 +950,7 @@
         private bool IsPublishFromLocalPackage = false;
 
         #endregion
-                
+
         internal PublishPackageViewModel()
         {
             customNodeDefinitions = new List<CustomNodeDefinition>();
@@ -974,7 +974,7 @@
         }
 
         private void DependenciesOnCollectionChanged(object sender, NotifyCollectionChangedEventArgs e) => RefreshDependencyNames();
-        
+
         private void RefreshDependencyNames()
         {
             if (Dependencies.Count < 1)
@@ -989,7 +989,7 @@
         private void RefreshPackageContents()
         {
             PackageContents.Clear();
-            
+
             var itemsToAdd = CustomNodeDefinitions
                 .Select(def => new PackageItemRootViewModel(def))
                 .Concat(Assemblies.Select((pa) => new PackageItemRootViewModel(pa)))
@@ -1049,7 +1049,7 @@
                 case DependencyType.CustomNode:
                 default:
                     return false;
-            }                    
+            }
         }
 
         /// <summary>
@@ -1061,7 +1061,7 @@
         {
             foreach (var parent in items)
             {
-                foreach(var child in items)
+                foreach (var child in items)
                 {
                     if (parent.Value.Equals(child.Value)) continue;
                     if (IsSubPathOfDeep(parent.Value, child.Value))
@@ -1090,16 +1090,6 @@
             if (!rootItems.Any()) return rootItems;
 
             var roots = new List<PackageItemRootViewModel>();
-<<<<<<< HEAD
-                      
-            var commonPaths = GetCommonPaths(items.Keys.ToArray());
-            if (commonPaths == null) return null;
-
-            CurrentPackageRootDirectories = commonPaths;
-
-            // Add a new root item for each common path found
-            commonPaths.ForEach(p => roots.Add(new PackageItemRootViewModel(p)));
-=======
 
             if (CurrentPackageDirectory != null)
             {
@@ -1113,7 +1103,6 @@
                 // Add a new root item for each common path found
                 commonPaths.ForEach(p => roots.Add(new PackageItemRootViewModel(p)));
             }
->>>>>>> d63ffe47
 
             // Check each root item and create any missing connections
             foreach (var item in rootItems)
@@ -1261,7 +1250,7 @@
 
         /// <summary>
         /// The class constructor. </summary>
-        public PublishPackageViewModel( DynamoViewModel dynamoViewModel ) : this()
+        public PublishPackageViewModel(DynamoViewModel dynamoViewModel) : this()
         {
             this.dynamoViewModel = dynamoViewModel;
             KnownHosts = initializeHostSelections();
@@ -1308,7 +1297,7 @@
             this.AdditionalFiles = new ObservableCollection<string>();
             this.Dependencies = new ObservableCollection<PackageDependency>();
             this.Assemblies = new List<PackageAssembly>();
-            this.SelectedHostsString = string.Empty;    
+            this.SelectedHostsString = string.Empty;
             this.SelectedHosts = new List<String>();
             this.copyrightHolder = string.Empty;
             this.copyrightYear = string.Empty;
@@ -1323,28 +1312,28 @@
         /// </summary>
         /// <returns>true if any changes have been made, otherwise false</returns>
         internal bool AnyUserChanges()
-        {             
-            if(!String.IsNullOrEmpty(this.Name)) return true;
-            if(!String.IsNullOrEmpty(this.RepositoryUrl)) return true;       
-            if(!String.IsNullOrEmpty(this.SiteUrl)) return true;
-            if(!String.IsNullOrEmpty(this.License)) return true;
-            if(!String.IsNullOrEmpty(this.Keywords)) return true;
-            if(!String.IsNullOrEmpty(this.Description)) return true;
-            if(!String.IsNullOrEmpty(this.Group)) return true;
-            if(!String.IsNullOrEmpty(this.MajorVersion) && !(this.MajorVersion.Equals("0"))) return true;
-            if(!String.IsNullOrEmpty(this.MinorVersion) && !(this.MinorVersion.Equals("0"))) return true;
-            if(!String.IsNullOrEmpty(this.BuildVersion) && !(this.BuildVersion.Equals("0"))) return true;
-            if(this.AdditionalFiles.Any()) return true;
-            if(this.Dependencies.Any()) return true;
-            if(this.Assemblies.Any()) return true;
-            if(this.SelectedHosts.Any()) return true;
-            if(!String.IsNullOrEmpty(this.SelectedHostsString)) return true;
-            if(!String.IsNullOrEmpty(this.copyrightHolder)) return true;
-            if(!String.IsNullOrEmpty(this.copyrightYear)) return true;
-            if(!String.IsNullOrEmpty(this.RootFolder)) return true;
+        {
+            if (!String.IsNullOrEmpty(this.Name)) return true;
+            if (!String.IsNullOrEmpty(this.RepositoryUrl)) return true;
+            if (!String.IsNullOrEmpty(this.SiteUrl)) return true;
+            if (!String.IsNullOrEmpty(this.License)) return true;
+            if (!String.IsNullOrEmpty(this.Keywords)) return true;
+            if (!String.IsNullOrEmpty(this.Description)) return true;
+            if (!String.IsNullOrEmpty(this.Group)) return true;
+            if (!String.IsNullOrEmpty(this.MajorVersion) && !(this.MajorVersion.Equals("0"))) return true;
+            if (!String.IsNullOrEmpty(this.MinorVersion) && !(this.MinorVersion.Equals("0"))) return true;
+            if (!String.IsNullOrEmpty(this.BuildVersion) && !(this.BuildVersion.Equals("0"))) return true;
+            if (this.AdditionalFiles.Any()) return true;
+            if (this.Dependencies.Any()) return true;
+            if (this.Assemblies.Any()) return true;
+            if (this.SelectedHosts.Any()) return true;
+            if (!String.IsNullOrEmpty(this.SelectedHostsString)) return true;
+            if (!String.IsNullOrEmpty(this.copyrightHolder)) return true;
+            if (!String.IsNullOrEmpty(this.copyrightYear)) return true;
+            if (!String.IsNullOrEmpty(this.RootFolder)) return true;
 
             return false;
-    }
+        }
 
         private void ClearPackageContents()
         {
@@ -1372,8 +1361,8 @@
                 this.CustomDyfFilepaths.Clear();
                 RaisePropertyChanged(nameof(CustomDyfFilepaths));
             }
-                    
-            this.CustomNodeDefinitions = new List<CustomNodeDefinition>();         
+
+            this.CustomNodeDefinitions = new List<CustomNodeDefinition>();
         }
 
         private void ThisPropertyChanged(object sender, PropertyChangedEventArgs e)
@@ -1381,8 +1370,8 @@
             if (e.PropertyName == "PackageContents")
             {
                 CanSubmit();
-               SubmitCommand.RaiseCanExecuteChanged();
-               PublishLocallyCommand.RaiseCanExecuteChanged();
+                SubmitCommand.RaiseCanExecuteChanged();
+                PublishLocallyCommand.RaiseCanExecuteChanged();
             }
         }
 
@@ -1390,7 +1379,7 @@
         {
             return KeywordList.Count() > 0;
         }
-        
+
         private void SetKeywords()
         {
             KeywordsCollection = KeywordList.Select(x => new KeywordTag(x)).ToObservableCollection();
@@ -1566,7 +1555,7 @@
             foreach (var file in pkg.EnumerateAssemblyFilesInPackage())
             {
                 Assembly assem;
-                var result = PackageLoader.TryMetaDataContextLoad(pkg.RootDirectory , file, SharedPublishLoadContext, out assem);
+                var result = PackageLoader.TryMetaDataContextLoad(pkg.RootDirectory, file, SharedPublishLoadContext, out assem);
 
                 switch (result)
                 {
@@ -1652,7 +1641,7 @@
         public void OnPublishSuccess()
         {
             if (PublishSuccess != null)
-                PublishSuccess(this);       
+                PublishSuccess(this);
         }
 
         private void UploadHandleOnPropertyChanged(object sender, PropertyChangedEventArgs propertyChangedEventArgs)
@@ -1669,7 +1658,7 @@
                         ClearAllEntries();
                     });
                 }
-                
+
             }
             else if (propertyChangedEventArgs.PropertyName == nameof(PackageUploadHandle.ErrorString))
             {
@@ -1760,7 +1749,7 @@
 
             // make sure workspaces are saved
             var unsavedWorkspaceNames =
-                workspaces.Where(ws => ws.HasUnsavedChanges || ws.FileName == null).Select( ws => ws.Name).ToList();
+                workspaces.Where(ws => ws.HasUnsavedChanges || ws.FileName == null).Select(ws => ws.Name).ToList();
             if (unsavedWorkspaceNames.Any())
             {
                 if (!DynamoModel.IsTestMode) MessageBoxService.Show(System.Windows.Application.Current?.MainWindow, Resources.MessageUnsavedChanges0, Resources.UnsavedChangesMessageBoxTitle, MessageBoxButton.OK, MessageBoxImage.Warning);
@@ -1785,7 +1774,7 @@
             // otherwise we need to delete duplicate assemblies which will end up in the same `dll` folder
             files = RetainFolderStructureOverride && !IsPublishFromLocalPackage ?
                 files.Union(Assemblies.Select(x => x.LocalFilePath)) :
-                files.Union(Assemblies.Select(x => x.Assembly.Location));  
+                files.Union(Assemblies.Select(x => x.Assembly.Location));
 
             return files;
         }
@@ -1909,7 +1898,7 @@
             get { return _errorString; }
             set
             {
-               _errorString = value;
+                _errorString = value;
                 RaisePropertyChanged("ErrorString");
             }
         }
@@ -1933,7 +1922,7 @@
                 var fi = new FileInfo(currentFileName);
                 fDialog.CustomPlaces.Add(fi.DirectoryName);
             }
-            
+
             // add the definitions directory to shortcuts as well
             var pathManager = dynamoViewModel.Model.PathManager;
             if (Directory.Exists(pathManager.DefaultUserDefinitions))
@@ -2060,11 +2049,11 @@
         /// <summary>
         /// Removes an item from the package contents list.
         /// </summary>
-        private void RemoveItem (object parameter)
+        private void RemoveItem(object parameter)
         {
             if (!(parameter is PackageItemRootViewModel packageItemRootViewModel)) return;
 
-            RemoveItemRecursively(packageItemRootViewModel);    
+            RemoveItemRecursively(packageItemRootViewModel);
             RefreshPackageContents();
             RaisePropertyChanged(nameof(PackageContents));
             RaisePropertyChanged(nameof(PreviewPackageContents));
@@ -2076,7 +2065,7 @@
         /// The Cancel command to clear all package data and user interface
         /// </summary>
         private void Cancel()
-        {          
+        {
             this.ClearAllEntries();
         }
 
@@ -2108,7 +2097,7 @@
             if (fileType.Equals(DependencyType.Assembly))
             {
                 Assemblies.Remove(Assemblies
-                    .First(x => x.Name == fileName));                
+                    .First(x => x.Name == fileName));
             }
             else if (fileName.ToLower().EndsWith(".dll"))
             {
@@ -2126,7 +2115,7 @@
                 var keyToRemove = CustomDyfFilepaths.Keys
                                     .FirstOrDefault(k => Path.GetFileNameWithoutExtension(k) == fileName);
 
-                if(keyToRemove != null) CustomDyfFilepaths.Remove(keyToRemove);
+                if (keyToRemove != null) CustomDyfFilepaths.Remove(keyToRemove);
             }
             else
             {
@@ -2174,12 +2163,12 @@
                 // and start publishing with the new copied file.
                 // Since the loadedworkspace node info location is update, the issue is fixed.
 
-                foreach(var node in dynamoViewModel.Model.CustomNodeManager.LoadedWorkspaces)
-                {
-                    if(node.CustomNodeId == dynamoViewModel.Model.CustomNodeManager.GuidFromPath(filename))
+                foreach (var node in dynamoViewModel.Model.CustomNodeManager.LoadedWorkspaces)
+                {
+                    if (node.CustomNodeId == dynamoViewModel.Model.CustomNodeManager.GuidFromPath(filename))
                     {
                         var fileNameWithoutExtension = Path.GetFileNameWithoutExtension(filename);
-                        node.SetInfo(fileNameWithoutExtension,null,null,filename);
+                        node.SetInfo(fileNameWithoutExtension, null, null, filename);
                     }
                 }
 
@@ -2227,10 +2216,10 @@
                     // as the existing assembly cannot be modified while Dynamo is active.
                     if (!this.RetainFolderStructureOverride && this.Assemblies.Any(x => assemName == x.Assembly.GetName().Name) && !duplicateAssemblyWarningTriggered)
                     {
-                        MessageBoxService.Show(Owner, string.Format(Resources.PackageDuplicateAssemblyWarning, 
+                        MessageBoxService.Show(Owner, string.Format(Resources.PackageDuplicateAssemblyWarning,
                                         dynamoViewModel.BrandingResourceProvider.ProductName),
-                                        Resources.PackageDuplicateAssemblyWarningTitle, 
-                                        MessageBoxButton.OK, 
+                                        Resources.PackageDuplicateAssemblyWarningTitle,
+                                        MessageBoxButton.OK,
                                         MessageBoxImage.Stop);
                         duplicateAssemblyWarningTriggered = true;
                         return;
@@ -2246,7 +2235,7 @@
                 else
                 {
                     AddAdditionalFile(filename);
-                }               
+                }
             }
             catch (Exception e)
             {
@@ -2350,7 +2339,7 @@
                 // This is caused by the package file is not existed or it has already been in a package.
                 // files.Count() is also checking for the exception that was caught in BuildPackage().
                 // The scenario can be user trying to publish unsaved workspace.
-                if (files == null || files.Count() < 1 || unqualifiedFiles.Count() > 0) 
+                if (files == null || files.Count() < 1 || unqualifiedFiles.Count() > 0)
                 {
                     string filesCannotBePublished = null;
                     foreach (var file in unqualifiedFiles)
@@ -2492,9 +2481,9 @@
 
                 Package.HostDependencies = Enumerable.Empty<string>();
                 Package.HostDependencies = SelectedHosts;
-                foreach (string py in GetPythonDependency()) 
-                {
-                    if (!Package.HostDependencies.Contains(py)) 
+                foreach (string py in GetPythonDependency())
+                {
+                    if (!Package.HostDependencies.Contains(py))
                     {
                         Package.HostDependencies = Package.HostDependencies.Concat(new[] { py });
                     }
@@ -2522,7 +2511,7 @@
                 Package?.LoadState.SetAsError(ErrorString);
             }
 
-            return new string[] {};
+            return new string[] { };
         }
 
         private bool IsDirectoryWritable(string dirPath, bool throwIfFails = false)
@@ -2618,7 +2607,7 @@
             // be active when there is no authenticator
             if (dynamoViewModel == null || !dynamoViewModel.Model.AuthenticationManager.HasAuthProvider)
             {
-                ErrorString = string.Format(Resources.CannotSubmitPackage,dynamoViewModel.BrandingResourceProvider.ProductName);
+                ErrorString = string.Format(Resources.CannotSubmitPackage, dynamoViewModel.BrandingResourceProvider.ProductName);
                 return false;
             }
 
@@ -2647,7 +2636,7 @@
                 IsWarningEnabled = false;
             }
 
-            if(Name.Length <= 0 && !PackageContents.Any())
+            if (Name.Length <= 0 && !PackageContents.Any())
             {
                 ErrorString = Resources.PackageManagerProvidePackageNameAndFiles;
                 return false;
@@ -2731,7 +2720,7 @@
             CurrentWarningMessage = warningMessage;
             IsWarningEnabled = true;
         }
-        
+
         private void PreviewPackageBuild()
         {
             if (PreviewPackageContents == null) PreviewPackageContents = new ObservableCollection<PackageItemRootViewModel>();
@@ -2762,7 +2751,7 @@
 
             // Removes duplicate file names, retaining  only the first encounter file path for each unique file name
             files = files.GroupBy(file => Path.GetFileName(file), StringComparer.OrdinalIgnoreCase)
-                         .Select(group => group.First()) 
+                         .Select(group => group.First())
                          .ToList();
             try
             {
@@ -2771,7 +2760,7 @@
                 var rootItemPreview = RetainFolderStructureOverride ?
                     GetExistingRootItemViewModel(publishPath, packageName) :
                     GetPreBuildRootItemViewModel(publishPath, packageName, files);
-                
+
                 PreviewPackageContents.Add(rootItemPreview);
 
                 RaisePropertyChanged(nameof(PreviewPackageContents));
@@ -2787,22 +2776,23 @@
         internal PackageItemRootViewModel GetExistingRootItemViewModel(string publishPath, string packageName)
         {
             if (!PackageContents.Any()) return null;
-            if (PackageContents.Count(x => x.DependencyType.Equals(DependencyType.Folder)) == 1) {
+            if (PackageContents.Count(x => x.DependencyType.Equals(DependencyType.Folder)) == 1)
+            {
                 // If there is only one root item, this root item becomes the new folder
                 var item = PackageContents.First(x => x.DependencyType.Equals(DependencyType.Folder));
-                
+
                 item = new PackageItemRootViewModel(Path.Combine(publishPath, packageName));
-                item.AddChildren( PackageContents.First().ChildItems.ToList() );
+                item.AddChildren(PackageContents.First().ChildItems.ToList());
 
                 return item;
             }
 
             // It means we have more than 1 root item, in which case we need to combine them
             var rootItem = new PackageItemRootViewModel(Path.Combine(publishPath, packageName));
-            foreach(var item in PackageContents)
+            foreach (var item in PackageContents)
             {
                 // Skip 'bare' custom nodes, they will be represented by their CustomNodePreview counterparts
-                if(item.DependencyType.Equals(DependencyType.CustomNode)) { continue; }
+                if (item.DependencyType.Equals(DependencyType.CustomNode)) { continue; }
 
                 item.isChild = true;
                 rootItem.AddChildren(item);
@@ -2842,11 +2832,11 @@
                 else if (file.ToLower().EndsWith(".dll") || PackageDirectoryBuilder.IsXmlDocFile(file, files) || PackageDirectoryBuilder.IsDynamoCustomizationFile(file, files))
                 {
                     // Assemblies carry the information if they are NodeLibrary or not  
-                    if(Assemblies.Any(x => x.Name.Equals(Path.GetFileNameWithoutExtension(fileName))))
+                    if (Assemblies.Any(x => x.Name.Equals(Path.GetFileNameWithoutExtension(fileName))))
                     {
                         var packageContents = PackageItemRootViewModel.GetFiles(PackageContents.ToList());
                         var dll = packageContents.First(x => x.DependencyType.Equals(DependencyType.Assembly) && x.DisplayName.Equals(Path.GetFileNameWithoutExtension(fileName)));
-                        if(dll != null)
+                        if (dll != null)
                             binItemPreview.AddChildren(dll);
                     }
                     else
@@ -2862,7 +2852,7 @@
                 }
             }
 
-            foreach(var docFile in MarkdownFiles)
+            foreach (var docFile in MarkdownFiles)
             {
                 var fileName = Path.GetFileName(docFile);
                 var doc = new PackageItemRootViewModel(new FileInfo(Path.Combine(docDir, fileName)));
