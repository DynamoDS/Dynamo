--- conflicted
+++ resolved
@@ -2365,15 +2365,6 @@
                     var remapper = new CustomNodePathRemapper(DynamoViewModel.Model.CustomNodeManager,
                         DynamoModel.IsTestMode);
                     var builder = new PackageDirectoryBuilder(new MutatingFileSystem(), remapper);
-<<<<<<< HEAD
-
-                    //if (string.IsNullOrEmpty(Package.RootDirectory))
-                    //{
-                    //    Package.RootDirectory = CurrentPackageRootDirectories;
-                    //}
-
-=======
->>>>>>> 3c17f6b6
                     builder.BuildRetainDirectory(Package, publishPath, CurrentPackageRootDirectories, updatedFiles, MarkdownFiles);
                     UploadState = PackageUploadHandle.State.Uploaded;
                 }
@@ -2774,21 +2765,12 @@
         internal PackageItemRootViewModel GetExistingRootItemViewModel(string publishPath, string packageName)
         {
             if (!PackageContents.Any()) return null;
-<<<<<<< HEAD
-            if (PackageContents.Count(x => x.DependencyType.Equals(DependencyType.Folder)) == 1)
-            {
-=======
             if (PackageContents.Count(x => x.DependencyType.Equals(DependencyType.Folder)) == 1) {
->>>>>>> 3c17f6b6
                 // If there is only one root item, this root item becomes the new folder
                 var item = PackageContents.First(x => x.DependencyType.Equals(DependencyType.Folder));
 
                 item = new PackageItemRootViewModel(Path.Combine(publishPath, packageName));
-<<<<<<< HEAD
-                item.AddChildren(PackageContents.First().ChildItems.ToList());
-=======
                 item.AddChildren( PackageContents.First().ChildItems.ToList() );
->>>>>>> 3c17f6b6
 
                 return item;
             }
@@ -2798,11 +2780,7 @@
             foreach (var item in PackageContents)
             {
                 // Skip 'bare' custom nodes, they will be represented by their CustomNodePreview counterparts
-<<<<<<< HEAD
-                if (item.DependencyType.Equals(DependencyType.CustomNode)) { continue; }
-=======
                 if(item.DependencyType.Equals(DependencyType.CustomNode)) { continue; }
->>>>>>> 3c17f6b6
 
                 item.isChild = true;
                 rootItem.AddChildren(item);
