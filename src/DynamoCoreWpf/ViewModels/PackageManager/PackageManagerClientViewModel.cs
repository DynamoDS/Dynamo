--- conflicted
+++ resolved
@@ -117,7 +117,7 @@
             var executingAssemblyPathName = Assembly.GetExecutingAssembly().Location;
             var rootModuleDirectory = Path.GetDirectoryName(executingAssemblyPathName);
             var touFilePath = Path.Combine(rootModuleDirectory, "TermsOfUse.rtf");
-            
+
             var termsOfUseView = new TermsOfUseView(touFilePath);
             termsOfUseView.Closed += TermsOfUseView_Closed;
             isTermsOfUseCreated = true;
@@ -256,7 +256,7 @@
         /// </summary>
         private List<string> Uservotes { get; set; }
 
-        internal PackageManagerClientViewModel(DynamoViewModel dynamoViewModel, PackageManagerClient model )
+        internal PackageManagerClientViewModel(DynamoViewModel dynamoViewModel, PackageManagerClient model)
         {
             this.DynamoViewModel = dynamoViewModel;
             this.AuthenticationManager = dynamoViewModel.Model.AuthenticationManager;
@@ -276,11 +276,7 @@
 
             if (AuthenticationManager.LoginState.Equals(LoginState.LoggedIn) && !dynamoViewModel.Model.NoNetworkMode)
             {
-<<<<<<< HEAD
-                Task.Run(() => this.Uservotes = this.Model.UserVotes());                
-=======
-                Uservotes = Model.UserVotes();
->>>>>>> 3354472b
+                Task.Run(() => this.Uservotes = this.Model.UserVotes());
             }
         }
 
@@ -332,7 +328,7 @@
                     return;
                 }
             }
-            
+
             MessageBoxService.Show(
                 ViewModelOwner,
                 Resources.MessageSelectSymbolNotFound,
@@ -426,8 +422,8 @@
                 }
                 MessageBoxService.Show(
                     ViewModelOwner,
-                    Resources.MessageGettingNodeError, 
-                    Resources.SelectionErrorMessageBoxTitle, 
+                    Resources.MessageGettingNodeError,
+                    Resources.SelectionErrorMessageBoxTitle,
                     MessageBoxButton.OK, MessageBoxImage.Question);
             }
 
@@ -462,7 +458,7 @@
 
                 if (pkg != null)
                 {
-                    var m = Dynamo.Wpf.Utilities.MessageBoxService.Show(ViewModelOwner, 
+                    var m = Dynamo.Wpf.Utilities.MessageBoxService.Show(ViewModelOwner,
                         String.Format(Resources.MessageSubmitSameNamePackage,
                         DynamoViewModel.BrandingResourceProvider.ProductName, pkg.Name),
                         Resources.PackageWarningMessageBoxTitle,
@@ -496,7 +492,7 @@
                     ele.HasUpvote = Uservotes.Contains(header._id);
                 }
 
-                CachedPackageList.Add( ele );
+                CachedPackageList.Add(ele);
             }
 
             return CachedPackageList;
@@ -560,7 +556,7 @@
                     MessageBoxImage.Error);
                 return;
             }
-            
+
             ExecutePackageDownload(packageInfo.Name, version, downloadPath);
         }
 
@@ -576,8 +572,8 @@
         /// <param name="duplicatePackage">local package found to be duplicate of one being downloaded</param>
         /// <param name="dependencyConflicts">List of packages that are in conflict with the dependencies of the package version to be downloaded (does not include the main package)</param>
         /// <returns>True if the User opted to continue with the download operation. False otherwise</returns>
-        private bool WarnAboutDuplicatePackageConflicts(PackageVersion package, 
-                                                        Package duplicatePackage, 
+        private bool WarnAboutDuplicatePackageConflicts(PackageVersion package,
+                                                        Package duplicatePackage,
                                                         List<Package> dependencyConflicts)
         {
             var packageToDownload = $"{package.name} {package.version}";
@@ -635,9 +631,9 @@
                     {
                         dialogResult = MessageBoxService.Show(
                             String.Format(Resources.MessageAlreadyInstallDynamo,
-                            DynamoViewModel.BrandingResourceProvider.ProductName, dupPkg, packageToDownload), 
+                            DynamoViewModel.BrandingResourceProvider.ProductName, dupPkg, packageToDownload),
                             Resources.PackagesInUseConflictMessageBoxTitle,
-                            MessageBoxButton.OKCancel, new string[] { Resources.UninstallLoadedPackage, Resources.GenericTaskDialogOptionCancel }, 
+                            MessageBoxButton.OKCancel, new string[] { Resources.UninstallLoadedPackage, Resources.GenericTaskDialogOptionCancel },
                             MessageBoxImage.Exclamation);
 
                         if (dialogResult != MessageBoxResult.OK)
@@ -677,7 +673,7 @@
 
                 immediateUninstalls.Add(pkg);
             }
-                
+
             if (builtinPackages.Any())
             {
                 // Conflicts with builtin packages
@@ -688,7 +684,7 @@
                     Resources.BuiltInPackageConflictMessageBoxTitle,
                     MessageBoxButton.OKCancel, MessageBoxImage.Exclamation);
 
-                if(dialogResult == MessageBoxResult.Cancel || dialogResult == MessageBoxResult.None) return false;
+                if (dialogResult == MessageBoxResult.Cancel || dialogResult == MessageBoxResult.None) return false;
             }
 
             if (uninstallRequiringUserModifications.Any())
@@ -696,12 +692,12 @@
                 var conflictingPkgs = JoinPackageNames(uninstallRequiringUserModifications);
                 var message = string.Format(Resources.MessageForceInstallOrUninstallToContinue, packageToDownload, conflictingPkgs,
                     DynamoViewModel.BrandingResourceProvider.ProductName);
-                
+
                 var dialogResult = MessageBoxService.Show(ViewModelOwner, message,
                     Resources.PackagesInUseConflictMessageBoxTitle,
                     MessageBoxButton.YesNo, MessageBoxImage.Exclamation);
 
-                if(dialogResult == MessageBoxResult.No || dialogResult == MessageBoxResult.None) return false;
+                if (dialogResult == MessageBoxResult.No || dialogResult == MessageBoxResult.None) return false;
             }
 
             var settings = DynamoViewModel.Model.PreferenceSettings;
@@ -945,7 +941,7 @@
                 }
             }
         }
-       
+
         /// <summary>
         /// This method downloads the package represented by the PackageDownloadHandle,
         /// 
@@ -961,7 +957,7 @@
             Downloads.Add(packageDownloadHandle);
 
             packageDownloadHandle.DownloadState = PackageDownloadHandle.State.Downloading;
-       
+
             return Task.Factory.StartNew(() =>
             {
                 // Attempt to download package
