--- conflicted
+++ resolved
@@ -585,43 +585,43 @@
 
                 immediateUninstalls.Add(pkg);
             }
-
+                
             if (builtinPackages.Any())
             {
                 // Conflicts with builtin packages
-                var message = string.Format(Resources.MessagePackageDepsInBuiltinPackages, package,
+                var message = string.Format(Resources.MessagePackageDepsInBuiltinPackages, packageToDownload,
                         JoinPackageNames(builtinPackages));
 
                 var dialogResult = MessageBoxService.Show(message,
                     Resources.BuiltInPackageConflictMessageBoxTitle,
                     MessageBoxButton.OKCancel, MessageBoxImage.Exclamation);
 
-                if (dialogResult == MessageBoxResult.Cancel) return false;
+                if(dialogResult == MessageBoxResult.Cancel || dialogResult == MessageBoxResult.None) return false;
             }
 
             if (uninstallRequiringUserModifications.Any())
             {
                 var conflictingPkgs = JoinPackageNames(uninstallRequiringUserModifications);
-                var message = string.Format(Resources.MessageForceInstallOrUninstallToContinue, package, conflictingPkgs,
+                var message = string.Format(Resources.MessageForceInstallOrUninstallToContinue, packageToDownload, conflictingPkgs,
                     DynamoViewModel.BrandingResourceProvider.ProductName);
-
+                
                 var dialogResult = MessageBoxService.Show(message,
                     Resources.PackagesInUseConflictMessageBoxTitle,
                     MessageBoxButton.YesNo, MessageBoxImage.Exclamation);
 
-                if (dialogResult == MessageBoxResult.No) return false;
+                if(dialogResult == MessageBoxResult.No || dialogResult == MessageBoxResult.None) return false;
             }
 
             var settings = DynamoViewModel.Model.PreferenceSettings;
             if (uninstallsRequiringRestart.Any())
             {
-                var conflictingPkgs = JoinPackageNames(uninstallsRequiringRestart);
-                var message = string.Format(Resources.MessageForceInstallOrUninstallUponRestart, package,
-                    conflictingPkgs, DynamoViewModel.BrandingResourceProvider.ProductName);
+                var conflictingPkgs = JoinPackageNames(uninstallsRequiringRestart,System.Environment.NewLine);
+                var message = string.Format(Resources.MessageForceInstallOrUninstallUponRestart, packageToDownload,
+                    conflictingPkgs);
 
                 var dialogResult = MessageBoxService.Show(message,
                     Resources.LoadedPackagesConflictMessageBoxTitle,
-                    MessageBoxButton.YesNoCancel, MessageBoxImage.Exclamation);
+                    MessageBoxButton.YesNoCancel,new string[] {Resources.ContinueInstall, Resources.UninstallLoaded, Resources.GenericTaskDialogOptionCancel }, MessageBoxImage.Exclamation);
 
                 if (dialogResult == MessageBoxResult.No)
                 {
@@ -629,7 +629,7 @@
                     uninstallsRequiringRestart.ForEach(x => x.MarkForUninstall(settings));
                     return false;
                 }
-                else if (dialogResult == MessageBoxResult.Cancel) return false;
+                else if(dialogResult == MessageBoxResult.Cancel || dialogResult == MessageBoxResult.None) return false;
             }
 
             if (immediateUninstalls.Any())
@@ -637,11 +637,11 @@
                 // if the package is not in use, tell the user we will uninstall it and give them the opportunity to cancel
                 var message = String.Format(Resources.MessageAlreadyInstallDynamo,
                     DynamoViewModel.BrandingResourceProvider.ProductName,
-                    JoinPackageNames(immediateUninstalls), package);
+                    JoinPackageNames(immediateUninstalls), packageToDownload);
 
                 var dialogResult = MessageBoxService.Show(message,
                     Resources.DownloadWarningMessageBoxTitle, MessageBoxButton.OKCancel, MessageBoxImage.Warning);
-                if (dialogResult == MessageBoxResult.Cancel)
+                if (dialogResult == MessageBoxResult.Cancel || dialogResult == MessageBoxResult.None)
                 {
                     return false;
                 }
@@ -764,23 +764,6 @@
                     if (res == MessageBoxResult.Cancel || res == MessageBoxResult.None) return;
                 }
 
-<<<<<<< HEAD
-=======
-                var packageToDownload = $"{name} {package.version}";
-                if (builtinPackages.Any())
-                {
-                    // Conflicts with builtin packages
-                    var message = string.Format(Resources.MessagePackageDepsInBuiltinPackages, packageToDownload,
-                            JoinPackageNames(builtinPackages));
-
-                    var dialogResult = MessageBoxService.Show(message,
-                        Resources.BuiltInPackageConflictMessageBoxTitle,
-                        MessageBoxButton.OKCancel, MessageBoxImage.Exclamation);
-
-                    if(dialogResult == MessageBoxResult.Cancel || dialogResult == MessageBoxResult.None) return;
-                }
-
->>>>>>> 7114685d
                 // Determine if there are any dependencies that are made with a newer version
                 // of Dynamo (this includes the root package)
                 var dynamoVersion = VersionUtilities.PartialParse(DynamoViewModel.Model.Version);
@@ -799,59 +782,7 @@
                         return;
                     }
                 }
-<<<<<<< HEAD
                 
-=======
-
-                if (uninstallRequiringUserModifications.Any())
-                {
-                    var conflictingPkgs = JoinPackageNames(uninstallRequiringUserModifications);
-                    var message = string.Format(Resources.MessageForceInstallOrUninstallToContinue, packageToDownload, conflictingPkgs,
-                        DynamoViewModel.BrandingResourceProvider.ProductName);
-                    
-                    var dialogResult = MessageBoxService.Show(message,
-                        Resources.PackagesInUseConflictMessageBoxTitle,
-                        MessageBoxButton.YesNo, MessageBoxImage.Exclamation);
-
-                    if(dialogResult == MessageBoxResult.No || dialogResult == MessageBoxResult.None) return;
-                }
-
-                var settings = DynamoViewModel.Model.PreferenceSettings;
-                if (uninstallsRequiringRestart.Any())
-                {
-                    var conflictingPkgs = JoinPackageNames(uninstallsRequiringRestart,System.Environment.NewLine);
-                    var message = string.Format(Resources.MessageForceInstallOrUninstallUponRestart, packageToDownload,
-                        conflictingPkgs);
-
-                    var dialogResult = MessageBoxService.Show(message,
-                        Resources.LoadedPackagesConflictMessageBoxTitle,
-                        MessageBoxButton.YesNoCancel,new string[] {Resources.ContinueInstall, Resources.UninstallLoaded, Resources.GenericTaskDialogOptionCancel }, MessageBoxImage.Exclamation);
-
-                    if (dialogResult == MessageBoxResult.No)
-                    {
-                        // mark for uninstallation
-                        uninstallsRequiringRestart.ForEach(x => x.MarkForUninstall(settings));
-                        return;
-                    }
-                    else if(dialogResult == MessageBoxResult.Cancel || dialogResult == MessageBoxResult.None) return;
-                }
-
-                if (immediateUninstalls.Any())
-                {
-                    // if the package is not in use, tell the user we will uninstall it and give them the opportunity to cancel
-                    var message = String.Format(Resources.MessageAlreadyInstallDynamo,
-                        DynamoViewModel.BrandingResourceProvider.ProductName,
-                        JoinPackageNames(immediateUninstalls), packageToDownload);
-
-                    var dialogResult = MessageBoxService.Show(message,
-                        Resources.DownloadWarningMessageBoxTitle, MessageBoxButton.OKCancel, MessageBoxImage.Warning);
-                    if (dialogResult == MessageBoxResult.Cancel || dialogResult == MessageBoxResult.None)
-                    {
-                        return;
-                    }
-                }
-
->>>>>>> 7114685d
                 // add custom path to custom package folder list
                 if (!String.IsNullOrEmpty(installPath))
                 {
