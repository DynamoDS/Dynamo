using System;
using System.Collections.Generic;
using System.Collections.ObjectModel;
using System.IO;
using System.Linq;
using Dynamo.Utilities;

namespace Dynamo.PackageManager.UI
{
    public enum DependencyType
    {
        CustomNode, Assembly, File, Folder, CustomNodePreview
    }

    public class PackageItemRootViewModel : PackageItemViewModel
    {
        /// <summary>
        ///     The items inside of the browser item
        /// </summary>
        private ObservableCollection<PackageItemViewModel> _items = new ObservableCollection<PackageItemViewModel>();
        private ObservableCollection<PackageItemRootViewModel> _childitems = new ObservableCollection<PackageItemRootViewModel>();
        public override ObservableCollection<PackageItemViewModel> Items { get { return _items; } set { _items = value; } }
<<<<<<< HEAD
=======
        /// <summary>
        /// This collection contains all nested items, if any
        /// Will only contain items if a Folder. Nested items can be Files (custon nodes, assemblies, files) or other Folders 
        /// </summary>
>>>>>>> 803d8e10
        public ObservableCollection<PackageItemRootViewModel> ChildItems { get { return _childitems; } set { _childitems = value; } }

        /// <summary>
        /// The name of this item, regardless of which constructor was used.
        /// </summary>
        public string DisplayName { get; }
            
        /// <summary>
        /// The file path of this item (if any), regardless of which constructor was used.
        /// </summary>
        public string FilePath { get; }

        /// <summary>
        /// The folder where this item is located. For CustomNode this is empty
        /// </summary>
        public string DirectoryName { get; private set; }

<<<<<<< HEAD
=======
        /// <summary>
        /// Shows if this item is a nested item to another, i.e. belongs to its 'ChildItems' collection
        /// </summary>
>>>>>>> 803d8e10
        internal bool isChild;

        /// <summary>
        /// Custom Node
        /// </summary>
        /// <param name="def">custom node definition</param>
        public PackageItemRootViewModel(CustomNodeDefinition def)
        {
            this.Height = 32;
            this.DependencyType = DependencyType.CustomNode;
            this.Definition = def;
            this.DisplayName = def.DisplayName;
            this.FilePath = String.Empty;
            this.DirectoryName = String.Empty;
            this.BuildDependencies(new HashSet<object>());
        }

        /// <summary>
        /// Assembly
        /// </summary>
        /// <param name="assembly">package assembly</param>
        public PackageItemRootViewModel(PackageAssembly assembly)
        {
            this.Height = 32;
            this.DependencyType = DependencyType.Assembly;
            this.Assembly = assembly;
            this.DisplayName = assembly.Name;
            this.FilePath = assembly.LocalFilePath;
            this.DirectoryName = Path.GetDirectoryName(this.FilePath);
            this.BuildDependencies(new HashSet<object>());
            this.isChild = true;
        }

        /// <summary>
        /// File
        /// </summary>
        /// <param name="fileInfo">file info</param>
        public PackageItemRootViewModel(System.IO.FileInfo fileInfo)
        {
            this.Height = 32;
            this.DependencyType = DependencyType.File;
            this.FileInfo = fileInfo;
            this.DisplayName = fileInfo.Name;
            this.FilePath = fileInfo.FullName;
            this.DirectoryName = Path.GetDirectoryName(fileInfo.FullName);
            this.BuildDependencies(new HashSet<object>());
            this.isChild = true;
        }

        /// <summary>
        /// Folder
        /// </summary>
        /// <param name="folderName"></param>
        public PackageItemRootViewModel(string folderName)
        {
            this.DependencyType = DependencyType.Folder;
            this.DisplayName = Path.GetFileName(folderName);
            this.DirectoryName = folderName;
        }

        /// <summary>
        /// Custom Node Preview
        /// </summary>
        /// <param name="fileName"></param>
        /// <param name="filePath"></param>
        public PackageItemRootViewModel(string fileName, string filePath)
        {
            this.DependencyType = DependencyType.CustomNodePreview;
            this.DisplayName = fileName;
            this.FilePath = filePath;
            this.DirectoryName = Path.GetDirectoryName(filePath);
            this.isChild = true;
        }

        internal void AddChildren(List<PackageItemRootViewModel> items)
        {
            foreach(var item in items)
            {
                AddChildren(item);
            }
        }

        internal void AddChildren(PackageItemRootViewModel item)
        {
            if (this.ChildItems.Contains(item)) return;
            this.ChildItems.Add(item);
        }

        internal void AddChild(PackageItemRootViewModel elem)
        {
            if (elem.DependencyType.Equals(DependencyType.CustomNode)) return;

            var di = new DirectoryInfo(elem.DirectoryName);
            PackageItemRootViewModel subFolder;

            Dictionary<string, PackageItemRootViewModel> existingSubFolders = GetAllSubfolderItems(this);

            if (di.FullName == this.DirectoryName)
            {
                this.ChildItems.Add(elem);
                return;
            }

            while (di.Parent != null)
            {
                // if we already have a subfodler item with that name,
                // add this element's children to its children instead of creating a new subfolder branch
                if(existingSubFolders.Keys.Contains(elem.DirectoryName))
                {
                    existingSubFolders[elem.DirectoryName].ChildItems.AddRange(elem.ChildItems);
                    return;
                }
                if (di.Parent.FullName == this.DirectoryName)
                {
                    this.ChildItems.Add(elem);
                    return;
                }
                subFolder = new PackageItemRootViewModel(di.Parent.FullName);
                subFolder.isChild = true;   
                subFolder.ChildItems.Add(elem);
                elem = subFolder;
                di = di.Parent;
            }
        }

        private Dictionary<string, PackageItemRootViewModel> GetAllSubfolderItems(PackageItemRootViewModel elem)
        {
            if(elem.ChildItems.Count == 0) return new Dictionary<string, PackageItemRootViewModel>();

            var existingSubFolders = new Dictionary<string, PackageItemRootViewModel>();
            foreach (var child in elem.ChildItems)
            {
                if (child.DependencyType != DependencyType.Folder) continue;
                existingSubFolders[child.DirectoryName] = child;
                existingSubFolders = existingSubFolders.Concat(GetAllSubfolderItems(child))
                    .ToDictionary(x => x.Key, x => x.Value);
            }
            return existingSubFolders;
        }

        /// <summary>
        /// Recursivelly search and return all children files and folders under a PackageItemRootViewModel root item
        /// </summary>
        /// <param name="packageItemRootViewModel">The root item to search</param>
        internal static List<PackageItemRootViewModel> GetFiles(PackageItemRootViewModel packageItemRootViewModel)
        {
            if(packageItemRootViewModel.ChildItems.Count == 0) return new List<PackageItemRootViewModel> { packageItemRootViewModel };

            var allFilesAndFolders = new List<PackageItemRootViewModel> { packageItemRootViewModel };

            foreach (var child in packageItemRootViewModel.ChildItems)
            {
                allFilesAndFolders.AddRange(GetFiles(child));
            }

            return allFilesAndFolders;
        }

        /// <summary>
        /// Performs the recursive GetFiles search and return on a list of PackageItemRootViewModel items
        /// </summary>
        /// <param name="packageItemRootViewModels"></param>
        /// <returns></returns>
        internal static List<PackageItemRootViewModel> GetFiles(List<PackageItemRootViewModel> packageItemRootViewModels)
        {
            var allFilesAndFolders = new List<PackageItemRootViewModel> ();

            foreach(var item in packageItemRootViewModels)
            {
                allFilesAndFolders.AddRange(GetFiles(item));
            }

            return allFilesAndFolders;
        }
    }
}<|MERGE_RESOLUTION|>--- conflicted
+++ resolved
@@ -20,13 +20,10 @@
         private ObservableCollection<PackageItemViewModel> _items = new ObservableCollection<PackageItemViewModel>();
         private ObservableCollection<PackageItemRootViewModel> _childitems = new ObservableCollection<PackageItemRootViewModel>();
         public override ObservableCollection<PackageItemViewModel> Items { get { return _items; } set { _items = value; } }
-<<<<<<< HEAD
-=======
         /// <summary>
         /// This collection contains all nested items, if any
         /// Will only contain items if a Folder. Nested items can be Files (custon nodes, assemblies, files) or other Folders 
         /// </summary>
->>>>>>> 803d8e10
         public ObservableCollection<PackageItemRootViewModel> ChildItems { get { return _childitems; } set { _childitems = value; } }
 
         /// <summary>
@@ -44,12 +41,9 @@
         /// </summary>
         public string DirectoryName { get; private set; }
 
-<<<<<<< HEAD
-=======
         /// <summary>
         /// Shows if this item is a nested item to another, i.e. belongs to its 'ChildItems' collection
         /// </summary>
->>>>>>> 803d8e10
         internal bool isChild;
 
         /// <summary>
