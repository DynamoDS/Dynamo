--- conflicted
+++ resolved
@@ -32,15 +32,9 @@
         {
             None, 
             Warning,
-<<<<<<< HEAD
             WarningCondensed, // Obsolete
             Error,
             ErrorCondensed, // Obsolete
-=======
-            WarningCondensed, 
-            Error,
-            ErrorCondensed, 
->>>>>>> ef90b114
             Info,
         }
 
@@ -166,10 +160,7 @@
 
         public DynamoViewModel DynamoViewModel { get; private set; }
 
-<<<<<<< HEAD
         private double zIndex;
-=======
->>>>>>> ef90b114
 
         public double ZIndex
         {
@@ -181,9 +172,19 @@
             }
         }
 
-<<<<<<< HEAD
         private Style infoBubbleStyle;
-=======
+      
+
+        public Style InfoBubbleStyle
+        {
+            get { return infoBubbleStyle; }
+            set
+            {
+                infoBubbleStyle = value;
+                RaisePropertyChanged("InfoBubbleStyle");
+            }
+        }
+
         /// <summary>
         /// Bound to the width of the InfoBubbleView, to ensure it has the same width as the NodeModel's width.
         /// </summary>
@@ -196,41 +197,12 @@
                 RaisePropertyChanged(nameof(BubbleWidth));
             }
         }
->>>>>>> ef90b114
-
-        public Style InfoBubbleStyle
-        {
-            get { return infoBubbleStyle; }
-            set
-            {
-                infoBubbleStyle = value;
-                RaisePropertyChanged("InfoBubbleStyle");
-            }
-        }
-
-<<<<<<< HEAD
-        /// <summary>
-        /// Bound to the width of the InfoBubbleView, to ensure it has the same width as the NodeModel's width.
-        /// </summary>
-        public double BubbleWidth
-        {
-            get => bubbleWidth;
-            set
-            {
-                bubbleWidth = value;
-                RaisePropertyChanged(nameof(BubbleWidth));
-            }
-        }
 
         [Obsolete] public string FullContent;
 
         public Direction connectingDirection;
 
         [Obsolete]
-=======
-        public string FullContent;
-
->>>>>>> ef90b114
         public Direction ConnectingDirection
         {
             get { return connectingDirection; }
@@ -241,7 +213,6 @@
             }
         }
 
-<<<<<<< HEAD
         private string content;
 
         [Obsolete]
@@ -257,8 +228,6 @@
 
         private Uri documentationLink;
 
-=======
->>>>>>> ef90b114
         public Uri DocumentationLink
         {
             get { return documentationLink; }
@@ -269,12 +238,9 @@
             }
         }
 
-<<<<<<< HEAD
         public Point targetTopLeft;
 
         [Obsolete]
-=======
->>>>>>> ef90b114
         public Point TargetTopLeft
         {
             get { return targetTopLeft; }
@@ -285,12 +251,9 @@
             }
         }
 
-<<<<<<< HEAD
         public Point targetBotRight;
 
         [Obsolete]
-=======
->>>>>>> ef90b114
         public Point TargetBotRight
         {
             get { return targetBotRight; }
@@ -301,12 +264,9 @@
             }
         }
 
-<<<<<<< HEAD
         private Direction limitedDirection;
 
         [Obsolete]
-=======
->>>>>>> ef90b114
         public Direction LimitedDirection
         {
             get { return limitedDirection; }
@@ -327,14 +287,11 @@
             get { return 0; }
         }
 
-<<<<<<< HEAD
         private State infoBubbleState;
 
         private double bubbleWidth = 300.0;
 
         [Obsolete]
-=======
->>>>>>> ef90b114
         public State InfoBubbleState
         {
             get { return infoBubbleState; }
@@ -523,9 +480,6 @@
             ShowAllMessages
         }
 
-<<<<<<< HEAD
-=======
-
         /// <summary>
         /// A collection of formatted, user-visible strings relating to the node's information state
         /// </summary>
@@ -614,7 +568,6 @@
         /// </summary>
         internal enum NodeMessageVisibility { Icon, CollapseMessages, ShowAllMessages }
 
->>>>>>> ef90b114
         /// <summary>
         /// Determines whether the node infos are showing just an icon, a condensed summary of messages or
         /// displaying each message in turn.
@@ -626,11 +579,6 @@
             {
                 nodeInfoVisibilityState = value;
                 RaisePropertyChanged(nameof(NodeInfoVisibilityState));
-<<<<<<< HEAD
-
-=======
-                
->>>>>>> ef90b114
                 RefreshNodeInformationalStateDisplay();
             }
         }
@@ -673,17 +621,12 @@
         public bool NodeInfoIteratorVisible =>
             GetMessagesOfStyle(NodeMessages, Style.Info).Count -
             GetMessagesOfStyle(DismissedMessages, Style.Info).Count > 1;
-<<<<<<< HEAD
-
-=======
-        
->>>>>>> ef90b114
+
         /// <summary>
         /// Used to switch out the DataTemplate from one that shows an iterator beside each message
         /// to one which doesn't. This is necessary because empty TextBlock Runs are non zero-width
         /// and cannot have their Width (or Visibility) set manually.
         /// </summary>
-<<<<<<< HEAD
         public bool NodeWarningsIteratorVisible
         {
             get
@@ -694,11 +637,6 @@
                 return messages.Count - dismissedMessages.Count > 1;
             }
         }
-=======
-        public bool NodeWarningsIteratorVisible =>
-            GetMessagesOfStyle(NodeMessages, Style.Warning).Count -
-            GetMessagesOfStyle(DismissedMessages, Style.Warning).Count > 1;
->>>>>>> ef90b114
 
         /// <summary>
         /// Used to switch out the DataTemplate from one that shows an iterator beside each message
@@ -706,12 +644,8 @@
         /// and cannot have their Width (or Visibility) set manually.
         /// </summary>
         public bool NodeErrorsIteratorVisible => GetMessagesOfStyle(NodeMessages, Style.Error).Count > 1;
-<<<<<<< HEAD
-
-=======
-        
->>>>>>> ef90b114
-        #endregion
+
+#endregion
 
         #region Event Handlers
 
@@ -756,21 +690,12 @@
         /// </summary>
         /// <param name="sender"></param>
         /// <param name="e"></param>
-<<<<<<< HEAD
         private void NodeInformation_CollectionChanged(object sender,
             System.Collections.Specialized.NotifyCollectionChangedEventArgs e)
         {
             RefreshNodeInformationalStateDisplay();
         }
 
-
-=======
-        private void NodeInformation_CollectionChanged(object sender, System.Collections.Specialized.NotifyCollectionChangedEventArgs e)
-        {
-            RefreshNodeInformationalStateDisplay();
-        }
-        
->>>>>>> ef90b114
         #region Command Methods
 
         [Obsolete]
@@ -842,7 +767,6 @@
         private void OpenDocumentationLink(object parameter)
         {
             if (parameter is InfoBubbleDataPacket infoBubbleDataPacket)
-<<<<<<< HEAD
             {
                 var link = infoBubbleDataPacket.Link;
                 if (link != null)
@@ -857,25 +781,9 @@
                 if (url != null)
                 {
                     var targetContent = new OpenDocumentationLinkEventArgs((Uri) parameter);
-=======
-            {
-                var link = infoBubbleDataPacket.Link;
-                if (link != null)
-                {
-                    var targetContent = new OpenDocumentationLinkEventArgs((Uri)link);
                     this.DynamoViewModel.OpenDocumentationLink(targetContent);
                 }
             }
-            else
-            {
-                var url = parameter as Uri;
-                if (url != null)
-                {
-                    var targetContent = new OpenDocumentationLinkEventArgs((Uri)parameter);
->>>>>>> ef90b114
-                    this.DynamoViewModel.OpenDocumentationLink(targetContent);
-                }
-            }
         }
 
         private bool CanOpenDocumentationLink(object parameter)
@@ -885,11 +793,7 @@
 
         /// <summary>
         /// Fired by the users to manually 'dismiss' a user-facing message, such as a Warning or an Error.
-<<<<<<< HEAD
         /// Adds the message(s) to the collection of DismissedAlerts, then rebuilds the
-=======
-        /// Adds the message(s) to the collection of DismissedMessages, then rebuilds the
->>>>>>> ef90b114
         /// user-facing messages display from scratch.
         /// </summary>
         /// <param name="parameter"></param>
@@ -897,7 +801,6 @@
         {
             if (!(parameter is InfoBubbleDataPacket infoBubbleDataPacket)) return;
 
-<<<<<<< HEAD
             // If we're dismissing a message we have more than once, we dismiss them all in one go.
             int messageCount = NodeMessages.Count(x => x.Message == infoBubbleDataPacket.Message);
 
@@ -907,17 +810,10 @@
                 DismissedMessages.Add(infoBubbleDataPacket);
             }
 
-=======
-            if (!DismissedMessages.Contains(infoBubbleDataPacket))
-            {
-                DismissedMessages.Add(infoBubbleDataPacket);
-            }
->>>>>>> ef90b114
             RefreshNodeInformationalStateDisplay();
         }
 
         /// <summary>
-<<<<<<< HEAD
         /// Truncates a warning/error message to 30 characters or less with ellipses.
         /// </summary>
         /// <param name="value"></param>
@@ -929,8 +825,6 @@
         }
 
         /// <summary>
-=======
->>>>>>> ef90b114
         /// Accessed via the node's ContextMenu, used to make a user-facing message reappear above the node.
         /// </summary>
         /// <param name="parameter"></param>
@@ -938,7 +832,6 @@
         {
             if (!(parameter is string value)) return;
 
-<<<<<<< HEAD
             // We match the object to undismiss using the full warning message
             for (int i = DismissedMessages.Count - 1; i >= 0; i--)
             {
@@ -951,17 +844,6 @@
 
 
         [Obsolete]
-=======
-            InfoBubbleDataPacket dataPacketToUndismiss = DismissedMessages
-                .FirstOrDefault(x => x.Message == value);
-            
-            DismissedMessages.Remove(dataPacketToUndismiss);
-
-            RefreshNodeInformationalStateDisplay();
-        }
-        
-        
->>>>>>> ef90b114
         // TODO:Kahheng Refactor away these
 
         #region TODO:Kahheng Refactor away these
@@ -1033,8 +915,6 @@
         }
 
         #endregion
-<<<<<<< HEAD
-=======
 
         /// <summary>
         /// Checks whether to show/hide all user facing collections.
@@ -1315,7 +1195,6 @@
             for (int i = 0; i < displayMessages.Count; i++) targetCollection.Add(displayMessages[i]);
         }
     }
->>>>>>> ef90b114
 
         /// <summary>
         /// Checks whether to show/hide all user facing collections.
@@ -1428,7 +1307,6 @@
         }
 
         /// <summary>
-<<<<<<< HEAD
         /// Refreshes all of the user-facing Node Informational State UI.
         /// </summary>
         public void RefreshNodeInformationalStateDisplay()
@@ -1467,41 +1345,7 @@
             // If there are no items to show at a particular message level, the bubble's visibility is collapsed.
             UpdateUserFacingCollectionVisibility();
 
-            RaisePropertyChanged(nameof(DoesNodeDisplayMessages));
-=======
-        /// The user-facing message a user sees when presented with an info message / warning / error
-        /// </summary>
-        public string Message { get; set; }
-
-        /// <summary>
-        /// Used to display an iterating count next to user-facing messages. Only shows when more than one message exists
-        /// at this level (e.g. Warnings).
-        /// </summary>
-        public string MessageNumber { get; set; }
-
-        /// <summary>
-        /// The string representation of a URI pointing to a markdown file which is opened when the user clicks 'Read More' on
-        /// a particular info message / warning / error which displays this functionality.
-        /// </summary>
-        public string LinkText { get; set; }
-
-        public InfoBubbleDataPacket(
-            InfoBubbleViewModel.Style style,
-            Point topLeft,
-            Point botRight,
-            string text,
-            InfoBubbleViewModel.Direction connectingDirection)
-        {
-            Style = style;
-            TopLeft = topLeft;
-            BotRight = botRight;
-            Link = ParseLinkFromText(text);
-            Text = RemoveLinkFromText(text);
-            ConnectingDirection = connectingDirection;
-            MessageNumber = "";
-            Message = Text;
-            LinkText = "";
->>>>>>> ef90b114
+            RaisePropertyChanged(nameof(DoesNodeDisplayMessages));     
         }
 
         /// <summary>
@@ -1677,7 +1521,6 @@
             /// </summary>
             public string Message { get; set; }
 
-<<<<<<< HEAD
             /// <summary>
             /// Used to display an iterating count next to user-facing messages. Only shows when more than one message exists
             /// at this level (e.g. Warnings).
@@ -1688,14 +1531,7 @@
             /// The string representation of a URI pointing to a markdown file which is opened when the user clicks 'Read More' on
             /// a particular info message / warning / error which displays this functionality.
             /// </summary>
-            public string LinkText { get; set; }
-            
-=======
-            string[] split = text.Split(new string[] { externalLinkIdentifier }, StringSplitOptions.None);
-
-            // if we only have 1 substring, it means there wasn't anything after the identifier
-            if (split.Length <= 1) return null;
->>>>>>> ef90b114
+            public string LinkText { get; set; }           
 
             public InfoBubbleDataPacket(
                 InfoBubbleViewModel.Style style,
@@ -1748,9 +1584,5 @@
                 }
             }
         }
-<<<<<<< HEAD
-=======
-
->>>>>>> ef90b114
     }
 }