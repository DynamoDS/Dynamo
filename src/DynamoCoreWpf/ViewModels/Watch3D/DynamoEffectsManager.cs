﻿using HelixToolkit.Wpf.SharpDX;
using HelixToolkit.Wpf.SharpDX.Shaders;
using SharpDX.Direct3D11;
using SharpDX.DXGI;
using System;
using System.IO;

namespace Dynamo.Wpf.ViewModels.Watch3D
{
<<<<<<< HEAD
    internal static class DynamoCustomShaderNames {
       internal static string DynamoCustomMeshShader ="DynamoCustomMeshShader";
    }


    /// <summary>
    /// The DynamoEffectsManager is loads shaders
=======

    /// <summary>
    /// The DynamoEffectsManager loads shaders
>>>>>>> 65612e05
    /// from shader byte code, and defines data layouts for rendering. 
    /// By extending the DefaultEffectsManager, the DynamoEffectsManager 
    /// makes available effects like Blinn rendering, and adds custom
    /// Dynamo rendering shaders for meshes.
    /// For an intro to dx vertex and fragment shaders see 
    /// https://docs.microsoft.com/en-us/windows/win32/direct3dgetstarted/work-with-shaders-and-shader-resources
    /// </summary>
    public class DynamoEffectsManager : DefaultEffectsManager
    {
        internal static readonly string DynamoMeshShaderName = "DynamoMeshShader";

        public DynamoEffectsManager() : base() {
            AddDynamoTechniques();
        }

<<<<<<< HEAD
        internal class DynamoCustomMeshRenderVertexShaderDescription
=======
        internal class DynamoMeshRenderVertexShaderDescription
>>>>>>> 65612e05
        {
            
            public static byte[] VSMeshDataSamplerByteCode
            {
                get
                {
                    return Dynamo.Wpf.Properties.Resources.vsDynamoMesh;
                }
            }

            public static ShaderDescription  VertexShaderDynamoMeshDescription = new ShaderDescription(nameof(VertexShaderDynamoMeshDescription), ShaderStage.Vertex,
          new ShaderReflector(), VSMeshDataSamplerByteCode);
        }

<<<<<<< HEAD
        internal class DynamoCustomMeshRenderPixelShaderDescription
=======
        internal class DynamoMeshRenderPixelShaderDescription
>>>>>>> 65612e05
        {
            public static byte[] PSMeshDataSamplerByteCode
            {
                get
                {
                    return Dynamo.Wpf.Properties.Resources.psDynamoMesh;
                }
            }

            public static ShaderDescription PixelShaderDynamoMeshDescription = new ShaderDescription(nameof(PixelShaderDynamoMeshDescription), ShaderStage.Pixel,
          new ShaderReflector(), PSMeshDataSamplerByteCode);
        }


        protected void AddDynamoTechniques()
        {
<<<<<<< HEAD
            var dynamoCustomMeshTech = new TechniqueDescription(DynamoCustomShaderNames.DynamoCustomMeshShader)
            {

                InputLayoutDescription = new InputLayoutDescription(DynamoCustomMeshRenderVertexShaderDescription.VSMeshDataSamplerByteCode, DefaultInputLayout.VSInput),
=======
            var dynamoCustomMeshTech = new TechniqueDescription(DynamoMeshShaderName)
            {

                InputLayoutDescription = new InputLayoutDescription(DynamoMeshRenderVertexShaderDescription.VSMeshDataSamplerByteCode, DefaultInputLayout.VSInput),
>>>>>>> 65612e05
                PassDescriptions = new[]
                {
                    new ShaderPassDescription(DefaultPassNames.Default)
                    {
                        ShaderList = new ShaderDescription[]
                        {
<<<<<<< HEAD
                            DynamoCustomMeshRenderVertexShaderDescription.VertexShaderDynamoMeshDescription,
                            DynamoCustomMeshRenderPixelShaderDescription.PixelShaderDynamoMeshDescription,
=======
                            DynamoMeshRenderVertexShaderDescription.VertexShaderDynamoMeshDescription,
                            DynamoMeshRenderPixelShaderDescription.PixelShaderDynamoMeshDescription,
>>>>>>> 65612e05
                        },
                        BlendStateDescription = DefaultBlendStateDescriptions.BSAlphaBlend,
                        DepthStencilStateDescription = DefaultDepthStencilDescriptions.DSSDepthLess
                    },
<<<<<<< HEAD
                    new ShaderPassDescription(DefaultPassNames.Wireframe)
                    {
                        ShaderList = new[]
                        {
                           DynamoCustomMeshRenderVertexShaderDescription.VertexShaderDynamoMeshDescription,
                            DefaultPSShaderDescriptions.PSMeshWireframe
                        },
                        BlendStateDescription = DefaultBlendStateDescriptions.BSAlphaBlend,
                        DepthStencilStateDescription = DefaultDepthStencilDescriptions.DSSDepthLess
                    }
=======
>>>>>>> 65612e05
                }
            };

            AddTechnique(dynamoCustomMeshTech);
        }
    }
}<|MERGE_RESOLUTION|>--- conflicted
+++ resolved
@@ -7,19 +7,9 @@
 
 namespace Dynamo.Wpf.ViewModels.Watch3D
 {
-<<<<<<< HEAD
-    internal static class DynamoCustomShaderNames {
-       internal static string DynamoCustomMeshShader ="DynamoCustomMeshShader";
-    }
-
-
-    /// <summary>
-    /// The DynamoEffectsManager is loads shaders
-=======
 
     /// <summary>
     /// The DynamoEffectsManager loads shaders
->>>>>>> 65612e05
     /// from shader byte code, and defines data layouts for rendering. 
     /// By extending the DefaultEffectsManager, the DynamoEffectsManager 
     /// makes available effects like Blinn rendering, and adds custom
@@ -35,11 +25,7 @@
             AddDynamoTechniques();
         }
 
-<<<<<<< HEAD
-        internal class DynamoCustomMeshRenderVertexShaderDescription
-=======
         internal class DynamoMeshRenderVertexShaderDescription
->>>>>>> 65612e05
         {
             
             public static byte[] VSMeshDataSamplerByteCode
@@ -54,11 +40,7 @@
           new ShaderReflector(), VSMeshDataSamplerByteCode);
         }
 
-<<<<<<< HEAD
-        internal class DynamoCustomMeshRenderPixelShaderDescription
-=======
         internal class DynamoMeshRenderPixelShaderDescription
->>>>>>> 65612e05
         {
             public static byte[] PSMeshDataSamplerByteCode
             {
@@ -75,47 +57,22 @@
 
         protected void AddDynamoTechniques()
         {
-<<<<<<< HEAD
-            var dynamoCustomMeshTech = new TechniqueDescription(DynamoCustomShaderNames.DynamoCustomMeshShader)
-            {
-
-                InputLayoutDescription = new InputLayoutDescription(DynamoCustomMeshRenderVertexShaderDescription.VSMeshDataSamplerByteCode, DefaultInputLayout.VSInput),
-=======
             var dynamoCustomMeshTech = new TechniqueDescription(DynamoMeshShaderName)
             {
 
                 InputLayoutDescription = new InputLayoutDescription(DynamoMeshRenderVertexShaderDescription.VSMeshDataSamplerByteCode, DefaultInputLayout.VSInput),
->>>>>>> 65612e05
                 PassDescriptions = new[]
                 {
                     new ShaderPassDescription(DefaultPassNames.Default)
                     {
                         ShaderList = new ShaderDescription[]
                         {
-<<<<<<< HEAD
-                            DynamoCustomMeshRenderVertexShaderDescription.VertexShaderDynamoMeshDescription,
-                            DynamoCustomMeshRenderPixelShaderDescription.PixelShaderDynamoMeshDescription,
-=======
                             DynamoMeshRenderVertexShaderDescription.VertexShaderDynamoMeshDescription,
                             DynamoMeshRenderPixelShaderDescription.PixelShaderDynamoMeshDescription,
->>>>>>> 65612e05
                         },
                         BlendStateDescription = DefaultBlendStateDescriptions.BSAlphaBlend,
                         DepthStencilStateDescription = DefaultDepthStencilDescriptions.DSSDepthLess
                     },
-<<<<<<< HEAD
-                    new ShaderPassDescription(DefaultPassNames.Wireframe)
-                    {
-                        ShaderList = new[]
-                        {
-                           DynamoCustomMeshRenderVertexShaderDescription.VertexShaderDynamoMeshDescription,
-                            DefaultPSShaderDescriptions.PSMeshWireframe
-                        },
-                        BlendStateDescription = DefaultBlendStateDescriptions.BSAlphaBlend,
-                        DepthStencilStateDescription = DefaultDepthStencilDescriptions.DSSDepthLess
-                    }
-=======
->>>>>>> 65612e05
                 }
             };
 
