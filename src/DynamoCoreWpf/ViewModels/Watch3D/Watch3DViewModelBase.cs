--- conflicted
+++ resolved
@@ -27,9 +27,6 @@
         public INotifyPropertyChanged RenderPackageFactoryViewModel { get;set; }
         public bool IsActiveAtStart { get; set; }
         public string Name { get; set; }
-<<<<<<< HEAD
-        public ILogger Logger { get; set; }
-=======
 
         public Watch3DViewModelStartupParams()
         {
@@ -49,7 +46,6 @@
             IsActiveAtStart = true;
             Name = name;
         }
->>>>>>> 0d2eebbe
     }
 
     /// <summary>
@@ -73,7 +69,6 @@
         protected List<NodeModel> recentlyAddedNodes = new List<NodeModel>();
         protected bool active;
         private readonly List<IRenderPackage> currentTaggedPackages = new List<IRenderPackage>();
-        protected ILogger logger;
 
         /// <summary>
         /// A flag which indicates whether geometry should be processed.
