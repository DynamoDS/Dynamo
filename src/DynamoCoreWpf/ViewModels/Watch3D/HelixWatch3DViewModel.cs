--- conflicted
+++ resolved
@@ -15,11 +15,8 @@
 using System.Xml;
 using System.Xml.Serialization;
 using Autodesk.DesignScript.Interfaces;
-<<<<<<< HEAD
 using Dynamo.Controls;
 using Dynamo.Interfaces;
-=======
->>>>>>> 0d2eebbe
 using Dynamo.Models;
 using Dynamo.Selection;
 using Dynamo.Services;
@@ -715,8 +712,6 @@
             }
         }
 
-<<<<<<< HEAD
-=======
         private void LogCameraWarning(string msg, Exception ex)
         {
             logger.LogWarning(msg, WarningLevel.Mild);
@@ -772,7 +767,6 @@
             }
         }
 
->>>>>>> 0d2eebbe
         private void SetupScene()
         {
             RenderTechnique = Techniques.RenderDynamo;
