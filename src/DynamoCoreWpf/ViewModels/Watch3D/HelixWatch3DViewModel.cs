﻿using System;
using System.Collections;
using System.Collections.Generic;
using System.Collections.Specialized;
using System.ComponentModel;
using System.Diagnostics;
using System.Globalization;
using System.IO;
using System.Linq;
using System.Windows;
using System.Windows.Input;
using System.Windows.Media;
using System.Windows.Media.Imaging;
using System.Windows.Media.Media3D;
using System.Xml;
using System.Xml.Serialization;
using Autodesk.DesignScript.Interfaces;
using Dynamo.Controls;
using Dynamo.Interfaces;
using Dynamo.Models;
using Dynamo.Selection;
using Dynamo.Services;
using Dynamo.UI.Commands;
using Dynamo.Wpf.Rendering;
using DynamoUtilities;
using HelixToolkit.Wpf.SharpDX;
using HelixToolkit.Wpf.SharpDX.Core;
using SharpDX;
using SharpDX.Direct3D11;
using SharpDX.DXGI;
using Color = SharpDX.Color;
using ColorConverter = System.Windows.Media.ColorConverter;
using GeometryModel3D = HelixToolkit.Wpf.SharpDX.GeometryModel3D;
using MeshGeometry3D = HelixToolkit.Wpf.SharpDX.MeshGeometry3D;
using Model3D = HelixToolkit.Wpf.SharpDX.Model3D;
using PerspectiveCamera = HelixToolkit.Wpf.SharpDX.PerspectiveCamera;
using Quaternion = SharpDX.Quaternion;
using TextInfo = HelixToolkit.Wpf.SharpDX.TextInfo;

namespace Dynamo.Wpf.ViewModels.Watch3D
{
    public class CameraData
    {
        
        // Default camera position data. These values have been rounded
        // to the nearest whole value.
        // eyeX="-16.9655136013663" eyeY="24.341577725171" eyeZ="50.6494323150915" 
        // lookX="12.4441040333119" lookY="-13.0110656299395" lookZ="-58.5449065206009" 
        // upX="-0.0812375695793365" upY="0.920504853452448" upZ="0.3821927158638" />

        private readonly Vector3D defaultCameraLookDirection = new Vector3D(12, -13, -58);
        private readonly Point3D defaultCameraPosition = new Point3D(-17, 24, 50);
        private readonly Vector3D defaultCameraUpDirection = new Vector3D(0, 1, 0);
        private const double defaultNearPlaneDistance = 0.1;
        private const double defaultFarPlaneDistance = 10000000;
         
        public Point3D EyePosition { get; set; }
        public Vector3D UpDirection { get; set; }
        public Vector3D LookDirection { get; set; }
        public string Name { get; set; }
        public double NearPlaneDistance { get; set; }
        public double FarPlaneDistance { get; set; }

        public CameraData()
        {
            Name = "Default Camera";
            EyePosition = defaultCameraPosition;
            UpDirection = defaultCameraUpDirection;
            LookDirection = defaultCameraLookDirection;
            NearPlaneDistance = defaultNearPlaneDistance;
            FarPlaneDistance = defaultFarPlaneDistance;
        }
    }

    public class HelixWatch3DViewModel : Watch3DViewModelBase
    {
        #region private members

        private double lightAzimuthDegrees = 45.0;
        private double lightElevationDegrees = 35.0;
        private LineGeometry3D worldGrid;
        private LineGeometry3D worldAxes;
        private RenderTechnique renderTechnique;
        private PerspectiveCamera camera;
        private double nearPlaneDistanceFactor = 0.01;
        private Vector3 directionalLightDirection = new Vector3(-0.5f, -1.0f, 0.0f);
        private DirectionalLight3D directionalLight;

        private readonly Color4 directionalLightColor = new Color4(0.9f, 0.9f, 0.9f, 1.0f);
        private readonly Color4 defaultSelectionColor = new Color4(new Color3(0, 158.0f / 255.0f, 1.0f));
        private readonly Color4 defaultMaterialColor = new Color4(new Color3(1.0f, 1.0f, 1.0f));
        private readonly Size defaultPointSize = new Size(8, 8);
        private readonly Color4 defaultLineColor = new Color4(new Color3(0, 0, 0));
        private readonly Color4 defaultPointColor = new Color4(new Color3(0, 0, 0));

        internal const string DefaultGridName = "Grid";
        internal const string DefaultAxesName = "Axes";
        internal const string DefaultLightName = "DirectionalLight";

        private const string PointsKey = ":points";
        private const string LinesKey = ":lines";
        private const string MeshKey = ":mesh";
        private const string TextKey = ":text";

        private const int FrameUpdateSkipCount = 200;
        private int currentFrameSkipCount;

#if DEBUG
        private readonly Stopwatch renderTimer = new Stopwatch();
#endif

        #endregion

        #region events

        public Object Model3DDictionaryMutex = new object();
        private Dictionary<string, Model3D> model3DDictionary = new Dictionary<string, Model3D>();

        public event Action RequestViewRefresh;
        protected void OnRequestViewRefresh()
        {
            if (RequestViewRefresh != null)
            {
                RequestViewRefresh();
            }
        }

        public event Action<Model3D> RequestAttachToScene;
        protected void OnRequestAttachToScene(Model3D model3D)
        {
            if (RequestAttachToScene != null)
            {
                RequestAttachToScene(model3D);
            }
        }

        public event Action<IEnumerable<IRenderPackage>> RequestCreateModels;
        public void OnRequestCreateModels(IEnumerable<IRenderPackage> packages)
        {
            if (RequestCreateModels != null)
            {
                RequestCreateModels(packages);
            }
        }

        #endregion

        #region properties

        internal Dictionary<string, Model3D> Model3DDictionary
        {
            get
            {
                lock (Model3DDictionaryMutex)
                {
                    return model3DDictionary;
                }
            }

            set
            {
                lock (Model3DDictionaryMutex)
                {
                    model3DDictionary = value;
                }
            }
        }

        public LineGeometry3D Grid
        {
            get { return worldGrid; }
            set
            {
                worldGrid = value;
                RaisePropertyChanged(DefaultGridName);
            }
        }

        public LineGeometry3D Axes
        {
            get { return worldAxes; }
            set
            {
                worldAxes = value;
                RaisePropertyChanged("Axes");
            }
        }

        public PhongMaterial WhiteMaterial { get; set; }

        public PhongMaterial SelectedMaterial { get; set; }

        public Transform3D Model1Transform { get; private set; }

        public RenderTechnique RenderTechnique
        {
            get
            {
                return this.renderTechnique;
            }
            set
            {
                renderTechnique = value;
                RaisePropertyChanged("RenderTechnique");
            }
        }

        public PerspectiveCamera Camera
        {
            get
            {
                return this.camera;
            }

            set
            {
                camera = value;
                RaisePropertyChanged("Camera");
            }
        }

        public double LightAzimuthDegrees
        {
            get { return lightAzimuthDegrees; }
            set { lightAzimuthDegrees = value; }
        }

        public double LightElevationDegrees
        {
            get { return lightElevationDegrees; }
            set { lightElevationDegrees = value; }
        }

        public double NearPlaneDistanceFactor
        {
            get { return nearPlaneDistanceFactor; }
            set
            {
                nearPlaneDistanceFactor = value;
                RaisePropertyChanged("NearPlaneDistanceFactor");
            }
        }

        public bool IsPanning
        {
            get
            {
                return CurrentSpaceViewModel != null && CurrentSpaceViewModel.IsPanning;
            }
        }

        public bool IsOrbiting
        {
            get
            {
                return CurrentSpaceViewModel != null && CurrentSpaceViewModel.IsOrbiting;
            }
        }

        public DelegateCommand TogglePanCommand { get; set; }

        public DelegateCommand ToggleOrbitCommand { get; set; }

        public DelegateCommand ToggleCanNavigateBackgroundCommand { get; set; }

        /// <summary>
        /// The LeftClickCommand is set according to the
        /// ViewModel's IsPanning or IsOrbiting properties.
        /// When those properties are changed, this command is
        /// set to ViewportCommand.Pan or ViewportCommand.Rotate depending. 
        /// If neither panning or rotating is set, this property is set to null 
        /// and left clicking should have no effect.
        /// </summary>
        public RoutedCommand LeftClickCommand
        {
            get
            {
                if (IsPanning) return ViewportCommands.Pan;
                if (IsOrbiting) return ViewportCommands.Rotate;

                return null;
            }
        }

        public bool IsResizable { get; protected set; }

        public IEnumerable<Model3D> SceneItems
        {
            get
            {
                if (Model3DDictionary == null)
                {
                    return new List<Model3D>();
                }

                var values = Model3DDictionary.Values.ToList();
                //values.Sort(new Model3DComparer(Camera.Position));
                return values;
            }
        }

        private bool canNavigateBackground = false;
        public bool CanNavigateBackground
        {
            get
            {
                return canNavigateBackground || navigationKeyIsDown;
            }
            set
            {
                canNavigateBackground = value;
                RaisePropertyChanged("CanNavigateBackground");
            }
        }

        private bool navigationKeyIsDown = false;
        public bool NavigationKeyIsDown
        {
            get { return navigationKeyIsDown; }
<<<<<<< HEAD
            set
            {
=======
            set 
            {
                if (navigationKeyIsDown == value) return;

>>>>>>> b4dc6473
                navigationKeyIsDown = value;
                RaisePropertyChanged("NavigationKeyIsDown");
                RaisePropertyChanged("CanNavigateBackground");
            }
        }

        public IEffectsManager EffectsManager { get; private set; }

        public IRenderTechniquesManager RenderTechniquesManager { get; private set; }

        public bool SupportDeferredRender { get; private set; }

        #endregion

        protected HelixWatch3DViewModel(Watch3DViewModelStartupParams parameters) : base(parameters)
        {
            IsResizable = false;

            TogglePanCommand = new DelegateCommand(TogglePan, CanTogglePan);
            ToggleOrbitCommand = new DelegateCommand(ToggleOrbit, CanToggleOrbit);
            ToggleCanNavigateBackgroundCommand = new DelegateCommand(ToggleCanNavigateBackground, CanToggleCanNavigateBackground);

            RenderTechniquesManager = new DynamoRenderTechniquesManager();
            EffectsManager = new DynamoEffectsManager(RenderTechniquesManager);
        }

        public static HelixWatch3DViewModel Start(Watch3DViewModelStartupParams parameters)
        {
            var vm = new HelixWatch3DViewModel(parameters);
            vm.OnStartup();
            return vm;
        }

        public void SerializeCamera(XmlElement camerasElement)
        {
            try
            {
                var node = XmlHelper.AddNode(camerasElement, "Camera");
                XmlHelper.AddAttribute(node, "Name", Name);
                XmlHelper.AddAttribute(node, "eyeX", camera.Position.X.ToString(CultureInfo.InvariantCulture));
                XmlHelper.AddAttribute(node, "eyeY", camera.Position.Y.ToString(CultureInfo.InvariantCulture));
                XmlHelper.AddAttribute(node, "eyeZ", camera.Position.Z.ToString(CultureInfo.InvariantCulture));
                XmlHelper.AddAttribute(node, "lookX", camera.LookDirection.X.ToString(CultureInfo.InvariantCulture));
                XmlHelper.AddAttribute(node, "lookY", camera.LookDirection.Y.ToString(CultureInfo.InvariantCulture));
                XmlHelper.AddAttribute(node, "lookZ", camera.LookDirection.Z.ToString(CultureInfo.InvariantCulture));
                XmlHelper.AddAttribute(node, "upX", camera.UpDirection.X.ToString(CultureInfo.InvariantCulture));
                XmlHelper.AddAttribute(node, "upY", camera.UpDirection.Y.ToString(CultureInfo.InvariantCulture));
                XmlHelper.AddAttribute(node, "upZ", camera.UpDirection.Z.ToString(CultureInfo.InvariantCulture));
                camerasElement.AppendChild(node);

            }
            catch (Exception ex)
            {
                logger.LogError(Properties.Resources.CameraDataSaveError);
                logger.Log(ex);
            }
        }

        /// <summary>
        /// Create a CameraData object from an XmlNode representing the Camera's serialized
        /// position data.
        /// </summary>
        /// <param name="cameraNode">The XmlNode containing the camera position data.</param>
        /// <returns></returns>
        public CameraData DeserializeCamera(XmlNode cameraNode)
        {
            if (cameraNode.Attributes == null || cameraNode.Attributes.Count == 0)
            {
                return new CameraData();
            }

            try
            {
                var name = cameraNode.Attributes["Name"].Value;
                var ex = float.Parse(cameraNode.Attributes["eyeX"].Value, CultureInfo.InvariantCulture);
                var ey = float.Parse(cameraNode.Attributes["eyeY"].Value, CultureInfo.InvariantCulture);
                var ez = float.Parse(cameraNode.Attributes["eyeZ"].Value, CultureInfo.InvariantCulture);
                var lx = float.Parse(cameraNode.Attributes["lookX"].Value, CultureInfo.InvariantCulture);
                var ly = float.Parse(cameraNode.Attributes["lookY"].Value, CultureInfo.InvariantCulture);
                var lz = float.Parse(cameraNode.Attributes["lookZ"].Value, CultureInfo.InvariantCulture);
                var ux = float.Parse(cameraNode.Attributes["upX"].Value, CultureInfo.InvariantCulture);
                var uy = float.Parse(cameraNode.Attributes["upY"].Value, CultureInfo.InvariantCulture);
                var uz = float.Parse(cameraNode.Attributes["upZ"].Value, CultureInfo.InvariantCulture);

                var camData = new CameraData
                {
                    Name = name,
                    EyePosition = new Point3D(ex, ey, ez),
                    LookDirection = new Vector3D(lx, ly, lz),
                    UpDirection = new Vector3D(ux, uy, uz)
                };

                return camData;
            }
            catch (Exception ex)
            {
                logger.LogError(Properties.Resources.CameraDataLoadError);
                logger.Log(ex);
            }

            return new CameraData();
        }

        protected override void OnStartup()
        {
            SetupScene();
            InitializeHelix();
        }

        protected override void OnBeginUpdate(IEnumerable<IRenderPackage> packages)
        {
            if (Active == false)
            {
                return;
            }

            // Raise request for model objects to be
            // created on the UI thread.
            OnRequestCreateModels(packages);
        }

        protected override void OnClear()
        {
            lock (Model3DDictionaryMutex)
            {
                var keysList = new List<string> { DefaultLightName, DefaultGridName, DefaultAxesName };

                foreach (var key in Model3DDictionary.Keys.Except(keysList).ToList())
                {
                    var model = Model3DDictionary[key] as GeometryModel3D;
                    model.Detach();
                    Model3DDictionary.Remove(key);
                }
            }

            RaisePropertyChanged("SceneItems");
            OnRequestViewRefresh();
        }

        protected override void OnActiveStateChanged()
        {
            preferences.IsBackgroundPreviewActive = active;

            if (active == false && CanNavigateBackground)
            {
                CanNavigateBackground = false;
            }
        }

        protected override void OnWorkspaceCleared(WorkspaceModel workspace)
        {
            SetCameraData(new CameraData());
            base.OnWorkspaceCleared(workspace);
        }

        protected override void OnWorkspaceOpening(XmlDocument doc)
        {
            var camerasElements = doc.GetElementsByTagName("Cameras");
            if (camerasElements.Count == 0)
            {
                return;
            }

            foreach (XmlNode cameraNode in camerasElements[0].ChildNodes)
            {
                try
                {
                    var camData = DeserializeCamera(cameraNode);
                    SetCameraData(camData);
                }
                catch (Exception ex)
                {
                    logger.LogError(ex.Message);
                    logger.Log(ex);
                }
            }
        }

        protected override void OnWorkspaceSaving(XmlDocument doc)
        {
            var root = doc.DocumentElement;
            if (root == null)
            {
                return;
            }

            var camerasElement = doc.CreateElement("Cameras");
            SerializeCamera(camerasElement);
            root.AppendChild(camerasElement);
        }

        protected override void SelectionChangedHandler(object sender, NotifyCollectionChangedEventArgs e)
        {
            switch (e.Action)
            {
                case NotifyCollectionChangedAction.Reset:
                    Model3DDictionary.Values.
                        Where(v => v is GeometryModel3D).
                        Cast<GeometryModel3D>().ToList().ForEach(g => g.SetValue(AttachedProperties.ShowSelectedProperty, false));
                    return;

                case NotifyCollectionChangedAction.Remove:
                    SetSelection(e.OldItems, false);
                    return;

                case NotifyCollectionChangedAction.Add:

                    // When a node is added to the workspace, it is also added
                    // to the selection. When running automatically, this addition
                    // also triggers an execution. This would successive calls to render.
                    // To prevent this, we maintain a collection of recently added nodes, and
                    // we check if the selection is an addition and if all of the recently
                    // added nodes are contained in that selection. if so, we skip the render
                    // as this render will occur after the upcoming execution.
                    if (e.Action == NotifyCollectionChangedAction.Add && recentlyAddedNodes.Any()
                        && recentlyAddedNodes.TrueForAll(n => e.NewItems.Contains((object)n)))
                    {
                        recentlyAddedNodes.Clear();
                        return;
                    }

                    SetSelection(e.NewItems, true);
                    return;
            }
        }

        protected override void OnNodePropertyChanged(object sender, PropertyChangedEventArgs e)
        {
            var node = sender as NodeModel;
            if (node == null)
            {
                return;
            }

            switch (e.PropertyName)
            {
                case "IsUpdated":
                    // Only request updates when this is true. All nodes are marked IsUpdated=false
                    // before an evaluation occurs.

                    if (node.IsUpdated)
                    {
                        node.RequestVisualUpdateAsync(scheduler, engineManager.EngineController, renderPackageFactory);
                    }
                    break;

                case "DisplayLabels":
                    node.RequestVisualUpdateAsync(scheduler, engineManager.EngineController, renderPackageFactory);
                    break;

                case "IsVisible":
                    var geoms = FindAllGeometryModel3DsForNode(node.AstIdentifierBase);
                    foreach(var g in geoms)
                    {
                        g.Value.Visibility = node.IsVisible ? Visibility.Visible : Visibility.Hidden;
                        //RaisePropertyChanged("SceneItems");
                    }

                    node.IsUpdated = true;
                    node.RequestVisualUpdateAsync(scheduler, engineManager.EngineController, renderPackageFactory);

                    break;
            }
        }

        public override void GenerateViewGeometryFromRenderPackagesAndRequestUpdate(IEnumerable<IRenderPackage> taskPackages)
        {
            recentlyAddedNodes.Clear();

            // Don't render if the user's system is incapable.
            if (renderingTier == 0)
            {
                return;
            }

#if DEBUG
            renderTimer.Start();
#endif
            var packages = taskPackages
                .Cast<HelixRenderPackage>().Where(rp => rp.MeshVertexCount % 3 == 0);

            RemoveGeometryForUpdatedPackages(packages);

            AggregateRenderPackages(packages);

#if DEBUG
            renderTimer.Stop();
            Debug.WriteLine(string.Format("RENDER: {0} ellapsed for compiling assets for rendering.", renderTimer.Elapsed));
            renderTimer.Reset();
            renderTimer.Start();
#endif

            RaisePropertyChanged("SceneItems");
            OnRequestViewRefresh();
        }

        internal override void DeleteGeometryForIdentifier(string identifier, bool requestUpdate = true)
        {
            lock (Model3DDictionaryMutex)
            {
                var geometryModels = FindAllGeometryModel3DsForNode(identifier);

                if (!geometryModels.Any())
                {
                    return;
                }

                foreach (var kvp in geometryModels)
                {
                    var model3D = Model3DDictionary[kvp.Key] as GeometryModel3D;
                    if (model3D != null)
                    {
                        model3D.Detach();
                    }
                    Model3DDictionary.Remove(kvp.Key);
                }
            }

            if (!requestUpdate) return;

            RaisePropertyChanged("SceneItems");
            OnRequestViewRefresh();
        }

        protected override void OnModelPropertyChanged(object sender, PropertyChangedEventArgs e)
        {
            switch (e.PropertyName)
            {
                case "CurrentWorkspace":
                    OnClear();
                    foreach (var node in model.CurrentWorkspace.Nodes)
                    {
                        node.RequestVisualUpdateAsync(scheduler, engineManager.EngineController, renderPackageFactory);
                    }
                    break;
            }
        }

        #region internal methods

        internal void ComputeFrameUpdate()
        {
#if DEBUG
            if (renderTimer.IsRunning)
            {
                renderTimer.Stop();
                Debug.WriteLine(string.Format("RENDER: {0} ellapsed for setting properties and rendering.", renderTimer.Elapsed));
                renderTimer.Reset();
            }
#endif

            // Raising a property change notification for
            // the SceneItems collections causes a full
            // re-render including sorting for transparency.
            // We don't want to do this every frame, so we
            // do this update only at a fixed interval.
            //if (currentFrameSkipCount == FrameUpdateSkipCount)
            //{
            //    RaisePropertyChanged("SceneItems");
            //    currentFrameSkipCount = 0;
            //}

            currentFrameSkipCount++;
        }

        #endregion

        private KeyValuePair<string, Model3D>[] FindAllGeometryModel3DsForNode(string identifier)
        {
            KeyValuePair<string, Model3D>[] geometryModels;

            lock (Model3DDictionaryMutex)
            {
                geometryModels =
                    Model3DDictionary
                        .Where(x => x.Key.Contains(identifier))
                        .Where(x => x.Value is GeometryModel3D)
                        .Select(x => x).ToArray();
            }

            return geometryModels;
        }

        #region private methods

        private void SetSelection(IEnumerable items, bool isSelected)
        {
            foreach (var item in items)
            {
                var node = item as NodeModel;
                if (node == null)
                {
                    continue;
                }

                var geometryModels = FindAllGeometryModel3DsForNode(node.AstIdentifierBase);

                if (!geometryModels.Any())
                {
                    continue;
                }

                var modelValues = geometryModels.Select(x => x.Value);

                foreach(GeometryModel3D g in modelValues)
                {
                    g.SetValue(AttachedProperties.ShowSelectedProperty, isSelected);
                }
            }
        }

        private void LogCameraWarning(string msg, Exception ex)
        {
            logger.LogWarning(msg, WarningLevel.Mild);
            logger.Log(msg);
            logger.Log(ex.Message);
        }

        private void SaveCamera(XmlElement camerasElement)
        {
            try
            {
                var node = XmlHelper.AddNode(camerasElement, "Camera");
                XmlHelper.AddAttribute(node, "Name", Name);
                XmlHelper.AddAttribute(node, "eyeX", Camera.Position.X.ToString(CultureInfo.InvariantCulture));
                XmlHelper.AddAttribute(node, "eyeY", Camera.Position.Y.ToString(CultureInfo.InvariantCulture));
                XmlHelper.AddAttribute(node, "eyeZ", Camera.Position.Z.ToString(CultureInfo.InvariantCulture));
                XmlHelper.AddAttribute(node, "lookX", Camera.LookDirection.X.ToString(CultureInfo.InvariantCulture));
                XmlHelper.AddAttribute(node, "lookY", Camera.LookDirection.Y.ToString(CultureInfo.InvariantCulture));
                XmlHelper.AddAttribute(node, "lookZ", Camera.LookDirection.Z.ToString(CultureInfo.InvariantCulture));
                camerasElement.AppendChild(node);
            }
            catch (Exception ex)
            {
                const string msg = "CAMERA: Camera position information could not be saved.";
                LogCameraWarning(msg, ex);
            }
        }

        private void LoadCamera(XmlNode cameraNode)
        {
            if (cameraNode.Attributes.Count == 0)
            {
                return;
            }

            try
            {
                Name = cameraNode.Attributes["Name"].Value;
                var ex = float.Parse(cameraNode.Attributes["eyeX"].Value);
                var ey = float.Parse(cameraNode.Attributes["eyeY"].Value);
                var ez = float.Parse(cameraNode.Attributes["eyeZ"].Value);
                var lx = float.Parse(cameraNode.Attributes["lookX"].Value);
                var ly = float.Parse(cameraNode.Attributes["lookY"].Value);
                var lz = float.Parse(cameraNode.Attributes["lookZ"].Value);

                Camera.LookDirection = new Vector3D(lx, ly, lz);
                Camera.Position = new Point3D(ex, ey, ez);
            }
            catch (Exception ex)
            {
                const string msg = "CAMERA: Camera position information could not be loaded from the file.";
                LogCameraWarning(msg, ex);
            }
        }

        private void SetupScene()
        {
            RenderTechnique = new RenderTechnique("RenderCustom");

            WhiteMaterial = new PhongMaterial
            {
                Name = "White",
                AmbientColor = PhongMaterials.ToColor(0.1, 0.1, 0.1, 1.0),
                DiffuseColor = defaultMaterialColor,
                SpecularColor = PhongMaterials.ToColor(0.0225, 0.0225, 0.0225, 1.0),
                EmissiveColor = PhongMaterials.ToColor(0.0, 0.0, 0.0, 1.0),
                SpecularShininess = 12.8f,
            };

            SelectedMaterial = new PhongMaterial
            {
                Name = "White",
                AmbientColor = PhongMaterials.ToColor(0.1, 0.1, 0.1, 1.0),
                DiffuseColor = defaultSelectionColor,
                SpecularColor = PhongMaterials.ToColor(0.0225, 0.0225, 0.0225, 1.0),
                EmissiveColor = PhongMaterials.ToColor(0.0, 0.0, 0.0, 1.0),
                SpecularShininess = 12.8f,
            };

            Model1Transform = new TranslateTransform3D(0, -0, 0);

            // camera setup
            Camera = new PerspectiveCamera();

            SetCameraData(new CameraData());

            DrawGrid();
        }

        /// <summary>
        /// Initialize the Helix with these values. These values should be attached before the 
        /// visualization starts. Deleting them and attaching them does not make any effect on helix.         
        /// So they are initialized before the process starts.
        /// </summary>
        private void InitializeHelix()
        {
            if (Model3DDictionary == null)
            {
                throw new Exception("Helix could not be initialized.");
            }

            directionalLight = new DirectionalLight3D
            {
                Color = directionalLightColor,
                Direction = directionalLightDirection,
                Name = DefaultLightName
            };

            if (!Model3DDictionary.ContainsKey(DefaultLightName))
            {
                Model3DDictionary.Add(DefaultLightName, directionalLight);
            }

            var gridModel3D = new DynamoLineGeometryModel3D
            {
                Geometry = Grid,
                Transform = Model1Transform,
                Color = Color.White,
                Thickness = 0.3,
                IsHitTestVisible = false,
                Name = DefaultGridName
            };

            if (!Model3DDictionary.ContainsKey(DefaultGridName))
            {
                Model3DDictionary.Add(DefaultGridName, gridModel3D);
            }

            var axesModel3D = new DynamoLineGeometryModel3D
            {
                Geometry = Axes,
                Transform = Model1Transform,
                Color = Color.White,
                Thickness = 0.3,
                IsHitTestVisible = false,
                Name = DefaultAxesName
            };

            if (!Model3DDictionary.ContainsKey(DefaultAxesName))
            {
                Model3DDictionary.Add(DefaultAxesName, axesModel3D);
            }

            AttachAllGeometryModel3DToRenderHost();
        }

        /// <summary>
        /// Create the grid
        /// </summary>
        private void DrawGrid()
        {
            Grid = new LineGeometry3D();
            var positions = new Vector3Collection();
            var indices = new IntCollection();
            var colors = new Color4Collection();

            for (var i = 0; i < 10; i += 1)
            {
                for (var j = 0; j < 10; j += 1)
                {
                    DrawGridPatch(positions, indices, colors, -50 + i * 10, -50 + j * 10);
                }
            }

            Grid.Positions = positions;
            Grid.Indices = indices;
            Grid.Colors = colors;

            Axes = new LineGeometry3D();
            var axesPositions = new Vector3Collection();
            var axesIndices = new IntCollection();
            var axesColors = new Color4Collection();

            // Draw the coordinate axes
            axesPositions.Add(new Vector3());
            axesIndices.Add(axesPositions.Count - 1);
            axesPositions.Add(new Vector3(50, 0, 0));
            axesIndices.Add(axesPositions.Count - 1);
            axesColors.Add(Color.Red);
            axesColors.Add(Color.Red);

            axesPositions.Add(new Vector3());
            axesIndices.Add(axesPositions.Count - 1);
            axesPositions.Add(new Vector3(0, 5, 0));
            axesIndices.Add(axesPositions.Count - 1);
            axesColors.Add(Color.Blue);
            axesColors.Add(Color.Blue);

            axesPositions.Add(new Vector3());
            axesIndices.Add(axesPositions.Count - 1);
            axesPositions.Add(new Vector3(0, 0, -50));
            axesIndices.Add(axesPositions.Count - 1);
            axesColors.Add(Color.Green);
            axesColors.Add(Color.Green);

            Axes.Positions = axesPositions;
            Axes.Indices = axesIndices;
            Axes.Colors = axesColors;
        }

        private static void DrawGridPatch(
            Vector3Collection positions, IntCollection indices, Color4Collection colors, int startX, int startY)
        {
            var c1 = (System.Windows.Media.Color)ColorConverter.ConvertFromString("#c5d1d8");
            c1.Clamp();
            var c2 = (System.Windows.Media.Color)ColorConverter.ConvertFromString("#ddeaf2");
            c2.Clamp();

            var darkGridColor = new Color4(new Vector4(c1.ScR, c1.ScG, c1.ScB, 1));
            var lightGridColor = new Color4(new Vector4(c2.ScR, c2.ScG, c2.ScB, 1));

            const int size = 10;

            for (var x = startX; x <= startX + size; x++)
            {
                if (x == 0 && startY < 0) continue;

                var v = new Vector3(x, -.001f, startY);
                positions.Add(v);
                indices.Add(positions.Count - 1);
                positions.Add(new Vector3(x, -.001f, startY + size));
                indices.Add(positions.Count - 1);

                if (x % 5 == 0)
                {
                    colors.Add(darkGridColor);
                    colors.Add(darkGridColor);
                }
                else
                {
                    colors.Add(lightGridColor);
                    colors.Add(lightGridColor);
                }
            }

            for (var y = startY; y <= startY + size; y++)
            {
                if (y == 0 && startX >= 0) continue;

                positions.Add(new Vector3(startX, -.001f, y));
                indices.Add(positions.Count - 1);
                positions.Add(new Vector3(startX + size, -.001f, y));
                indices.Add(positions.Count - 1);

                if (y % 5 == 0)
                {
                    colors.Add(darkGridColor);
                    colors.Add(darkGridColor);
                }
                else
                {
                    colors.Add(lightGridColor);
                    colors.Add(lightGridColor);
                }
            }
        }

        public void SetCameraData(CameraData data)
        {
            Camera.LookDirection = data.LookDirection;
            Camera.Position = data.EyePosition;
            Camera.UpDirection = data.UpDirection;
            Camera.NearPlaneDistance = data.NearPlaneDistance;
            Camera.FarPlaneDistance = data.FarPlaneDistance;
        }

        private double CalculateNearClipPlane(double maxDim)
        {
            return maxDim * NearPlaneDistanceFactor;
        }

        private void RemoveGeometryForUpdatedPackages(IEnumerable<IRenderPackage> packages)
        {
            lock (Model3DDictionaryMutex)
            {
                var packageDescrips = packages.Select(p => p.Description.Split(':')[0]).Distinct();

                foreach (var id in packageDescrips)
                {
                    DeleteGeometryForIdentifier(id, false);
                }
            }
        }

        private void AggregateRenderPackages(IEnumerable<HelixRenderPackage> packages)
        {
            lock (Model3DDictionaryMutex)
            {
                foreach (var rp in packages)
                {
                    // Each node can produce multiple render packages. We want all the geometry of the
                    // same kind stored inside a RenderPackage to be pushed into one GeometryModel3D object.
                    // We strip the unique identifier for the package (i.e. the bit after the `:` in var12345:0), and replace it
                    // with `points`, `lines`, or `mesh`. For each RenderPackage, we check whether the geometry dictionary
                    // has entries for the points, lines, or mesh already. If so, we add the RenderPackage's geometry
                    // to those geometry objects.

                    var baseId = rp.Description;
                    if (baseId.IndexOf(":", StringComparison.Ordinal) > 0)
                    {
                        baseId = baseId.Split(':')[0];
                    }
                    var id = baseId;

                    var p = rp.Points;
                    if (p.Positions.Any())
                    {
                        id = baseId + PointsKey;

                        PointGeometryModel3D pointGeometry3D;

                        if (Model3DDictionary.ContainsKey(id))
                        {
                            pointGeometry3D = Model3DDictionary[id] as PointGeometryModel3D;
                        }
                        else
                        {
                            pointGeometry3D = CreatePointGeometryModel3D(rp);
                            Model3DDictionary.Add(id, pointGeometry3D);
                        }

                        var points = pointGeometry3D.Geometry as PointGeometry3D;
                        var startIdx = points.Positions.Count;

                        points.Positions.AddRange(p.Positions);
                        points.Colors.AddRange(p.Colors.Any()
                            ? p.Colors
                            : Enumerable.Repeat(defaultPointColor, points.Positions.Count));
                        points.Indices.AddRange(p.Indices.Select(i => i + startIdx));

                        if (rp.DisplayLabels)
                        {
                            CreateOrUpdateText(baseId, p.Positions[0], rp);
                        }

                        pointGeometry3D.Geometry = points;
                        pointGeometry3D.Name = baseId;
                    }

                    var l = rp.Lines;
                    if (l.Positions.Any())
                    {
                        id = baseId + LinesKey;

                        LineGeometryModel3D lineGeometry3D;

                        if (Model3DDictionary.ContainsKey(id))
                        {
                            lineGeometry3D = Model3DDictionary[id] as LineGeometryModel3D;
                        }
                        else
                        {
                            lineGeometry3D = CreateLineGeometryModel3D(rp);
                            Model3DDictionary.Add(id, lineGeometry3D);
                        }

                        var lineSet = lineGeometry3D.Geometry as LineGeometry3D;
                        var startIdx = lineSet.Positions.Count;

                        lineSet.Positions.AddRange(l.Positions);
                        lineSet.Colors.AddRange(l.Colors.Any()
                            ? l.Colors
                            : Enumerable.Repeat(defaultLineColor, l.Positions.Count));
                        lineSet.Indices.AddRange(l.Indices.Any()
                            ? l.Indices.Select(i => i + startIdx)
                            : Enumerable.Range(startIdx, startIdx + l.Positions.Count));

                        if (rp.DisplayLabels)
                        {
                            var pt = lineSet.Positions[startIdx];
                            CreateOrUpdateText(baseId, pt, rp);
                        }

                        lineGeometry3D.Geometry = lineSet;
                        lineGeometry3D.Name = baseId;
                    }

                    var m = rp.Mesh;
                    if (!m.Positions.Any()) continue;

                    id = ((rp.RequiresPerVertexColoration || rp.Colors != null) ? rp.Description : baseId) + MeshKey;

                    DynamoGeometryModel3D meshGeometry3D;

                    if (Model3DDictionary.ContainsKey(id))
                    {
                        meshGeometry3D = Model3DDictionary[id] as DynamoGeometryModel3D;
                    }
                    else
                    {
                        meshGeometry3D = CreateDynamoGeometryModel3D(rp);
                        Model3DDictionary.Add(id, meshGeometry3D);
                    }

                    var mesh = meshGeometry3D.Geometry == null
                        ? HelixRenderPackage.InitMeshGeometry()
                        : meshGeometry3D.Geometry as MeshGeometry3D;
                    var idxCount = mesh.Positions.Count;

                    mesh.Positions.AddRange(m.Positions);
                    mesh.Colors.AddRange(m.Colors);
                    mesh.Normals.AddRange(m.Normals);
                    mesh.TextureCoordinates.AddRange(m.TextureCoordinates);
                    mesh.Indices.AddRange(m.Indices.Select(i => i + idxCount));

                    if (mesh.Colors.Any(c => c.Alpha < 1.0))
                    {
                        meshGeometry3D.SetValue(AttachedProperties.HasTransparencyProperty, true);
                    }

                    if (rp.DisplayLabels)
                    {
                        var pt = mesh.Positions[idxCount];
                        CreateOrUpdateText(baseId, pt, rp);
                    }

                    meshGeometry3D.Geometry = mesh;
                    meshGeometry3D.Name = baseId;
                }

                AttachAllGeometryModel3DToRenderHost();
            }
        }

        private void CreateOrUpdateText(string baseId, Vector3 pt, IRenderPackage rp)
        {
            var textId = baseId + TextKey;
            BillboardTextModel3D bbText;
            if (Model3DDictionary.ContainsKey(textId))
            {
                bbText = Model3DDictionary[textId] as BillboardTextModel3D;
            }
            else
            {
                bbText = new BillboardTextModel3D()
                {
                    Geometry = HelixRenderPackage.InitText3D(),
                };
                Model3DDictionary.Add(textId, bbText);
            }
            var geom = bbText.Geometry as BillboardText3D;
            geom.TextInfo.Add(new TextInfo(HelixRenderPackage.CleanTag(rp.Description),
                new Vector3(pt.X + 0.025f, pt.Y + 0.025f, pt.Z + 0.025f)));
        }

        private DynamoGeometryModel3D CreateDynamoGeometryModel3D(HelixRenderPackage rp)
        {
            var meshGeometry3D = new DynamoGeometryModel3D(renderTechnique)
            {
                Transform = Model1Transform,
                Material = WhiteMaterial,
                IsHitTestVisible = false,
                RequiresPerVertexColoration = rp.RequiresPerVertexColoration,
                IsSelected = rp.IsSelected
            };

            if (rp.Colors != null)
            {
                var pf = PixelFormats.Bgra32;
                var stride = (rp.ColorsStride / 4 * pf.BitsPerPixel + 7) / 8;
                try
                {
                    var diffMap = BitmapSource.Create(rp.ColorsStride / 4, rp.Colors.Count() / rp.ColorsStride, 96.0, 96.0, pf, null,
                        rp.Colors.ToArray(), stride);
                    var diffMat = new PhongMaterial
                    {
                        Name = "White",
                        AmbientColor = PhongMaterials.ToColor(0.1, 0.1, 0.1, 1.0),
                        DiffuseColor = defaultMaterialColor,
                        SpecularColor = PhongMaterials.ToColor(0.0225, 0.0225, 0.0225, 1.0),
                        EmissiveColor = PhongMaterials.ToColor(0.0, 0.0, 0.0, 1.0),
                        SpecularShininess = 12.8f,
                        DiffuseMap = diffMap
                    };
                    meshGeometry3D.Material = diffMat;
                }
                catch (Exception ex)
                {
                    Console.WriteLine(ex.Message);
                    Console.WriteLine(ex.StackTrace);
                }
            }
            //((MaterialGeometryModel3D)meshGeometry3D).SelectionColor = defaultSelectionColor;

            return meshGeometry3D;
        }

        private DynamoLineGeometryModel3D CreateLineGeometryModel3D(HelixRenderPackage rp)
        {
            var lineGeometry3D = new DynamoLineGeometryModel3D()
            {
                Geometry = HelixRenderPackage.InitLineGeometry(),
                Transform = Model1Transform,
                Color = Color.White,
                Thickness = 0.5,
                IsHitTestVisible = false,
                IsSelected = rp.IsSelected
            };
            return lineGeometry3D;
        }

        private DynamoPointGeometryModel3D CreatePointGeometryModel3D(HelixRenderPackage rp)
        {
            var pointGeometry3D = new DynamoPointGeometryModel3D
            {
                Geometry = HelixRenderPackage.InitPointGeometry(),
                Transform = Model1Transform,
                Color = Color.White,
                Figure = PointGeometryModel3D.PointFigure.Ellipse,
                Size = defaultPointSize,
                IsHitTestVisible = true,
                IsSelected = rp.IsSelected
            };
            return pointGeometry3D;
        }

        private void AttachAllGeometryModel3DToRenderHost()
        {
            foreach (var model3D in Model3DDictionary.Select(kvp => kvp.Value))
            {
                OnRequestAttachToScene(model3D);
            }
        }

        private static MeshGeometry3D DrawTestMesh()
        {
            var b1 = new MeshBuilder();
            for (var x = 0; x < 4; x++)
            {
                for (var y = 0; y < 4; y++)
                {
                    for (var z = 0; z < 4; z++)
                    {
                        b1.AddBox(new Vector3(x, y, z), 0.5, 0.5, 0.5, BoxFaces.All);
                    }
                }
            }
            var mesh = b1.ToMeshGeometry3D();

            mesh.Colors = new Color4Collection();
            foreach (var v in mesh.Positions)
            {
                mesh.Colors.Add(new Color4(1f, 0f, 0f, 1f));
            }

            return mesh;
        }

        /// <summary>
        /// This method attempts to maximize the near clip plane in order to 
        /// achiever higher z-buffer precision.
        /// </summary>
        internal void UpdateNearClipPlaneForSceneBounds(Rect3D sceneBounds)
        {
            // http: //www.sjbaker.org/steve/omniv/love_your_z_buffer.html
            var maxDim = Math.Max(Math.Max(sceneBounds.SizeX, sceneBounds.Y), sceneBounds.SizeZ);
            Camera.NearPlaneDistance = Math.Max(CalculateNearClipPlane(maxDim), 0.1);
        }

        internal override void ExportToSTL(string path, string modelName)
        {
            var geoms = SceneItems.Where(i => i is DynamoGeometryModel3D).
                Cast<DynamoGeometryModel3D>();

            using (TextWriter tw = new StreamWriter(path))
            {
                tw.WriteLine("solid {0}", model.CurrentWorkspace.Name);
                foreach (var g in geoms)
                {
                    var n = ((MeshGeometry3D) g.Geometry).Normals.ToList();
                    var t = ((MeshGeometry3D)g.Geometry).Triangles.ToList();

                    for (var i = 0; i < t.Count(); i ++)
                    {
                        var nCount = i*3;
                        tw.WriteLine("\tfacet normal {0} {1} {2}", n[nCount].X, n[nCount].Y, n[nCount].Z);
                        tw.WriteLine("\t\touter loop");
                        tw.WriteLine("\t\t\tvertex {0} {1} {2}", t[i].P0.X, t[i].P0.Y, t[i].P0.Z);
                        tw.WriteLine("\t\t\tvertex {0} {1} {2}", t[i].P1.X, t[i].P1.Y, t[i].P1.Z);
                        tw.WriteLine("\t\t\tvertex {0} {1} {2}", t[i].P2.X, t[i].P2.Y, t[i].P2.Z);
                        tw.WriteLine("\t\tendloop");
                        tw.WriteLine("\tendfacet");
                    }
                }
                tw.WriteLine("endsolid {0}", model.CurrentWorkspace.Name);
            }
        }

        #endregion

        #region command methods

        internal override void TogglePan(object parameter)
        {
            CurrentSpaceViewModel.RequestTogglePanMode();

            // Since panning and orbiting modes are exclusive from one another,
            // turning one on may turn the other off. This is the reason we must
            // raise property change for both at the same time to update visual.
            RaisePropertyChanged("IsPanning");
            RaisePropertyChanged("IsOrbiting");
            RaisePropertyChanged("LeftClickCommand");
        }

        private static bool CanTogglePan(object parameter)
        {
            return true;
        }

        private void ToggleOrbit(object parameter)
        {
            CurrentSpaceViewModel.RequestToggleOrbitMode();

            // Since panning and orbiting modes are exclusive from one another,
            // turning one on may turn the other off. This is the reason we must
            // raise property change for both at the same time to update visual.
            RaisePropertyChanged("IsPanning");
            RaisePropertyChanged("IsOrbiting");
            RaisePropertyChanged("LeftClickCommand");
        }

        private static bool CanToggleOrbit(object parameter)
        {
            return true;
        }

        public void ToggleCanNavigateBackground(object parameter)
        {
            if (!Active)
                return;

            CanNavigateBackground = !CanNavigateBackground;

            InstrumentationLogger.LogAnonymousScreen(CanNavigateBackground ? "Geometry" : "Nodes");
        }

        internal bool CanToggleCanNavigateBackground(object parameter)
        {
            return true;
        }

        #endregion
    }

    /// <summary>
    /// The Model3DComparer is used to sort arrays of Model3D objects. 
    /// After sorting, the target array's objects will be organized
    /// as follows:
    /// 1. All opaque geometry.
    /// 2. All text.
    /// 3. All transparent geometry, ordered by distance from
    /// the camera.
    /// </summary>
    public class Model3DComparer : IComparer<Model3D>
    {
        private readonly Vector3 cameraPosition;

        public Model3DComparer(Point3D cameraPosition)
        {
            this.cameraPosition = cameraPosition.ToVector3();
        }

        public int Compare(Model3D x, Model3D y)
        {
            var a = x as GeometryModel3D;
            var b = y as GeometryModel3D;

            if (a == null && b == null)
            {
                return 0;
            }

            if (a == null)
            {
                return -1;
            }

            if (b == null)
            {
                return 1;
            }

            var textA = a.GetType() == typeof(BillboardTextModel3D);
            var textB = b.GetType() == typeof(BillboardTextModel3D);
            var result = textA.CompareTo(textB);

            if (result == 0 && textA)
            {
                return result;
            }

            var transA = (bool) a.GetValue(AttachedProperties.HasTransparencyProperty);
            var transB = (bool) b.GetValue(AttachedProperties.HasTransparencyProperty);
            result = transA.CompareTo(transB);

            if (result != 0 || !transA) return result;

            // compare distance
            var boundsA = a.Bounds;
            var boundsB = b.Bounds;
            var cpA = (boundsA.Maximum + boundsA.Minimum)/2;
            var cpB = (boundsB.Maximum + boundsB.Minimum)/2;
            var dA = Vector3.DistanceSquared(cpA, cameraPosition);
            var dB = Vector3.DistanceSquared(cpB, cameraPosition);
            return -dA.CompareTo(dB);
        }
    }

    internal static class CameraExtensions
    {
        public static CameraData ToCameraData(this PerspectiveCamera camera, string name)
        {
            var camData = new CameraData
            {
                Name = name,
                LookDirection = camera.LookDirection,
                EyePosition = camera.Position,
                UpDirection = camera.UpDirection,
                NearPlaneDistance = camera.NearPlaneDistance,
                FarPlaneDistance = camera.FarPlaneDistance
            };

            return camData;
        }
    }
}<|MERGE_RESOLUTION|>--- conflicted
+++ resolved
@@ -317,15 +317,10 @@
         public bool NavigationKeyIsDown
         {
             get { return navigationKeyIsDown; }
-<<<<<<< HEAD
-            set
-            {
-=======
             set 
             {
                 if (navigationKeyIsDown == value) return;
 
->>>>>>> b4dc6473
                 navigationKeyIsDown = value;
                 RaisePropertyChanged("NavigationKeyIsDown");
                 RaisePropertyChanged("CanNavigateBackground");
