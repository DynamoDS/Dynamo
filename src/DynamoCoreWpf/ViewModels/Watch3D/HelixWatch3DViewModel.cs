--- conflicted
+++ resolved
@@ -94,17 +94,13 @@
         private readonly Color4 defaultSelectionColor = new Color4(new Color3(0, 158.0f / 255.0f, 1.0f));
         private readonly Color4 defaultMaterialColor = new Color4(new Color3(1.0f, 1.0f, 1.0f));
         private readonly Size defaultPointSize = new Size(6, 6);
-<<<<<<< HEAD
         private readonly Size highlightSize = new Size(8, 8);
-        private readonly Color4 defaultLineColor = new Color4(new Color3(0, 0, 0));
-        private readonly Color4 defaultPointColor = new Color4(new Color3(0, 0, 0));
         private readonly Color4 highlightColor = new Color4(new Color3(1.0f, 0.0f, 0.0f));
-=======
+
         private static readonly Color4 defaultLineColor = new Color4(new Color3(0, 0, 0));
         private static readonly Color4 defaultPointColor = new Color4(new Color3(0, 0, 0));
         private static readonly Color4 defaultDeadColor = new Color4(new Color3(0.7f,0.7f,0.7f));
         private static readonly float defaultDeadAlphaScale = 0.2f;
->>>>>>> af01f5ef
 
         internal const string DefaultGridName = "Grid";
         internal const string DefaultAxesName = "Axes";
