--- conflicted
+++ resolved
@@ -154,11 +154,7 @@
         private readonly Color4 defaultSelectionColor = new Color4(new Color3(0, 158.0f / 255.0f, 1.0f));
         private readonly Color4 defaultMaterialColor = new Color4(new Color3(1.0f, 1.0f, 1.0f));
         private readonly Color4 defaultTransparencyColor = new Color4(1.0f, 1.0f, 1.0f, 0.5f);
-<<<<<<< HEAD
         private readonly Color4 meshIsolatedTransparencyColor = new Color4(1.0f, 1.0f, 1.0f, 0.1f);
-=======
-        private readonly Color4 meshIsolatedTransparencyColor = new Color4(1.0f, 1.0f, 1.0f, 0.2f);
->>>>>>> 7749e31a
         internal static readonly Color4 ptAndLineIsolatedTransparencyColor = new Color4(1.0f, 1.0f, 1.0f, 0.25f);
 
         private readonly Size defaultPointSize = new Size(6, 6);
