--- conflicted
+++ resolved
@@ -1,20 +1,14 @@
 using System;
 using System.Diagnostics;
 using System.Linq;
-<<<<<<< HEAD
 using System.Transactions;
-=======
->>>>>>> 02b3fc66
 using System.Windows;
 using System.Windows.Controls.Primitives;
 using System.Windows.Media;
 using Dynamo.Controls;
 using Dynamo.Graph.Nodes;
-<<<<<<< HEAD
-=======
 using Dynamo.Models;
 using Dynamo.Search.SearchElements;
->>>>>>> 02b3fc66
 using Dynamo.UI.Commands;
 using Dynamo.Utilities;
 using static System.Windows.Forms.VisualStyles.VisualStyleElement.StartPanel;
@@ -493,18 +487,11 @@
             wsViewModel.OnRequestNodeAutoCompleteSearch(ShowHideFlags.Show);
         }
 
-<<<<<<< HEAD
-        // Handler to invoke Node AutoComplete cluster placement as a test
-        private void AutoCompleteCluster(object parameter)
-        {
-            // Put a C# timer here to test the cluster placement
-            Stopwatch stopwatch = Stopwatch.StartNew();
-
-=======
         // Handler to invoke Node autocomplete cluster
         private void AutoCompleteCluster(object parameter)
         {
->>>>>>> 02b3fc66
+            // Put a C# timer here to test the cluster placement mock
+            Stopwatch stopwatch = Stopwatch.StartNew();
             var wsViewModel = node.WorkspaceViewModel;
             wsViewModel.NodeAutoCompleteSearchViewModel.PortViewModel = this;
 
@@ -517,7 +504,6 @@
             // Bail out from connect state
             wsViewModel.CancelActiveState();
 
-<<<<<<< HEAD
             // Create mock nodes, currently Python nodes, and connect them to the input port
             var targetNodeSearchEle = wsViewModel.NodeAutoCompleteSearchViewModel.DefaultResults.LastOrDefault();
             targetNodeSearchEle.CreateAndConnectCommand.Execute(wsViewModel.NodeAutoCompleteSearchViewModel.PortViewModel.PortModel);
@@ -537,7 +523,8 @@
 
             stopwatch.Stop(); // Stop the stopwatch
             wsViewModel.DynamoViewModel.Model.Logger.Log($"Cluster Placement Execution Time: {stopwatch.ElapsedMilliseconds} ms");
-=======
+            
+            // cluster info display in right side panel
             if (wsViewModel.DynamoViewModel.IsDNAClusterPlacementEnabled)
             {
                 try
@@ -550,7 +537,6 @@
                     // Log the exception and show a notification to the user
                 }
             }
->>>>>>> 02b3fc66
         }
 
         private void NodePortContextMenu(object obj)
