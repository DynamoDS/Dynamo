using System;
using System.Diagnostics;
using System.Linq;
using System.Windows;
using System.Windows.Controls.Primitives;
using System.Windows.Input;
using System.Windows.Media;
using Dynamo.Graph.Nodes;
using Dynamo.Search.SearchElements;
using Dynamo.UI.Commands;
using Dynamo.Utilities;

namespace Dynamo.ViewModels
{
    /// <summary>
    /// Port View Model
    /// </summary>
    public partial class PortViewModel : ViewModelBase
    {
        #region Properties/Fields

        protected readonly PortModel port;
        protected readonly NodeViewModel node;
        private DelegateCommand useLevelsCommand;
        private DelegateCommand keepListStructureCommand;
        private bool showUseLevelMenu;
        private const double autocompletePopupSpacing = 2.5;
        private const double proxyPortContextMenuOffset = 20;
        internal bool inputPortDisconnectedByConnectCommand = false;
        private bool nodeAutoCompleteMarkerVisible;
        protected static readonly SolidColorBrush PortBackgroundColorPreviewOff = new SolidColorBrush(Color.FromRgb(102, 102, 102));
        protected static readonly SolidColorBrush PortBackgroundColorDefault = new SolidColorBrush(Color.FromRgb(60, 60, 60));
        protected static readonly SolidColorBrush PortBorderBrushColorDefault = new SolidColorBrush(Color.FromRgb(161, 161, 161));
        private SolidColorBrush portBorderBrushColor = PortBorderBrushColorDefault;
        private SolidColorBrush portBackgroundColor = PortBackgroundColorDefault;
        private Visibility highlight = Visibility.Collapsed;
        
        /// <summary>
        /// Port model.
        /// </summary>
        public PortModel PortModel
        {
            get { return port; }
        }

        /// <summary>
        /// The content of tooltip.
        /// </summary>
        public string ToolTipContent
        {
            get { return port.ToolTip; }
        }

        /// <summary>
        /// Port name.
        /// </summary>
        public string PortName
        {
            get { return GetPortDisplayName(port.Name); }
        }

        /// <summary>
        /// Port type.
        /// </summary>
        public PortType PortType
        {
            get { return port.PortType; }
        }


        /// <summary>
        /// If port is selected.
        /// </summary>
        public bool IsSelected
        {
            get { return node.IsSelected; }
        }

        /// <summary>
        /// If port is connected.
        /// </summary>
        public bool IsConnected
        {
            get => port.IsConnected;
        }

        /// <summary>
        /// Sets the condensed styling on Code Block output ports.
        /// This is used to style the output ports on Code Blocks to be smaller.
        /// </summary>
        public bool IsPortCondensed
        {
            get
            {
                return this.PortModel.Owner is CodeBlockNodeModel && PortType == PortType.Output;
            }
        }

        /// <summary>
        /// If port is enabled.
        /// </summary>
        public bool IsEnabled
        {
            get { return port.IsEnabled; }
        }

        /// <summary>
        /// Controls whether the node autocomplete marker is visible
        /// </summary>
        public bool NodeAutoCompleteMarkerVisible
        {
            get => nodeAutoCompleteMarkerVisible;
            set
            {
                nodeAutoCompleteMarkerVisible = value;
                RaisePropertyChanged(nameof(NodeAutoCompleteMarkerVisible));
            }
        }

        /// <summary>
        /// The height of port.
        /// </summary>
        public double Height
        {
            get { return port.Height; }
        }

        /// <summary>
        /// The center point of port.
        /// </summary>
        public Point Center
        {
            get { return port.Center.AsWindowsType(); }
        }

        /// <summary>
        /// The state of host node.
        /// </summary>
        public ElementState State
        {
            get { return node.State; }
        }

        /// <summary>
        /// Returns whether the port is using its default value, or whether this been disabled
        /// </summary>
        [Obsolete("This method will be removed in a future version of Dynamo - please use the InPortViewModel")]
        internal bool UsingDefaultValue
        {
            get { return port.UsingDefaultValue; }
            set
            {
                port.UsingDefaultValue = value;
            }
        }

        /// <summary>
        /// IsHitTestVisible property gets a value that declares whether 
        /// a Snapping rectangle can possibly be returned as a hit test result.
        /// When FirstActiveConnector is not null, Snapping rectangle handles click events.
        /// When FirstActiveConnector is null, Snapping rectangle does not handle click events 
        /// and user can "click though invisible snapping area".
        /// </summary>
        public bool IsHitTestVisible
        {
            get { return node.WorkspaceViewModel.FirstActiveConnector != null; }
        }

        /// <summary>
        /// The margin thickness of port view.
        /// </summary>
        public System.Windows.Thickness MarginThickness
        {
            get { return port.MarginThickness.AsWindowsType(); }
        }

        public PortEventType EventType { get; set; }

        /// <summary>
        /// If should display Use Levels popup menu. 
        /// </summary>
        [Obsolete("This method will be removed in a future version of Dynamo - please use the InPortViewModel")]
        internal bool ShowUseLevelMenu
        {
            get
            {
                return showUseLevelMenu;
            }
            set
            {
                showUseLevelMenu = value;
                RaisePropertyChanged(nameof(ShowUseLevelMenu));
            }
        }

        internal NodeViewModel NodeViewModel
        {
            get => node;
        }
        
        /// <summary>
        /// Sets the color of the port's border brush
        /// </summary>
        public SolidColorBrush PortBorderBrushColor
        {
            get => portBorderBrushColor;
            set
            {
                portBorderBrushColor = value;
                RaisePropertyChanged(nameof(PortBorderBrushColor));
            }
        }

        /// <summary>
        /// Highlight or clear highlight of the port.
        /// </summary>
        public Visibility Highlight
        {
            get => highlight;
            set
            {
                highlight = value;
                RaisePropertyChanged(nameof(Highlight));
            }
        }

        /// <summary>
        /// Sets the color of the port's background - affected by multiple factors such as
        /// MouseOver, IsConnected, Node States (active, inactie, frozen 
        /// </summary>
        public SolidColorBrush PortBackgroundColor
        {
            get => portBackgroundColor;
            set
            {
                portBackgroundColor = value;
                RaisePropertyChanged(nameof(PortBackgroundColor));
            }
        }

        #endregion

        #region events
        public event EventHandler MouseEnter;
        public event EventHandler MouseLeave;
        public event EventHandler MouseLeftButtonDown;
        public event EventHandler MouseLeftButtonDownOnLevel;
        #endregion

        public PortViewModel(NodeViewModel node, PortModel port)
        {
            this.node = node;
            this.port = port;

            this.port.PropertyChanged += PortPropertyChanged;
            this.node.PropertyChanged += NodePropertyChanged;
            this.node.WorkspaceViewModel.PropertyChanged += WorkspacePropertyChanged;

            RefreshPortColors();
        }

        public override void Dispose()
        {
            port.PropertyChanged -= PortPropertyChanged;
            node.PropertyChanged -= NodePropertyChanged;
            node.WorkspaceViewModel.PropertyChanged -= WorkspacePropertyChanged;
        }

        internal virtual PortViewModel CreateProxyPortViewModel(PortModel portModel)
        {
            portModel.IsProxyPort = true;
            return new PortViewModel(node, portModel);
        }

        private UIElement FindProxyPortUIElement(PortViewModel proxyPortViewModel)
        {
            var mainWindow = Application.Current.MainWindow;

            return FindChild<UIElement>(mainWindow, e =>
                e is FrameworkElement fe && fe.DataContext == proxyPortViewModel);
        }

        private T FindChild<T>(DependencyObject parent, Func<T, bool> predicate) where T : DependencyObject
        {
            if (parent == null) return null;

            for (int i = 0; i < VisualTreeHelper.GetChildrenCount(parent); i++)
            {
                var child = VisualTreeHelper.GetChild(parent, i);
                if (child is T t && predicate(t))
                {
                    return t;
                }

                var foundChild = FindChild(child, predicate);
                if (foundChild != null)
                    return foundChild;
            }
            return null;
        }

        /// <summary>
        /// Sets up the node autocomplete window to be placed relative to the node.
        /// </summary>
        /// <param name="popup">Node autocomplete popup.</param>
        internal void SetupNodeAutocompleteWindowPlacement(Popup popup)
        {
            node.OnRequestAutoCompletePopupPlacementTarget(popup);
            popup.CustomPopupPlacementCallback = PlaceAutocompletePopup;
        }

        /// <summary>
        /// Sets up the PortContextMenu window to be placed relative to the port.
        /// </summary>
        /// <param name="popup">Node context menu popup.</param>
        internal void SetupPortContextMenuPlacement(Popup popup)
        {
            var zoom = node.WorkspaceViewModel.Zoom;

            if (PortModel.IsProxyPort)
            {
                // Find the UI element associated with the proxy port
                var proxyPortElement = FindProxyPortUIElement(this);
                if (proxyPortElement != null)
                {
                    popup.PlacementTarget = proxyPortElement;
                    ConfigurePopupPlacement(popup, zoom);
                    return;
                }
            }

            node.OnRequestPortContextMenuPlacementTarget(popup);
            popup.CustomPopupPlacementCallback = PlacePortContextMenu;
        }

        /// <summary>
        /// Configures the custom placement of the proxyport context menu popup.
        /// </summary>
        private void ConfigurePopupPlacement(Popup popup, double zoom)
        {
            popup.CustomPopupPlacementCallback = (popupSize, targetSize, offset) =>
            {
                double x;
                double y = (targetSize.Height - popupSize.Height) / 2;

                if (this is InPortViewModel)
                {
                    x = -popupSize.Width + proxyPortContextMenuOffset * zoom;                    
                }
                else
                {
                    x = targetSize.Width - proxyPortContextMenuOffset * zoom;
                }

                return new[] { new CustomPopupPlacement(new Point(x, y), PopupPrimaryAxis.None) };
            };
        }

        private CustomPopupPlacement[] PlaceAutocompletePopup(Size popupSize, Size targetSize, Point offset)
        {
            var zoom = node.WorkspaceViewModel.Zoom;

            double x;
            var scaledSpacing = autocompletePopupSpacing * targetSize.Width / node.ActualWidth;
            if (PortModel.PortType == PortType.Input)
            {
                // Offset popup to the left by its width from left edge of node and spacing.
                x = -scaledSpacing - popupSize.Width;
            }
            else
            {
                // Offset popup to the right by node width and spacing from left edge of node.
                x = scaledSpacing + targetSize.Width;
            }
            // Offset popup down from the upper edge of the node by the node header and corresponding to the respective port.
            // Scale the absolute heights by the target height (passed to the callback) and the actual height of the node.
            var scaledHeight = targetSize.Height / node.ActualHeight;
            var absoluteHeight = NodeModel.HeaderHeight + (PortModel.Index * PortModel.Height);
            var y = absoluteHeight * scaledHeight;

            var placement = new CustomPopupPlacement(new Point(x, y), PopupPrimaryAxis.None);

            return new[] { placement };
        }

        private CustomPopupPlacement[] PlacePortContextMenu(Size popupSize, Size targetSize, Point offset)
        {
            // The actual zoom here is confusing
            // What matters is the zoom factor measured from the scaled : unscaled node size
            var zoom = node.WorkspaceViewModel.Zoom;

            double x;
            var scaledWidth = autocompletePopupSpacing * targetSize.Width / node.ActualWidth;

            if (PortModel.PortType == PortType.Input)
            {
                // Offset popup to the left by its width from left edge of node and spacing.
                x = -scaledWidth - popupSize.Width;
            }
            else
            {
                // Offset popup to the right by node width and spacing from left edge of node.
                x = scaledWidth + targetSize.Width;
            }
            // Important - while zooming in and out, Node elements are scaled, while popup is not
            // Calculate absolute popup halfheight to deduct from the overall y pos
            // Then add the header, port height and port index position
            var popupHeightOffset = - popupSize.Height * 0.5;
            var headerHeightOffset = 2 * NodeModel.HeaderHeight * zoom;
            var portHalfHeight = PortModel.Height * 0.5 * zoom;
            var rowOffset = PortModel.Index * (1.5 * PortModel.Height) * zoom;

            var y = popupHeightOffset + headerHeightOffset + portHalfHeight + rowOffset;

            var placement = new CustomPopupPlacement(new Point(x, y), PopupPrimaryAxis.None);

            return new[] { placement };
        }

        private void WorkspacePropertyChanged(object sender, System.ComponentModel.PropertyChangedEventArgs e)
        {
            switch (e.PropertyName)
            {
                case "ActiveConnector":
                    RaisePropertyChanged(nameof(IsHitTestVisible));
                    break;
                default:
                    break;
            }
        }

        private void NodePropertyChanged(object sender, System.ComponentModel.PropertyChangedEventArgs e)
        {
            switch (e.PropertyName)
            {
                case nameof(IsSelected):
                    RaisePropertyChanged(nameof(IsSelected));
                    break;
                case nameof(State):
                    RaisePropertyChanged(nameof(State));
                    RefreshPortColors();
                    break;
                case nameof(ToolTipContent):
                    RaisePropertyChanged(nameof(ToolTipContent));
                    break;
                case nameof(node.IsVisible):
                    RefreshPortColors();
                    break;
                case nameof(node.NodeModel.CachedValue):
                    RefreshPortColors();
                    break;
            }
        }

        private void PortPropertyChanged(object sender, System.ComponentModel.PropertyChangedEventArgs e)
        {
            switch (e.PropertyName)
            {
                case "ToolTip":
                    RaisePropertyChanged(nameof(ToolTipContent));
                    break;
                case nameof(PortType):
                    RaisePropertyChanged(nameof(PortType));
                    break;
                case nameof(PortName):
                    RaisePropertyChanged(nameof(PortName));
                    break;
                case nameof(IsConnected):
                    RaisePropertyChanged(nameof(IsConnected));
                    RefreshPortColors();
                    break;
                case nameof(IsEnabled):
                    RaisePropertyChanged(nameof(IsEnabled));
                    break;
                case nameof(Center):
                    RaisePropertyChanged(nameof(Center));
                    break;
                case nameof(MarginThickness):
                    RaisePropertyChanged(nameof(MarginThickness));
                    break;
                case nameof(UsingDefaultValue):
                    RefreshPortColors();
                    break;
            }
        }

       
        private void Connect(object parameter)
        {
            DynamoViewModel dynamoViewModel = this.node.DynamoViewModel;
            WorkspaceViewModel workspaceViewModel = dynamoViewModel.CurrentSpaceViewModel;
            workspaceViewModel.HandlePortClicked(this);
        }

        protected bool CanConnect(object parameter)
        {
            return true;
        }

        // Handler to invoke node Auto Complete
        private void AutoComplete(object parameter)
        {
<<<<<<< HEAD
            //handle the mouse event to prevent connection from starting
            MouseButtonEventArgs evArgs = parameter as MouseButtonEventArgs;
            evArgs.Handled = true;

            var wsViewModel = node.WorkspaceViewModel;
            wsViewModel.NodeAutoCompleteSearchViewModel.PortViewModel = this;
=======
            var wsViewModel = node?.WorkspaceViewModel;
            if (wsViewModel is null || wsViewModel.NodeAutoCompleteSearchViewModel is null)
            {
                return;
            }
>>>>>>> 812e9b4c

            // If the input port is disconnected by the 'Connect' command while triggering Node AutoComplete, undo the port disconnection.
            if (inputPortDisconnectedByConnectCommand)
            {
                wsViewModel.DynamoViewModel.Model.CurrentWorkspace.Undo();
            }

            // Bail out from connect state
            wsViewModel.CancelActiveState();

            if (PortModel != null && !PortModel.CanAutoCompleteInput())
            {
                return;
            }

            var existingPort = wsViewModel.NodeAutoCompleteSearchViewModel.PortViewModel;
            if (existingPort != null)
            {
                existingPort.Highlight = Visibility.Collapsed;
            }

            wsViewModel.NodeAutoCompleteSearchViewModel.PortViewModel = this;

            wsViewModel.OnRequestNodeAutoCompleteSearch(ShowHideFlags.Show);
        }

        // Handler to invoke Node autocomplete cluster
        private void AutoCompleteCluster(object parameter)
        {
            //handle the mouse event to prevent connection from starting
            MouseButtonEventArgs evArgs = parameter as MouseButtonEventArgs;
            evArgs.Handled = true;

            // Put a C# timer here to test the cluster placement mock
            Stopwatch stopwatch = Stopwatch.StartNew();
            var wsViewModel = node.WorkspaceViewModel;
            wsViewModel.NodeAutoCompleteSearchViewModel.PortViewModel = this;

            // If the input port is disconnected by the 'Connect' command while triggering Node AutoComplete, undo the port disconnection.
            if (this.inputPortDisconnectedByConnectCommand)
            {
                wsViewModel.DynamoViewModel.Model.CurrentWorkspace.Undo();
            }

            // Bail out from connect state
            wsViewModel.CancelActiveState();

            if (PortModel != null && !PortModel.CanAutoCompleteInput())
            {
                return;
            }
            
            // Create mock nodes, currently Watch nodes (to avoid potential memory leak from Python Editor), and connect them to the input port
            var targetNodeSearchEle = wsViewModel.NodeAutoCompleteSearchViewModel.DefaultResults.ToList()[5];
            targetNodeSearchEle.CreateAndConnectCommand.Execute(wsViewModel.NodeAutoCompleteSearchViewModel.PortViewModel.PortModel);

            var sizeOfMockCluster = 3;
            var n = 1;
            while (n < sizeOfMockCluster)
            {
                // Get the last node and connect a new node to it
                var node1 = wsViewModel.Nodes.LastOrDefault();
                node1.IsTransient = true;
                targetNodeSearchEle.CreateAndConnectCommand.Execute(node1.InPorts.FirstOrDefault().PortModel);
                n++;
            }

            wsViewModel.Nodes.LastOrDefault().IsTransient = true;

            stopwatch.Stop(); // Stop the stopwatch
            wsViewModel.DynamoViewModel.Model.Logger.Log($"Cluster Placement Execution Time: {stopwatch.ElapsedMilliseconds} ms");

            // cluster info display in right side panel
            if (wsViewModel.DynamoViewModel.IsDNAClusterPlacementEnabled)
            {
                try
                {
                    MLNodeClusterAutoCompletionResponse results = wsViewModel.NodeAutoCompleteSearchViewModel.GetMLNodeClusterAutocompleteResults();

                    // Process the results and display the preview of the cluster with the highest confidence level
                    // Leverage some API here to convert topology to actual cluster
                    results.Results.FirstOrDefault().Topology.Nodes.ToList().ForEach(node =>
                    {
                        // nothing for now
                    });

                    // Display the cluster info in the right side panel
                    // wsViewModel.OnRequestNodeAutoCompleteViewExtension(results);
                }
                catch (Exception e)
                {
                    // Log the exception and show a notification to the user
                }
            }
        }

        private void NodePortContextMenu(object obj)
        {
            // If this port does not display a Chevron button to open the context menu and it doesn't
            // have a default value then using right-click to open the context menu should also do nothing.
            // Added check for Python node model (allow input context menu for rename)
            if (obj is InPortViewModel inPortViewModel &&
                inPortViewModel.UseLevelVisibility == Visibility.Collapsed &&
                !inPortViewModel.DefaultValueEnabled &&
                !(inPortViewModel.NodeViewModel.NodeModel is PythonNodeModels.PythonNode)) return;
            
            var wsViewModel = node.WorkspaceViewModel;
            
            wsViewModel.CancelActiveState();
            wsViewModel.OnRequestPortContextMenu(ShowHideFlags.Show, this);
        }

        private bool CanAutoComplete(object parameter)
        {
            DynamoViewModel dynamoViewModel = node.DynamoViewModel;
            // If user trying to trigger Node AutoComplete from proxy ports, display notification
            // telling user it is not available that way
            if (port.IsProxyPort)
            {
                dynamoViewModel.MainGuideManager.CreateRealTimeInfoWindow(Wpf.Properties.Resources.NodeAutoCompleteNotAvailableForCollapsedGroups);
            }
            // If the feature is enabled from Dynamo experiment setting and if user interaction is not on proxy ports.
            return dynamoViewModel.EnableNodeAutoComplete && !port.IsProxyPort;
        }

        /// <summary>
        /// Handles the Mouse enter event on the port
        /// </summary>
        /// <param name="parameter">The parameter.</param>
        private void OnRectangleMouseEnter(object parameter)
        {
            MouseEnter?.Invoke(parameter, null);
        }

        /// <summary>
        /// Handles the Mouse leave on the port
        /// </summary>
        /// <param name="parameter">The parameter.</param>
        private void OnRectangleMouseLeave(object parameter)
        {
            MouseLeave?.Invoke(parameter, null);
        }

        /// <summary>
        /// Handles the Mouse left button down on the port
        /// </summary>
        /// <param name="parameter">The parameter.</param>
        private void OnRectangleMouseLeftButtonDown(object parameter)
        {
            MouseLeftButtonDown?.Invoke(parameter, null);
        }

        /// <summary>
        /// Handles the Mouse left button down on the level.
        /// </summary>
        /// <param name="parameter"></param>
        private void OnMouseLeftButtonDownOnLevel(object parameter)
        {
            ShowUseLevelMenu = true;
        }

        /// <summary>
        /// Handle the Mouse left from Use Level popup.
        /// </summary>
        /// <param name="parameter"></param>
        private void OnMouseLeftUseLevel(object parameter)
        {
            ShowUseLevelMenu = false;
        }

        /// <summary>
        /// Handles the logic for updating the PortBackgroundColor and PortBackgroundBrushColor
        /// </summary>
        protected virtual void RefreshPortColors()
        {
            PortBackgroundColor = PortBackgroundColorDefault;
            PortBorderBrushColor = PortBorderBrushColorDefault;
        }

        /// <summary>
        /// Replaces the old PortNameConverter.
        /// Ports without names are generally converter chevrons i.e. '>'. However, if an output
        /// port is displaying its context menu chevron AND has no name (e.g. the Function node)
        /// the output port is renamed in order to avoid confusing the user with double chevrons.
        /// </summary>
        /// <param name="value"></param>
        /// <returns></returns>
        private string GetPortDisplayName(string value)
        {
            if (value is string && !string.IsNullOrEmpty(value as string))
            {
                return value as string;
            }
            if (node.ArgumentLacing != LacingStrategy.Disabled)
            {
                switch (port.PortType)
                {
                    case PortType.Input:
                        return Properties.Resources.InputPortAlternativeName;
                    case PortType.Output:
                        return Properties.Resources.OutputPortAlternativeName;
                }
            }
            return ">";
        }
    }
}<|MERGE_RESOLUTION|>--- conflicted
+++ resolved
@@ -500,20 +500,15 @@
         // Handler to invoke node Auto Complete
         private void AutoComplete(object parameter)
         {
-<<<<<<< HEAD
             //handle the mouse event to prevent connection from starting
             MouseButtonEventArgs evArgs = parameter as MouseButtonEventArgs;
             evArgs.Handled = true;
 
-            var wsViewModel = node.WorkspaceViewModel;
-            wsViewModel.NodeAutoCompleteSearchViewModel.PortViewModel = this;
-=======
             var wsViewModel = node?.WorkspaceViewModel;
             if (wsViewModel is null || wsViewModel.NodeAutoCompleteSearchViewModel is null)
             {
                 return;
             }
->>>>>>> 812e9b4c
 
             // If the input port is disconnected by the 'Connect' command while triggering Node AutoComplete, undo the port disconnection.
             if (inputPortDisconnectedByConnectCommand)
