--- conflicted
+++ resolved
@@ -252,14 +252,11 @@
             }
         }
 
-<<<<<<< HEAD
         internal NodeViewModel NodeViewModel
         {
             get => _node;
-        }
-        
-=======
->>>>>>> ef90b114
+        }       
+
         /// <summary>
         /// Shows or hides the Use Levels and Keep List Structure checkboxes
         /// in the node chevron popup menu.
