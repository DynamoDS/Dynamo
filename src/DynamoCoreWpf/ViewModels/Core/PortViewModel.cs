--- conflicted
+++ resolved
@@ -423,12 +423,8 @@
             var portHalfHeight = PortModel.Height * 0.5 * zoom;
             var rowOffset = PortModel.Index * PortModel.Height * zoom;
             var customNodeOffset = NodeModel.CustomNodeTopBorderHeight * zoom;
-
-<<<<<<< HEAD
+            
             var y = popupHeightOffset + (headerHeightOffset + portHalfHeight + rowOffset + customNodeOffset) * dpiScale;
-=======
-            var y = popupHeightOffset + headerHeightOffset + portHalfHeight + rowOffset + customNodeOffset;
->>>>>>> 5831a523
 
             var placement = new CustomPopupPlacement(new Point(x, y), PopupPrimaryAxis.None);
 
