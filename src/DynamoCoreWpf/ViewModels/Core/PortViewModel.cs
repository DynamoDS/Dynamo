--- conflicted
+++ resolved
@@ -274,13 +274,8 @@
         internal NodeViewModel NodeViewModel
         {
             get => _node;
-<<<<<<< HEAD
-        }       
-
-=======
         }
         
->>>>>>> b3b8f0d7
         /// <summary>
         /// Shows or hides the Use Levels and Keep List Structure checkboxes
         /// in the node chevron popup menu.
@@ -457,15 +452,9 @@
             _node.WorkspaceViewModel.PropertyChanged -= Workspace_PropertyChanged;
         }
 
-<<<<<<< HEAD
-        internal PortViewModel CreateProxyPortViewModel(ProxyPortModel proxyPortModel)
-        {
-            return new PortViewModel(_node, proxyPortModel);
-=======
         internal ProxyPortViewModel CreateProxyPortViewModel(PortModel portModel)
         {
             return new ProxyPortViewModel(_node, portModel);
->>>>>>> b3b8f0d7
         }
 
         /// <summary>
