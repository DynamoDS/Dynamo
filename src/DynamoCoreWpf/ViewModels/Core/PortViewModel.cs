--- conflicted
+++ resolved
@@ -31,12 +31,7 @@
         private bool areConnectorsHidden;
         private string showHideWiresButtonContent = "";
         private bool hideWiresButtonEnabled;
-<<<<<<< HEAD
-        
-=======
-        private string showHideWiresButtonContent1;
-
->>>>>>> 53838350
+
         /// <summary>
         /// Port model.
         /// </summary>
@@ -295,17 +290,10 @@
         /// </summary>
         public string ShowHideWiresButtonContent
         {
-<<<<<<< HEAD
             get => showHideWiresButtonContent;
             set
             {
                 showHideWiresButtonContent = value;
-=======
-            get => showHideWiresButtonContent1;
-            set
-            {
-                showHideWiresButtonContent1 = value;
->>>>>>> 53838350
                 RaisePropertyChanged(nameof(ShowHideWiresButtonContent));
             }
         }
