using System;
using System.Collections.Generic;
using System.Diagnostics;
using System.Linq;
using System.Windows;
using System.Windows.Controls.Primitives;
using System.Windows.Input;
using System.Windows.Media;
using Dynamo.Graph.Nodes;
using Dynamo.Graph.Workspaces;
using Dynamo.Models;
using Dynamo.Search.SearchElements;
using Dynamo.UI.Commands;
using Dynamo.Utilities;

namespace Dynamo.ViewModels
{
    /// <summary>
    /// Port View Model
    /// </summary>
    public partial class PortViewModel : ViewModelBase
    {
        #region Properties/Fields

        protected readonly PortModel port;
        protected readonly NodeViewModel node;
        private DelegateCommand useLevelsCommand;
        private DelegateCommand keepListStructureCommand;
        private bool showUseLevelMenu;
        private const double autocompletePopupSpacing = 2.5;
        private const double proxyPortContextMenuOffset = 20;
        internal bool inputPortDisconnectedByConnectCommand = false;
        private bool nodeAutoCompleteMarkerVisible;
        protected static readonly SolidColorBrush PortBackgroundColorPreviewOff = new SolidColorBrush(Color.FromRgb(102, 102, 102));
        protected static readonly SolidColorBrush PortBackgroundColorDefault = new SolidColorBrush(Color.FromRgb(60, 60, 60));
        protected static readonly SolidColorBrush PortBorderBrushColorDefault = new SolidColorBrush(Color.FromRgb(161, 161, 161));
        private SolidColorBrush portBorderBrushColor = PortBorderBrushColorDefault;
        private SolidColorBrush portBackgroundColor = PortBackgroundColorDefault;
        private Visibility highlight = Visibility.Collapsed;
        
        /// <summary>
        /// Port model.
        /// </summary>
        public PortModel PortModel
        {
            get { return port; }
        }

        /// <summary>
        /// The content of tooltip.
        /// </summary>
        public string ToolTipContent
        {
            get { return port.ToolTip; }
        }

        /// <summary>
        /// Port name.
        /// </summary>
        public string PortName
        {
            get { return GetPortDisplayName(port.Name); }
        }

        /// <summary>
        /// Port type.
        /// </summary>
        public PortType PortType
        {
            get { return port.PortType; }
        }


        /// <summary>
        /// If port is selected.
        /// </summary>
        public bool IsSelected
        {
            get { return node.IsSelected; }
        }

        /// <summary>
        /// If port is connected.
        /// </summary>
        public bool IsConnected
        {
            get => port.IsConnected;
        }

        /// <summary>
        /// Sets the condensed styling on Code Block output ports.
        /// This is used to style the output ports on Code Blocks to be smaller.
        /// </summary>
        public bool IsPortCondensed
        {
            get
            {
                return this.PortModel.Owner is CodeBlockNodeModel && PortType == PortType.Output;
            }
        }

        /// <summary>
        /// If port is enabled.
        /// </summary>
        public bool IsEnabled
        {
            get { return port.IsEnabled; }
        }

        /// <summary>
        /// Controls whether the node autocomplete marker is visible
        /// </summary>
        public bool NodeAutoCompleteMarkerVisible
        {
            get => nodeAutoCompleteMarkerVisible;
            set
            {
                nodeAutoCompleteMarkerVisible = value;
                RaisePropertyChanged(nameof(NodeAutoCompleteMarkerVisible));
            }
        }

        /// <summary>
        /// The height of port.
        /// </summary>
        public double Height
        {
            get { return port.Height; }
        }

        /// <summary>
        /// The center point of port.
        /// </summary>
        public Point Center
        {
            get { return port.Center.AsWindowsType(); }
        }

        /// <summary>
        /// The state of host node.
        /// </summary>
        public ElementState State
        {
            get { return node.State; }
        }

        /// <summary>
        /// Returns whether the port is using its default value, or whether this been disabled
        /// </summary>
        [Obsolete("This method will be removed in a future version of Dynamo - please use the InPortViewModel")]
        internal bool UsingDefaultValue
        {
            get { return port.UsingDefaultValue; }
            set
            {
                port.UsingDefaultValue = value;
            }
        }

        /// <summary>
        /// IsHitTestVisible property gets a value that declares whether 
        /// a Snapping rectangle can possibly be returned as a hit test result.
        /// When FirstActiveConnector is not null, Snapping rectangle handles click events.
        /// When FirstActiveConnector is null, Snapping rectangle does not handle click events 
        /// and user can "click though invisible snapping area".
        /// </summary>
        public bool IsHitTestVisible
        {
            get { return node.WorkspaceViewModel.FirstActiveConnector != null; }
        }

        /// <summary>
        /// The margin thickness of port view.
        /// </summary>
        public System.Windows.Thickness MarginThickness
        {
            get { return port.MarginThickness.AsWindowsType(); }
        }

        public PortEventType EventType { get; set; }

        /// <summary>
        /// If should display Use Levels popup menu. 
        /// </summary>
        [Obsolete("This method will be removed in a future version of Dynamo - please use the InPortViewModel")]
        internal bool ShowUseLevelMenu
        {
            get
            {
                return showUseLevelMenu;
            }
            set
            {
                showUseLevelMenu = value;
                RaisePropertyChanged(nameof(ShowUseLevelMenu));
            }
        }

        internal NodeViewModel NodeViewModel
        {
            get => node;
        }
        
        /// <summary>
        /// Sets the color of the port's border brush
        /// </summary>
        public SolidColorBrush PortBorderBrushColor
        {
            get => portBorderBrushColor;
            set
            {
                portBorderBrushColor = value;
                RaisePropertyChanged(nameof(PortBorderBrushColor));
            }
        }

        /// <summary>
        /// Highlight or clear highlight of the port.
        /// </summary>
        public Visibility Highlight
        {
            get => highlight;
            set
            {
                highlight = value;
                RaisePropertyChanged(nameof(Highlight));
            }
        }

        /// <summary>
        /// Sets the color of the port's background - affected by multiple factors such as
        /// MouseOver, IsConnected, Node States (active, inactie, frozen 
        /// </summary>
        public SolidColorBrush PortBackgroundColor
        {
            get => portBackgroundColor;
            set
            {
                portBackgroundColor = value;
                RaisePropertyChanged(nameof(PortBackgroundColor));
            }
        }

        #endregion

        #region events
        public event EventHandler MouseEnter;
        public event EventHandler MouseLeave;
        public event EventHandler MouseLeftButtonDown;
        public event EventHandler MouseLeftButtonDownOnLevel;
        #endregion

        public PortViewModel(NodeViewModel node, PortModel port)
        {
            this.node = node;
            this.port = port;

            this.port.PropertyChanged += PortPropertyChanged;
            this.node.PropertyChanged += NodePropertyChanged;
            this.node.WorkspaceViewModel.PropertyChanged += WorkspacePropertyChanged;

            RefreshPortColors();
        }

        public override void Dispose()
        {
            port.PropertyChanged -= PortPropertyChanged;
            node.PropertyChanged -= NodePropertyChanged;
            node.WorkspaceViewModel.PropertyChanged -= WorkspacePropertyChanged;
        }

        internal virtual PortViewModel CreateProxyPortViewModel(PortModel portModel)
        {
            portModel.IsProxyPort = true;
            return new PortViewModel(node, portModel);
        }

        private UIElement FindProxyPortUIElement(PortViewModel proxyPortViewModel)
        {
            var mainWindow = Application.Current.MainWindow;

            return FindChild<UIElement>(mainWindow, e =>
                e is FrameworkElement fe && fe.DataContext == proxyPortViewModel);
        }

        private T FindChild<T>(DependencyObject parent, Func<T, bool> predicate) where T : DependencyObject
        {
            if (parent == null) return null;

            for (int i = 0; i < VisualTreeHelper.GetChildrenCount(parent); i++)
            {
                var child = VisualTreeHelper.GetChild(parent, i);
                if (child is T t && predicate(t))
                {
                    return t;
                }

                var foundChild = FindChild(child, predicate);
                if (foundChild != null)
                    return foundChild;
            }
            return null;
        }

        /// <summary>
        /// Sets up the node autocomplete window to be placed relative to the node.
        /// </summary>
        /// <param name="popup">Node autocomplete popup.</param>
        internal void SetupNodeAutocompleteWindowPlacement(Popup popup)
        {
            node.OnRequestAutoCompletePopupPlacementTarget(popup);
            popup.CustomPopupPlacementCallback = PlaceAutocompletePopup;
        }

        /// <summary>
        /// Sets up the PortContextMenu window to be placed relative to the port.
        /// </summary>
        /// <param name="popup">Node context menu popup.</param>
        internal void SetupPortContextMenuPlacement(Popup popup)
        {
            var zoom = node.WorkspaceViewModel.Zoom;

            if (PortModel.IsProxyPort)
            {
                // Find the UI element associated with the proxy port
                var proxyPortElement = FindProxyPortUIElement(this);
                if (proxyPortElement != null)
                {
                    popup.PlacementTarget = proxyPortElement;
                    ConfigurePopupPlacement(popup, zoom);
                    return;
                }
            }

            node.OnRequestPortContextMenuPlacementTarget(popup);
            popup.CustomPopupPlacementCallback = PlacePortContextMenu;
        }

        /// <summary>
        /// Configures the custom placement of the proxyport context menu popup.
        /// </summary>
        private void ConfigurePopupPlacement(Popup popup, double zoom)
        {
            popup.CustomPopupPlacementCallback = (popupSize, targetSize, offset) =>
            {
                double x;
                double y = (targetSize.Height - popupSize.Height) / 2;

                if (this is InPortViewModel)
                {
                    x = -popupSize.Width + proxyPortContextMenuOffset * zoom;                    
                }
                else
                {
                    x = targetSize.Width - proxyPortContextMenuOffset * zoom;
                }

                return new[] { new CustomPopupPlacement(new Point(x, y), PopupPrimaryAxis.None) };
            };
        }

        private CustomPopupPlacement[] PlaceAutocompletePopup(Size popupSize, Size targetSize, Point offset)
        {
            var zoom = node.WorkspaceViewModel.Zoom;

            double x;
            var scaledSpacing = autocompletePopupSpacing * targetSize.Width / node.ActualWidth;
            if (PortModel.PortType == PortType.Input)
            {
                // Offset popup to the left by its width from left edge of node and spacing.
                x = -scaledSpacing - popupSize.Width;
            }
            else
            {
                // Offset popup to the right by node width and spacing from left edge of node.
                x = scaledSpacing + targetSize.Width;
            }
            // Offset popup down from the upper edge of the node by the node header and corresponding to the respective port.
            // Scale the absolute heights by the target height (passed to the callback) and the actual height of the node.
            var scaledHeight = targetSize.Height / node.ActualHeight;
            var absoluteHeight = NodeModel.HeaderHeight + (PortModel.Index * PortModel.Height);
            var y = absoluteHeight * scaledHeight;

            var placement = new CustomPopupPlacement(new Point(x, y), PopupPrimaryAxis.None);

            return new[] { placement };
        }

        private CustomPopupPlacement[] PlacePortContextMenu(Size popupSize, Size targetSize, Point offset)
        {
            // The actual zoom here is confusing
            // What matters is the zoom factor measured from the scaled : unscaled node size
            var zoom = node.WorkspaceViewModel.Zoom;

            double x;
            var scaledWidth = autocompletePopupSpacing * targetSize.Width / node.ActualWidth;

            if (PortModel.PortType == PortType.Input)
            {
                // Offset popup to the left by its width from left edge of node and spacing.
                x = -scaledWidth - popupSize.Width;
            }
            else
            {
                // Offset popup to the right by node width and spacing from left edge of node.
                x = scaledWidth + targetSize.Width;
            }
            // Important - while zooming in and out, Node elements are scaled, while popup is not
            // Calculate absolute popup halfheight to deduct from the overall y pos
            // Then add the header, port height and port index position
            var popupHeightOffset = - popupSize.Height * 0.5;
            var headerHeightOffset = 2 * NodeModel.HeaderHeight * zoom;
            var portHalfHeight = PortModel.Height * 0.5 * zoom;
            var rowOffset = PortModel.Index * (1.5 * PortModel.Height) * zoom;

            var y = popupHeightOffset + headerHeightOffset + portHalfHeight + rowOffset;

            var placement = new CustomPopupPlacement(new Point(x, y), PopupPrimaryAxis.None);

            return new[] { placement };
        }

        private void WorkspacePropertyChanged(object sender, System.ComponentModel.PropertyChangedEventArgs e)
        {
            switch (e.PropertyName)
            {
                case "ActiveConnector":
                    RaisePropertyChanged(nameof(IsHitTestVisible));
                    break;
                default:
                    break;
            }
        }

        private void NodePropertyChanged(object sender, System.ComponentModel.PropertyChangedEventArgs e)
        {
            switch (e.PropertyName)
            {
                case nameof(IsSelected):
                    RaisePropertyChanged(nameof(IsSelected));
                    break;
                case nameof(State):
                    RaisePropertyChanged(nameof(State));
                    RefreshPortColors();
                    break;
                case nameof(ToolTipContent):
                    RaisePropertyChanged(nameof(ToolTipContent));
                    break;
                case nameof(node.IsVisible):
                    RefreshPortColors();
                    break;
                case nameof(node.NodeModel.CachedValue):
                    RefreshPortColors();
                    break;
            }
        }

        private void PortPropertyChanged(object sender, System.ComponentModel.PropertyChangedEventArgs e)
        {
            switch (e.PropertyName)
            {
                case "ToolTip":
                    RaisePropertyChanged(nameof(ToolTipContent));
                    break;
                case nameof(PortType):
                    RaisePropertyChanged(nameof(PortType));
                    break;
                case nameof(PortName):
                    RaisePropertyChanged(nameof(PortName));
                    break;
                case nameof(IsConnected):
                    RaisePropertyChanged(nameof(IsConnected));
                    RefreshPortColors();
                    break;
                case nameof(IsEnabled):
                    RaisePropertyChanged(nameof(IsEnabled));
                    break;
                case nameof(Center):
                    RaisePropertyChanged(nameof(Center));
                    break;
                case nameof(MarginThickness):
                    RaisePropertyChanged(nameof(MarginThickness));
                    break;
                case nameof(UsingDefaultValue):
                    RefreshPortColors();
                    break;
            }
        }

       
        private void Connect(object parameter)
        {
            DynamoViewModel dynamoViewModel = this.node.DynamoViewModel;
            WorkspaceViewModel workspaceViewModel = dynamoViewModel.CurrentSpaceViewModel;
            workspaceViewModel.HandlePortClicked(this);
        }

        protected bool CanConnect(object parameter)
        {
            return true;
        }

        // Handler to invoke node Auto Complete
        private void AutoComplete(object parameter)
        {
            //handle the mouse event to prevent connection from starting
            MouseButtonEventArgs evArgs = parameter as MouseButtonEventArgs;
            evArgs.Handled = true;

            var wsViewModel = node?.WorkspaceViewModel;
            if (wsViewModel is null || wsViewModel.NodeAutoCompleteSearchViewModel is null)
            {
                return;
            }

            // If the input port is disconnected by the 'Connect' command while triggering Node AutoComplete, undo the port disconnection.
            if (inputPortDisconnectedByConnectCommand)
            {
                wsViewModel.DynamoViewModel.Model.CurrentWorkspace.Undo();
            }

            // Bail out from connect state
            wsViewModel.CancelActiveState();

            if (PortModel != null && !PortModel.CanAutoCompleteInput())
            {
                return;
            }

            var existingPort = wsViewModel.NodeAutoCompleteSearchViewModel.PortViewModel;
            if (existingPort != null)
            {
                existingPort.Highlight = Visibility.Collapsed;
            }

            wsViewModel.NodeAutoCompleteSearchViewModel.PortViewModel = this;

            wsViewModel.OnRequestNodeAutoCompleteSearch(ShowHideFlags.Show);
        }

        // Handler to invoke Node autocomplete cluster
        private void AutoCompleteCluster(object parameter)
        {
<<<<<<< HEAD
            //handle the mouse event to prevent connection from starting
            MouseButtonEventArgs evArgs = parameter as MouseButtonEventArgs;
            evArgs.Handled = true;

            // Put a C# timer here to test the cluster placement mock
            Stopwatch stopwatch = Stopwatch.StartNew();
=======
>>>>>>> 0acb863d
            var wsViewModel = node.WorkspaceViewModel;
            wsViewModel.NodeAutoCompleteSearchViewModel.PortViewModel = this;

            // If the input port is disconnected by the 'Connect' command while triggering Node AutoComplete, undo the port disconnection.
            if (this.inputPortDisconnectedByConnectCommand)
            {
                wsViewModel.DynamoViewModel.Model.CurrentWorkspace.Undo();
            }

            // Bail out from connect state
            wsViewModel.CancelActiveState();

            if (PortModel != null && !PortModel.CanAutoCompleteInput())
            {
                return;
            }

            // CreateMockCluster();

            try
            {
                MLNodeClusterAutoCompletionResponse results = wsViewModel.NodeAutoCompleteSearchViewModel.GetMLNodeClusterAutocompleteResults();
                NodeViewModel targetNodeFromCluster = null;

                // Process the results and display the preview of the cluster with the highest confidence level
                var ClusterResultItem = results.Results.FirstOrDefault();
                {
                    var index = 0;
                    // A map of the cluster result v.s. actual nodes created for node connection look up
                    var clusterMapping = new Dictionary<string, NodeViewModel>();
                    // Convert topology to actual cluster
                    ClusterResultItem.Topology.Nodes.ToList().ForEach(node =>
                    {
                        // Retreive assembly name and node full name from type.id.
                        var typeInfo = wsViewModel.NodeAutoCompleteSearchViewModel.GetInfoFromTypeId(node.Type.Id);
                        wsViewModel.DynamoViewModel.Model.ExecuteCommand(new DynamoModel.CreateNodeCommand(Guid.NewGuid().ToString(), typeInfo.FullName, 0, 0, false, false));
                        var nodeFromCluster = wsViewModel.Nodes.LastOrDefault();
                        nodeFromCluster.IsTransient = true;
                        clusterMapping.Add(node.Id, nodeFromCluster);
                        // Add the node to the selection to prepare for autolayout later
                        if (index == ClusterResultItem.EntryNodeIndex)
                        {
                            // This is the target node from cluster that should connect to the query node
                            targetNodeFromCluster = nodeFromCluster;
                        }
                        index++;
                    });

                    ClusterResultItem.Topology.Connections.ToList().ForEach(connection =>
                    {
                        // Connect the nodes
                        var sourceNode = clusterMapping[connection.StartNode.NodeId];
                        var targetNode = clusterMapping[connection.EndNode.NodeId];
                        // The port index is 1- based (currently a hack and not expected from service)
                        var sourcePort = sourceNode.OutPorts.FirstOrDefault(p => p.PortModel.Index == connection.StartNode.PortIndex - 1);
                        var targetPort = targetNode.InPorts.FirstOrDefault(p => p.PortModel.Index == connection.EndNode.PortIndex - 1);
                        var commands = new List<DynamoModel.ModelBasedRecordableCommand>
                        {
                            new DynamoModel.MakeConnectionCommand(sourceNode.Id.ToString(), connection.StartNode.PortIndex - 1, PortType.Output, DynamoModel.MakeConnectionCommand.Mode.Begin),
                            new DynamoModel.MakeConnectionCommand(targetNode.Id.ToString(), connection.EndNode.PortIndex - 1, PortType.Input, DynamoModel.MakeConnectionCommand.Mode.End),
                        };
                        commands.ForEach(c =>
                        {
                            try
                            {
                                wsViewModel.DynamoViewModel.Model.ExecuteCommand(c);
                            }
                            catch (Exception) { }
                        });
                    });

                    // Connect the cluster to the original node and port
                    var finalCommands = new List<DynamoModel.ModelBasedRecordableCommand>
                    {
                        new DynamoModel.MakeConnectionCommand(node.Id.ToString(), 0, PortType.Output, DynamoModel.MakeConnectionCommand.Mode.Begin),
                        new DynamoModel.MakeConnectionCommand(targetNodeFromCluster?.Id.ToString(), ClusterResultItem.EntryNodeInPort, PortType.Input, DynamoModel.MakeConnectionCommand.Mode.End),
                    };
                    finalCommands.ForEach(c =>
                    {
                        try
                        {
                            wsViewModel.DynamoViewModel.Model.ExecuteCommand(c);
                        }
                        catch (Exception) { }
                    });

                    // AutoLayout should be called after all nodes are connected
                    foreach(var node in clusterMapping.Values)
                    {
                        wsViewModel.DynamoViewModel.Model.AddToSelection(node.NodeModel);
                    }
                    wsViewModel.Model.DoGraphAutoLayout(false, true, node.Id);
                }

                // Display the cluster info in the right side panel
                // wsViewModel.OnRequestNodeAutoCompleteViewExtension(results);
            }
            catch (Exception)
            {
                // Log the exception and show a notification to the user
            }
        }

        /// <summary>
        /// Create a mock cluster. This is test only and should be removed when Cluster AutoComplete is in production
        /// </summary>
        private void CreateMockCluster()
        {
            // Put a C# timer here to test the cluster placement mock
            Stopwatch stopwatch = Stopwatch.StartNew();

            // Create mock nodes, currently Watch nodes (to avoid potential memory leak from Python Editor), and connect them to the input port
            var targetNodeSearchEle = node.WorkspaceViewModel.NodeAutoCompleteSearchViewModel.DefaultResults.ToList()[5];
            targetNodeSearchEle.CreateAndConnectCommand.Execute(node.WorkspaceViewModel.NodeAutoCompleteSearchViewModel.PortViewModel.PortModel);

            var sizeOfMockCluster = 3;
            var n = 1;
            while (n < sizeOfMockCluster)
            {
                // Get the last node and connect a new node to it
                var node1 = node.WorkspaceViewModel.Nodes.LastOrDefault();
                node1.IsTransient = true;
                targetNodeSearchEle.CreateAndConnectCommand.Execute(node1.InPorts.FirstOrDefault().PortModel);
                n++;
            }

            node.WorkspaceViewModel.Nodes.LastOrDefault().IsTransient = true;

            stopwatch.Stop(); // Stop the stopwatch
            node.WorkspaceViewModel.DynamoViewModel.Model.Logger.Log($"Cluster Placement Execution Time: {stopwatch.ElapsedMilliseconds} ms");
        }

        private void NodePortContextMenu(object obj)
        {
            // If this port does not display a Chevron button to open the context menu and it doesn't
            // have a default value then using right-click to open the context menu should also do nothing.
            // Added check for Python node model (allow input context menu for rename)
            if (obj is InPortViewModel inPortViewModel &&
                inPortViewModel.UseLevelVisibility == Visibility.Collapsed &&
                !inPortViewModel.DefaultValueEnabled &&
                !(inPortViewModel.NodeViewModel.NodeModel is PythonNodeModels.PythonNode)) return;
            
            var wsViewModel = node.WorkspaceViewModel;
            
            wsViewModel.CancelActiveState();
            wsViewModel.OnRequestPortContextMenu(ShowHideFlags.Show, this);
        }

        private bool CanAutoComplete(object parameter)
        {
            DynamoViewModel dynamoViewModel = node.DynamoViewModel;
            // If user trying to trigger Node AutoComplete from proxy ports, display notification
            // telling user it is not available that way
            if (port.IsProxyPort)
            {
                dynamoViewModel.MainGuideManager.CreateRealTimeInfoWindow(Wpf.Properties.Resources.NodeAutoCompleteNotAvailableForCollapsedGroups);
            }
            // If the feature is enabled from Dynamo experiment setting and if user interaction is not on proxy ports.
            return dynamoViewModel.EnableNodeAutoComplete && !port.IsProxyPort;
        }

        /// <summary>
        /// Handles the Mouse enter event on the port
        /// </summary>
        /// <param name="parameter">The parameter.</param>
        private void OnRectangleMouseEnter(object parameter)
        {
            MouseEnter?.Invoke(parameter, null);
        }

        /// <summary>
        /// Handles the Mouse leave on the port
        /// </summary>
        /// <param name="parameter">The parameter.</param>
        private void OnRectangleMouseLeave(object parameter)
        {
            MouseLeave?.Invoke(parameter, null);
        }

        /// <summary>
        /// Handles the Mouse left button down on the port
        /// </summary>
        /// <param name="parameter">The parameter.</param>
        private void OnRectangleMouseLeftButtonDown(object parameter)
        {
            MouseLeftButtonDown?.Invoke(parameter, null);
        }

        /// <summary>
        /// Handles the Mouse left button down on the level.
        /// </summary>
        /// <param name="parameter"></param>
        private void OnMouseLeftButtonDownOnLevel(object parameter)
        {
            ShowUseLevelMenu = true;
        }

        /// <summary>
        /// Handle the Mouse left from Use Level popup.
        /// </summary>
        /// <param name="parameter"></param>
        private void OnMouseLeftUseLevel(object parameter)
        {
            ShowUseLevelMenu = false;
        }

        /// <summary>
        /// Handles the logic for updating the PortBackgroundColor and PortBackgroundBrushColor
        /// </summary>
        protected virtual void RefreshPortColors()
        {
            PortBackgroundColor = PortBackgroundColorDefault;
            PortBorderBrushColor = PortBorderBrushColorDefault;
        }

        /// <summary>
        /// Replaces the old PortNameConverter.
        /// Ports without names are generally converter chevrons i.e. '>'. However, if an output
        /// port is displaying its context menu chevron AND has no name (e.g. the Function node)
        /// the output port is renamed in order to avoid confusing the user with double chevrons.
        /// </summary>
        /// <param name="value"></param>
        /// <returns></returns>
        private string GetPortDisplayName(string value)
        {
            if (value is string && !string.IsNullOrEmpty(value as string))
            {
                return value as string;
            }
            if (node.ArgumentLacing != LacingStrategy.Disabled)
            {
                switch (port.PortType)
                {
                    case PortType.Input:
                        return Properties.Resources.InputPortAlternativeName;
                    case PortType.Output:
                        return Properties.Resources.OutputPortAlternativeName;
                }
            }
            return ">";
        }
    }
}<|MERGE_RESOLUTION|>--- conflicted
+++ resolved
@@ -541,15 +541,10 @@
         // Handler to invoke Node autocomplete cluster
         private void AutoCompleteCluster(object parameter)
         {
-<<<<<<< HEAD
             //handle the mouse event to prevent connection from starting
             MouseButtonEventArgs evArgs = parameter as MouseButtonEventArgs;
             evArgs.Handled = true;
-
-            // Put a C# timer here to test the cluster placement mock
-            Stopwatch stopwatch = Stopwatch.StartNew();
-=======
->>>>>>> 0acb863d
+            
             var wsViewModel = node.WorkspaceViewModel;
             wsViewModel.NodeAutoCompleteSearchViewModel.PortViewModel = this;
 
