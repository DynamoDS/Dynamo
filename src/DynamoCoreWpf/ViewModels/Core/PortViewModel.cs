﻿using System;
using System.Windows;
using System.Windows.Controls.Primitives;
using System.Windows.Media;
using Dynamo.Graph.Nodes;
using Dynamo.Models;
using Dynamo.UI;
using Dynamo.UI.Commands;
using Dynamo.Utilities;

namespace Dynamo.ViewModels
{
    public partial class PortViewModel : ViewModelBase
    {

        #region Properties/Fields

        private readonly PortModel _port;
        private readonly NodeViewModel _node;
        private DelegateCommand _useLevelsCommand;
        private DelegateCommand _keepListStructureCommand;
        private const double autocompletePopupSpacing = 2.5;
        private SolidColorBrush portBorderBrushColor = new SolidColorBrush(Color.FromArgb(255, 204, 204, 204));
        private SolidColorBrush portBackgroundColor = new SolidColorBrush(Color.FromArgb(0, 60, 60, 60));
        internal bool inputPortDisconnectedByConnectCommand = false;
        private bool _showUseLevelMenu;

        /// <summary>
        /// Port model.
        /// </summary>
        public PortModel PortModel
        {
            get { return _port; }
        }

        /// <summary>
        /// The content of tooltip.
        /// </summary>
        public string ToolTipContent
        {
            get { return _port.ToolTip; }
        }

        /// <summary>
        /// Port name.
        /// </summary>
        public string PortName
        {
            get { return GetPortDisplayName(_port.Name); }
        }

        /// <summary>
        /// Port type.
        /// </summary>
        public PortType PortType
        {
            get { return _port.PortType; }
        }


        /// <summary>
        /// If port is selected.
        /// </summary>
        public bool IsSelected
        {
            get { return _node.IsSelected; }
        }

        /// <summary>
        /// If port is connected.
        /// </summary>
        public bool IsConnected
        {
            get => _port.IsConnected;
        }

        /// <summary>
        /// Sets the condensed styling on Code Block output ports.
        /// This is used to style the output ports on Code Blocks to be smaller.
        /// </summary>
        public bool IsPortCondensed
        {
            get
            {
                return this.PortModel.Owner is CodeBlockNodeModel && PortType == PortType.Output;
            }
        }

        /// <summary>
        /// If port is enabled.
        /// </summary>
        public bool IsEnabled
        {
            get { return _port.IsEnabled; }
        }

        /// <summary>
        /// The height of port.
        /// </summary>
        public double Height
        {
            get { return _port.Height; }
        }

        /// <summary>
        /// The center point of port.
        /// </summary>
        public Point Center
        {
            get { return _port.Center.AsWindowsType(); }
        }

        /// <summary>
        /// The state of host node.
        /// </summary>
        public ElementState State
        {
            get { return _node.State; }
        }

        /// <summary>
        /// Returns whether this port has a default value that can be used.
        /// </summary>
        public bool DefaultValueEnabled
        {
            get { return _port.DefaultValue != null; }
        }
        
        /// <summary>
        /// Returns whether the port is using its default value, or whether this been disabled
        /// </summary>
        public bool UsingDefaultValue
        {
            get { return _port.UsingDefaultValue; }
            set
            {
                _port.UsingDefaultValue = value;
                RaisePropertyChanged(nameof(UsingDefaultValueMarkerVisibile));
            }
        }

        /// <summary>
        /// IsHitTestVisible property gets a value that declares whether 
        /// a Snapping rectangle can possibly be returned as a hit test result.
        /// When FirstActiveConnector is not null, Snapping rectangle handles click events.
        /// When FirstActiveConnector is null, Snapping rectangle does not handle click events 
        /// and user can "click though invisible snapping area".
        /// </summary>
        public bool IsHitTestVisible
        {
            get { return _node.WorkspaceViewModel.FirstActiveConnector != null; }
        }

        /// <summary>
        /// The margin thickness of port view.
        /// </summary>
        public System.Windows.Thickness MarginThickness
        {
            get { return _port.MarginThickness.AsWindowsType(); }
        }

        public PortEventType EventType { get; set; }

        /// <summary>
        /// If should display Use Levels popup menu. 
        /// </summary>
        public bool ShowUseLevelMenu
        {
            get
            {
                return _showUseLevelMenu;
            }
            set
            {
                _showUseLevelMenu = value;
                RaisePropertyChanged("ShowUseLevelMenu");
            }
        }

        /// <summary>
        /// If UseLevel is enabled on this port.
        /// </summary>
        public bool UseLevels
        {
            get { return _port.UseLevels; }
        }

        /// <summary>
        /// Determines whether or not the UseLevelsSpinner is visible on the port.
        /// </summary>
        public Visibility UseLevelSpinnerVisible
        {
            get
            {
                if (PortType == PortType.Output) return Visibility.Collapsed;
                if (UseLevels) return Visibility.Visible;
                return Visibility.Hidden;
            }
        }

        /// <summary>
        /// Determines whether the blue marker appears beside an input port, indicating
        /// the default value for this port is being used.
        /// </summary>
        public bool UsingDefaultValueMarkerVisibile
        {
            get => PortType == PortType.Input && UsingDefaultValue && DefaultValueEnabled;
        }

        /// <summary>
        /// If should keep list structure on this port.
        /// </summary>
        public bool ShouldKeepListStructure
        {
            get { return _port.KeepListStructure; }
        }

        /// <summary>
        /// Levle of list.
        /// </summary>
        public int Level
        {
            get { return _port.Level; }
            set
            {
                ChangeLevel(value);
            }
        }

        /// <summary>
        /// The visibility of Use Levels menu.
        /// </summary>
        public Visibility UseLevelVisibility
        {
            get
            {
                if (_node.ArgumentLacing != LacingStrategy.Disabled)
                {
                    return Visibility.Visible;
                }
                else
                {
                    return Visibility.Collapsed;
                }
            }
        }

        /// <summary>
        /// Shows or hides the Use Levels and Keep List Structure checkboxes
        /// in the node chevron popup menu.
        /// </summary>
        public bool UseLevelCheckBoxVisibility
        {
            get => _port.PortType == PortType.Input;
        }

        /// <summary>
        /// Shows or hides the Use Default Value checkbox in the node chevron popup menu.
        /// </summary>
        public bool UseDefaultValueCheckBoxVisibility
        {
            get => _port.PortType == PortType.Input && DefaultValueEnabled;
        }

        /// <summary>
        /// Shows or hides the Break Connections, Hide Wires and UnhideWires buttons in the node chevron popup menu.
        /// </summary>
        public bool OutputPortConnectionsButtonsVisible
        {
            get => _port.PortType == PortType.Output;
        }

        /// <summary>
        /// Enables or disables the Break Connections button on the node output port context menu.
        /// </summary>
        public bool OutputPortBreakConnectionsButtonEnabled
        {
            get => OutputPortConnectionsButtonsVisible && IsConnected;
        }

        /// <summary>
        /// Enables or disables the Hide Wires button on the node output port context menu.
        /// </summary>
        public bool HideWiresButtonEnabled
        {
            get => true;
        }

        /// <summary>
        /// Enables or disables the Unhide Wires button on the node output port context menu.
        /// </summary>
        public bool UnhideWiresButtonEnabled
        {
            get => !HideWiresButtonEnabled;
        }


        /// <summary>
        /// Sets the color of the port's border brush
        /// </summary>
        public SolidColorBrush PortBorderBrushColor
        {
            get => portBorderBrushColor;
            set
            {
                portBorderBrushColor = value;
                RaisePropertyChanged(nameof(PortBorderBrushColor));
            }
        }

        /// <summary>
        /// Sets the color of the port's background - affected by multiple factors such as
        /// MouseOver, IsConnected, Node States (active, inactie, frozen 
        /// </summary>
        public SolidColorBrush PortBackgroundColor
        {
            get => portBackgroundColor;
            set
            {
                portBackgroundColor = value;
                RaisePropertyChanged(nameof(PortBackgroundColor));
            }
        }

        #endregion

        #region events
        public event EventHandler MouseEnter;
        public event EventHandler MouseLeave;
        public event EventHandler MouseLeftButtonDown;
        public event EventHandler MouseLeftButtonDownOnLevel;
        #endregion

        public PortViewModel(NodeViewModel node, PortModel port)
        {
            _node = node;
            _port = port;

            _port.PropertyChanged += _port_PropertyChanged;
            _node.PropertyChanged += _node_PropertyChanged;
            _node.WorkspaceViewModel.PropertyChanged += Workspace_PropertyChanged;

            RefreshPortColors();
        }

        public override void Dispose()
        {
            _port.PropertyChanged -= _port_PropertyChanged;
            _node.PropertyChanged -= _node_PropertyChanged;
            _node.WorkspaceViewModel.PropertyChanged -= Workspace_PropertyChanged;
        }

        /// <summary>
        /// Sets up the node autocomplete window to be placed relative to the node.
        /// </summary>
        /// <param name="popup">Node autocomplete popup.</param>
        internal void SetupNodeAutocompleteWindowPlacement(Popup popup)
        {
            _node.OnRequestAutoCompletePopupPlacementTarget(popup);
            popup.CustomPopupPlacementCallback = PlaceAutocompletePopup;
        }

        private CustomPopupPlacement[] PlaceAutocompletePopup(Size popupSize, Size targetSize, Point offset)
        {
            var zoom = _node.WorkspaceViewModel.Zoom;

            double x;
            var scaledSpacing = autocompletePopupSpacing * targetSize.Width / _node.ActualWidth;
            if (PortModel.PortType == PortType.Input)
            {
                // Offset popup to the left by its width from left edge of node and spacing.
                x = -scaledSpacing - popupSize.Width;
            }
            else
            {
                // Offset popup to the right by node width and spacing from left edge of node.
                x = scaledSpacing + targetSize.Width;
            }
            // Offset popup down from the upper edge of the node by the node header and corresponding to the respective port.
            // Scale the absolute heights by the target height (passed to the callback) and the actual height of the node.
            var scaledHeight = targetSize.Height / _node.ActualHeight;
            var absoluteHeight = NodeModel.HeaderHeight + PortModel.Index * PortModel.Height;
            var y = absoluteHeight * scaledHeight;

            var placement = new CustomPopupPlacement(new Point(x, y), PopupPrimaryAxis.None);

            return new[] { placement };
        }

        private void Workspace_PropertyChanged(object sender, System.ComponentModel.PropertyChangedEventArgs e)
        {
            switch (e.PropertyName)
            {
                case "ActiveConnector":
                    RaisePropertyChanged("IsHitTestVisible");
                    break;
            }
        }

        void _node_PropertyChanged(object sender, System.ComponentModel.PropertyChangedEventArgs e)
        {
            switch (e.PropertyName)
            {
                case "IsSelected":
                    RaisePropertyChanged("IsSelected");
                    break;
                case "State":
                    RaisePropertyChanged("State");
                    break;
                case "ToolTipContent":
                    RaisePropertyChanged("ToolTipContent");
                    break;
            }
        }

        void _port_PropertyChanged(object sender, System.ComponentModel.PropertyChangedEventArgs e)
        {
            switch (e.PropertyName)
            {
                case "ToolTip":
                    RaisePropertyChanged("ToolTipContent");
                    break;
                case "PortType":
                    RaisePropertyChanged("PortType");
                    break;
                case "PortName":
                    RaisePropertyChanged("PortName");
                    break;
                case "IsConnected":
                    RaisePropertyChanged(nameof(IsConnected));
                    RaisePropertyChanged(nameof(OutputPortBreakConnectionsButtonEnabled));
                    RefreshPortColors();
                    break;
                case "IsEnabled":
                    RaisePropertyChanged("IsEnabled");
                    break;
                case "Center":
                    RaisePropertyChanged("Center");
                    break;
                case "DefaultValue":
                    RaisePropertyChanged("DefaultValue");
                    break;
                case "UsingDefaultValue":
                    RaisePropertyChanged("UsingDefaultValue");
                    RefreshPortColors();
                    break;
                case "MarginThickness":
                    RaisePropertyChanged("MarginThickness");
                    break;
                case "UseLevels":
                    RaisePropertyChanged("UseLevels");
                    break;
                case "Level":
                    RaisePropertyChanged("Level");
                    break;
                case "KeepListStructure":
                    RaisePropertyChanged("ShouldKeepListStructure");
                    RefreshPortColors();
                    break;
            }
        }

        /// <summary>
        /// UseLevels command
        /// </summary>
        public DelegateCommand UseLevelsCommand
        {
            get
            {
                if (_useLevelsCommand == null)
                {
                    _useLevelsCommand = new DelegateCommand(UseLevel, p => true);
                }
                return _useLevelsCommand;
            }
        }

        private void UseLevel(object parameter)
        {
            var useLevel = (bool)parameter;
            var command = new DynamoModel.UpdateModelValueCommand(
                Guid.Empty, _node.NodeLogic.GUID, "UseLevels", string.Format("{0}:{1}", _port.Index, useLevel));

            _node.WorkspaceViewModel.DynamoViewModel.ExecuteCommand(command);
            RaisePropertyChanged(nameof(UseLevelSpinnerVisible));
        }

        /// <summary>
        /// ShouldKeepListStructure command
        /// </summary>
        public DelegateCommand KeepListStructureCommand
        {
            get
            {
                if (_keepListStructureCommand == null)
                {
                    _keepListStructureCommand = new DelegateCommand(KeepListStructure, p => true);
                }
                return _keepListStructureCommand;
            }
        }

        private void KeepListStructure(object parameter)
        {
            bool keepListStructure = (bool)parameter;
            var command = new DynamoModel.UpdateModelValueCommand(
                Guid.Empty, _node.NodeLogic.GUID, "KeepListStructure", string.Format("{0}:{1}", _port.Index, keepListStructure));

            _node.WorkspaceViewModel.DynamoViewModel.ExecuteCommand(command);
        }

        private void ChangeLevel(int level)
        {
            var command = new DynamoModel.UpdateModelValueCommand(
                            Guid.Empty, _node.NodeLogic.GUID, "ChangeLevel", string.Format("{0}:{1}", _port.Index, level));

            _node.WorkspaceViewModel.DynamoViewModel.ExecuteCommand(command);
        }

        private void Connect(object parameter)
        {
            DynamoViewModel dynamoViewModel = this._node.DynamoViewModel;
            WorkspaceViewModel workspaceViewModel = dynamoViewModel.CurrentSpaceViewModel;
            workspaceViewModel.HandlePortClicked(this);
        }

        private bool CanConnect(object parameter)
        {
            return true;
        }

        // Handler to invoke node Auto Complete
        private void AutoComplete(object parameter)
        {
            var wsViewModel = _node.WorkspaceViewModel;
            wsViewModel.NodeAutoCompleteSearchViewModel.PortViewModel = this;

            // If the input port is disconnected by the 'Connect' command while triggering Node AutoComplete, undo the port disconnection.
            if (this.inputPortDisconnectedByConnectCommand)
            {
                wsViewModel.DynamoViewModel.Model.CurrentWorkspace.Undo();
            }

            // Bail out from connect state
            wsViewModel.CancelActiveState();
            wsViewModel.OnRequestNodeAutoCompleteSearch(ShowHideFlags.Show);
        }

        private bool CanAutoComplete(object parameter)
        {
            DynamoViewModel dynamoViewModel = _node.DynamoViewModel;
            // If the feature is enabled from Dynamo experiment setting and if user interaction is on input port.
            return dynamoViewModel.EnableNodeAutoComplete;
        }

        /// <summary>
        /// Handles the Mouse enter event on the port
        /// </summary>
        /// <param name="parameter">The parameter.</param>
        private void OnRectangleMouseEnter(object parameter)
        {
            MouseEnter?.Invoke(parameter, null);
        }

        /// <summary>
        /// Handles the Mouse leave on the port
        /// </summary>
        /// <param name="parameter">The parameter.</param>
        private void OnRectangleMouseLeave(object parameter)
        {
            MouseLeave?.Invoke(parameter, null);
        }

        /// <summary>
        /// Handles the Mouse left button down on the port
        /// </summary>
        /// <param name="parameter">The parameter.</param>
        private void OnRectangleMouseLeftButtonDown(object parameter)
        {
            MouseLeftButtonDown?.Invoke(parameter, null);
        }

        /// <summary>
        /// Handles the Mouse left button down on the level.
        /// </summary>
        /// <param name="parameter"></param>
        private void OnMouseLeftButtonDownOnLevel(object parameter)
        {
            ShowUseLevelMenu = true;
        }

        /// <summary>
        /// Handle the Mouse left from Use Level popup.
        /// </summary>
        /// <param name="parameter"></param>
        private void OnMouseLeftUseLevel(object parameter)
        {
            ShowUseLevelMenu = false;
        }

        /// <summary>
        /// Handles the logic for updating the PortBackgroundColor and PortBackgroundBrushColor
        /// </summary>
        private void RefreshPortColors()
        {
            // The visual appearance of ports can be affected by many different logical states
            // Inputs have more display styles than outputs
            if (_port.PortType == PortType.Input)
            {
                // Special case for keeping list structure visual appearance
                if (_port.UseLevels && _port.KeepListStructure && _port.IsConnected)
                {
                    PortBackgroundColor = new SolidColorBrush(Color.FromRgb(94, 165, 196));
                    PortBorderBrushColor = new SolidColorBrush(Color.FromRgb(106, 192, 231));
                }

                // Port has a default value, shows blue marker
                else if (UsingDefaultValue && DefaultValueEnabled)
                {
<<<<<<< HEAD
                    PortBackgroundColor = new SolidColorBrush(Color.FromRgb(70, 90, 99));
                    PortBorderBrushColor = new SolidColorBrush(Color.FromRgb(106, 192, 231));
=======
                    PortBackgroundColor = (SolidColorBrush)SharedDictionaryManager.DynamoColorsAndBrushesDictionary["PortIsConnectedBackground"];
                    PortBorderBrushColor = (SolidColorBrush)SharedDictionaryManager.DynamoColorsAndBrushesDictionary["PortIsConnectedBorderBrush"];
>>>>>>> 34f6af58
                }
                else
                {
                    // Port isn't connected and has no default value (or isn't using it)
                    if (!_port.IsConnected)
                    {
                        PortBackgroundColor = new SolidColorBrush(Color.FromRgb(107, 67, 67));
                        PortBorderBrushColor = new SolidColorBrush(Color.FromRgb(244, 134, 134));
                    }
                    // Port is connected and has no default value
                    else
                    {
                        PortBackgroundColor = new SolidColorBrush(Color.FromRgb(70, 90, 99));
                        PortBorderBrushColor = new SolidColorBrush(Color.FromRgb(106, 192, 231));
                    }
                }
            }
            // It's an output port, which either displays a connected style or a disconnected style
            else
            {
                if (_port.IsConnected)
                {
                    PortBackgroundColor = new SolidColorBrush(Color.FromRgb(70, 90, 99));
                    PortBorderBrushColor = new SolidColorBrush(Color.FromRgb(106, 192, 231));
                }
                else
                {
                    PortBackgroundColor = new SolidColorBrush(Colors.Transparent);
                    PortBorderBrushColor = new SolidColorBrush(Color.FromRgb(204, 204, 204));
                }
            }
        }

        /// <summary>
        /// Replaces the old PortNameConverter.
        /// Ports without names are generally converter chevrons i.e. '>'. However, if an output
        /// port is displaying its context menu chevron AND has no name (e.g. the Function node)
        /// the output port is renamed in order to avoid confusing the user with double chevrons.
        /// </summary>
        /// <param name="value"></param>
        /// <returns></returns>
        private string GetPortDisplayName(string value)
        {
            if (value is string && !string.IsNullOrEmpty(value as string))
            {
                return value as string;
            }
            if (_node.ArgumentLacing != LacingStrategy.Disabled)
            {
                switch (_port.PortType)
                {
                    case PortType.Input:
                        return Properties.Resources.InputPortAlternativeName;
                    case PortType.Output:
                        return Properties.Resources.OutputPortAlternativeName;
                }
            }
            return ">";
        }

        /// <summary>
        /// Replaces the old POrtNameConverter.
        /// Ports without names are generally converter chevrons i.e. '>'. However, if an output
        /// port is displaying its context menu chevron AND has no name (e.g. the Function node)
        /// the output port is renamed in order to avoid confusing the user with double chevrons.
        /// </summary>
        /// <param name="value"></param>
        /// <returns></returns>
        private string GetPortDisplayName(string value)
        {
            if (value is string && !string.IsNullOrEmpty(value as string))
            {
                return value as string;
            }
            if (_node.ArgumentLacing != LacingStrategy.Disabled)
            {
                switch (_port.PortType)
                {
                    case PortType.Input:
                        return Properties.Resources.InputPortAlternativeName;
                    case PortType.Output:
                        return Properties.Resources.OutputPortAlternativeName;
                }
            }
            return ">";
        }
    }
}<|MERGE_RESOLUTION|>--- conflicted
+++ resolved
@@ -617,13 +617,8 @@
                 // Port has a default value, shows blue marker
                 else if (UsingDefaultValue && DefaultValueEnabled)
                 {
-<<<<<<< HEAD
                     PortBackgroundColor = new SolidColorBrush(Color.FromRgb(70, 90, 99));
                     PortBorderBrushColor = new SolidColorBrush(Color.FromRgb(106, 192, 231));
-=======
-                    PortBackgroundColor = (SolidColorBrush)SharedDictionaryManager.DynamoColorsAndBrushesDictionary["PortIsConnectedBackground"];
-                    PortBorderBrushColor = (SolidColorBrush)SharedDictionaryManager.DynamoColorsAndBrushesDictionary["PortIsConnectedBorderBrush"];
->>>>>>> 34f6af58
                 }
                 else
                 {
