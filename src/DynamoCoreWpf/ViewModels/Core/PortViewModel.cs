using System;
using System.Collections.Generic;
using System.Diagnostics;
using System.Linq;
using System.Windows;
using System.Windows.Controls.Primitives;
using System.Windows.Media;
using Dynamo.Graph.Nodes;
using Dynamo.Graph.Workspaces;
using Dynamo.Models;
using Dynamo.Search.SearchElements;
using Dynamo.UI.Commands;
using Dynamo.Utilities;

namespace Dynamo.ViewModels
{
    /// <summary>
    /// Port View Model
    /// </summary>
    public partial class PortViewModel : ViewModelBase
    {
        #region Properties/Fields

        protected readonly PortModel port;
        protected readonly NodeViewModel node;
        private DelegateCommand useLevelsCommand;
        private DelegateCommand keepListStructureCommand;
        private bool showUseLevelMenu;
        private const double autocompletePopupSpacing = 2.5;
        private const double proxyPortContextMenuOffset = 20;
        internal bool inputPortDisconnectedByConnectCommand = false;
        protected static readonly SolidColorBrush PortBackgroundColorPreviewOff = new SolidColorBrush(Color.FromRgb(102, 102, 102));
        protected static readonly SolidColorBrush PortBackgroundColorDefault = new SolidColorBrush(Color.FromRgb(60, 60, 60));
        protected static readonly SolidColorBrush PortBorderBrushColorDefault = new SolidColorBrush(Color.FromRgb(161, 161, 161));
        private SolidColorBrush portBorderBrushColor = PortBorderBrushColorDefault;
        private SolidColorBrush portBackgroundColor = PortBackgroundColorDefault;
        private Visibility highlight = Visibility.Collapsed;
        
        /// <summary>
        /// Port model.
        /// </summary>
        public PortModel PortModel
        {
            get { return port; }
        }

        /// <summary>
        /// The content of tooltip.
        /// </summary>
        public string ToolTipContent
        {
            get { return port.ToolTip; }
        }

        /// <summary>
        /// Port name.
        /// </summary>
        public string PortName
        {
            get { return GetPortDisplayName(port.Name); }
        }

        /// <summary>
        /// Port type.
        /// </summary>
        public PortType PortType
        {
            get { return port.PortType; }
        }


        /// <summary>
        /// If port is selected.
        /// </summary>
        public bool IsSelected
        {
            get { return node.IsSelected; }
        }

        /// <summary>
        /// If port is connected.
        /// </summary>
        public bool IsConnected
        {
            get => port.IsConnected;
        }

        /// <summary>
        /// Sets the condensed styling on Code Block output ports.
        /// This is used to style the output ports on Code Blocks to be smaller.
        /// </summary>
        public bool IsPortCondensed
        {
            get
            {
                return this.PortModel.Owner is CodeBlockNodeModel && PortType == PortType.Output;
            }
        }

        /// <summary>
        /// If port is enabled.
        /// </summary>
        public bool IsEnabled
        {
            get { return port.IsEnabled; }
        }

        /// <summary>
        /// The height of port.
        /// </summary>
        public double Height
        {
            get { return port.Height; }
        }

        /// <summary>
        /// The center point of port.
        /// </summary>
        public Point Center
        {
            get { return port.Center.AsWindowsType(); }
        }

        /// <summary>
        /// The state of host node.
        /// </summary>
        public ElementState State
        {
            get { return node.State; }
        }

        /// <summary>
        /// Returns whether the port is using its default value, or whether this been disabled
        /// </summary>
        [Obsolete("This method will be removed in a future version of Dynamo - please use the InPortViewModel")]
        internal bool UsingDefaultValue
        {
            get { return port.UsingDefaultValue; }
            set
            {
                port.UsingDefaultValue = value;
            }
        }

        /// IsHitTestVisible property gets a value that declares whether 
        /// a Snapping rectangle can possibly be returned as a hit test result.
        /// When FirstActiveConnector is not null, Snapping rectangle handles click events.
        /// When FirstActiveConnector is null, Snapping rectangle does not handle click events 
        /// and user can "click though invisible snapping area".
        /// </summary>
        public bool IsHitTestVisible
        {
            get { return node.WorkspaceViewModel.FirstActiveConnector != null; }
        }

        /// <summary>
        /// The margin thickness of port view.
        /// </summary>
        public System.Windows.Thickness MarginThickness
        {
            get { return port.MarginThickness.AsWindowsType(); }
        }

        public PortEventType EventType { get; set; }

        /// <summary>
        /// If should display Use Levels popup menu. 
        /// </summary>
        [Obsolete("This method will be removed in a future version of Dynamo - please use the InPortViewModel")]
        internal bool ShowUseLevelMenu
        {
            get
            {
                return showUseLevelMenu;
            }
            set
            {
                showUseLevelMenu = value;
                RaisePropertyChanged(nameof(ShowUseLevelMenu));
            }
        }

        internal NodeViewModel NodeViewModel
        {
            get => node;
        }
        
        /// <summary>
        /// Sets the color of the port's border brush
        /// </summary>
        public SolidColorBrush PortBorderBrushColor
        {
            get => portBorderBrushColor;
            set
            {
                portBorderBrushColor = value;
                RaisePropertyChanged(nameof(PortBorderBrushColor));
            }
        }

        /// <summary>
        /// Highlight or clear highlight of the port.
        /// </summary>
        public Visibility Highlight
        {
            get => highlight;
            set
            {
                highlight = value;
                RaisePropertyChanged(nameof(Highlight));
            }
        }

        /// <summary>
        /// Sets the color of the port's background - affected by multiple factors such as
        /// MouseOver, IsConnected, Node States (active, inactie, frozen 
        /// </summary>
        public SolidColorBrush PortBackgroundColor
        {
            get => portBackgroundColor;
            set
            {
                portBackgroundColor = value;
                RaisePropertyChanged(nameof(PortBackgroundColor));
            }
        }

        #endregion

        #region events
        public event EventHandler MouseEnter;
        public event EventHandler MouseLeave;
        public event EventHandler MouseLeftButtonDown;
        public event EventHandler MouseLeftButtonDownOnLevel;
        #endregion

        public PortViewModel(NodeViewModel node, PortModel port)
        {
            this.node = node;
            this.port = port;

            this.port.PropertyChanged += PortPropertyChanged;
            this.node.PropertyChanged += NodePropertyChanged;
            this.node.WorkspaceViewModel.PropertyChanged += WorkspacePropertyChanged;

            RefreshPortColors();
        }

        public override void Dispose()
        {
            port.PropertyChanged -= PortPropertyChanged;
            node.PropertyChanged -= NodePropertyChanged;
            node.WorkspaceViewModel.PropertyChanged -= WorkspacePropertyChanged;
        }

        internal virtual PortViewModel CreateProxyPortViewModel(PortModel portModel)
        {
            portModel.IsProxyPort = true;
            return new PortViewModel(node, portModel);
        }

        private UIElement FindProxyPortUIElement(PortViewModel proxyPortViewModel)
        {
            var mainWindow = Application.Current.MainWindow;

            return FindChild<UIElement>(mainWindow, e =>
                e is FrameworkElement fe && fe.DataContext == proxyPortViewModel);
        }

        private T FindChild<T>(DependencyObject parent, Func<T, bool> predicate) where T : DependencyObject
        {
            if (parent == null) return null;

            for (int i = 0; i < VisualTreeHelper.GetChildrenCount(parent); i++)
            {
                var child = VisualTreeHelper.GetChild(parent, i);
                if (child is T t && predicate(t))
                {
                    return t;
                }

                var foundChild = FindChild(child, predicate);
                if (foundChild != null)
                    return foundChild;
            }
            return null;
        }

        /// <summary>
        /// Sets up the node autocomplete window to be placed relative to the node.
        /// </summary>
        /// <param name="popup">Node autocomplete popup.</param>
        internal void SetupNodeAutocompleteWindowPlacement(Popup popup)
        {
            node.OnRequestAutoCompletePopupPlacementTarget(popup);
            popup.CustomPopupPlacementCallback = PlaceAutocompletePopup;
        }

        /// <summary>
        /// Sets up the node autocomplete window to be placed relative to the node.
        /// </summary>
        /// <param name="popup">Node autocomplete popup.</param>
        internal void SetupPlaceDNAAutocompletePlacement(Popup popup)
        {
            node.OnRequestAutoCompletePopupPlacementTarget(popup);
            popup.CustomPopupPlacementCallback = PlaceDNAAutocompletePopup;
        }


        /// <summary>
        /// Sets up the PortContextMenu window to be placed relative to the port.
        /// </summary>
        /// <param name="popup">Node context menu popup.</param>
        internal void SetupPortContextMenuPlacement(Popup popup)
        {
            var zoom = node.WorkspaceViewModel.Zoom;

            if (PortModel.IsProxyPort)
            {
                // Find the UI element associated with the proxy port
                var proxyPortElement = FindProxyPortUIElement(this);
                if (proxyPortElement != null)
                {
                    popup.PlacementTarget = proxyPortElement;
                    ConfigurePopupPlacement(popup, zoom);
                    return;
                }
            }

            node.OnRequestPortContextMenuPlacementTarget(popup);
            popup.CustomPopupPlacementCallback = PlacePortContextMenu;
        }

        /// <summary>
        /// Configures the custom placement of the proxyport context menu popup.
        /// </summary>
        private void ConfigurePopupPlacement(Popup popup, double zoom)
        {
            popup.CustomPopupPlacementCallback = (popupSize, targetSize, offset) =>
            {
                double x;
                double y = (targetSize.Height - popupSize.Height) / 2;

                if (this is InPortViewModel)
                {
                    x = -popupSize.Width + proxyPortContextMenuOffset * zoom;                    
                }
                else
                {
                    x = targetSize.Width - proxyPortContextMenuOffset * zoom;
                }

                return new[] { new CustomPopupPlacement(new Point(x, y), PopupPrimaryAxis.None) };
            };
        }

        private CustomPopupPlacement[] PlaceAutocompletePopup(Size popupSize, Size targetSize, Point offset)
        {
            var zoom = node.WorkspaceViewModel.Zoom;

            double x;
            var scaledSpacing = autocompletePopupSpacing * targetSize.Width / node.ActualWidth;
            if (PortModel.PortType == PortType.Input)
            {
                // Offset popup to the left by its width from left edge of node and spacing.
                x = -scaledSpacing - popupSize.Width;
            }
            else
            {
                // Offset popup to the right by node width and spacing from left edge of node.
                x = scaledSpacing + targetSize.Width;
            }
            // Offset popup down from the upper edge of the node by the node header and corresponding to the respective port.
            // Scale the absolute heights by the target height (passed to the callback) and the actual height of the node.
            var scaledHeight = targetSize.Height / node.ActualHeight;
            var absoluteHeight = NodeModel.HeaderHeight + (PortModel.Index * PortModel.Height);
            var y = absoluteHeight * scaledHeight;

            var placement = new CustomPopupPlacement(new Point(x, y), PopupPrimaryAxis.None);

            return new[] { placement };
        }

        private CustomPopupPlacement[] PlaceDNAAutocompletePopup(Size popupSize, Size targetSize, Point offset)
        {
            var zoom = node.WorkspaceViewModel.Zoom;

            double x = 0;
            // Scale the spaacing by the target height (passed to the callback) and the actual height of the node.
            var scaledSpacing = autocompletePopupSpacing * targetSize.Height / node.ActualHeight;
            var y = scaledSpacing + targetSize.Height;

            var placement = new CustomPopupPlacement(new Point(x, y), PopupPrimaryAxis.None);

            return new[] { placement };
        }

        private CustomPopupPlacement[] PlacePortContextMenu(Size popupSize, Size targetSize, Point offset)
        {
            // The actual zoom here is confusing
            // What matters is the zoom factor measured from the scaled : unscaled node size
            var zoom = node.WorkspaceViewModel.Zoom;

            double x;
            var scaledWidth = autocompletePopupSpacing * targetSize.Width / node.ActualWidth;

            if (PortModel.PortType == PortType.Input)
            {
                // Offset popup to the left by its width from left edge of node and spacing.
                x = -scaledWidth - popupSize.Width;
            }
            else
            {
                // Offset popup to the right by node width and spacing from left edge of node.
                x = scaledWidth + targetSize.Width;
            }
            // Important - while zooming in and out, Node elements are scaled, while popup is not
            // Calculate absolute popup halfheight to deduct from the overall y pos
            // Then add the header, port height and port index position
            var popupHeightOffset = - popupSize.Height * 0.5;
            var headerHeightOffset = 2 * NodeModel.HeaderHeight * zoom;
            var portHalfHeight = PortModel.Height * 0.5 * zoom;
            var rowOffset = PortModel.Index * (1.5 * PortModel.Height) * zoom;

            var y = popupHeightOffset + headerHeightOffset + portHalfHeight + rowOffset;

            var placement = new CustomPopupPlacement(new Point(x, y), PopupPrimaryAxis.None);

            return new[] { placement };
        }

        private void WorkspacePropertyChanged(object sender, System.ComponentModel.PropertyChangedEventArgs e)
        {
            switch (e.PropertyName)
            {
                case "ActiveConnector":
                    RaisePropertyChanged(nameof(IsHitTestVisible));
                    break;
                default:
                    break;
            }
        }

        private void NodePropertyChanged(object sender, System.ComponentModel.PropertyChangedEventArgs e)
        {
            switch (e.PropertyName)
            {
                case nameof(IsSelected):
                    RaisePropertyChanged(nameof(IsSelected));
                    break;
                case nameof(State):
                    RaisePropertyChanged(nameof(State));
                    RefreshPortColors();
                    break;
                case nameof(ToolTipContent):
                    RaisePropertyChanged(nameof(ToolTipContent));
                    break;
                case nameof(node.IsVisible):
                    RefreshPortColors();
                    break;
                case nameof(node.NodeModel.CachedValue):
                    RefreshPortColors();
                    break;
            }
        }

        private void PortPropertyChanged(object sender, System.ComponentModel.PropertyChangedEventArgs e)
        {
            switch (e.PropertyName)
            {
                case "ToolTip":
                    RaisePropertyChanged(nameof(ToolTipContent));
                    break;
                case nameof(PortType):
                    RaisePropertyChanged(nameof(PortType));
                    break;
                case nameof(PortName):
                    RaisePropertyChanged(nameof(PortName));
                    break;
                case nameof(IsConnected):
                    RaisePropertyChanged(nameof(IsConnected));
                    RefreshPortColors();
                    break;
                case nameof(IsEnabled):
                    RaisePropertyChanged(nameof(IsEnabled));
                    break;
                case nameof(Center):
                    RaisePropertyChanged(nameof(Center));
                    break;
                case nameof(MarginThickness):
                    RaisePropertyChanged(nameof(MarginThickness));
                    break;
                case nameof(UsingDefaultValue):
                    RefreshPortColors();
                    break;
            }
        }

       
        private void Connect(object parameter)
        {
            DynamoViewModel dynamoViewModel = this.node.DynamoViewModel;
            WorkspaceViewModel workspaceViewModel = dynamoViewModel.CurrentSpaceViewModel;
            workspaceViewModel.HandlePortClicked(this);
        }

        protected bool CanConnect(object parameter)
        {
            return true;
        }

        // Handler to invoke node Auto Complete
        private void AutoComplete(object parameter)
        {
            var wsViewModel = node?.WorkspaceViewModel;
            if (wsViewModel is null || wsViewModel.NodeAutoCompleteSearchViewModel is null)
            {
                return;
            }

            // If the input port is disconnected by the 'Connect' command while triggering Node AutoComplete, undo the port disconnection.
            if (inputPortDisconnectedByConnectCommand)
            {
                wsViewModel.DynamoViewModel.Model.CurrentWorkspace.Undo();
            }

            // Bail out from connect state
            wsViewModel.CancelActiveState();

            if (PortModel != null && !PortModel.CanAutoCompleteInput())
            {
                return;
            }

            var existingPort = wsViewModel.NodeAutoCompleteSearchViewModel.PortViewModel;
            if (existingPort != null)
            {
                existingPort.Highlight = Visibility.Collapsed;
            }

            wsViewModel.NodeAutoCompleteSearchViewModel.PortViewModel = this;

            wsViewModel.OnRequestNodeAutoCompleteSearch(ShowHideFlags.Show);
        }

        // Handler to invoke Node autocomplete cluster
        private void AutoCompleteCluster(object parameter)
        {
            var wsViewModel = node.WorkspaceViewModel;
            wsViewModel.NodeAutoCompleteSearchViewModel.PortViewModel = this;

            // If the input port is disconnected by the 'Connect' command while triggering Node AutoComplete, undo the port disconnection.
            if (this.inputPortDisconnectedByConnectCommand)
            {
                wsViewModel.DynamoViewModel.Model.CurrentWorkspace.Undo();
            }

            // Bail out from connect state
            wsViewModel.CancelActiveState();

            if (PortModel != null && !PortModel.CanAutoCompleteInput())
            {
                return;
            }

            // CreateMockCluster();

            try
            {
                MLNodeClusterAutoCompletionResponse results = wsViewModel.NodeAutoCompleteSearchViewModel.GetMLNodeClusterAutocompleteResults();
                NodeViewModel targetNodeFromCluster = null;

                // Process the results and display the preview of the cluster with the highest confidence level
                var ClusterResultItem = results.Results.FirstOrDefault();
                {
                    var index = 0;
                    // A map of the cluster result v.s. actual nodes created for node connection look up
                    var clusterMapping = new Dictionary<string, NodeViewModel>();
                    // Convert topology to actual cluster
                    ClusterResultItem.Topology.Nodes.ToList().ForEach(node =>
                    {
                        // Retreive assembly name and node full name from type.id.
                        var typeInfo = wsViewModel.NodeAutoCompleteSearchViewModel.GetInfoFromTypeId(node.Type.Id);
                        wsViewModel.DynamoViewModel.Model.ExecuteCommand(new DynamoModel.CreateNodeCommand(Guid.NewGuid().ToString(), typeInfo.FullName, 0, 0, false, false));
                        var nodeFromCluster = wsViewModel.Nodes.LastOrDefault();
                        nodeFromCluster.IsTransient = true;
                        clusterMapping.Add(node.Id, nodeFromCluster);
                        // Add the node to the selection to prepare for autolayout later
                        if (index == ClusterResultItem.EntryNodeIndex)
                        {
                            // This is the target node from cluster that should connect to the query node
                            targetNodeFromCluster = nodeFromCluster;
                        }
                        index++;
                    });

                    ClusterResultItem.Topology.Connections.ToList().ForEach(connection =>
                    {
                        // Connect the nodes
                        var sourceNode = clusterMapping[connection.StartNode.NodeId];
                        var targetNode = clusterMapping[connection.EndNode.NodeId];
                        // The port index is 1- based (currently a hack and not expected from service)
                        var sourcePort = sourceNode.OutPorts.FirstOrDefault(p => p.PortModel.Index == connection.StartNode.PortIndex - 1);
                        var targetPort = targetNode.InPorts.FirstOrDefault(p => p.PortModel.Index == connection.EndNode.PortIndex - 1);
                        var commands = new List<DynamoModel.ModelBasedRecordableCommand>
                        {
                            new DynamoModel.MakeConnectionCommand(sourceNode.Id.ToString(), connection.StartNode.PortIndex - 1, PortType.Output, DynamoModel.MakeConnectionCommand.Mode.Begin),
                            new DynamoModel.MakeConnectionCommand(targetNode.Id.ToString(), connection.EndNode.PortIndex - 1, PortType.Input, DynamoModel.MakeConnectionCommand.Mode.End),
                        };
                        commands.ForEach(c =>
                        {
                            try
                            {
                                wsViewModel.DynamoViewModel.Model.ExecuteCommand(c);
                            }
                            catch (Exception) { }
                        });
                    });

                    // Connect the cluster to the original node and port
                    var finalCommands = new List<DynamoModel.ModelBasedRecordableCommand>
                    {
                        new DynamoModel.MakeConnectionCommand(node.Id.ToString(), 0, PortType.Output, DynamoModel.MakeConnectionCommand.Mode.Begin),
                        new DynamoModel.MakeConnectionCommand(targetNodeFromCluster?.Id.ToString(), ClusterResultItem.EntryNodeInPort, PortType.Input, DynamoModel.MakeConnectionCommand.Mode.End),
                    };
                    finalCommands.ForEach(c =>
                    {
                        try
                        {
                            wsViewModel.DynamoViewModel.Model.ExecuteCommand(c);
                        }
                        catch (Exception) { }
                    });

                    // AutoLayout should be called after all nodes are connected
                    foreach(var node in clusterMapping.Values)
                    {
                        wsViewModel.DynamoViewModel.Model.AddToSelection(node.NodeModel);
                    }
                    wsViewModel.Model.DoGraphAutoLayout(false, true, node.Id);
                }

                // Display the cluster info in the right side panel
                // wsViewModel.OnRequestNodeAutoCompleteViewExtension(results);
            }
            catch (Exception)
            {
                // Log the exception and show a notification to the user
            }
        }

        /// <summary>
        /// Create a mock cluster. This is test only and should be removed when Cluster AutoComplete is in production
        /// </summary>
        private void CreateMockCluster()
        {
            // Put a C# timer here to test the cluster placement mock
            Stopwatch stopwatch = Stopwatch.StartNew();

            // Create mock nodes, currently Watch nodes (to avoid potential memory leak from Python Editor), and connect them to the input port
            var targetNodeSearchEle = node.WorkspaceViewModel.NodeAutoCompleteSearchViewModel.DefaultResults.ToList()[5];
            targetNodeSearchEle.CreateAndConnectCommand.Execute(node.WorkspaceViewModel.NodeAutoCompleteSearchViewModel.PortViewModel.PortModel);

            var sizeOfMockCluster = 3;
            var n = 1;
            while (n < sizeOfMockCluster)
            {
                // Get the last node and connect a new node to it
                var node1 = node.WorkspaceViewModel.Nodes.LastOrDefault();
                node1.IsTransient = true;
                targetNodeSearchEle.CreateAndConnectCommand.Execute(node1.InPorts.FirstOrDefault().PortModel);
                n++;
            }

            node.WorkspaceViewModel.Nodes.LastOrDefault().IsTransient = true;

            stopwatch.Stop(); // Stop the stopwatch
<<<<<<< HEAD
            wsViewModel.DynamoViewModel.Model.Logger.Log($"Cluster Placement Execution Time: {stopwatch.ElapsedMilliseconds} ms");

            // cluster info display in right side panel
            if (wsViewModel.DynamoViewModel.IsDNAClusterPlacementEnabled)
            {
                /*try
                {
                    MLNodeClusterAutoCompletionResponse results = wsViewModel.NodeAutoCompleteSearchViewModel.GetMLNodeClusterAutocompleteResults();

                    // Process the results and display the preview of the cluster with the highest confidence level
                    // Leverage some API here to convert topology to actual cluster
                    results.Results.FirstOrDefault().Topology.Nodes.ToList().ForEach(node =>
                    {
                        // nothing for now
                    });

                    // Display the cluster info in the right side panel
                    // wsViewModel.OnRequestNodeAutoCompleteViewExtension(results);
                }
                catch (Exception e)
                {
                    // Log the exception and show a notification to the user
                }*/
               wsViewModel.OnRequestDNAAutocompleteBar(ShowHideFlags.Show);
            }
=======
            node.WorkspaceViewModel.DynamoViewModel.Model.Logger.Log($"Cluster Placement Execution Time: {stopwatch.ElapsedMilliseconds} ms");
>>>>>>> 0acb863d
        }

        private void NodePortContextMenu(object obj)
        {
            // If this port does not display a Chevron button to open the context menu and it doesn't
            // have a default value then using right-click to open the context menu should also do nothing.
            // Added check for Python node model (allow input context menu for rename)
            if (obj is InPortViewModel inPortViewModel &&
                inPortViewModel.UseLevelVisibility == Visibility.Collapsed &&
                !inPortViewModel.DefaultValueEnabled &&
                !(inPortViewModel.NodeViewModel.NodeModel is PythonNodeModels.PythonNode)) return;
            
            var wsViewModel = node.WorkspaceViewModel;
            
            wsViewModel.CancelActiveState();
            wsViewModel.OnRequestPortContextMenu(ShowHideFlags.Show, this);
        }

        private bool CanAutoComplete(object parameter)
        {
            DynamoViewModel dynamoViewModel = node.DynamoViewModel;
            // If user trying to trigger Node AutoComplete from proxy ports, display notification
            // telling user it is not available that way
            if (port.IsProxyPort)
            {
                dynamoViewModel.MainGuideManager.CreateRealTimeInfoWindow(Wpf.Properties.Resources.NodeAutoCompleteNotAvailableForCollapsedGroups);
            }
            // If the feature is enabled from Dynamo experiment setting and if user interaction is not on proxy ports.
            return dynamoViewModel.EnableNodeAutoComplete && !port.IsProxyPort;
        }

        /// <summary>
        /// Handles the Mouse enter event on the port
        /// </summary>
        /// <param name="parameter">The parameter.</param>
        private void OnRectangleMouseEnter(object parameter)
        {
            MouseEnter?.Invoke(parameter, null);
        }

        /// <summary>
        /// Handles the Mouse leave on the port
        /// </summary>
        /// <param name="parameter">The parameter.</param>
        private void OnRectangleMouseLeave(object parameter)
        {
            MouseLeave?.Invoke(parameter, null);
        }

        /// <summary>
        /// Handles the Mouse left button down on the port
        /// </summary>
        /// <param name="parameter">The parameter.</param>
        private void OnRectangleMouseLeftButtonDown(object parameter)
        {
            MouseLeftButtonDown?.Invoke(parameter, null);
        }

        /// <summary>
        /// Handles the Mouse left button down on the level.
        /// </summary>
        /// <param name="parameter"></param>
        private void OnMouseLeftButtonDownOnLevel(object parameter)
        {
            ShowUseLevelMenu = true;
        }

        /// <summary>
        /// Handle the Mouse left from Use Level popup.
        /// </summary>
        /// <param name="parameter"></param>
        private void OnMouseLeftUseLevel(object parameter)
        {
            ShowUseLevelMenu = false;
        }

        /// <summary>
        /// Handles the logic for updating the PortBackgroundColor and PortBackgroundBrushColor
        /// </summary>
        protected virtual void RefreshPortColors()
        {
            PortBackgroundColor = PortBackgroundColorDefault;
            PortBorderBrushColor = PortBorderBrushColorDefault;
        }

        /// <summary>
        /// Replaces the old PortNameConverter.
        /// Ports without names are generally converter chevrons i.e. '>'. However, if an output
        /// port is displaying its context menu chevron AND has no name (e.g. the Function node)
        /// the output port is renamed in order to avoid confusing the user with double chevrons.
        /// </summary>
        /// <param name="value"></param>
        /// <returns></returns>
        private string GetPortDisplayName(string value)
        {
            if (value is string && !string.IsNullOrEmpty(value as string))
            {
                return value as string;
            }
            if (node.ArgumentLacing != LacingStrategy.Disabled)
            {
                switch (port.PortType)
                {
                    case PortType.Input:
                        return Properties.Resources.InputPortAlternativeName;
                    case PortType.Output:
                        return Properties.Resources.OutputPortAlternativeName;
                }
            }
            return ">";
        }
    }
}<|MERGE_RESOLUTION|>--- conflicted
+++ resolved
@@ -675,35 +675,7 @@
             node.WorkspaceViewModel.Nodes.LastOrDefault().IsTransient = true;
 
             stopwatch.Stop(); // Stop the stopwatch
-<<<<<<< HEAD
-            wsViewModel.DynamoViewModel.Model.Logger.Log($"Cluster Placement Execution Time: {stopwatch.ElapsedMilliseconds} ms");
-
-            // cluster info display in right side panel
-            if (wsViewModel.DynamoViewModel.IsDNAClusterPlacementEnabled)
-            {
-                /*try
-                {
-                    MLNodeClusterAutoCompletionResponse results = wsViewModel.NodeAutoCompleteSearchViewModel.GetMLNodeClusterAutocompleteResults();
-
-                    // Process the results and display the preview of the cluster with the highest confidence level
-                    // Leverage some API here to convert topology to actual cluster
-                    results.Results.FirstOrDefault().Topology.Nodes.ToList().ForEach(node =>
-                    {
-                        // nothing for now
-                    });
-
-                    // Display the cluster info in the right side panel
-                    // wsViewModel.OnRequestNodeAutoCompleteViewExtension(results);
-                }
-                catch (Exception e)
-                {
-                    // Log the exception and show a notification to the user
-                }*/
-               wsViewModel.OnRequestDNAAutocompleteBar(ShowHideFlags.Show);
-            }
-=======
             node.WorkspaceViewModel.DynamoViewModel.Model.Logger.Log($"Cluster Placement Execution Time: {stopwatch.ElapsedMilliseconds} ms");
->>>>>>> 0acb863d
         }
 
         private void NodePortContextMenu(object obj)
