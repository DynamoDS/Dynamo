--- conflicted
+++ resolved
@@ -19,12 +19,9 @@
         private DelegateCommand _useLevelsCommand;
         private DelegateCommand _keepListStructureCommand;
         private const double autocompletePopupSpacing = 2.5;
-<<<<<<< HEAD
         private SolidColorBrush portBorderBrushColor = new SolidColorBrush(Color.FromArgb(255,204, 204, 204));
         private SolidColorBrush portBackgroundColor = new SolidColorBrush(Color.FromArgb(0,60, 60, 60));
-=======
         internal bool inputPortDisconnectedByConnectCommand = false;
->>>>>>> 73299c09
 
         /// <summary>
         /// Port model.
