--- conflicted
+++ resolved
@@ -252,11 +252,11 @@
             }
         }
 
-<<<<<<< HEAD
         internal NodeViewModel NodeViewModel
         {
             get => _node;
-=======
+        }
+        
         /// <summary>
         /// Shows or hides the Use Levels and Keep List Structure checkboxes
         /// in the node chevron popup menu.
@@ -371,7 +371,6 @@
                 portBackgroundColor = value;
                 RaisePropertyChanged(nameof(PortBackgroundColor));
             }
->>>>>>> fb49bcb3
         }
 
         #endregion
