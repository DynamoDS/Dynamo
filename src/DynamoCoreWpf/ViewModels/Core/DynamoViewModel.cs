--- conflicted
+++ resolved
@@ -462,7 +462,7 @@
 
         public RenderPackageFactoryViewModel RenderPackageFactoryViewModel { get; set; }
 
-<<<<<<< HEAD
+ 
         private Boolean showBusyIndicator;
         public Boolean ShowBusyIndicator
         {
@@ -475,6 +475,7 @@
         }
 
         private string showRunMessage;
+
         public string ShowRunMessage
         {
             get { return showRunMessage; }
@@ -483,11 +484,12 @@
                 showRunMessage = value;
                 RaisePropertyChanged("ShowRunMessage");
             }
-=======
+        }
+
         public bool EnablePresetOptions
         {
             get { return this.Model.CurrentWorkspace.Presets.Any(); }            
->>>>>>> f5f094aa
+ 
         }
 
         #endregion
