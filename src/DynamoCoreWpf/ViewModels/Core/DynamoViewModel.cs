--- conflicted
+++ resolved
@@ -1621,11 +1621,8 @@
                     // Skip these when opening dyf
                     FileTrustViewModel.DynFileDirectoryName = directoryName;
                     FileTrustViewModel.ShowWarningPopup = true;
-<<<<<<< HEAD
                     (HomeSpaceViewModel as HomeWorkspaceViewModel).UpdateRunStatusMsgBasedOnStates();
-=======
                     FileTrustViewModel.AllowOneTimeTrust = false;
->>>>>>> 0d1eb8bd
                 }
             }
             catch (Exception e)
