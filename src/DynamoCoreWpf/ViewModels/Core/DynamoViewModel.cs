--- conflicted
+++ resolved
@@ -391,9 +391,11 @@
             get
             {
                 var result = Watch3DViewModels.FirstOrDefault(vm => vm is HelixWatch3DViewModel);
-
-<<<<<<< HEAD
- 
+                return (HelixWatch3DViewModel) result;
+            }
+        }
+
+
         private Boolean showBusyIndicator;
         public Boolean ShowBusyIndicator
         {
@@ -416,20 +418,13 @@
                 RaisePropertyChanged("ShowRunMessage");
             }
         }
-
-        public bool EnablePresetOptions
-        {
-            get { return this.Model.CurrentWorkspace.Presets.Any(); }            
- 
-=======
-                return (HelixWatch3DViewModel) result;
-            }
-        }
-
+      
         public bool BackgroundPreviewActive
         {
-            get { return BackgroundPreviewViewModel.Active; }
->>>>>>> 8b35d0c8
+            get 
+            {
+                return BackgroundPreviewViewModel.Active;
+            }
         }
 
         #endregion
