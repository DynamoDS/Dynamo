using System;
using System.Collections.Generic;
using System.Collections.ObjectModel;
using System.Collections.Specialized;
using System.ComponentModel;
using System.Diagnostics;
using System.Globalization;
using System.IO;
using System.Linq;
using System.Reflection;
using System.Windows;
using System.Windows.Forms;
using System.Windows.Threading;
using Dynamo.Configuration;
using Dynamo.Engine;
using Dynamo.Exceptions;
using Dynamo.Graph;
using Dynamo.Graph.Annotations;
using Dynamo.Graph.Connectors;
using Dynamo.Graph.Nodes;
using Dynamo.Graph.Workspaces;
using Dynamo.Interfaces;
using Dynamo.Models;
using Dynamo.PackageManager;
using Dynamo.Scheduler;
using Dynamo.Selection;
using Dynamo.Services;
using Dynamo.UI;
using Dynamo.UI.Prompts;
using Dynamo.Updates;
using Dynamo.Utilities;
using Dynamo.Visualization;
using Dynamo.Wpf.Interfaces;
using Dynamo.Wpf.Properties;
using Dynamo.Wpf.UI;
using Dynamo.Wpf.UI.GuidedTour;
using Dynamo.Wpf.Utilities;
using Dynamo.Wpf.ViewModels;
using Dynamo.Wpf.ViewModels.Core;
using Dynamo.Wpf.ViewModels.Core.Converters;
using Dynamo.Wpf.ViewModels.Watch3D;
using DynamoUtilities;
using ISelectable = Dynamo.Selection.ISelectable;
using WpfResources = Dynamo.Wpf.Properties.Resources;

namespace Dynamo.ViewModels
{
    public interface IDynamoViewModel : INotifyPropertyChanged
    {
        ObservableCollection<WorkspaceViewModel> Workspaces { get; set; } 
    }

    public partial class DynamoViewModel : ViewModelBase, IDynamoViewModel
    {
        #region properties
        public Window Owner { get; set; }
        private readonly DynamoModel model;
        private Point transformOrigin;
        private bool showStartPage = false;
        private PreferencesViewModel preferencesViewModel;

        private ObservableCollection<DefaultWatch3DViewModel> watch3DViewModels = new ObservableCollection<DefaultWatch3DViewModel>();

        /// <summary>
        /// An observable collection of workspace view models which tracks the model
        /// </summary>
        private ObservableCollection<WorkspaceViewModel> workspaces = new ObservableCollection<WorkspaceViewModel>();
        public ObservableCollection<WorkspaceViewModel> Workspaces
        {
            get { return workspaces; }
            set
            {
                workspaces = value;
                RaisePropertyChanged("Workspaces");
            }
        }

        public DynamoModel Model
        {
            get { return model; }
        }

        public PreferenceSettings PreferenceSettings
        {
            get { return Model.PreferenceSettings; }
        }

        internal PreferencesViewModel PreferencesViewModel
        {
            get
            {
                return preferencesViewModel;
            }
        }

        /// <summary>
        /// Guided Tour Manager
        /// </summary>
        public GuidesManager MainGuideManager { get; set; }

        public Point TransformOrigin
        {
            get { return transformOrigin; }
            set
            {
                transformOrigin = value;
                RaisePropertyChanged("TransformOrigin");
            }
        }

        public bool ViewingHomespace
        {
            get { return model.CurrentWorkspace == HomeSpace; }
        }

        public int ScaleFactorLog
        {
            get
            {
                return (CurrentSpace == null) ? 0 :
                    Convert.ToInt32(Math.Log10(CurrentSpace.ScaleFactor));
            }
            set
            {
                CurrentSpace.ScaleFactor = Math.Pow(10, value);
                CurrentSpace.ScaleFactorChanged = true;
            }
        }

        public bool IsAbleToGoHome
        {
            get { return !(model.CurrentWorkspace is HomeWorkspaceModel); }
        }

        public HomeWorkspaceModel HomeSpace
        {
            get
            {
                return model.Workspaces.OfType<HomeWorkspaceModel>().FirstOrDefault();
            }
        }

        public WorkspaceViewModel HomeSpaceViewModel
        {
            get { return Workspaces.FirstOrDefault(w => w.Model is HomeWorkspaceModel); }
        }

        public EngineController EngineController { get { return Model.EngineController; } }

        public WorkspaceModel CurrentSpace
        {
            get { return model.CurrentWorkspace; }
        }

        /// <summary>
        /// Count of unresolved issues on the linter manager.
        /// This is used for binding in the NotificationsControl
        /// </summary>
        public int LinterIssuesCount
        {
            get => Model.LinterManager?.RuleEvaluationResults.Count ?? 0;
        }

        public double WorkspaceActualHeight { get; set; }
        public double WorkspaceActualWidth { get; set; }

        public void WorkspaceActualSize(double width, double height)
        {
            WorkspaceActualWidth = width;
            WorkspaceActualHeight = height;
            RaisePropertyChanged("WorkspaceActualHeight");
            RaisePropertyChanged("WorkspaceActualWidth");
        }

        private WorkspaceViewModel currentWorkspaceViewModel;
        private string filePath;
        private string fileContents;
        /// <summary>
        /// The index in the collection of workspaces of the current workspace.
        /// This property is bound to the SelectedIndex property in the workspaces tab control
        /// </summary>
        public int CurrentWorkspaceIndex
        {
            get
            {
                // It is safe to assume that DynamoModel.CurrentWorkspace is
                // update-to-date.
                var viewModel = workspaces.FirstOrDefault(vm => vm.Model == model.CurrentWorkspace);
                var index = workspaces.IndexOf(viewModel);

                // As the getter could aslo be triggered by the change of model,
                // we need to update currentWorkspaceViewModel here. 
                if (currentWorkspaceViewModel != viewModel)
                    currentWorkspaceViewModel = viewModel;

                return index;
            }
            set
            {
                // It happens when current workspace is home workspace, and we 
                // open a new home workspace. At this moment, the old homework 
                // space is removed, before new home workspace is added, Dynamo
                // has no idea about what is selected tab index.
                if (value < 0)
                    return;

                var viewModel = workspaces.ElementAt(value);
                if (currentWorkspaceViewModel != viewModel)
                {
                    currentWorkspaceViewModel = viewModel;

                    // Keep DynamoModel.CurrentWorkspace update-to-date
                    int modelIndex = model.Workspaces.IndexOf(currentWorkspaceViewModel.Model);
                    this.ExecuteCommand(new DynamoModel.SwitchTabCommand(modelIndex));
                }
            }
        }

        /// <summary>
        /// Returns the workspace view model whose workspace model is the model's current workspace
        /// </summary>
        public WorkspaceViewModel CurrentSpaceViewModel
        {
            get
            {
                if (currentWorkspaceViewModel == null)
                    currentWorkspaceViewModel = workspaces.FirstOrDefault(vm => vm.Model == model.CurrentWorkspace);

                return currentWorkspaceViewModel;
            }
        }

        internal AutomationSettings Automation { get { return this.automationSettings; } }

        internal string editName = "";
        public string EditName
        {
            get { return editName; }
            set
            {
                editName = value;
                RaisePropertyChanged("EditName");
            }
        }

        public bool ShowStartPage
        {
            get { return this.showStartPage; }

            set
            {
                // If the caller attempts to show the start page, but we are 
                // currently in playback mode, then this will not be allowed
                // (i.e. the start page will never be shown during a playback).
                // 
                if ((value == true) && (null != automationSettings))
                {
                    if (automationSettings.IsInPlaybackMode)
                        return;
                }

                showStartPage = value;
                if (showStartPage) Logging.Analytics.TrackScreenView("StartPage");

                RaisePropertyChanged("ShowStartPage");
                if (DisplayStartPageCommand != null)
                    DisplayStartPageCommand.RaiseCanExecuteChanged();

                if (DisplayInteractiveGuideCommand != null)
                    DisplayInteractiveGuideCommand.RaiseCanExecuteChanged();
            }
        }

        public string LogText
        {
            get { return model.Logger.LogText; }
        }

        public int ConsoleHeight
        {
            get
            {
                return model.PreferenceSettings.ConsoleHeight;
            }
            set
            {
                model.PreferenceSettings.ConsoleHeight = value;

                RaisePropertyChanged("ConsoleHeight");
            }
        }

        /// <summary>
        /// Indicates if preview bubbles should be displayed on nodes.
        /// </summary>
        [Obsolete("This was moved to PreferencesViewModel.cs")]
        public bool ShowPreviewBubbles
        {
            get
            {
                return model.PreferenceSettings.ShowPreviewBubbles;
            }
            set
            {
                model.PreferenceSettings.ShowPreviewBubbles = value;
                RaisePropertyChanged("ShowPreviewBubbles");
            }
        }

        /// <summary>
        /// Indicates if line numbers should be displayed on code block nodes.
        /// </summary>
        [Obsolete("This was moved to PreferencesViewModel.cs")]
        public bool ShowCodeBlockLineNumber
        {
            get
            {
                return model.PreferenceSettings.ShowCodeBlockLineNumber;
            }
            set
            {
                model.PreferenceSettings.ShowCodeBlockLineNumber = value;
                RaisePropertyChanged(nameof(ShowCodeBlockLineNumber));
            }
        }

        [Obsolete("This was moved to PreferencesViewModel.cs")]
        /// <summary>
        /// Indicates whether to make T-Spline nodes (under ProtoGeometry.dll) discoverable
        /// in the node search library.
        /// </summary>
        public bool EnableTSpline
        {
            get
            {
                return !PreferenceSettings.NamespacesToExcludeFromLibrary.Contains(
                    "ProtoGeometry.dll:Autodesk.DesignScript.Geometry.TSpline");
            }
            set
            {
                model.HideUnhideNamespace(!value,
                    "ProtoGeometry.dll", "Autodesk.DesignScript.Geometry.TSpline");
            }
        }

        /// <summary>
        /// Indicates whether to enabled node Auto Complete feature for port interaction.
        /// </summary>
        public bool EnableNodeAutoComplete
        {
            get
            {
                return PreferenceSettings.EnableNodeAutoComplete;
            }
            set
            {
                PreferenceSettings.EnableNodeAutoComplete = value;
            }
        }

        public int LibraryWidth
        {
            get
            {
                return model.PreferenceSettings.LibraryWidth;
            }
            set
            {
                model.PreferenceSettings.LibraryWidth = value;
                RaisePropertyChanged("LibraryWidth");
            }
        }

        public bool IsShowingConnectors
        {
            get
            {
                return model.IsShowingConnectors;
            }
            set
            {
                model.IsShowingConnectors = value;
                RaisePropertyChanged(nameof(IsShowingConnectors));
            }
        }
        /// <summary>
        /// Relaying the flag `IsShowingConnectorTooltip' coming from
        /// the Dynamo model.
        /// </summary>
        public bool IsShowingConnectorTooltip
        {
            get
            {
                return model.IsShowingConnectorTooltip;
            }
            set
            {
                model.IsShowingConnectorTooltip = value;
                RaisePropertyChanged(nameof(IsShowingConnectorTooltip));
            }
        }

        public bool IsMouseDown { get; set; }

        public ConnectorType ConnectorType
        {
            get
            {
                return model.ConnectorType;
            }
            set
            {
                model.ConnectorType = value;
                RaisePropertyChanged("ConnectorType");
            }
        }

        public bool IsUsageReportingApproved
        {
            get
            {
                return UsageReportingManager.Instance.IsUsageReportingApproved;
            }
        }

        private ObservableCollection<string> recentFiles =
            new ObservableCollection<string>();
        public ObservableCollection<string> RecentFiles
        {
            get { return recentFiles; }
            set
            {
                recentFiles = value;
                RaisePropertyChanged("RecentFiles");
            }
        }

        public bool WatchIsResizable { get; set; }

        public string Version
        {
            get { return model.Version; }
        }

        public string HostVersion
        {
            get { return model.HostVersion; }
        }

        public string HostName
        {
            get { return model.HostName; }
        }

        public bool IsUpdateAvailable
        {
            get
            {
                var um = model.UpdateManager;
                return um.IsUpdateAvailable;
            }
        }

        public string LicenseFile
        {
            get
            {
                string executingAssemblyPathName = Assembly.GetExecutingAssembly().Location;
                string rootModuleDirectory = Path.GetDirectoryName(executingAssemblyPathName);
                return Path.Combine(rootModuleDirectory, "License.rtf");
            }
        }

        public bool VerboseLogging
        {
            get { return model.DebugSettings.VerboseLogging; }
            set
            {
                model.DebugSettings.VerboseLogging = value;
                RaisePropertyChanged("VerboseLogging");
           }
        }

        public bool ShowDebugASTs
        {
            get { return IsDebugBuild && model.DebugSettings.ShowDebugASTs; }
            set
            {
                model.DebugSettings.ShowDebugASTs = value;
                RaisePropertyChanged("ShowDebugASTs");
            }
        }

        internal Dispatcher UIDispatcher { get; set; }

        public IWatchHandler WatchHandler { get; private set; }

        [Obsolete("This Property will be obsoleted in Dynamo 3.0.")]
        public SearchViewModel SearchViewModel { get; private set; }

        public PackageManagerClientViewModel PackageManagerClientViewModel { get; private set; }

        /// <summary>
        ///     Whether sign in should be shown in Dynamo.  In instances where Dynamo obtains
        ///     authentication capabilities from a host, Dynamo's sign in should generally be 
        ///     hidden to avoid inconsistencies in state.
        /// </summary>
        public bool ShowLogin { get; private set; }

        private bool showRunPreview;
        public bool ShowRunPreview
        {
            get { return showRunPreview; }
            set
            {
                showRunPreview = value;
                HomeSpace.GetExecutingNodes(showRunPreview);
                RaisePropertyChanged("ShowRunPreview");              
            }
        }

        public RenderPackageFactoryViewModel RenderPackageFactoryViewModel { get; set; }

        public bool EnablePresetOptions
        {
            get { return this.Model.CurrentWorkspace.Presets.Any(); }            
        }

        /// <summary>
        /// A collection of <see cref="DefaultWatch3DViewModel"/> objects. 
        /// 
        /// Each DefaultWatch3DViewModel object is responsible for converting
        /// data for visualization in a different context. For example, the 
        /// <see cref="HelixWatch3DViewModel"/> provides the geometry for the
        /// background preview.
        /// </summary>
        public IEnumerable<DefaultWatch3DViewModel> Watch3DViewModels
        {
            get { return watch3DViewModels; }
        }

        /// <summary>
        /// A <see cref="DefaultWatch3DViewModel"/> which provides the
        /// geometry for the primary background 3d preview.
        /// </summary>
        public DefaultWatch3DViewModel BackgroundPreviewViewModel { get; private set; }

        public bool BackgroundPreviewActive
        {
            get { return BackgroundPreviewViewModel.Active; }
        }

        public bool HideReportOptions { get; internal set; }

        /// <summary>
        /// Indicates if whether the Iron Python dialog box should be displayed before each new session.
        /// </summary>
        public bool IsIronPythonDialogDisabled
        {
            get
            {
                return model.PreferenceSettings.IsIronPythonDialogDisabled;
            }
            set
            {
                model.PreferenceSettings.IsIronPythonDialogDisabled = value;
                RaisePropertyChanged(nameof(IsIronPythonDialogDisabled));
            }
        }


        private DynamoPythonScriptEditorTextOptions editTextOptions = new DynamoPythonScriptEditorTextOptions();
        /// <summary>
        /// Gets/Sets the text editor options for python script editor.
        /// </summary>
        internal DynamoPythonScriptEditorTextOptions PythonScriptEditorTextOptions
        {
            get
            {
                return editTextOptions;
            }
        } 


        /// <summary>
        /// Indicates if the whitespaces and tabs should be visible in the python script editor.
        /// This property is for the global whitespace toggle option in settings menu.
        /// </summary>
        public bool ShowTabsAndSpacesInScriptEditor
        {
            get
            {
                return model.PreferenceSettings.ShowTabsAndSpacesInScriptEditor;
            }
            set
            {
                PythonScriptEditorTextOptions.ShowWhiteSpaceCharacters(value);
                model.PreferenceSettings.ShowTabsAndSpacesInScriptEditor = value;
                RaisePropertyChanged(nameof(ShowTabsAndSpacesInScriptEditor));
            }
        }

        [Obsolete ("This was moved to PreferencesViewModel.cs")]
        /// <summary>
        /// Engine used by default for new Python script and string nodes. If not empty, this takes precedence over any system settings.
        /// </summary>
        public string DefaultPythonEngine
        {
            get { return model.PreferenceSettings.DefaultPythonEngine; }
            set
            {
                if (value != model.PreferenceSettings.DefaultPythonEngine)
                {
                    model.PreferenceSettings.DefaultPythonEngine = value;
                    RaisePropertyChanged(nameof(DefaultPythonEngine));
                }
            }
        }

        #endregion

        public struct StartConfiguration
        {
            public string CommandFilePath { get; set; }
            public IWatchHandler WatchHandler { get; set; }
            public DynamoModel DynamoModel { get; set; }
            public bool ShowLogin { get; set; }
            public DefaultWatch3DViewModel Watch3DViewModel { get; set; }

            /// <summary>
            /// This property is initialized if there is an external host application
            /// at startup in order to be used to pass in host specific resources to DynamoViewModel
            /// </summary>
            public IBrandingResourceProvider BrandingResourceProvider { get; set; }

            /// <summary>
            /// If true, Analytics and Usage options are hidden from UI 
            /// </summary>
            public bool HideReportOptions { get; set; }
        }

        public static DynamoViewModel Start(StartConfiguration startConfiguration = new StartConfiguration())
        {
            if (startConfiguration.DynamoModel == null) 
                startConfiguration.DynamoModel = DynamoModel.Start();

            if(startConfiguration.WatchHandler == null)
                startConfiguration.WatchHandler = new DefaultWatchHandler(startConfiguration.DynamoModel.PreferenceSettings);

            if (startConfiguration.Watch3DViewModel == null)
            {
                startConfiguration.Watch3DViewModel = 
                    HelixWatch3DViewModel.TryCreateHelixWatch3DViewModel(
                        null,
                        new Watch3DViewModelStartupParams(startConfiguration.DynamoModel), 
                        startConfiguration.DynamoModel.Logger);
            }

            return new DynamoViewModel(startConfiguration);
        }

        protected DynamoViewModel(StartConfiguration startConfiguration)
        {
            this.ShowLogin = startConfiguration.ShowLogin;

            // initialize core data structures
            this.model = startConfiguration.DynamoModel;
            this.model.CommandStarting += OnModelCommandStarting;
            this.model.CommandCompleted += OnModelCommandCompleted;

            this.HideReportOptions = startConfiguration.HideReportOptions;
            UsageReportingManager.Instance.InitializeCore(this);
            this.WatchHandler = startConfiguration.WatchHandler;
            var pmExtension = model.GetPackageManagerExtension();
            this.PackageManagerClientViewModel = new PackageManagerClientViewModel(this, pmExtension.PackageManagerClient);
            this.SearchViewModel = null;

            // Start page should not show up during test mode.
            this.ShowStartPage = !DynamoModel.IsTestMode;

            this.BrandingResourceProvider = startConfiguration.BrandingResourceProvider ?? new DefaultBrandingResourceProvider();

            // commands should be initialized before adding any WorkspaceViewModel
            InitializeDelegateCommands();

            //add the initial workspace and register for future 
            //updates to the workspaces collection
            var homespaceViewModel = new HomeWorkspaceViewModel(model.CurrentWorkspace as HomeWorkspaceModel, this);
            workspaces.Add(homespaceViewModel);
            currentWorkspaceViewModel = homespaceViewModel;
           
            model.WorkspaceAdded += WorkspaceAdded;
            model.WorkspaceRemoved += WorkspaceRemoved;
            if (model.LinterManager != null)
            {
                model.LinterManager.RuleEvaluationResults.CollectionChanged += OnRuleEvaluationResultsCollectionChanged;
            }
             
            SubscribeModelCleaningUpEvent();
            SubscribeModelUiEvents();
            SubscribeModelChangedHandlers();
            SubscribeModelBackupFileSaveEvent();
            SubscribeUpdateManagerHandlers();

            InitializeAutomationSettings(startConfiguration.CommandFilePath);

            SubscribeLoggerHandlers();

            DynamoSelection.Instance.Selection.CollectionChanged += SelectionOnCollectionChanged;

            InitializeRecentFiles();

            UsageReportingManager.Instance.PropertyChanged += CollectInfoManager_PropertyChanged;

            WatchIsResizable = false;

            SubscribeDispatcherHandlers();

            RenderPackageFactoryViewModel = new RenderPackageFactoryViewModel(Model.PreferenceSettings);
            RenderPackageFactoryViewModel.PropertyChanged += RenderPackageFactoryViewModel_PropertyChanged;

            BackgroundPreviewViewModel = startConfiguration.Watch3DViewModel;
            BackgroundPreviewViewModel.PropertyChanged += Watch3DViewModelPropertyChanged;
            WatchHandler.RequestSelectGeometry += BackgroundPreviewViewModel.AddLabelForPath;
            RegisterWatch3DViewModel(BackgroundPreviewViewModel, RenderPackageFactoryViewModel.Factory);
            model.ComputeModelDeserialized += model_ComputeModelDeserialized;

            preferencesViewModel = new PreferencesViewModel(this);

            if (!DynamoModel.IsTestMode && !DynamoModel.IsHeadless)
            {
                model.State = DynamoModel.DynamoModelState.StartedUI;
            }
        }

        /// <summary>
        /// Sets up the provided <see cref="DefaultWatch3DViewModel"/> object and 
        /// adds it to the Watch3DViewModels collection.
        /// </summary>
        /// <param name="watch3DViewModel"></param>
        /// <param name="factory"></param>
        protected void RegisterWatch3DViewModel(DefaultWatch3DViewModel watch3DViewModel, IRenderPackageFactory factory)
        {
            watch3DViewModel.Setup(this, factory);
            watch3DViewModels.Add(watch3DViewModel);
            watch3DViewModel.Active = PreferenceSettings
                .GetIsBackgroundPreviewActive(watch3DViewModel.PreferenceWatchName);
            RaisePropertyChanged("Watch3DViewModels");
        }

        private void RenderPackageFactoryViewModel_PropertyChanged(object sender, PropertyChangedEventArgs e)
        {
            var factoryVm = (RenderPackageFactoryViewModel)sender;
            switch (e.PropertyName)
            {
                case "ShowEdges":
                    model.PreferenceSettings.ShowEdges = factoryVm.Factory.TessellationParameters.ShowEdges;
                    // A full regeneration is required to get the edge geometry.
                    foreach (var vm in Watch3DViewModels)
                    {
                        if (vm is HelixWatch3DViewModel) // just need a full regeneration when vm is HelixWatch3DViewModel
                        {
                            vm.RegenerateAllPackages();
                        }
                    }
                    break;
                case "MaxTessellationDivisions":
                    model.PreferenceSettings.RenderPrecision = factoryVm.Factory.TessellationParameters.MaxTessellationDivisions;
                    break;
                default:
                    return;
            }
        }

        void Watch3DViewModelPropertyChanged(object sender, PropertyChangedEventArgs e)
        {
            switch (e.PropertyName)
            {
                case "Active":
                    RaisePropertyChanged("BackgroundPreviewActive");                 
                    break;
                case "CanNavigateBackground":
                    if (!BackgroundPreviewViewModel.CanNavigateBackground)
                    {
                        // Return focus back to Dynamo View
                        OnRequestReturnFocusToView();
                    }
                    break;
            }
        }

        internal event EventHandler NodeViewReady;
        internal void OnNodeViewReady(object nodeView)
        {
            if (NodeViewReady != null)
            {
                this.NodeViewReady(nodeView, new EventArgs());
            }
        }

        #region Event handler destroy/create

        protected virtual void UnsubscribeAllEvents()
        {
            preferencesViewModel.UnsubscribeAllEvents();
            UnsubscribeDispatcherEvents();
            UnsubscribeModelUiEvents();
            UnsubscribeModelChangedEvents();
            UnsubscribeUpdateManagerEvents();
            UnsubscribeLoggerEvents();
            UnsubscribeModelCleaningUpEvent();
            UnsubscribeModelBackupFileSaveEvent();

            model.WorkspaceAdded -= WorkspaceAdded;
            model.WorkspaceRemoved -= WorkspaceRemoved;
            if (model.LinterManager != null)
            {
                model.LinterManager.RuleEvaluationResults.CollectionChanged -= OnRuleEvaluationResultsCollectionChanged;
            }

            DynamoSelection.Instance.Selection.CollectionChanged -= SelectionOnCollectionChanged;
            UsageReportingManager.Instance.PropertyChanged -= CollectInfoManager_PropertyChanged;
        }

        private void InitializeRecentFiles()
        {
            this.RecentFiles = new ObservableCollection<string>(model.PreferenceSettings.RecentFiles);
            this.RecentFiles.CollectionChanged += (sender, args) =>
            {
                model.PreferenceSettings.RecentFiles = this.RecentFiles.ToList();
            };
        }

        private void SubscribeLoggerHandlers()
        {
            model.Logger.PropertyChanged += Instance_PropertyChanged;
        }

        private void UnsubscribeLoggerEvents()
        {
            model.Logger.PropertyChanged -= Instance_PropertyChanged;
        }

        private void SubscribeUpdateManagerHandlers()
        {
            model.UpdateManager.UpdateDownloaded += Instance_UpdateDownloaded;
            model.UpdateManager.ShutdownRequested += UpdateManager_ShutdownRequested;
        }

        private void UnsubscribeUpdateManagerEvents()
        {
            model.UpdateManager.UpdateDownloaded -= Instance_UpdateDownloaded;
            model.UpdateManager.ShutdownRequested -= UpdateManager_ShutdownRequested;
        }

        private void SubscribeModelUiEvents()
        {
            model.RequestBugReport += ReportABug;
            model.RequestDownloadDynamo += DownloadDynamo;
            model.Preview3DOutage += Disable3DPreview;

            DynamoServices.LoadLibraryEvents.LoadLibraryFailure += LoadLibraryEvents_LoadLibraryFailure;
        }

        private void UnsubscribeModelUiEvents()
        {
            model.RequestBugReport -= ReportABug;
            model.RequestDownloadDynamo -= DownloadDynamo;
            model.Preview3DOutage -= Disable3DPreview;

            DynamoServices.LoadLibraryEvents.LoadLibraryFailure -= LoadLibraryEvents_LoadLibraryFailure;
        }

        private void SubscribeModelCleaningUpEvent()
        {
            model.CleaningUp += CleanUp;
        }

        private void UnsubscribeModelCleaningUpEvent()
        {
            model.CleaningUp -= CleanUp;
        }

        private void SubscribeModelBackupFileSaveEvent()
        {
            model.RequestWorkspaceBackUpSave += SaveAs;
        }

        private void UnsubscribeModelBackupFileSaveEvent()
        {
            model.RequestWorkspaceBackUpSave -= SaveAs;
        }

        private void SubscribeModelChangedHandlers()
        {
            model.PropertyChanged += _model_PropertyChanged;
            model.WorkspaceCleared += ModelWorkspaceCleared;
            model.RequestCancelActiveStateForNode += this.CancelActiveState;
        }

        private void UnsubscribeModelChangedEvents()
        {
            model.PropertyChanged -= _model_PropertyChanged;
            model.WorkspaceCleared -= ModelWorkspaceCleared;
            model.RequestCancelActiveStateForNode -= this.CancelActiveState;
        }

        private void SubscribeDispatcherHandlers()
        {
            DynamoModel.RequestDispatcherBeginInvoke += TryDispatcherBeginInvoke;
            DynamoModel.RequestDispatcherInvoke += TryDispatcherInvoke;
        }

        private void UnsubscribeDispatcherEvents()
        {
            DynamoModel.RequestDispatcherBeginInvoke -= TryDispatcherBeginInvoke;
            DynamoModel.RequestDispatcherInvoke -= TryDispatcherInvoke;
        }
        #endregion

        private void InitializeAutomationSettings(string commandFilePath)
        {
            if (String.IsNullOrEmpty(commandFilePath) || !File.Exists(commandFilePath))
                commandFilePath = null;

            // Instantiate an AutomationSettings to handle record/playback.
            automationSettings = new AutomationSettings(this.Model, commandFilePath);
        }

        private void TryDispatcherBeginInvoke(Action action)
        {
            if (this.UIDispatcher != null)
            {
                UIDispatcher.BeginInvoke(action);
            }
            else
            {
                action();
            }
        }

        private void TryDispatcherInvoke(Action action)
        {
            if (this.UIDispatcher != null)
            {
                UIDispatcher.Invoke(action);
            }
            else
            {
                action();
            }
        }

        private void ModelWorkspaceCleared(WorkspaceModel workspace)
        {
            RaiseCanExecuteUndoRedo();

            // Reset workspace state
            CurrentSpaceViewModel.CancelActiveState();
            BackgroundPreviewViewModel.RefreshState();
        }

        internal void ForceRunExprCmd(object parameters)
        {
            bool displayErrors = Convert.ToBoolean(parameters);
            var command = new DynamoModel.ForceRunCancelCommand(displayErrors, false);
            this.ExecuteCommand(command);
        }

        internal void MutateTestCmd(object parameters)
        {
            var command = new DynamoModel.MutateTestCommand();
            this.ExecuteCommand(command);
        }

        public void DisplayFunction(object parameters)
        {
            Model.OpenCustomNodeWorkspace((Guid)parameters);
        }

        internal bool CanDisplayFunction(object parameters)
        {
            return Model.CustomNodeManager.Contains((Guid)parameters);
        }

        /// <summary>
        /// Opens a new browser window pointing to the Dynamo repo new issue page, pre-filling issue 
        /// title and content based on crash details. Uses system default browser.
        /// </summary>
        /// <param name="bodyContent">Crash details body. If null, nothing will be filled-in.</param>
        public static void ReportABug(object bodyContent)
        {
            var urlWithParameters = Wpf.Utilities.CrashUtilities.GithubNewIssueUrlFromCrashContent(bodyContent);

            // launching the process using explorer.exe will format the URL incorrectly
            // and Github will not recognise the query parameters in the URL
            // so launch with default operating system web browser
            Process.Start(new ProcessStartInfo(urlWithParameters));
        }

        public static void ReportABug()
        {
            ReportABug(null);
        }

        internal static void DownloadDynamo()
        {
            Process.Start(new ProcessStartInfo("explorer.exe", Configurations.DynamoDownloadLink));
        }

        private void Disable3DPreview()
        {
            foreach (var item in Watch3DViewModels)
            {
                item.Active = false;
            }
        }

        internal bool CanReportABug(object parameter)
        {
            return true;
        }

        /// <summary>
        /// Clear the UI log.
        /// </summary>
        public void ClearLog(object parameter)
        {
            Model.Logger.ClearLog();
        }

        internal bool CanClearLog(object parameter)
        {
            return true;
        }

        void Instance_UpdateDownloaded(object sender, UpdateDownloadedEventArgs e)
        {
            RaisePropertyChanged("Version");
            RaisePropertyChanged("IsUpdateAvailable");
        }

        void UpdateManager_ShutdownRequested(IUpdateManager updateManager)
        {
            PerformShutdownSequence(new ShutdownParams(
                shutdownHost: true, allowCancellation: true));
        }

        void CollectInfoManager_PropertyChanged(object sender, PropertyChangedEventArgs e)
        {
            switch (e.PropertyName)
            {
                case "CollectInfoOption":
                    RaisePropertyChanged("CollectInfoOption");
                    break;
            }
        }

        private void SelectionOnCollectionChanged(object sender, NotifyCollectionChangedEventArgs notifyCollectionChangedEventArgs)
        {
            PublishSelectedNodesCommand.RaiseCanExecuteChanged();
            AlignSelectedCommand.RaiseCanExecuteChanged();
            DeleteCommand.RaiseCanExecuteChanged();
            UngroupModelCommand.RaiseCanExecuteChanged();
            AddModelsToGroupModelCommand.RaiseCanExecuteChanged();
            ShowNewPresetsDialogCommand.RaiseCanExecuteChanged();
        }

        void Instance_PropertyChanged(object sender, PropertyChangedEventArgs e)
        {

            switch (e.PropertyName)
            {
                case "LogText":
                    RaisePropertyChanged("LogText");
                    RaisePropertyChanged("WarningText");
                    break;
            }

        }

        void _model_PropertyChanged(object sender, PropertyChangedEventArgs e)
        {
            switch (e.PropertyName)
            {
                case "CurrentWorkspace":
                    RaisePropertyChanged("IsAbleToGoHome");
                    RaisePropertyChanged("CurrentSpace");
                    RaisePropertyChanged("BackgroundColor");
                    RaisePropertyChanged("CurrentWorkspaceIndex");
                    RaisePropertyChanged("ViewingHomespace");
                    if (this.PublishCurrentWorkspaceCommand != null)
                        this.PublishCurrentWorkspaceCommand.RaiseCanExecuteChanged();
                    RaisePropertyChanged("IsPanning");
                    RaisePropertyChanged("IsOrbiting");
                    //RaisePropertyChanged("RunEnabled");
                    break;

                case "EnablePresetOptions":
                    RaisePropertyChanged("EnablePresetOptions");
                    break;
            }
        }

        // TODO(Sriram): This method is currently not used, but it should really 
        // be. It watches property change notifications coming from the current 
        // WorkspaceModel, and then enables/disables 'set timer' button on the UI.
        // 
        //void CurrentWorkspace_PropertyChanged(object sender, PropertyChangedEventArgs e)
        //{
        //    switch (e.PropertyName)
        //    {
        //        case "RunEnabled":
        //            RaisePropertyChanged(e.PropertyName);
        //            break;
        //    }
        //}

        private void CleanUp()
        {
            UnsubscribeAllEvents();
        }

        internal bool CanWriteToLog(object parameters)
        {
            if (model.Logger != null)
            {
                return true;
            }

            return false;
        }

        internal bool CanCopy(object parameters)
        {
            if (DynamoSelection.Instance.Selection.Count == 0)
            {
                return false;
            }
            return true;
        }

        internal bool CanPaste(object parameters)
        {
            if (model.ClipBoard.Count == 0)
            {
                return false;
            }

            return true;
        }
       
        private void Paste(object parameter)
        {
            OnRequestPaste();
            RaiseCanExecuteUndoRedo();
        }

        /// <summary>
        /// After command framework is implemented, this method should now be only 
        /// called from a menu item (i.e. Ctrl + W). It should not be used as a way
        /// for any other code paths to create a note programmatically. For that we
        /// now have AddNoteInternal which takes in more configurable arguments.
        /// </summary>
        /// <param name="parameters">This is not used and should always be null,
        /// otherwise an ArgumentException will be thrown.</param>
        /// 
        public void AddNote(object parameters)
        {
            if (null != parameters) // See above for details of this exception.
            {
                var message = "Internal error, argument must be null";
                throw new ArgumentException(message, "parameters");
            }

            var command = new DynamoModel.CreateNoteCommand(Guid.NewGuid(), null, 0, 0, true);
            this.ExecuteCommand(command);
        }

        internal bool CanAddNote(object parameters)
        {
            return true;
        }

        internal void AddAnnotation(object parameters)
        {
            if (null != parameters) // See above for details of this exception.
            {
                var message = "Internal error, argument must be null";
                throw new ArgumentException(message, "parameters");
            }

            var command = new DynamoModel.CreateAnnotationCommand(Guid.NewGuid(), null, null, 0, 0, true);
            this.ExecuteCommand(command);
        }

        internal bool CanAddAnnotation(object parameter)
        {
            var groups = Model.CurrentWorkspace.Annotations;
            // Create Group should be disabled when a group is among selection and come with nested group inside
            if (groups.Any(x => x.IsSelected && x.HasNestedGroups))
            {
                return false;
            }

            //Create Group should be disabled when a node selected is already in a group
            if (!groups.Any(x => x.IsSelected))
            {
                var modelSelected = DynamoSelection.Instance.Selection.OfType<ModelBase>().Where(x => x.IsSelected);
                //If there are no nodes selected then return false
                if (!modelSelected.Any())
                {
                    return false;
                }

                foreach (var model in modelSelected)
                {
                    if (groups.ContainsModel(model.GUID))
                    {
                        return false;
                    }
                }
            }

            return true;
        }

        internal void UngroupAnnotation(object parameters)
        {
            if (null != parameters)
            {
                var message = "Internal error, argument must be null";
                throw new ArgumentException(message, "parameters");
            }
            //Check for multiple groups - Delete the group and not the nodes.
            foreach (var group in DynamoSelection.Instance.Selection.OfType<AnnotationModel>().ToList())
            {
                if (!group.IsExpanded)
                {
                    // If the group is not expanded we expanded
                    // and show the group content before deleting 
                    // the group.
                    var viewModel = this.CurrentSpaceViewModel.Annotations
                        .FirstOrDefault(x => x.AnnotationModel == group);

                    if (viewModel is null) continue;

                    viewModel.IsExpanded = true;
                    viewModel.ShowGroupContents();
                }

                var command = new DynamoModel.DeleteModelCommand(group.GUID);
                this.ExecuteCommand(command);
            }            
        }

        internal bool CanUngroupAnnotation(object parameter)
        {
            return DynamoSelection.Instance.Selection.OfType<AnnotationModel>().Any();
        }

        internal void UngroupModel(object parameters)
        {
            if (null != parameters)
            {
                var message = "Internal error, argument must be null";
                throw new ArgumentException(message, "parameters");
            }

            // If only an AnnotationModel is selected that means
            // we are trying to remove a group from another group
            if (DynamoSelection.Instance.Selection.OfType<AnnotationModel>().Count() == DynamoSelection.Instance.Selection.Count())
            {
                foreach (var modelb in DynamoSelection.Instance.Selection.OfType<ModelBase>().ToList())
                {
                    var command = new DynamoModel.UngroupModelCommand(modelb.GUID);
                    this.ExecuteCommand(command);
                    return;
                }
            }

            //Check for multiple groups - Delete the group and not the nodes.
            foreach (var modelb in DynamoSelection.Instance.Selection.OfType<ModelBase>().ToList())
            {
                if (!(modelb is AnnotationModel))
                {
                    var guids = new List<Guid> { modelb.GUID };
                    if (modelb is NodeModel node)
                    {
                        var pinnedNotes = CurrentSpaceViewModel.Notes
                            .Where(x => x.PinnedNode?.NodeModel == node)
                            .Select(x => x.Model.GUID);

                        if (pinnedNotes.Any())
                        {
                            guids.AddRange(pinnedNotes);
                        }
                    }
                    var command = new DynamoModel.UngroupModelCommand(guids);
                    this.ExecuteCommand(command);
                }
            }  
        }

        internal bool CanUngroupModel(object parameter)
        {
            var tt = DynamoSelection.Instance.Selection.OfType<ModelBase>().Any();
            return DynamoSelection.Instance.Selection.OfType<ModelBase>().Any();
        }

        internal bool CanAddModelsToGroup(object obj)
        {          
            return DynamoSelection.Instance.Selection.OfType<AnnotationModel>().Any();
        }

        internal void AddModelsToGroup(object parameters)
        {
            if (null != parameters)
            {
                var message = "Internal error, argument must be null";
                throw new ArgumentException(message, "parameters");
            }
            //Check for multiple groups - Delete the group and not the nodes.
            foreach (var modelb in DynamoSelection.Instance.Selection.OfType<ModelBase>())
            {
                if (!(modelb is AnnotationModel) && 
                    !CurrentSpace.Annotations.ContainsModel(modelb)) 
                {
                    var command = new DynamoModel.AddModelToGroupCommand(modelb.GUID);
                    this.ExecuteCommand(command);
                }
            }  
        }

        internal void AddGroupToGroup(object hostGroupGuid)
        {
            if (!(hostGroupGuid is Guid hostGroupId))
            {
                var message = "Internal error, argument must be null";
                throw new ArgumentException(message, "parameters");
            }
            //Check for multiple groups - Delete the group and not the nodes.
            foreach (var annotationModel in DynamoSelection.Instance.Selection.OfType<AnnotationModel>())
            {
                if (!(annotationModel.GUID == hostGroupId))
                {
                    var command = new DynamoModel.AddGroupToGroupCommand(annotationModel.GUID, hostGroupId);
                    this.ExecuteCommand(command);
                }
            }
        }

        private void WorkspaceAdded(WorkspaceModel item)
        {
            if (item is HomeWorkspaceModel)
            {
                var newVm = new HomeWorkspaceViewModel(item as HomeWorkspaceModel, this);
                workspaces.Insert(0, newVm);

                // The RunSettings control is a child of the DynamoView, 
                // but has its DataContext set to the RunSettingsViewModel 
                // on the HomeWorkspaceViewModel. When the home workspace is changed,
                // we need to raise a property change notification for the 
                // homespace view model, so the RunSettingsControl's bindings
                // get updated.
                RaisePropertyChanged("HomeSpaceViewModel");
            }
            else
            {
                var newVm = new WorkspaceViewModel(item, this);

                // For Json Workspaces, workspace view info need to be read again from file
                string fileContents;
                Exception ex;
                if (DynamoUtilities.PathHelper.isValidJson(newVm.Model.FileName, out fileContents, out ex))
                {
                    ExtraWorkspaceViewInfo viewInfo = WorkspaceViewModel.ExtraWorkspaceViewInfoFromJson(fileContents);
                    newVm.Model.UpdateWithExtraWorkspaceViewInfo(viewInfo);
                }
                workspaces.Add(newVm);
            }
        }

        private void WorkspaceRemoved(WorkspaceModel item)
        {
            var viewModel = workspaces.First(x => x.Model == item);
            if (currentWorkspaceViewModel == viewModel)
                if(currentWorkspaceViewModel != null)
                {
                    currentWorkspaceViewModel.Dispose();
                }
                currentWorkspaceViewModel = null;
            workspaces.Remove(viewModel);
        }

        private void OnRuleEvaluationResultsCollectionChanged(object sender, NotifyCollectionChangedEventArgs e)
        {
            RaisePropertyChanged(nameof(LinterIssuesCount));
        }

        internal void AddToRecentFiles(string path)
        {
            if (path == null) return;

            if (RecentFiles.Contains(path))
            {
                RecentFiles.Remove(path);
            }

            RecentFiles.Insert(0, path);

            int maxNumRecentFiles = Model.PreferenceSettings.MaxNumRecentFiles;
            if (RecentFiles.Count > maxNumRecentFiles)
            {
                RecentFiles.RemoveRange(maxNumRecentFiles, RecentFiles.Count - maxNumRecentFiles);
            }
        }

        /// <summary>
        /// Returns the file-save dialog with customized file types of Dynamo.
        /// </summary>
        /// <param name="workspace"></param>
        /// <returns>A customized file-save dialog</returns>
        public FileDialog GetSaveDialog(WorkspaceModel workspace)
        {
            FileDialog fileDialog = new SaveFileDialog
            {
                AddExtension = true,
            };

            string ext, fltr;
            if (workspace == HomeSpace)
            {
                ext = ".dyn";
                fltr = string.Format(Resources.FileDialogDynamoWorkspace,BrandingResourceProvider.ProductName,"*.dyn");
            }
            else
            {
                ext = ".dyf";
                fltr = string.Format(Resources.FileDialogDynamoCustomNode,BrandingResourceProvider.ProductName,"*.dyf");
            }
            fltr += "|" + string.Format(Resources.FileDialogAllFiles, "*.*");

            fileDialog.FileName = workspace.Name + ext;
            fileDialog.AddExtension = true;
            fileDialog.DefaultExt = ext;
            fileDialog.Filter = fltr;

            return fileDialog;
        }

        /// <summary>
        /// Attempts to open a file using the Json content passed to OpenFromJsonCommand, but wraps
        /// the call with a check to make sure no unsaved changes to the HomeWorkspace are lost.
        /// </summary>
        /// <param name="openFromJsonCommand"> <see cref="DynamoModel.OpenFileFromJsonCommand"/> </param>
        private void OpenFromJsonIfSaved(object openCommand)
        {
            filePath = string.Empty;
            fileContents = string.Empty;

            var command = openCommand as DynamoModel.OpenFileFromJsonCommand;
            if (command == null)
            {
                return;
            }

            if (HomeSpace != null && HomeSpace.HasUnsavedChanges)
            {
                if (AskUserToSaveWorkspaceOrCancel(HomeSpace))
                {
                    fileContents = command.FileContents;
                    ExecuteCommand(command);
                    ShowStartPage = false;
                }
            }
            else
            {
                OpenFromJsonCommand.Execute(new Tuple<string, bool>(command.FileContents, command.ForceManualExecutionMode));
                ShowStartPage = false;
            }
        }

        /// <summary>
        /// Attempts to open a file using the passed open command, but wraps the call
        /// with a check to make sure no unsaved changes to the HomeWorkspace are lost.
        /// </summary>
        /// <param name="openCommand"> <see cref="DynamoModel.OpenFileCommand"/> </param>
        private void OpenIfSaved(object openCommand)
        {
            fileContents = string.Empty;
            filePath = string.Empty;

            var command = openCommand as DynamoModel.OpenFileCommand;
            if (command == null)
            {
                return;
            }

            if(HomeSpace != null && HomeSpace.HasUnsavedChanges)
            {
                if (AskUserToSaveWorkspaceOrCancel(HomeSpace))
                {
                    filePath = command.FilePath;                    
                    ExecuteCommand(command);
                    ShowStartPage = false;
                }
            }
            else
            {
                OpenCommand.Execute(new Tuple<string,bool>(command.FilePath, command.ForceManualExecutionMode));
                ShowStartPage = false;
            }
        }

        /// <summary>
        /// Open a definition or workspace.
        /// </summary>
        /// <param name="parameters"></param>
        /// For most cases, parameters variable refers to the Json content file to open
        /// However, when this command is used in OpenFileDialog, the variable is
        /// a Tuple<string, bool> instead. The boolean flag is used to override the
        /// RunSetting of the workspace.
        private void OpenFromJson(object parameters)
        {
            // try catch for exceptions thrown while opening files, say from a future version, 
            // that can't be handled reliably
            filePath = string.Empty;
            fileContents = string.Empty;
            bool forceManualMode = false;
            try
            {
                var packedParams = parameters as Tuple<string, bool>;
                if (packedParams != null)
                {
                    fileContents = packedParams.Item1;
                    forceManualMode = packedParams.Item2;
                }
                else
                {
                    fileContents = parameters as string;
                }
                ExecuteCommand(new DynamoModel.OpenFileFromJsonCommand(fileContents, forceManualMode));
            }
            catch (Exception e)
            {
                if (!DynamoModel.IsTestMode)
                {
                    string commandString = String.Format(Resources.MessageErrorOpeningFileGeneral);
                    string errorMsgString;
                    if (e is Newtonsoft.Json.JsonReaderException)
                    {
                        errorMsgString = String.Format(Resources.MessageFailedToOpenCorruptedFile, "Json file content");
                    }
                    else
                    {
                        errorMsgString = String.Format(Resources.MessageUnkownErrorOpeningFile, "Json file content");
                    }
                    model.Logger.LogNotification("Dynamo", commandString, errorMsgString, e.ToString());
                    Wpf.Utilities.MessageBoxService.Show(errorMsgString, 
                        Properties.Resources.FileLoadFailureMessageBoxTitle, 
                        MessageBoxButton.OK, 
                        MessageBoxImage.Exclamation);
                }
                else
                {
                    throw (e);
                }
                return;
            }
            this.ShowStartPage = false; // Hide start page if there's one.
        }

        /// <summary>
        /// Open a definition or workspace.
        /// </summary>
        /// <param name="parameters"></param>
        /// For most cases, parameters variable refers to the file path to open
        /// However, when this command is used in OpenFileDialog, the variable is
        /// a Tuple<string, bool> instead. The boolean flag is used to override the
        /// RunSetting of the workspace.
        private void Open(object parameters)
        {
            // try catch for exceptions thrown while opening files, say from a future version, 
            // that can't be handled reliably
            filePath = string.Empty;
            fileContents = string.Empty;
            bool forceManualMode = false; 
            try
            {
                var packedParams = parameters as Tuple<string, bool>;
                if (packedParams != null)
                {
                    filePath = packedParams.Item1;
                    forceManualMode = packedParams.Item2;
                }
                else
                {
                    filePath = parameters as string;
                }
                ExecuteCommand(new DynamoModel.OpenFileCommand(filePath, forceManualMode));
            }
            catch (Exception e)
            {
                if (!DynamoModel.IsTestMode)
                {
                    string commandString = String.Format(Resources.MessageErrorOpeningFileGeneral);
                    string errorMsgString;
                    // Catch all the IO exceptions and file access here. The message provided by .Net is clear enough to indicate the problem in this case.
                    if (e is IOException || e is UnauthorizedAccessException)
                    {
                        errorMsgString = String.Format(e.Message, filePath);
                    }
                    else if (e is System.Xml.XmlException || e is Newtonsoft.Json.JsonReaderException)
                    {
                        errorMsgString = String.Format(Resources.MessageFailedToOpenCorruptedFile, filePath);
                    }
                    else
                    {
                        errorMsgString = String.Format(Resources.MessageUnkownErrorOpeningFile, filePath);
                    }
                    model.Logger.LogNotification("Dynamo", commandString, errorMsgString, e.ToString());
                    MessageBoxService.Show(errorMsgString, string.Empty, MessageBoxButton.OK, MessageBoxImage.None);
                }
                else
                {
                    throw (e);
                }
                return;
            }
            this.ShowStartPage = false; // Hide start page if there's one.
        }

        private bool CanOpen(object parameters)
        {
            var filePath = parameters as string;
            return PathHelper.IsValidPath(filePath);
        }

        private bool CanOpenFromJson(object parameters)
        {
            string fileContents = parameters as string;
            return PathHelper.isFileContentsValidJson(fileContents, out _);
        }

        /// <summary>
        /// Read the contents of the file and set the view parameters for that current workspace
        /// </summary>
        private void model_ComputeModelDeserialized()
        {            
            try
            {
                string fileContentsInUse = String.IsNullOrEmpty(filePath) ? fileContents : File.ReadAllText(filePath);
                if (string.IsNullOrEmpty(fileContentsInUse))
                {
                    return;
                }

                // This call will fail in the case of an XML file
                ExtraWorkspaceViewInfo viewInfo = WorkspaceViewModel.ExtraWorkspaceViewInfoFromJson(fileContentsInUse);

                Model.CurrentWorkspace.UpdateWithExtraWorkspaceViewInfo(viewInfo);
                Model.OnWorkspaceOpening(viewInfo);
            }
            catch (Exception e)
            {
                this.ShowStartPage = false; // Hide start page if there's one.
                return;
            }

            // TODO: Finish initialization of the WorkspaceViewModel
        }

        /// <summary>
        /// Present the open dialog and open the workspace that is selected.
        /// </summary>
        /// <param name="parameter"></param>
        private void ShowOpenDialogAndOpenResult(object parameter)
        {
            if (HomeSpace.HasUnsavedChanges)
            {
                if (!AskUserToSaveWorkspaceOrCancel(HomeSpace))
                    return;
            }

            DynamoOpenFileDialog _fileDialog = new DynamoOpenFileDialog(this)
            {
                Filter = string.Format(Resources.FileDialogDynamoDefinitions,
                         BrandingResourceProvider.ProductName, "*.dyn;*.dyf") + "|" +
                         string.Format(Resources.FileDialogAllFiles, "*.*"),
                Title = string.Format(Resources.OpenDynamoDefinitionDialogTitle,BrandingResourceProvider.ProductName)
            };

            // if you've got the current space path, use it as the inital dir
            if (!string.IsNullOrEmpty(Model.CurrentWorkspace.FileName))
            {
                string path = Model.CurrentWorkspace.FileName;
                if (File.Exists(path))
                {
                    var fi = new FileInfo(Model.CurrentWorkspace.FileName);
                    _fileDialog.InitialDirectory = fi.DirectoryName;
                }
                else
                {
                    _fileDialog.InitialDirectory = Environment.GetFolderPath(Environment.SpecialFolder.MyComputer);
                }
            }
            else // use the samples directory, if it exists
            {
                Assembly dynamoAssembly = Assembly.GetExecutingAssembly();
                string location = Path.GetDirectoryName(dynamoAssembly.Location);
                string UICulture = CultureInfo.CurrentUICulture.Name;
                string path = Path.Combine(location, "samples", UICulture);

                if (Directory.Exists(path))
                    _fileDialog.InitialDirectory = path;
            }

            if (_fileDialog.ShowDialog() == DialogResult.OK)
            {
                if (CanOpen(_fileDialog.FileName))
                {
                    Open(new Tuple<string,bool>(_fileDialog.FileName, _fileDialog.RunManualMode));
                }
            }
        }

        private bool CanShowOpenDialogAndOpenResultCommand(object parameter)
        {
            return HomeSpace.RunSettings.RunEnabled;
        }

        private void OpenRecent(object path)
        {
            // Make sure user get chance to save unsaved changes first
            if (CurrentSpaceViewModel.HasUnsavedChanges)
            {
                if (!AskUserToSaveWorkspaceOrCancel(HomeSpace))
                    return;
            }
            this.Open(path as string);
        }

        private bool CanOpenRecent(object path)
        {
            return HomeSpace.RunSettings.RunEnabled;
        }

        /// <summary>
        /// Attempts to save an the current workspace.
        /// Assumes that workspace has already been saved.
        /// </summary>
        private void Save(object parameter)
        {
            if (!ShowWarningDialogOnSaveWithUnresolvedIssues()) return;

            if (!String.IsNullOrEmpty(Model.CurrentWorkspace.FileName))
            {
                // For read-only file, re-direct save to save-as
                if (this.CurrentSpace.IsReadOnly)
                    ShowSaveDialogAndSaveResult(parameter);
                else
                    InternalSaveAs(Model.CurrentWorkspace.FileName, SaveContext.Save);      
            }
                
        }

        private bool CanSave(object parameter)
        {
            return true;
        }

        /// <summary>
        /// Save the current workspace.
        /// </summary>
        /// <param name="parameters">The file path.</param>
        private void SaveAs(object parameters)
        {
            var filePath = parameters as string;
            if (string.IsNullOrEmpty(filePath))
                return;

            var fi = new FileInfo(filePath);
            InternalSaveAs(fi.FullName, SaveContext.SaveAs);
        }

        internal bool CanSaveAs(object parameters)
        {
            return (parameters != null);
        }

        private void InternalSaveAs(string path, SaveContext saveContext, bool isBackup = false)
        {
            try
            {                
                Model.Logger.Log(String.Format(Properties.Resources.SavingInProgress, path));

                // If the current workspace is a CustomNodeWorkspaceModel, then call the save method on it.
                if (CurrentSpaceViewModel.Model is CustomNodeWorkspaceModel)
                {
                    CurrentSpaceViewModel.Model.Save(path, false, Model.EngineController);
                }
                else
                {
                    CurrentSpaceViewModel.Save(path, isBackup, Model.EngineController, saveContext);
                }

                if (!isBackup) AddToRecentFiles(path);
            }
            catch (Exception ex)
            {
                Model.Logger.Log(ex.Message);
                Model.Logger.Log(ex.StackTrace);

                if (ex is IOException || ex is UnauthorizedAccessException)
<<<<<<< HEAD
                    MessageBoxService.Show(ex.Message, string.Empty, MessageBoxButton.OK, MessageBoxImage.Warning);
=======
                    MessageBoxService.Show(ex.Message, Resources.SaveConfirmationMessageBoxTitle, MessageBoxButton.OK, MessageBoxImage.Warning);
>>>>>>> f37bfa41
            }
        }

        /// <summary>
        /// Save the current workspace to a specific file path. If the file path is null or empty, an
        /// exception is written to the console.
        /// </summary>
        /// <param name="path">The path to the file.</param>
        /// <param name="isBackup">Indicates if an automated backup save has called this function.</param>
        /// <exception cref="IOException"></exception>
        /// <exception cref="UnauthorizedAccessException"></exception>
        [Obsolete("Please use the SaveAs method with the saveContext argument.")]
        public void SaveAs(string path, bool isBackup = false)
        {
            InternalSaveAs(path, SaveContext.SaveAs, isBackup: isBackup);
        }

        /// <summary>
        /// Save the current workspace to a specific file path. If the file path is null or empty, an
        /// exception is written to the console.
        /// </summary>
        /// <param name="path">The path to the file.</param>
        /// <param name="saveContext">The context of the save operation.</param>
        /// <param name="isBackup">Indicates if an automated backup save has called this function.</param>
        /// <exception cref="IOException"></exception>
        /// <exception cref="UnauthorizedAccessException"></exception>
        public void SaveAs(string path, SaveContext saveContext, bool isBackup = false)
        {
            InternalSaveAs(path, saveContext, isBackup);
        }

        /// <summary>
        /// Save the current workspace to a specific file path. If the file path is null or empty, an
        /// exception is written to the console.
        /// </summary>
        /// <param name="id">Indicate the id of target workspace view model instead of defaulting to 
        /// current workspace view model. This is critical in crash cases.</param>
        /// <param name="path">The path to the file.</param>
        /// <param name="isBackup">Indicates if an automated backup save has called this function.</param>
        /// <param name="saveContext">The context of the save operation.</param>
        /// <exception cref="IOException"></exception>
        /// <exception cref="UnauthorizedAccessException"></exception>
        internal void SaveAs(Guid id, string path, bool isBackup = false, SaveContext saveContext = SaveContext.None)
        {
            try
            {
                Model.Logger.Log(String.Format(Properties.Resources.SavingInProgress, path));
                Workspaces.Where(w => w.Model.Guid == id).FirstOrDefault().Save(path, isBackup, Model.EngineController, saveContext);
                if (!isBackup) AddToRecentFiles(path);
            }
            catch (Exception ex)
            {
                Model.Logger.Log(ex.Message);
                Model.Logger.Log(ex.StackTrace);

                if (ex is IOException || ex is UnauthorizedAccessException)
                    MessageBoxService.Show(ex.Message, string.Empty, MessageBoxButton.OK, MessageBoxImage.Warning);
            }
        }

        /// <summary>
        ///     Attempts to save a given workspace.  Shows a save as dialog if the 
        ///     workspace does not already have a path associated with it
        /// </summary>
        /// <param name="workspace">The workspace for which to show the dialog</param>
        /// <returns>true if save was successful, false otherwise</returns>
        internal bool ShowSaveDialogIfNeededAndSave(WorkspaceModel workspace)
        {
            // crash should always allow save as
            if (!String.IsNullOrEmpty(workspace.FileName) && !DynamoModel.IsCrashing)
            {
                SaveAs(workspace.Guid, workspace.FileName);
                return true;
            }
            else
            {
                var fd = this.GetSaveDialog(workspace);
                // Since the workspace file directory is null, we set the initial directory
                // for the file to be MyDocument folder in the local computer. 
                fd.InitialDirectory = Environment.GetFolderPath(Environment.SpecialFolder.MyDocuments);
                if (fd.ShowDialog() == DialogResult.OK)
                {
                    SaveAs(workspace.Guid, fd.FileName);
                    return true;
                }
            }

            return false;
        }

        internal bool CanVisibilityBeToggled(object parameters)
        {
            return true;
        }

        internal bool CanUpstreamVisibilityBeToggled(object parameters)
        {
            return true;
        }

        internal void ShowPackageManagerSearch(object parameters)
        {
            OnRequestPackageManagerSearchDialog(this, EventArgs.Empty);
        }

        internal bool CanShowPackageManagerSearch(object parameters)
        {
            return true;
        }

        /// <summary>
        ///     Change the currently visible workspace to a custom node's workspace
        /// </summary>
        /// <param name="symbol">The function definition for the custom node workspace to be viewed</param>
        internal void FocusCustomNodeWorkspace(Guid symbol)
        {
            if (symbol == null)
            {
                throw new Exception(Resources.MessageNodeWithNullFunction);
            }

            if (model.OpenCustomNodeWorkspace(symbol))
            {
                //set the zoom and offsets events
                CurrentSpace.OnCurrentOffsetChanged(this, new PointEventArgs(new Point2D(CurrentSpace.X, CurrentSpace.Y)));
                CurrentSpaceViewModel.OnZoomChanged(this, new ZoomEventArgs(CurrentSpaceViewModel.Zoom));
            }
        }

        internal void ShowElement(NodeModel e)
        {
            if (HomeSpace.RunSettings.RunType == RunType.Automatic)
                return;

            if (!model.CurrentWorkspace.Nodes.Contains(e))
            {
                if (HomeSpace != null && HomeSpace.Nodes.Contains(e))
                {
                    //Show the homespace
                    model.CurrentWorkspace = HomeSpace;
                }
                else
                {
                    foreach (
                        var customNodeWorkspace in
                            model.CustomNodeManager.LoadedWorkspaces.Where(
                                customNodeWorkspace => customNodeWorkspace.Nodes.Contains(e)))
                    {
                        FocusCustomNodeWorkspace(customNodeWorkspace.CustomNodeId);
                        break;
                    }
                }
            }

            this.CurrentSpaceViewModel.OnRequestCenterViewOnElement(this, new ModelEventArgs(e));
        }

        private void CancelActiveState(NodeModel node)
        {
            WorkspaceViewModel wvm = this.CurrentSpaceViewModel;

            if (wvm.IsConnecting && (node == wvm.FirstActiveConnector.ActiveStartPort.Owner))
                wvm.CancelActiveState();
        }

        /// <summary>
        /// Present the new function dialogue and create a custom function.
        /// </summary>
        /// <param name="parameter"></param>
        private void ShowNewFunctionDialogAndMakeFunction(object parameter)
        {           
            var args = new FunctionNamePromptEventArgs();
            this.Model.OnRequestsFunctionNamePrompt(this, args);

            if (args.Success)
            {
                this.ExecuteCommand(new DynamoModel.CreateCustomNodeCommand(Guid.NewGuid(),
                    args.Name, args.Category, args.Description, true));
                this.ShowStartPage = false;
            }
        }

        private bool CanShowNewFunctionDialogCommand(object parameter)
        {
            return true;
        }

        /// <summary>
        /// Present the new preset dialogue and add a new presetModel 
        /// to the preset set on this graph
        /// </summary>
        private void ShowNewPresetStateDialogAndMakePreset(object parameter)
        {
            var selectedNodes = GetInputNodesFromSelectionForPresets().ToList();

            //If there are NO input nodes then show the error message
            if (!selectedNodes.Any())
            {
                this.OnRequestPresetWarningPrompt();
            }
            else
            {
                //trigger the event to request the display
                //of the preset name dialogue
                var args = new PresetsNamePromptEventArgs();
                this.Model.OnRequestPresetNamePrompt(args);

                //Select only Input nodes for preset
                var ids = selectedNodes.Select(x => x.GUID).ToList();
                if (args.Success)
                {
                    this.ExecuteCommand(new DynamoModel.AddPresetCommand(args.Name, args.Description, ids));
                }
                
                //Presets created - this will enable the Restore / Delete presets
                RaisePropertyChanged("EnablePresetOptions");     
            }
          
        }
        private bool CanShowNewPresetStateDialog(object parameter)
        {
            RaisePropertyChanged("EnablePresetOptions");
            return DynamoSelection.Instance.Selection.Count > 0;
        }

        private void CreateNodeFromSelection(object parameter)
        {
            CurrentSpaceViewModel.CollapseSelectedNodes();
        }


        private static bool CanCreateNodeFromSelection(object parameter)
        {
            return DynamoSelection.Instance.Selection.OfType<NodeModel>().Any();
        }

        /// <summary>
        /// Returns the selected nodes that are "input" nodes, and makes an 
        /// exception for CodeBlockNodes and Filename nodes as these are marked 
        /// false so they do not expose a IsInput checkbox
        /// </summary>
        /// <returns></returns>
        internal IEnumerable<NodeModel> GetInputNodesFromSelectionForPresets()
        {
            return DynamoSelection.Instance.Selection.OfType<NodeModel>()
                .Where(
                    x => x.IsInputNode ||
                    x is CodeBlockNodeModel ||

                    // NOTE: The Filename node is being matched by name due to the node definition
                    //       being in the CoreNodeModels project instead of the DynamoCore project.
                    //       After some discussions it was decided that this was the least bad way to 
                    //       make this check (versus either adding a new, overridable property to 
                    //       NodeModel, or moving Filename and the associated classes into DynamoCore).
                    x.GetType().Name == "Filename");
        }

        public void ShowSaveDialogIfNeededAndSaveResult(object parameter)
        {
            var vm = this;

            if (string.IsNullOrEmpty(vm.Model.CurrentWorkspace.FileName))
            {
                if (CanShowSaveDialogAndSaveResult(parameter))
                {
                    ShowSaveDialogAndSaveResult(parameter);
                }
            }
            else
            {
                if (CanSave(parameter))
                {
                    Save(parameter);
                }
            }
        }

        internal bool CanShowSaveDialogIfNeededAndSaveResultCommand(object parameter)
        {
            return true;
        }

        public void ShowSaveDialogAndSaveResult(object parameter)
        {
            if (!ShowWarningDialogOnSaveWithUnresolvedIssues())
            {
                return;
            }

            var vm = this;

            try
            {
                FileDialog _fileDialog = vm.GetSaveDialog(vm.Model.CurrentWorkspace);

                // If the filePath is not empty set the default directory
                if (!string.IsNullOrEmpty(vm.Model.CurrentWorkspace.FileName))
                {
                    var fi = new FileInfo(vm.Model.CurrentWorkspace.FileName);
                    _fileDialog.InitialDirectory = fi.DirectoryName;
                    _fileDialog.FileName = fi.Name;
                }
                else if (vm.Model.CurrentWorkspace is CustomNodeWorkspaceModel)
                {
                    var pathManager = vm.model.PathManager;
                    _fileDialog.InitialDirectory = pathManager.DefaultUserDefinitions;
                }

                if (_fileDialog.ShowDialog() == DialogResult.OK)
                {
                    SaveAs(_fileDialog.FileName);
                }
            }
            catch (PathTooLongException)
            {
                string imageUri = "/DynamoCoreWpf;component/UI/Images/task_dialog_future_file.png";
                var args = new TaskDialogEventArgs(
                    new Uri(imageUri, UriKind.Relative),
                    WpfResources.GraphIssuesOnSavePath_Title,
                    WpfResources.GraphIssuesOnSavePath_Summary,
                    WpfResources.GraphIssuesOnSavePath_Description);

                args.AddRightAlignedButton((int)DynamoModel.ButtonId.Ok, WpfResources.OKButton);

                var dialog = new GenericTaskDialog(args);
                dialog.ShowDialog();
            }
        }

        private bool ShowWarningDialogOnSaveWithUnresolvedIssues()
        {
            if (Model.LinterManager is null || 
                Model.LinterManager.RuleEvaluationResults.Count <= 0)
            {
                return true;
            }

            string imageUri = "/DynamoCoreWpf;component/UI/Images/task_dialog_future_file.png";
            var args = new TaskDialogEventArgs(
                new Uri(imageUri, UriKind.Relative), 
                WpfResources.GraphIssuesOnSave_Title,
                WpfResources.GraphIssuesOnSave_Summary, 
                WpfResources.GraphIssuesOnSave_Description);

            args.AddRightAlignedButton((int)DynamoModel.ButtonId.Proceed, WpfResources.GraphIssuesOnSave_ProceedBtn);
            args.AddRightAlignedButton((int)DynamoModel.ButtonId.Cancel, WpfResources.GraphIssuesOnSave_CancelBtn);

            var dialog = new GenericTaskDialog(args);

            if (DynamoModel.IsTestMode)
            {
                dialog.Show();
                if (dialog.IsActive)
                {
                    var saveWarningArgs = new SaveWarningOnUnresolvedIssuesArgs(dialog);
                    OnSaveWarningOnUnresolvedIssuesShows(saveWarningArgs);
                }
                return false;
            }

            dialog.ShowDialog();

            // If cancel ('x' in top right corner) is pressed the ClickedButtonId on the 
            // GenericTaskDialog is 0
            if (args.ClickedButtonId == (int)DynamoModel.ButtonId.Cancel ||
                args.ClickedButtonId == 0)
            {
                //Open Graph Status view extension
                OnViewExtensionOpenRequest("3467481b-d20d-4918-a454-bf19fc5c25d7");
                return false;
            }

            return true;
        }

        internal bool CanShowSaveDialogAndSaveResult(object parameter)
        {
            return true;
        }

        public void ToggleFullscreenWatchShowing(object parameter)
        {
            if (BackgroundPreviewViewModel == null) return;
            BackgroundPreviewViewModel.Active = !BackgroundPreviewViewModel.Active;
        }

        internal bool CanToggleFullscreenWatchShowing(object parameter)
        {
            return true;
        }

        public void ToggleBackgroundGridVisibility(object parameter)
        {
            if (BackgroundPreviewViewModel != null)
            {
                // This will change both the live object property and the PreferenceSettings for persistence
                BackgroundPreviewViewModel.IsGridVisible = !BackgroundPreviewViewModel.IsGridVisible;
            }
            else
            {
                PreferenceSettings.IsBackgroundGridVisible = !PreferenceSettings.IsBackgroundGridVisible;
            }
        }

        internal bool CanToggleBackgroundGridVisibility(object parameter)
        {
            return true;
        }

        public void GoToWorkspace(object parameter)
        {
            if (parameter is Guid && model.CustomNodeManager.Contains((Guid)parameter))
            {
                FocusCustomNodeWorkspace((Guid)parameter);
            }
        }

        internal bool CanGoToWorkspace(object parameter)
        {
            return true;
        }

        public void AlignSelected(object param)
        {
            //this.CurrentSpaceViewModel.AlignSelectedCommand.Execute(param);
            this.CurrentSpaceViewModel.AlignSelectedCommand.Execute(param.ToString());
        }

        internal bool CanAlignSelected(object param)
        {
            return this.CurrentSpaceViewModel.AlignSelectedCommand.CanExecute(param);
        }

        public void DoGraphAutoLayout(object parameter)
        {
            if (CurrentSpaceViewModel.GraphAutoLayoutCommand.CanExecute(parameter))
            {
                CurrentSpaceViewModel.GraphAutoLayoutCommand.Execute(parameter);
            }
        }

        internal bool CanDoGraphAutoLayout(object parameter)
        {
            return true;
        }

        /// <summary>
        /// Resets the offset and the zoom for a view
        /// </summary>
        public void GoHomeView(object parameter)
        {
            CurrentSpaceViewModel.Zoom = 1.0;

            var ws = this.Model.Workspaces.First(x => x == model.CurrentWorkspace);
            ws.OnCurrentOffsetChanged(this, new PointEventArgs(new Point2D(0, 0)));
        }

        internal bool CanGoHomeView(object parameter)
        {
            return true;
        }

        public void GoHome(object _)
        {
            model.CurrentWorkspace = HomeSpace;
        }

        public bool CanGoHome(object _)
        {
            return ViewingHomespace;
        }

        public void SelectAll(object parameter)
        {
            this.CurrentSpaceViewModel.SelectAll(null);
        }

        internal bool CanSelectAll(object parameter)
        {
            return this.CurrentSpaceViewModel.CanSelectAll(null);
        }

        public void MakeNewHomeWorkspace(object parameter)
        {
            if (ClearHomeWorkspaceInternal())
            {
                var t = new DelegateBasedAsyncTask(model.Scheduler, () => model.ResetEngine());
                model.Scheduler.ScheduleForExecution(t);

                ShowStartPage = false; // Hide start page if there's one.
            }
        }

        internal bool CanMakeNewHomeWorkspace(object parameter)
        {
            return HomeSpace.RunSettings.RunEnabled;
        }

        private void CloseHomeWorkspace(object parameter)
        {
            if (ClearHomeWorkspaceInternal())
            {
                // If after closing the HOME workspace, and there are no other custom 
                // workspaces opened at the time, then we should show the start page.
                this.ShowStartPage = (Model.Workspaces.Count() <= 1);
            }
        }

        private bool CanCloseHomeWorkspace(object parameter)
        {
            return HomeSpace.RunSettings.RunEnabled;
        }

        /// <summary>
        /// TODO(Ben): Both "CloseHomeWorkspace" and "MakeNewHomeWorkspace" are 
        /// quite close in terms of functionality, but because their callers 
        /// have different expectations in different scenarios, they remain 
        /// separate now. A new task has been scheduled for them to be unified 
        /// into one consistent way of handling.
        /// 
        ///     http://adsk-oss.myjetbrains.com/youtrack/issue/MAGN-3813
        /// 
        /// </summary>
        /// <returns>Returns true if the home workspace has been saved and 
        /// cleared, or false otherwise.</returns>
        /// 
        private bool ClearHomeWorkspaceInternal()
        {
            // if the workspace is unsaved, prompt to save
            // otherwise overwrite the home workspace with new workspace
            if (!HomeSpace.HasUnsavedChanges || AskUserToSaveWorkspaceOrCancel(HomeSpace))
            {
                Model.CurrentWorkspace = HomeSpace;

                model.ClearCurrentWorkspace();

                return true;
            }

            return false;
        }

        public void Exit(object allowCancel)
        {
            var allowCancellation = true;
            if (allowCancel != null)
                allowCancellation = ((bool)allowCancel);

            PerformShutdownSequence(new ShutdownParams(
                shutdownHost: false, allowCancellation: allowCancellation));
        }

        internal bool CanExit(object allowCancel)
        {
            return !model.ShutdownRequested;
        }

        /// <summary>
        /// Requests a message box asking the user to save the workspace and allows saving.
        /// </summary>
        /// <param name="workspace">The workspace for which to show the dialog</param>
        /// <returns>False if the user cancels, otherwise true</returns>
        public bool AskUserToSaveWorkspaceOrCancel(WorkspaceModel workspace, bool allowCancel = true)
        {
            var args = new WorkspaceSaveEventArgs(workspace, allowCancel);
            OnRequestUserSaveWorkflow(this, args);
            if (!args.Success)
                return false;
            return true;
        }

        internal bool CanAddToSelection(object parameters)
        {
            var node = parameters as NodeModel;
            if (node == null)
            {
                return false;
            }

            return true;
        }

        internal bool CanClear(object parameter)
        {
            return true;
        }

        internal void Delete(object parameters)
        {
            if (null != parameters) // See above for details of this exception.
            {
                var message = "Internal error, argument must be null";
                throw new ArgumentException(message, "parameters");
            }

            var command = new DynamoModel.DeleteModelCommand(Guid.Empty);
            this.ExecuteCommand(command);
        }

        internal bool CanDelete(object parameters)
        {
            return DynamoSelection.Instance.Selection.Count > 0;
        }


        public void SaveImage(object parameters)
        {
            OnRequestSaveImage(this, new ImageSaveEventArgs(parameters.ToString()));

            Dynamo.Logging.Analytics.TrackCommandEvent("ImageCapture",
                "NodeCount", CurrentSpace.Nodes.Count());
        }

        private void Save3DImage(object parameters)
        {
            // Save the parameters
            OnRequestSave3DImage(this, new ImageSaveEventArgs(parameters.ToString()));
        }

        internal bool CanSaveImage(object parameters)
        {
            return true;
        }

        public void ShowSaveImageDialogAndSaveResult(object parameter)
        {
            FileDialog _fileDialog = null;

            if (_fileDialog == null)
            {
                _fileDialog = new SaveFileDialog()
                {
                    AddExtension = true,
                    DefaultExt = ".png",
                    Filter = string.Format(Resources.FileDialogPNGFiles, "*.png"),
                    Title = Resources.SaveWorkbenToImageDialogTitle
                };
            }

            // if you've got the current space path, use it as the inital dir
            if (!string.IsNullOrEmpty(model.CurrentWorkspace.FileName))
            {
                var fi = new FileInfo(model.CurrentWorkspace.FileName);
                var snapshotName = PathHelper.GetScreenCaptureNameFromPath(fi.FullName);
                _fileDialog.InitialDirectory = fi.DirectoryName;
                _fileDialog.FileName = snapshotName;
            }

            if (_fileDialog.ShowDialog() != DialogResult.OK) return;
            if (!CanSaveImage(_fileDialog.FileName)) return;

            if (parameter == null)
            {
                SaveImage(_fileDialog.FileName);
                return;
            }

            if (parameter.ToString() == Resources.ScreenShotFrom3DParameter)
            {
                Save3DImage(_fileDialog.FileName);
            }
            else if (parameter.ToString() == Resources.ScreenShotFrom3DShortcutParameter)
            {
                if (BackgroundPreviewViewModel.CanNavigateBackground)
                {
                    Save3DImage(_fileDialog.FileName);
                }
                else
                {
                    SaveImage(_fileDialog.FileName);
                }
            }
            else
            {
                SaveImage(_fileDialog.FileName);
            }
        }

        internal bool CanShowSaveImageDialogAndSaveResult(object parameter)
        {
            return true;
        }

        private void Undo(object parameter)
        {
            var command = new DynamoModel.UndoRedoCommand(DynamoModel.UndoRedoCommand.Operation.Undo);
            this.ExecuteCommand(command);
        }

        private bool CanUndo(object parameter)
        {
            var workspace = model.CurrentWorkspace;
            return ((null == workspace) ? false : workspace.CanUndo);
        }

        private void Redo(object parameter)
        {
            var command = new DynamoModel.UndoRedoCommand(DynamoModel.UndoRedoCommand.Operation.Redo);
            this.ExecuteCommand(command);
        }

        private bool CanRedo(object parameter)
        {
            var workspace = model.CurrentWorkspace;
            return ((null == workspace) ? false : workspace.CanRedo);
        }

        internal void RaiseCanExecuteUndoRedo()
        {
            UndoCommand.RaiseCanExecuteChanged();
            RedoCommand.RaiseCanExecuteChanged();
        }

        public void ToggleConsoleShowing(object parameter)
        {
            if (ConsoleHeight == 0)
            {
                ConsoleHeight = 100;
            }
            else
            {
                ConsoleHeight = 0;
            }
        }

        internal bool CanToggleConsoleShowing(object parameter)
        {
            return true;
        }

        public void SelectNeighbors(object parameters)
        {
            List<ISelectable> sels = DynamoSelection.Instance.Selection.ToList<ISelectable>();

            foreach (ISelectable sel in sels)
            {
                if (sel is NodeModel)
                    ((NodeModel)sel).SelectNeighbors();
            }
        }

        internal bool CanSelectNeighbors(object parameters)
        {
            return true;
        }

        public void SetConnectorType(object parameters)
        {
            ConnectorType = ConnectorType.BEZIER;
        }

        internal bool CanSetConnectorType(object parameters)
        {
            //parameter object will be BEZIER or POLYLINE
            if (string.IsNullOrEmpty(parameters.ToString()))
            {
                return false;
            }
            return true;
        }

        public void GoToWiki(object parameter)
        {
            Process.Start(new ProcessStartInfo("explorer.exe", Configurations.DynamoWikiLink));
        }

        internal bool CanGoToWiki(object parameter)
        {
            return true;
        }

        public void GoToSourceCode(object parameter)
        {
            Process.Start(new ProcessStartInfo("explorer.exe", Configurations.GitHubDynamoLink));
        }

        internal bool CanGoToSourceCode(object parameter)
        {
            return true;
        }

        public void GoToDictionary(object parameter)
        {
            Process.Start(new ProcessStartInfo("explorer.exe", Configurations.DynamoDictionary));
        }

        internal bool CanGoToDictionary(object parameter)
        {
            return true;
        }

        private void DisplayStartPage(object parameter)
        {
            this.ShowStartPage = true;
        }

        private bool CanDisplayStartPage(object parameter)
        {
            return !this.ShowStartPage;
        }

        private bool CanDisplayInteractiveGuide(object parameter)
        {
            return !this.ShowStartPage;
        }

        internal void Pan(object parameter)
        {
            Debug.WriteLine(string.Format("Offset: {0},{1}, Zoom: {2}", CurrentSpaceViewModel.X, CurrentSpaceViewModel.Y, currentWorkspaceViewModel.Zoom));
            var panType = parameter.ToString();
            double pan = 10;
            var pt = new Point2D(CurrentSpaceViewModel.X, CurrentSpaceViewModel.Y);

            switch (panType)
            {
                case "Left":
                    pt.X += pan;
                    break;
                case "Right":
                    pt.X -= pan;
                    break;
                case "Up":
                    pt.Y += pan;
                    break;
                case "Down":
                    pt.Y -= pan;
                    break;
            }
            model.CurrentWorkspace.X = pt.X;
            model.CurrentWorkspace.Y = pt.Y;

            CurrentSpaceViewModel.Model.OnCurrentOffsetChanged(this, new PointEventArgs(pt));
            CurrentSpaceViewModel.ResetFitViewToggleCommand.Execute(parameter);
        }

        private bool CanPan(object parameter)
        {
            return true;
        }

        internal void ZoomIn(object parameter)
        {
            if (BackgroundPreviewViewModel != null && 
                BackgroundPreviewViewModel.CanNavigateBackground)
            {
                var op = ViewOperationEventArgs.Operation.ZoomIn;
                OnRequestViewOperation(new ViewOperationEventArgs(op));
                return;
            }

            CurrentSpaceViewModel.ZoomInInternal();
            ZoomInCommand.RaiseCanExecuteChanged();
        }

        internal void OpenDocumentationLink(object parameter)
        {
            OnRequestOpenDocumentationLink((OpenDocumentationLinkEventArgs)parameter);
        }

        private bool CanZoomIn(object parameter)
        {
            return CurrentSpaceViewModel.CanZoomIn;
        }

        private void ZoomOut(object parameter)
        {
            if (BackgroundPreviewViewModel != null && 
                BackgroundPreviewViewModel.CanNavigateBackground)
            {
                var op = ViewOperationEventArgs.Operation.ZoomOut;
                OnRequestViewOperation(new ViewOperationEventArgs(op));
                return;
            }

            CurrentSpaceViewModel.ZoomOutInternal();
            ZoomOutCommand.RaiseCanExecuteChanged();
        }

        private bool CanZoomOut(object parameter)
        {
            return CurrentSpaceViewModel.CanZoomOut;
        }

        private void FitView(object parameter)
        {
            if (BackgroundPreviewViewModel.CanNavigateBackground)
            {
                var op = ViewOperationEventArgs.Operation.FitView;
                OnRequestViewOperation(new ViewOperationEventArgs(op));
                return;
            }

            CurrentSpaceViewModel.FitViewInternal();
        }

        private bool CanFitView(object parameter)
        {
            return true;
        }

        private static void LoadLibraryEvents_LoadLibraryFailure(string failureMessage, string messageBoxTitle)
        {
            Wpf.Utilities.MessageBoxService.Show(failureMessage, messageBoxTitle, MessageBoxButton.OK, MessageBoxImage.Exclamation);
        }

        public void ImportLibrary(object parameter)
        {
            string[] fileFilter = {string.Format(Resources.FileDialogLibraryFiles, "*.dll; *.ds" ), string.Format(Resources.FileDialogAssemblyFiles, "*.dll"), 
                                   string.Format(Resources.FileDialogDesignScriptFiles, "*.ds"), string.Format(Resources.FileDialogAllFiles,"*.*")};
            OpenFileDialog openFileDialog = new OpenFileDialog();
            openFileDialog.Filter = String.Join("|", fileFilter);
            openFileDialog.Title = Resources.ImportLibraryDialogTitle;
            openFileDialog.Multiselect = true;
            openFileDialog.RestoreDirectory = true;

            DialogResult result = openFileDialog.ShowDialog();
            if (result == DialogResult.OK)
            {
                try
                {
                    foreach (var file in openFileDialog.FileNames)
                    {
                        EngineController.ImportLibrary(file);

                        FileInfo info = new FileInfo(file);
                        if (this.Model.AddPackagePath(info.Directory.FullName, info.Name))
                        {
                            string title = Resources.PackagePathAutoAddNotificationTitle;
                            string shortMessage = Resources.PackagePathAutoAddNotificationShortDescription;
                            string detailedMessage = Resources.PackagePathAutoAddNotificationDetailedDescription;
                            this.Model.Logger.LogNotification(
                                "Dynamo", 
                                title,
                                shortMessage, 
                                string.Format(detailedMessage, file));
                        }
                    }
                    CurrentSpaceViewModel.InCanvasSearchViewModel.SearchAndUpdateResults();
                }
                catch(LibraryLoadFailedException ex)
                {
                    Wpf.Utilities.MessageBoxService.Show(
                        ex.Message, Properties.Resources.LibraryLoadFailureMessageBoxTitle, MessageBoxButton.OK, MessageBoxImage.Exclamation);
                }
                catch(DynamoServices.AssemblyBlockedException ex)
                {
                    var failureMessage = string.Format(Properties.Resources.LibraryLoadFailureForBlockedAssembly, ex.Message);
                    Wpf.Utilities.MessageBoxService.Show(
                        failureMessage, Properties.Resources.LibraryLoadFailureMessageBoxTitle, MessageBoxButton.OK, MessageBoxImage.Exclamation);
                }
            }
        }

        internal bool CanImportLibrary(object parameter)
        {
            return true;
        }

        public void Escape(object parameter)
        {
            CurrentSpaceViewModel.CancelActiveState();
            BackgroundPreviewViewModel.RefreshState();
        }

        internal bool CanEscape(object parameter)
        {
            return true;
        }

        internal bool CanShowInfoBubble(object parameter)
        {
            return true;
        }

        private void ExportToSTL(object parameter)
        {
            FileDialog _fileDialog = null ?? new SaveFileDialog()
            {
                AddExtension = true,
                DefaultExt = ".stl",
                FileName = Resources.FileDialogDefaultSTLModelName,
                Filter = string.Format(Resources.FileDialogSTLModels,"*.stl"),
                Title = Resources.SaveModelToSTLDialogTitle,
            };

            // if you've got the current space path, use it as the inital dir
            if (!string.IsNullOrEmpty(model.CurrentWorkspace.FileName))
            {
                var fi = new FileInfo(model.CurrentWorkspace.FileName);
                _fileDialog.InitialDirectory = fi.DirectoryName;
            }

            if (_fileDialog.ShowDialog() == DialogResult.OK)
            {
                BackgroundPreviewViewModel.ExportToSTL(_fileDialog.FileName, HomeSpace.Name);

                Dynamo.Logging.Analytics.TrackCommandEvent("ExportToSTL");
            }
        }

        internal bool CanExportToSTL(object parameter)
        {
            return true;
        }

        private bool CanShowAboutWindow(object obj)
        {
            return true;
        }

        private void ShowAboutWindow(object obj)
        {
            OnRequestAboutWindow(this);
        }

        private void SetNumberFormat(object parameter)
        {
            model.PreferenceSettings.NumberFormat = parameter.ToString();
        }

        private bool CanSetNumberFormat(object parameter)
        {
            return true;
        }

        #region Shutdown related methods

        /// <summary>
        /// This struct represents parameters for PerformShutdownSequence call.
        /// It exposes several properties to control the way shutdown process goes.
        /// </summary>
        /// 
        public struct ShutdownParams
        {
            public ShutdownParams(
                bool shutdownHost,
                bool allowCancellation)
                : this(shutdownHost, allowCancellation, true) { }

            public ShutdownParams(
                bool shutdownHost,
                bool allowCancellation,
                bool closeDynamoView)
                : this()
            {
                ShutdownHost = shutdownHost;
                AllowCancellation = allowCancellation;
                CloseDynamoView = closeDynamoView;
            }

            /// <summary>
            /// The call to PerformShutdownSequence results in the host 
            /// application being shutdown if this property is set to true.
            /// </summary>
            internal bool ShutdownHost { get; private set; }

            /// <summary>
            /// If this property is set to true, the user is given
            /// an option to cancel the shutdown process.
            /// </summary>
            internal bool AllowCancellation { get; private set; }

            /// <summary>
            /// Set this to true to close down DynamoView as part of shutdown 
            /// process. This is typically desirable for calls originated from 
            /// within the DynamoViewModel layer to shutdown Dynamo. If the 
            /// shutdown is initiated by DynamoView when it is being closed, 
            /// then this should be set to false since DynamoView is already 
            /// being closed.
            /// </summary>
            internal bool CloseDynamoView { get; private set; }
        }

        private bool shutdownSequenceInitiated = false;

        /// <summary>
        /// Call this method to initiate DynamoModel shutdown sequence.
        /// See the definition of ShutdownParams structure for more details.
        /// </summary>
        /// <param name="shutdownParams">A set of parameters that control the 
        /// way in which shutdown sequence is to be performed. See ShutdownParams
        /// for more details.</param>
        /// <returns>Returns true if the shutdown sequence is started, or false 
        /// otherwise (i.e. when user chooses not to proceed with shutting down 
        /// Dynamo).</returns>
        /// 
        public bool PerformShutdownSequence(ShutdownParams shutdownParams)
        {
            if (shutdownSequenceInitiated)
            {
                // There was a prior call to shutdown. This could happen for example
                // when user presses 'ALT + F4' to close the DynamoView, the 'Exit' 
                // handler calls this method to close Dynamo, which in turn closes 
                // the DynamoView ('OnRequestClose' below). When DynamoView closes,
                // its "Window.Closing" event fires and "DynamoView.WindowClosing" 
                // gets called before 'PerformShutdownSequence' is called again.
                // 
                return true;
            }

            if (!AskUserToSaveWorkspacesOrCancel(shutdownParams.AllowCancellation))
                return false;

            // 'shutdownSequenceInitiated' is marked as true here indicating 
            // that the shutdown may not be stopped.
            shutdownSequenceInitiated = true;

            // Request the View layer to close its window (see 
            // ShutdownParams.CloseDynamoView member for details).
            if (shutdownParams.CloseDynamoView)
            {
                OnRequestClose(this, EventArgs.Empty);
            }


            BackgroundPreviewViewModel.Dispose();

            model.ShutDown(shutdownParams.ShutdownHost);
            if (shutdownParams.ShutdownHost)
            {
                model.UpdateManager.HostApplicationBeginQuit();
            }

            UsageReportingManager.DestroyInstance();
            this.model.CommandStarting -= OnModelCommandStarting;
            this.model.CommandCompleted -= OnModelCommandCompleted;
            BackgroundPreviewViewModel.PropertyChanged -= Watch3DViewModelPropertyChanged;
            WatchHandler.RequestSelectGeometry -= BackgroundPreviewViewModel.AddLabelForPath;
            model.ComputeModelDeserialized -= model_ComputeModelDeserialized;

            return true;
        }

        /// <summary>
        /// Ask the user if they want to save any unsaved changes.
        /// </summary>
        /// <param name="allowCancel">Whether to show cancel button to user. </param>
        /// <returns>Returns true if the cleanup is completed and that the shutdown 
        /// can proceed, or false if the user chooses to cancel the operation.</returns>
        /// 
        private bool AskUserToSaveWorkspacesOrCancel(bool allowCancel = true)
        {
            if (automationSettings != null)
            {
                // In an automation run, Dynamo should not be asking user to save 
                // the modified file. Instead it should be shutting down, leaving 
                // behind unsaved changes (if saving is desired, then the save command 
                // should have been recorded for the test case to it can be replayed).
                // 
                if (automationSettings.IsInPlaybackMode)
                    return true; // In playback mode, just exit without saving.
            }

            foreach (var wvm in Workspaces.Where((wvm) => wvm.Model.HasUnsavedChanges))
            {
                //if (!AskUserToSaveWorkspaceOrCancel(wvm.Model, allowCancel))
                //    return false;

                var args = new WorkspaceSaveEventArgs(wvm.Model, allowCancel);
                OnRequestUserSaveWorkflow(this, args);
                if (!args.Success)
                    return false;
            }
            return true;
        }

        #endregion
    }
}<|MERGE_RESOLUTION|>--- conflicted
+++ resolved
@@ -1813,11 +1813,7 @@
                 Model.Logger.Log(ex.StackTrace);
 
                 if (ex is IOException || ex is UnauthorizedAccessException)
-<<<<<<< HEAD
                     MessageBoxService.Show(ex.Message, string.Empty, MessageBoxButton.OK, MessageBoxImage.Warning);
-=======
-                    MessageBoxService.Show(ex.Message, Resources.SaveConfirmationMessageBoxTitle, MessageBoxButton.OK, MessageBoxImage.Warning);
->>>>>>> f37bfa41
             }
         }
 
