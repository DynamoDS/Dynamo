--- conflicted
+++ resolved
@@ -1413,7 +1413,6 @@
             }
             else
             {
-<<<<<<< HEAD
                 //trigger the event to request the display
                 //of the preset name dialogue
                 var args = new PresetsNamePromptEventArgs();
@@ -1425,11 +1424,10 @@
                 {
                     this.ExecuteCommand(new DynamoModel.AddPresetCommand(args.Name, args.Description, IDS));
                 }
-=======
+ 
                 this.ExecuteCommand(new DynamoModel.AddPresetCommand(args.Name, args.Description, IDS));
                 //Presets created - this will enable the Restore / Delete presets
-                RaisePropertyChanged("EnablePresetOptions");    
->>>>>>> ab8c4c36
+                RaisePropertyChanged("EnablePresetOptions");     
             }
           
         }
