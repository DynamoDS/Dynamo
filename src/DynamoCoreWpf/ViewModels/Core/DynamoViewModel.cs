--- conflicted
+++ resolved
@@ -1605,27 +1605,19 @@
                 }
 
                 var directoryName = Path.GetDirectoryName(filePath);
-<<<<<<< HEAD
+
                 if (!PreferenceSettings.IsTrustedLocation(directoryName) 
                     && !DynamoModel.IsTestMode
                     && FileTrustViewModel != null)
-=======
-
-                if (!PreferenceSettings.IsTrustedLocation(directoryName) && !DynamoModel.IsTestMode)
->>>>>>> 47e5b8a4
                 {
                     RunSettings.ForceBlockRun = true;
-                    FileTrustViewModel.DynFileDirectoryName = directoryName;
-                    FileTrustViewModel.ShowWarningPopup = true;
                 }
                 else
                 {
                     RunSettings.ForceBlockRun = false;
                 }
                 ExecuteCommand(new DynamoModel.OpenFileCommand(filePath, forceManualMode));
-<<<<<<< HEAD
                 (HomeSpaceViewModel as HomeWorkspaceViewModel).UpdateRunStatusMsgBasedOnStates();
-=======
                 if (!PreferenceSettings.IsTrustedLocation(directoryName) 
                     && (currentWorkspaceViewModel?.IsHomeSpace ?? false)
                     && !DynamoModel.IsTestMode
@@ -1635,7 +1627,6 @@
                     FileTrustViewModel.DynFileDirectoryName = directoryName;
                     FileTrustViewModel.ShowWarningPopup = true;
                 }
->>>>>>> 47e5b8a4
             }
             catch (Exception e)
             {
