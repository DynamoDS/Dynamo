--- conflicted
+++ resolved
@@ -1163,11 +1163,7 @@
         /// </summary>
         internal event EventHandler<CancelEventArgs> RequestPythonEngineChangeNotice;
 
-<<<<<<< HEAD
-        // <summary>
-=======
-        /// <summary>
->>>>>>> 13c6cae9
+        /// <summary>
         /// Raises <see cref="RequestPythonEngineChangeNotice"/> and returns whether any subscriber
         /// requested to cancel showing the Python engine changed notice.
         /// </summary>
@@ -3126,7 +3122,6 @@
         {
             var vm = this;
             var currentWorkspace = vm.Model.CurrentWorkspace;
-<<<<<<< HEAD
 
             // First-time CPython notice when saving a *new, unsaved* Home workspace
             if (currentWorkspace.ShowCPythonNotifications
@@ -3136,17 +3131,6 @@
                 if (cancel) return;
             }
 
-=======
-
-            // First-time CPython notice when saving a *new, unsaved* Home workspace
-            if (currentWorkspace.ShowCPythonNotifications
-                && !currentWorkspace.HasShownCPythonNotification)
-            {
-                var cancel = RaiseRequestPythonEngineChangeNotice();
-                if (cancel) return;
-            }
-
->>>>>>> 13c6cae9
             if (string.IsNullOrEmpty(currentWorkspace.FileName) || currentWorkspace.IsTemplate)
             {
                 if (CanShowSaveDialogAndSaveResult(parameter))
