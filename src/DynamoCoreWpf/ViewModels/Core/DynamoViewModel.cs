using System;
using System.Collections.Generic;
using System.Collections.ObjectModel;
using System.Collections.Specialized;
using System.ComponentModel;
using System.Diagnostics;
using System.Globalization;
using System.IO;
using System.Linq;
using System.Reflection;
using System.Windows;
using System.Windows.Forms;
using System.Windows.Threading;
using Dynamo.Configuration;
using Dynamo.Engine;
using Dynamo.Exceptions;
using Dynamo.Graph;
using Dynamo.Graph.Annotations;
using Dynamo.Graph.Connectors;
using Dynamo.Graph.Nodes;
using Dynamo.Graph.Workspaces;
using Dynamo.Interfaces;
using Dynamo.Models;
using Dynamo.PackageManager;
using Dynamo.Scheduler;
using Dynamo.Selection;
using Dynamo.Services;
using Dynamo.UI;
using Dynamo.UI.Prompts;
using Dynamo.Updates;
using Dynamo.Utilities;
using Dynamo.Visualization;
using Dynamo.Wpf.Interfaces;
using Dynamo.Wpf.Properties;
using Dynamo.Wpf.UI;
using Dynamo.Wpf.UI.GuidedTour;
using Dynamo.Wpf.Utilities;
using Dynamo.Wpf.ViewModels;
using Dynamo.Wpf.ViewModels.Core;
using Dynamo.Wpf.ViewModels.Core.Converters;
using Dynamo.Wpf.ViewModels.FileTrust;
using Dynamo.Wpf.ViewModels.Watch3D;
using DynamoUtilities;
using ISelectable = Dynamo.Selection.ISelectable;
using WpfResources = Dynamo.Wpf.Properties.Resources;

namespace Dynamo.ViewModels
{
    public interface IDynamoViewModel : INotifyPropertyChanged
    {
        ObservableCollection<WorkspaceViewModel> Workspaces { get; set; } 
    }

    public partial class DynamoViewModel : ViewModelBase, IDynamoViewModel
    {
        #region properties
        public Window Owner { get; set; }
        private readonly DynamoModel model;
        private Point transformOrigin;
        private bool showStartPage = false;
        private PreferencesViewModel preferencesViewModel;

        private ObservableCollection<DefaultWatch3DViewModel> watch3DViewModels = new ObservableCollection<DefaultWatch3DViewModel>();

        /// <summary>
        /// An observable collection of workspace view models which tracks the model
        /// </summary>
        private ObservableCollection<WorkspaceViewModel> workspaces = new ObservableCollection<WorkspaceViewModel>();
        public ObservableCollection<WorkspaceViewModel> Workspaces
        {
            get { return workspaces; }
            set
            {
                workspaces = value;
                RaisePropertyChanged("Workspaces");
            }
        }

        public DynamoModel Model
        {
            get { return model; }
        }

        public PreferenceSettings PreferenceSettings
        {
            get { return Model.PreferenceSettings; }
        }

        internal PreferencesViewModel PreferencesViewModel
        {
            get
            {
                return preferencesViewModel;
            }
        }

        /// <summary>
        /// Guided Tour Manager
        /// </summary>
        public GuidesManager MainGuideManager { get; set; }

        public Point TransformOrigin
        {
            get { return transformOrigin; }
            set
            {
                transformOrigin = value;
                RaisePropertyChanged("TransformOrigin");
            }
        }

        public bool ViewingHomespace
        {
            get { return model.CurrentWorkspace == HomeSpace; }
        }

        public int ScaleFactorLog
        {
            get
            {
                return (CurrentSpace == null) ? 0 :
                    Convert.ToInt32(Math.Log10(CurrentSpace.ScaleFactor));
            }
            set
            {
                CurrentSpace.ScaleFactor = Math.Pow(10, value);
                CurrentSpace.ScaleFactorChanged = true;
            }
        }

        public bool IsAbleToGoHome
        {
            get { return !(model.CurrentWorkspace is HomeWorkspaceModel); }
        }

        public HomeWorkspaceModel HomeSpace
        {
            get
            {
                return model.Workspaces.OfType<HomeWorkspaceModel>().FirstOrDefault();
            }
        }

        public WorkspaceViewModel HomeSpaceViewModel
        {
            get { return Workspaces.FirstOrDefault(w => w.Model is HomeWorkspaceModel); }
        }


        public EngineController EngineController { get { return Model.EngineController; } }

        public WorkspaceModel CurrentSpace
        {
            get { return model.CurrentWorkspace; }
        }

        /// <summary>
        /// Count of unresolved issues on the linter manager.
        /// This is used for binding in the NotificationsControl
        /// </summary>
        public int LinterIssuesCount
        {
            get => Model.LinterManager?.RuleEvaluationResults.Count ?? 0;
        }

        public double WorkspaceActualHeight { get; set; }
        public double WorkspaceActualWidth { get; set; }

        public void WorkspaceActualSize(double width, double height)
        {
            WorkspaceActualWidth = width;
            WorkspaceActualHeight = height;
            RaisePropertyChanged("WorkspaceActualHeight");
            RaisePropertyChanged("WorkspaceActualWidth");
        }

        /// <summary>
        /// This property is the ViewModel that will be passed to the File Trust Warning popup when is created.
        /// </summary>
        internal FileTrustWarningViewModel FileTrustViewModel { get; set; }

        private WorkspaceViewModel currentWorkspaceViewModel;
        private string filePath;
        private string fileContents;
        /// <summary>
        /// The index in the collection of workspaces of the current workspace.
        /// This property is bound to the SelectedIndex property in the workspaces tab control
        /// </summary>
        public int CurrentWorkspaceIndex
        {
            get
            {
                // It is safe to assume that DynamoModel.CurrentWorkspace is
                // update-to-date.
                var viewModel = workspaces.FirstOrDefault(vm => vm.Model == model.CurrentWorkspace);
                var index = workspaces.IndexOf(viewModel);

                // As the getter could aslo be triggered by the change of model,
                // we need to update currentWorkspaceViewModel here. 
                if (currentWorkspaceViewModel != viewModel)
                    currentWorkspaceViewModel = viewModel;

                return index;
            }
            set
            {
                // It happens when current workspace is home workspace, and we 
                // open a new home workspace. At this moment, the old homework 
                // space is removed, before new home workspace is added, Dynamo
                // has no idea about what is selected tab index.
                if (value < 0)
                    return;

                var viewModel = workspaces.ElementAt(value);
                if (currentWorkspaceViewModel != viewModel)
                {
                    currentWorkspaceViewModel = viewModel;

                    // Keep DynamoModel.CurrentWorkspace update-to-date
                    int modelIndex = model.Workspaces.IndexOf(currentWorkspaceViewModel.Model);
                    this.ExecuteCommand(new DynamoModel.SwitchTabCommand(modelIndex));
                }
            }
        }

        /// <summary>
        /// Returns the workspace view model whose workspace model is the model's current workspace
        /// </summary>
        public WorkspaceViewModel CurrentSpaceViewModel
        {
            get
            {
                if (currentWorkspaceViewModel == null)
                    currentWorkspaceViewModel = workspaces.FirstOrDefault(vm => vm.Model == model.CurrentWorkspace);

                return currentWorkspaceViewModel;
            }
        }

        internal AutomationSettings Automation { get { return this.automationSettings; } }

        internal string editName = "";
        public string EditName
        {
            get { return editName; }
            set
            {
                editName = value;
                RaisePropertyChanged("EditName");
            }
        }

        public bool ShowStartPage
        {
            get { return this.showStartPage; }

            set
            {
                // If the caller attempts to show the start page, but we are 
                // currently in playback mode, then this will not be allowed
                // (i.e. the start page will never be shown during a playback).
                // 
                if ((value == true) && (null != automationSettings))
                {
                    if (automationSettings.IsInPlaybackMode)
                        return;
                }

                showStartPage = value;
                if (showStartPage) Logging.Analytics.TrackScreenView("StartPage");

                RaisePropertyChanged("ShowStartPage");
                if (DisplayStartPageCommand != null)
                    DisplayStartPageCommand.RaiseCanExecuteChanged();

                if (DisplayInteractiveGuideCommand != null)
                    DisplayInteractiveGuideCommand.RaiseCanExecuteChanged();
            }
        }

        public string LogText
        {
            get { return model.Logger.LogText; }
        }

        public int ConsoleHeight
        {
            get
            {
                return model.PreferenceSettings.ConsoleHeight;
            }
            set
            {
                model.PreferenceSettings.ConsoleHeight = value;

                RaisePropertyChanged("ConsoleHeight");
            }
        }

        /// <summary>
        /// Indicates if preview bubbles should be displayed on nodes.
        /// </summary>
        [Obsolete("This was moved to PreferencesViewModel.cs")]
        public bool ShowPreviewBubbles
        {
            get
            {
                return model.PreferenceSettings.ShowPreviewBubbles;
            }
            set
            {
                model.PreferenceSettings.ShowPreviewBubbles = value;
                RaisePropertyChanged("ShowPreviewBubbles");
            }
        }

        /// <summary>
        /// Indicates if line numbers should be displayed on code block nodes.
        /// </summary>
        [Obsolete("This was moved to PreferencesViewModel.cs")]
        public bool ShowCodeBlockLineNumber
        {
            get
            {
                return model.PreferenceSettings.ShowCodeBlockLineNumber;
            }
            set
            {
                model.PreferenceSettings.ShowCodeBlockLineNumber = value;
                RaisePropertyChanged(nameof(ShowCodeBlockLineNumber));
            }
        }

        [Obsolete("This was moved to PreferencesViewModel.cs")]
        /// <summary>
        /// Indicates whether to make T-Spline nodes (under ProtoGeometry.dll) discoverable
        /// in the node search library.
        /// </summary>
        public bool EnableTSpline
        {
            get
            {
                return !PreferenceSettings.NamespacesToExcludeFromLibrary.Contains(
                    "ProtoGeometry.dll:Autodesk.DesignScript.Geometry.TSpline");
            }
            set
            {
                model.HideUnhideNamespace(!value,
                    "ProtoGeometry.dll", "Autodesk.DesignScript.Geometry.TSpline");
            }
        }

        /// <summary>
        /// Indicates whether to enabled node Auto Complete feature for port interaction.
        /// </summary>
        public bool EnableNodeAutoComplete
        {
            get
            {
                return PreferenceSettings.EnableNodeAutoComplete;
            }
            set
            {
                PreferenceSettings.EnableNodeAutoComplete = value;
            }
        }

        public int LibraryWidth
        {
            get
            {
                return model.PreferenceSettings.LibraryWidth;
            }
            set
            {
                model.PreferenceSettings.LibraryWidth = value;
                RaisePropertyChanged("LibraryWidth");
            }
        }

        public bool IsShowingConnectors
        {
            get
            {
                return model.IsShowingConnectors;
            }
            set
            {
                model.IsShowingConnectors = value;
                RaisePropertyChanged(nameof(IsShowingConnectors));
            }
        }
        /// <summary>
        /// Relaying the flag `IsShowingConnectorTooltip' coming from
        /// the Dynamo model.
        /// </summary>
        public bool IsShowingConnectorTooltip
        {
            get
            {
                return model.IsShowingConnectorTooltip;
            }
            set
            {
                model.IsShowingConnectorTooltip = value;
                RaisePropertyChanged(nameof(IsShowingConnectorTooltip));
            }
        }

        public bool IsMouseDown { get; set; }

        public ConnectorType ConnectorType
        {
            get
            {
                return model.ConnectorType;
            }
            set
            {
                model.ConnectorType = value;
                RaisePropertyChanged("ConnectorType");
            }
        }

        public bool IsUsageReportingApproved
        {
            get
            {
                return UsageReportingManager.Instance.IsUsageReportingApproved;
            }
        }

        private ObservableCollection<string> recentFiles =
            new ObservableCollection<string>();
        public ObservableCollection<string> RecentFiles
        {
            get { return recentFiles; }
            set
            {
                recentFiles = value;
                RaisePropertyChanged("RecentFiles");
            }
        }

        public bool WatchIsResizable { get; set; }

        public string Version
        {
            get { return model.Version; }
        }

        public string HostVersion
        {
            get { return model.HostVersion; }
        }

        public string HostName
        {
            get { return model.HostName; }
        }

        public bool IsUpdateAvailable
        {
            get
            {
                var um = model.UpdateManager;
                return um.IsUpdateAvailable;
            }
        }

        public string LicenseFile
        {
            get
            {
                string executingAssemblyPathName = Assembly.GetExecutingAssembly().Location;
                string rootModuleDirectory = Path.GetDirectoryName(executingAssemblyPathName);
                return Path.Combine(rootModuleDirectory, "License.rtf");
            }
        }

        public bool VerboseLogging
        {
            get { return model.DebugSettings.VerboseLogging; }
            set
            {
                model.DebugSettings.VerboseLogging = value;
                RaisePropertyChanged("VerboseLogging");
           }
        }

        public bool ShowDebugASTs
        {
            get { return IsDebugBuild && model.DebugSettings.ShowDebugASTs; }
            set
            {
                model.DebugSettings.ShowDebugASTs = value;
                RaisePropertyChanged("ShowDebugASTs");
            }
        }

        internal Dispatcher UIDispatcher { get; set; }

        public IWatchHandler WatchHandler { get; private set; }

        [Obsolete("This Property will be obsoleted in Dynamo 3.0.")]
        public SearchViewModel SearchViewModel { get; private set; }

        public PackageManagerClientViewModel PackageManagerClientViewModel { get; private set; }

        /// <summary>
        ///     Whether sign in should be shown in Dynamo.  In instances where Dynamo obtains
        ///     authentication capabilities from a host, Dynamo's sign in should generally be 
        ///     hidden to avoid inconsistencies in state.
        /// </summary>
        public bool ShowLogin { get; private set; }

        private bool showRunPreview;
        public bool ShowRunPreview
        {
            get { return showRunPreview; }
            set
            {
                showRunPreview = value;
                HomeSpace.GetExecutingNodes(showRunPreview);
                RaisePropertyChanged("ShowRunPreview");              
            }
        }

        public RenderPackageFactoryViewModel RenderPackageFactoryViewModel { get; set; }

        public bool EnablePresetOptions
        {
            get { return this.Model.CurrentWorkspace.Presets.Any(); }            
        }

        /// <summary>
        /// A collection of <see cref="DefaultWatch3DViewModel"/> objects. 
        /// 
        /// Each DefaultWatch3DViewModel object is responsible for converting
        /// data for visualization in a different context. For example, the 
        /// <see cref="HelixWatch3DViewModel"/> provides the geometry for the
        /// background preview.
        /// </summary>
        public IEnumerable<DefaultWatch3DViewModel> Watch3DViewModels
        {
            get { return watch3DViewModels; }
        }

        /// <summary>
        /// A <see cref="DefaultWatch3DViewModel"/> which provides the
        /// geometry for the primary background 3d preview.
        /// </summary>
        public DefaultWatch3DViewModel BackgroundPreviewViewModel { get; private set; }

        public bool BackgroundPreviewActive
        {
            get { return BackgroundPreviewViewModel.Active; }
        }

        public bool HideReportOptions { get; internal set; }

        /// <summary>
        /// Indicates if whether the Iron Python dialog box should be displayed before each new session.
        /// </summary>
        public bool IsIronPythonDialogDisabled
        {
            get
            {
                return model.PreferenceSettings.IsIronPythonDialogDisabled;
            }
            set
            {
                model.PreferenceSettings.IsIronPythonDialogDisabled = value;
                RaisePropertyChanged(nameof(IsIronPythonDialogDisabled));
            }
        }


        private DynamoPythonScriptEditorTextOptions editTextOptions = new DynamoPythonScriptEditorTextOptions();
        /// <summary>
        /// Gets/Sets the text editor options for python script editor.
        /// </summary>
        internal DynamoPythonScriptEditorTextOptions PythonScriptEditorTextOptions
        {
            get
            {
                return editTextOptions;
            }
        } 


        /// <summary>
        /// Indicates if the whitespaces and tabs should be visible in the python script editor.
        /// This property is for the global whitespace toggle option in settings menu.
        /// </summary>
        public bool ShowTabsAndSpacesInScriptEditor
        {
            get
            {
                return model.PreferenceSettings.ShowTabsAndSpacesInScriptEditor;
            }
            set
            {
                PythonScriptEditorTextOptions.ShowWhiteSpaceCharacters(value);
                model.PreferenceSettings.ShowTabsAndSpacesInScriptEditor = value;
                RaisePropertyChanged(nameof(ShowTabsAndSpacesInScriptEditor));
            }
        }

        [Obsolete ("This was moved to PreferencesViewModel.cs")]
        /// <summary>
        /// Engine used by default for new Python script and string nodes. If not empty, this takes precedence over any system settings.
        /// </summary>
        public string DefaultPythonEngine
        {
            get { return model.PreferenceSettings.DefaultPythonEngine; }
            set
            {
                if (value != model.PreferenceSettings.DefaultPythonEngine)
                {
                    model.PreferenceSettings.DefaultPythonEngine = value;
                    RaisePropertyChanged(nameof(DefaultPythonEngine));
                }
            }
        }

        #endregion

        public struct StartConfiguration
        {
            public string CommandFilePath { get; set; }
            public IWatchHandler WatchHandler { get; set; }
            public DynamoModel DynamoModel { get; set; }
            public bool ShowLogin { get; set; }
            public DefaultWatch3DViewModel Watch3DViewModel { get; set; }

            /// <summary>
            /// This property is initialized if there is an external host application
            /// at startup in order to be used to pass in host specific resources to DynamoViewModel
            /// </summary>
            public IBrandingResourceProvider BrandingResourceProvider { get; set; }

            /// <summary>
            /// If true, Analytics and Usage options are hidden from UI 
            /// </summary>
            public bool HideReportOptions { get; set; }
        }

        public static DynamoViewModel Start(StartConfiguration startConfiguration = new StartConfiguration())
        {
            if (startConfiguration.DynamoModel == null) 
                startConfiguration.DynamoModel = DynamoModel.Start();

            if(startConfiguration.WatchHandler == null)
                startConfiguration.WatchHandler = new DefaultWatchHandler(startConfiguration.DynamoModel.PreferenceSettings);

            if (startConfiguration.Watch3DViewModel == null)
            {
                startConfiguration.Watch3DViewModel = 
                    HelixWatch3DViewModel.TryCreateHelixWatch3DViewModel(
                        null,
                        new Watch3DViewModelStartupParams(startConfiguration.DynamoModel), 
                        startConfiguration.DynamoModel.Logger);
            }

            return new DynamoViewModel(startConfiguration);
        }

        protected DynamoViewModel(StartConfiguration startConfiguration)
        {
            this.ShowLogin = startConfiguration.ShowLogin;

            // initialize core data structures
            this.model = startConfiguration.DynamoModel;
            this.model.CommandStarting += OnModelCommandStarting;
            this.model.CommandCompleted += OnModelCommandCompleted;

            this.HideReportOptions = startConfiguration.HideReportOptions;
            UsageReportingManager.Instance.InitializeCore(this);
            this.WatchHandler = startConfiguration.WatchHandler;
            var pmExtension = model.GetPackageManagerExtension();
            this.PackageManagerClientViewModel = new PackageManagerClientViewModel(this, pmExtension.PackageManagerClient);
            this.SearchViewModel = null;

            // Start page should not show up during test mode.
            this.ShowStartPage = !DynamoModel.IsTestMode;

            this.BrandingResourceProvider = startConfiguration.BrandingResourceProvider ?? new DefaultBrandingResourceProvider();

            // commands should be initialized before adding any WorkspaceViewModel
            InitializeDelegateCommands();

            //add the initial workspace and register for future 
            //updates to the workspaces collection
            var homespaceViewModel = new HomeWorkspaceViewModel(model.CurrentWorkspace as HomeWorkspaceModel, this);
            workspaces.Add(homespaceViewModel);
            currentWorkspaceViewModel = homespaceViewModel;
           
            model.WorkspaceAdded += WorkspaceAdded;
            model.WorkspaceRemoved += WorkspaceRemoved;
            if (model.LinterManager != null)
            {
                model.LinterManager.RuleEvaluationResults.CollectionChanged += OnRuleEvaluationResultsCollectionChanged;
            }
             
            SubscribeModelCleaningUpEvent();
            SubscribeModelUiEvents();
            SubscribeModelChangedHandlers();
            SubscribeModelBackupFileSaveEvent();
            SubscribeUpdateManagerHandlers();

            InitializeAutomationSettings(startConfiguration.CommandFilePath);

            SubscribeLoggerHandlers();

            DynamoSelection.Instance.Selection.CollectionChanged += SelectionOnCollectionChanged;

            InitializeRecentFiles();

            UsageReportingManager.Instance.PropertyChanged += CollectInfoManager_PropertyChanged;

            WatchIsResizable = false;

            SubscribeDispatcherHandlers();

            RenderPackageFactoryViewModel = new RenderPackageFactoryViewModel(Model.PreferenceSettings);
            RenderPackageFactoryViewModel.PropertyChanged += RenderPackageFactoryViewModel_PropertyChanged;

            BackgroundPreviewViewModel = startConfiguration.Watch3DViewModel;
            BackgroundPreviewViewModel.PropertyChanged += Watch3DViewModelPropertyChanged;
            WatchHandler.RequestSelectGeometry += BackgroundPreviewViewModel.AddLabelForPath;
            RegisterWatch3DViewModel(BackgroundPreviewViewModel, RenderPackageFactoryViewModel.Factory);
            model.ComputeModelDeserialized += model_ComputeModelDeserialized;

            preferencesViewModel = new PreferencesViewModel(this);

            if (!DynamoModel.IsTestMode && !DynamoModel.IsHeadless)
            {
                model.State = DynamoModel.DynamoModelState.StartedUI;
            }

            FileTrustViewModel = new FileTrustWarningViewModel();
        }

        /// <summary>
        /// Sets up the provided <see cref="DefaultWatch3DViewModel"/> object and 
        /// adds it to the Watch3DViewModels collection.
        /// </summary>
        /// <param name="watch3DViewModel"></param>
        /// <param name="factory"></param>
        protected void RegisterWatch3DViewModel(DefaultWatch3DViewModel watch3DViewModel, IRenderPackageFactory factory)
        {
            watch3DViewModel.Setup(this, factory);
            watch3DViewModels.Add(watch3DViewModel);
            watch3DViewModel.Active = PreferenceSettings
                .GetIsBackgroundPreviewActive(watch3DViewModel.PreferenceWatchName);
            RaisePropertyChanged("Watch3DViewModels");
        }

        private void RenderPackageFactoryViewModel_PropertyChanged(object sender, PropertyChangedEventArgs e)
        {
            var factoryVm = (RenderPackageFactoryViewModel)sender;
            switch (e.PropertyName)
            {
                case "ShowEdges":
                    model.PreferenceSettings.ShowEdges = factoryVm.Factory.TessellationParameters.ShowEdges;
                    // A full regeneration is required to get the edge geometry.
                    foreach (var vm in Watch3DViewModels)
                    {
                        if (vm is HelixWatch3DViewModel) // just need a full regeneration when vm is HelixWatch3DViewModel
                        {
                            vm.RegenerateAllPackages();
                        }
                    }
                    break;
                case "MaxTessellationDivisions":
                    model.PreferenceSettings.RenderPrecision = factoryVm.Factory.TessellationParameters.MaxTessellationDivisions;
                    break;
                default:
                    return;
            }
        }

        void Watch3DViewModelPropertyChanged(object sender, PropertyChangedEventArgs e)
        {
            switch (e.PropertyName)
            {
                case "Active":
                    RaisePropertyChanged("BackgroundPreviewActive");                 
                    break;
                case "CanNavigateBackground":
                    if (!BackgroundPreviewViewModel.CanNavigateBackground)
                    {
                        // Return focus back to Dynamo View
                        OnRequestReturnFocusToView();
                    }
                    break;
            }
        }

        internal event EventHandler NodeViewReady;
        internal void OnNodeViewReady(object nodeView)
        {
            if (NodeViewReady != null)
            {
                this.NodeViewReady(nodeView, new EventArgs());
            }
        }

        #region Event handler destroy/create

        protected virtual void UnsubscribeAllEvents()
        {
            preferencesViewModel.UnsubscribeAllEvents();
            UnsubscribeDispatcherEvents();
            UnsubscribeModelUiEvents();
            UnsubscribeModelChangedEvents();
            UnsubscribeUpdateManagerEvents();
            UnsubscribeLoggerEvents();
            UnsubscribeModelCleaningUpEvent();
            UnsubscribeModelBackupFileSaveEvent();

            model.WorkspaceAdded -= WorkspaceAdded;
            model.WorkspaceRemoved -= WorkspaceRemoved;
            if (model.LinterManager != null)
            {
                model.LinterManager.RuleEvaluationResults.CollectionChanged -= OnRuleEvaluationResultsCollectionChanged;
            }

            DynamoSelection.Instance.Selection.CollectionChanged -= SelectionOnCollectionChanged;
            UsageReportingManager.Instance.PropertyChanged -= CollectInfoManager_PropertyChanged;
        }

        private void InitializeRecentFiles()
        {
            this.RecentFiles = new ObservableCollection<string>(model.PreferenceSettings.RecentFiles);
            this.RecentFiles.CollectionChanged += (sender, args) =>
            {
                model.PreferenceSettings.RecentFiles = this.RecentFiles.ToList();
            };
        }

        private void SubscribeLoggerHandlers()
        {
            model.Logger.PropertyChanged += Instance_PropertyChanged;
        }

        private void UnsubscribeLoggerEvents()
        {
            model.Logger.PropertyChanged -= Instance_PropertyChanged;
        }

        private void SubscribeUpdateManagerHandlers()
        {
            model.UpdateManager.UpdateDownloaded += Instance_UpdateDownloaded;
            model.UpdateManager.ShutdownRequested += UpdateManager_ShutdownRequested;
        }

        private void UnsubscribeUpdateManagerEvents()
        {
            model.UpdateManager.UpdateDownloaded -= Instance_UpdateDownloaded;
            model.UpdateManager.ShutdownRequested -= UpdateManager_ShutdownRequested;
        }

        private void SubscribeModelUiEvents()
        {
            model.RequestBugReport += ReportABug;
            model.RequestDownloadDynamo += DownloadDynamo;
            model.Preview3DOutage += Disable3DPreview;

            DynamoServices.LoadLibraryEvents.LoadLibraryFailure += LoadLibraryEvents_LoadLibraryFailure;
        }

        private void UnsubscribeModelUiEvents()
        {
            model.RequestBugReport -= ReportABug;
            model.RequestDownloadDynamo -= DownloadDynamo;
            model.Preview3DOutage -= Disable3DPreview;

            DynamoServices.LoadLibraryEvents.LoadLibraryFailure -= LoadLibraryEvents_LoadLibraryFailure;
        }

        private void SubscribeModelCleaningUpEvent()
        {
            model.CleaningUp += CleanUp;
        }

        private void UnsubscribeModelCleaningUpEvent()
        {
            model.CleaningUp -= CleanUp;
        }

        private void SubscribeModelBackupFileSaveEvent()
        {
            model.RequestWorkspaceBackUpSave += SaveAs;
        }

        private void UnsubscribeModelBackupFileSaveEvent()
        {
            model.RequestWorkspaceBackUpSave -= SaveAs;
        }

        private void SubscribeModelChangedHandlers()
        {
            model.PropertyChanged += _model_PropertyChanged;
            model.WorkspaceCleared += ModelWorkspaceCleared;
            model.RequestCancelActiveStateForNode += this.CancelActiveState;
        }

        private void UnsubscribeModelChangedEvents()
        {
            model.PropertyChanged -= _model_PropertyChanged;
            model.WorkspaceCleared -= ModelWorkspaceCleared;
            model.RequestCancelActiveStateForNode -= this.CancelActiveState;
        }

        private void SubscribeDispatcherHandlers()
        {
            DynamoModel.RequestDispatcherBeginInvoke += TryDispatcherBeginInvoke;
            DynamoModel.RequestDispatcherInvoke += TryDispatcherInvoke;
        }

        private void UnsubscribeDispatcherEvents()
        {
            DynamoModel.RequestDispatcherBeginInvoke -= TryDispatcherBeginInvoke;
            DynamoModel.RequestDispatcherInvoke -= TryDispatcherInvoke;
        }
        #endregion

        private void InitializeAutomationSettings(string commandFilePath)
        {
            if (String.IsNullOrEmpty(commandFilePath) || !File.Exists(commandFilePath))
                commandFilePath = null;

            // Instantiate an AutomationSettings to handle record/playback.
            automationSettings = new AutomationSettings(this.Model, commandFilePath);
        }

        private void TryDispatcherBeginInvoke(Action action)
        {
            if (this.UIDispatcher != null)
            {
                UIDispatcher.BeginInvoke(action);
            }
            else
            {
                action();
            }
        }

        private void TryDispatcherInvoke(Action action)
        {
            if (this.UIDispatcher != null)
            {
                UIDispatcher.Invoke(action);
            }
            else
            {
                action();
            }
        }

        private void ModelWorkspaceCleared(WorkspaceModel workspace)
        {
            RaiseCanExecuteUndoRedo();

            // Reset workspace state
            CurrentSpaceViewModel.CancelActiveState();
            BackgroundPreviewViewModel.RefreshState();
        }

        internal void ForceRunExprCmd(object parameters)
        {
            bool displayErrors = Convert.ToBoolean(parameters);
            var command = new DynamoModel.ForceRunCancelCommand(displayErrors, false);
            this.ExecuteCommand(command);
        }

        internal void MutateTestCmd(object parameters)
        {
            var command = new DynamoModel.MutateTestCommand();
            this.ExecuteCommand(command);
        }

        public void DisplayFunction(object parameters)
        {
            Model.OpenCustomNodeWorkspace((Guid)parameters);
        }

        internal bool CanDisplayFunction(object parameters)
        {
            return Model.CustomNodeManager.Contains((Guid)parameters);
        }

        /// <summary>
        /// Opens a new browser window pointing to the Dynamo repo new issue page, pre-filling issue 
        /// title and content based on crash details. Uses system default browser.
        /// </summary>
        /// <param name="bodyContent">Crash details body. If null, nothing will be filled-in.</param>
        public static void ReportABug(object bodyContent)
        {
            var urlWithParameters = Wpf.Utilities.CrashUtilities.GithubNewIssueUrlFromCrashContent(bodyContent);

            // launching the process using explorer.exe will format the URL incorrectly
            // and Github will not recognise the query parameters in the URL
            // so launch with default operating system web browser
            Process.Start(new ProcessStartInfo(urlWithParameters));
        }

        public static void ReportABug()
        {
            ReportABug(null);
        }

        internal static void DownloadDynamo()
        {
            Process.Start(new ProcessStartInfo("explorer.exe", Configurations.DynamoDownloadLink));
        }

        private void Disable3DPreview()
        {
            foreach (var item in Watch3DViewModels)
            {
                item.Active = false;
            }
        }

        internal bool CanReportABug(object parameter)
        {
            return true;
        }

        /// <summary>
        /// Clear the UI log.
        /// </summary>
        public void ClearLog(object parameter)
        {
            Model.Logger.ClearLog();
        }

        internal bool CanClearLog(object parameter)
        {
            return true;
        }

        void Instance_UpdateDownloaded(object sender, UpdateDownloadedEventArgs e)
        {
            RaisePropertyChanged("Version");
            RaisePropertyChanged("IsUpdateAvailable");
        }

        void UpdateManager_ShutdownRequested(IUpdateManager updateManager)
        {
            PerformShutdownSequence(new ShutdownParams(
                shutdownHost: true, allowCancellation: true));
        }

        void CollectInfoManager_PropertyChanged(object sender, PropertyChangedEventArgs e)
        {
            switch (e.PropertyName)
            {
                case "CollectInfoOption":
                    RaisePropertyChanged("CollectInfoOption");
                    break;
            }
        }

        private void SelectionOnCollectionChanged(object sender, NotifyCollectionChangedEventArgs notifyCollectionChangedEventArgs)
        {
            PublishSelectedNodesCommand.RaiseCanExecuteChanged();
            AlignSelectedCommand.RaiseCanExecuteChanged();
            DeleteCommand.RaiseCanExecuteChanged();
            UngroupModelCommand.RaiseCanExecuteChanged();
            AddModelsToGroupModelCommand.RaiseCanExecuteChanged();
            ShowNewPresetsDialogCommand.RaiseCanExecuteChanged();
        }

        void Instance_PropertyChanged(object sender, PropertyChangedEventArgs e)
        {

            switch (e.PropertyName)
            {
                case "LogText":
                    RaisePropertyChanged("LogText");
                    RaisePropertyChanged("WarningText");
                    break;
            }

        }

        void _model_PropertyChanged(object sender, PropertyChangedEventArgs e)
        {
            switch (e.PropertyName)
            {
                case "CurrentWorkspace":
                    RaisePropertyChanged("IsAbleToGoHome");
                    RaisePropertyChanged("CurrentSpace");
                    RaisePropertyChanged("BackgroundColor");
                    RaisePropertyChanged("CurrentWorkspaceIndex");
                    RaisePropertyChanged("ViewingHomespace");
                    if (this.PublishCurrentWorkspaceCommand != null)
                        this.PublishCurrentWorkspaceCommand.RaiseCanExecuteChanged();
                    RaisePropertyChanged("IsPanning");
                    RaisePropertyChanged("IsOrbiting");
                    //RaisePropertyChanged("RunEnabled");
                    break;

                case "EnablePresetOptions":
                    RaisePropertyChanged("EnablePresetOptions");
                    break;
            }
        }

        // TODO(Sriram): This method is currently not used, but it should really 
        // be. It watches property change notifications coming from the current 
        // WorkspaceModel, and then enables/disables 'set timer' button on the UI.
        // 
        //void CurrentWorkspace_PropertyChanged(object sender, PropertyChangedEventArgs e)
        //{
        //    switch (e.PropertyName)
        //    {
        //        case "RunEnabled":
        //            RaisePropertyChanged(e.PropertyName);
        //            break;
        //    }
        //}

        private void CleanUp()
        {
            UnsubscribeAllEvents();
        }

        internal bool CanWriteToLog(object parameters)
        {
            if (model.Logger != null)
            {
                return true;
            }

            return false;
        }

        internal bool CanCopy(object parameters)
        {
            if (DynamoSelection.Instance.Selection.Count == 0)
            {
                return false;
            }
            return true;
        }

        internal bool CanPaste(object parameters)
        {
            if (model.ClipBoard.Count == 0)
            {
                return false;
            }

            return true;
        }
       
        private void Paste(object parameter)
        {
            OnRequestPaste();
            RaiseCanExecuteUndoRedo();
        }

        /// <summary>
        /// After command framework is implemented, this method should now be only 
        /// called from a menu item (i.e. Ctrl + W). It should not be used as a way
        /// for any other code paths to create a note programmatically. For that we
        /// now have AddNoteInternal which takes in more configurable arguments.
        /// </summary>
        /// <param name="parameters">This is not used and should always be null,
        /// otherwise an ArgumentException will be thrown.</param>
        /// 
        public void AddNote(object parameters)
        {
            if (null != parameters) // See above for details of this exception.
            {
                var message = "Internal error, argument must be null";
                throw new ArgumentException(message, "parameters");
            }

            var command = new DynamoModel.CreateNoteCommand(Guid.NewGuid(), null, 0, 0, true);
            this.ExecuteCommand(command);
        }

        internal bool CanAddNote(object parameters)
        {
            return true;
        }

        internal void AddAnnotation(object parameters)
        {
            if (null != parameters) // See above for details of this exception.
            {
                var message = "Internal error, argument must be null";
                throw new ArgumentException(message, "parameters");
            }

            var command = new DynamoModel.CreateAnnotationCommand(Guid.NewGuid(), null, null, 0, 0, true);
            this.ExecuteCommand(command);
        }

        internal bool CanAddAnnotation(object parameter)
        {
            var groups = Model.CurrentWorkspace.Annotations;
            // Create Group should be disabled when a group is among selection and come with nested group inside
            if (groups.Any(x => x.IsSelected && x.HasNestedGroups))
            {
                return false;
            }

            //Create Group should be disabled when a node selected is already in a group
            if (!groups.Any(x => x.IsSelected))
            {
                var modelSelected = DynamoSelection.Instance.Selection.OfType<ModelBase>().Where(x => x.IsSelected);
                //If there are no nodes selected then return false
                if (!modelSelected.Any())
                {
                    return false;
                }

                foreach (var model in modelSelected)
                {
                    if (groups.ContainsModel(model.GUID))
                    {
                        return false;
                    }
                }
            }

            return true;
        }

        internal void UngroupAnnotation(object parameters)
        {
            if (null != parameters)
            {
                var message = "Internal error, argument must be null";
                throw new ArgumentException(message, "parameters");
            }
            //Check for multiple groups - Delete the group and not the nodes.
            foreach (var group in DynamoSelection.Instance.Selection.OfType<AnnotationModel>().ToList())
            {
                if (!group.IsExpanded)
                {
                    // If the group is not expanded we expanded
                    // and show the group content before deleting 
                    // the group.
                    var viewModel = this.CurrentSpaceViewModel.Annotations
                        .FirstOrDefault(x => x.AnnotationModel == group);

                    if (viewModel is null) continue;

                    viewModel.IsExpanded = true;
                    viewModel.ShowGroupContents();
                }

                var command = new DynamoModel.DeleteModelCommand(group.GUID);
                this.ExecuteCommand(command);
            }            
        }

        internal bool CanUngroupAnnotation(object parameter)
        {
            return DynamoSelection.Instance.Selection.OfType<AnnotationModel>().Any();
        }

        internal void UngroupModel(object parameters)
        {
            if (null != parameters)
            {
                var message = "Internal error, argument must be null";
                throw new ArgumentException(message, "parameters");
            }

            // If only an AnnotationModel is selected that means
            // we are trying to remove a group from another group
            if (DynamoSelection.Instance.Selection.OfType<AnnotationModel>().Count() == DynamoSelection.Instance.Selection.Count())
            {
                foreach (var modelb in DynamoSelection.Instance.Selection.OfType<ModelBase>().ToList())
                {
                    var command = new DynamoModel.UngroupModelCommand(modelb.GUID);
                    this.ExecuteCommand(command);
                    return;
                }
            }

            //Check for multiple groups - Delete the group and not the nodes.
            foreach (var modelb in DynamoSelection.Instance.Selection.OfType<ModelBase>().ToList())
            {
                if (!(modelb is AnnotationModel))
                {
                    var guids = new List<Guid> { modelb.GUID };
                    if (modelb is NodeModel node)
                    {
                        var pinnedNotes = CurrentSpaceViewModel.Notes
                            .Where(x => x.PinnedNode?.NodeModel == node)
                            .Select(x => x.Model.GUID);

                        if (pinnedNotes.Any())
                        {
                            guids.AddRange(pinnedNotes);
                        }
                    }
                    var command = new DynamoModel.UngroupModelCommand(guids);
                    this.ExecuteCommand(command);
                }
            }  
        }

        internal bool CanUngroupModel(object parameter)
        {
            var tt = DynamoSelection.Instance.Selection.OfType<ModelBase>().Any();
            return DynamoSelection.Instance.Selection.OfType<ModelBase>().Any();
        }

        internal bool CanAddModelsToGroup(object obj)
        {          
            return DynamoSelection.Instance.Selection.OfType<AnnotationModel>().Any();
        }

        internal void AddModelsToGroup(object parameters)
        {
            if (null != parameters)
            {
                var message = "Internal error, argument must be null";
                throw new ArgumentException(message, "parameters");
            }
            //Check for multiple groups - Delete the group and not the nodes.
            foreach (var modelb in DynamoSelection.Instance.Selection.OfType<ModelBase>())
            {
                if (!(modelb is AnnotationModel) && 
                    !CurrentSpace.Annotations.ContainsModel(modelb)) 
                {
                    var command = new DynamoModel.AddModelToGroupCommand(modelb.GUID);
                    this.ExecuteCommand(command);
                }
            }  
        }

        internal void AddGroupToGroup(object hostGroupGuid)
        {
            if (!(hostGroupGuid is Guid hostGroupId))
            {
                var message = "Internal error, argument must be null";
                throw new ArgumentException(message, "parameters");
            }
            //Check for multiple groups - Delete the group and not the nodes.
            var command = new DynamoModel.AddGroupToGroupCommand(
                DynamoSelection.Instance.Selection.OfType<AnnotationModel>().Where(x => x.GUID != hostGroupId).Select(x => x.GUID),
                hostGroupId);
            this.ExecuteCommand(command);
        }

        private void WorkspaceAdded(WorkspaceModel item)
        {
            if (item is HomeWorkspaceModel)
            {
                var newVm = new HomeWorkspaceViewModel(item as HomeWorkspaceModel, this);
                workspaces.Insert(0, newVm);

                // The RunSettings control is a child of the DynamoView, 
                // but has its DataContext set to the RunSettingsViewModel 
                // on the HomeWorkspaceViewModel. When the home workspace is changed,
                // we need to raise a property change notification for the 
                // homespace view model, so the RunSettingsControl's bindings
                // get updated.
                RaisePropertyChanged("HomeSpaceViewModel");
            }
            else
            {
                var newVm = new WorkspaceViewModel(item, this);

                // For Json Workspaces, workspace view info need to be read again from file
                string fileContents;
                Exception ex;
                if (DynamoUtilities.PathHelper.isValidJson(newVm.Model.FileName, out fileContents, out ex))
                {
                    ExtraWorkspaceViewInfo viewInfo = WorkspaceViewModel.ExtraWorkspaceViewInfoFromJson(fileContents);
                    newVm.Model.UpdateWithExtraWorkspaceViewInfo(viewInfo);
                }
                workspaces.Add(newVm);
            }
        }

        private void WorkspaceRemoved(WorkspaceModel item)
        {
            var viewModel = workspaces.First(x => x.Model == item);
            if (currentWorkspaceViewModel == viewModel)
                if(currentWorkspaceViewModel != null)
                {
                    currentWorkspaceViewModel.Dispose();
                }
                currentWorkspaceViewModel = null;
            workspaces.Remove(viewModel);
        }

        private void OnRuleEvaluationResultsCollectionChanged(object sender, NotifyCollectionChangedEventArgs e)
        {
            RaisePropertyChanged(nameof(LinterIssuesCount));
        }

        internal void AddToRecentFiles(string path)
        {
            if (path == null) return;

            if (RecentFiles.Contains(path))
            {
                RecentFiles.Remove(path);
            }

            RecentFiles.Insert(0, path);

            int maxNumRecentFiles = Model.PreferenceSettings.MaxNumRecentFiles;
            if (RecentFiles.Count > maxNumRecentFiles)
            {
                RecentFiles.RemoveRange(maxNumRecentFiles, RecentFiles.Count - maxNumRecentFiles);
            }
        }

        /// <summary>
        /// Returns the file-save dialog with customized file types of Dynamo.
        /// </summary>
        /// <param name="workspace"></param>
        /// <returns>A customized file-save dialog</returns>
        public FileDialog GetSaveDialog(WorkspaceModel workspace)
        {
            FileDialog fileDialog = new SaveFileDialog
            {
                AddExtension = true,
            };

            string ext, fltr;
            if (workspace == HomeSpace)
            {
                ext = ".dyn";
                fltr = string.Format(Resources.FileDialogDynamoWorkspace,BrandingResourceProvider.ProductName,"*.dyn");
            }
            else
            {
                ext = ".dyf";
                fltr = string.Format(Resources.FileDialogDynamoCustomNode,BrandingResourceProvider.ProductName,"*.dyf");
            }
            fltr += "|" + string.Format(Resources.FileDialogAllFiles, "*.*");

            fileDialog.FileName = workspace.Name + ext;
            fileDialog.AddExtension = true;
            fileDialog.DefaultExt = ext;
            fileDialog.Filter = fltr;

            return fileDialog;
        }

        /// <summary>
        /// Attempts to open a file using the Json content passed to OpenFromJsonCommand, but wraps
        /// the call with a check to make sure no unsaved changes to the HomeWorkspace are lost.
        /// </summary>
        /// <param name="openFromJsonCommand"> <see cref="DynamoModel.OpenFileFromJsonCommand"/> </param>
        private void OpenFromJsonIfSaved(object openCommand)
        {
            filePath = string.Empty;
            fileContents = string.Empty;

            var command = openCommand as DynamoModel.OpenFileFromJsonCommand;
            if (command == null)
            {
                return;
            }

            if (HomeSpace != null && HomeSpace.HasUnsavedChanges)
            {
                if (AskUserToSaveWorkspaceOrCancel(HomeSpace))
                {
                    fileContents = command.FileContents;
                    ExecuteCommand(command);
                    ShowStartPage = false;
                }
            }
            else
            {
                OpenFromJsonCommand.Execute(new Tuple<string, bool>(command.FileContents, command.ForceManualExecutionMode));
                ShowStartPage = false;
            }
        }

        /// <summary>
        /// Attempts to open a file using the passed open command, but wraps the call
        /// with a check to make sure no unsaved changes to the HomeWorkspace are lost.
        /// </summary>
        /// <param name="openCommand"> <see cref="DynamoModel.OpenFileCommand"/> </param>
        private void OpenIfSaved(object openCommand)
        {
            fileContents = string.Empty;
            filePath = string.Empty;

            var command = openCommand as DynamoModel.OpenFileCommand;
            if (command == null)
            {
                return;
            }

            if(HomeSpace != null && HomeSpace.HasUnsavedChanges)
            {
                if (AskUserToSaveWorkspaceOrCancel(HomeSpace))
                {
                    filePath = command.FilePath;                    
                    ExecuteCommand(command);
                    ShowStartPage = false;
                }
            }
            else
            {
                OpenCommand.Execute(new Tuple<string,bool>(command.FilePath, command.ForceManualExecutionMode));
                ShowStartPage = false;
            }
        }

        /// <summary>
        /// Open a definition or workspace.
        /// </summary>
        /// <param name="parameters"></param>
        /// For most cases, parameters variable refers to the Json content file to open
        /// However, when this command is used in OpenFileDialog, the variable is
        /// a Tuple<string, bool> instead. The boolean flag is used to override the
        /// RunSetting of the workspace.
        private void OpenFromJson(object parameters)
        {
            // try catch for exceptions thrown while opening files, say from a future version, 
            // that can't be handled reliably
            filePath = string.Empty;
            fileContents = string.Empty;
            bool forceManualMode = false;
            try
            {
                var packedParams = parameters as Tuple<string, bool>;
                if (packedParams != null)
                {
                    fileContents = packedParams.Item1;
                    forceManualMode = packedParams.Item2;
                }
                else
                {
                    fileContents = parameters as string;
                }
                ExecuteCommand(new DynamoModel.OpenFileFromJsonCommand(fileContents, forceManualMode));
            }
            catch (Exception e)
            {
                if (!DynamoModel.IsTestMode)
                {
                    string commandString = String.Format(Resources.MessageErrorOpeningFileGeneral);
                    string errorMsgString;
                    if (e is Newtonsoft.Json.JsonReaderException)
                    {
                        errorMsgString = String.Format(Resources.MessageFailedToOpenCorruptedFile, "Json file content");
                    }
                    else
                    {
                        errorMsgString = String.Format(Resources.MessageUnkownErrorOpeningFile, "Json file content");
                    }
                    model.Logger.LogNotification("Dynamo", commandString, errorMsgString, e.ToString());
                    MessageBoxService.Show(errorMsgString, 
                        Properties.Resources.FileLoadFailureMessageBoxTitle, 
                        MessageBoxButton.OK, 
                        MessageBoxImage.Exclamation);
                }
                else
                {
                    throw (e);
                }
                return;
            }
            this.ShowStartPage = false; // Hide start page if there's one.
        }

        /// <summary>
        /// Open a definition or workspace.
        /// </summary>
        /// <param name="parameters"></param>
        /// For most cases, parameters variable refers to the file path to open
        /// However, when this command is used in OpenFileDialog, the variable is
        /// a Tuple<string, bool> instead. The boolean flag is used to override the
        /// RunSetting of the workspace.
        private void Open(object parameters)
        {
            // try catch for exceptions thrown while opening files, say from a future version, 
            // that can't be handled reliably
            filePath = string.Empty;
            fileContents = string.Empty;
            bool forceManualMode = false; 
            try
            {
                var packedParams = parameters as Tuple<string, bool>;
                if (packedParams != null)
                {
                    filePath = packedParams.Item1;
                    forceManualMode = packedParams.Item2;
                }
                else
                {
                    filePath = parameters as string;
                }

                var directoryName = Path.GetDirectoryName(filePath);
<<<<<<< HEAD
                //Checks if the file that is being opened is in the trusted list.
                bool bShowFileTrustWarning = false;
                if(!PreferenceSettings.TrustedLocations.Contains(directoryName) && DynamoModel.IsTestMode == false)
                {
                    RunSettings.ForceAutomaticWithoutRun = true;
                    bShowFileTrustWarning = true;
                }
=======
>>>>>>> d1477f35
                ExecuteCommand(new DynamoModel.OpenFileCommand(filePath, forceManualMode));
                if (!PreferenceSettings.TrustedLocations.Contains(directoryName) 
                    && (currentWorkspaceViewModel?.IsHomeSpace ?? false)
                    && DynamoModel.IsTestMode == false
                    && FileTrustViewModel != null)
                {
                    HomeSpace.RunSettings.ForceAutomaticWithoutRun = true;
                    FileTrustViewModel.DynFileDirectoryName = directoryName;
                    FileTrustViewModel.ShowWarningPopup = true;
                }
            }
            catch (Exception e)
            {
                if (!DynamoModel.IsTestMode)
                {
                    string commandString = String.Format(Resources.MessageErrorOpeningFileGeneral);
                    string errorMsgString;
                    // Catch all the IO exceptions and file access here. The message provided by .Net is clear enough to indicate the problem in this case.
                    if (e is IOException || e is UnauthorizedAccessException)
                    {
                        errorMsgString = String.Format(e.Message, filePath);
                    }
                    else if (e is System.Xml.XmlException || e is Newtonsoft.Json.JsonReaderException)
                    {
                        errorMsgString = String.Format(Resources.MessageFailedToOpenCorruptedFile, filePath);
                    }
                    else
                    {
                        errorMsgString = String.Format(Resources.MessageUnkownErrorOpeningFile, filePath);
                    }
                    model.Logger.LogNotification("Dynamo", commandString, errorMsgString, e.ToString());
                    MessageBoxService.Show(errorMsgString, commandString, MessageBoxButton.OK, MessageBoxImage.Error);
                }
                else
                {
                    throw (e);
                }
                return;
            }
            this.ShowStartPage = false; // Hide start page if there's one.
        }

        internal void OpenOnboardingGuideFile()
        {  
            var jsonDynFile = ResourceUtilities.LoadContentFromResources(GuidesManager.OnboardingGuideWorkspaceEmbeededResource, GetType().Assembly, false, false);
            OpenFromJson(new Tuple<string, bool>(jsonDynFile, true));
        }

        private bool CanOpen(object parameters)
        {
            var filePath = parameters as string;
            return PathHelper.IsValidPath(filePath);
        }

        private bool CanOpenFromJson(object parameters)
        {
            string fileContents = parameters as string;
            return PathHelper.isFileContentsValidJson(fileContents, out _);
        }

        /// <summary>
        /// Read the contents of the file and set the view parameters for that current workspace
        /// </summary>
        private void model_ComputeModelDeserialized()
        {            
            try
            {
                string fileContentsInUse = String.IsNullOrEmpty(filePath) ? fileContents : File.ReadAllText(filePath);
                if (string.IsNullOrEmpty(fileContentsInUse))
                {
                    return;
                }

                // This call will fail in the case of an XML file
                ExtraWorkspaceViewInfo viewInfo = WorkspaceViewModel.ExtraWorkspaceViewInfoFromJson(fileContentsInUse);

                Model.CurrentWorkspace.UpdateWithExtraWorkspaceViewInfo(viewInfo);
                Model.OnWorkspaceOpening(viewInfo);
            }
            catch (Exception e)
            {
                this.ShowStartPage = false; // Hide start page if there's one.
                return;
            }

            // TODO: Finish initialization of the WorkspaceViewModel
        }

        /// <summary>
        /// Present the open dialog and open the workspace that is selected.
        /// </summary>
        /// <param name="parameter"></param>
        private void ShowOpenDialogAndOpenResult(object parameter)
        {
            if (HomeSpace.HasUnsavedChanges)
            {
                if (!AskUserToSaveWorkspaceOrCancel(HomeSpace))
                    return;
            }

            DynamoOpenFileDialog _fileDialog = new DynamoOpenFileDialog(this)
            {
                Filter = string.Format(Resources.FileDialogDynamoDefinitions,
                         BrandingResourceProvider.ProductName, "*.dyn;*.dyf") + "|" +
                         string.Format(Resources.FileDialogAllFiles, "*.*"),
                Title = string.Format(Resources.OpenDynamoDefinitionDialogTitle,BrandingResourceProvider.ProductName)
            };

            // if you've got the current space path, use it as the inital dir
            if (!string.IsNullOrEmpty(Model.CurrentWorkspace.FileName))
            {
                string path = Model.CurrentWorkspace.FileName;
                if (File.Exists(path))
                {
                    var fi = new FileInfo(Model.CurrentWorkspace.FileName);
                    _fileDialog.InitialDirectory = fi.DirectoryName;
                }
                else
                {
                    _fileDialog.InitialDirectory = Environment.GetFolderPath(Environment.SpecialFolder.MyComputer);
                }
            }
            else // use the samples directory, if it exists
            {
                Assembly dynamoAssembly = Assembly.GetExecutingAssembly();
                string location = Path.GetDirectoryName(dynamoAssembly.Location);
                string UICulture = CultureInfo.CurrentUICulture.Name;
                string path = Path.Combine(location, "samples", UICulture);

                if (Directory.Exists(path))
                    _fileDialog.InitialDirectory = path;
            }

            if (_fileDialog.ShowDialog() == DialogResult.OK)
            {
                if (CanOpen(_fileDialog.FileName))
                {
                    Open(new Tuple<string,bool>(_fileDialog.FileName, _fileDialog.RunManualMode));
                }
            }
        }

        private bool CanShowOpenDialogAndOpenResultCommand(object parameter)
        {
            return HomeSpace.RunSettings.RunEnabled;
        }

        private void OpenRecent(object path)
        {
            // Make sure user get chance to save unsaved changes first
            if (CurrentSpaceViewModel.HasUnsavedChanges)
            {
                if (!AskUserToSaveWorkspaceOrCancel(HomeSpace))
                    return;
            }
            this.Open(path as string);
        }

        private bool CanOpenRecent(object path)
        {
            return HomeSpace.RunSettings.RunEnabled;
        }

        /// <summary>
        /// Attempts to save an the current workspace.
        /// Assumes that workspace has already been saved.
        /// </summary>
        private void Save(object parameter)
        {
            if (!ShowWarningDialogOnSaveWithUnresolvedIssues()) return;

            if (!String.IsNullOrEmpty(Model.CurrentWorkspace.FileName))
            {
                // For read-only file, re-direct save to save-as
                if (this.CurrentSpace.IsReadOnly)
                    ShowSaveDialogAndSaveResult(parameter);
                else
                    InternalSaveAs(Model.CurrentWorkspace.FileName, SaveContext.Save);      
            }
                
        }

        private bool CanSave(object parameter)
        {
            return true;
        }

        /// <summary>
        /// Save the current workspace.
        /// </summary>
        /// <param name="parameters">The file path.</param>
        private void SaveAs(object parameters)
        {
            var filePath = parameters as string;
            if (string.IsNullOrEmpty(filePath))
                return;

            var fi = new FileInfo(filePath);
            InternalSaveAs(fi.FullName, SaveContext.SaveAs);
        }

        internal bool CanSaveAs(object parameters)
        {
            return (parameters != null);
        }

        private void InternalSaveAs(string path, SaveContext saveContext, bool isBackup = false)
        {
            try
            {
                Model.Logger.Log(String.Format(Properties.Resources.SavingInProgress, path));

                // If the current workspace is a CustomNodeWorkspaceModel, then call the save method on it.
                if (CurrentSpaceViewModel.Model is CustomNodeWorkspaceModel)
                {
                    CurrentSpaceViewModel.Model.Save(path, false, Model.EngineController);
                }
                else
                {
                    CurrentSpaceViewModel.Save(path, isBackup, Model.EngineController, saveContext);
                }

                if (!isBackup) AddToRecentFiles(path);
            }
            catch (Exception ex)
            {
                Model.Logger.Log(ex.Message);
                Model.Logger.Log(ex.StackTrace);

                if (ex is IOException || ex is UnauthorizedAccessException)
                    MessageBoxService.Show(ex.Message, Resources.SaveConfirmationMessageBoxTitle, MessageBoxButton.OK, MessageBoxImage.Warning);
            }
        }

        /// <summary>
        /// Save the current workspace to a specific file path. If the file path is null or empty, an
        /// exception is written to the console.
        /// </summary>
        /// <param name="path">The path to the file.</param>
        /// <param name="isBackup">Indicates if an automated backup save has called this function.</param>
        /// <exception cref="IOException"></exception>
        /// <exception cref="UnauthorizedAccessException"></exception>
        [Obsolete("Please use the SaveAs method with the saveContext argument.")]
        public void SaveAs(string path, bool isBackup = false)
        {
            InternalSaveAs(path, SaveContext.SaveAs, isBackup: isBackup);
        }

        /// <summary>
        /// Save the current workspace to a specific file path. If the file path is null or empty, an
        /// exception is written to the console.
        /// </summary>
        /// <param name="path">The path to the file.</param>
        /// <param name="saveContext">The context of the save operation.</param>
        /// <param name="isBackup">Indicates if an automated backup save has called this function.</param>
        /// <exception cref="IOException"></exception>
        /// <exception cref="UnauthorizedAccessException"></exception>
        public void SaveAs(string path, SaveContext saveContext, bool isBackup = false)
        {
            InternalSaveAs(path, saveContext, isBackup);
        }

        /// <summary>
        /// Save the current workspace to a specific file path. If the file path is null or empty, an
        /// exception is written to the console.
        /// </summary>
        /// <param name="id">Indicate the id of target workspace view model instead of defaulting to 
        /// current workspace view model. This is critical in crash cases.</param>
        /// <param name="path">The path to the file.</param>
        /// <param name="isBackup">Indicates if an automated backup save has called this function.</param>
        /// <param name="saveContext">The context of the save operation.</param>
        /// <exception cref="IOException"></exception>
        /// <exception cref="UnauthorizedAccessException"></exception>
        internal void SaveAs(Guid id, string path, bool isBackup = false, SaveContext saveContext = SaveContext.None)
        {
            try
            {
                Model.Logger.Log(String.Format(Properties.Resources.SavingInProgress, path));
                Workspaces.Where(w => w.Model.Guid == id).FirstOrDefault().Save(path, isBackup, Model.EngineController, saveContext);
                if (!isBackup) AddToRecentFiles(path);
            }
            catch (Exception ex)
            {
                Model.Logger.Log(ex.Message);
                Model.Logger.Log(ex.StackTrace);

                if (ex is IOException || ex is UnauthorizedAccessException)
                    MessageBoxService.Show(ex.Message, string.Empty, MessageBoxButton.OK, MessageBoxImage.Warning);
            }
        }

        /// <summary>
        ///     Attempts to save a given workspace.  Shows a save as dialog if the 
        ///     workspace does not already have a path associated with it
        /// </summary>
        /// <param name="workspace">The workspace for which to show the dialog</param>
        /// <returns>true if save was successful, false otherwise</returns>
        internal bool ShowSaveDialogIfNeededAndSave(WorkspaceModel workspace)
        {
            // crash should always allow save as
            if (!String.IsNullOrEmpty(workspace.FileName) && !DynamoModel.IsCrashing)
            {
                SaveAs(workspace.Guid, workspace.FileName);
                return true;
            }
            else
            {
                var fd = this.GetSaveDialog(workspace);
                // Since the workspace file directory is null, we set the initial directory
                // for the file to be MyDocument folder in the local computer. 
                fd.InitialDirectory = Environment.GetFolderPath(Environment.SpecialFolder.MyDocuments);
                if (fd.ShowDialog() == DialogResult.OK)
                {
                    SaveAs(workspace.Guid, fd.FileName);
                    return true;
                }
            }

            return false;
        }

        internal bool CanVisibilityBeToggled(object parameters)
        {
            return true;
        }

        internal bool CanUpstreamVisibilityBeToggled(object parameters)
        {
            return true;
        }

        internal void ShowPackageManagerSearch(object parameters)
        {
            OnRequestPackageManagerSearchDialog(this, EventArgs.Empty);
        }

        internal bool CanShowPackageManagerSearch(object parameters)
        {
            return true;
        }

        /// <summary>
        ///     Change the currently visible workspace to a custom node's workspace
        /// </summary>
        /// <param name="symbol">The function definition for the custom node workspace to be viewed</param>
        internal void FocusCustomNodeWorkspace(Guid symbol)
        {
            if (symbol == null)
            {
                throw new Exception(Resources.MessageNodeWithNullFunction);
            }

            if (model.OpenCustomNodeWorkspace(symbol))
            {
                //set the zoom and offsets events
                CurrentSpace.OnCurrentOffsetChanged(this, new PointEventArgs(new Point2D(CurrentSpace.X, CurrentSpace.Y)));
                CurrentSpaceViewModel.OnZoomChanged(this, new ZoomEventArgs(CurrentSpaceViewModel.Zoom));
            }
        }

        internal void ShowElement(NodeModel e)
        {
            if (HomeSpace.RunSettings.RunType == RunType.Automatic)
                return;

            if (!model.CurrentWorkspace.Nodes.Contains(e))
            {
                if (HomeSpace != null && HomeSpace.Nodes.Contains(e))
                {
                    //Show the homespace
                    model.CurrentWorkspace = HomeSpace;
                }
                else
                {
                    foreach (
                        var customNodeWorkspace in
                            model.CustomNodeManager.LoadedWorkspaces.Where(
                                customNodeWorkspace => customNodeWorkspace.Nodes.Contains(e)))
                    {
                        FocusCustomNodeWorkspace(customNodeWorkspace.CustomNodeId);
                        break;
                    }
                }
            }

            this.CurrentSpaceViewModel.OnRequestCenterViewOnElement(this, new ModelEventArgs(e));
        }

        private void CancelActiveState(NodeModel node)
        {
            WorkspaceViewModel wvm = this.CurrentSpaceViewModel;

            if (wvm.IsConnecting && (node == wvm.FirstActiveConnector.ActiveStartPort.Owner))
                wvm.CancelActiveState();
        }

        /// <summary>
        /// Present the new function dialogue and create a custom function.
        /// </summary>
        /// <param name="parameter"></param>
        private void ShowNewFunctionDialogAndMakeFunction(object parameter)
        {           
            var args = new FunctionNamePromptEventArgs();
            this.Model.OnRequestsFunctionNamePrompt(this, args);

            if (args.Success)
            {
                this.ExecuteCommand(new DynamoModel.CreateCustomNodeCommand(Guid.NewGuid(),
                    args.Name, args.Category, args.Description, true));
                this.ShowStartPage = false;
            }
        }

        private bool CanShowNewFunctionDialogCommand(object parameter)
        {
            return true;
        }

        /// <summary>
        /// Present the new preset dialogue and add a new presetModel 
        /// to the preset set on this graph
        /// </summary>
        private void ShowNewPresetStateDialogAndMakePreset(object parameter)
        {
            var selectedNodes = GetInputNodesFromSelectionForPresets().ToList();

            //If there are NO input nodes then show the error message
            if (!selectedNodes.Any())
            {
                this.OnRequestPresetWarningPrompt();
            }
            else
            {
                //trigger the event to request the display
                //of the preset name dialogue
                var args = new PresetsNamePromptEventArgs();
                this.Model.OnRequestPresetNamePrompt(args);

                //Select only Input nodes for preset
                var ids = selectedNodes.Select(x => x.GUID).ToList();
                if (args.Success)
                {
                    this.ExecuteCommand(new DynamoModel.AddPresetCommand(args.Name, args.Description, ids));
                }
                
                //Presets created - this will enable the Restore / Delete presets
                RaisePropertyChanged("EnablePresetOptions");     
            }
          
        }
        private bool CanShowNewPresetStateDialog(object parameter)
        {
            RaisePropertyChanged("EnablePresetOptions");
            return DynamoSelection.Instance.Selection.Count > 0;
        }

        private void CreateNodeFromSelection(object parameter)
        {
            CurrentSpaceViewModel.CollapseSelectedNodes();
        }


        private static bool CanCreateNodeFromSelection(object parameter)
        {
            return DynamoSelection.Instance.Selection.OfType<NodeModel>().Any();
        }

        /// <summary>
        /// Returns the selected nodes that are "input" nodes, and makes an 
        /// exception for CodeBlockNodes and Filename nodes as these are marked 
        /// false so they do not expose a IsInput checkbox
        /// </summary>
        /// <returns></returns>
        internal IEnumerable<NodeModel> GetInputNodesFromSelectionForPresets()
        {
            return DynamoSelection.Instance.Selection.OfType<NodeModel>()
                .Where(
                    x => x.IsInputNode ||
                    x is CodeBlockNodeModel ||

                    // NOTE: The Filename node is being matched by name due to the node definition
                    //       being in the CoreNodeModels project instead of the DynamoCore project.
                    //       After some discussions it was decided that this was the least bad way to 
                    //       make this check (versus either adding a new, overridable property to 
                    //       NodeModel, or moving Filename and the associated classes into DynamoCore).
                    x.GetType().Name == "Filename");
        }

        public void ShowSaveDialogIfNeededAndSaveResult(object parameter)
        {
            var vm = this;

            if (string.IsNullOrEmpty(vm.Model.CurrentWorkspace.FileName))
            {
                if (CanShowSaveDialogAndSaveResult(parameter))
                {
                    ShowSaveDialogAndSaveResult(parameter);
                }
            }
            else
            {
                if (CanSave(parameter))
                {
                    Save(parameter);
                }
            }
        }

        internal bool CanShowSaveDialogIfNeededAndSaveResultCommand(object parameter)
        {
            return true;
        }

        public void ShowSaveDialogAndSaveResult(object parameter)
        {
            if (!ShowWarningDialogOnSaveWithUnresolvedIssues())
            {
                return;
            }

            var vm = this;

            try
            {
                FileDialog _fileDialog = vm.GetSaveDialog(vm.Model.CurrentWorkspace);

                // If the filePath is not empty set the default directory
                if (!string.IsNullOrEmpty(vm.Model.CurrentWorkspace.FileName))
                {
                    var fi = new FileInfo(vm.Model.CurrentWorkspace.FileName);
                    _fileDialog.InitialDirectory = fi.DirectoryName;
                    _fileDialog.FileName = fi.Name;
                }
                else if (vm.Model.CurrentWorkspace is CustomNodeWorkspaceModel)
                {
                    var pathManager = vm.model.PathManager;
                    _fileDialog.InitialDirectory = pathManager.DefaultUserDefinitions;
                }

                if (_fileDialog.ShowDialog() == DialogResult.OK)
                {
                    SaveAs(_fileDialog.FileName);
                }
            }
            catch (PathTooLongException)
            {
                string imageUri = "/DynamoCoreWpf;component/UI/Images/task_dialog_future_file.png";
                var args = new TaskDialogEventArgs(
                    new Uri(imageUri, UriKind.Relative),
                    WpfResources.GraphIssuesOnSavePath_Title,
                    WpfResources.GraphIssuesOnSavePath_Summary,
                    WpfResources.GraphIssuesOnSavePath_Description);

                args.AddRightAlignedButton((int)DynamoModel.ButtonId.Ok, WpfResources.OKButton);

                var dialog = new GenericTaskDialog(args);
                dialog.ShowDialog();
            }
        }

        private bool ShowWarningDialogOnSaveWithUnresolvedIssues()
        {
            if (Model.LinterManager is null || 
                Model.LinterManager.RuleEvaluationResults.Count <= 0)
            {
                return true;
            }

            string imageUri = "/DynamoCoreWpf;component/UI/Images/task_dialog_future_file.png";
            var args = new TaskDialogEventArgs(
                new Uri(imageUri, UriKind.Relative), 
                WpfResources.GraphIssuesOnSave_Title,
                WpfResources.GraphIssuesOnSave_Summary, 
                WpfResources.GraphIssuesOnSave_Description);

            args.AddRightAlignedButton((int)DynamoModel.ButtonId.Proceed, WpfResources.GraphIssuesOnSave_ProceedBtn);
            args.AddRightAlignedButton((int)DynamoModel.ButtonId.Cancel, WpfResources.GraphIssuesOnSave_CancelBtn);

            var dialog = new GenericTaskDialog(args);

            if (DynamoModel.IsTestMode)
            {
                dialog.Show();
                if (dialog.IsActive)
                {
                    var saveWarningArgs = new SaveWarningOnUnresolvedIssuesArgs(dialog);
                    OnSaveWarningOnUnresolvedIssuesShows(saveWarningArgs);
                }
                return false;
            }

            dialog.ShowDialog();

            // If cancel ('x' in top right corner) is pressed the ClickedButtonId on the 
            // GenericTaskDialog is 0
            if (args.ClickedButtonId == (int)DynamoModel.ButtonId.Cancel ||
                args.ClickedButtonId == 0)
            {
                //Open Graph Status view extension
                OnViewExtensionOpenRequest("3467481b-d20d-4918-a454-bf19fc5c25d7");
                return false;
            }

            return true;
        }

        internal bool CanShowSaveDialogAndSaveResult(object parameter)
        {
            return true;
        }

        public void ToggleFullscreenWatchShowing(object parameter)
        {
            if (BackgroundPreviewViewModel == null) return;
            BackgroundPreviewViewModel.Active = !BackgroundPreviewViewModel.Active;
        }

        internal bool CanToggleFullscreenWatchShowing(object parameter)
        {
            return true;
        }

        public void ToggleBackgroundGridVisibility(object parameter)
        {
            if (BackgroundPreviewViewModel != null)
            {
                // This will change both the live object property and the PreferenceSettings for persistence
                BackgroundPreviewViewModel.IsGridVisible = !BackgroundPreviewViewModel.IsGridVisible;
            }
            else
            {
                PreferenceSettings.IsBackgroundGridVisible = !PreferenceSettings.IsBackgroundGridVisible;
            }
        }

        internal bool CanToggleBackgroundGridVisibility(object parameter)
        {
            return true;
        }

        public void GoToWorkspace(object parameter)
        {
            if (parameter is Guid && model.CustomNodeManager.Contains((Guid)parameter))
            {
                FocusCustomNodeWorkspace((Guid)parameter);
            }
        }

        internal bool CanGoToWorkspace(object parameter)
        {
            return true;
        }

        public void AlignSelected(object param)
        {
            //this.CurrentSpaceViewModel.AlignSelectedCommand.Execute(param);
            this.CurrentSpaceViewModel.AlignSelectedCommand.Execute(param.ToString());
        }

        internal bool CanAlignSelected(object param)
        {
            return this.CurrentSpaceViewModel.AlignSelectedCommand.CanExecute(param);
        }

        public void DoGraphAutoLayout(object parameter)
        {
            if (CurrentSpaceViewModel.GraphAutoLayoutCommand.CanExecute(parameter))
            {
                CurrentSpaceViewModel.GraphAutoLayoutCommand.Execute(parameter);
            }
        }

        internal bool CanDoGraphAutoLayout(object parameter)
        {
            return true;
        }

        /// <summary>
        /// Resets the offset and the zoom for a view
        /// </summary>
        public void GoHomeView(object parameter)
        {
            CurrentSpaceViewModel.Zoom = 1.0;

            var ws = this.Model.Workspaces.First(x => x == model.CurrentWorkspace);
            ws.OnCurrentOffsetChanged(this, new PointEventArgs(new Point2D(0, 0)));
        }

        internal bool CanGoHomeView(object parameter)
        {
            return true;
        }

        public void GoHome(object _)
        {
            model.CurrentWorkspace = HomeSpace;
        }

        public bool CanGoHome(object _)
        {
            return ViewingHomespace;
        }

        public void SelectAll(object parameter)
        {
            this.CurrentSpaceViewModel.SelectAll(null);
        }

        internal bool CanSelectAll(object parameter)
        {
            return this.CurrentSpaceViewModel.CanSelectAll(null);
        }

        public void MakeNewHomeWorkspace(object parameter)
        {
            if (ClearHomeWorkspaceInternal())
            {
                var t = new DelegateBasedAsyncTask(model.Scheduler, () => model.ResetEngine());
                model.Scheduler.ScheduleForExecution(t);

                ShowStartPage = false; // Hide start page if there's one.
            }
        }

        internal bool CanMakeNewHomeWorkspace(object parameter)
        {
            return HomeSpace.RunSettings.RunEnabled;
        }

        private void CloseHomeWorkspace(object parameter)
        {
            if (ClearHomeWorkspaceInternal())
            {
                // If after closing the HOME workspace, and there are no other custom 
                // workspaces opened at the time, then we should show the start page.
                this.ShowStartPage = (Model.Workspaces.Count() <= 1);
                RunSettings.ForceAutomaticWithoutRun = false;
            }
        }

        private bool CanCloseHomeWorkspace(object parameter)
        {
            return HomeSpace.RunSettings.RunEnabled;
        }

        /// <summary>
        /// TODO(Ben): Both "CloseHomeWorkspace" and "MakeNewHomeWorkspace" are 
        /// quite close in terms of functionality, but because their callers 
        /// have different expectations in different scenarios, they remain 
        /// separate now. A new task has been scheduled for them to be unified 
        /// into one consistent way of handling.
        /// 
        ///     http://adsk-oss.myjetbrains.com/youtrack/issue/MAGN-3813
        /// 
        /// </summary>
        /// <returns>Returns true if the home workspace has been saved and 
        /// cleared, or false otherwise.</returns>
        /// 
        internal bool ClearHomeWorkspaceInternal()
        {
            // if the workspace is unsaved, prompt to save
            // otherwise overwrite the home workspace with new workspace
            if (!HomeSpace.HasUnsavedChanges || AskUserToSaveWorkspaceOrCancel(HomeSpace))
            {
                Model.CurrentWorkspace = HomeSpace;

                model.ClearCurrentWorkspace();

                return true;
            }

            return false;
        }

        public void Exit(object allowCancel)
        {
            var allowCancellation = true;
            if (allowCancel != null)
                allowCancellation = ((bool)allowCancel);

            PerformShutdownSequence(new ShutdownParams(
                shutdownHost: false, allowCancellation: allowCancellation));
        }

        internal bool CanExit(object allowCancel)
        {
            return !model.ShutdownRequested;
        }

        /// <summary>
        /// Requests a message box asking the user to save the workspace and allows saving.
        /// </summary>
        /// <param name="workspace">The workspace for which to show the dialog</param>
        /// <returns>False if the user cancels, otherwise true</returns>
        public bool AskUserToSaveWorkspaceOrCancel(WorkspaceModel workspace, bool allowCancel = true)
        {
            var args = new WorkspaceSaveEventArgs(workspace, allowCancel);
            OnRequestUserSaveWorkflow(this, args);
            if (!args.Success)
                return false;
            return true;
        }

        internal bool CanAddToSelection(object parameters)
        {
            var node = parameters as NodeModel;
            if (node == null)
            {
                return false;
            }

            return true;
        }

        internal bool CanClear(object parameter)
        {
            return true;
        }

        internal void Delete(object parameters)
        {
            if (null != parameters) // See above for details of this exception.
            {
                var message = "Internal error, argument must be null";
                throw new ArgumentException(message, "parameters");
            }

            var command = new DynamoModel.DeleteModelCommand(Guid.Empty);
            this.ExecuteCommand(command);
        }

        internal bool CanDelete(object parameters)
        {
            return DynamoSelection.Instance.Selection.Count > 0;
        }


        public void SaveImage(object parameters)
        {
            OnRequestSaveImage(this, new ImageSaveEventArgs(parameters.ToString()));

            Dynamo.Logging.Analytics.TrackCommandEvent("ImageCapture",
                "NodeCount", CurrentSpace.Nodes.Count());
        }

        private void Save3DImage(object parameters)
        {
            // Save the parameters
            OnRequestSave3DImage(this, new ImageSaveEventArgs(parameters.ToString()));
        }

        internal bool CanSaveImage(object parameters)
        {
            return true;
        }

        public void ShowSaveImageDialogAndSaveResult(object parameter)
        {
            FileDialog _fileDialog = null;

            if (_fileDialog == null)
            {
                _fileDialog = new SaveFileDialog()
                {
                    AddExtension = true,
                    DefaultExt = ".png",
                    Filter = string.Format(Resources.FileDialogPNGFiles, "*.png"),
                    Title = Resources.SaveWorkbenToImageDialogTitle
                };
            }

            // if you've got the current space path, use it as the inital dir
            if (!string.IsNullOrEmpty(model.CurrentWorkspace.FileName))
            {
                var fi = new FileInfo(model.CurrentWorkspace.FileName);
                var snapshotName = PathHelper.GetScreenCaptureNameFromPath(fi.FullName);
                _fileDialog.InitialDirectory = fi.DirectoryName;
                _fileDialog.FileName = snapshotName;
            }

            if (_fileDialog.ShowDialog() != DialogResult.OK) return;
            if (!CanSaveImage(_fileDialog.FileName)) return;

            if (parameter == null)
            {
                SaveImage(_fileDialog.FileName);
                return;
            }

            if (parameter.ToString() == Resources.ScreenShotFrom3DParameter)
            {
                Save3DImage(_fileDialog.FileName);
            }
            else if (parameter.ToString() == Resources.ScreenShotFrom3DShortcutParameter)
            {
                if (BackgroundPreviewViewModel.CanNavigateBackground)
                {
                    Save3DImage(_fileDialog.FileName);
                }
                else
                {
                    SaveImage(_fileDialog.FileName);
                }
            }
            else
            {
                SaveImage(_fileDialog.FileName);
            }
        }

        internal bool CanShowSaveImageDialogAndSaveResult(object parameter)
        {
            return true;
        }

        private void Undo(object parameter)
        {
            var command = new DynamoModel.UndoRedoCommand(DynamoModel.UndoRedoCommand.Operation.Undo);
            this.ExecuteCommand(command);
        }

        private bool CanUndo(object parameter)
        {
            var workspace = model.CurrentWorkspace;
            return ((null == workspace) ? false : workspace.CanUndo);
        }

        private void Redo(object parameter)
        {
            var command = new DynamoModel.UndoRedoCommand(DynamoModel.UndoRedoCommand.Operation.Redo);
            this.ExecuteCommand(command);
        }

        private bool CanRedo(object parameter)
        {
            var workspace = model.CurrentWorkspace;
            return ((null == workspace) ? false : workspace.CanRedo);
        }

        internal void RaiseCanExecuteUndoRedo()
        {
            UndoCommand.RaiseCanExecuteChanged();
            RedoCommand.RaiseCanExecuteChanged();
        }

        public void ToggleConsoleShowing(object parameter)
        {
            if (ConsoleHeight == 0)
            {
                ConsoleHeight = 100;
            }
            else
            {
                ConsoleHeight = 0;
            }
        }

        internal bool CanToggleConsoleShowing(object parameter)
        {
            return true;
        }

        public void SelectNeighbors(object parameters)
        {
            List<ISelectable> sels = DynamoSelection.Instance.Selection.ToList<ISelectable>();

            foreach (ISelectable sel in sels)
            {
                if (sel is NodeModel)
                    ((NodeModel)sel).SelectNeighbors();
            }
        }

        internal bool CanSelectNeighbors(object parameters)
        {
            return true;
        }

        public void SetConnectorType(object parameters)
        {
            ConnectorType = ConnectorType.BEZIER;
        }

        internal bool CanSetConnectorType(object parameters)
        {
            //parameter object will be BEZIER or POLYLINE
            if (string.IsNullOrEmpty(parameters.ToString()))
            {
                return false;
            }
            return true;
        }

        public void GoToWiki(object parameter)
        {
            Process.Start(new ProcessStartInfo("explorer.exe", Configurations.DynamoWikiLink));
        }

        internal bool CanGoToWiki(object parameter)
        {
            return true;
        }

        public void GoToSourceCode(object parameter)
        {
            Process.Start(new ProcessStartInfo("explorer.exe", Configurations.GitHubDynamoLink));
        }

        internal bool CanGoToSourceCode(object parameter)
        {
            return true;
        }

        public void GoToDictionary(object parameter)
        {
            Process.Start(new ProcessStartInfo("explorer.exe", Configurations.DynamoDictionary));
        }

        internal bool CanGoToDictionary(object parameter)
        {
            return true;
        }

        private void DisplayStartPage(object parameter)
        {
            this.ShowStartPage = true;
        }

        private bool CanDisplayStartPage(object parameter)
        {
            return !this.ShowStartPage;
        }

        private bool CanDisplayInteractiveGuide(object parameter)
        {
            return !this.ShowStartPage;
        }

        internal void Pan(object parameter)
        {
            Debug.WriteLine(string.Format("Offset: {0},{1}, Zoom: {2}", CurrentSpaceViewModel.X, CurrentSpaceViewModel.Y, currentWorkspaceViewModel.Zoom));
            var panType = parameter.ToString();
            double pan = 10;
            var pt = new Point2D(CurrentSpaceViewModel.X, CurrentSpaceViewModel.Y);

            switch (panType)
            {
                case "Left":
                    pt.X += pan;
                    break;
                case "Right":
                    pt.X -= pan;
                    break;
                case "Up":
                    pt.Y += pan;
                    break;
                case "Down":
                    pt.Y -= pan;
                    break;
            }
            model.CurrentWorkspace.X = pt.X;
            model.CurrentWorkspace.Y = pt.Y;

            CurrentSpaceViewModel.Model.OnCurrentOffsetChanged(this, new PointEventArgs(pt));
            CurrentSpaceViewModel.ResetFitViewToggleCommand.Execute(parameter);
        }

        private bool CanPan(object parameter)
        {
            return true;
        }

        internal void ZoomIn(object parameter)
        {
            if (BackgroundPreviewViewModel != null && 
                BackgroundPreviewViewModel.CanNavigateBackground)
            {
                var op = ViewOperationEventArgs.Operation.ZoomIn;
                OnRequestViewOperation(new ViewOperationEventArgs(op));
                return;
            }

            CurrentSpaceViewModel.ZoomInInternal();
            ZoomInCommand.RaiseCanExecuteChanged();
        }

        internal void OpenDocumentationLink(object parameter)
        {
            OnRequestOpenDocumentationLink((OpenDocumentationLinkEventArgs)parameter);
        }

        internal void ShowNodeDocumentation(object parameter)
        {
            var node = DynamoSelection.Instance.Selection.OfType<NodeModel>().LastOrDefault();

            var nodeAnnotationEventArgs = new OpenNodeAnnotationEventArgs(node, this);
            OpenDocumentationLink(nodeAnnotationEventArgs);
        }
        internal bool CanShowNodeDocumentation(object parameter)
        {
            var node = DynamoSelection.Instance.Selection.OfType<NodeModel>().LastOrDefault();

            if (node == null || !(node is NodeModel))
            {
                return false;
            }
            return true;
        }

        private bool CanZoomIn(object parameter)
        {
            return CurrentSpaceViewModel.CanZoomIn;
        }

        private void ZoomOut(object parameter)
        {
            if (BackgroundPreviewViewModel != null && 
                BackgroundPreviewViewModel.CanNavigateBackground)
            {
                var op = ViewOperationEventArgs.Operation.ZoomOut;
                OnRequestViewOperation(new ViewOperationEventArgs(op));
                return;
            }

            CurrentSpaceViewModel.ZoomOutInternal();
            ZoomOutCommand.RaiseCanExecuteChanged();
        }

        private bool CanZoomOut(object parameter)
        {
            return CurrentSpaceViewModel.CanZoomOut;
        }

        private void FitView(object parameter)
        {
            if (BackgroundPreviewViewModel.CanNavigateBackground)
            {
                var op = ViewOperationEventArgs.Operation.FitView;
                OnRequestViewOperation(new ViewOperationEventArgs(op));
                return;
            }

            CurrentSpaceViewModel.FitViewInternal();
        }

        private bool CanFitView(object parameter)
        {
            return true;
        }

        private static void LoadLibraryEvents_LoadLibraryFailure(string failureMessage, string messageBoxTitle)
        {
            Wpf.Utilities.MessageBoxService.Show(failureMessage, messageBoxTitle, MessageBoxButton.OK, MessageBoxImage.Exclamation);
        }

        public void ImportLibrary(object parameter)
        {
            string[] fileFilter = {string.Format(Resources.FileDialogLibraryFiles, "*.dll; *.ds" ), string.Format(Resources.FileDialogAssemblyFiles, "*.dll"), 
                                   string.Format(Resources.FileDialogDesignScriptFiles, "*.ds"), string.Format(Resources.FileDialogAllFiles,"*.*")};
            OpenFileDialog openFileDialog = new OpenFileDialog();
            openFileDialog.Filter = String.Join("|", fileFilter);
            openFileDialog.Title = Resources.ImportLibraryDialogTitle;
            openFileDialog.Multiselect = true;
            openFileDialog.RestoreDirectory = true;

            DialogResult result = openFileDialog.ShowDialog();
            if (result == DialogResult.OK)
            {
                try
                {
                    foreach (var file in openFileDialog.FileNames)
                    {
                        EngineController.ImportLibrary(file);

                        FileInfo info = new FileInfo(file);
                        if (this.Model.AddPackagePath(info.Directory.FullName, info.Name))
                        {
                            string title = Resources.PackagePathAutoAddNotificationTitle;
                            string shortMessage = Resources.PackagePathAutoAddNotificationShortDescription;
                            string detailedMessage = Resources.PackagePathAutoAddNotificationDetailedDescription;
                            this.Model.Logger.LogNotification(
                                "Dynamo", 
                                title,
                                shortMessage, 
                                string.Format(detailedMessage, file));
                        }
                    }
                    CurrentSpaceViewModel.InCanvasSearchViewModel.SearchAndUpdateResults();
                }
                catch(LibraryLoadFailedException ex)
                {
                    Wpf.Utilities.MessageBoxService.Show(
                        ex.Message, Properties.Resources.LibraryLoadFailureMessageBoxTitle, MessageBoxButton.OK, MessageBoxImage.Exclamation);
                }
                catch(DynamoServices.AssemblyBlockedException ex)
                {
                    var failureMessage = string.Format(Properties.Resources.LibraryLoadFailureForBlockedAssembly, ex.Message);
                    Wpf.Utilities.MessageBoxService.Show(
                        failureMessage, Properties.Resources.LibraryLoadFailureMessageBoxTitle, MessageBoxButton.OK, MessageBoxImage.Exclamation);
                }
            }
        }

        internal bool CanImportLibrary(object parameter)
        {
            return true;
        }

        public void Escape(object parameter)
        {
            CurrentSpaceViewModel.CancelActiveState();
            BackgroundPreviewViewModel.RefreshState();
        }

        internal bool CanEscape(object parameter)
        {
            return true;
        }

        internal bool CanShowInfoBubble(object parameter)
        {
            return true;
        }

        private void ExportToSTL(object parameter)
        {
            FileDialog _fileDialog = null ?? new SaveFileDialog()
            {
                AddExtension = true,
                DefaultExt = ".stl",
                FileName = Resources.FileDialogDefaultSTLModelName,
                Filter = string.Format(Resources.FileDialogSTLModels,"*.stl"),
                Title = Resources.SaveModelToSTLDialogTitle,
            };

            // if you've got the current space path, use it as the inital dir
            if (!string.IsNullOrEmpty(model.CurrentWorkspace.FileName))
            {
                var fi = new FileInfo(model.CurrentWorkspace.FileName);
                _fileDialog.InitialDirectory = fi.DirectoryName;
            }

            if (_fileDialog.ShowDialog() == DialogResult.OK)
            {
                BackgroundPreviewViewModel.ExportToSTL(_fileDialog.FileName, HomeSpace.Name);

                Dynamo.Logging.Analytics.TrackCommandEvent("ExportToSTL");
            }
        }

        internal bool CanExportToSTL(object parameter)
        {
            return true;
        }

        private bool CanShowAboutWindow(object obj)
        {
            return true;
        }

        private void ShowAboutWindow(object obj)
        {
            OnRequestAboutWindow(this);
        }

        private void SetNumberFormat(object parameter)
        {
            model.PreferenceSettings.NumberFormat = parameter.ToString();
        }

        private bool CanSetNumberFormat(object parameter)
        {
            return true;
        }

        #region Shutdown related methods

        /// <summary>
        /// This struct represents parameters for PerformShutdownSequence call.
        /// It exposes several properties to control the way shutdown process goes.
        /// </summary>
        /// 
        public struct ShutdownParams
        {
            public ShutdownParams(
                bool shutdownHost,
                bool allowCancellation)
                : this(shutdownHost, allowCancellation, true) { }

            public ShutdownParams(
                bool shutdownHost,
                bool allowCancellation,
                bool closeDynamoView)
                : this()
            {
                ShutdownHost = shutdownHost;
                AllowCancellation = allowCancellation;
                CloseDynamoView = closeDynamoView;
            }

            /// <summary>
            /// The call to PerformShutdownSequence results in the host 
            /// application being shutdown if this property is set to true.
            /// </summary>
            internal bool ShutdownHost { get; private set; }

            /// <summary>
            /// If this property is set to true, the user is given
            /// an option to cancel the shutdown process.
            /// </summary>
            internal bool AllowCancellation { get; private set; }

            /// <summary>
            /// Set this to true to close down DynamoView as part of shutdown 
            /// process. This is typically desirable for calls originated from 
            /// within the DynamoViewModel layer to shutdown Dynamo. If the 
            /// shutdown is initiated by DynamoView when it is being closed, 
            /// then this should be set to false since DynamoView is already 
            /// being closed.
            /// </summary>
            internal bool CloseDynamoView { get; private set; }
        }

        private bool shutdownSequenceInitiated = false;

        /// <summary>
        /// Call this method to initiate DynamoModel shutdown sequence.
        /// See the definition of ShutdownParams structure for more details.
        /// </summary>
        /// <param name="shutdownParams">A set of parameters that control the 
        /// way in which shutdown sequence is to be performed. See ShutdownParams
        /// for more details.</param>
        /// <returns>Returns true if the shutdown sequence is started, or false 
        /// otherwise (i.e. when user chooses not to proceed with shutting down 
        /// Dynamo).</returns>
        /// 
        public bool PerformShutdownSequence(ShutdownParams shutdownParams)
        {
            if (shutdownSequenceInitiated)
            {
                // There was a prior call to shutdown. This could happen for example
                // when user presses 'ALT + F4' to close the DynamoView, the 'Exit' 
                // handler calls this method to close Dynamo, which in turn closes 
                // the DynamoView ('OnRequestClose' below). When DynamoView closes,
                // its "Window.Closing" event fires and "DynamoView.WindowClosing" 
                // gets called before 'PerformShutdownSequence' is called again.
                // 
                return true;
            }

            if (!AskUserToSaveWorkspacesOrCancel(shutdownParams.AllowCancellation))
                return false;

            // 'shutdownSequenceInitiated' is marked as true here indicating 
            // that the shutdown may not be stopped.
            shutdownSequenceInitiated = true;

            // Request the View layer to close its window (see 
            // ShutdownParams.CloseDynamoView member for details).
            if (shutdownParams.CloseDynamoView)
            {
                OnRequestClose(this, EventArgs.Empty);
            }


            BackgroundPreviewViewModel.Dispose();

            model.ShutDown(shutdownParams.ShutdownHost);
            if (shutdownParams.ShutdownHost)
            {
                model.UpdateManager.HostApplicationBeginQuit();
            }

            UsageReportingManager.DestroyInstance();
            this.model.CommandStarting -= OnModelCommandStarting;
            this.model.CommandCompleted -= OnModelCommandCompleted;
            BackgroundPreviewViewModel.PropertyChanged -= Watch3DViewModelPropertyChanged;
            WatchHandler.RequestSelectGeometry -= BackgroundPreviewViewModel.AddLabelForPath;
            model.ComputeModelDeserialized -= model_ComputeModelDeserialized;

            return true;
        }

        /// <summary>
        /// Ask the user if they want to save any unsaved changes.
        /// </summary>
        /// <param name="allowCancel">Whether to show cancel button to user. </param>
        /// <returns>Returns true if the cleanup is completed and that the shutdown 
        /// can proceed, or false if the user chooses to cancel the operation.</returns>
        /// 
        private bool AskUserToSaveWorkspacesOrCancel(bool allowCancel = true)
        {
            if (automationSettings != null)
            {
                // In an automation run, Dynamo should not be asking user to save 
                // the modified file. Instead it should be shutting down, leaving 
                // behind unsaved changes (if saving is desired, then the save command 
                // should have been recorded for the test case to it can be replayed).
                // 
                if (automationSettings.IsInPlaybackMode)
                    return true; // In playback mode, just exit without saving.
            }

            foreach (var wvm in Workspaces.Where((wvm) => wvm.Model.HasUnsavedChanges))
            {
                //if (!AskUserToSaveWorkspaceOrCancel(wvm.Model, allowCancel))
                //    return false;

                var args = new WorkspaceSaveEventArgs(wvm.Model, allowCancel);
                OnRequestUserSaveWorkflow(this, args);
                if (!args.Success)
                    return false;
            }
            return true;
        }

        #endregion
    }
}<|MERGE_RESOLUTION|>--- conflicted
+++ resolved
@@ -1605,16 +1605,6 @@
                 }
 
                 var directoryName = Path.GetDirectoryName(filePath);
-<<<<<<< HEAD
-                //Checks if the file that is being opened is in the trusted list.
-                bool bShowFileTrustWarning = false;
-                if(!PreferenceSettings.TrustedLocations.Contains(directoryName) && DynamoModel.IsTestMode == false)
-                {
-                    RunSettings.ForceAutomaticWithoutRun = true;
-                    bShowFileTrustWarning = true;
-                }
-=======
->>>>>>> d1477f35
                 ExecuteCommand(new DynamoModel.OpenFileCommand(filePath, forceManualMode));
                 if (!PreferenceSettings.TrustedLocations.Contains(directoryName) 
                     && (currentWorkspaceViewModel?.IsHomeSpace ?? false)
