using Dynamo.Configuration;
using Dynamo.Engine;
using Dynamo.Exceptions;
using Dynamo.Graph;
using Dynamo.Graph.Annotations;
using Dynamo.Graph.Connectors;
using Dynamo.Graph.Nodes;
using Dynamo.Graph.Workspaces;
using Dynamo.Interfaces;
using Dynamo.Models;
using Dynamo.PackageManager;
using Dynamo.Selection;
using Dynamo.Services;
using Dynamo.UI;
using Dynamo.Updates;
using Dynamo.Utilities;
using Dynamo.Visualization;
using Dynamo.Wpf.Interfaces;
using Dynamo.Wpf.Properties;
using Dynamo.Wpf.UI;
using Dynamo.Wpf.ViewModels;
using Dynamo.Wpf.ViewModels.Core;
using Dynamo.Wpf.ViewModels.Watch3D;
using DynamoUtilities;
using System;
using System.Collections.Generic;
using System.Collections.ObjectModel;
using System.Collections.Specialized;
using System.ComponentModel;
using System.Diagnostics;
using System.Globalization;
using System.IO;
using System.Linq;
using System.Reflection;
using System.Windows;
using System.Windows.Forms;
using System.Windows.Threading;
using ISelectable = Dynamo.Selection.ISelectable;

namespace Dynamo.ViewModels
{
    public interface IDynamoViewModel : INotifyPropertyChanged
    {
        ObservableCollection<WorkspaceViewModel> Workspaces { get; set; } 
    }

    public partial class DynamoViewModel : ViewModelBase, IDynamoViewModel
    {
        public int ScaleFactorLog
        {
            get
            {
                return (CurrentSpace == null) ? 0 :
                    Convert.ToInt32(Math.Log10(CurrentSpace.ScaleFactor));
            }
            set
            {
                CurrentSpace.ScaleFactor = Math.Pow(10, value);
                CurrentSpace.ScaleFactorChanged = true;
            }
        }

        #region properties

        private readonly DynamoModel model;
        private Point transformOrigin;
        private bool showStartPage = false;
        
        private List<DefaultWatch3DViewModel> watch3DViewModels = new List<DefaultWatch3DViewModel>();

        /// <summary>
        /// An observable collection of workspace view models which tracks the model
        /// </summary>
        private ObservableCollection<WorkspaceViewModel> workspaces = new ObservableCollection<WorkspaceViewModel>();
        public ObservableCollection<WorkspaceViewModel> Workspaces
        {
            get { return workspaces; }
            set
            {
                workspaces = value;
                RaisePropertyChanged("Workspaces");
            }
        }

        public DynamoModel Model
        {
            get { return model; }
        }

        public PreferenceSettings PreferenceSettings
        {
            get { return Model.PreferenceSettings; }
        }

        public Point TransformOrigin
        {
            get { return transformOrigin; }
            set
            {
                transformOrigin = value;
                RaisePropertyChanged("TransformOrigin");
            }
        }

        public bool ViewingHomespace
        {
            get { return model.CurrentWorkspace == HomeSpace; }
        }

        public bool IsAbleToGoHome
        {
            get { return !(model.CurrentWorkspace is HomeWorkspaceModel); }
        }

        public HomeWorkspaceModel HomeSpace
        {
            get
            {
                return model.Workspaces.OfType<HomeWorkspaceModel>().FirstOrDefault();
            }
        }

        public WorkspaceViewModel HomeSpaceViewModel
        {
            get { return Workspaces.FirstOrDefault(w => w.Model is HomeWorkspaceModel); }
        }

        public EngineController EngineController { get { return Model.EngineController; } }

        public WorkspaceModel CurrentSpace
        {
            get { return model.CurrentWorkspace; }
        }

        public double WorkspaceActualHeight { get; set; }
        public double WorkspaceActualWidth { get; set; }

        public void WorkspaceActualSize(double width, double height)
        {
            WorkspaceActualWidth = width;
            WorkspaceActualHeight = height;
            RaisePropertyChanged("WorkspaceActualHeight");
            RaisePropertyChanged("WorkspaceActualWidth");
        }

        private WorkspaceViewModel currentWorkspaceViewModel;
        private string filePath;
        /// <summary>
        /// The index in the collection of workspaces of the current workspace.
        /// This property is bound to the SelectedIndex property in the workspaces tab control
        /// </summary>
        public int CurrentWorkspaceIndex
        {
            get
            {
                // It is safe to assume that DynamoModel.CurrentWorkspace is
                // update-to-date.
                var viewModel = workspaces.FirstOrDefault(vm => vm.Model == model.CurrentWorkspace);
                var index = workspaces.IndexOf(viewModel);

                // As the getter could aslo be triggered by the change of model,
                // we need to update currentWorkspaceViewModel here. 
                if (currentWorkspaceViewModel != viewModel)
                    currentWorkspaceViewModel = viewModel;

                return index;
            }
            set
            {
                // It happens when current workspace is home workspace, and we 
                // open a new home workspace. At this moment, the old homework 
                // space is removed, before new home workspace is added, Dynamo
                // has no idea about what is selected tab index.
                if (value < 0)
                    return;

                var viewModel = workspaces.ElementAt(value);
                if (currentWorkspaceViewModel != viewModel)
                {
                    currentWorkspaceViewModel = viewModel;

                    // Keep DynamoModel.CurrentWorkspace update-to-date
                    int modelIndex = model.Workspaces.IndexOf(currentWorkspaceViewModel.Model);
                    this.ExecuteCommand(new DynamoModel.SwitchTabCommand(modelIndex));
                }
            }
        }

        /// <summary>
        /// Returns the workspace view model whose workspace model is the model's current workspace
        /// </summary>
        public WorkspaceViewModel CurrentSpaceViewModel
        {
            get
            {
                if (currentWorkspaceViewModel == null)
                    currentWorkspaceViewModel = workspaces.FirstOrDefault(vm => vm.Model == model.CurrentWorkspace);

                return currentWorkspaceViewModel;
            }
        }

        internal AutomationSettings Automation { get { return this.automationSettings; } }

        internal string editName = "";
        public string EditName
        {
            get { return editName; }
            set
            {
                editName = value;
                RaisePropertyChanged("EditName");
            }
        }

        public bool ShowStartPage
        {
            get { return this.showStartPage; }

            set
            {
                // If the caller attempts to show the start page, but we are 
                // currently in playback mode, then this will not be allowed
                // (i.e. the start page will never be shown during a playback).
                // 
                if ((value == true) && (null != automationSettings))
                {
                    if (automationSettings.IsInPlaybackMode)
                        return;
                }

                showStartPage = value;
                if (showStartPage) Logging.Analytics.TrackScreenView("StartPage");

                RaisePropertyChanged("ShowStartPage");
                if (DisplayStartPageCommand != null)
                    DisplayStartPageCommand.RaiseCanExecuteChanged();
            }
        }

        public string LogText
        {
            get { return model.Logger.LogText; }
        }

        public int ConsoleHeight
        {
            get
            {
                return model.PreferenceSettings.ConsoleHeight;
            }
            set
            {
                model.PreferenceSettings.ConsoleHeight = value;

                RaisePropertyChanged("ConsoleHeight");
            }
        }

        /// <summary>
        /// Indicates if preview bubbles should be displayed on nodes.
        /// </summary>
        public bool ShowPreviewBubbles
        {
            get
            {
                return model.PreferenceSettings.ShowPreviewBubbles;
            }
            set
            {
                model.PreferenceSettings.ShowPreviewBubbles = value;
                RaisePropertyChanged("ShowPreviewBubbles");
            }
        }

        /// <summary>
        /// Indicates whether to make T-Spline nodes (under ProtoGeometry.dll) discoverable
        /// in the node search library.
        /// </summary>
        public bool EnableTSpline
        {
            get
            {
                return !PreferenceSettings.NamespacesToExcludeFromLibrary.Contains(
                    "ProtoGeometry.dll:Autodesk.DesignScript.Geometry.TSpline");
            }
            set
            {
                model.HideUnhideNamespace(!value,
                    "ProtoGeometry.dll", "Autodesk.DesignScript.Geometry.TSpline");
            }
        }

        public int LibraryWidth
        {
            get
            {
                return model.PreferenceSettings.LibraryWidth;
            }
            set
            {
                model.PreferenceSettings.LibraryWidth = value;
                RaisePropertyChanged("LibraryWidth");
            }
        }

        public bool IsShowingConnectors
        {
            get
            {
                return model.IsShowingConnectors;
            }
            set
            {
                model.IsShowingConnectors = value;

                RaisePropertyChanged("IsShowingConnectors");
            }
        }

        public bool IsMouseDown { get; set; }

        public ConnectorType ConnectorType
        {
            get
            {
                return model.ConnectorType;
            }
            set
            {
                model.ConnectorType = value;

                RaisePropertyChanged("ConnectorType");
            }
        }

        public bool IsUsageReportingApproved
        {
            get
            {
                return UsageReportingManager.Instance.IsUsageReportingApproved;
            }
        }

        private ObservableCollection<string> recentFiles =
            new ObservableCollection<string>();
        public ObservableCollection<string> RecentFiles
        {
            get { return recentFiles; }
            set
            {
                recentFiles = value;
                RaisePropertyChanged("RecentFiles");
            }
        }

        public bool WatchIsResizable { get; set; }

        public string Version
        {
            get { return model.Version; }
        }

        public string HostVersion
        {
            get { return model.HostVersion; }
        }

        public string HostName
        {
            get { return model.HostName; }
        }

        public bool IsUpdateAvailable
        {
            get
            {
                var um = model.UpdateManager;
                return um.IsUpdateAvailable;
            }
        }

        public string LicenseFile
        {
            get
            {
                string executingAssemblyPathName = Assembly.GetExecutingAssembly().Location;
                string rootModuleDirectory = Path.GetDirectoryName(executingAssemblyPathName);
                return Path.Combine(rootModuleDirectory, "License.rtf");
            }
        }

        public bool VerboseLogging
        {
            get { return model.DebugSettings.VerboseLogging; }
            set
            {
                model.DebugSettings.VerboseLogging = value;
                RaisePropertyChanged("VerboseLogging");
           }
        }

        public bool ShowDebugASTs
        {
            get { return IsDebugBuild && model.DebugSettings.ShowDebugASTs; }
            set
            {
                model.DebugSettings.ShowDebugASTs = value;
                RaisePropertyChanged("ShowDebugASTs");
            }
        }

        internal Dispatcher UIDispatcher { get; set; }

        public IWatchHandler WatchHandler { get; private set; }

        public SearchViewModel SearchViewModel { get; private set; }

        public PackageManagerClientViewModel PackageManagerClientViewModel { get; private set; }

        /// <summary>
        ///     Whether sign in should be shown in Dynamo.  In instances where Dynamo obtains
        ///     authentication capabilities from a host, Dynamo's sign in should generally be 
        ///     hidden to avoid inconsistencies in state.
        /// </summary>
        public bool ShowLogin { get; private set; }

        private bool showRunPreview;
        public bool ShowRunPreview
        {
            get { return showRunPreview; }
            set
            {
                showRunPreview = value;
                HomeSpace.GetExecutingNodes(showRunPreview);
                RaisePropertyChanged("ShowRunPreview");              
            }
        }

        public RenderPackageFactoryViewModel RenderPackageFactoryViewModel { get; set; }

        public bool EnablePresetOptions
        {
            get { return this.Model.CurrentWorkspace.Presets.Any(); }            
        }

        /// <summary>
        /// A collection of <see cref="DefaultWatch3DViewModel"/> objects. 
        /// 
        /// Each DefaultWatch3DViewModel object is responsible for converting
        /// data for visualization in a different context. For example, the 
        /// <see cref="HelixWatch3DViewModel"/> provides the geometry for the
        /// background preview.
        /// </summary>
        public IEnumerable<DefaultWatch3DViewModel> Watch3DViewModels
        {
            get { return watch3DViewModels; }
        }

        /// <summary>
        /// A <see cref="DefaultWatch3DViewModel"/> which provides the
        /// geometry for the primary background 3d preview.
        /// </summary>
        public DefaultWatch3DViewModel BackgroundPreviewViewModel { get; private set; }

        public bool BackgroundPreviewActive
        {
            get { return BackgroundPreviewViewModel.Active; }
        }
        
        #endregion

        public struct StartConfiguration
        {
            public string CommandFilePath { get; set; }
            public IWatchHandler WatchHandler { get; set; }
            public DynamoModel DynamoModel { get; set; }
            public bool ShowLogin { get; set; }
            public DefaultWatch3DViewModel Watch3DViewModel { get; set; }

            /// <summary>
            /// This property is initialized if there is an external host application
            /// at startup in order to be used to pass in host specific resources to DynamoViewModel
            /// </summary>
            public IBrandingResourceProvider BrandingResourceProvider { get; set; }
        }

        public static DynamoViewModel Start(StartConfiguration startConfiguration = new StartConfiguration())
        {
            if(startConfiguration.DynamoModel == null) 
                startConfiguration.DynamoModel = DynamoModel.Start();

            if(startConfiguration.WatchHandler == null)
                startConfiguration.WatchHandler = new DefaultWatchHandler(startConfiguration.DynamoModel.PreferenceSettings);

            if (startConfiguration.Watch3DViewModel == null)
            {
                startConfiguration.Watch3DViewModel = HelixWatch3DViewModel.TryCreateHelixWatch3DViewModel(
                    new Watch3DViewModelStartupParams(startConfiguration.DynamoModel), startConfiguration.DynamoModel.Logger);
            }

            return new DynamoViewModel(startConfiguration);
        }

        protected DynamoViewModel(StartConfiguration startConfiguration)
        {
            this.ShowLogin = startConfiguration.ShowLogin;

            // initialize core data structures
            this.model = startConfiguration.DynamoModel;
            this.model.CommandStarting += OnModelCommandStarting;
            this.model.CommandCompleted += OnModelCommandCompleted;

            UsageReportingManager.Instance.InitializeCore(this);
            this.WatchHandler = startConfiguration.WatchHandler;
            var pmExtension = model.GetPackageManagerExtension();
            this.PackageManagerClientViewModel = new PackageManagerClientViewModel(this, pmExtension.PackageManagerClient);
            this.SearchViewModel = new SearchViewModel(this);

            // Start page should not show up during test mode.
            this.ShowStartPage = !DynamoModel.IsTestMode;

            this.BrandingResourceProvider = startConfiguration.BrandingResourceProvider ?? new DefaultBrandingResourceProvider();

            // commands should be initialized before adding any WorkspaceViewModel
            InitializeDelegateCommands();

            //add the initial workspace and register for future 
            //updates to the workspaces collection
            var homespaceViewModel = new HomeWorkspaceViewModel(model.CurrentWorkspace as HomeWorkspaceModel, this);
            workspaces.Add(homespaceViewModel);
            currentWorkspaceViewModel = homespaceViewModel;
           
            model.WorkspaceAdded += WorkspaceAdded;
            model.WorkspaceRemoved += WorkspaceRemoved;
             
            SubscribeModelCleaningUpEvent();
            SubscribeModelUiEvents();
            SubscribeModelChangedHandlers();
            SubscribeModelBackupFileSaveEvent();
            SubscribeUpdateManagerHandlers();

            InitializeAutomationSettings(startConfiguration.CommandFilePath);

            SubscribeLoggerHandlers();

            DynamoSelection.Instance.Selection.CollectionChanged += SelectionOnCollectionChanged;

            InitializeRecentFiles();

            UsageReportingManager.Instance.PropertyChanged += CollectInfoManager_PropertyChanged;

            WatchIsResizable = false;

            SubscribeDispatcherHandlers();

            RenderPackageFactoryViewModel = new RenderPackageFactoryViewModel(Model.PreferenceSettings);
            RenderPackageFactoryViewModel.PropertyChanged += RenderPackageFactoryViewModel_PropertyChanged;

            BackgroundPreviewViewModel = startConfiguration.Watch3DViewModel;
            BackgroundPreviewViewModel.PropertyChanged += Watch3DViewModelPropertyChanged;
            WatchHandler.RequestSelectGeometry += BackgroundPreviewViewModel.AddLabelForPath;
            RegisterWatch3DViewModel(BackgroundPreviewViewModel, RenderPackageFactoryViewModel.Factory);
            model.ComputeModelDeserialized += model_ComputeModelDeserialized;
        }

        /// <summary>
        /// Sets up the provided <see cref="DefaultWatch3DViewModel"/> object and 
        /// adds it to the Watch3DViewModels collection.
        /// </summary>
        /// <param name="watch3DViewModel"></param>
        /// <param name="factory"></param>
        protected void RegisterWatch3DViewModel(DefaultWatch3DViewModel watch3DViewModel, IRenderPackageFactory factory)
        {
            watch3DViewModel.Setup(this, factory);
            watch3DViewModels.Add(watch3DViewModel);
            watch3DViewModel.Active = PreferenceSettings
                .GetIsBackgroundPreviewActive(watch3DViewModel.PreferenceWatchName);
            RaisePropertyChanged("Watch3DViewModels");
        }

        private void RenderPackageFactoryViewModel_PropertyChanged(object sender, PropertyChangedEventArgs e)
        {
            switch (e.PropertyName)
            {
                case "ShowEdges":
                    var factoryVm = (RenderPackageFactoryViewModel)sender;
                    model.PreferenceSettings.ShowEdges = factoryVm.Factory.TessellationParameters.ShowEdges;
                    // A full regeneration is required to get the edge geometry.
                    foreach (var vm in Watch3DViewModels)
                    {
                        vm.RegenerateAllPackages();
                    }
                    break;
                default:
                    return;
            }
        }

        void Watch3DViewModelPropertyChanged(object sender, PropertyChangedEventArgs e)
        {
            switch (e.PropertyName)
            {
                case "Active":
                    RaisePropertyChanged("BackgroundPreviewActive");                 
                    break;
                case "CanNavigateBackground":
                    if (!BackgroundPreviewViewModel.CanNavigateBackground)
                    {
                        // Return focus back to Dynamo View
                        OnRequestReturnFocusToView();
                    }
                    break;
            }
        }

        internal event EventHandler NodeViewReady;
        internal void OnNodeViewReady(object nodeView)
        {
            if (NodeViewReady != null)
            {
                this.NodeViewReady(nodeView, new EventArgs());
            }
        }

        #region Event handler destroy/create

        protected virtual void UnsubscribeAllEvents()
        {
            UnsubscribeDispatcherEvents();
            UnsubscribeModelUiEvents();
            UnsubscribeModelChangedEvents();
            UnsubscribeUpdateManagerEvents();
            UnsubscribeLoggerEvents();
            UnsubscribeModelCleaningUpEvent();
            UnsubscribeModelBackupFileSaveEvent();

            model.WorkspaceAdded -= WorkspaceAdded;
            model.WorkspaceRemoved -= WorkspaceRemoved;
            DynamoSelection.Instance.Selection.CollectionChanged -= SelectionOnCollectionChanged;
            UsageReportingManager.Instance.PropertyChanged -= CollectInfoManager_PropertyChanged;
        }

        private void InitializeRecentFiles()
        {
            this.RecentFiles = new ObservableCollection<string>(model.PreferenceSettings.RecentFiles);
            this.RecentFiles.CollectionChanged += (sender, args) =>
            {
                model.PreferenceSettings.RecentFiles = this.RecentFiles.ToList();
            };
        }

        private void SubscribeLoggerHandlers()
        {
            model.Logger.PropertyChanged += Instance_PropertyChanged;
        }

        private void UnsubscribeLoggerEvents()
        {
            model.Logger.PropertyChanged -= Instance_PropertyChanged;
        }

        private void SubscribeUpdateManagerHandlers()
        {
            model.UpdateManager.UpdateDownloaded += Instance_UpdateDownloaded;
            model.UpdateManager.ShutdownRequested += UpdateManager_ShutdownRequested;
        }

        private void UnsubscribeUpdateManagerEvents()
        {
            model.UpdateManager.UpdateDownloaded -= Instance_UpdateDownloaded;
            model.UpdateManager.ShutdownRequested -= UpdateManager_ShutdownRequested;
        }

        private void SubscribeModelUiEvents()
        {
            model.RequestBugReport += ReportABug;
            model.RequestDownloadDynamo += DownloadDynamo;
        }

        private void UnsubscribeModelUiEvents()
        {
            model.RequestBugReport -= ReportABug;
            model.RequestDownloadDynamo -= DownloadDynamo;
        }

        private void SubscribeModelCleaningUpEvent()
        {
            model.CleaningUp += CleanUp;
        }

        private void UnsubscribeModelCleaningUpEvent()
        {
            model.CleaningUp -= CleanUp;
        }

        private void SubscribeModelBackupFileSaveEvent()
        {
            model.RequestWorkspaceBackUpSave += SaveAs;
        }

        private void UnsubscribeModelBackupFileSaveEvent()
        {
            model.RequestWorkspaceBackUpSave -= SaveAs;
        }

        private void SubscribeModelChangedHandlers()
        {
            model.PropertyChanged += _model_PropertyChanged;
            model.WorkspaceCleared += ModelWorkspaceCleared;
            model.RequestCancelActiveStateForNode += this.CancelActiveState;
        }

        private void UnsubscribeModelChangedEvents()
        {
            model.PropertyChanged -= _model_PropertyChanged;
            model.WorkspaceCleared -= ModelWorkspaceCleared;
            model.RequestCancelActiveStateForNode -= this.CancelActiveState;
        }

        private void SubscribeDispatcherHandlers()
        {
            DynamoModel.RequestDispatcherBeginInvoke += TryDispatcherBeginInvoke;
            DynamoModel.RequestDispatcherInvoke += TryDispatcherInvoke;
        }

        private void UnsubscribeDispatcherEvents()
        {
            DynamoModel.RequestDispatcherBeginInvoke -= TryDispatcherBeginInvoke;
            DynamoModel.RequestDispatcherInvoke -= TryDispatcherInvoke;
        }
        #endregion

        private void InitializeAutomationSettings(string commandFilePath)
        {
            if (String.IsNullOrEmpty(commandFilePath) || !File.Exists(commandFilePath))
                commandFilePath = null;

            // Instantiate an AutomationSettings to handle record/playback.
            automationSettings = new AutomationSettings(this.Model, commandFilePath);
        }

        private void TryDispatcherBeginInvoke(Action action)
        {
            if (this.UIDispatcher != null)
            {
                UIDispatcher.BeginInvoke(action);
            }
            else
            {
                action();
            }
        }

        private void TryDispatcherInvoke(Action action)
        {
            if (this.UIDispatcher != null)
            {
                UIDispatcher.Invoke(action);
            }
            else
            {
                action();
            }
        }

        private void ModelWorkspaceCleared(WorkspaceModel workspace)
        {
            RaiseCanExecuteUndoRedo();

            // Reset workspace state
            CurrentSpaceViewModel.CancelActiveState();
        }

        internal void ForceRunExprCmd(object parameters)
        {
            bool displayErrors = Convert.ToBoolean(parameters);
            var command = new DynamoModel.ForceRunCancelCommand(displayErrors, false);
            this.ExecuteCommand(command);
        }

        internal void MutateTestCmd(object parameters)
        {
            var command = new DynamoModel.MutateTestCommand();
            this.ExecuteCommand(command);
        }

        public void DisplayFunction(object parameters)
        {
            Model.OpenCustomNodeWorkspace((Guid)parameters);
        }

        internal bool CanDisplayFunction(object parameters)
        {
            return Model.CustomNodeManager.Contains((Guid)parameters);
        }

        public static void ReportABug(object parameter)
        {
            Process.Start(new ProcessStartInfo("explorer.exe", Configurations.GitHubBugReportingLink));
        }

        public static void ReportABug()
        {
            ReportABug(null);
        }

        internal static void DownloadDynamo()
        {
            Process.Start(new ProcessStartInfo("explorer.exe", Configurations.DynamoDownloadLink));
        }

        internal bool CanReportABug(object parameter)
        {
            return true;
        }

        /// <summary>
        /// Clear the UI log.
        /// </summary>
        public void ClearLog(object parameter)
        {
            Model.Logger.ClearLog();
        }

        internal bool CanClearLog(object parameter)
        {
            return true;
        }

        void Instance_UpdateDownloaded(object sender, UpdateDownloadedEventArgs e)
        {
            RaisePropertyChanged("Version");
            RaisePropertyChanged("IsUpdateAvailable");
        }

        void UpdateManager_ShutdownRequested(IUpdateManager updateManager)
        {
            PerformShutdownSequence(new ShutdownParams(
                shutdownHost: true, allowCancellation: true));
        }

        void CollectInfoManager_PropertyChanged(object sender, PropertyChangedEventArgs e)
        {
            switch (e.PropertyName)
            {
                case "CollectInfoOption":
                    RaisePropertyChanged("CollectInfoOption");
                    break;
            }
        }

        private void SelectionOnCollectionChanged(object sender, NotifyCollectionChangedEventArgs notifyCollectionChangedEventArgs)
        {
            PublishSelectedNodesCommand.RaiseCanExecuteChanged();
            AlignSelectedCommand.RaiseCanExecuteChanged();
            DeleteCommand.RaiseCanExecuteChanged();
            UngroupModelCommand.RaiseCanExecuteChanged();
            AddModelsToGroupModelCommand.RaiseCanExecuteChanged();
            ShowNewPresetsDialogCommand.RaiseCanExecuteChanged();
        }

        void Instance_PropertyChanged(object sender, PropertyChangedEventArgs e)
        {

            switch (e.PropertyName)
            {
                case "LogText":
                    RaisePropertyChanged("LogText");
                    RaisePropertyChanged("WarningText");
                    break;
            }

        }

        void _model_PropertyChanged(object sender, PropertyChangedEventArgs e)
        {
            switch (e.PropertyName)
            {
                case "CurrentWorkspace":
                    RaisePropertyChanged("IsAbleToGoHome");
                    RaisePropertyChanged("CurrentSpace");
                    RaisePropertyChanged("BackgroundColor");
                    RaisePropertyChanged("CurrentWorkspaceIndex");
                    RaisePropertyChanged("ViewingHomespace");
                    if (this.PublishCurrentWorkspaceCommand != null)
                        this.PublishCurrentWorkspaceCommand.RaiseCanExecuteChanged();
                    RaisePropertyChanged("IsPanning");
                    RaisePropertyChanged("IsOrbiting");
                    if (ChangeScaleFactorCommand != null)
                    {
                        ChangeScaleFactorCommand.RaiseCanExecuteChanged();
                    }
                    //RaisePropertyChanged("RunEnabled");
                    break;

                case "EnablePresetOptions":
                    RaisePropertyChanged("EnablePresetOptions");
                    break;
            }
        }

        // TODO(Sriram): This method is currently not used, but it should really 
        // be. It watches property change notifications coming from the current 
        // WorkspaceModel, and then enables/disables 'set timer' button on the UI.
        // 
        //void CurrentWorkspace_PropertyChanged(object sender, PropertyChangedEventArgs e)
        //{
        //    switch (e.PropertyName)
        //    {
        //        case "RunEnabled":
        //            RaisePropertyChanged(e.PropertyName);
        //            break;
        //    }
        //}

        private void CleanUp()
        {
            UnsubscribeAllEvents();
        }

        internal bool CanWriteToLog(object parameters)
        {
            if (model.Logger != null)
            {
                return true;
            }

            return false;
        }

        internal bool CanCopy(object parameters)
        {
            if (DynamoSelection.Instance.Selection.Count == 0)
            {
                return false;
            }
            return true;
        }

        internal bool CanPaste(object parameters)
        {
            if (model.ClipBoard.Count == 0)
            {
                return false;
            }

            return true;
        }
       
        private void Paste(object parameter)
        {
            OnRequestPaste();
            RaiseCanExecuteUndoRedo();
        }

        /// <summary>
        /// After command framework is implemented, this method should now be only 
        /// called from a menu item (i.e. Ctrl + W). It should not be used as a way
        /// for any other code paths to create a note programmatically. For that we
        /// now have AddNoteInternal which takes in more configurable arguments.
        /// </summary>
        /// <param name="parameters">This is not used and should always be null,
        /// otherwise an ArgumentException will be thrown.</param>
        /// 
        public void AddNote(object parameters)
        {
            if (null != parameters) // See above for details of this exception.
            {
                var message = "Internal error, argument must be null";
                throw new ArgumentException(message, "parameters");
            }

            var command = new DynamoModel.CreateNoteCommand(Guid.NewGuid(), null, 0, 0, true);
            this.ExecuteCommand(command);
        }

        internal bool CanAddNote(object parameters)
        {
            return true;
        }

        internal void AddAnnotation(object parameters)
        {
            if (null != parameters) // See above for details of this exception.
            {
                var message = "Internal error, argument must be null";
                throw new ArgumentException(message, "parameters");
            }

            var command = new DynamoModel.CreateAnnotationCommand(Guid.NewGuid(), null, 0, 0, true);
            this.ExecuteCommand(command);
        }

        internal bool CanAddAnnotation(object parameter)
        {
            var groups = Model.CurrentWorkspace.Annotations;
            //Create Group should be disabled when a group is selected
            if (groups.Any(x => x.IsSelected))
            {
                return false;
            }

            //Create Group should be disabled when a node selected is already in a group
            if (!groups.Any(x => x.IsSelected))
            {
                var modelSelected = DynamoSelection.Instance.Selection.OfType<ModelBase>().Where(x => x.IsSelected);
                //If there are no nodes selected then return false
                if (!modelSelected.Any())
                {
                    return false;
                }

                foreach (var model in modelSelected)
                {
                    if (groups.ContainsModel(model.GUID))
                    {
                        return false;
                    }
                }
            }

            return true;
        }

        internal void UngroupAnnotation(object parameters)
        {
            if (null != parameters)
            {
                var message = "Internal error, argument must be null";
                throw new ArgumentException(message, "parameters");
            }
            //Check for multiple groups - Delete the group and not the nodes.
            foreach (var group in DynamoSelection.Instance.Selection.OfType<AnnotationModel>().ToList())
            {
                var command = new DynamoModel.DeleteModelCommand(group.GUID);
                this.ExecuteCommand(command);
            }            
        }

        internal bool CanUngroupAnnotation(object parameter)
        {
            return DynamoSelection.Instance.Selection.OfType<AnnotationModel>().Any();
        }

        internal void UngroupModel(object parameters)
        {
            if (null != parameters)
            {
                var message = "Internal error, argument must be null";
                throw new ArgumentException(message, "parameters");
            }
            //Check for multiple groups - Delete the group and not the nodes.
            foreach (var modelb in DynamoSelection.Instance.Selection.OfType<ModelBase>().ToList())
            {
                if (!(modelb is AnnotationModel))
                {
                    var command = new DynamoModel.UngroupModelCommand(modelb.GUID);
                    this.ExecuteCommand(command);
                }
            }  
        }

        internal bool CanUngroupModel(object parameter)
        {
            var tt = DynamoSelection.Instance.Selection.OfType<ModelBase>().Any();
            return DynamoSelection.Instance.Selection.OfType<ModelBase>().Any();
        }

        internal bool CanAddModelsToGroup(object obj)
        {          
            return DynamoSelection.Instance.Selection.OfType<AnnotationModel>().Any();
        }

        internal void AddModelsToGroup(object parameters)
        {
            if (null != parameters)
            {
                var message = "Internal error, argument must be null";
                throw new ArgumentException(message, "parameters");
            }
            //Check for multiple groups - Delete the group and not the nodes.
            foreach (var modelb in DynamoSelection.Instance.Selection.OfType<ModelBase>())
            {
                if (!(modelb is AnnotationModel))
                {
                    var command = new DynamoModel.AddModelToGroupCommand(modelb.GUID);
                    this.ExecuteCommand(command);
                }
            }  
        }

        private void WorkspaceAdded(WorkspaceModel item)
        {
            if (item is HomeWorkspaceModel)
            {
                var newVm = new HomeWorkspaceViewModel(item as HomeWorkspaceModel, this);
                workspaces.Insert(0, newVm);

                // The RunSettings control is a child of the DynamoView, 
                // but has its DataContext set to the RunSettingsViewModel 
                // on the HomeWorkspaceViewModel. When the home workspace is changed,
                // we need to raise a property change notification for the 
                // homespace view model, so the RunSettingsControl's bindings
                // get updated.
                RaisePropertyChanged("HomeSpaceViewModel");
            }
            else
            {
                var newVm = new WorkspaceViewModel(item, this);

                // For Json Workspaces, workspace view info need to be read agin from file
                string fileContents;
                if (DynamoUtilities.PathHelper.isValidJson(newVm.Model.FileName, out fileContents))
                {
                    ExtraWorkspaceViewInfo viewInfo = WorkspaceViewModel.ExtraWorkspaceViewInfoFromJson(fileContents);
                    newVm.Model.UpdateWithExtraWorkspaceViewInfo(viewInfo);
                }
                workspaces.Add(newVm);
            }
        }

        private void WorkspaceRemoved(WorkspaceModel item)
        {
            var viewModel = workspaces.First(x => x.Model == item);
            if (currentWorkspaceViewModel == viewModel)
                currentWorkspaceViewModel = null;
            workspaces.Remove(viewModel);
        }

        internal void AddToRecentFiles(string path)
        {
            if (path == null) return;

            if (RecentFiles.Contains(path))
            {
                RecentFiles.Remove(path);
            }

            RecentFiles.Insert(0, path);

            int maxNumRecentFiles = Model.PreferenceSettings.MaxNumRecentFiles;
            if (RecentFiles.Count > maxNumRecentFiles)
            {
                RecentFiles.RemoveRange(maxNumRecentFiles, RecentFiles.Count - maxNumRecentFiles);
            }
        }

        /// <summary>
        /// Returns the file-save dialog with customized file types of Dynamo.
        /// </summary>
        /// <param name="workspace"></param>
        /// <returns>A customized file-save dialog</returns>
        public FileDialog GetSaveDialog(WorkspaceModel workspace)
        {
            FileDialog fileDialog = new SaveFileDialog
            {
                AddExtension = true,
            };

            string ext, fltr;
            if (workspace == HomeSpace)
            {
                ext = ".dyn";
                fltr = string.Format(Resources.FileDialogDynamoWorkspace,BrandingResourceProvider.ProductName,"*.dyn");
            }
            else
            {
                ext = ".dyf";
                fltr = string.Format(Resources.FileDialogDynamoCustomNode,BrandingResourceProvider.ProductName,"*.dyf");
            }
            fltr += "|" + string.Format(Resources.FileDialogAllFiles, "*.*");

            fileDialog.FileName = workspace.Name + ext;
            fileDialog.AddExtension = true;
            fileDialog.DefaultExt = ext;
            fileDialog.Filter = fltr;

            return fileDialog;
        }

        /// <summary>
        /// Attempts to open a file using the passed open command, but wraps the call
        /// with a check to make sure no unsaved changes to the HomeWorkspace are lost.
        /// </summary>
        /// <param name="openCommand"> <see cref="DynamoModel.OpenFileCommand"/> </param>
        private void OpenIfSaved(object openCommand)
        {
            var command = openCommand as DynamoModel.OpenFileCommand;
            if (command == null)
            {
                return;
            }

            if(HomeSpace != null && HomeSpace.HasUnsavedChanges)
            {
                if (AskUserToSaveWorkspaceOrCancel(HomeSpace))
                {
                    this.ExecuteCommand(command);
                    this.ShowStartPage = false;
                }
            }
            else
            {
                this.ExecuteCommand(command);
                this.ShowStartPage = false;
            }
        }

        /// <summary>
        /// Open a definition or workspace.
        /// </summary>
        /// <param name="parameters"></param>
        /// For most cases, parameters variable refers to the file path to open
        /// However, when this command is used in OpenFileDialog, the variable is
        /// a Tuple<string, bool> instead. The boolean flag is used to override the
        /// RunSetting of the workspace.
        private void Open(object parameters)
        {
            // try catch for exceptions thrown while opening files, say from a future version, 
            // that can't be handled reliably
            filePath = string.Empty;
            bool forceManualMode = false; 
            try
            {
                var packedParams = parameters as Tuple<string, bool>;
                if (packedParams != null)
                {
                    filePath = packedParams.Item1;
                    forceManualMode = packedParams.Item2;
                }
                else
                {
                    filePath = parameters as string;
                }
                ExecuteCommand(new DynamoModel.OpenFileCommand(filePath, forceManualMode));
            }
            catch (Exception e)
            {
                if (!DynamoModel.IsTestMode)
                {
                    string commandString = String.Format(Resources.MessageErrorOpeningFileGeneral);
                    string errorMsgString;
                    // Catch all the IO exceptions and file access here. The message provided by .Net is clear enough to indicate the problem in this case.
                    if (e is IOException || e is UnauthorizedAccessException)
                    {
                        errorMsgString = String.Format(e.Message, filePath);
                    }
                    else if (e is System.Xml.XmlException)
                    {
                        errorMsgString = String.Format(Resources.MessageFailedToOpenCorruptedFile, filePath);
                    }
                    else
                    {
                        errorMsgString = String.Format(Resources.MessageUnkownErrorOpeningFile, filePath);
                    }
                    model.Logger.LogNotification("Dynamo", commandString, errorMsgString, e.ToString());
                    System.Windows.MessageBox.Show(errorMsgString);
                }
                else
                {
                    throw (e);
                }
                return;
            }
            this.ShowStartPage = false; // Hide start page if there's one.
        }

        private bool CanOpen(object parameters)
        {
            var filePath = parameters as string;
            return PathHelper.IsValidPath(filePath);
        }

        /// <summary>
        /// Read the contents of the file and set the view parameters for that current workspace
        /// </summary>
        private void model_ComputeModelDeserialized()
        {
            if (filePath == String.Empty) return;
            string fileContents = File.ReadAllText(filePath);
            try
            {
                // This call will fail in the case of an XML file
                ExtraWorkspaceViewInfo viewInfo = WorkspaceViewModel.ExtraWorkspaceViewInfoFromJson(fileContents);

                Model.CurrentWorkspace.UpdateWithExtraWorkspaceViewInfo(viewInfo);
                Model.OnWorkspaceOpening(viewInfo);
            }
            catch (Exception e)
            {
                this.ShowStartPage = false; // Hide start page if there's one.
                return;
            }

            // TODO: Finish initialization of the WorkspaceViewModel
        }

        /// <summary>
        /// Present the open dialog and open the workspace that is selected.
        /// </summary>
        /// <param name="parameter"></param>
        private void ShowOpenDialogAndOpenResult(object parameter)
        {
            if (HomeSpace.HasUnsavedChanges)
            {
                if (!AskUserToSaveWorkspaceOrCancel(HomeSpace))
                    return;
            }

            DynamoOpenFileDialog _fileDialog = new DynamoOpenFileDialog(this)
            {
                Filter = string.Format(Resources.FileDialogDynamoDefinitions,
                         BrandingResourceProvider.ProductName, "*.dyn;*.dyf") + "|" +
                         string.Format(Resources.FileDialogAllFiles, "*.*"),
                Title = string.Format(Resources.OpenDynamoDefinitionDialogTitle,BrandingResourceProvider.ProductName)
            };

            // if you've got the current space path, use it as the inital dir
            if (!string.IsNullOrEmpty(Model.CurrentWorkspace.FileName))
            {
                string path = Model.CurrentWorkspace.FileName;
                if (File.Exists(path))
                {
                    var fi = new FileInfo(Model.CurrentWorkspace.FileName);
                    _fileDialog.InitialDirectory = fi.DirectoryName;
                }
                else
                {
                    _fileDialog.InitialDirectory = Environment.GetFolderPath(Environment.SpecialFolder.MyComputer);
                }
            }
            else // use the samples directory, if it exists
            {
                Assembly dynamoAssembly = Assembly.GetExecutingAssembly();
                string location = Path.GetDirectoryName(dynamoAssembly.Location);
                string UICulture = CultureInfo.CurrentUICulture.ToString();
                string path = Path.Combine(location, "samples", UICulture);

                if (Directory.Exists(path))
                    _fileDialog.InitialDirectory = path;
            }

            if (_fileDialog.ShowDialog() == DialogResult.OK)
            {
                if (CanOpen(_fileDialog.FileName))
                {
                    Open(new Tuple<string,bool>(_fileDialog.FileName, _fileDialog.RunManualMode));
                }
            }
        }

        private bool CanShowOpenDialogAndOpenResultCommand(object parameter)
        {
            return HomeSpace.RunSettings.RunEnabled;
        }

        private void OpenRecent(object path)
        {
            // Make sure user get chance to save unsaved changes first
            if (CurrentSpaceViewModel.HasUnsavedChanges)
            {
                if (!AskUserToSaveWorkspaceOrCancel(HomeSpace))
                    return;
            }
            this.Open(path as string);
        }

        private bool CanOpenRecent(object path)
        {
            return HomeSpace.RunSettings.RunEnabled;
        }

        /// <summary>
        /// Attempts to save an the current workspace.
        /// Assumes that workspace has already been saved.
        /// </summary>
        private void Save(object parameter)
        {
            if (!String.IsNullOrEmpty(Model.CurrentWorkspace.FileName))
            {
                // For read-only file, re-direct save to save-as
                if (this.CurrentSpace.IsReadOnly)
                    ShowSaveDialogAndSaveResult(parameter);
                else
                    SaveAs(Model.CurrentWorkspace.FileName);      
            }
                
        }

        private bool CanSave(object parameter)
        {
            return true;
        }

        /// <summary>
        /// Save the current workspace.
        /// </summary>
        /// <param name="parameters">The file path.</param>
        private void SaveAs(object parameters)
        {
            var filePath = parameters as string;
            if (string.IsNullOrEmpty(filePath))
                return;

            var fi = new FileInfo(filePath);
            SaveAs(fi.FullName);
        }

        internal bool CanSaveAs(object parameters)
        {
            return (parameters != null);
        }

        /// <summary>
        /// Save the current workspace to a specific file path. If the file path is null or empty, an
        /// exception is written to the console.
        /// </summary>
        /// <param name="path">The path to the file.</param>
        /// <exception cref="IOException"></exception>
        /// <exception cref="UnauthorizedAccessException"></exception>
        internal void SaveAs(string path, bool isBackup = false)
        {
            try
            {
                Model.Logger.Log(String.Format(Properties.Resources.SavingInProgress, path));

                CurrentSpaceViewModel.Save(path, isBackup, Model.EngineController);

                if(!isBackup) AddToRecentFiles(path);
            }
            catch (Exception ex)
            {
                Model.Logger.Log(ex.Message);
                Model.Logger.Log(ex.StackTrace);

                if (ex is IOException || ex is UnauthorizedAccessException)
                    System.Windows.MessageBox.Show(String.Format(ex.Message, MessageBoxButtons.OK, MessageBoxIcon.Warning));
            }
        }

        
        /// <summary>
        ///     Attempts to save a given workspace.  Shows a save as dialog if the 
        ///     workspace does not already have a path associated with it
        /// </summary>
        /// <param name="workspace">The workspace for which to show the dialog</param>
        /// <returns>true if save was successful, false otherwise</returns>
        internal bool ShowSaveDialogIfNeededAndSave(WorkspaceModel workspace)
        {
            // crash should always allow save as
            if (!String.IsNullOrEmpty(workspace.FileName) && !DynamoModel.IsCrashing)
            {
                SaveAs(workspace.FileName);
                return true;
            }
            else
            {
                //TODO(ben): We still add a cancel button to the save dialog if we're crashing
                // sadly it's not usually possible to cancel a crash

                var fd = this.GetSaveDialog(workspace);
                // since the workspace file directory is null, we set the initial directory
                // for the file to be MyDocument folder in the local computer. 
                fd.InitialDirectory = Environment.GetFolderPath(Environment.SpecialFolder.MyDocuments);
                if (fd.ShowDialog() == DialogResult.OK)
                {
                    SaveAs(fd.FileName);
                    return true;
                }
            }

            return false;
        }

        internal bool CanVisibilityBeToggled(object parameters)
        {
            return true;
        }

        internal bool CanUpstreamVisibilityBeToggled(object parameters)
        {
            return true;
        }

        internal void ShowPackageManagerSearch(object parameters)
        {
            OnRequestPackageManagerSearchDialog(this, EventArgs.Empty);
        }

        internal bool CanShowPackageManagerSearch(object parameters)
        {
            return true;
        }

        private void ShowInstalledPackages(object parameters)
        {
            OnRequestManagePackagesDialog(this, EventArgs.Empty);
        }

        private bool CanShowInstalledPackages(object parameters)
        {
            return true;
        }

        private void ManagePackagePaths(object parameters)
        {
            OnRequestPackagePathsDialog(this, EventArgs.Empty);
        }

        /// <summary>
        ///     Change the currently visible workspace to a custom node's workspace
        /// </summary>
        /// <param name="symbol">The function definition for the custom node workspace to be viewed</param>
        internal void FocusCustomNodeWorkspace(Guid symbol)
        {
            if (symbol == null)
            {
                throw new Exception(Resources.MessageNodeWithNullFunction);
            }

            if (model.OpenCustomNodeWorkspace(symbol))
            {
                //set the zoom and offsets events
                CurrentSpace.OnCurrentOffsetChanged(this, new PointEventArgs(new Point2D(CurrentSpace.X, CurrentSpace.Y)));
                CurrentSpaceViewModel.OnZoomChanged(this, new ZoomEventArgs(CurrentSpaceViewModel.Zoom));
            }
        }

        internal void ShowElement(NodeModel e)
        {
            if (HomeSpace.RunSettings.RunType == RunType.Automatic)
                return;

            if (!model.CurrentWorkspace.Nodes.Contains(e))
            {
                if (HomeSpace != null && HomeSpace.Nodes.Contains(e))
                {
                    //Show the homespace
                    model.CurrentWorkspace = HomeSpace;
                }
                else
                {
                    foreach (
                        var customNodeWorkspace in
                            model.CustomNodeManager.LoadedWorkspaces.Where(
                                customNodeWorkspace => customNodeWorkspace.Nodes.Contains(e)))
                    {
                        FocusCustomNodeWorkspace(customNodeWorkspace.CustomNodeId);
                        break;
                    }
                }
            }

            this.CurrentSpaceViewModel.OnRequestCenterViewOnElement(this, new ModelEventArgs(e));
        }

        private void CancelActiveState(NodeModel node)
        {
            WorkspaceViewModel wvm = this.CurrentSpaceViewModel;

            if (wvm.IsConnecting && (node == wvm.FirstActiveConnector.ActiveStartPort.Owner))
                wvm.CancelActiveState();
        }

        /// <summary>
        /// Present the new function dialogue and create a custom function.
        /// </summary>
        /// <param name="parameter"></param>
        private void ShowNewFunctionDialogAndMakeFunction(object parameter)
        {           
            var args = new FunctionNamePromptEventArgs();
            this.Model.OnRequestsFunctionNamePrompt(this, args);

            if (args.Success)
            {
                this.ExecuteCommand(new DynamoModel.CreateCustomNodeCommand(Guid.NewGuid(),
                    args.Name, args.Category, args.Description, true));
                this.ShowStartPage = false;
            }
        }

        private bool CanShowNewFunctionDialogCommand(object parameter)
        {
            return true;
        }

        /// <summary>
        /// Present the new preset dialogue and add a new presetModel 
        /// to the preset set on this graph
        /// </summary>
        private void ShowNewPresetStateDialogAndMakePreset(object parameter)
        {
            var selectedNodes = GetInputNodesFromSelectionForPresets().ToList();

            //If there are NO input nodes then show the error message
            if (!selectedNodes.Any())
            {
                this.OnRequestPresetWarningPrompt();
            }
            else
            {
                //trigger the event to request the display
                //of the preset name dialogue
                var args = new PresetsNamePromptEventArgs();
                this.Model.OnRequestPresetNamePrompt(args);

                //Select only Input nodes for preset
                var ids = selectedNodes.Select(x => x.GUID).ToList();
                if (args.Success)
                {
                    this.ExecuteCommand(new DynamoModel.AddPresetCommand(args.Name, args.Description, ids));
                }
                
                //Presets created - this will enable the Restore / Delete presets
                RaisePropertyChanged("EnablePresetOptions");     
            }
          
        }
        private bool CanShowNewPresetStateDialog(object parameter)
        {
            RaisePropertyChanged("EnablePresetOptions");
            return DynamoSelection.Instance.Selection.Count > 0;
        }

        private void CreateNodeFromSelection(object parameter)
        {
            CurrentSpaceViewModel.CollapseSelectedNodes();
        }


        private static bool CanCreateNodeFromSelection(object parameter)
        {
            return DynamoSelection.Instance.Selection.OfType<NodeModel>().Any();
        }

        /// <summary>
        /// Returns the selected nodes that are "input" nodes, and makes an 
        /// exception for CodeBlockNodes and Filename nodes as these are marked 
        /// false so they do not expose a IsInput checkbox
        /// </summary>
        /// <returns></returns>
        internal IEnumerable<NodeModel> GetInputNodesFromSelectionForPresets()
        {
            return DynamoSelection.Instance.Selection.OfType<NodeModel>()
                .Where(
                    x => x.IsInputNode ||
                    x is CodeBlockNodeModel ||

                    // NOTE: The Filename node is being matched by name due to the node definition
                    //       being in the CoreNodeModels project instead of the DynamoCore project.
                    //       After some discussions it was decided that this was the least bad way to 
                    //       make this check (versus either adding a new, overridable property to 
                    //       NodeModel, or moving Filename and the associated classes into DynamoCore).
                    x.GetType().Name == "Filename");
        }

        public void ShowSaveDialogIfNeededAndSaveResult(object parameter)
        {
            var vm = this;

            if (string.IsNullOrEmpty(vm.Model.CurrentWorkspace.FileName))
            {
                if (CanShowSaveDialogAndSaveResult(parameter))
                    ShowSaveDialogAndSaveResult(parameter);
            }
            else
            {
                if (CanSave(parameter))
                    Save(parameter);
            }
        }

        internal bool CanShowSaveDialogIfNeededAndSaveResultCommand(object parameter)
        {
            return true;
        }

        public void ShowSaveDialogAndSaveResult(object parameter)
        {
            var vm = this;

            FileDialog _fileDialog = vm.GetSaveDialog(vm.Model.CurrentWorkspace);

            // If the filePath is not empty set the default directory
            if (!string.IsNullOrEmpty(vm.Model.CurrentWorkspace.FileName))
            {
                var fi = new FileInfo(vm.Model.CurrentWorkspace.FileName);
                _fileDialog.InitialDirectory = fi.DirectoryName;
                _fileDialog.FileName = fi.Name;
            }
            else if (vm.Model.CurrentWorkspace is CustomNodeWorkspaceModel)
            {
                var pathManager = vm.model.PathManager;
                _fileDialog.InitialDirectory = pathManager.DefaultUserDefinitions;
            }

            if (_fileDialog.ShowDialog() == DialogResult.OK)
            {
                SaveAs(_fileDialog.FileName);
            }
        }

        internal bool CanShowSaveDialogAndSaveResult(object parameter)
        {
            return true;
        }

        public void ToggleFullscreenWatchShowing(object parameter)
        {
            if (BackgroundPreviewViewModel == null) return;
            BackgroundPreviewViewModel.Active = !BackgroundPreviewViewModel.Active;
        }

        internal bool CanToggleFullscreenWatchShowing(object parameter)
        {
            return true;
        }

        public void ToggleBackgroundGridVisibility(object parameter)
        {
            if (BackgroundPreviewViewModel == null || !BackgroundPreviewViewModel.Active) return;

            BackgroundPreviewViewModel.IsGridVisible = !BackgroundPreviewViewModel.IsGridVisible;
        }

        internal bool CanToggleBackgroundGridVisibility(object parameter)
        {
            return true;
        }

        public void GoToWorkspace(object parameter)
        {
            if (parameter is Guid && model.CustomNodeManager.Contains((Guid)parameter))
            {
                FocusCustomNodeWorkspace((Guid)parameter);
            }
        }

        internal bool CanGoToWorkspace(object parameter)
        {
            return true;
        }

        public void AlignSelected(object param)
        {
            //this.CurrentSpaceViewModel.AlignSelectedCommand.Execute(param);
            this.CurrentSpaceViewModel.AlignSelectedCommand.Execute(param.ToString());
        }

        internal bool CanAlignSelected(object param)
        {
            return this.CurrentSpaceViewModel.AlignSelectedCommand.CanExecute(param);
        }

        public void DoGraphAutoLayout(object parameter)
        {
            this.CurrentSpaceViewModel.GraphAutoLayoutCommand.Execute(parameter);
        }

        internal bool CanDoGraphAutoLayout(object parameter)
        {
            return true;
        }

        /// <summary>
        /// Resets the offset and the zoom for a view
        /// </summary>
        public void GoHomeView(object parameter)
        {
            CurrentSpaceViewModel.Zoom = 1.0;

            var ws = this.Model.Workspaces.First(x => x == model.CurrentWorkspace);
            ws.OnCurrentOffsetChanged(this, new PointEventArgs(new Point2D(0, 0)));
        }

        internal bool CanGoHomeView(object parameter)
        {
            return true;
        }

        public void GoHome(object _)
        {
            model.CurrentWorkspace = HomeSpace;
        }

        public bool CanGoHome(object _)
        {
            return ViewingHomespace;
        }

        public void SelectAll(object parameter)
        {
            this.CurrentSpaceViewModel.SelectAll(null);
        }

        internal bool CanSelectAll(object parameter)
        {
            return this.CurrentSpaceViewModel.CanSelectAll(null);
        }

        public void MakeNewHomeWorkspace(object parameter)
        {
            if (ClearHomeWorkspaceInternal())
                this.ShowStartPage = false; // Hide start page if there's one.
        }

        internal bool CanMakeNewHomeWorkspace(object parameter)
        {
            return HomeSpace.RunSettings.RunEnabled;
        }

        private void CloseHomeWorkspace(object parameter)
        {
            if (ClearHomeWorkspaceInternal())
            {
                // If after closing the HOME workspace, and there are no other custom 
                // workspaces opened at the time, then we should show the start page.
                this.ShowStartPage = (Model.Workspaces.Count() <= 1);
            }
        }

        private bool CanCloseHomeWorkspace(object parameter)
        {
            return HomeSpace.RunSettings.RunEnabled;
        }

        /// <summary>
        /// TODO(Ben): Both "CloseHomeWorkspace" and "MakeNewHomeWorkspace" are 
        /// quite close in terms of functionality, but because their callers 
        /// have different expectations in different scenarios, they remain 
        /// separate now. A new task has been scheduled for them to be unified 
        /// into one consistent way of handling.
        /// 
        ///     http://adsk-oss.myjetbrains.com/youtrack/issue/MAGN-3813
        /// 
        /// </summary>
        /// <returns>Returns true if the home workspace has been saved and 
        /// cleared, or false otherwise.</returns>
        /// 
        private bool ClearHomeWorkspaceInternal()
        {
            // if the workspace is unsaved, prompt to save
            // otherwise overwrite the home workspace with new workspace
            if (!HomeSpace.HasUnsavedChanges || AskUserToSaveWorkspaceOrCancel(HomeSpace))
            {
                Model.CurrentWorkspace = HomeSpace;

                model.ClearCurrentWorkspace();

                return true;
            }

            return false;
        }

        public void Exit(object allowCancel)
        {
            var allowCancellation = true;
            if (allowCancel != null)
                allowCancellation = ((bool)allowCancel);

            PerformShutdownSequence(new ShutdownParams(
                shutdownHost: false, allowCancellation: allowCancellation));
        }

        internal bool CanExit(object allowCancel)
        {
            return !model.ShutdownRequested;
        }

        /// <summary>
        /// Requests a message box asking the user to save the workspace and allows saving.
        /// </summary>
        /// <param name="workspace">The workspace for which to show the dialog</param>
        /// <returns>False if the user cancels, otherwise true</returns>
        public bool AskUserToSaveWorkspaceOrCancel(WorkspaceModel workspace, bool allowCancel = true)
        {
            var args = new WorkspaceSaveEventArgs(workspace, allowCancel);
            OnRequestUserSaveWorkflow(this, args);
            if (!args.Success)
                return false;
            return true;
        }

        internal bool CanAddToSelection(object parameters)
        {
            var node = parameters as NodeModel;
            if (node == null)
            {
                return false;
            }

            return true;
        }

        internal bool CanClear(object parameter)
        {
            return true;
        }

        internal void Delete(object parameters)
        {
            if (null != parameters) // See above for details of this exception.
            {
                var message = "Internal error, argument must be null";
                throw new ArgumentException(message, "parameters");
            }

            var command = new DynamoModel.DeleteModelCommand(Guid.Empty);
            this.ExecuteCommand(command);
        }

        internal bool CanDelete(object parameters)
        {
            return DynamoSelection.Instance.Selection.Count > 0;
        }


        public void SaveImage(object parameters)
        {
            OnRequestSaveImage(this, new ImageSaveEventArgs(parameters.ToString()));

            Dynamo.Logging.Analytics.TrackCommandEvent("ImageCapture",
                "NodeCount", CurrentSpace.Nodes.Count());
        }

        private void Save3DImage(object parameters)
        {
            // Save the parameters
            OnRequestSave3DImage(this, new ImageSaveEventArgs(parameters.ToString()));
        }

        internal bool CanSaveImage(object parameters)
        {
            return true;
        }

        public void ShowSaveImageDialogAndSaveResult(object parameter)
        {
            FileDialog _fileDialog = null;

            if (_fileDialog == null)
            {
                _fileDialog = new SaveFileDialog()
                {
                    AddExtension = true,
                    DefaultExt = ".png",
                    FileName = Resources.FileDialogDefaultPNGName,
                    Filter = string.Format(Resources.FileDialogPNGFiles, "*.png"),
                    Title = Resources.SaveWorkbenToImageDialogTitle
                };
            }

            // if you've got the current space path, use it as the inital dir
            if (!string.IsNullOrEmpty(model.CurrentWorkspace.FileName))
            {
                var fi = new FileInfo(model.CurrentWorkspace.FileName);
                _fileDialog.InitialDirectory = fi.DirectoryName;
            }

            if (_fileDialog.ShowDialog() != DialogResult.OK) return;
            if (!CanSaveImage(_fileDialog.FileName)) return;

            if (parameter == null)
            {
                SaveImage(_fileDialog.FileName);
                return;
            }

            if (parameter.ToString() == Resources.ScreenShotFrom3DParameter)
            {
                Save3DImage(_fileDialog.FileName);
            }
            else if (parameter.ToString() == Resources.ScreenShotFrom3DShortcutParameter)
            {
                if (BackgroundPreviewViewModel.CanNavigateBackground)
                {
                    Save3DImage(_fileDialog.FileName);
                }
                else
                {
                    SaveImage(_fileDialog.FileName);
                }
            }
            else
            {
                SaveImage(_fileDialog.FileName);
            }
        }

        internal bool CanShowSaveImageDialogAndSaveResult(object parameter)
        {
            return true;
        }

        private void Undo(object parameter)
        {
            var command = new DynamoModel.UndoRedoCommand(DynamoModel.UndoRedoCommand.Operation.Undo);
            this.ExecuteCommand(command);
        }

        private bool CanUndo(object parameter)
        {
            var workspace = model.CurrentWorkspace;
            return ((null == workspace) ? false : workspace.CanUndo);
        }

        private void Redo(object parameter)
        {
            var command = new DynamoModel.UndoRedoCommand(DynamoModel.UndoRedoCommand.Operation.Redo);
            this.ExecuteCommand(command);
        }

        private bool CanRedo(object parameter)
        {
            var workspace = model.CurrentWorkspace;
            return ((null == workspace) ? false : workspace.CanRedo);
        }

        internal void RaiseCanExecuteUndoRedo()
        {
            UndoCommand.RaiseCanExecuteChanged();
            RedoCommand.RaiseCanExecuteChanged();
        }

        public void ToggleConsoleShowing(object parameter)
        {
            if (ConsoleHeight == 0)
            {
                ConsoleHeight = 100;
            }
            else
            {
                ConsoleHeight = 0;
            }
        }

        internal bool CanToggleConsoleShowing(object parameter)
        {
            return true;
        }

        /// <summary>
        /// Obsolete method toggles Showing Preview Bubbles globally
        /// Using of this class will produce compile warnings
        /// TODO: To be removed in Dynamo 2.0
        /// </summary>
        /// <param name="parameter">Command parameter</param>
        [System.Obsolete("This method is obsolete, set DynamoViewModel.ShowPreviewBubbles directly instead.")]
        public void TogglePreviewBubblesShowing(object parameter)
        {
            ShowPreviewBubbles = !ShowPreviewBubbles;
        }

        public void SelectNeighbors(object parameters)
        {
            List<ISelectable> sels = DynamoSelection.Instance.Selection.ToList<ISelectable>();

            foreach (ISelectable sel in sels)
            {
                if (sel is NodeModel)
                    ((NodeModel)sel).SelectNeighbors();
            }
        }

        internal bool CanSelectNeighbors(object parameters)
        {
            return true;
        }

        public void ShowConnectors(object parameter)
        {
        }

        internal bool CanShowConnectors(object parameter)
        {
            return true;
        }

        public void SetConnectorType(object parameters)
        {
            if (parameters.ToString() == "BEZIER")
            {
                ConnectorType = ConnectorType.BEZIER;
            }
            else
            {
                ConnectorType = ConnectorType.POLYLINE;
            }
        }

        internal bool CanSetConnectorType(object parameters)
        {
            //parameter object will be BEZIER or POLYLINE
            if (string.IsNullOrEmpty(parameters.ToString()))
            {
                return false;
            }
            return true;
        }

        public void GoToWiki(object parameter)
        {
            Process.Start(new ProcessStartInfo("explorer.exe", Configurations.DynamoWikiLink));
        }

        internal bool CanGoToWiki(object parameter)
        {
            return true;
        }

        public void GoToSourceCode(object parameter)
        {
            Process.Start(new ProcessStartInfo("explorer.exe", Configurations.GitHubDynamoLink));
        }

        internal bool CanGoToSourceCode(object parameter)
        {
            return true;
        }

        public void GoToDictionary(object parameter)
        {
            Process.Start(new ProcessStartInfo("explorer.exe", Configurations.DynamoDictionary));
        }

        internal bool CanGoToDictionary(object parameter)
        {
            return true;
        }

        private void DisplayStartPage(object parameter)
        {
            this.ShowStartPage = true;
        }

        private bool CanDisplayStartPage(object parameter)
        {
            return !this.ShowStartPage;
        }

        internal void Pan(object parameter)
        {
            Debug.WriteLine(string.Format("Offset: {0},{1}, Zoom: {2}", CurrentSpaceViewModel.X, CurrentSpaceViewModel.Y, currentWorkspaceViewModel.Zoom));
            var panType = parameter.ToString();
            double pan = 10;
            var pt = new Point2D(CurrentSpaceViewModel.X, CurrentSpaceViewModel.Y);

            switch (panType)
            {
                case "Left":
                    pt.X += pan;
                    break;
                case "Right":
                    pt.X -= pan;
                    break;
                case "Up":
                    pt.Y += pan;
                    break;
                case "Down":
                    pt.Y -= pan;
                    break;
            }
            model.CurrentWorkspace.X = pt.X;
            model.CurrentWorkspace.Y = pt.Y;

            CurrentSpaceViewModel.Model.OnCurrentOffsetChanged(this, new PointEventArgs(pt));
            CurrentSpaceViewModel.ResetFitViewToggleCommand.Execute(parameter);
        }

        private bool CanPan(object parameter)
        {
            return true;
        }

        internal void ZoomIn(object parameter)
        {
            if (BackgroundPreviewViewModel != null && 
                BackgroundPreviewViewModel.CanNavigateBackground)
            {
                var op = ViewOperationEventArgs.Operation.ZoomIn;
                OnRequestViewOperation(new ViewOperationEventArgs(op));
                return;
            }

            CurrentSpaceViewModel.ZoomInInternal();
            ZoomInCommand.RaiseCanExecuteChanged();
        }

        private bool CanZoomIn(object parameter)
        {
            return CurrentSpaceViewModel.CanZoomIn;
        }

        private void ZoomOut(object parameter)
        {
            if (BackgroundPreviewViewModel != null && 
                BackgroundPreviewViewModel.CanNavigateBackground)
            {
                var op = ViewOperationEventArgs.Operation.ZoomOut;
                OnRequestViewOperation(new ViewOperationEventArgs(op));
                return;
            }

            CurrentSpaceViewModel.ZoomOutInternal();
            ZoomOutCommand.RaiseCanExecuteChanged();
        }

        private bool CanZoomOut(object parameter)
        {
            return CurrentSpaceViewModel.CanZoomOut;
        }

        private void FitView(object parameter)
        {
            if (BackgroundPreviewViewModel.CanNavigateBackground)
            {
                var op = ViewOperationEventArgs.Operation.FitView;
                OnRequestViewOperation(new ViewOperationEventArgs(op));
                return;
            }

            CurrentSpaceViewModel.FitViewInternal();
        }

        private bool CanFitView(object parameter)
        {
            return true;
        }

        public void ImportLibrary(object parameter)
        {
            string[] fileFilter = {string.Format(Resources.FileDialogLibraryFiles, "*.dll; *.ds" ), string.Format(Resources.FileDialogAssemblyFiles, "*.dll"), 
                                   string.Format(Resources.FileDialogDesignScriptFiles, "*.ds"), string.Format(Resources.FileDialogAllFiles,"*.*")};
            OpenFileDialog openFileDialog = new OpenFileDialog();
            openFileDialog.Filter = String.Join("|", fileFilter);
            openFileDialog.Title = Resources.ImportLibraryDialogTitle;
            openFileDialog.Multiselect = true;
            openFileDialog.RestoreDirectory = true;

            DialogResult result = openFileDialog.ShowDialog();
            if (result == DialogResult.OK)
            {
                try
                {
                    foreach (var file in openFileDialog.FileNames)
                    {
                        EngineController.ImportLibrary(file);
<<<<<<< HEAD

                        FileInfo info = new FileInfo(file);
                        if (this.Model.AddPackagePath(info.Directory.FullName, info.Name))
=======
                        string path = new FileInfo(file).Directory.FullName;
                        if (this.Model.AddPackagePath(path))
>>>>>>> b1faf6d6
                        {
                            string title = Resources.PackagePathAutoAddNotificationTitle;
                            string shortMessage = Resources.PackagePathAutoAddNotificationShortDescription;
                            string detailedMessage = Resources.PackagePathAutoAddNotificationDetailedDescription;
                            this.Model.Logger.LogNotification(
                                "Dynamo", 
                                title,
                                shortMessage, 
<<<<<<< HEAD
                                string.Format(detailedMessage, file));
=======
                                string.Format(detailedMessage, path));
>>>>>>> b1faf6d6
                        }
                    }
                    SearchViewModel.SearchAndUpdateResults();
                }
                catch(LibraryLoadFailedException ex)
                {
                    System.Windows.MessageBox.Show(String.Format(ex.Message, MessageBoxButtons.OK, MessageBoxIcon.Warning));
                }
            }
        }

        internal bool CanImportLibrary(object parameter)
        {
            return true;
        }

        public void Escape(object parameter)
        {
            CurrentSpaceViewModel.CancelActiveState();

            // Since panning and orbiting modes are exclusive from one another,
            // turning one on may turn the other off. This is the reason we must
            // raise property change for both at the same time to update visual.
            RaisePropertyChanged("IsPanning");
            RaisePropertyChanged("IsOrbiting");
        }

        internal bool CanEscape(object parameter)
        {
            return true;
        }

        internal bool CanShowInfoBubble(object parameter)
        {
            return true;
        }

        private void ExportToSTL(object parameter)
        {
            FileDialog _fileDialog = null ?? new SaveFileDialog()
            {
                AddExtension = true,
                DefaultExt = ".stl",
                FileName = Resources.FileDialogDefaultSTLModelName,
                Filter = string.Format(Resources.FileDialogSTLModels,"*.stl"),
                Title = Resources.SaveModelToSTLDialogTitle,
            };

            // if you've got the current space path, use it as the inital dir
            if (!string.IsNullOrEmpty(model.CurrentWorkspace.FileName))
            {
                var fi = new FileInfo(model.CurrentWorkspace.FileName);
                _fileDialog.InitialDirectory = fi.DirectoryName;
            }

            if (_fileDialog.ShowDialog() == DialogResult.OK)
            {
                BackgroundPreviewViewModel.ExportToSTL(_fileDialog.FileName, HomeSpace.Name);

                Dynamo.Logging.Analytics.TrackCommandEvent("ExportToSTL");
            }
        }

        internal bool CanExportToSTL(object parameter)
        {
            return true;
        }

        private bool CanShowAboutWindow(object obj)
        {
            return true;
        }

        private void ShowAboutWindow(object obj)
        {
            OnRequestAboutWindow(this);
        }

        private void SetNumberFormat(object parameter)
        {
            model.PreferenceSettings.NumberFormat = parameter.ToString();
        }

        private bool CanSetNumberFormat(object parameter)
        {
            return true;
        }

        #region Shutdown related methods

        /// <summary>
        /// This struct represents parameters for PerformShutdownSequence call.
        /// It exposes several properties to control the way shutdown process goes.
        /// </summary>
        /// 
        public struct ShutdownParams
        {
            public ShutdownParams(
                bool shutdownHost,
                bool allowCancellation)
                : this(shutdownHost, allowCancellation, true) { }

            public ShutdownParams(
                bool shutdownHost,
                bool allowCancellation,
                bool closeDynamoView)
                : this()
            {
                ShutdownHost = shutdownHost;
                AllowCancellation = allowCancellation;
                CloseDynamoView = closeDynamoView;
            }

            /// <summary>
            /// The call to PerformShutdownSequence results in the host 
            /// application being shutdown if this property is set to true.
            /// </summary>
            internal bool ShutdownHost { get; private set; }

            /// <summary>
            /// If this property is set to true, the user is given
            /// an option to cancel the shutdown process.
            /// </summary>
            internal bool AllowCancellation { get; private set; }

            /// <summary>
            /// Set this to true to close down DynamoView as part of shutdown 
            /// process. This is typically desirable for calls originated from 
            /// within the DynamoViewModel layer to shutdown Dynamo. If the 
            /// shutdown is initiated by DynamoView when it is being closed, 
            /// then this should be set to false since DynamoView is already 
            /// being closed.
            /// </summary>
            internal bool CloseDynamoView { get; private set; }
        }

        private bool shutdownSequenceInitiated = false;

        /// <summary>
        /// Call this method to initiate DynamoModel shutdown sequence.
        /// See the definition of ShutdownParams structure for more details.
        /// </summary>
        /// <param name="shutdownParams">A set of parameters that control the 
        /// way in which shutdown sequence is to be performed. See ShutdownParams
        /// for more details.</param>
        /// <returns>Returns true if the shutdown sequence is started, or false 
        /// otherwise (i.e. when user chooses not to proceed with shutting down 
        /// Dynamo).</returns>
        /// 
        public bool PerformShutdownSequence(ShutdownParams shutdownParams)
        {
            if (shutdownSequenceInitiated)
            {
                // There was a prior call to shutdown. This could happen for example
                // when user presses 'ALT + F4' to close the DynamoView, the 'Exit' 
                // handler calls this method to close Dynamo, which in turn closes 
                // the DynamoView ('OnRequestClose' below). When DynamoView closes,
                // its "Window.Closing" event fires and "DynamoView.WindowClosing" 
                // gets called before 'PerformShutdownSequence' is called again.
                // 
                return true;
            }

            if (!AskUserToSaveWorkspacesOrCancel(shutdownParams.AllowCancellation))
                return false;

            // 'shutdownSequenceInitiated' is marked as true here indicating 
            // that the shutdown may not be stopped.
            shutdownSequenceInitiated = true;

            // Request the View layer to close its window (see 
            // ShutdownParams.CloseDynamoView member for details).
            if (shutdownParams.CloseDynamoView)
                OnRequestClose(this, EventArgs.Empty);

            BackgroundPreviewViewModel.Dispose();

            model.ShutDown(shutdownParams.ShutdownHost);
            if (shutdownParams.ShutdownHost)
            {
                model.UpdateManager.HostApplicationBeginQuit();
            }

            UsageReportingManager.DestroyInstance();

            return true;
        }

        /// <summary>
        /// Ask the user if they want to save any unsaved changes.
        /// </summary>
        /// <param name="allowCancel">Whether to show cancel button to user. </param>
        /// <returns>Returns true if the cleanup is completed and that the shutdown 
        /// can proceed, or false if the user chooses to cancel the operation.</returns>
        /// 
        private bool AskUserToSaveWorkspacesOrCancel(bool allowCancel = true)
        {
            if (automationSettings != null)
            {
                // In an automation run, Dynamo should not be asking user to save 
                // the modified file. Instead it should be shutting down, leaving 
                // behind unsaved changes (if saving is desired, then the save command 
                // should have been recorded for the test case to it can be replayed).
                // 
                if (automationSettings.IsInPlaybackMode)
                    return true; // In playback mode, just exit without saving.
            }

            foreach (var wvm in Workspaces.Where((wvm) => wvm.Model.HasUnsavedChanges))
            {
                //if (!AskUserToSaveWorkspaceOrCancel(wvm.Model, allowCancel))
                //    return false;

                var args = new WorkspaceSaveEventArgs(wvm.Model, allowCancel);
                OnRequestUserSaveWorkflow(this, args);
                if (!args.Success)
                    return false;
            }
            return true;
        }

        #endregion
    }
}<|MERGE_RESOLUTION|>--- conflicted
+++ resolved
@@ -2247,14 +2247,9 @@
                     foreach (var file in openFileDialog.FileNames)
                     {
                         EngineController.ImportLibrary(file);
-<<<<<<< HEAD
 
                         FileInfo info = new FileInfo(file);
                         if (this.Model.AddPackagePath(info.Directory.FullName, info.Name))
-=======
-                        string path = new FileInfo(file).Directory.FullName;
-                        if (this.Model.AddPackagePath(path))
->>>>>>> b1faf6d6
                         {
                             string title = Resources.PackagePathAutoAddNotificationTitle;
                             string shortMessage = Resources.PackagePathAutoAddNotificationShortDescription;
@@ -2263,11 +2258,7 @@
                                 "Dynamo", 
                                 title,
                                 shortMessage, 
-<<<<<<< HEAD
                                 string.Format(detailedMessage, file));
-=======
-                                string.Format(detailedMessage, path));
->>>>>>> b1faf6d6
                         }
                     }
                     SearchViewModel.SearchAndUpdateResults();
