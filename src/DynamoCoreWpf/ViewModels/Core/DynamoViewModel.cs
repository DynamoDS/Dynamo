using System;
using System.Collections.Generic;
using System.Collections.ObjectModel;
using System.Collections.Specialized;
using System.ComponentModel;
using System.Diagnostics;
using System.Globalization;
using System.IO;
using System.Linq;
using System.Reflection;
using System.Windows;
using System.Windows.Forms;
using System.Windows.Threading;
using Dynamo.Configuration;
using Dynamo.Engine;
using Dynamo.Exceptions;
using Dynamo.Graph;
using Dynamo.Graph.Annotations;
using Dynamo.Graph.Connectors;
using Dynamo.Graph.Nodes;
using Dynamo.Graph.Workspaces;
using Dynamo.Interfaces;
using Dynamo.Models;
using Dynamo.PackageManager;
using Dynamo.Scheduler;
using Dynamo.Selection;
using Dynamo.Services;
using Dynamo.UI;
using Dynamo.UI.Prompts;
using Dynamo.Updates;
using Dynamo.Utilities;
using Dynamo.Visualization;
using Dynamo.Wpf.Interfaces;
using Dynamo.Wpf.Properties;
using Dynamo.Wpf.UI;
using Dynamo.Wpf.UI.GuidedTour;
using Dynamo.Wpf.Utilities;
using Dynamo.Wpf.ViewModels;
using Dynamo.Wpf.ViewModels.Core;
using Dynamo.Wpf.ViewModels.Core.Converters;
using Dynamo.Wpf.ViewModels.FileTrust;
using Dynamo.Wpf.ViewModels.Watch3D;
using DynamoUtilities;
using ISelectable = Dynamo.Selection.ISelectable;
using WpfResources = Dynamo.Wpf.Properties.Resources;

namespace Dynamo.ViewModels
{
    public interface IDynamoViewModel : INotifyPropertyChanged
    {
        ObservableCollection<WorkspaceViewModel> Workspaces { get; set; } 
    }

    public partial class DynamoViewModel : ViewModelBase, IDynamoViewModel
    {
        #region properties
        public Window Owner { get; set; }
        private readonly DynamoModel model;
        private Point transformOrigin;
        private bool showStartPage = false;
        private PreferencesViewModel preferencesViewModel;

        private ObservableCollection<DefaultWatch3DViewModel> watch3DViewModels = new ObservableCollection<DefaultWatch3DViewModel>();

        /// <summary>
        /// An observable collection of workspace view models which tracks the model
        /// </summary>
        private ObservableCollection<WorkspaceViewModel> workspaces = new ObservableCollection<WorkspaceViewModel>();
        public ObservableCollection<WorkspaceViewModel> Workspaces
        {
            get { return workspaces; }
            set
            {
                workspaces = value;
                RaisePropertyChanged("Workspaces");
            }
        }

        public DynamoModel Model
        {
            get { return model; }
        }

        public PreferenceSettings PreferenceSettings
        {
            get { return Model.PreferenceSettings; }
        }

        internal PreferencesViewModel PreferencesViewModel
        {
            get
            {
                return preferencesViewModel;
            }
        }

        /// <summary>
        /// Guided Tour Manager
        /// </summary>
        public GuidesManager MainGuideManager { get; set; }

        public Point TransformOrigin
        {
            get { return transformOrigin; }
            set
            {
                transformOrigin = value;
                RaisePropertyChanged("TransformOrigin");
            }
        }

        public bool ViewingHomespace
        {
            get { return model.CurrentWorkspace == HomeSpace; }
        }

        public int ScaleFactorLog
        {
            get
            {
                return (CurrentSpace == null) ? 0 :
                    Convert.ToInt32(Math.Log10(CurrentSpace.ScaleFactor));
            }
            set
            {
                CurrentSpace.ScaleFactor = Math.Pow(10, value);
                CurrentSpace.ScaleFactorChanged = true;
            }
        }

        public bool IsAbleToGoHome
        {
            get { return !(model.CurrentWorkspace is HomeWorkspaceModel); }
        }

        public HomeWorkspaceModel HomeSpace
        {
            get
            {
                return model.Workspaces.OfType<HomeWorkspaceModel>().FirstOrDefault();
            }
        }

        public WorkspaceViewModel HomeSpaceViewModel
        {
            get { return Workspaces.FirstOrDefault(w => w.Model is HomeWorkspaceModel); }
        }


        public EngineController EngineController { get { return Model.EngineController; } }

        public WorkspaceModel CurrentSpace
        {
            get { return model.CurrentWorkspace; }
        }

        /// <summary>
        /// Count of unresolved issues on the linter manager.
        /// This is used for binding in the NotificationsControl
        /// </summary>
        public int LinterIssuesCount
        {
            get => Model.LinterManager?.RuleEvaluationResults.Count ?? 0;
        }

        public double WorkspaceActualHeight { get; set; }
        public double WorkspaceActualWidth { get; set; }

        public void WorkspaceActualSize(double width, double height)
        {
            WorkspaceActualWidth = width;
            WorkspaceActualHeight = height;
            RaisePropertyChanged("WorkspaceActualHeight");
            RaisePropertyChanged("WorkspaceActualWidth");
        }

        /// <summary>
        /// This property is the ViewModel that will be passed to the File Trust Warning popup when is created.
        /// </summary>
        internal FileTrustWarningViewModel FileTrustViewModel { get; set; }

        private WorkspaceViewModel currentWorkspaceViewModel;
        private string filePath;
        private string fileContents;
        /// <summary>
        /// The index in the collection of workspaces of the current workspace.
        /// This property is bound to the SelectedIndex property in the workspaces tab control
        /// </summary>
        public int CurrentWorkspaceIndex
        {
            get
            {
                // It is safe to assume that DynamoModel.CurrentWorkspace is
                // update-to-date.
                var viewModel = workspaces.FirstOrDefault(vm => vm.Model == model.CurrentWorkspace);
                var index = workspaces.IndexOf(viewModel);

                // As the getter could aslo be triggered by the change of model,
                // we need to update currentWorkspaceViewModel here. 
                if (currentWorkspaceViewModel != viewModel)
                    currentWorkspaceViewModel = viewModel;

                return index;
            }
            set
            {
                // It happens when current workspace is home workspace, and we 
                // open a new home workspace. At this moment, the old homework 
                // space is removed, before new home workspace is added, Dynamo
                // has no idea about what is selected tab index.
                if (value < 0)
                    return;

                var viewModel = workspaces.ElementAt(value);
                if (currentWorkspaceViewModel != viewModel)
                {
                    currentWorkspaceViewModel = viewModel;

                    // Keep DynamoModel.CurrentWorkspace update-to-date
                    int modelIndex = model.Workspaces.IndexOf(currentWorkspaceViewModel.Model);
                    ExecuteCommand(new DynamoModel.SwitchTabCommand(modelIndex));
                    (HomeSpaceViewModel as HomeWorkspaceViewModel).UpdateRunStatusMsgBasedOnStates();
                }
            }
        }

        /// <summary>
        /// Returns the workspace view model whose workspace model is the model's current workspace
        /// </summary>
        public WorkspaceViewModel CurrentSpaceViewModel
        {
            get
            {
                if (currentWorkspaceViewModel == null)
                    currentWorkspaceViewModel = workspaces.FirstOrDefault(vm => vm.Model == model.CurrentWorkspace);

                return currentWorkspaceViewModel;
            }
        }

        internal AutomationSettings Automation { get { return this.automationSettings; } }

        internal string editName = "";
        public string EditName
        {
            get { return editName; }
            set
            {
                editName = value;
                RaisePropertyChanged("EditName");
            }
        }

        public bool ShowStartPage
        {
            get { return this.showStartPage; }

            set
            {
                // If the caller attempts to show the start page, but we are 
                // currently in playback mode, then this will not be allowed
                // (i.e. the start page will never be shown during a playback).
                // 
                if ((value == true) && (null != automationSettings))
                {
                    if (automationSettings.IsInPlaybackMode)
                        return;
                }

                showStartPage = value;
                if (showStartPage) Logging.Analytics.TrackScreenView("StartPage");

                RaisePropertyChanged("ShowStartPage");
                if (DisplayStartPageCommand != null)
                    DisplayStartPageCommand.RaiseCanExecuteChanged();

                if (DisplayInteractiveGuideCommand != null)
                    DisplayInteractiveGuideCommand.RaiseCanExecuteChanged();
            }
        }

        public string LogText
        {
            get { return model.Logger.LogText; }
        }

        public int ConsoleHeight
        {
            get
            {
                return model.PreferenceSettings.ConsoleHeight;
            }
            set
            {
                model.PreferenceSettings.ConsoleHeight = value;

                RaisePropertyChanged("ConsoleHeight");
            }
        }

        /// <summary>
        /// Indicates if preview bubbles should be displayed on nodes.
        /// </summary>
        [Obsolete("This was moved to PreferencesViewModel.cs")]
        public bool ShowPreviewBubbles
        {
            get
            {
                return model.PreferenceSettings.ShowPreviewBubbles;
            }
            set
            {
                model.PreferenceSettings.ShowPreviewBubbles = value;
                RaisePropertyChanged("ShowPreviewBubbles");
            }
        }

        /// <summary>
        /// Indicates if line numbers should be displayed on code block nodes.
        /// </summary>
        [Obsolete("This was moved to PreferencesViewModel.cs")]
        public bool ShowCodeBlockLineNumber
        {
            get
            {
                return model.PreferenceSettings.ShowCodeBlockLineNumber;
            }
            set
            {
                model.PreferenceSettings.ShowCodeBlockLineNumber = value;
                RaisePropertyChanged(nameof(ShowCodeBlockLineNumber));
            }
        }

        [Obsolete("This was moved to PreferencesViewModel.cs")]
        /// <summary>
        /// Indicates whether to make T-Spline nodes (under ProtoGeometry.dll) discoverable
        /// in the node search library.
        /// </summary>
        public bool EnableTSpline
        {
            get
            {
                return !PreferenceSettings.NamespacesToExcludeFromLibrary.Contains(
                    "ProtoGeometry.dll:Autodesk.DesignScript.Geometry.TSpline");
            }
            set
            {
                model.HideUnhideNamespace(!value,
                    "ProtoGeometry.dll", "Autodesk.DesignScript.Geometry.TSpline");
            }
        }

        /// <summary>
        /// Indicates whether to enabled node Auto Complete feature for port interaction.
        /// </summary>
        public bool EnableNodeAutoComplete
        {
            get
            {
                return PreferenceSettings.EnableNodeAutoComplete;
            }
            set
            {
                PreferenceSettings.EnableNodeAutoComplete = value;
            }
        }

        public int LibraryWidth
        {
            get
            {
                return model.PreferenceSettings.LibraryWidth;
            }
            set
            {
                model.PreferenceSettings.LibraryWidth = value;
                RaisePropertyChanged("LibraryWidth");
            }
        }

        public bool IsShowingConnectors
        {
            get
            {
                return model.IsShowingConnectors;
            }
            set
            {
                model.IsShowingConnectors = value;
                RaisePropertyChanged(nameof(IsShowingConnectors));
            }
        }
        /// <summary>
        /// Relaying the flag `IsShowingConnectorTooltip' coming from
        /// the Dynamo model.
        /// </summary>
        public bool IsShowingConnectorTooltip
        {
            get
            {
                return model.IsShowingConnectorTooltip;
            }
            set
            {
                model.IsShowingConnectorTooltip = value;
                RaisePropertyChanged(nameof(IsShowingConnectorTooltip));
            }
        }

        public bool IsMouseDown { get; set; }

        public ConnectorType ConnectorType
        {
            get
            {
                return model.ConnectorType;
            }
            set
            {
                model.ConnectorType = value;
                RaisePropertyChanged("ConnectorType");
            }
        }

        public bool IsUsageReportingApproved
        {
            get
            {
                return UsageReportingManager.Instance.IsUsageReportingApproved;
            }
        }

        private ObservableCollection<string> recentFiles =
            new ObservableCollection<string>();
        public ObservableCollection<string> RecentFiles
        {
            get { return recentFiles; }
            set
            {
                recentFiles = value;
                RaisePropertyChanged("RecentFiles");
            }
        }

        public bool WatchIsResizable { get; set; }

        public string Version
        {
            get { return model.Version; }
        }

        public string HostVersion
        {
            get { return model.HostVersion; }
        }

        public string HostName
        {
            get { return model.HostName; }
        }

        public bool IsUpdateAvailable
        {
            get
            {
                var um = model.UpdateManager;
                return um.IsUpdateAvailable;
            }
        }

        public string LicenseFile
        {
            get
            {
                string executingAssemblyPathName = Assembly.GetExecutingAssembly().Location;
                string rootModuleDirectory = Path.GetDirectoryName(executingAssemblyPathName);
                return Path.Combine(rootModuleDirectory, "License.rtf");
            }
        }

        public bool VerboseLogging
        {
            get { return model.DebugSettings.VerboseLogging; }
            set
            {
                model.DebugSettings.VerboseLogging = value;
                RaisePropertyChanged("VerboseLogging");
           }
        }

        public bool ShowDebugASTs
        {
            get { return IsDebugBuild && model.DebugSettings.ShowDebugASTs; }
            set
            {
                model.DebugSettings.ShowDebugASTs = value;
                RaisePropertyChanged("ShowDebugASTs");
            }
        }

        internal Dispatcher UIDispatcher { get; set; }

        public IWatchHandler WatchHandler { get; private set; }

        [Obsolete("This Property will be obsoleted in Dynamo 3.0.")]
        public SearchViewModel SearchViewModel { get; private set; }

        public PackageManagerClientViewModel PackageManagerClientViewModel { get; private set; }

        /// <summary>
        ///     Whether sign in should be shown in Dynamo.  In instances where Dynamo obtains
        ///     authentication capabilities from a host, Dynamo's sign in should generally be 
        ///     hidden to avoid inconsistencies in state.
        /// </summary>
        public bool ShowLogin { get; private set; }

        private bool showRunPreview;
        public bool ShowRunPreview
        {
            get { return showRunPreview; }
            set
            {
                showRunPreview = value;
                HomeSpace.GetExecutingNodes(showRunPreview);
                RaisePropertyChanged("ShowRunPreview");              
            }
        }

        public RenderPackageFactoryViewModel RenderPackageFactoryViewModel { get; set; }

        public bool EnablePresetOptions
        {
            get { return this.Model.CurrentWorkspace.Presets.Any(); }            
        }

        /// <summary>
        /// A collection of <see cref="DefaultWatch3DViewModel"/> objects. 
        /// 
        /// Each DefaultWatch3DViewModel object is responsible for converting
        /// data for visualization in a different context. For example, the 
        /// <see cref="HelixWatch3DViewModel"/> provides the geometry for the
        /// background preview.
        /// </summary>
        public IEnumerable<DefaultWatch3DViewModel> Watch3DViewModels
        {
            get { return watch3DViewModels; }
        }

        /// <summary>
        /// A <see cref="DefaultWatch3DViewModel"/> which provides the
        /// geometry for the primary background 3d preview.
        /// </summary>
        public DefaultWatch3DViewModel BackgroundPreviewViewModel { get; private set; }

        public bool BackgroundPreviewActive
        {
            get { return BackgroundPreviewViewModel.Active; }
        }

        public bool HideReportOptions { get; internal set; }

        /// <summary>
        /// Indicates if whether the Iron Python dialog box should be displayed before each new session.
        /// </summary>
        public bool IsIronPythonDialogDisabled
        {
            get
            {
                return model.PreferenceSettings.IsIronPythonDialogDisabled;
            }
            set
            {
                model.PreferenceSettings.IsIronPythonDialogDisabled = value;
                RaisePropertyChanged(nameof(IsIronPythonDialogDisabled));
            }
        }


        private DynamoPythonScriptEditorTextOptions editTextOptions = new DynamoPythonScriptEditorTextOptions();
        /// <summary>
        /// Gets/Sets the text editor options for python script editor.
        /// </summary>
        internal DynamoPythonScriptEditorTextOptions PythonScriptEditorTextOptions
        {
            get
            {
                return editTextOptions;
            }
        } 


        /// <summary>
        /// Indicates if the whitespaces and tabs should be visible in the python script editor.
        /// This property is for the global whitespace toggle option in settings menu.
        /// </summary>
        public bool ShowTabsAndSpacesInScriptEditor
        {
            get
            {
                return model.PreferenceSettings.ShowTabsAndSpacesInScriptEditor;
            }
            set
            {
                PythonScriptEditorTextOptions.ShowWhiteSpaceCharacters(value);
                model.PreferenceSettings.ShowTabsAndSpacesInScriptEditor = value;
                RaisePropertyChanged(nameof(ShowTabsAndSpacesInScriptEditor));
            }
        }

        [Obsolete ("This was moved to PreferencesViewModel.cs")]
        /// <summary>
        /// Engine used by default for new Python script and string nodes. If not empty, this takes precedence over any system settings.
        /// </summary>
        public string DefaultPythonEngine
        {
            get { return model.PreferenceSettings.DefaultPythonEngine; }
            set
            {
                if (value != model.PreferenceSettings.DefaultPythonEngine)
                {
                    model.PreferenceSettings.DefaultPythonEngine = value;
                    RaisePropertyChanged(nameof(DefaultPythonEngine));
                }
            }
        }

        #endregion

        public struct StartConfiguration
        {
            public string CommandFilePath { get; set; }
            public IWatchHandler WatchHandler { get; set; }
            public DynamoModel DynamoModel { get; set; }
            public bool ShowLogin { get; set; }
            public DefaultWatch3DViewModel Watch3DViewModel { get; set; }

            /// <summary>
            /// This property is initialized if there is an external host application
            /// at startup in order to be used to pass in host specific resources to DynamoViewModel
            /// </summary>
            public IBrandingResourceProvider BrandingResourceProvider { get; set; }

            /// <summary>
            /// If true, Analytics and Usage options are hidden from UI 
            /// </summary>
            public bool HideReportOptions { get; set; }
        }

        public static DynamoViewModel Start(StartConfiguration startConfiguration = new StartConfiguration())
        {
            if (startConfiguration.DynamoModel == null) 
                startConfiguration.DynamoModel = DynamoModel.Start();

            if(startConfiguration.WatchHandler == null)
                startConfiguration.WatchHandler = new DefaultWatchHandler(startConfiguration.DynamoModel.PreferenceSettings);

            if (startConfiguration.Watch3DViewModel == null)
            {
                startConfiguration.Watch3DViewModel = 
                    HelixWatch3DViewModel.TryCreateHelixWatch3DViewModel(
                        null,
                        new Watch3DViewModelStartupParams(startConfiguration.DynamoModel), 
                        startConfiguration.DynamoModel.Logger);
            }

            return new DynamoViewModel(startConfiguration);
        }

        protected DynamoViewModel(StartConfiguration startConfiguration)
        {
            this.ShowLogin = startConfiguration.ShowLogin;

            // initialize core data structures
            this.model = startConfiguration.DynamoModel;
            this.model.CommandStarting += OnModelCommandStarting;
            this.model.CommandCompleted += OnModelCommandCompleted;

            this.HideReportOptions = startConfiguration.HideReportOptions;
            UsageReportingManager.Instance.InitializeCore(this);
            this.WatchHandler = startConfiguration.WatchHandler;
            var pmExtension = model.GetPackageManagerExtension();
            this.PackageManagerClientViewModel = new PackageManagerClientViewModel(this, pmExtension.PackageManagerClient);
            this.SearchViewModel = null;

            // Start page should not show up during test mode.
            this.ShowStartPage = !DynamoModel.IsTestMode;

            this.BrandingResourceProvider = startConfiguration.BrandingResourceProvider ?? new DefaultBrandingResourceProvider();

            // commands should be initialized before adding any WorkspaceViewModel
            InitializeDelegateCommands();

            //add the initial workspace and register for future 
            //updates to the workspaces collection
            var homespaceViewModel = new HomeWorkspaceViewModel(model.CurrentWorkspace as HomeWorkspaceModel, this);
            workspaces.Add(homespaceViewModel);
            currentWorkspaceViewModel = homespaceViewModel;
           
            model.WorkspaceAdded += WorkspaceAdded;
            model.WorkspaceRemoved += WorkspaceRemoved;
            if (model.LinterManager != null)
            {
                model.LinterManager.RuleEvaluationResults.CollectionChanged += OnRuleEvaluationResultsCollectionChanged;
            }
             
            SubscribeModelCleaningUpEvent();
            SubscribeModelUiEvents();
            SubscribeModelChangedHandlers();
            SubscribeModelBackupFileSaveEvent();
            SubscribeUpdateManagerHandlers();

            InitializeAutomationSettings(startConfiguration.CommandFilePath);

            SubscribeLoggerHandlers();

            DynamoSelection.Instance.Selection.CollectionChanged += SelectionOnCollectionChanged;

            InitializeRecentFiles();

            UsageReportingManager.Instance.PropertyChanged += CollectInfoManager_PropertyChanged;

            WatchIsResizable = false;

            SubscribeDispatcherHandlers();

            RenderPackageFactoryViewModel = new RenderPackageFactoryViewModel(Model.PreferenceSettings);
            RenderPackageFactoryViewModel.PropertyChanged += RenderPackageFactoryViewModel_PropertyChanged;

            BackgroundPreviewViewModel = startConfiguration.Watch3DViewModel;
            BackgroundPreviewViewModel.PropertyChanged += Watch3DViewModelPropertyChanged;
            WatchHandler.RequestSelectGeometry += BackgroundPreviewViewModel.AddLabelForPath;
            RegisterWatch3DViewModel(BackgroundPreviewViewModel, RenderPackageFactoryViewModel.Factory);
            model.ComputeModelDeserialized += model_ComputeModelDeserialized;

            preferencesViewModel = new PreferencesViewModel(this);

            if (!DynamoModel.IsTestMode && !DynamoModel.IsHeadless)
            {
                model.State = DynamoModel.DynamoModelState.StartedUI;
            }

            FileTrustViewModel = new FileTrustWarningViewModel();
        }

        /// <summary>
        /// Sets up the provided <see cref="DefaultWatch3DViewModel"/> object and 
        /// adds it to the Watch3DViewModels collection.
        /// </summary>
        /// <param name="watch3DViewModel"></param>
        /// <param name="factory"></param>
        protected void RegisterWatch3DViewModel(DefaultWatch3DViewModel watch3DViewModel, IRenderPackageFactory factory)
        {
            watch3DViewModel.Setup(this, factory);
            watch3DViewModels.Add(watch3DViewModel);
            watch3DViewModel.Active = PreferenceSettings
                .GetIsBackgroundPreviewActive(watch3DViewModel.PreferenceWatchName);
            RaisePropertyChanged("Watch3DViewModels");
        }

        private void RenderPackageFactoryViewModel_PropertyChanged(object sender, PropertyChangedEventArgs e)
        {
            var factoryVm = (RenderPackageFactoryViewModel)sender;
            switch (e.PropertyName)
            {
                case "ShowEdges":
                    model.PreferenceSettings.ShowEdges = factoryVm.Factory.TessellationParameters.ShowEdges;
                    // A full regeneration is required to get the edge geometry.
                    foreach (var vm in Watch3DViewModels)
                    {
                        if (vm is HelixWatch3DViewModel) // just need a full regeneration when vm is HelixWatch3DViewModel
                        {
                            vm.RegenerateAllPackages();
                        }
                    }
                    break;
                case "MaxTessellationDivisions":
                    model.PreferenceSettings.RenderPrecision = factoryVm.Factory.TessellationParameters.MaxTessellationDivisions;
                    break;
                default:
                    return;
            }
        }

        void Watch3DViewModelPropertyChanged(object sender, PropertyChangedEventArgs e)
        {
            switch (e.PropertyName)
            {
                case "Active":
                    RaisePropertyChanged("BackgroundPreviewActive");                 
                    break;
                case "CanNavigateBackground":
                    if (!BackgroundPreviewViewModel.CanNavigateBackground)
                    {
                        // Return focus back to Dynamo View
                        OnRequestReturnFocusToView();
                    }
                    break;
            }
        }

        internal event EventHandler NodeViewReady;
        internal void OnNodeViewReady(object nodeView)
        {
            if (NodeViewReady != null)
            {
                this.NodeViewReady(nodeView, new EventArgs());
            }
        }

        #region Event handler destroy/create

        protected virtual void UnsubscribeAllEvents()
        {
            preferencesViewModel.UnsubscribeAllEvents();
            UnsubscribeDispatcherEvents();
            UnsubscribeModelUiEvents();
            UnsubscribeModelChangedEvents();
            UnsubscribeUpdateManagerEvents();
            UnsubscribeLoggerEvents();
            UnsubscribeModelCleaningUpEvent();
            UnsubscribeModelBackupFileSaveEvent();

            model.WorkspaceAdded -= WorkspaceAdded;
            model.WorkspaceRemoved -= WorkspaceRemoved;
            if (model.LinterManager != null)
            {
                model.LinterManager.RuleEvaluationResults.CollectionChanged -= OnRuleEvaluationResultsCollectionChanged;
            }

            DynamoSelection.Instance.Selection.CollectionChanged -= SelectionOnCollectionChanged;
            UsageReportingManager.Instance.PropertyChanged -= CollectInfoManager_PropertyChanged;
        }

        private void InitializeRecentFiles()
        {
            this.RecentFiles = new ObservableCollection<string>(model.PreferenceSettings.RecentFiles);
            this.RecentFiles.CollectionChanged += (sender, args) =>
            {
                model.PreferenceSettings.RecentFiles = this.RecentFiles.ToList();
            };
        }

        private void SubscribeLoggerHandlers()
        {
            model.Logger.PropertyChanged += Instance_PropertyChanged;
        }

        private void UnsubscribeLoggerEvents()
        {
            model.Logger.PropertyChanged -= Instance_PropertyChanged;
        }

        private void SubscribeUpdateManagerHandlers()
        {
            model.UpdateManager.UpdateDownloaded += Instance_UpdateDownloaded;
            model.UpdateManager.ShutdownRequested += UpdateManager_ShutdownRequested;
        }

        private void UnsubscribeUpdateManagerEvents()
        {
            model.UpdateManager.UpdateDownloaded -= Instance_UpdateDownloaded;
            model.UpdateManager.ShutdownRequested -= UpdateManager_ShutdownRequested;
        }

        private void SubscribeModelUiEvents()
        {
            model.RequestBugReport += ReportABug;
            model.RequestDownloadDynamo += DownloadDynamo;
            model.Preview3DOutage += Disable3DPreview;

            DynamoServices.LoadLibraryEvents.LoadLibraryFailure += LoadLibraryEvents_LoadLibraryFailure;
        }

        private void UnsubscribeModelUiEvents()
        {
            model.RequestBugReport -= ReportABug;
            model.RequestDownloadDynamo -= DownloadDynamo;
            model.Preview3DOutage -= Disable3DPreview;

            DynamoServices.LoadLibraryEvents.LoadLibraryFailure -= LoadLibraryEvents_LoadLibraryFailure;
        }

        private void SubscribeModelCleaningUpEvent()
        {
            model.CleaningUp += CleanUp;
        }

        private void UnsubscribeModelCleaningUpEvent()
        {
            model.CleaningUp -= CleanUp;
        }

        private void SubscribeModelBackupFileSaveEvent()
        {
            model.RequestWorkspaceBackUpSave += SaveAs;
        }

        private void UnsubscribeModelBackupFileSaveEvent()
        {
            model.RequestWorkspaceBackUpSave -= SaveAs;
        }

        private void SubscribeModelChangedHandlers()
        {
            model.PropertyChanged += _model_PropertyChanged;
            model.WorkspaceCleared += ModelWorkspaceCleared;
            model.RequestCancelActiveStateForNode += this.CancelActiveState;
        }

        private void UnsubscribeModelChangedEvents()
        {
            model.PropertyChanged -= _model_PropertyChanged;
            model.WorkspaceCleared -= ModelWorkspaceCleared;
            model.RequestCancelActiveStateForNode -= this.CancelActiveState;
        }

        private void SubscribeDispatcherHandlers()
        {
            DynamoModel.RequestDispatcherBeginInvoke += TryDispatcherBeginInvoke;
            DynamoModel.RequestDispatcherInvoke += TryDispatcherInvoke;
        }

        private void UnsubscribeDispatcherEvents()
        {
            DynamoModel.RequestDispatcherBeginInvoke -= TryDispatcherBeginInvoke;
            DynamoModel.RequestDispatcherInvoke -= TryDispatcherInvoke;
        }
        #endregion

        private void InitializeAutomationSettings(string commandFilePath)
        {
            if (String.IsNullOrEmpty(commandFilePath) || !File.Exists(commandFilePath))
                commandFilePath = null;

            // Instantiate an AutomationSettings to handle record/playback.
            automationSettings = new AutomationSettings(this.Model, commandFilePath);
        }

        private void TryDispatcherBeginInvoke(Action action)
        {
            if (this.UIDispatcher != null)
            {
                UIDispatcher.BeginInvoke(action);
            }
            else
            {
                action();
            }
        }

        private void TryDispatcherInvoke(Action action)
        {
            if (this.UIDispatcher != null)
            {
                UIDispatcher.Invoke(action);
            }
            else
            {
                action();
            }
        }

        private void ModelWorkspaceCleared(WorkspaceModel workspace)
        {
            RaiseCanExecuteUndoRedo();

            // Reset workspace state
            CurrentSpaceViewModel.CancelActiveState();
            BackgroundPreviewViewModel.RefreshState();
        }

        internal void ForceRunExprCmd(object parameters)
        {
            bool displayErrors = Convert.ToBoolean(parameters);
            var command = new DynamoModel.ForceRunCancelCommand(displayErrors, false);
            this.ExecuteCommand(command);
        }

        internal void MutateTestCmd(object parameters)
        {
            var command = new DynamoModel.MutateTestCommand();
            this.ExecuteCommand(command);
        }

        public void DisplayFunction(object parameters)
        {
            Model.OpenCustomNodeWorkspace((Guid)parameters);
        }

        internal bool CanDisplayFunction(object parameters)
        {
            return Model.CustomNodeManager.Contains((Guid)parameters);
        }

        /// <summary>
        /// Opens a new browser window pointing to the Dynamo repo new issue page, pre-filling issue 
        /// title and content based on crash details. Uses system default browser.
        /// </summary>
        /// <param name="bodyContent">Crash details body. If null, nothing will be filled-in.</param>
        public static void ReportABug(object bodyContent)
        {
            var urlWithParameters = Wpf.Utilities.CrashUtilities.GithubNewIssueUrlFromCrashContent(bodyContent);

            // launching the process using explorer.exe will format the URL incorrectly
            // and Github will not recognise the query parameters in the URL
            // so launch with default operating system web browser
            Process.Start(new ProcessStartInfo(urlWithParameters));
        }

        public static void ReportABug()
        {
            ReportABug(null);
        }

        internal static void DownloadDynamo()
        {
            Process.Start(new ProcessStartInfo("explorer.exe", Configurations.DynamoDownloadLink));
        }

        private void Disable3DPreview()
        {
            foreach (var item in Watch3DViewModels)
            {
                item.Active = false;
            }
        }

        internal bool CanReportABug(object parameter)
        {
            return true;
        }

        /// <summary>
        /// Clear the UI log.
        /// </summary>
        public void ClearLog(object parameter)
        {
            Model.Logger.ClearLog();
        }

        internal bool CanClearLog(object parameter)
        {
            return true;
        }

        void Instance_UpdateDownloaded(object sender, UpdateDownloadedEventArgs e)
        {
            RaisePropertyChanged("Version");
            RaisePropertyChanged("IsUpdateAvailable");
        }

        void UpdateManager_ShutdownRequested(IUpdateManager updateManager)
        {
            PerformShutdownSequence(new ShutdownParams(
                shutdownHost: true, allowCancellation: true));
        }

        void CollectInfoManager_PropertyChanged(object sender, PropertyChangedEventArgs e)
        {
            switch (e.PropertyName)
            {
                case "CollectInfoOption":
                    RaisePropertyChanged("CollectInfoOption");
                    break;
            }
        }

        private void SelectionOnCollectionChanged(object sender, NotifyCollectionChangedEventArgs notifyCollectionChangedEventArgs)
        {
            PublishSelectedNodesCommand.RaiseCanExecuteChanged();
            AlignSelectedCommand.RaiseCanExecuteChanged();
            DeleteCommand.RaiseCanExecuteChanged();
            UngroupModelCommand.RaiseCanExecuteChanged();
            AddModelsToGroupModelCommand.RaiseCanExecuteChanged();
            ShowNewPresetsDialogCommand.RaiseCanExecuteChanged();
        }

        void Instance_PropertyChanged(object sender, PropertyChangedEventArgs e)
        {

            switch (e.PropertyName)
            {
                case "LogText":
                    RaisePropertyChanged("LogText");
                    RaisePropertyChanged("WarningText");
                    break;
            }

        }

        void _model_PropertyChanged(object sender, PropertyChangedEventArgs e)
        {
            switch (e.PropertyName)
            {
                case "CurrentWorkspace":
                    RaisePropertyChanged("IsAbleToGoHome");
                    RaisePropertyChanged("CurrentSpace");
                    RaisePropertyChanged("BackgroundColor");
                    RaisePropertyChanged("CurrentWorkspaceIndex");
                    RaisePropertyChanged("ViewingHomespace");
                    if (this.PublishCurrentWorkspaceCommand != null)
                        this.PublishCurrentWorkspaceCommand.RaiseCanExecuteChanged();
                    RaisePropertyChanged("IsPanning");
                    RaisePropertyChanged("IsOrbiting");
                    //RaisePropertyChanged("RunEnabled");
                    break;

                case "EnablePresetOptions":
                    RaisePropertyChanged("EnablePresetOptions");
                    break;
            }
        }

        // TODO(Sriram): This method is currently not used, but it should really 
        // be. It watches property change notifications coming from the current 
        // WorkspaceModel, and then enables/disables 'set timer' button on the UI.
        // 
        //void CurrentWorkspace_PropertyChanged(object sender, PropertyChangedEventArgs e)
        //{
        //    switch (e.PropertyName)
        //    {
        //        case "RunEnabled":
        //            RaisePropertyChanged(e.PropertyName);
        //            break;
        //    }
        //}

        private void CleanUp()
        {
            UnsubscribeAllEvents();
        }

        internal bool CanWriteToLog(object parameters)
        {
            if (model.Logger != null)
            {
                return true;
            }

            return false;
        }

        internal bool CanCopy(object parameters)
        {
            if (DynamoSelection.Instance.Selection.Count == 0)
            {
                return false;
            }
            return true;
        }

        internal bool CanPaste(object parameters)
        {
            if (model.ClipBoard.Count == 0)
            {
                return false;
            }

            return true;
        }
       
        private void Paste(object parameter)
        {
            OnRequestPaste();
            RaiseCanExecuteUndoRedo();
        }

        /// <summary>
        /// After command framework is implemented, this method should now be only 
        /// called from a menu item (i.e. Ctrl + W). It should not be used as a way
        /// for any other code paths to create a note programmatically. For that we
        /// now have AddNoteInternal which takes in more configurable arguments.
        /// </summary>
        /// <param name="parameters">This is not used and should always be null,
        /// otherwise an ArgumentException will be thrown.</param>
        /// 
        public void AddNote(object parameters)
        {
            if (null != parameters) // See above for details of this exception.
            {
                var message = "Internal error, argument must be null";
                throw new ArgumentException(message, "parameters");
            }

            var command = new DynamoModel.CreateNoteCommand(Guid.NewGuid(), null, 0, 0, true);
            this.ExecuteCommand(command);
        }

        internal bool CanAddNote(object parameters)
        {
            return true;
        }

        internal void AddAnnotation(object parameters)
        {
            if (null != parameters) // See above for details of this exception.
            {
                var message = "Internal error, argument must be null";
                throw new ArgumentException(message, "parameters");
            }

            var command = new DynamoModel.CreateAnnotationCommand(Guid.NewGuid(), null, null, 0, 0, true);
            this.ExecuteCommand(command);
        }

        internal bool CanAddAnnotation(object parameter)
        {
            var groups = Model.CurrentWorkspace.Annotations;
            // Create Group should be disabled when a group is among selection and come with nested group inside
            if (groups.Any(x => x.IsSelected && x.HasNestedGroups))
            {
                return false;
            }

            //Create Group should be disabled when a node selected is already in a group
            if (!groups.Any(x => x.IsSelected))
            {
                var modelSelected = DynamoSelection.Instance.Selection.OfType<ModelBase>().Where(x => x.IsSelected);
                //If there are no nodes selected then return false
                if (!modelSelected.Any())
                {
                    return false;
                }

                foreach (var model in modelSelected)
                {
                    if (groups.ContainsModel(model.GUID))
                    {
                        return false;
                    }
                }
            }

            return true;
        }

        internal void UngroupAnnotation(object parameters)
        {
            if (null != parameters)
            {
                var message = "Internal error, argument must be null";
                throw new ArgumentException(message, "parameters");
            }
            //Check for multiple groups - Delete the group and not the nodes.
            foreach (var group in DynamoSelection.Instance.Selection.OfType<AnnotationModel>().ToList())
            {
                if (!group.IsExpanded)
                {
                    // If the group is not expanded we expanded
                    // and show the group content before deleting 
                    // the group.
                    var viewModel = this.CurrentSpaceViewModel.Annotations
                        .FirstOrDefault(x => x.AnnotationModel == group);

                    if (viewModel is null) continue;

                    viewModel.IsExpanded = true;
                    viewModel.ShowGroupContents();
                }

                var command = new DynamoModel.DeleteModelCommand(group.GUID);
                this.ExecuteCommand(command);
            }            
        }

        internal bool CanUngroupAnnotation(object parameter)
        {
            return DynamoSelection.Instance.Selection.OfType<AnnotationModel>().Any();
        }

        internal void UngroupModel(object parameters)
        {
            if (null != parameters)
            {
                var message = "Internal error, argument must be null";
                throw new ArgumentException(message, "parameters");
            }

            // If only an AnnotationModel is selected that means
            // we are trying to remove a group from another group
            if (DynamoSelection.Instance.Selection.OfType<AnnotationModel>().Count() == DynamoSelection.Instance.Selection.Count())
            {
                foreach (var modelb in DynamoSelection.Instance.Selection.OfType<ModelBase>().ToList())
                {
                    var command = new DynamoModel.UngroupModelCommand(modelb.GUID);
                    this.ExecuteCommand(command);
                    return;
                }
            }

            //Check for multiple groups - Delete the group and not the nodes.
            foreach (var modelb in DynamoSelection.Instance.Selection.OfType<ModelBase>().ToList())
            {
                if (!(modelb is AnnotationModel))
                {
                    var guids = new List<Guid> { modelb.GUID };
                    if (modelb is NodeModel node)
                    {
                        var pinnedNotes = CurrentSpaceViewModel.Notes
                            .Where(x => x.PinnedNode?.NodeModel == node)
                            .Select(x => x.Model.GUID);

                        if (pinnedNotes.Any())
                        {
                            guids.AddRange(pinnedNotes);
                        }
                    }
                    var command = new DynamoModel.UngroupModelCommand(guids);
                    this.ExecuteCommand(command);
                }
            }  
        }

        internal bool CanUngroupModel(object parameter)
        {
            var tt = DynamoSelection.Instance.Selection.OfType<ModelBase>().Any();
            return DynamoSelection.Instance.Selection.OfType<ModelBase>().Any();
        }

        internal bool CanAddModelsToGroup(object obj)
        {          
            return DynamoSelection.Instance.Selection.OfType<AnnotationModel>().Any();
        }

        internal void AddModelsToGroup(object parameters)
        {
            if (null != parameters)
            {
                var message = "Internal error, argument must be null";
                throw new ArgumentException(message, "parameters");
            }
            //Check for multiple groups - Delete the group and not the nodes.
            foreach (var modelb in DynamoSelection.Instance.Selection.OfType<ModelBase>())
            {
                if (!(modelb is AnnotationModel) && 
                    !CurrentSpace.Annotations.ContainsModel(modelb)) 
                {
                    var command = new DynamoModel.AddModelToGroupCommand(modelb.GUID);
                    this.ExecuteCommand(command);
                }
            }  
        }

        internal void AddGroupToGroup(object hostGroupGuid)
        {
            if (!(hostGroupGuid is Guid hostGroupId))
            {
                var message = "Internal error, argument must be null";
                throw new ArgumentException(message, "parameters");
            }
            //Check for multiple groups - Delete the group and not the nodes.
            var command = new DynamoModel.AddGroupToGroupCommand(
                DynamoSelection.Instance.Selection.OfType<AnnotationModel>().Where(x => x.GUID != hostGroupId).Select(x => x.GUID),
                hostGroupId);
            this.ExecuteCommand(command);
        }

        private void WorkspaceAdded(WorkspaceModel item)
        {
            if (item is HomeWorkspaceModel)
            {
                var newVm = new HomeWorkspaceViewModel(item as HomeWorkspaceModel, this);
                workspaces.Insert(0, newVm);

                // The RunSettings control is a child of the DynamoView, 
                // but has its DataContext set to the RunSettingsViewModel 
                // on the HomeWorkspaceViewModel. When the home workspace is changed,
                // we need to raise a property change notification for the 
                // homespace view model, so the RunSettingsControl's bindings
                // get updated.
                RaisePropertyChanged("HomeSpaceViewModel");
            }
            else
            {
                var newVm = new WorkspaceViewModel(item, this);

                // For Json Workspaces, workspace view info need to be read again from file
                string fileContents;
                Exception ex;
                if (DynamoUtilities.PathHelper.isValidJson(newVm.Model.FileName, out fileContents, out ex))
                {
                    ExtraWorkspaceViewInfo viewInfo = WorkspaceViewModel.ExtraWorkspaceViewInfoFromJson(fileContents);
                    newVm.Model.UpdateWithExtraWorkspaceViewInfo(viewInfo);
                }
                workspaces.Add(newVm);
            }
        }

        private void WorkspaceRemoved(WorkspaceModel item)
        {
            var viewModel = workspaces.First(x => x.Model == item);
            if (currentWorkspaceViewModel == viewModel)
                if(currentWorkspaceViewModel != null)
                {
                    currentWorkspaceViewModel.Dispose();
                }
                currentWorkspaceViewModel = null;
            workspaces.Remove(viewModel);
        }

        private void OnRuleEvaluationResultsCollectionChanged(object sender, NotifyCollectionChangedEventArgs e)
        {
            RaisePropertyChanged(nameof(LinterIssuesCount));
        }

        internal void AddToRecentFiles(string path)
        {
            if (path == null) return;

            if (RecentFiles.Contains(path))
            {
                RecentFiles.Remove(path);
            }

            RecentFiles.Insert(0, path);

            int maxNumRecentFiles = Model.PreferenceSettings.MaxNumRecentFiles;
            if (RecentFiles.Count > maxNumRecentFiles)
            {
                RecentFiles.RemoveRange(maxNumRecentFiles, RecentFiles.Count - maxNumRecentFiles);
            }
        }

        /// <summary>
        /// Returns the file-save dialog with customized file types of Dynamo.
        /// </summary>
        /// <param name="workspace"></param>
        /// <returns>A customized file-save dialog</returns>
        public FileDialog GetSaveDialog(WorkspaceModel workspace)
        {
            FileDialog fileDialog = new SaveFileDialog
            {
                AddExtension = true,
            };

            string ext, fltr;
            if (workspace == HomeSpace)
            {
                ext = ".dyn";
                fltr = string.Format(Resources.FileDialogDynamoWorkspace,BrandingResourceProvider.ProductName,"*.dyn");
            }
            else
            {
                ext = ".dyf";
                fltr = string.Format(Resources.FileDialogDynamoCustomNode,BrandingResourceProvider.ProductName,"*.dyf");
            }
            fltr += "|" + string.Format(Resources.FileDialogAllFiles, "*.*");

            fileDialog.FileName = workspace.Name + ext;
            fileDialog.AddExtension = true;
            fileDialog.DefaultExt = ext;
            fileDialog.Filter = fltr;

            return fileDialog;
        }

        /// <summary>
        /// Attempts to open a file using the Json content passed to OpenFromJsonCommand, but wraps
        /// the call with a check to make sure no unsaved changes to the HomeWorkspace are lost.
        /// </summary>
        /// <param name="openFromJsonCommand"> <see cref="DynamoModel.OpenFileFromJsonCommand"/> </param>
        private void OpenFromJsonIfSaved(object openCommand)
        {
            filePath = string.Empty;
            fileContents = string.Empty;

            var command = openCommand as DynamoModel.OpenFileFromJsonCommand;
            if (command == null)
            {
                return;
            }

            if (HomeSpace != null && HomeSpace.HasUnsavedChanges)
            {
                if (AskUserToSaveWorkspaceOrCancel(HomeSpace))
                {
                    fileContents = command.FileContents;
                    ExecuteCommand(command);
                    ShowStartPage = false;
                }
            }
            else
            {
                OpenFromJsonCommand.Execute(new Tuple<string, bool>(command.FileContents, command.ForceManualExecutionMode));
                ShowStartPage = false;
            }
        }

        /// <summary>
        /// Attempts to open a file using the passed open command, but wraps the call
        /// with a check to make sure no unsaved changes to the HomeWorkspace are lost.
        /// </summary>
        /// <param name="openCommand"> <see cref="DynamoModel.OpenFileCommand"/> </param>
        private void OpenIfSaved(object openCommand)
        {
            fileContents = string.Empty;
            filePath = string.Empty;

            var command = openCommand as DynamoModel.OpenFileCommand;
            if (command == null)
            {
                return;
            }

            if(HomeSpace != null && HomeSpace.HasUnsavedChanges)
            {
                if (AskUserToSaveWorkspaceOrCancel(HomeSpace))
                {
                    filePath = command.FilePath;                    
                    ExecuteCommand(command);
                    ShowStartPage = false;
                }
            }
            else
            {
                OpenCommand.Execute(new Tuple<string,bool>(command.FilePath, command.ForceManualExecutionMode));
                ShowStartPage = false;
            }
        }

        /// <summary>
        /// Open a definition or workspace.
        /// </summary>
        /// <param name="parameters"></param>
        /// For most cases, parameters variable refers to the Json content file to open
        /// However, when this command is used in OpenFileDialog, the variable is
        /// a Tuple<string, bool> instead. The boolean flag is used to override the
        /// RunSetting of the workspace.
        private void OpenFromJson(object parameters)
        {
            // try catch for exceptions thrown while opening files, say from a future version, 
            // that can't be handled reliably
            filePath = string.Empty;
            fileContents = string.Empty;
            bool forceManualMode = false;
            try
            {
                var packedParams = parameters as Tuple<string, bool>;
                if (packedParams != null)
                {
                    fileContents = packedParams.Item1;
                    forceManualMode = packedParams.Item2;
                }
                else
                {
                    fileContents = parameters as string;
                }
                ExecuteCommand(new DynamoModel.OpenFileFromJsonCommand(fileContents, forceManualMode));
            }
            catch (Exception e)
            {
                if (!DynamoModel.IsTestMode)
                {
                    string commandString = String.Format(Resources.MessageErrorOpeningFileGeneral);
                    string errorMsgString;
                    if (e is Newtonsoft.Json.JsonReaderException)
                    {
                        errorMsgString = String.Format(Resources.MessageFailedToOpenCorruptedFile, "Json file content");
                    }
                    else
                    {
                        errorMsgString = String.Format(Resources.MessageUnkownErrorOpeningFile, "Json file content");
                    }
                    model.Logger.LogNotification("Dynamo", commandString, errorMsgString, e.ToString());
                    MessageBoxService.Show(errorMsgString, 
                        Properties.Resources.FileLoadFailureMessageBoxTitle, 
                        MessageBoxButton.OK, 
                        MessageBoxImage.Exclamation);
                }
                else
                {
                    throw (e);
                }
                return;
            }
            this.ShowStartPage = false; // Hide start page if there's one.
        }

        /// <summary>
        /// Open a definition or workspace.
        /// </summary>
        /// <param name="parameters"></param>
        /// For most cases, parameters variable refers to the file path to open
        /// However, when this command is used in OpenFileDialog, the variable is
        /// a Tuple<string, bool> instead. The boolean flag is used to override the
        /// RunSetting of the workspace.
        private void Open(object parameters)
        {
            // try catch for exceptions thrown while opening files, say from a future version, 
            // that can't be handled reliably
            filePath = string.Empty;
            fileContents = string.Empty;
            bool forceManualMode = false; 
            try
            {
                if (parameters is Tuple<string, bool> packedParams)
                {
                    filePath = packedParams.Item1;
                    forceManualMode = packedParams.Item2;
                }
                else
                {
                    filePath = parameters as string;
                }

                var directoryName = Path.GetDirectoryName(filePath);
<<<<<<< HEAD
                //Checks if the file that is being opened is in the trusted list.
                bool bShowFileTrustWarning = false;
                if(!PreferenceSettings.IsTrustedLocation(directoryName) && DynamoModel.IsTestMode == false)
                {
                    HomeSpace.RunSettings.ForceAutomaticWithoutRun = true;
                    bShowFileTrustWarning = true;
                }
                ExecuteCommand(new DynamoModel.OpenFileCommand(filePath, forceManualMode));
=======
>>>>>>> bb1e73a9

                // Display trust warning when file is not among trust location and warning feature is on
                bool displayTrustWarning = !PreferenceSettings.IsTrustedLocation(directoryName)
                    && !filePath.EndsWith("dyf")
                    && !DynamoModel.IsTestMode
                    && !PreferenceSettings.DisableTrustWarnings
                    && FileTrustViewModel != null;
                RunSettings.ForceBlockRun = displayTrustWarning;
                // Execute graph open command
                ExecuteCommand(new DynamoModel.OpenFileCommand(filePath, forceManualMode));
                // Only show trust warning popop when current opened workspace is homeworkspace and not custom node workspace
                if (displayTrustWarning && (currentWorkspaceViewModel?.IsHomeSpace ?? false))
                {
                    // Skip these when opening dyf
                    FileTrustViewModel.DynFileDirectoryName = directoryName;
                    FileTrustViewModel.ShowWarningPopup = true;
                }
                (HomeSpaceViewModel as HomeWorkspaceViewModel).UpdateRunStatusMsgBasedOnStates();
            }
            catch (Exception e)
            {
                if (!DynamoModel.IsTestMode)
                {
                    string commandString = String.Format(Resources.MessageErrorOpeningFileGeneral);
                    string errorMsgString;
                    // Catch all the IO exceptions and file access here. The message provided by .Net is clear enough to indicate the problem in this case.
                    if (e is IOException || e is UnauthorizedAccessException)
                    {
                        errorMsgString = String.Format(e.Message, filePath);
                    }
                    else if (e is System.Xml.XmlException || e is Newtonsoft.Json.JsonReaderException)
                    {
                        errorMsgString = String.Format(Resources.MessageFailedToOpenCorruptedFile, filePath);
                    }
                    else
                    {
                        errorMsgString = String.Format(Resources.MessageUnkownErrorOpeningFile, filePath);
                    }
                    model.Logger.LogNotification("Dynamo", commandString, errorMsgString, e.ToString());
                    MessageBoxService.Show(errorMsgString, commandString, MessageBoxButton.OK, MessageBoxImage.Error);
                }
                else
                {
                    throw (e);
                }
                return;
            }
            this.ShowStartPage = false; // Hide start page if there's one.
        }

        internal void OpenOnboardingGuideFile()
        {  
            var jsonDynFile = ResourceUtilities.LoadContentFromResources(GuidesManager.OnboardingGuideWorkspaceEmbeededResource, GetType().Assembly, false, false);
            OpenFromJson(new Tuple<string, bool>(jsonDynFile, true));
        }

        private bool CanOpen(object parameters)
        {
            var filePath = parameters as string;
            return PathHelper.IsValidPath(filePath);
        }

        private bool CanOpenFromJson(object parameters)
        {
            string fileContents = parameters as string;
            return PathHelper.isFileContentsValidJson(fileContents, out _);
        }

        /// <summary>
        /// Read the contents of the file and set the view parameters for that current workspace
        /// </summary>
        private void model_ComputeModelDeserialized()
        {            
            try
            {
                string fileContentsInUse = String.IsNullOrEmpty(filePath) ? fileContents : File.ReadAllText(filePath);
                if (string.IsNullOrEmpty(fileContentsInUse))
                {
                    return;
                }

                // This call will fail in the case of an XML file
                ExtraWorkspaceViewInfo viewInfo = WorkspaceViewModel.ExtraWorkspaceViewInfoFromJson(fileContentsInUse);

                Model.CurrentWorkspace.UpdateWithExtraWorkspaceViewInfo(viewInfo);
                Model.OnWorkspaceOpening(viewInfo);
            }
            catch (Exception e)
            {
                this.ShowStartPage = false; // Hide start page if there's one.
                return;
            }

            // TODO: Finish initialization of the WorkspaceViewModel
        }

        /// <summary>
        /// Present the open dialog and open the workspace that is selected.
        /// </summary>
        /// <param name="parameter"></param>
        private void ShowOpenDialogAndOpenResult(object parameter)
        {
            if (HomeSpace.HasUnsavedChanges)
            {
                if (!AskUserToSaveWorkspaceOrCancel(HomeSpace))
                    return;
            }

            DynamoOpenFileDialog _fileDialog = new DynamoOpenFileDialog(this)
            {
                Filter = string.Format(Resources.FileDialogDynamoDefinitions,
                         BrandingResourceProvider.ProductName, "*.dyn;*.dyf") + "|" +
                         string.Format(Resources.FileDialogAllFiles, "*.*"),
                Title = string.Format(Resources.OpenDynamoDefinitionDialogTitle,BrandingResourceProvider.ProductName)
            };

            // if you've got the current space path, use it as the inital dir
            if (!string.IsNullOrEmpty(Model.CurrentWorkspace.FileName))
            {
                string path = Model.CurrentWorkspace.FileName;
                if (File.Exists(path))
                {
                    var fi = new FileInfo(Model.CurrentWorkspace.FileName);
                    _fileDialog.InitialDirectory = fi.DirectoryName;
                }
                else
                {
                    _fileDialog.InitialDirectory = Environment.GetFolderPath(Environment.SpecialFolder.MyComputer);
                }
            }
            else // use the samples directory, if it exists
            {
                Assembly dynamoAssembly = Assembly.GetExecutingAssembly();
                string location = Path.GetDirectoryName(dynamoAssembly.Location);
                string UICulture = CultureInfo.CurrentUICulture.Name;
                string path = Path.Combine(location, "samples", UICulture);

                if (Directory.Exists(path))
                    _fileDialog.InitialDirectory = path;
            }

            if (_fileDialog.ShowDialog() == DialogResult.OK)
            {
                if (CanOpen(_fileDialog.FileName))
                {
                    Open(new Tuple<string,bool>(_fileDialog.FileName, _fileDialog.RunManualMode));
                }
            }
        }

        private bool CanShowOpenDialogAndOpenResultCommand(object parameter)
        {
            return HomeSpace.RunSettings.RunEnabled;
        }

        private void OpenRecent(object path)
        {
            // Make sure user get chance to save unsaved changes first
            if (CurrentSpaceViewModel.HasUnsavedChanges)
            {
                if (!AskUserToSaveWorkspaceOrCancel(HomeSpace))
                    return;
            }
            this.Open(path as string);
        }

        private bool CanOpenRecent(object path)
        {
            return HomeSpace.RunSettings.RunEnabled;
        }

        /// <summary>
        /// Attempts to save an the current workspace.
        /// Assumes that workspace has already been saved.
        /// </summary>
        private void Save(object parameter)
        {
            if (!ShowWarningDialogOnSaveWithUnresolvedIssues()) return;

            if (!String.IsNullOrEmpty(Model.CurrentWorkspace.FileName))
            {
                // For read-only file, re-direct save to save-as
                if (this.CurrentSpace.IsReadOnly)
                    ShowSaveDialogAndSaveResult(parameter);
                else
                    InternalSaveAs(Model.CurrentWorkspace.FileName, SaveContext.Save);      
            }
                
        }

        private bool CanSave(object parameter)
        {
            return true;
        }

        /// <summary>
        /// Save the current workspace.
        /// </summary>
        /// <param name="parameters">The file path.</param>
        private void SaveAs(object parameters)
        {
            var filePath = parameters as string;
            if (string.IsNullOrEmpty(filePath))
                return;

            var fi = new FileInfo(filePath);
            InternalSaveAs(fi.FullName, SaveContext.SaveAs);
        }

        internal bool CanSaveAs(object parameters)
        {
            return (parameters != null);
        }

        private void InternalSaveAs(string path, SaveContext saveContext, bool isBackup = false)
        {
            try
            {
                Model.Logger.Log(String.Format(Properties.Resources.SavingInProgress, path));

                // If the current workspace is a CustomNodeWorkspaceModel, then call the save method on it.
                if (CurrentSpaceViewModel.Model is CustomNodeWorkspaceModel)
                {
                    CurrentSpaceViewModel.Model.Save(path, false, Model.EngineController);
                }
                else
                {
                    CurrentSpaceViewModel.Save(path, isBackup, Model.EngineController, saveContext);
                }

                if (!isBackup) AddToRecentFiles(path);
            }
            catch (Exception ex)
            {
                Model.Logger.Log(ex.Message);
                Model.Logger.Log(ex.StackTrace);

                if (ex is IOException || ex is UnauthorizedAccessException)
                    MessageBoxService.Show(ex.Message, Resources.SaveConfirmationMessageBoxTitle, MessageBoxButton.OK, MessageBoxImage.Warning);
            }
        }

        /// <summary>
        /// Save the current workspace to a specific file path. If the file path is null or empty, an
        /// exception is written to the console.
        /// </summary>
        /// <param name="path">The path to the file.</param>
        /// <param name="isBackup">Indicates if an automated backup save has called this function.</param>
        /// <exception cref="IOException"></exception>
        /// <exception cref="UnauthorizedAccessException"></exception>
        [Obsolete("Please use the SaveAs method with the saveContext argument.")]
        public void SaveAs(string path, bool isBackup = false)
        {
            InternalSaveAs(path, SaveContext.SaveAs, isBackup: isBackup);
        }

        /// <summary>
        /// Save the current workspace to a specific file path. If the file path is null or empty, an
        /// exception is written to the console.
        /// </summary>
        /// <param name="path">The path to the file.</param>
        /// <param name="saveContext">The context of the save operation.</param>
        /// <param name="isBackup">Indicates if an automated backup save has called this function.</param>
        /// <exception cref="IOException"></exception>
        /// <exception cref="UnauthorizedAccessException"></exception>
        public void SaveAs(string path, SaveContext saveContext, bool isBackup = false)
        {
            InternalSaveAs(path, saveContext, isBackup);
        }

        /// <summary>
        /// Save the current workspace to a specific file path. If the file path is null or empty, an
        /// exception is written to the console.
        /// </summary>
        /// <param name="id">Indicate the id of target workspace view model instead of defaulting to 
        /// current workspace view model. This is critical in crash cases.</param>
        /// <param name="path">The path to the file.</param>
        /// <param name="isBackup">Indicates if an automated backup save has called this function.</param>
        /// <param name="saveContext">The context of the save operation.</param>
        /// <exception cref="IOException"></exception>
        /// <exception cref="UnauthorizedAccessException"></exception>
        internal void SaveAs(Guid id, string path, bool isBackup = false, SaveContext saveContext = SaveContext.None)
        {
            try
            {
                Model.Logger.Log(String.Format(Properties.Resources.SavingInProgress, path));
                Workspaces.Where(w => w.Model.Guid == id).FirstOrDefault().Save(path, isBackup, Model.EngineController, saveContext);
                if (!isBackup) AddToRecentFiles(path);
            }
            catch (Exception ex)
            {
                Model.Logger.Log(ex.Message);
                Model.Logger.Log(ex.StackTrace);

                if (ex is IOException || ex is UnauthorizedAccessException)
                    MessageBoxService.Show(ex.Message, string.Empty, MessageBoxButton.OK, MessageBoxImage.Warning);
            }
        }

        /// <summary>
        ///     Attempts to save a given workspace.  Shows a save as dialog if the 
        ///     workspace does not already have a path associated with it
        /// </summary>
        /// <param name="workspace">The workspace for which to show the dialog</param>
        /// <returns>true if save was successful, false otherwise</returns>
        internal bool ShowSaveDialogIfNeededAndSave(WorkspaceModel workspace)
        {
            // crash should always allow save as
            if (!String.IsNullOrEmpty(workspace.FileName) && !DynamoModel.IsCrashing)
            {
                SaveAs(workspace.Guid, workspace.FileName);
                return true;
            }
            else
            {
                var fd = this.GetSaveDialog(workspace);
                // Since the workspace file directory is null, we set the initial directory
                // for the file to be MyDocument folder in the local computer. 
                fd.InitialDirectory = Environment.GetFolderPath(Environment.SpecialFolder.MyDocuments);
                if (fd.ShowDialog() == DialogResult.OK)
                {
                    SaveAs(workspace.Guid, fd.FileName);
                    return true;
                }
            }

            return false;
        }

        internal bool CanVisibilityBeToggled(object parameters)
        {
            return true;
        }

        internal bool CanUpstreamVisibilityBeToggled(object parameters)
        {
            return true;
        }

        internal void ShowPackageManagerSearch(object parameters)
        {
            OnRequestPackageManagerSearchDialog(this, EventArgs.Empty);
        }

        internal bool CanShowPackageManagerSearch(object parameters)
        {
            return true;
        }

        /// <summary>
        ///     Change the currently visible workspace to a custom node's workspace
        /// </summary>
        /// <param name="symbol">The function definition for the custom node workspace to be viewed</param>
        internal void FocusCustomNodeWorkspace(Guid symbol)
        {
            if (symbol == null)
            {
                throw new Exception(Resources.MessageNodeWithNullFunction);
            }

            if (model.OpenCustomNodeWorkspace(symbol))
            {
                //set the zoom and offsets events
                CurrentSpace.OnCurrentOffsetChanged(this, new PointEventArgs(new Point2D(CurrentSpace.X, CurrentSpace.Y)));
                CurrentSpaceViewModel.OnZoomChanged(this, new ZoomEventArgs(CurrentSpaceViewModel.Zoom));
            }
        }

        internal void ShowElement(NodeModel e)
        {
            if (HomeSpace.RunSettings.RunType == RunType.Automatic)
                return;

            if (!model.CurrentWorkspace.Nodes.Contains(e))
            {
                if (HomeSpace != null && HomeSpace.Nodes.Contains(e))
                {
                    //Show the homespace
                    model.CurrentWorkspace = HomeSpace;
                }
                else
                {
                    foreach (
                        var customNodeWorkspace in
                            model.CustomNodeManager.LoadedWorkspaces.Where(
                                customNodeWorkspace => customNodeWorkspace.Nodes.Contains(e)))
                    {
                        FocusCustomNodeWorkspace(customNodeWorkspace.CustomNodeId);
                        break;
                    }
                }
            }

            this.CurrentSpaceViewModel.OnRequestCenterViewOnElement(this, new ModelEventArgs(e));
        }

        private void CancelActiveState(NodeModel node)
        {
            WorkspaceViewModel wvm = this.CurrentSpaceViewModel;

            if (wvm.IsConnecting && (node == wvm.FirstActiveConnector.ActiveStartPort.Owner))
                wvm.CancelActiveState();
        }

        /// <summary>
        /// Present the new function dialogue and create a custom function.
        /// </summary>
        /// <param name="parameter"></param>
        private void ShowNewFunctionDialogAndMakeFunction(object parameter)
        {           
            var args = new FunctionNamePromptEventArgs();
            this.Model.OnRequestsFunctionNamePrompt(this, args);

            if (args.Success)
            {
                this.ExecuteCommand(new DynamoModel.CreateCustomNodeCommand(Guid.NewGuid(),
                    args.Name, args.Category, args.Description, true));
                this.ShowStartPage = false;
            }
        }

        private bool CanShowNewFunctionDialogCommand(object parameter)
        {
            return true;
        }

        /// <summary>
        /// Present the new preset dialogue and add a new presetModel 
        /// to the preset set on this graph
        /// </summary>
        private void ShowNewPresetStateDialogAndMakePreset(object parameter)
        {
            var selectedNodes = GetInputNodesFromSelectionForPresets().ToList();

            //If there are NO input nodes then show the error message
            if (!selectedNodes.Any())
            {
                this.OnRequestPresetWarningPrompt();
            }
            else
            {
                //trigger the event to request the display
                //of the preset name dialogue
                var args = new PresetsNamePromptEventArgs();
                this.Model.OnRequestPresetNamePrompt(args);

                //Select only Input nodes for preset
                var ids = selectedNodes.Select(x => x.GUID).ToList();
                if (args.Success)
                {
                    this.ExecuteCommand(new DynamoModel.AddPresetCommand(args.Name, args.Description, ids));
                }
                
                //Presets created - this will enable the Restore / Delete presets
                RaisePropertyChanged("EnablePresetOptions");     
            }
          
        }
        private bool CanShowNewPresetStateDialog(object parameter)
        {
            RaisePropertyChanged("EnablePresetOptions");
            return DynamoSelection.Instance.Selection.Count > 0;
        }

        private void CreateNodeFromSelection(object parameter)
        {
            CurrentSpaceViewModel.CollapseSelectedNodes();
        }


        private static bool CanCreateNodeFromSelection(object parameter)
        {
            return DynamoSelection.Instance.Selection.OfType<NodeModel>().Any();
        }

        /// <summary>
        /// Returns the selected nodes that are "input" nodes, and makes an 
        /// exception for CodeBlockNodes and Filename nodes as these are marked 
        /// false so they do not expose a IsInput checkbox
        /// </summary>
        /// <returns></returns>
        internal IEnumerable<NodeModel> GetInputNodesFromSelectionForPresets()
        {
            return DynamoSelection.Instance.Selection.OfType<NodeModel>()
                .Where(
                    x => x.IsInputNode ||
                    x is CodeBlockNodeModel ||

                    // NOTE: The Filename node is being matched by name due to the node definition
                    //       being in the CoreNodeModels project instead of the DynamoCore project.
                    //       After some discussions it was decided that this was the least bad way to 
                    //       make this check (versus either adding a new, overridable property to 
                    //       NodeModel, or moving Filename and the associated classes into DynamoCore).
                    x.GetType().Name == "Filename");
        }

        public void ShowSaveDialogIfNeededAndSaveResult(object parameter)
        {
            var vm = this;

            if (string.IsNullOrEmpty(vm.Model.CurrentWorkspace.FileName))
            {
                if (CanShowSaveDialogAndSaveResult(parameter))
                {
                    ShowSaveDialogAndSaveResult(parameter);
                }
            }
            else
            {
                if (CanSave(parameter))
                {
                    Save(parameter);
                }
            }
        }

        internal bool CanShowSaveDialogIfNeededAndSaveResultCommand(object parameter)
        {
            return true;
        }

        public void ShowSaveDialogAndSaveResult(object parameter)
        {
            if (!ShowWarningDialogOnSaveWithUnresolvedIssues())
            {
                return;
            }

            var vm = this;

            try
            {
                FileDialog _fileDialog = vm.GetSaveDialog(vm.Model.CurrentWorkspace);

                // If the filePath is not empty set the default directory
                if (!string.IsNullOrEmpty(vm.Model.CurrentWorkspace.FileName))
                {
                    var fi = new FileInfo(vm.Model.CurrentWorkspace.FileName);
                    _fileDialog.InitialDirectory = fi.DirectoryName;
                    _fileDialog.FileName = fi.Name;
                }
                else if (vm.Model.CurrentWorkspace is CustomNodeWorkspaceModel)
                {
                    var pathManager = vm.model.PathManager;
                    _fileDialog.InitialDirectory = pathManager.DefaultUserDefinitions;
                }

                if (_fileDialog.ShowDialog() == DialogResult.OK)
                {
                    SaveAs(_fileDialog.FileName);
                }
            }
            catch (PathTooLongException)
            {
                string imageUri = "/DynamoCoreWpf;component/UI/Images/task_dialog_future_file.png";
                var args = new TaskDialogEventArgs(
                    new Uri(imageUri, UriKind.Relative),
                    WpfResources.GraphIssuesOnSavePath_Title,
                    WpfResources.GraphIssuesOnSavePath_Summary,
                    WpfResources.GraphIssuesOnSavePath_Description);

                args.AddRightAlignedButton((int)DynamoModel.ButtonId.Ok, WpfResources.OKButton);

                var dialog = new GenericTaskDialog(args);
                dialog.ShowDialog();
            }
        }

        private bool ShowWarningDialogOnSaveWithUnresolvedIssues()
        {
            if (Model.LinterManager is null || 
                Model.LinterManager.RuleEvaluationResults.Count <= 0)
            {
                return true;
            }

            string imageUri = "/DynamoCoreWpf;component/UI/Images/task_dialog_future_file.png";
            var args = new TaskDialogEventArgs(
                new Uri(imageUri, UriKind.Relative), 
                WpfResources.GraphIssuesOnSave_Title,
                WpfResources.GraphIssuesOnSave_Summary, 
                WpfResources.GraphIssuesOnSave_Description);

            args.AddRightAlignedButton((int)DynamoModel.ButtonId.Proceed, WpfResources.GraphIssuesOnSave_ProceedBtn);
            args.AddRightAlignedButton((int)DynamoModel.ButtonId.Cancel, WpfResources.GraphIssuesOnSave_CancelBtn);

            var dialog = new GenericTaskDialog(args);

            if (DynamoModel.IsTestMode)
            {
                dialog.Show();
                if (dialog.IsActive)
                {
                    var saveWarningArgs = new SaveWarningOnUnresolvedIssuesArgs(dialog);
                    OnSaveWarningOnUnresolvedIssuesShows(saveWarningArgs);
                }
                return false;
            }

            dialog.ShowDialog();

            // If cancel ('x' in top right corner) is pressed the ClickedButtonId on the 
            // GenericTaskDialog is 0
            if (args.ClickedButtonId == (int)DynamoModel.ButtonId.Cancel ||
                args.ClickedButtonId == 0)
            {
                //Open Graph Status view extension
                OnViewExtensionOpenRequest("3467481b-d20d-4918-a454-bf19fc5c25d7");
                return false;
            }

            return true;
        }

        internal bool CanShowSaveDialogAndSaveResult(object parameter)
        {
            return true;
        }

        public void ToggleFullscreenWatchShowing(object parameter)
        {
            if (BackgroundPreviewViewModel == null) return;
            BackgroundPreviewViewModel.Active = !BackgroundPreviewViewModel.Active;
        }

        internal bool CanToggleFullscreenWatchShowing(object parameter)
        {
            return true;
        }

        public void ToggleBackgroundGridVisibility(object parameter)
        {
            if (BackgroundPreviewViewModel != null)
            {
                // This will change both the live object property and the PreferenceSettings for persistence
                BackgroundPreviewViewModel.IsGridVisible = !BackgroundPreviewViewModel.IsGridVisible;
            }
            else
            {
                PreferenceSettings.IsBackgroundGridVisible = !PreferenceSettings.IsBackgroundGridVisible;
            }
        }

        internal bool CanToggleBackgroundGridVisibility(object parameter)
        {
            return true;
        }

        public void GoToWorkspace(object parameter)
        {
            if (parameter is Guid && model.CustomNodeManager.Contains((Guid)parameter))
            {
                FocusCustomNodeWorkspace((Guid)parameter);
            }
        }

        internal bool CanGoToWorkspace(object parameter)
        {
            return true;
        }

        public void AlignSelected(object param)
        {
            //this.CurrentSpaceViewModel.AlignSelectedCommand.Execute(param);
            this.CurrentSpaceViewModel.AlignSelectedCommand.Execute(param.ToString());
        }

        internal bool CanAlignSelected(object param)
        {
            return this.CurrentSpaceViewModel.AlignSelectedCommand.CanExecute(param);
        }

        public void DoGraphAutoLayout(object parameter)
        {
            if (CurrentSpaceViewModel.GraphAutoLayoutCommand.CanExecute(parameter))
            {
                CurrentSpaceViewModel.GraphAutoLayoutCommand.Execute(parameter);
            }
        }

        internal bool CanDoGraphAutoLayout(object parameter)
        {
            return true;
        }

        /// <summary>
        /// Resets the offset and the zoom for a view
        /// </summary>
        public void GoHomeView(object parameter)
        {
            CurrentSpaceViewModel.Zoom = 1.0;

            var ws = this.Model.Workspaces.First(x => x == model.CurrentWorkspace);
            ws.OnCurrentOffsetChanged(this, new PointEventArgs(new Point2D(0, 0)));
        }

        internal bool CanGoHomeView(object parameter)
        {
            return true;
        }

        public void GoHome(object _)
        {
            model.CurrentWorkspace = HomeSpace;
        }

        public bool CanGoHome(object _)
        {
            return ViewingHomespace;
        }

        public void SelectAll(object parameter)
        {
            this.CurrentSpaceViewModel.SelectAll(null);
        }

        internal bool CanSelectAll(object parameter)
        {
            return this.CurrentSpaceViewModel.CanSelectAll(null);
        }

        public void MakeNewHomeWorkspace(object parameter)
        {
            if (ClearHomeWorkspaceInternal())
            {
                var t = new DelegateBasedAsyncTask(model.Scheduler, () => model.ResetEngine());
                model.Scheduler.ScheduleForExecution(t);

                ShowStartPage = false; // Hide start page if there's one.
            }
        }

        internal bool CanMakeNewHomeWorkspace(object parameter)
        {
            return HomeSpace.RunSettings.RunEnabled;
        }

        private void CloseHomeWorkspace(object parameter)
        {
            if (ClearHomeWorkspaceInternal())
            {
                // If after closing the HOME workspace, and there are no other custom 
                // workspaces opened at the time, then we should show the start page.
                this.ShowStartPage = (Model.Workspaces.Count() <= 1);
                RunSettings.ForceBlockRun = false;
            }
        }

        private bool CanCloseHomeWorkspace(object parameter)
        {
            return HomeSpace.RunSettings.RunEnabled;
        }

        /// <summary>
        /// TODO(Ben): Both "CloseHomeWorkspace" and "MakeNewHomeWorkspace" are 
        /// quite close in terms of functionality, but because their callers 
        /// have different expectations in different scenarios, they remain 
        /// separate now. A new task has been scheduled for them to be unified 
        /// into one consistent way of handling.
        /// 
        ///     http://adsk-oss.myjetbrains.com/youtrack/issue/MAGN-3813
        /// 
        /// </summary>
        /// <returns>Returns true if the home workspace has been saved and 
        /// cleared, or false otherwise.</returns>
        /// 
        internal bool ClearHomeWorkspaceInternal()
        {
            // if the workspace is unsaved, prompt to save
            // otherwise overwrite the home workspace with new workspace
            if (!HomeSpace.HasUnsavedChanges || AskUserToSaveWorkspaceOrCancel(HomeSpace))
            {
                Model.CurrentWorkspace = HomeSpace;

                model.ClearCurrentWorkspace();

                return true;
            }

            return false;
        }

        public void Exit(object allowCancel)
        {
            var allowCancellation = true;
            if (allowCancel != null)
                allowCancellation = ((bool)allowCancel);

            PerformShutdownSequence(new ShutdownParams(
                shutdownHost: false, allowCancellation: allowCancellation));
        }

        internal bool CanExit(object allowCancel)
        {
            return !model.ShutdownRequested;
        }

        /// <summary>
        /// Requests a message box asking the user to save the workspace and allows saving.
        /// </summary>
        /// <param name="workspace">The workspace for which to show the dialog</param>
        /// <returns>False if the user cancels, otherwise true</returns>
        public bool AskUserToSaveWorkspaceOrCancel(WorkspaceModel workspace, bool allowCancel = true)
        {
            var args = new WorkspaceSaveEventArgs(workspace, allowCancel);
            OnRequestUserSaveWorkflow(this, args);
            if (!args.Success)
                return false;
            return true;
        }

        internal bool CanAddToSelection(object parameters)
        {
            var node = parameters as NodeModel;
            if (node == null)
            {
                return false;
            }

            return true;
        }

        internal bool CanClear(object parameter)
        {
            return true;
        }

        internal void Delete(object parameters)
        {
            if (null != parameters) // See above for details of this exception.
            {
                var message = "Internal error, argument must be null";
                throw new ArgumentException(message, "parameters");
            }

            var command = new DynamoModel.DeleteModelCommand(Guid.Empty);
            this.ExecuteCommand(command);
        }

        internal bool CanDelete(object parameters)
        {
            return DynamoSelection.Instance.Selection.Count > 0;
        }


        public void SaveImage(object parameters)
        {
            OnRequestSaveImage(this, new ImageSaveEventArgs(parameters.ToString()));

            Dynamo.Logging.Analytics.TrackCommandEvent("ImageCapture",
                "NodeCount", CurrentSpace.Nodes.Count());
        }

        private void Save3DImage(object parameters)
        {
            // Save the parameters
            OnRequestSave3DImage(this, new ImageSaveEventArgs(parameters.ToString()));
        }

        internal bool CanSaveImage(object parameters)
        {
            return true;
        }

        public void ShowSaveImageDialogAndSaveResult(object parameter)
        {
            FileDialog _fileDialog = null;

            if (_fileDialog == null)
            {
                _fileDialog = new SaveFileDialog()
                {
                    AddExtension = true,
                    DefaultExt = ".png",
                    Filter = string.Format(Resources.FileDialogPNGFiles, "*.png"),
                    Title = Resources.SaveWorkbenToImageDialogTitle
                };
            }

            // if you've got the current space path, use it as the inital dir
            if (!string.IsNullOrEmpty(model.CurrentWorkspace.FileName))
            {
                var fi = new FileInfo(model.CurrentWorkspace.FileName);
                var snapshotName = PathHelper.GetScreenCaptureNameFromPath(fi.FullName);
                _fileDialog.InitialDirectory = fi.DirectoryName;
                _fileDialog.FileName = snapshotName;
            }

            if (_fileDialog.ShowDialog() != DialogResult.OK) return;
            if (!CanSaveImage(_fileDialog.FileName)) return;

            if (parameter == null)
            {
                SaveImage(_fileDialog.FileName);
                return;
            }

            if (parameter.ToString() == Resources.ScreenShotFrom3DParameter)
            {
                Save3DImage(_fileDialog.FileName);
            }
            else if (parameter.ToString() == Resources.ScreenShotFrom3DShortcutParameter)
            {
                if (BackgroundPreviewViewModel.CanNavigateBackground)
                {
                    Save3DImage(_fileDialog.FileName);
                }
                else
                {
                    SaveImage(_fileDialog.FileName);
                }
            }
            else
            {
                SaveImage(_fileDialog.FileName);
            }
        }

        internal bool CanShowSaveImageDialogAndSaveResult(object parameter)
        {
            return true;
        }

        private void Undo(object parameter)
        {
            var command = new DynamoModel.UndoRedoCommand(DynamoModel.UndoRedoCommand.Operation.Undo);
            this.ExecuteCommand(command);
        }

        private bool CanUndo(object parameter)
        {
            var workspace = model.CurrentWorkspace;
            return ((null == workspace) ? false : workspace.CanUndo);
        }

        private void Redo(object parameter)
        {
            var command = new DynamoModel.UndoRedoCommand(DynamoModel.UndoRedoCommand.Operation.Redo);
            this.ExecuteCommand(command);
        }

        private bool CanRedo(object parameter)
        {
            var workspace = model.CurrentWorkspace;
            return ((null == workspace) ? false : workspace.CanRedo);
        }

        internal void RaiseCanExecuteUndoRedo()
        {
            UndoCommand.RaiseCanExecuteChanged();
            RedoCommand.RaiseCanExecuteChanged();
        }

        public void ToggleConsoleShowing(object parameter)
        {
            if (ConsoleHeight == 0)
            {
                ConsoleHeight = 100;
            }
            else
            {
                ConsoleHeight = 0;
            }
        }

        internal bool CanToggleConsoleShowing(object parameter)
        {
            return true;
        }

        public void SelectNeighbors(object parameters)
        {
            List<ISelectable> sels = DynamoSelection.Instance.Selection.ToList<ISelectable>();

            foreach (ISelectable sel in sels)
            {
                if (sel is NodeModel)
                    ((NodeModel)sel).SelectNeighbors();
            }
        }

        internal bool CanSelectNeighbors(object parameters)
        {
            return true;
        }

        public void SetConnectorType(object parameters)
        {
            ConnectorType = ConnectorType.BEZIER;
        }

        internal bool CanSetConnectorType(object parameters)
        {
            //parameter object will be BEZIER or POLYLINE
            if (string.IsNullOrEmpty(parameters.ToString()))
            {
                return false;
            }
            return true;
        }

        public void GoToWiki(object parameter)
        {
            Process.Start(new ProcessStartInfo("explorer.exe", Configurations.DynamoWikiLink));
        }

        internal bool CanGoToWiki(object parameter)
        {
            return true;
        }

        public void GoToSourceCode(object parameter)
        {
            Process.Start(new ProcessStartInfo("explorer.exe", Configurations.GitHubDynamoLink));
        }

        internal bool CanGoToSourceCode(object parameter)
        {
            return true;
        }

        public void GoToDictionary(object parameter)
        {
            Process.Start(new ProcessStartInfo("explorer.exe", Configurations.DynamoDictionary));
        }

        internal bool CanGoToDictionary(object parameter)
        {
            return true;
        }

        private void DisplayStartPage(object parameter)
        {
            this.ShowStartPage = true;
        }

        private bool CanDisplayStartPage(object parameter)
        {
            return !this.ShowStartPage;
        }

        private bool CanDisplayInteractiveGuide(object parameter)
        {
            return !this.ShowStartPage;
        }

        internal void Pan(object parameter)
        {
            Debug.WriteLine(string.Format("Offset: {0},{1}, Zoom: {2}", CurrentSpaceViewModel.X, CurrentSpaceViewModel.Y, currentWorkspaceViewModel.Zoom));
            var panType = parameter.ToString();
            double pan = 10;
            var pt = new Point2D(CurrentSpaceViewModel.X, CurrentSpaceViewModel.Y);

            switch (panType)
            {
                case "Left":
                    pt.X += pan;
                    break;
                case "Right":
                    pt.X -= pan;
                    break;
                case "Up":
                    pt.Y += pan;
                    break;
                case "Down":
                    pt.Y -= pan;
                    break;
            }
            model.CurrentWorkspace.X = pt.X;
            model.CurrentWorkspace.Y = pt.Y;

            CurrentSpaceViewModel.Model.OnCurrentOffsetChanged(this, new PointEventArgs(pt));
            CurrentSpaceViewModel.ResetFitViewToggleCommand.Execute(parameter);
        }

        private bool CanPan(object parameter)
        {
            return true;
        }

        internal void ZoomIn(object parameter)
        {
            if (BackgroundPreviewViewModel != null && 
                BackgroundPreviewViewModel.CanNavigateBackground)
            {
                var op = ViewOperationEventArgs.Operation.ZoomIn;
                OnRequestViewOperation(new ViewOperationEventArgs(op));
                return;
            }

            CurrentSpaceViewModel.ZoomInInternal();
            ZoomInCommand.RaiseCanExecuteChanged();
        }

        internal void OpenDocumentationLink(object parameter)
        {
            OnRequestOpenDocumentationLink((OpenDocumentationLinkEventArgs)parameter);
        }

        internal void ShowNodeDocumentation(object parameter)
        {
            var node = DynamoSelection.Instance.Selection.OfType<NodeModel>().LastOrDefault();

            var nodeAnnotationEventArgs = new OpenNodeAnnotationEventArgs(node, this);
            OpenDocumentationLink(nodeAnnotationEventArgs);
        }
        internal bool CanShowNodeDocumentation(object parameter)
        {
            var node = DynamoSelection.Instance.Selection.OfType<NodeModel>().LastOrDefault();

            if (node == null || !(node is NodeModel))
            {
                return false;
            }
            return true;
        }

        private bool CanZoomIn(object parameter)
        {
            return CurrentSpaceViewModel.CanZoomIn;
        }

        private void ZoomOut(object parameter)
        {
            if (BackgroundPreviewViewModel != null && 
                BackgroundPreviewViewModel.CanNavigateBackground)
            {
                var op = ViewOperationEventArgs.Operation.ZoomOut;
                OnRequestViewOperation(new ViewOperationEventArgs(op));
                return;
            }

            CurrentSpaceViewModel.ZoomOutInternal();
            ZoomOutCommand.RaiseCanExecuteChanged();
        }

        private bool CanZoomOut(object parameter)
        {
            return CurrentSpaceViewModel.CanZoomOut;
        }

        private void FitView(object parameter)
        {
            if (BackgroundPreviewViewModel.CanNavigateBackground)
            {
                var op = ViewOperationEventArgs.Operation.FitView;
                OnRequestViewOperation(new ViewOperationEventArgs(op));
                return;
            }

            CurrentSpaceViewModel.FitViewInternal();
        }

        private bool CanFitView(object parameter)
        {
            return true;
        }

        private static void LoadLibraryEvents_LoadLibraryFailure(string failureMessage, string messageBoxTitle)
        {
            Wpf.Utilities.MessageBoxService.Show(failureMessage, messageBoxTitle, MessageBoxButton.OK, MessageBoxImage.Exclamation);
        }

        public void ImportLibrary(object parameter)
        {
            string[] fileFilter = {string.Format(Resources.FileDialogLibraryFiles, "*.dll; *.ds" ), string.Format(Resources.FileDialogAssemblyFiles, "*.dll"), 
                                   string.Format(Resources.FileDialogDesignScriptFiles, "*.ds"), string.Format(Resources.FileDialogAllFiles,"*.*")};
            OpenFileDialog openFileDialog = new OpenFileDialog();
            openFileDialog.Filter = String.Join("|", fileFilter);
            openFileDialog.Title = Resources.ImportLibraryDialogTitle;
            openFileDialog.Multiselect = true;
            openFileDialog.RestoreDirectory = true;

            DialogResult result = openFileDialog.ShowDialog();
            if (result == DialogResult.OK)
            {
                try
                {
                    foreach (var file in openFileDialog.FileNames)
                    {
                        EngineController.ImportLibrary(file);

                        FileInfo info = new FileInfo(file);
                        if (this.Model.AddPackagePath(info.Directory.FullName, info.Name))
                        {
                            string title = Resources.PackagePathAutoAddNotificationTitle;
                            string shortMessage = Resources.PackagePathAutoAddNotificationShortDescription;
                            string detailedMessage = Resources.PackagePathAutoAddNotificationDetailedDescription;
                            this.Model.Logger.LogNotification(
                                "Dynamo", 
                                title,
                                shortMessage, 
                                string.Format(detailedMessage, file));
                        }
                    }
                    CurrentSpaceViewModel.InCanvasSearchViewModel.SearchAndUpdateResults();
                }
                catch(LibraryLoadFailedException ex)
                {
                    Wpf.Utilities.MessageBoxService.Show(
                        ex.Message, Properties.Resources.LibraryLoadFailureMessageBoxTitle, MessageBoxButton.OK, MessageBoxImage.Exclamation);
                }
                catch(DynamoServices.AssemblyBlockedException ex)
                {
                    var failureMessage = string.Format(Properties.Resources.LibraryLoadFailureForBlockedAssembly, ex.Message);
                    Wpf.Utilities.MessageBoxService.Show(
                        failureMessage, Properties.Resources.LibraryLoadFailureMessageBoxTitle, MessageBoxButton.OK, MessageBoxImage.Exclamation);
                }
            }
        }

        internal bool CanImportLibrary(object parameter)
        {
            return true;
        }

        public void Escape(object parameter)
        {
            CurrentSpaceViewModel.CancelActiveState();
            BackgroundPreviewViewModel.RefreshState();
        }

        internal bool CanEscape(object parameter)
        {
            return true;
        }

        internal bool CanShowInfoBubble(object parameter)
        {
            return true;
        }

        private void ExportToSTL(object parameter)
        {
            FileDialog _fileDialog = null ?? new SaveFileDialog()
            {
                AddExtension = true,
                DefaultExt = ".stl",
                FileName = Resources.FileDialogDefaultSTLModelName,
                Filter = string.Format(Resources.FileDialogSTLModels,"*.stl"),
                Title = Resources.SaveModelToSTLDialogTitle,
            };

            // if you've got the current space path, use it as the inital dir
            if (!string.IsNullOrEmpty(model.CurrentWorkspace.FileName))
            {
                var fi = new FileInfo(model.CurrentWorkspace.FileName);
                _fileDialog.InitialDirectory = fi.DirectoryName;
            }

            if (_fileDialog.ShowDialog() == DialogResult.OK)
            {
                BackgroundPreviewViewModel.ExportToSTL(_fileDialog.FileName, HomeSpace.Name);

                Dynamo.Logging.Analytics.TrackCommandEvent("ExportToSTL");
            }
        }

        internal bool CanExportToSTL(object parameter)
        {
            return true;
        }

        private bool CanShowAboutWindow(object obj)
        {
            return true;
        }

        private void ShowAboutWindow(object obj)
        {
            OnRequestAboutWindow(this);
        }

        private void SetNumberFormat(object parameter)
        {
            model.PreferenceSettings.NumberFormat = parameter.ToString();
        }

        private bool CanSetNumberFormat(object parameter)
        {
            return true;
        }

        #region Shutdown related methods

        /// <summary>
        /// This struct represents parameters for PerformShutdownSequence call.
        /// It exposes several properties to control the way shutdown process goes.
        /// </summary>
        /// 
        public struct ShutdownParams
        {
            public ShutdownParams(
                bool shutdownHost,
                bool allowCancellation)
                : this(shutdownHost, allowCancellation, true) { }

            public ShutdownParams(
                bool shutdownHost,
                bool allowCancellation,
                bool closeDynamoView)
                : this()
            {
                ShutdownHost = shutdownHost;
                AllowCancellation = allowCancellation;
                CloseDynamoView = closeDynamoView;
            }

            /// <summary>
            /// The call to PerformShutdownSequence results in the host 
            /// application being shutdown if this property is set to true.
            /// </summary>
            internal bool ShutdownHost { get; private set; }

            /// <summary>
            /// If this property is set to true, the user is given
            /// an option to cancel the shutdown process.
            /// </summary>
            internal bool AllowCancellation { get; private set; }

            /// <summary>
            /// Set this to true to close down DynamoView as part of shutdown 
            /// process. This is typically desirable for calls originated from 
            /// within the DynamoViewModel layer to shutdown Dynamo. If the 
            /// shutdown is initiated by DynamoView when it is being closed, 
            /// then this should be set to false since DynamoView is already 
            /// being closed.
            /// </summary>
            internal bool CloseDynamoView { get; private set; }
        }

        private bool shutdownSequenceInitiated = false;

        /// <summary>
        /// Call this method to initiate DynamoModel shutdown sequence.
        /// See the definition of ShutdownParams structure for more details.
        /// </summary>
        /// <param name="shutdownParams">A set of parameters that control the 
        /// way in which shutdown sequence is to be performed. See ShutdownParams
        /// for more details.</param>
        /// <returns>Returns true if the shutdown sequence is started, or false 
        /// otherwise (i.e. when user chooses not to proceed with shutting down 
        /// Dynamo).</returns>
        /// 
        public bool PerformShutdownSequence(ShutdownParams shutdownParams)
        {
            if (shutdownSequenceInitiated)
            {
                // There was a prior call to shutdown. This could happen for example
                // when user presses 'ALT + F4' to close the DynamoView, the 'Exit' 
                // handler calls this method to close Dynamo, which in turn closes 
                // the DynamoView ('OnRequestClose' below). When DynamoView closes,
                // its "Window.Closing" event fires and "DynamoView.WindowClosing" 
                // gets called before 'PerformShutdownSequence' is called again.
                // 
                return true;
            }

            if (!AskUserToSaveWorkspacesOrCancel(shutdownParams.AllowCancellation))
                return false;

            // 'shutdownSequenceInitiated' is marked as true here indicating 
            // that the shutdown may not be stopped.
            shutdownSequenceInitiated = true;

            // Request the View layer to close its window (see 
            // ShutdownParams.CloseDynamoView member for details).
            if (shutdownParams.CloseDynamoView)
            {
                OnRequestClose(this, EventArgs.Empty);
            }


            BackgroundPreviewViewModel.Dispose();

            model.ShutDown(shutdownParams.ShutdownHost);
            if (shutdownParams.ShutdownHost)
            {
                model.UpdateManager.HostApplicationBeginQuit();
            }

            UsageReportingManager.DestroyInstance();
            this.model.CommandStarting -= OnModelCommandStarting;
            this.model.CommandCompleted -= OnModelCommandCompleted;
            BackgroundPreviewViewModel.PropertyChanged -= Watch3DViewModelPropertyChanged;
            WatchHandler.RequestSelectGeometry -= BackgroundPreviewViewModel.AddLabelForPath;
            model.ComputeModelDeserialized -= model_ComputeModelDeserialized;

            return true;
        }

        /// <summary>
        /// Ask the user if they want to save any unsaved changes.
        /// </summary>
        /// <param name="allowCancel">Whether to show cancel button to user. </param>
        /// <returns>Returns true if the cleanup is completed and that the shutdown 
        /// can proceed, or false if the user chooses to cancel the operation.</returns>
        /// 
        private bool AskUserToSaveWorkspacesOrCancel(bool allowCancel = true)
        {
            if (automationSettings != null)
            {
                // In an automation run, Dynamo should not be asking user to save 
                // the modified file. Instead it should be shutting down, leaving 
                // behind unsaved changes (if saving is desired, then the save command 
                // should have been recorded for the test case to it can be replayed).
                // 
                if (automationSettings.IsInPlaybackMode)
                    return true; // In playback mode, just exit without saving.
            }

            foreach (var wvm in Workspaces.Where((wvm) => wvm.Model.HasUnsavedChanges))
            {
                //if (!AskUserToSaveWorkspaceOrCancel(wvm.Model, allowCancel))
                //    return false;

                var args = new WorkspaceSaveEventArgs(wvm.Model, allowCancel);
                OnRequestUserSaveWorkflow(this, args);
                if (!args.Success)
                    return false;
            }
            return true;
        }

        #endregion
    }
}<|MERGE_RESOLUTION|>--- conflicted
+++ resolved
@@ -1605,17 +1605,6 @@
                 }
 
                 var directoryName = Path.GetDirectoryName(filePath);
-<<<<<<< HEAD
-                //Checks if the file that is being opened is in the trusted list.
-                bool bShowFileTrustWarning = false;
-                if(!PreferenceSettings.IsTrustedLocation(directoryName) && DynamoModel.IsTestMode == false)
-                {
-                    HomeSpace.RunSettings.ForceAutomaticWithoutRun = true;
-                    bShowFileTrustWarning = true;
-                }
-                ExecuteCommand(new DynamoModel.OpenFileCommand(filePath, forceManualMode));
-=======
->>>>>>> bb1e73a9
 
                 // Display trust warning when file is not among trust location and warning feature is on
                 bool displayTrustWarning = !PreferenceSettings.IsTrustedLocation(directoryName)
