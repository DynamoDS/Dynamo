--- conflicted
+++ resolved
@@ -14,10 +14,7 @@
 
     public delegate void RequestViewOperationHandler(ViewOperationEventArgs e);
 
-<<<<<<< HEAD
     public delegate void RequestDisplayPreviewsHandler(IEnumerable<NodeModel> nodes);
 
-=======
     public delegate void RequestBitmapSourceHandler(IconRequestEventArgs e);
->>>>>>> 4418b14b
 }