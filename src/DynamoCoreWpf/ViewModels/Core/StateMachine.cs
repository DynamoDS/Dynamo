﻿using System;
using System.Collections.Generic;
using System.Linq;
using System.Windows;
using System.Windows.Input;
using Dynamo.Graph;
using Dynamo.Graph.Annotations;
using Dynamo.Graph.Nodes;
using Dynamo.Graph.Workspaces;
using Dynamo.Models;
using Dynamo.Selection;
using Dynamo.Utilities;
using Dynamo.Wpf.Utilities;
using Newtonsoft.Json;
using DynCmd = Dynamo.Models.DynamoModel;
using ModifierKeys = System.Windows.Input.ModifierKeys;
using Point = System.Windows.Point;

namespace Dynamo.ViewModels
{
    partial class WorkspaceViewModel
    {
        #region events
        public event EventHandler DragSelectionStarted;
        public event EventHandler DragSelectionEnded;
        #endregion

        #region State Machine Related Methods/Data Members

        private StateMachine stateMachine = null;
        private List<DraggedNode> draggedNodes = new List<DraggedNode>();

        // When a new connector is created or a single connector is selected,
        // activeConnectors has array size of 1.
        // In the case of shift + click to reconnect multiple connectors, 
        // all selected connectors are saved in activeConnectors.
        private ConnectorViewModel[] activeConnectors = null;
        private static bool multipleConnections = false;

        // firstStartPort records the first port selected when connections
        // are made using ctrl + click, so that the subsequent new
        // connections are all connected to firstStartPort.
        private PortModel firstStartPort;

        [JsonIgnore]
        // These properties need to be public for data-binding to work.
        public bool IsInIdleState { get { return stateMachine.IsInIdleState; } }

        [JsonIgnore]
        public bool IsSelecting { get { return stateMachine.IsSelecting; } }

        [JsonIgnore]
        public bool IsDragging { get { return stateMachine.IsDragging; } }

        [JsonIgnore]
        public bool IsConnecting { get { return stateMachine.IsConnecting; } }

        [JsonIgnore]
        public bool IsPanning { get { return stateMachine.IsPanning; } }

        [JsonIgnore]
        public bool IsOrbiting { get { return stateMachine.IsOrbiting; } }

        [JsonIgnore]
        internal ConnectorViewModel FirstActiveConnector
        {
            get {
                if (null != activeConnectors && activeConnectors.Count() > 0)
                {
                    return activeConnectors[0];
                }
                return null;
            }
        }

        internal bool HandleLeftButtonDown(object sender, MouseButtonEventArgs e)
        {
            return stateMachine.HandleLeftButtonDown(sender, e);
        }

        internal bool HandleMouseRelease(object sender, MouseButtonEventArgs e)
        {
            return stateMachine.HandleMouseRelease(sender, e);
        }

        internal bool HandleMouseMove(object sender, MouseEventArgs e)
        {
            return stateMachine.HandleMouseMove(sender, e);
        }

        internal bool HandleMouseMove(object sender, System.Windows.Point mouseCursor)
        {
            return stateMachine.HandleMouseMove(sender, mouseCursor);
        }

        internal bool HandleFocusChanged(object sender, bool focused)
        {
            return stateMachine.HandleFocusChanged(sender, focused);
        }

        internal bool HandlePortClicked(PortViewModel portViewModel)
        {
            return stateMachine.HandlePortClicked(portViewModel);
        }

        internal void RequestTogglePanMode()
        {
            stateMachine.RequestTogglePanMode();
        }

        internal void RequestToggleOrbitMode()
        {
            stateMachine.RequestToggleOrbitMode();
        }

        internal void CancelActiveState()
        {
            stateMachine.CancelActiveState();
        }

        internal void BeginDragSelection(Point2D mouseCursor)
        {
            // This represents the first mouse-move event after the mouse-down
            // event. Note that a mouse-down event can either be followed by a
            // mouse-move event or simply a mouse-up event. That means having 
            // a click does not imply there will be a drag operation. That is 
            // the reason the first mouse-move event is used to signal the 
            // actual drag operation (as oppose to just click-and-release).
            // Here each node in the selection is being recorded for undo right
            // before they get updated by the drag operation.
            // 
            RecordSelectionForUndo();
            draggedNodes.Clear();
            foreach (ISelectable selectable in DynamoSelection.Instance.Selection)
            {
                ILocatable locatable = selectable as ILocatable;
                if (null != locatable)
                    draggedNodes.Add(new DraggedNode(locatable, mouseCursor));
            }

            if (draggedNodes.Count <= 0) // There is nothing to drag.
            {
                string message = "Shouldn't get here if nothing is dragged";
                throw new InvalidOperationException(message);
            }
        }

        internal void UpdateDraggedSelection(Point2D mouseCursor)
        {
            if (draggedNodes.Count <= 0)
            {
                throw new InvalidOperationException(
                    "UpdateDraggedSelection cannot be called now");
            }

            foreach (DraggedNode draggedNode in draggedNodes)
                draggedNode.Update(mouseCursor);
        }

        internal void EndDragSelection(Point2D mouseCursor)
        {
            UpdateDraggedSelection(mouseCursor); // Final position update.
            draggedNodes.Clear(); // We are no longer dragging anything.
        }

        internal void PasteSelection(Point2D targetPoint)
        {
            stateMachine.PasteSelection(targetPoint);
        }

        internal void BeginConnection(Guid nodeId, int portIndex, PortType portType)
        {
            bool isInPort = portType == PortType.Input;

            if (!(Model.GetModelInternal(nodeId) is NodeModel node)) return;
            PortModel portModel = isInPort ? node.InPorts[portIndex] : node.OutPorts[portIndex];

            // Test if port already has a connection, if so grab it and begin connecting 
            // to somewhere else (we don't allow the grabbing of the start connector).
            if (portModel.Connectors.Count > 0 && portModel.Connectors[0].Start != portModel)
            {
                // Define the new active connector
                var c = new ConnectorViewModel[] { new ConnectorViewModel(this, portModel.Connectors[0].Start) };
                this.SetActiveConnectors(c);
                firstStartPort = portModel.Connectors[0].Start;
            }
            else
            {
                try
                {
                    // Create an array containing a connector view model to begin drawing
                    var connectors = new ConnectorViewModel[] { new ConnectorViewModel(this, portModel) };
                    this.SetActiveConnectors(connectors);
                    firstStartPort = isInPort ? null : node.OutPorts[portIndex];
                }
                catch (Exception ex)
                {
                    System.Diagnostics.Debug.WriteLine(ex.Message);
                }
            }
        }

        internal void BeginShiftReconnections(Guid nodeId, int portIndex, PortType portType)
        {
            if (portType == PortType.Input) return;
            if (!(Model.GetModelInternal(nodeId) is NodeModel node)) return;

            PortModel portModel = node.OutPorts[portIndex];
            if (portModel.Connectors.Count <= 0) return;

            // Try to obtain connectors for selected nodes
            var selected = portModel.Connectors.Where(x => x.End.Owner.IsSelected).Select(y => y.End);

            // If there are no selected nodes, obtain all the associated connectors
            if (selected.Count() <= 0)
            {
                selected = portModel.Connectors.Select(y => y.End);
            }

            var connectorsAr = new ConnectorViewModel[selected.Count()];
            for (int i = 0; i < selected.Count(); i++)
            {
                var c = new ConnectorViewModel(this, selected.ElementAt(i));
                connectorsAr[i] = c;
            }

            this.SetActiveConnectors(connectorsAr);
            return;
        }

        internal void EndConnection(Guid nodeId, int portIndex, PortType portType)
        {
            this.SetActiveConnectors(null);
        }

        internal void BeginCreateConnections(Guid nodeId, int portIndex, PortType portType)
        {
            // Only handle ctrl connections if selected port is an input port
            if (firstStartPort == null || portType == PortType.Output) return; 
            this.SetActiveConnectors(null); // End the current connection

            // Then, start a new connection
            if (!(Model.GetModelInternal(nodeId) is NodeModel)) return;
            try
            {
                // Create an array containing a connector view model to begin drawing
                var connectors = new ConnectorViewModel[] { new ConnectorViewModel(this, firstStartPort) };
                this.SetActiveConnectors(connectors);
            }
            catch (Exception ex)
            {
                System.Diagnostics.Debug.WriteLine(ex.Message);

            }
        }

        internal bool CheckActiveConnectorCompatibility(PortViewModel portVM,bool isSnapping = true)
        {
            // Check if required ports exist
            if (FirstActiveConnector == null || portVM == null)
                return false;
            //By default the ports will be in snapping mode. But if the connection is not completed,
            //then on mouse leave, the cursor should be pointed as arcselect instead of arcadd.             
            if (!isSnapping)
            {
                CurrentCursor = CursorLibrary.GetCursor(CursorSet.ArcSelect);
                return false;
            }

            foreach (ConnectorViewModel activeConnector in activeConnectors)
            {
                var srcPortM = activeConnector.ActiveStartPort;
                var desPortM = portVM.PortModel;
                // No self connection
                // No start to start or end or end connection
                if (srcPortM.Owner == desPortM.Owner || srcPortM.PortType == desPortM.PortType)
                {
                    // Change cursor to show not compatible
                    CurrentCursor = CursorLibrary.GetCursor(CursorSet.ArcSelect);
                    return false;
                }
            }
            // If all connections are compatible, change cursor to show compatible port connection
            CurrentCursor = CursorLibrary.GetCursor(CursorSet.ArcAdding);
            return true;
        }

        internal void CancelConnection()
        {
            multipleConnections = false;
            this.SetActiveConnectors(null);
            firstStartPort = null;
        }

        internal void UpdateActiveConnector(System.Windows.Point mouseCursor)
        {
            if (null != this.activeConnectors)
            {
                for (int i = 0; i < this.activeConnectors.Count(); i++)
                {
                    this.activeConnectors[i].Redraw(mouseCursor.AsDynamoType());
                }
            }
        }

        private void SetActiveConnectors (ConnectorViewModel[] connectors) // A replacement for SetActiveConnector(), for handling both single and multiple connectors
        {
            if (null != connectors && connectors.Count() > 0)
            {
                this.activeConnectors = new ConnectorViewModel[connectors.Count()];
                for (int i = 0; i < connectors.Count(); i++)
                {
                    this.WorkspaceElements.Add(connectors[i]);
                    this.activeConnectors[i] = connectors[i];
                }
            }
            else
            {
                if (null != activeConnectors)
                {
                    foreach (ConnectorViewModel a in activeConnectors)
                    {
                        this.WorkspaceElements.Remove(a);
                    }
                }
                this.activeConnectors = null;
            }

            this.RaisePropertyChanged("ActiveConnector");
        }

        private void RecordSelectionForUndo()
        {
            // This is where we attempt to store all the models in undo recorder 
            // before they are modified (i.e. being dragged around the canvas).
            // Note that we only do this once when the first mouse-move occurs 
            // after a mouse-down, because mouse-down can potentially be used 
            // just to select a node (as opposed to moving the selected nodes), in 
            // which case we don't want any of the nodes to be recorded for undo.
            // 
            List<ModelBase> models = DynamoSelection.Instance.Selection.
                Where((x) => (x is ModelBase)).Cast<ModelBase>().ToList<ModelBase>();

            WorkspaceModel.RecordModelsForModification(models, Model.UndoRecorder);

            DynamoViewModel.RaiseCanExecuteUndoRedo();
        }

        private void OnDragSelectionStarted(object sender, EventArgs e)
        {
            //Debug.WriteLine("Drag started : Visualization paused.");
            if (DragSelectionStarted != null)
                DragSelectionStarted(sender, e);
        }

        private void OnDragSelectionEnded(object sender, EventArgs e)
        {
            //Debug.WriteLine("Drag ended : Visualization unpaused.");
            if (DragSelectionEnded != null)
                DragSelectionEnded(sender, e);
        }

        #endregion

        /// <summary>
        /// Each instance of this class represents a node that is being dragged.
        /// It keeps the offset of a node from the mouse cursor when a click 
        /// event occurs, and it updates the node position based on the internal
        /// offset values, and the updated mouse cursor position.
        /// </summary>
        public class DraggedNode
        {
            double deltaX = 0, deltaY = 0;
            ILocatable locatable = null;

            /// <summary>
            /// Construct a DraggedNode for a given ILocatable object.
            /// </summary>
            /// <param name="locatable">The ILocatable (usually a node) that is 
            /// associated with this DraggedNode object. During an update, the 
            /// position of ILocatable will be updated based on the specified 
            /// mouse position and the internal delta values.</param>
            /// <param name="mouseCursor">The mouse cursor at the point this 
            /// DraggedNode object is constructed. This is used to determine the 
            /// offset of the ILocatable from the mouse cursor.</param>
            /// <param name="region">The region within which the ILocatable can 
            /// be moved. However, the movement of ILocatable will be limited by 
            /// region and that it cannot be moved beyond the region.</param>
            /// 
            public DraggedNode(ILocatable locatable, Point2D mouseCursor)
            {
                this.locatable = locatable;
                deltaX = mouseCursor.X - locatable.X;
                deltaY = mouseCursor.Y - locatable.Y;
            }

            public void Update(Point2D mouseCursor)
            {
                // Make sure the nodes do not go beyond the region.
                double x = mouseCursor.X - deltaX;
                double y = mouseCursor.Y - deltaY;
                locatable.X = x;
                locatable.Y = y;
                locatable.ReportPosition();
            }
        }

        /// <summary>
        /// The StateMachine class manages states in the WorkspaceViewModel it 
        /// belongs. The class is made nested private class because there are 
        /// things that we don't expose beyond WorkspaceViewModel object, but 
        /// should still be readily accessible by the StateMachine class.
        /// </summary>
        internal class StateMachine
        {
            #region Private Class Data Members

            private enum State
            {
                None,
                WindowSelection,
                DragSetup,
                NodeReposition,
                Connection,
                PanMode,
                OrbitMode
            }

            private bool ignoreMouseClick = false;
            private State currentState = State.None;
            private Point mouseDownPos = new Point();
            private WorkspaceViewModel owningWorkspace = null;

            #endregion

            #region Public Class Properties

            internal bool IsInIdleState
            {
                get { return this.currentState == State.None; }
            }

            internal bool IsSelecting
            {
                get { return this.currentState == State.WindowSelection; }
            }

            internal bool IsDragging
            {
                get
                {
                    return this.currentState == State.DragSetup ||
                        this.currentState == State.NodeReposition;
                }
            }

            internal bool IsConnecting
            {
                get { return this.currentState == State.Connection; }
            }

            internal bool IsPanning
            {
                get { return this.currentState == State.PanMode; }
            }

            internal bool IsOrbiting
            {
                get { return this.currentState == State.OrbitMode; }
            }

            private State CurrentState
            {
                get { return this.currentState; }
            }

            #endregion

            #region Public Class Operational Methods

            internal StateMachine(WorkspaceViewModel owningWorkspace)
            {
                this.owningWorkspace = owningWorkspace;
            }

            /// <summary>
            /// The owning WorkspaceView calls this to cancel the current state
            /// </summary>
            internal void CancelActiveState()
            {
                SetCurrentState(State.None);
            }

            /// <summary>
            /// The owning WorkspaceViewModel calls this method in an attempt to
            /// place the StateMachine into view panning mode. Note that as a 
            /// result of calling this method, the StateMachine may be kicked
            /// out of its existing state.
            /// </summary>
            internal void RequestTogglePanMode()
            {
                // In pan mode, left mouse click shall not be handled
                if (currentState == State.PanMode)
                    SetCurrentState(State.None);

                else // no matter in which state, goes to PanMode directly
                    SetCurrentState(State.PanMode);
            }

            /// <summary>
            /// The owning WorkspaceViewModel calls this method in an attempt to
            /// place the StateMachine into view orbiting mode. Note that as a 
            /// result of calling this method, the StateMachine may be kicked
            /// out of its existing state.
            /// </summary>
            internal void RequestToggleOrbitMode()
            {
                if (currentState == State.OrbitMode)
                    SetCurrentState(State.None);
                else
                    SetCurrentState(State.OrbitMode);
            }

            private void SetCurrentState(State newState)
            {
                if (newState == this.currentState)
                    return; // No state changes

                // Exiting from current state
                if (State.None != this.currentState)
                {
                    switch (this.currentState)
                    {
                        case State.WindowSelection:
                            CancelWindowSelection();
                            break;
                        case State.Connection:
                            CancelConnection();
                            break;
                    }
                }

                // Entering into a new state
                CursorSet cursorToUse = CursorSet.Pointer;

                switch (newState)
                {
                    case State.WindowSelection:
                        cursorToUse = CursorSet.RectangularSelection;
                        owningWorkspace.IsCursorForced = true;
                        break;

                    case State.Connection:
                        cursorToUse = CursorSet.ArcAdding;
                        owningWorkspace.IsCursorForced = true;
                        break;

                    case State.PanMode:
                        cursorToUse = CursorSet.HandPan;
                        owningWorkspace.IsCursorForced = true;
                        break;

                    case State.OrbitMode:
                        cursorToUse = CursorSet.HandPan;
                        owningWorkspace.IsCursorForced = true;
                        break;

                    case State.None:
                        cursorToUse = CursorSet.Pointer;
                        owningWorkspace.IsCursorForced = false;
                        break;
                }

                var previousState = this.currentState;
                owningWorkspace.CurrentCursor = CursorLibrary.GetCursor(cursorToUse);
                this.currentState = newState; // update state

                if (previousState == State.PanMode || newState == State.PanMode)
                {
                    owningWorkspace.RaisePropertyChanged(nameof(IsPanning));
                }
                if (previousState == State.OrbitMode || newState == State.OrbitMode)
                {
                    owningWorkspace.RaisePropertyChanged(nameof(IsOrbiting));
                }
            }

            #endregion

            #region User Input Event Handlers

            internal bool HandleLeftButtonDown(object sender, MouseButtonEventArgs e)
            {
                if (ignoreMouseClick)
                {
                    ignoreMouseClick = false;
                    return false;
                }

                var eventHandled = false;
                var returnFocus = true;
                if (currentState == State.Connection)
                {
                    // Clicking on the canvas while connecting simply cancels 
                    // the operation and drop the temporary connector.
                    SetCurrentState(State.None);

                    eventHandled = true; // Mouse event handled.
                }
                else if (currentState == State.None)
                {
                    // Record the mouse down position.
                    var element = sender as IInputElement;
                    mouseDownPos = e.GetPosition(element);

                    // We'll see if there is any node being clicked on. If so, 
                    // then the state machine should initiate a drag operation.
                    if (null != GetSelectableFromPoint(mouseDownPos))
                    {
                        InitiateDragSequence();
                        returnFocus = ShouldDraggingReturnFocus();
                    }
                    else
                    {
                        if (e.ClickCount < 2) 
                        {
                            // if the Shift key is held down while the left mouse button is pressed, then do not initiate the window selection sequence
                            DynamoSelection.Instance.ClearSelectionDisabled = Keyboard.Modifiers == ModifierKeys.Shift;
                            InitiateWindowSelectionSequence();

                        }
                        else // Double-clicking on canvas.
                        {
                            // Double-clicking on the background grid results in 
                            // a code block node being created, in which case we
                            // should keep the input focus on the code block to 
                            // avoid it being dismissed (with empty content).
                            //
                            // If Shift/Ctrl is pressed, CBN shouldn't be created.
                            // Shift Modifier indicates, that user tries to call InCanvasSearch
                            // by using Shift + DoubleClick.
                            // Ctrl Modifier indicates, that user tries to copy node.
                            if (Keyboard.Modifiers != ModifierKeys.Shift && Keyboard.Modifiers != ModifierKeys.Control)
                            {
                                CreateCodeBlockNode(mouseDownPos);
                            }

                            returnFocus = false;
                        }
                    }

                    eventHandled = true; // Mouse event handled.
                }
                else if (currentState == State.PanMode || currentState == State.OrbitMode)
                {
                    var c = CursorLibrary.GetCursor(CursorSet.HandPanActive);
                    owningWorkspace.CurrentCursor = c;
                }

                if (returnFocus)
                {
                    owningWorkspace.DynamoViewModel.OnRequestReturnFocusToView();
                }

                return eventHandled;
            }

            internal bool HandleMouseRelease(object sender, MouseButtonEventArgs e)
            {
                if (e.ChangedButton != MouseButton.Left)
                    return false; // We only handle left mouse button for now.

                if (this.currentState == State.WindowSelection)
                {
                    SetCurrentState(State.None);
                    return true; // Mouse event handled.
                }
                else if (this.currentState == State.NodeReposition)
                {
                    Point mouseCursor = e.GetPosition(sender as IInputElement);
                    var operation = DynCmd.DragSelectionCommand.Operation.EndDrag;
                    var command = new DynCmd.DragSelectionCommand(mouseCursor.AsDynamoType(), operation);

                    owningWorkspace.DynamoViewModel.ExecuteCommand(command);

                    // When mouse is released get any group with NodeHoveringState
                    // set to true (this should only ever be one),
                    // and add all ModelBase items in selection to that group
                    var dropGroup = owningWorkspace.Annotations
                        .Where(x => x.NodeHoveringState)
                        .FirstOrDefault();

                    if (dropGroup != null)
                    {
                        // AddModelsToGroupModelCommand adds models to the selected group
                        // therefor we add the dropGroup to the selection before calling
                        // the command.
                        DynamoSelection.Instance.Selection.AddUnique(dropGroup.AnnotationModel);

                        // If the dropgroup has nested groups they will be marked as 
                        // IsSelected when adding the dropgroup to the selection.
                        // We need to unselect all nested groups before we try and add
                        // the dragged node this group, if we dont do this we might
                        // add the node to the wrong group.
                        if (dropGroup.AnnotationModel.HasNestedGroups)
                        {
                            dropGroup.Nodes
                                .OfType<AnnotationModel>()
                                .ToList()
                                .ForEach(x => x.Deselect());
                        }

                        foreach (var item in DynamoSelection.Instance.Selection.OfType<ModelBase>())
                        {
                            if (item == dropGroup.AnnotationModel) continue;

                            owningWorkspace.DynamoViewModel.AddModelsToGroupModelCommand.Execute(null);
                        }
                        dropGroup.NodeHoveringState = false;
                        dropGroup.SelectAll();
                    }

                    SetCurrentState(State.None); // Dragging operation ended.
                }
                else if (this.currentState == State.DragSetup)
                    SetCurrentState(State.None);
                else if (this.currentState == State.PanMode)
                {
                    // Change cursor back to Pan
                    var c = CursorLibrary.GetCursor(CursorSet.HandPan);
                    owningWorkspace.CurrentCursor = c;
                }
                else if (this.currentState == State.OrbitMode)
                {
                    var c = CursorLibrary.GetCursor(CursorSet.HandPan);
                    owningWorkspace.CurrentCursor = c;
                }

                return false; // Mouse event not handled.
            }

            internal bool HandleMouseMove(object sender, Point mouseCursor)
            {
                if (this.currentState == State.Connection)
                {
                    // If we are currently connecting and there is an active 
                    // connector, redraw it to match the new mouse coordinates.
                    owningWorkspace.UpdateActiveConnector(mouseCursor);
                }
                else if (this.currentState == State.WindowSelection)
                {
                    // When the mouse is held down, reposition the drag selection box.
                    double x = Math.Min(mouseDownPos.X, mouseCursor.X);
                    double y = Math.Min(mouseDownPos.Y, mouseCursor.Y);
                    double width = Math.Abs(mouseDownPos.X - mouseCursor.X);
                    double height = Math.Abs(mouseCursor.Y - mouseDownPos.Y);

                    // We perform cross selection (i.e. select a node whenever 
                    // it touches the selection box as opposed to only select 
                    // it when it is entirely within the selection box) when 
                    // mouse moves in the opposite direction (i.e. the current 
                    // mouse position is smaller than the point mouse-down 
                    // happened).
                    // 
                    bool isCrossSelection = mouseCursor.X < mouseDownPos.X;

                    SelectionBoxUpdateArgs args = null;
                    args = new SelectionBoxUpdateArgs(x, y, width, height);
                    args.SetSelectionMode(isCrossSelection);
                    this.owningWorkspace.RequestSelectionBoxUpdate(this, args);

                    var rect = new Dynamo.Utilities.Rect2D(x, y, width, height);

                    var command = new DynCmd.SelectInRegionCommand(rect, isCrossSelection);

                    owningWorkspace.DynamoViewModel.ExecuteCommand(command);

                }
                else if (this.currentState == State.DragSetup)
                {
                    // There are something in the selection, but none is ILocatable.
                    if (!DynamoSelection.Instance.Selection.Any((x) => (x is ILocatable)))
                    {
                        SetCurrentState(State.None);
                        return false;
                    }

                    if (Keyboard.Modifiers != ModifierKeys.Control)
                    {
                        // Record and begin the drag operation for selected nodes.
                        var operation = DynCmd.DragSelectionCommand.Operation.BeginDrag;
                        var command = new DynCmd.DragSelectionCommand(
                            mouseCursor.AsDynamoType(),
                            operation);
                        owningWorkspace.DynamoViewModel.ExecuteCommand(command);

                        SetCurrentState(State.NodeReposition);
                        return true;
                    }

                }
                else if (this.currentState == State.NodeReposition)
                {
                    // Update the dragged nodes (note: this isn't recorded).
                    owningWorkspace.UpdateDraggedSelection(mouseCursor.AsDynamoType());

                    if (DynamoSelection.Instance.Selection.OfType<AnnotationModel>().Any()) return false;

                    // Here we check if the mouse cursor is inside any Annotation groups
                    var dropGroups = owningWorkspace.Annotations
                        .Where(x => x.IsExpanded && x.AnnotationModel.Rect.Contains(mouseCursor.X, mouseCursor.Y));

                    // In scenarios where there are nested groups, the above will return both
                    // the nested group and the parent group, as the mouse coursor will be inside
                    // both of there rects. In these cases we want to get group that is nested
                    // inside the parent group.
                    var dropGroup = dropGroups.FirstOrDefault(x => !x.AnnotationModel.HasNestedGroups) ?? dropGroups.FirstOrDefault();

                    // If the dropGroup is null or any of the selected items is already in the dropGroup,
                    // we disable the drop border by setting NodeHoveringState to false
                    if (dropGroup is null ||
                        DynamoSelection.Instance.Selection
                        .OfType<ModelBase>()
                        .Any(x => owningWorkspace.Model.Annotations.ContainsModel(x)))
                    {
                        owningWorkspace.Annotations
                            .Where(x => x.NodeHoveringState)
                            .ToList()
                            .ForEach(x => x.NodeHoveringState = false);
                    }

                    // If the dropGroups NodeHoveringState is set to false
                    // we need to set it to true for the drop border to be displayed.
                    else if (!dropGroup.NodeHoveringState)
                    {
                        // make sure there are no other group
                        // set to NodeHoveringState before setting
                        // the current group.
                        // If we dont do this there are scenarios where
                        // two groups are very close and a node is dragged
                        // quickly between the two where the hovering state
                        // is not reset.
                        owningWorkspace.Annotations
                            .Where(x => x.NodeHoveringState)
                            .ToList()
                            .ForEach(x => x.NodeHoveringState = false);

                        dropGroup.NodeHoveringState = true;
                    }

                }

                return false; // Mouse event not handled.
            }

            internal bool HandleMouseMove(object sender, MouseEventArgs e)
            {
                IInputElement element = sender as IInputElement;
                Point mouseCursor = e.GetPosition(element);
                return HandleMouseMove(sender, mouseCursor);
            }

            internal bool HandleFocusChanged(object sender, bool focused)
            {
                CancelActiveState();
                return true; // Handled.
            }

            internal bool HandlePortClicked(PortViewModel portViewModel)
            {
                // We only entertain port clicking when the current state is idle, 
                // or when it is already having a connector being established.
                if (currentState != State.None && (currentState != State.Connection))
                    return false;

                var portModel = portViewModel.PortModel;

                // When the connect command is triggered, set portDisconnectedByConnectCommand flag based on the port connectors.
                // If the current port has any connectors, then it will be disconnected. Otherwise a new connection will be made. 
                portViewModel.inputPortDisconnectedByConnectCommand = portViewModel.PortType == PortType.Input && portModel.Connectors.Count > 0;

                var workspaceViewModel = owningWorkspace.DynamoViewModel.CurrentSpaceViewModel;

                if (this.currentState != State.Connection) // Not in a connection attempt...
                {
                    Guid nodeId = portModel.Owner.GUID;
                    int portIndex = portModel.Index;

                    var mode = DynamoModel.MakeConnectionCommand.Mode.Begin;
                    if (Keyboard.Modifiers == ModifierKeys.Shift) //if shift key is down, handle multiple wire reconnections
                    {
                        multipleConnections = true;
                        mode = DynamoModel.MakeConnectionCommand.Mode.BeginShiftReconnections;
                    }
                    else if (Keyboard.Modifiers == ModifierKeys.Control)
                    {
                        // If the control key is held down, check if there is a need to duplicate connections
                        mode = DynamoModel.MakeConnectionCommand.Mode.BeginDuplicateConnection;
                    }

                    var command = new DynamoModel.MakeConnectionCommand(nodeId, portIndex, portModel.PortType, mode);
                    owningWorkspace.DynamoViewModel.ExecuteCommand(command);

                    if (null != owningWorkspace.FirstActiveConnector)
                    {
                        this.currentState = State.Connection;
                        owningWorkspace.CurrentCursor = CursorLibrary.GetCursor(CursorSet.ArcSelect);
                        owningWorkspace.IsCursorForced = false;
                    }
                }
                else  // Attempt to complete the connection
                {
                    // Check if connection is valid
                    if (owningWorkspace.CheckActiveConnectorCompatibility(portViewModel))
                    {
                        Guid nodeId = portModel.Owner.GUID;
                        int portIndex = portModel.Index;

                        var mode = DynamoModel.MakeConnectionCommand.Mode.End;
                        this.currentState = State.None;
                        owningWorkspace.CurrentCursor = null;

                        if (multipleConnections)
                        {
                            mode = DynamoModel.MakeConnectionCommand.Mode.EndShiftReconnections;
                        }
                        else if (Keyboard.Modifiers == ModifierKeys.Control) // If the control key is held down
                        {
                            mode = DynamoModel.MakeConnectionCommand.Mode.BeginCreateConnections;
                            this.currentState = State.Connection; // Start a new connection
                            owningWorkspace.CurrentCursor = CursorLibrary.GetCursor(CursorSet.ArcSelect); // Reassign the cursor
                        }
                        var command = new DynamoModel.MakeConnectionCommand(nodeId,
                            portIndex, portModel.PortType, mode);
                        owningWorkspace.DynamoViewModel.ExecuteCommand(command);
                        multipleConnections = false;
                        owningWorkspace.IsCursorForced = false;
                    }
                }

                return true;
            }

            internal void PasteSelection(Point2D targetPoint)
            {
                var model = owningWorkspace.DynamoViewModel.Model;
                var oldClipboardData = model.ClipBoard.ToList();

                model.Copy();
                // Prevents Paste from being called when only ConnectorPins are selected.
<<<<<<< HEAD
                if (model.ClipBoard.Where(m => !(m is ConnectorPinModel)).Select(m => m).Any())
=======
                if (!model.ClipBoard.All(m => m is ConnectorPinModel))
>>>>>>> d5a0daa3
                {
                    model.Paste(targetPoint, false);
                    owningWorkspace.DynamoViewModel.UndoCommand.RaiseCanExecuteChanged();
                    owningWorkspace.DynamoViewModel.RedoCommand.RaiseCanExecuteChanged();
                }

                model.ClipBoard.Clear();
                model.ClipBoard.AddRange(oldClipboardData);
                SetCurrentState(State.None);
            }

            #endregion

            #region Cancel State Methods

            private void CancelConnection()
            {
                var command = new DynCmd.MakeConnectionCommand(Guid.Empty, -1,
                        PortType.Input, DynCmd.MakeConnectionCommand.Mode.Cancel);

                owningWorkspace.DynamoViewModel.ExecuteCommand(command);
            }

            private void CancelWindowSelection()
            {
                if (owningWorkspace != null)
                {
                    // visualization unpause
                    owningWorkspace.OnDragSelectionEnded(this, EventArgs.Empty);
                    SelectionBoxUpdateArgs args = new SelectionBoxUpdateArgs(Visibility.Collapsed);
                    this.owningWorkspace.RequestSelectionBoxUpdate(this, args);
                }
            }

            #endregion

            #region Private Class Helper Method

            private ISelectable GetSelectableFromPoint(Point point)
            {
                foreach (var selectable in DynamoSelection.Instance.Selection)
                {
                    if (!(selectable is ILocatable locatable) || (!locatable.Rect.Contains(point.AsDynamoType())))
                        continue;

                    return selectable;
                }

                return null;
            }

            private void InitiateDragSequence()
            {
                // The state machine must be in idle state.
                if (this.currentState != State.None)
                    throw new InvalidOperationException();

                SetCurrentState(State.DragSetup);
            }

            private bool ShouldDraggingReturnFocus()
            {
                if (currentState != State.DragSetup)
                    throw new InvalidOperationException();

                // If there is only one node being dragged, and that node is a 
                // code block node, then do not set the focus back to search. 
                // This is to prevent code block editor losing its focus, causing 
                // the newly created code block to be deleted (when user is just 
                // trying to reposition the newly created node before editing its 
                // contents. User reported issue can be found here:
                // 
                //      https://github.com/DynamoDS/Dynamo/issues/1447
                // 
                if (DynamoSelection.Instance.Selection.Count == 1)
                {
                    var selectedNode = DynamoSelection.Instance.Selection[0];
                    if (selectedNode is CodeBlockNodeModel)
                        return false;
                }

                return true; // Return focus to search box.
            }

            private void InitiateWindowSelectionSequence()
            {
                // Visualization pause
                owningWorkspace.OnDragSelectionStarted(this, EventArgs.Empty);

                // The state machine must be in idle state.
                if (this.currentState != State.None)
                    throw new InvalidOperationException();

                // Clear existing selection set.
                var selectNothing = new DynCmd.SelectModelCommand(Guid.Empty, ModifierKeys.None.AsDynamoType());

                owningWorkspace.DynamoViewModel.ExecuteCommand(selectNothing);

                // Update the selection box and make it visible 
                // but with an initial dimension of zero.
                SelectionBoxUpdateArgs args = null;
                args = new SelectionBoxUpdateArgs(mouseDownPos.X, mouseDownPos.Y, 0, 0);
                args.SetVisibility(Visibility.Visible);

                this.owningWorkspace.OnRequestSelectionBoxUpdate(this, args);

                SetCurrentState(State.WindowSelection);
            }

            private void CreateCodeBlockNode(Point cursor)
            {
                // create node
                var node = new CodeBlockNodeModel(owningWorkspace.DynamoViewModel.Model.LibraryServices);

                owningWorkspace.DynamoViewModel.ExecuteCommand(new DynCmd.CreateNodeCommand(node, cursor.X, cursor.Y, false, true));

                //correct node position
                node.X = (int)mouseDownPos.X - 92;
                node.Y = (int)mouseDownPos.Y - 31;
            }

            #endregion
        }

    }
}<|MERGE_RESOLUTION|>--- conflicted
+++ resolved
@@ -948,11 +948,7 @@
 
                 model.Copy();
                 // Prevents Paste from being called when only ConnectorPins are selected.
-<<<<<<< HEAD
-                if (model.ClipBoard.Where(m => !(m is ConnectorPinModel)).Select(m => m).Any())
-=======
                 if (!model.ClipBoard.All(m => m is ConnectorPinModel))
->>>>>>> d5a0daa3
                 {
                     model.Paste(targetPoint, false);
                     owningWorkspace.DynamoViewModel.UndoCommand.RaiseCanExecuteChanged();
