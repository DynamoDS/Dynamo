--- conflicted
+++ resolved
@@ -347,13 +347,10 @@
             }
 
             Model.PinnedNode = nodeToPin;
-<<<<<<< HEAD
             Model.UndoRequest += UnpinFromNode;
             Model.RedoRequest -= RePinToNode;
 
             WorkspaceModel.RecordModelForModification(Model, WorkspaceViewModel.Model.UndoRecorder);
-=======
->>>>>>> eab416c1
 
             MoveNoteAbovePinnedNode();
             SubscribeToPinnedNode();
@@ -409,11 +406,8 @@
             WorkspaceModel.RecordModelForModification(Model, WorkspaceViewModel.Model.UndoRecorder);
 
             UnsuscribeFromPinnedNode();
-<<<<<<< HEAD
             Model.UndoRequest -= UnpinFromNode;
             Model.RedoRequest += RePinToNode;
-=======
->>>>>>> eab416c1
 
             Model.PinnedNode = null;
             WorkspaceViewModel.HasUnsavedChanges = true;
