--- conflicted
+++ resolved
@@ -896,15 +896,12 @@
         //    NodeFromSelectionCommand.RaiseCanExecuteChanged();
         //}
 
-<<<<<<< HEAD
         private void AlignSelectionCanExecuteChanged(object sender, NotifyCollectionChangedEventArgs e)
         {
             AlignSelectedCommand.RaiseCanExecuteChanged();
 
         }
 
-=======
->>>>>>> 1c3d0810
         private static bool CanCreateNodeFromSelection(object parameter)
         {
             return DynamoSelection.Instance.Selection.OfType<NodeModel>().Any();
