using System;
using System.Collections.Generic;
using System.Collections.ObjectModel;
using System.Collections.Specialized;
using System.ComponentModel;
using System.Diagnostics;
using System.IO;
using System.Linq;
using System.Windows;
using System.Windows.Data;
using System.Windows.Input;
using Dynamo.Configuration;
using Dynamo.Controls;
using Dynamo.Engine;
using Dynamo.Graph;
using Dynamo.Graph.Annotations;
using Dynamo.Graph.Connectors;
using Dynamo.Graph.Nodes;
using Dynamo.Graph.Notes;
using Dynamo.Graph.Workspaces;
using Dynamo.Models;
using Dynamo.Search.SearchElements;
using Dynamo.Selection;
using Dynamo.UI.Prompts;
using Dynamo.Utilities;
using Dynamo.Wpf.ViewModels;
using Dynamo.Wpf.ViewModels.Core;
using Dynamo.Wpf.ViewModels.Watch3D;
using DynamoUtilities;
using Newtonsoft.Json;
using Newtonsoft.Json.Linq;
using ViewModels.Core;
using Function = Dynamo.Graph.Nodes.CustomNodes.Function;

namespace Dynamo.ViewModels
{
    public delegate void NoteEventHandler(object sender, EventArgs e);
    public delegate void ViewEventHandler(object sender, EventArgs e);
    public delegate void SelectionEventHandler(object sender, SelectionBoxUpdateArgs e);
    public delegate void ViewModelAdditionEventHandler(object sender, ViewModelEventArgs e);
    public delegate void WorkspacePropertyEditHandler(WorkspaceModel workspace);

    public enum ShowHideFlags { Hide, Show };

    public partial class WorkspaceViewModel : ViewModelBase
    {
        #region constants
        /// <summary>
        /// Represents maximum value of workspace zoom
        /// </summary>
        [JsonIgnore]
        public const double ZOOM_MAXIMUM = 4.0;

        /// <summary>
        /// Represents minimum value of workspace zoom
        /// </summary>
        [JsonIgnore]
        public const double ZOOM_MINIMUM = 0.01;
        #endregion

        #region events 

        /// <summary>
        ///     Function that can be used to respond to a changed workspace Zoom amount.
        /// </summary>
        /// <param name="sender">The object where the event handler is attached.</param>
        /// <param name="e">The event data.</param>
        public delegate void ZoomEventHandler(object sender, EventArgs e);

        /// <summary>
        ///     Event that is fired every time the zoom factor of a workspace changes.
        /// </summary>
        public event ZoomEventHandler ZoomChanged;

        /// <summary>
        /// Used during open and workspace changes to set the zoom of the workspace
        /// </summary>
        /// <param name="sender">The object which triggers the event</param>
        /// <param name="e">The zoom event data.</param>
        internal virtual void OnZoomChanged(object sender, ZoomEventArgs e)
        {
            if (ZoomChanged != null)
            {
                //Debug.WriteLine(string.Format("Setting zoom to {0}", e.Zoom));
                ZoomChanged(this, e);
            }
        }

        public event ZoomEventHandler RequestZoomToViewportCenter;
        /// <summary>
        /// For requesting registered workspace to zoom in center
        /// </summary>
        /// <param name="sender"></param>
        /// <param name="e"></param>
        private void OnRequestZoomToViewportCenter(object sender, ZoomEventArgs e)
        {
            if (RequestZoomToViewportCenter != null)
            {
                RequestZoomToViewportCenter(this, e);
            }
        }

        public event ZoomEventHandler RequestZoomToViewportPoint;
        /// <summary>
        /// For requesting registered workspace to zoom in out from a point
        /// </summary>
        /// <param name="sender"></param>
        /// <param name="e"></param>
        internal void OnRequestZoomToViewportPoint(object sender, ZoomEventArgs e)
        {
            if (RequestZoomToViewportPoint != null)
            {
                RequestZoomToViewportPoint(this, e);
            }
        }

        public event ZoomEventHandler RequestZoomToFitView;
        /// <summary>
        /// For requesting registered workspace to zoom in or out to fitview
        /// </summary>
        /// <param name="sender"></param>
        /// <param name="e"></param>
        private void OnRequestZoomToFitView(object sender, ZoomEventArgs e)
        {
            if (RequestZoomToFitView != null)
            {
                RequestZoomToFitView(this, e);
            }
        }

        public event NodeEventHandler RequestCenterViewOnElement;
        internal virtual void OnRequestCenterViewOnElement(object sender, ModelEventArgs e)
        {
            if (RequestCenterViewOnElement != null)
                RequestCenterViewOnElement(this, e);
        }

        public event ViewEventHandler RequestAddViewToOuterCanvas;
        public virtual void OnRequestAddViewToOuterCanvas(object sender, ViewEventArgs e)
        {
            if (RequestAddViewToOuterCanvas != null)
                RequestAddViewToOuterCanvas(this, e);
        }

        public event SelectionEventHandler RequestSelectionBoxUpdate;
        public virtual void OnRequestSelectionBoxUpdate(object sender, SelectionBoxUpdateArgs e)
        {
            if (RequestSelectionBoxUpdate != null)
                RequestSelectionBoxUpdate(this, e);
        }

        public event WorkspacePropertyEditHandler WorkspacePropertyEditRequested;
        public virtual void OnWorkspacePropertyEditRequested()
        {
            // extend this for all workspaces
            if (WorkspacePropertyEditRequested != null)
                WorkspacePropertyEditRequested(Model);
        }

        internal event Action<ShowHideFlags> RequestShowInCanvasSearch;

        private void OnRequestShowInCanvasSearch(object param)
        {
            var flag = (ShowHideFlags)param;
            RequestShowInCanvasSearch?.Invoke(flag);
        }

        internal event Action<object> RequestHideAllPopup;
        private void OnRequestHideAllPopup(object param)
        {
            RequestHideAllPopup?.Invoke(param);
        }

        internal event Action<ShowHideFlags> RequestNodeAutoCompleteSearch;
        internal event Action<ShowHideFlags, PortViewModel> RequestPortContextMenu;
        internal static event Action<MLNodeClusterAutoCompletionResponse> RequestNodeAutoCompleteViewExtension;

        internal void OnRequestNodeAutoCompleteSearch(ShowHideFlags flag, bool ClusterNodeAutocomplete = false)
        {
            RequestNodeAutoCompleteSearch?.Invoke(flag);
        }

        internal void OnRequestPortContextMenu(ShowHideFlags flag, PortViewModel viewModel)
        {
            RequestPortContextMenu?.Invoke(flag, viewModel);
        }

        internal void OnRequestNodeAutoCompleteViewExtension(MLNodeClusterAutoCompletionResponse clusterNodeAutoComplete)
        {
            RequestNodeAutoCompleteViewExtension?.Invoke(clusterNodeAutoComplete);
        }

        #endregion

        #region Properties and Fields

        [JsonIgnore]
        public DynamoViewModel DynamoViewModel { get; private set; }

        [JsonIgnore]
        public readonly WorkspaceModel Model;

        private bool _canFindNodesFromElements = false;

        [JsonIgnore]
        public PortViewModel portViewModel { get; set; }

        [JsonIgnore]
        public bool IsSnapping { get; set; }

        /// <summary>
        /// Gets the collection of Dynamo-specific preferences.
        /// This is used when serializing Dynamo preferences in the View block of Graph.Json.
        /// </summary>
        [JsonProperty("Dynamo")]
        public DynamoPreferencesData DynamoPreferences
        {
            get
            {
              bool hasRunWithoutCrash = false;
              string runType = RunType.Manual.ToString();
              string runPeriod = RunSettings.DefaultRunPeriod.ToString();
              HomeWorkspaceModel homeWorkspace = Model as HomeWorkspaceModel;
              if (homeWorkspace != null)
              {
                hasRunWithoutCrash = homeWorkspace.HasRunWithoutCrash;
                runType = homeWorkspace.RunSettings.RunType.ToString();
                runPeriod = homeWorkspace.RunSettings.RunPeriod.ToString();
              }

              bool isVisibleInDynamoLibrary = true;
              CustomNodeWorkspaceModel customNodeWorkspace = Model as CustomNodeWorkspaceModel;
              if (customNodeWorkspace != null)
                isVisibleInDynamoLibrary = customNodeWorkspace.IsVisibleInDynamoLibrary;

              return new DynamoPreferencesData(
                Model.ScaleFactor,
                hasRunWithoutCrash,
                isVisibleInDynamoLibrary,
                AssemblyHelper.GetDynamoVersion().ToString(),
                runType,
                runPeriod);
            }
        }

        /// <summary>
        /// Gets the Camera Data. This is used when serializing Camera Data in the View block
        /// of Graph.Json.
        /// </summary>
        [JsonProperty("Camera")]
        public CameraData Camera => DynamoViewModel.BackgroundPreviewViewModel?.GetCameraInformation() ?? new CameraData();

        /// <summary>
        /// ViewModel that is used in InCanvasSearch in context menu and called by Shift+DoubleClick.
        /// </summary>
        [JsonIgnore]
        public SearchViewModel InCanvasSearchViewModel { get; private set; }

        /// <summary>
        /// ViewModel that is used in NodeAutoComplete feature in context menu and called by Shift+DoubleClick.
        /// </summary>
        [JsonIgnore]
        public NodeAutoCompleteSearchViewModel NodeAutoCompleteSearchViewModel { get; private set; }

        /// <summary>
        /// Cursor Property Binding for WorkspaceView
        /// </summary>
        private Cursor currentCursor = null;
        [JsonIgnore]
        public Cursor CurrentCursor
        {
            get { return currentCursor; }
            set { currentCursor = value; RaisePropertyChanged("CurrentCursor"); }
        }

        /// <summary>
        /// Force Cursor Property Binding for WorkspaceView
        /// </summary>
        private bool isCursorForced = false;
        [JsonIgnore]
        public bool IsCursorForced
        {
            get { return isCursorForced; }
            set { isCursorForced = value; RaisePropertyChanged("IsCursorForced"); }
        }

        [JsonIgnore]
        public CompositeCollection WorkspaceElements { get; } = new CompositeCollection();
        [JsonIgnore]
        public ObservableCollection<ConnectorViewModel> Connectors { get; } = new ObservableCollection<ConnectorViewModel>();

        [JsonProperty("NodeViews")]
        public ObservableCollection<NodeViewModel> Nodes { get; } = new ObservableCollection<NodeViewModel>();
        // Do not serialize notes, they will be converted to annotations during serialization
        [JsonIgnore]
        public ObservableCollection<NoteViewModel> Notes { get; } = new ObservableCollection<NoteViewModel>();

        [JsonIgnore]
        public ObservableCollection<ConnectorPinViewModel> Pins { get; } = new ObservableCollection<ConnectorPinViewModel>();

        [JsonIgnore]
        public ObservableCollection<InfoBubbleViewModel> Errors { get; } = new ObservableCollection<InfoBubbleViewModel>();
        public ObservableCollection<AnnotationViewModel> Annotations { get; } = new ObservableCollection<AnnotationViewModel>();

        [JsonIgnore]
        public string Name
        {
            get
            {
                if (Model == DynamoViewModel.HomeSpace)
                    return "Home";
                return Model.Name;
            }
        }

        /// <summary>
        ///     Returns or set the X position of the workspace.
        /// </summary>
        public double X
        {
            get { return Model.X; }
            set
            {
                Model.X = value;
            }
        }

        /// <summary>
        ///     Returns or set the Y position of the workspace
        /// </summary>
        public double Y
        {
            get { return Model.Y; }
            set
            {
                Model.Y = value;
            }
        }

        [JsonIgnore]
        public string FileName
        {
            get { return Model.FileName; }
        }

        [JsonIgnore]
        public bool CanEditName
        {
            get { return Model != DynamoViewModel.HomeSpace; }
        }

        [JsonIgnore]
        public bool IsCurrentSpace
        {
            get { return Model == DynamoViewModel.CurrentSpace; }
        }

        /// <summary>
        /// Boolean indicating if the target workspace is home workspace (true), or custom node workspace (false)
        /// </summary>
        [JsonIgnore]
        public bool IsHomeSpace
        {
            get { return Model == DynamoViewModel.HomeSpace; }
        }

        /// <summary>
        /// Returns the Json representation of the current graph
        /// </summary>
        [JsonIgnore]
        internal JObject JsonRepresentation { get; set; }

        [JsonIgnore]
        internal string CurrentCheckSum { get; set; }

        /// <summary>
        /// Returns the stringified representation of the node connections in the workspace.
        /// </summary>
        [JsonIgnore]
        public string Checksum
        {
            get
            {
                List<string> nodeInfoConnections = new List<string>();

                foreach (var connector in Connectors)
                {
                    var connectorModel = connector.ConnectorModel;

                    var startingPort= connectorModel.Start;
                    var endingPort = connectorModel.End;

                    // node info connections has a unique id in the format: startnodeid[outputindex]endnodeid[outputindex].
                    nodeInfoConnections.Add(startingPort.Owner.AstIdentifierGuid + "[" + startingPort.Index.ToString() + "]" + endingPort.Owner.AstIdentifierGuid + "[" + endingPort.Index.ToString() + "]");
                }

                if (nodeInfoConnections.Count > 0)
                {
                    var checksumhash = Hash.ToSha256String(String.Join(",", nodeInfoConnections));
                    CurrentCheckSum = checksumhash;
                    return checksumhash;
                }
                else
                {
                    CurrentCheckSum = string.Empty;
                    return string.Empty;
                }
            }            
        }

        Tuple<string,int> GetNodeByInputId(string inputId, JObject jsonWorkspace)
        {
            var nodes = jsonWorkspace["Nodes"];

            string nodeId = string.Empty;
            int connectedInputIndex = 1;
            bool foundNode = false;

            foreach (var node in nodes)
            {
                if (!foundNode)
                {
                    nodeId = string.Empty;
                    connectedInputIndex = 1;

                    var nodeProperties = node.Children<JProperty>();
                    JProperty nodeProperty = nodeProperties.FirstOrDefault(x => x.Name == "Id");
                    nodeId = (String)nodeProperty.Value;

                    JProperty nodeInputs = nodeProperties.FirstOrDefault(x => x.Name == "Inputs");
                    var inputs = (JArray)nodeInputs.Value;

                    foreach (JObject input in inputs)
                    {
                        var inputProperties = input.Children<JProperty>();
                        JProperty connectedNodeInputId = inputProperties.FirstOrDefault(x => x.Name == "Id");

                        if ((String)connectedNodeInputId.Value == inputId)
                        {
                            foundNode = true;
                            break;
                        }
                        connectedInputIndex++;
                    }
                }                
            }

            return new Tuple<string, int>(nodeId, connectedInputIndex);
        }

        [JsonIgnore]
        public bool HasUnsavedChanges
        {
            get { return Model.HasUnsavedChanges; }
            set { Model.HasUnsavedChanges = value; }
        }

        private ObservableCollection<Watch3DFullscreenViewModel> _watches = new ObservableCollection<Watch3DFullscreenViewModel>();
        [JsonIgnore]
        public ObservableCollection<Watch3DFullscreenViewModel> Watch3DViewModels
        {
            get { return _watches; }
            set
            {
                _watches = value;
                RaisePropertyChanged("Watch3DViewModels");
            }
        }

        /// <summary>
        ///     Get or set the zoom value of the workspace.
        /// </summary>
        public double Zoom
        {
            get { return this.Model.Zoom; }
            set
            {
                this.Model.Zoom = value;
                RaisePropertyChanged("Zoom");
            }
        }

       /// <summary>
       /// When enabled, some child wpf framework elements will not animate opacity changes.
       /// Useful for improving performance during zoom.
       /// TODO DYN-8193 a future optimiztion if found to be neccesary is to modify the styles this flag controls
       /// to set visibility instead of opacity, this will likely lead to many fewers elements in the visual tree to
       /// layout and render.
       /// </summary>
        [JsonIgnore]
        public bool StopNodeViewOpacityAnimations
        {
            get => stopNodeViewOpacityAnimations;
            set
            {
                if (stopNodeViewOpacityAnimations != value)
                {
                    stopNodeViewOpacityAnimations = value;
                    RaisePropertyChanged(nameof(StopNodeViewOpacityAnimations));
                }
            }
        }
        private  bool stopNodeViewOpacityAnimations = false;

        private int zoomAnimationThresholdFeatureFlagVal = 0;




        [JsonIgnore]
        public bool CanZoomIn
        {
            get { return CanZoom(Configurations.ZoomIncrement); }
        }

        [JsonIgnore]
        public bool CanZoomOut
        {
            get { return CanZoom(-Configurations.ZoomIncrement); }
        }

        [JsonIgnore]
        public bool CanFindNodesFromElements
        {
            get { return _canFindNodesFromElements; }
            set
            {
                _canFindNodesFromElements = value;
                RaisePropertyChanged("CanFindNodesFromElements");
            }
        }

        [JsonIgnore]
        public bool CanShowInfoBubble
        {
            get { return stateMachine.IsInIdleState; }
        }

        [JsonIgnore]
        public bool CanRunNodeToCode
        {
            get
            {
                return true;
            }
        }

        [JsonIgnore]
        public Action FindNodesFromElements { get; set; }

        [JsonIgnore]
        public RunSettingsViewModel RunSettingsViewModel { get; protected set; }


        private GeometryScalingViewModel geoScalingViewModel;
        internal GeometryScalingViewModel GeoScalingViewModel
        {
            get
            {
                return geoScalingViewModel;
            }
        }

        private bool FinishedLoading = false;

        #endregion

        public WorkspaceViewModel(WorkspaceModel model, DynamoViewModel dynamoViewModel)
        {
            this.DynamoViewModel = dynamoViewModel;
            Model = model;
            stateMachine = new StateMachine(this);

            var nodesColl = new CollectionContainer { Collection = Nodes };
            WorkspaceElements.Add(nodesColl);

            var connColl = new CollectionContainer { Collection = Connectors };
            WorkspaceElements.Add(connColl);

            var notesColl = new CollectionContainer { Collection = Notes };
            WorkspaceElements.Add(notesColl);

            var pinsColl = new CollectionContainer { Collection = Pins };
            WorkspaceElements.Add(pinsColl);

            var errorsColl = new CollectionContainer { Collection = Errors };
            WorkspaceElements.Add(errorsColl);

            var annotationsColl = new CollectionContainer {Collection = Annotations};
            WorkspaceElements.Add(annotationsColl);

            //respond to collection changes on the model by creating new view models
            //currently, view models are added for notes and nodes
            //connector view models are added during connection

            Model.NodeAdded += Model_NodeAdded;
            Model.NodeRemoved += Model_NodeRemoved;
            Model.NodesCleared += Model_NodesCleared;

            Model.NoteAdded += Model_NoteAdded;
            Model.NoteRemoved += Model_NoteRemoved;
            Model.NotesCleared += Model_NotesCleared;

            Model.AnnotationAdded += Model_AnnotationAdded;
            Model.AnnotationRemoved += Model_AnnotationRemoved;
            Model.AnnotationsCleared += Model_AnnotationsCleared;

            Model.ConnectorAdded += Connectors_ConnectorAdded;
            Model.ConnectorDeleted += Connectors_ConnectorDeleted;
            Model.PropertyChanged += ModelPropertyChanged;
            Model.PopulateJSONWorkspace += Model_PopulateJSONWorkspace;
            
            DynamoSelection.Instance.Selection.CollectionChanged += RefreshViewOnSelectionChange;

            DynamoViewModel.CopyCommand.CanExecuteChanged += CopyPasteChanged;
            DynamoViewModel.PasteCommand.CanExecuteChanged += CopyPasteChanged;



            // InCanvasSearchViewModel needs to happen before the nodes are created
            // as we rely upon it to retrieve node icon images
            if (!dynamoViewModel.Model.IsServiceMode)
            {
                InCanvasSearchViewModel = new SearchViewModel(DynamoViewModel)
                {
                    Visible = true
                };
                NodeAutoCompleteSearchViewModel = new NodeAutoCompleteSearchViewModel(DynamoViewModel)
                {
                    Visible = true
                };
            }

            // sync collections
            foreach (NodeModel node in Model.Nodes) Model_NodeAdded(node);
            foreach (NoteModel note in Model.Notes) Model_NoteAdded(note);
            foreach (AnnotationModel annotation in Model.Annotations) Model_AnnotationAdded(annotation);
            foreach (ConnectorModel connector in Model.Connectors) Connectors_ConnectorAdded(connector);
<<<<<<< HEAD

            FinishedLoading = true;

            NodeAutoCompleteSearchViewModel = new NodeAutoCompleteSearchViewModel(DynamoViewModel)
            {
                Visible = true
            };
=======
>>>>>>> b00145de

            geoScalingViewModel = new GeometryScalingViewModel(this.DynamoViewModel);
            geoScalingViewModel.ScaleValue = Convert.ToInt32(Math.Log10(Model.ScaleFactor));

            DynamoFeatureFlagsManager.FlagsRetrieved += OnFlagsRetrieved;
            //if we've already retrieved flags, grab the value,
            zoomAnimationThresholdFeatureFlagVal = (int)(DynamoModel.FeatureFlags?.CheckFeatureFlag<long>("zoom_opacity_animation_nodenum_threshold", 0) ?? 0);
            SetStopNodeZoomAnimationBehavior(zoomAnimationThresholdFeatureFlagVal);
        }

        private void OnFlagsRetrieved()
        {
            zoomAnimationThresholdFeatureFlagVal = (int)(DynamoModel.FeatureFlags?.CheckFeatureFlag<long>("zoom_opacity_animation_nodenum_threshold", 0) ?? 0);
            SetStopNodeZoomAnimationBehavior(zoomAnimationThresholdFeatureFlagVal);
            DynamoFeatureFlagsManager.FlagsRetrieved -= OnFlagsRetrieved;
        }

        private void SetStopNodeZoomAnimationBehavior(int featureFlagValue)
        {
            //threshold mode so we can tune the cutoff.
            if (featureFlagValue>0)
            {
                StopNodeViewOpacityAnimations = Nodes.Count > featureFlagValue;
            }
            //always enable animations (ie, disable the feature flag)
            else if (featureFlagValue == 0)
            {
                StopNodeViewOpacityAnimations = false;
            }
            //always disable animations
            else if (featureFlagValue<0)
            {
                StopNodeViewOpacityAnimations = true;
            }
        }

        /// <summary>
        /// This event is triggered from Workspace Model. Used in instrumentation
        /// </summary>
        /// <param name="modelData"> Workspace model data as JSON </param>
        /// <returns>workspace model with view block in string format</returns>
        private string Model_PopulateJSONWorkspace(JObject modelData)
        {
             var jsonData = AddViewBlockToJSON(modelData);
             return jsonData.ToString();
        }

        public override void Dispose()
        {
            Model.NodeAdded -= Model_NodeAdded;
            Model.NodeRemoved -= Model_NodeRemoved;
            Model.NodesCleared -= Model_NodesCleared;
            Model.NoteAdded -= Model_NoteAdded;
            Model.NoteRemoved -= Model_NoteRemoved;
            Model.NotesCleared -= Model_NotesCleared;

            Model.AnnotationAdded -= Model_AnnotationAdded;
            Model.AnnotationRemoved -= Model_AnnotationRemoved;
            Model.AnnotationsCleared -= Model_AnnotationsCleared;

            Model.ConnectorAdded -= Connectors_ConnectorAdded;
            Model.ConnectorDeleted -= Connectors_ConnectorDeleted;
            Model.PropertyChanged -= ModelPropertyChanged;
            Model.PopulateJSONWorkspace -= Model_PopulateJSONWorkspace;

            DynamoSelection.Instance.Selection.CollectionChanged -= RefreshViewOnSelectionChange;

            DynamoViewModel.CopyCommand.CanExecuteChanged -= CopyPasteChanged;
            DynamoViewModel.PasteCommand.CanExecuteChanged -= CopyPasteChanged;

            DynamoFeatureFlagsManager.FlagsRetrieved -= OnFlagsRetrieved;

            var nodeViewModels = Nodes.ToList();
            nodeViewModels.ForEach(nodeViewModel => nodeViewModel.Dispose());
            nodeViewModels.ForEach(nodeViewModel => this.unsubscribeNodeEvents(nodeViewModel));

            Notes.ToList().ForEach(noteViewModel => noteViewModel.Dispose());
            Connectors.ToList().ForEach(connectorViewmModel => connectorViewmModel.Dispose());
            Annotations.ToList().ForEach(AnnotationViewModel => AnnotationViewModel.Dispose());
            Nodes.Clear();
            Notes.Clear();
            Pins.Clear();
            Connectors.Clear();
            Errors.Clear();
            Annotations.Clear();
            InCanvasSearchViewModel?.Dispose();
            NodeAutoCompleteSearchViewModel.LuceneUtility?.DisposeAll();
            NodeAutoCompleteSearchViewModel?.Dispose();
        }

        internal void ZoomInInternal()
        {
            var args = new ZoomEventArgs(Configurations.ZoomIncrement);
            OnRequestZoomToViewportCenter(this, args);
            ResetFitViewToggle(null);
        }

        internal void ZoomOutInternal()
        {
            var args = new ZoomEventArgs(-Configurations.ZoomIncrement);
            OnRequestZoomToViewportCenter(this, args);
            ResetFitViewToggle(null);
        }

        internal JObject GetJsonRepresentation(EngineController engine = null)
        {
            // Step 1: Serialize the workspace.
            var json = Model.ToJson(engine);
            var json_parsed = JObject.Parse(json);

            // Step 2: Add the View.
            return AddViewBlockToJSON(json_parsed);
        }

        /// <summary>
        /// WorkspaceViewModel's Save method does a two-part serialization. First, it serializes the Workspace,
        /// then adds a View property to serialized Workspace, and sets its value to the serialized ViewModel.
        /// </summary>
        /// <param name="filePath"></param>
        /// <param name="isBackup"></param>
        /// <param name="engine"></param>
        /// <param name="saveContext"></param>
        /// <exception cref="ArgumentNullException">Thrown when the file path is null.</exception>
        internal bool Save(string filePath, bool isBackup = false, EngineController engine = null, SaveContext saveContext = SaveContext.None)
        {
            if (String.IsNullOrEmpty(filePath))
            {
                throw new ArgumentNullException("filePath");
            }

            try
            {
                if (!isBackup)
                {
                    Model.OnSaving(saveContext);
                }

                //set the name before serializing model.
                this.Model.setNameBasedOnFileName(filePath, isBackup);

                // Stage 1: Serialize the workspace and the View
                var jo = GetJsonRepresentation(engine);

                // Stage 2: Save
                string saveContent;
                if(saveContext == SaveContext.SaveAs && !isBackup)
                {
                    // For intentional SaveAs either through UI or API calls, replace workspace elements' Guids and workspace Id
                    jo["Uuid"] = Guid.NewGuid().ToString();
                    if (jo["Bindings"] != null && jo["Bindings"].Any())
                    {
                        jo["Bindings"] = JToken.Parse("[]");

                        if (!DynamoModel.IsTestMode)
                        {
                            var result = DynamoMessageBox.Show(Wpf.Properties.Resources.ElementBindingWarningMessage,
                                Wpf.Properties.Resources.ElementBindingWarningTitle, MessageBoxButton.OKCancel,
                                MessageBoxImage.Warning, Wpf.Properties.Resources.ElementBindingDesc);

                            if (result == MessageBoxResult.Cancel)
                            {
                                return false;
                            }
                        }
                    }
                    saveContent = GuidUtility.UpdateWorkspaceGUIDs(jo.ToString());                    
                }
                else
                {
                    saveContent = jo.ToString();
                }                

                File.WriteAllText(filePath, saveContent);
                
                // Handle Workspace or CustomNodeWorkspace related non-serialization internal logic
                // Only for actual save, update file path and recent file list
                // The assignation of the JsonRepresentation and Guid is only for the checksum flow, it will grab info only from .dyn files
                if (!isBackup)
                {
                    if (Path.GetExtension(filePath).Equals(".dyn"))
                    {
                        JsonRepresentation = JObject.Parse(saveContent);
                        DynamoViewModel.Workspaces[0].Model.Guid = new Guid(JsonRepresentation.Properties().First(p => p.Name == "Uuid").Value.ToString());
                    }

                    Model.FileName = filePath;
                    Model.OnSaved();
                }

                // If a new CustomNodeWorkspaceModel is created, store that info in CustomNodeManager without creating an instance of the custom node.
                if (this.Model is CustomNodeWorkspaceModel customNodeWorkspaceModel)
                {
                    //If the custom node Name is already set and the FileName is already set then we don't need to change the Name with "backup"
                    if(string.IsNullOrEmpty(customNodeWorkspaceModel.Name) && string.IsNullOrEmpty(customNodeWorkspaceModel.FileName))
                        customNodeWorkspaceModel.SetInfo(Path.GetFileNameWithoutExtension(filePath));
                }
            }
            catch (Exception ex)
            {
                Debug.WriteLine(ex.Message + " : " + ex.StackTrace);
#pragma warning disable CA2200 // Rethrow to preserve stack details
                throw ex;
#pragma warning restore CA2200 // Rethrow to preserve stack details
            }

            return true;
        }
        /// <summary>
        /// This function appends view block to the model json
        /// </summary>
        /// <param name="modelData">Workspace Model data in JSON format</param>
        private JObject AddViewBlockToJSON(JObject modelData)
        {
            var token = JToken.Parse(this.ToJson());
            modelData.Add("View", token);

            return modelData;
        }

        void CopyPasteChanged(object sender, EventArgs e)
        {
            RaisePropertyChanged("CanPaste", "CanCopy", "CanCopyOrPaste");
            PasteCommand.RaiseCanExecuteChanged();
        }

        void Connectors_ConnectorAdded(ConnectorModel c)
        {
            var viewModel = new ConnectorViewModel(this, c);
            if (Connectors.All(x => x.ConnectorModel != c))
                Connectors.Add(viewModel);
        }

        void Connectors_ConnectorDeleted(ConnectorModel c)
        {
            var connector = Connectors.FirstOrDefault(x => x.ConnectorModel == c);
            if (connector != null)
            {
                Connectors.Remove(connector);
                connector.Dispose();
            }
        }

        private void Model_NoteAdded(NoteModel note)
        {
            var viewModel = new NoteViewModel(this, note);
            Notes.Add(viewModel);

            if (FinishedLoading)
            {
                viewModel.IsVisibleInCanvas = true;
            }
        }

        private void Model_NoteRemoved(NoteModel note)
        {
            var matchingNoteViewModel = Notes.First(x => x.Model == note);
            Notes.Remove(matchingNoteViewModel);
            matchingNoteViewModel.Dispose();
        }

        private void Model_NotesCleared()
        {
            foreach (var noteViewModel in Notes)
            {
                noteViewModel.Dispose();
            }
            Notes.Clear();
        }

        private void Model_AnnotationAdded(AnnotationModel annotation)
        {
            var viewModel = new AnnotationViewModel(this, annotation);
            Annotations.Add(viewModel);

            if (FinishedLoading)
            {
                viewModel.IsVisibleInCanvas = true;
            }
        }

        private void Model_AnnotationRemoved(AnnotationModel annotation)
        {
            var matchingAnnotation = Annotations.First(x => x.AnnotationModel == annotation);
            Annotations.Remove(matchingAnnotation);
            matchingAnnotation.Dispose();
           
        }

        private void Model_AnnotationsCleared()
        {
            foreach (var annotationViewModel in Annotations)
            {
                annotationViewModel.Dispose();
            }
            Annotations.Clear();
        }

        void Model_NodesCleared()
        {
            lock (Nodes)
            {
                foreach (var nodeViewModel in Nodes)
                {
                    this.unsubscribeNodeEvents(nodeViewModel);
                    nodeViewModel.Dispose();
                }
                Nodes.Clear();
            }
            Errors.Clear();

            PostNodeChangeActions();
        }

        private void unsubscribeNodeEvents(NodeViewModel nodeViewModel)
        {
            nodeViewModel.SnapInputEvent -= nodeViewModel_SnapInputEvent;
            nodeViewModel.NodeLogic.Modified -= OnNodeModified;
        }


        void Model_NodeRemoved(NodeModel node)
        {
            NodeViewModel nodeViewModel;
            lock (Nodes)
            {
                nodeViewModel = Nodes.First(x => x.NodeLogic == node);
                if (nodeViewModel.ErrorBubble != null)
                    Errors.Remove(nodeViewModel.ErrorBubble);
                Nodes.Remove(nodeViewModel);
            }
            //unsub the events we attached below in NodeAdded.
            this.unsubscribeNodeEvents(nodeViewModel);
            nodeViewModel.Dispose();

            PostNodeChangeActions();

            SetStopNodeZoomAnimationBehavior(zoomAnimationThresholdFeatureFlagVal);
        }

        void Model_NodeAdded(NodeModel node)
        {
            var nodeViewModel = new NodeViewModel(this, node);
            nodeViewModel.SnapInputEvent += nodeViewModel_SnapInputEvent;
            nodeViewModel.NodeLogic.Modified += OnNodeModified;

            lock (Nodes)
            {
                Nodes.Add(nodeViewModel);
            }
            if (nodeViewModel.ErrorBubble != null)
            {
                nodeViewModel.ErrorBubble.IsVisibleInCanvas = FinishedLoading;
                Errors.Add(nodeViewModel.ErrorBubble);
            }

            if (FinishedLoading)
            {
                nodeViewModel.IsVisibleInCanvas = true;
            }

            PostNodeChangeActions();

            SetStopNodeZoomAnimationBehavior(zoomAnimationThresholdFeatureFlagVal);
        }

        void PostNodeChangeActions()
        {
            if (RunSettingsViewModel == null) return;
            CheckAndSetPeriodicRunCapability();
        }

        /// <summary>
        /// This is required here to compute the nodes delta state.
        /// This is overriden in HomeWorkspaceViewModel
        /// </summary>
        /// <param name="obj">The object.</param>
        public virtual void OnNodeModified(NodeModel obj)
        {
            
        }

        internal void CheckAndSetPeriodicRunCapability()
        {
            var periodUpdateAvailable = Model.Nodes.Any(n => n.CanUpdatePeriodically);
            RunSettingsViewModel.ToggleRunTypeEnabled(RunType.Periodic, periodUpdateAvailable);
        }

        /// <summary>
        /// Handles the port snapping on Mouse Enter.
        /// </summary>
        /// <param name="portViewModel">The port view model.</param>
        private void nodeViewModel_SnapInputEvent(PortViewModel portViewModel)
        {
            switch (portViewModel.EventType)
            {
                case PortEventType.MouseEnter:                    
                    IsSnapping = this.CheckActiveConnectorCompatibility(portViewModel);
                    this.portViewModel = portViewModel;
                    break;
                case PortEventType.MouseLeave:
                    IsSnapping = this.CheckActiveConnectorCompatibility(portViewModel, false);
                    this.portViewModel = portViewModel;
                    break;
                case PortEventType.MouseLeftButtonDown:
                    //If the connector is not active, then the state is changed to None. otherwise, the connector state is connection and 
                    //is not deleted from the view.
                    this.portViewModel = portViewModel;
                    if (this.CheckActiveConnectorCompatibility(portViewModel))
                    {
                        this.HandlePortClicked(portViewModel);
                    }
                    else
                    {
                        this.CancelActiveState();

                    }
                    break;
                default:
                    IsSnapping = this.CheckActiveConnectorCompatibility(portViewModel);
                    this.portViewModel = portViewModel;
                    break;

            }
        }

        void ModelPropertyChanged(object sender, PropertyChangedEventArgs e)
        {
            switch (e.PropertyName)
            {
                case "Name":
                    RaisePropertyChanged("Name");
                    break;
                case "X":
                    break;
                case "Y":
                    break;
                case "Zoom":
                    this.OnZoomChanged(this, new ZoomEventArgs(this.Zoom));
                    RaisePropertyChanged("Zoom");
                    break;
                case "IsCurrentSpace":
                    RaisePropertyChanged("IsCurrentSpace");
                    RaisePropertyChanged("IsHomeSpace");
                    break;
                case "HasUnsavedChanges":
                    RaisePropertyChanged("HasUnsavedChanges");
                    break;
                case "FileName":
                    RaisePropertyChanged("FileName");
                    break;
            }
        }

        internal void SelectAll(object parameter)
        {
            DynamoSelection.Instance.ClearSelection();
            Nodes.ToList().ForEach((ele) => DynamoSelection.Instance.Selection.Add(ele.NodeModel));
            Notes.ToList().ForEach((ele) => DynamoSelection.Instance.Selection.Add(ele.Model));
            Annotations.ToList().ForEach((ele) => DynamoSelection.Instance.Selection.Add(ele.AnnotationModel));
        }

        internal bool CanSelectAll(object parameter)
        {
            return true;
        }

        /// <summary>
        /// After command framework is implemented, this method should now be only 
        /// called from a menu item (i.e. Ctrl + W). It should not be used as a 
        /// way for any other code paths to convert nodes to code programmatically. 
        /// For that we now have ConvertNodesToCodeInternal which takes in more 
        /// configurable arguments.
        /// </summary>
        /// <param name="parameters">This is not used and should always be null,
        /// otherwise an ArgumentException will be thrown.</param>
        /// 
        internal void NodeToCode(object parameters)
        {
            if (null != parameters) // See above for details of this exception.
            {
                const string message = "Internal error, argument must be null";
                throw new ArgumentException(message, "parameters");
            }

            var command = new DynamoModel.ConvertNodesToCodeCommand();
            this.DynamoViewModel.ExecuteCommand(command);
        }

        internal bool CanNodeToCode(object parameters)
        {
            var nodeModels = DynamoSelection.Instance.Selection.OfType<NodeModel>();
            if (!nodeModels.Any() || nodeModels.Any(x => x.IsInErrorState))
            {
                return false;
            }
            return true;
        }

        internal void SelectInRegion(Rect2D region, bool isCrossSelect)
        {
            var fullyEnclosed = !isCrossSelect;
            var selection = DynamoSelection.Instance.Selection;
            var childlessModels = Model.Nodes
                .Concat<ModelBase>(Model.Notes)
                .Concat<ModelBase>(Pins.Select(c=>c.Model));

            foreach (var n in childlessModels)
            {
                // if target is within selection area but does not belong to a collapsed group
                if (IsInRegion(region, n, fullyEnclosed) && !IsCollapsed && !IsModelInCollapsedGroup(n))
                {
                    selection.AddUnique(n);
                }
                else if (n.IsSelected && !DynamoSelection.Instance.ClearSelectionDisabled) // only remove current selection if ClearSelectionDisabled flag is false
                {
                    selection.Remove(n);
                }
            }

            foreach (var n in Model.Annotations)
            {
                // if target is within selection area but does not belong to a collapsed group
                if (IsInRegion(region, n, fullyEnclosed) && !IsCollapsed && !IsModelInCollapsedGroup(n))
                {
                    selection.AddUnique(n);
                    // if annotation is selected its children should be added to selection too
                    foreach (var m in n.Nodes)
                    {
                        if (m is AnnotationModel nestedGroup)
                        {
                            foreach (var model in nestedGroup.Nodes)
                            {
                                selection.AddUnique(model);
                            }
                        }
                        selection.AddUnique(m);
                    }
                }
                // only remove current selection if ClearSelectionDisabled flag is false
                // This prevents group getting removed when user press shift to add more groups
                else if (n.IsSelected && !Model.Annotations.ContainsModel(n)
                    && !DynamoSelection.Instance.ClearSelectionDisabled)
                {
                    selection.Remove(n);
                }
            }
        }

        /// <summary>
        /// Determine if a Dynamo element belongs to a collapsed group or sub group of a collapsed group
        /// </summary>
        /// <param name="model">Target node, note, annotation</param>
        /// <returns></returns>
        private bool IsModelInCollapsedGroup(ModelBase model)
        {
            bool IsInCollapsedGroup = false;
            // Check all the collapsed groups and their sub groups
            foreach (var group in Model.Annotations.Where(x => !x.IsExpanded))
            {
                if (group.Nodes.Contains(model))
                {
                    IsInCollapsedGroup = true;
                    break;
                }
                foreach (var nestGroup in group.Nodes.OfType<AnnotationModel>())
                {
                    if (nestGroup.Nodes.Contains(model))
                    {
                        IsInCollapsedGroup = true;
                        break;
                    }
                }
            }
            return IsInCollapsedGroup;
        }

        private static bool IsInRegion(Rect2D region, ILocatable locatable, bool fullyEnclosed)
        {
            double x0 = locatable.X;
            double y0 = locatable.Y;

            if (false == fullyEnclosed) // Cross selection.
            {
                var test = new Rect2D(x0, y0, locatable.Width, locatable.Height);
                return region.IntersectsWith(test);
            }

            double x1 = x0 + locatable.Width;
            double y1 = y0 + locatable.Height;
            return (region.Contains(x0, y0) && region.Contains(x1, y1));
        }

        public double GetSelectionAverageX()
        {
            return DynamoSelection.Instance.Selection.Where((x) => !(x is AnnotationModel) && x is ILocatable)
                           .Cast<ILocatable>()
                           .Select((x) => x.CenterX)
                           .Average();
        }

        public double GetSelectionAverageY()
        {
            return DynamoSelection.Instance.Selection.Where((x) => !(x is AnnotationModel) && x is ILocatable)
                           .Cast<ILocatable>()
                           .Select((x) => x.CenterY)
                           .Average();
        }

        public double GetSelectionMinX()
        {
            return DynamoSelection.Instance.Selection.Where((x) => x is ILocatable)
                           .Cast<ILocatable>()
                           .Select((x) => x.X)
                           .Min();
        }

        public double GetSelectionMinY()
        {
            return DynamoSelection.Instance.Selection.Where((x) => x is ILocatable)
                           .Cast<ILocatable>()
                           .Select((x) => x.Y)
                           .Min();
        }

        public double GetSelectionMaxX()
        {
            return DynamoSelection.Instance.Selection.Where((x) => x is ILocatable)
                           .Cast<ILocatable>()
                           .Select((x) => x.X + x.Width)
                           .Max();
        }

        public double GetSelectionMaxLeftX()
        {
            return DynamoSelection.Instance.Selection.Where((x) => !(x is AnnotationModel) && x is ILocatable)
                           .Cast<ILocatable>()
                           .Select((x) => x.X)
                           .Max();
        }

        public double GetSelectionMaxY()
        {
            return DynamoSelection.Instance.Selection.Where((x) => x is ILocatable)
                           .Cast<ILocatable>()
                           .Select((x) => x.Y + x.Height)
                           .Max();
        }

        public double GetSelectionMaxTopY()
        {
            return DynamoSelection.Instance.Selection.Where((x) => !(x is AnnotationModel) && x is ILocatable)
                           .Cast<ILocatable>()
                           .Select((x) => x.Y)
                           .Max();
        }

        public void AlignSelected(object parameter)
        {
            string alignType = parameter.ToString();

            if (DynamoSelection.Instance.Selection.Count <= 1) return;

            // All the models in the selection will be modified, 
            // record their current states before anything gets changed.
            SmartObservableCollection<ISelectable> selection = DynamoSelection.Instance.Selection;
            IEnumerable<ModelBase> models = selection.OfType<ModelBase>();
            WorkspaceModel.RecordModelsForModification(models.ToList(), Model.UndoRecorder);

            var toAlign = DynamoSelection.Instance.Selection.OfType<ILocatable>().Where(node => !(node is AnnotationModel)).ToList();

            switch (alignType)
            {
                case "HorizontalCenter":
                {
                    var xAll = GetSelectionAverageX();
                    toAlign.ForEach((x) => { x.CenterX = xAll; });
                }
                    break;
                case "HorizontalLeft":
                    {
                        var xAll = GetSelectionMinX();
                        toAlign.ForEach((x) =>
                        {
                            if (x is ConnectorPinModel pin)
                            {
                                x.X = xAll - ConnectorPinViewModel.OneThirdWidth;
                            }
                            else
                            {
                                x.X = xAll;
                            }
                        });
                    }
                    break;
                case "HorizontalRight":
                    {
                        var xAll = GetSelectionMaxX();
                        toAlign.ForEach((x) =>
                        {
                            if (x is ConnectorPinModel pin)
                            {
                                x.X = xAll - ConnectorPinViewModel.OneThirdWidth * 4;
                            }
                            else
                            {
                                x.X = xAll - x.Width;
                            }
                        });
                    }
                    break;
                case "VerticalCenter":
                {
                    var yAll = GetSelectionAverageY();
                    toAlign.ForEach((x) => { x.CenterY = yAll; });
                }
                    break;
                case "VerticalTop":
                    {
                        var yAll = GetSelectionMinY();
                        toAlign.ForEach((x) =>
                        {
                            if (x is ConnectorPinModel pin)
                            {
                                x.Y = yAll + ConnectorPinViewModel.OneThirdWidth;
                            }
                            else
                            {
                                x.Y = yAll;
                            }
                        });
                    }
                    break;
                case "VerticalBottom":
                    {
                        var yAll = GetSelectionMaxY();
                        toAlign.ForEach((x) =>
                        {
                            if (x is ConnectorPinModel pin)
                            {
                                x.Y = yAll - ConnectorPinViewModel.OneThirdWidth*2;
                            }
                            else
                            {
                                x.Y = yAll - x.Height;
                            }
                        });
                    }
                    break;
                case "VerticalDistribute":
                {
                    var nodesSelected = DynamoSelection.Instance.Selection.Where(node => !(node is AnnotationModel) && node is ILocatable);
                    if (nodesSelected.Count() <= 2) return;

                    var yMin = GetSelectionMinY();
                    var yMax = GetSelectionMaxY();

                    var spacing = 0.0;
                    var span = yMax - yMin;

                    var nodeHeightSum =
                        nodesSelected.Where(y => y is ILocatable)
                            .Cast<ILocatable>()
                            .Sum((y) => y.Height);

                    if (span > nodeHeightSum)
                    {
                        spacing = (span - nodeHeightSum)
                            /(nodesSelected.Count() - 1);
                    }

                    var cursor = yMin;
                    foreach (var node in toAlign.OrderBy(y => y.Y))
                    {
                        node.Y = cursor;
                        cursor += node.Height + spacing;
                    }
                }
                    break;
                case "HorizontalDistribute":
                {
                    var nodesSelected = DynamoSelection.Instance.Selection.Where(node => !(node is AnnotationModel) && node is ILocatable);
                    if (nodesSelected.Count() <= 2) return;

                    var xMin = GetSelectionMinX();
                    var xMax = GetSelectionMaxX();

                    var spacing = 0.0;
                    var span = xMax - xMin;
                    var nodeWidthSum =
                        nodesSelected.Where((x) => x is ILocatable)
                            .Cast<ILocatable>()
                            .Sum((x) => x.Width);

                    // If there is more span than total node width,
                    // distribute the nodes with a gap. If not, leave
                    // the spacing at 0 and the nodes will distribute
                    // up against each other.
                    if (span > nodeWidthSum)
                    {
                        spacing = (span - nodeWidthSum)
                            /(nodesSelected.Count() - 1);
                    }

                    var cursor = xMin;
                    foreach (var node in toAlign.OrderBy(x => x.X))
                    {
                        node.X = cursor;
                        cursor += node.Width + spacing;
                    }
                }
                    break;
            }

            toAlign.ForEach(x => x.ReportPosition());
        }

        private static bool CanAlignSelected(object parameter)
        {
            return DynamoSelection.Instance.Selection.Count > 1;
        }
        
        private void Paste(object param)
        {
            var point = InCanvasSearchViewModel.InCanvasSearchPosition;
            DynamoViewModel.Model.Paste(new Point2D(point.X, point.Y), false);
            DynamoViewModel.RaiseCanExecuteUndoRedo();
        }

        private void ShowHideAllGeometryPreview(object parameter)
        {
            var modelGuids = DynamoSelection.Instance.Selection.
                OfType<NodeModel>().Select(n => n.GUID);

            if (!modelGuids.Any())
                return;

            var command = new DynamoModel.UpdateModelValueCommand(Guid.Empty,
                modelGuids, "IsVisible", (string) parameter);

            DynamoViewModel.Model.ExecuteCommand(command);
            RefreshViewOnSelectionChange(this,null);
        }

        private void SetArgumentLacing(object parameter)
        {
            var modelGuids = DynamoSelection.Instance.Selection
                .OfType<NodeModel>()
                .Where(n => n.ArgumentLacing != LacingStrategy.Disabled)
                .Select(n => n.GUID);

            if (!modelGuids.Any())
                return;

            var command = new DynamoModel.UpdateModelValueCommand(Guid.Empty,
                modelGuids, "ArgumentLacing", (string) parameter);

            DynamoViewModel.Model.ExecuteCommand(command);
            RaisePropertyChanged("SelectionArgumentLacing");
        }

        private void Hide(object parameters)
        {
            // Closing of custom workspaces will simply close those workspaces,
            // but closing Home workspace has a different meaning. First off, 
            // Home workspace cannot be closed or hidden, it can only be cleared.
            // As of this revision, pressing the "X" button on Home workspace 
            // tab simply clears the Home workspace, and bring up the Start Page
            // if there are no other custom workspace that is opened.
            // 

            if (IsHomeSpace)
            {
                if (DynamoViewModel.CloseHomeWorkspaceCommand.CanExecute(null))
                    DynamoViewModel.CloseHomeWorkspaceCommand.Execute(null);
            }
            else
            {
                // Close the custom workspace only if all docked node windows are saved and can be closed.
                if (DynamoViewModel.CanCloseDockedNodeWindows(Nodes))
                {
                    if (!Model.HasUnsavedChanges || DynamoViewModel.AskUserToSaveWorkspaceOrCancel(Model))
                    {
                        DynamoViewModel.Model.RemoveWorkspace(Model);
                    }
                }
            }
        }

        private static bool CanHide(object parameters)
        {
            // Workspaces other than HOME can be hidden (i.e. closed), but we 
            // are enabling it also for the HOME workspace. When clicked, the 
            // HOME workspace is cleared (i.e. equivalent of pressing the New 
            // button), and if there is no other workspaces opened, then the 
            // Start Page is displayed.
            // 
            return true;
        }

        private void SetCurrentOffset(object parameter)
        {
            var p = (Point)parameter;

            //set the current offset without triggering
            //any property change notices.
            if (Model.X != p.X || Model.Y != p.Y)
            {
                Model.X = p.X;
                Model.Y = p.Y;
            }
        }

        private static bool CanSetCurrentOffset(object parameter)
        {
            return true;
        }

        private void CreateNodeFromSelection(object parameter)
        {
            CollapseSelectedNodes();
        }

        private void AlignSelectionCanExecuteChanged(object sender, NotifyCollectionChangedEventArgs e)
        {
            AlignSelectedCommand.RaiseCanExecuteChanged();

        }

        private static bool CanCreateNodeFromSelection(object parameter)
        {
            return DynamoSelection.Instance.Selection.OfType<NodeModel>().Any();
        }

        private bool CanZoom(double zoom)
        {
            return (!(zoom < 0) || !(this.Zoom <= WorkspaceViewModel.ZOOM_MINIMUM)) && (!(zoom > 0) 
                || !(this.Zoom >= WorkspaceViewModel.ZOOM_MAXIMUM));
        }

        private void SetZoom(object zoom)
        {
            this.Zoom = Convert.ToDouble(zoom);
        }

        private static bool CanSetZoom(object zoom)
        {
            double setZoom = Convert.ToDouble(zoom);
            return setZoom >= WorkspaceViewModel.ZOOM_MINIMUM && setZoom <= WorkspaceViewModel.ZOOM_MAXIMUM;
        }

        private bool _fitViewActualZoomToggle = false;

        /// <summary>
        ///     Zoom around current selection
        ///     _fitViewActualZoomToggle is used internally to toggle
        ///     between the default 1.0 zoom level and the intended zoom around selection
        ///     The optional toggle boolean is introduced to avoid this behavior and only zoom around the selection
        ///     no matter how many times the operation is performed.
        /// </summary>
        /// <param name="toggle"></param>
        internal void FitViewInternal(bool toggle = true)
        {
            // Get the offset and focus width & height (zoom if 100%)
            double minX, maxX, minY, maxY;

            // Get the width and height of area to fit
            if (DynamoSelection.Instance.Selection.Count > 0)
            {   // has selection
                minX = GetSelectionMinX();
                maxX = GetSelectionMaxX();
                minY = GetSelectionMinY();
                maxY = GetSelectionMaxY();
            }
            else
            {   
                // no selection, fitview all nodes and notes
                var nodes = Nodes.Select(x => x.NodeModel);
                var notes = Notes.Select(x => x.Model);
                var models = nodes.Concat<ModelBase>(notes);

                if (!models.Any()) return;

                // initialize to the first model (either note or node) on the list 

                var firstModel = models.First();
                minX = firstModel.X;
                maxX = firstModel.X;
                minY = firstModel.Y;
                maxY = firstModel.Y;

                foreach (var model in models)
                {
                    //calculates the min and max positions of both x and y coords of all nodes and notes
                    minX = Math.Min(model.X, minX);
                    maxX = Math.Max(model.X + model.Width, maxX);
                    minY = Math.Min(model.Y, minY);
                    maxY = Math.Max(model.Y + model.Height, maxY);
                }   
            }

            double focusWidth;
            double focusHeight;

            //  If toggle is true, zoom to fit in the whole workspace view,
            //  else zoom around the selected element by adding a padding factor.
            if (toggle)
            {
                focusWidth = maxX - minX;
                focusHeight = maxY - minY;
            }
            else
            {
                // Add padding to the calculated bounding box for better visibility
                focusWidth = (maxX - minX) * Configurations.ZoomToFitPaddingFactor;
                focusHeight = (maxY - minY) * Configurations.ZoomToFitPaddingFactor;

            }

            // Adjust offset to ensure the view is centered with the padding
            double offsetX = minX - (focusWidth - (maxX - minX)) / 2.0;
            double offsetY = minY - (focusHeight - (maxY - minY)) / 2.0;
            var offset = new Point2D(offsetX, offsetY);

            ZoomEventArgs zoomArgs;

            if (toggle)
            {
                _fitViewActualZoomToggle = !_fitViewActualZoomToggle;
                zoomArgs = _fitViewActualZoomToggle && toggle
                    ? new ZoomEventArgs(offset, focusWidth, focusHeight)
                    : new ZoomEventArgs(offset, focusWidth, focusHeight, 1.0);
            }
            else
            {
                zoomArgs = new ZoomEventArgs(offset, focusWidth, focusHeight);
            }

            OnRequestZoomToFitView(this, zoomArgs);
        }

        internal void ResetFitViewToggle(object o)
        {
            _fitViewActualZoomToggle = false;
        }

        private static bool CanResetFitViewToggle(object o)
        {
            return true;
        }

        /// <summary>
        /// Selects an Element by ID and focuses the view around it
        /// </summary>
        /// <param name="id"></param>
        private void FocusNode(object id)
        {
            try
            {
                var node = DynamoViewModel.Model.CurrentWorkspace.Nodes.First(x => x.GUID.ToString() == id.ToString());
              
                //select the element
                DynamoSelection.Instance.ClearSelection();
                DynamoSelection.Instance.Selection.Add(node);

                DynamoViewModel.ShowElement(node, false);
            }
            catch
            {
                DynamoViewModel.Model.Logger.Log(Wpf.Properties.Resources.MessageFailedToFindNodeById);
            }
        }

        private static bool CanFocusNode(object id)
        {
            return !string.IsNullOrEmpty(id.ToString());
        }

        private void FindById(object id)
        {
            try
            {
                var node = DynamoViewModel.Model.CurrentWorkspace.Nodes.First(x => x.GUID.ToString() == id.ToString());

                if (node != null)
                {
                    //select the element
                    DynamoSelection.Instance.ClearSelection();
                    DynamoSelection.Instance.Selection.Add(node);

                    //focus on the element
                    DynamoViewModel.ShowElement(node);

                    return;
                }
            }
            catch
            {
                DynamoViewModel.Model.Logger.Log(Wpf.Properties.Resources.MessageFailedToFindNodeById);
            }

            try
            {
                var function =
                    (Function)DynamoViewModel.Model.CurrentWorkspace.Nodes.First(x => x is Function && ((Function)x).Definition.FunctionId.ToString() == id.ToString());

                if (function == null) return;

                //select the element
                DynamoSelection.Instance.ClearSelection();
                DynamoSelection.Instance.Selection.Add(function);

                //focus on the element
                DynamoViewModel.ShowElement(function);
            }
            catch
            {
                DynamoViewModel.Model.Logger.Log(Wpf.Properties.Resources.MessageFailedToFindNodeById);
            }

            try
            {
                var group = DynamoViewModel.Model.CurrentWorkspace.Annotations.FirstOrDefault(x => x.GUID.ToString() == id.ToString());

                if (group != null)
                {
                    //select the element
                    DynamoSelection.Instance.ClearSelection();
                    DynamoSelection.Instance.Selection.Add(group);

                    //focus on the element
                    DynamoViewModel.ShowElement(group);
                }
            }
            catch
            {
                DynamoViewModel.Model.Logger.Log(Wpf.Properties.Resources.MessageFailedToFindGroupById);
            }
        }

        private static bool CanFindById(object id)
        {
            return !string.IsNullOrEmpty(id.ToString());
        }

        private void FindNodesFromSelection(object parameter)
        {
            FindNodesFromElements();
        }

        private bool CanFindNodesFromSelection(object parameter)
        {
            return FindNodesFromElements != null;
        }

        private void DoGraphAutoLayout(object o)
        {
            Model.DoGraphAutoLayout();
            DynamoViewModel.RaiseCanExecuteUndoRedo();

            Dynamo.Logging.Analytics.TrackTaskCommandEvent("GraphLayout");
        }

        private static bool CanDoGraphAutoLayout(object o)
        {
            return true;
        }

        private void ShowAllWires(object o)
        {
            var nodeModels = DynamoSelection.Instance.Selection.OfType<NodeModel>().Where(n => n.AllConnectors.Any(x => x.IsHidden)).ToList();
            ShowHideAllWires(nodeModels, false);
        }

        private bool CanShowAllWires(object o)
        {
            return DynamoSelection.Instance.Selection.OfType<NodeModel>()
                .Any(n => n.AllConnectors.Any(x => x.IsHidden));
        }

        private void HideAllWires(object o)
        {
            var nodeModels = DynamoSelection.Instance.Selection.OfType<NodeModel>().Where(n => n.AllConnectors.Any(x => !x.IsHidden)).ToList();
            ShowHideAllWires(nodeModels, true);

        }

        private bool CanHideAllWires(object o)
        {
            return DynamoSelection.Instance.Selection.OfType<NodeModel>()
                .Any(n => n.AllConnectors.Any(x => !x.IsHidden));
        }

        /// <summary>
        /// Shows or Hides all wires of a list of nodeModels
        /// </summary>
        /// <param name="nodeModels"></param>
        /// <param name="isHidden"></param>
        private void ShowHideAllWires(List<NodeModel> nodeModels, bool isHidden)
        {
            if (!nodeModels.Any()) return;

            foreach (var nodeModel in nodeModels)
            {
                var connectors = nodeModel.AllConnectors;
                foreach (var connector in connectors)
                {
                    if (connector != null)
                        connector.IsHidden = isHidden;

                }
            }
        }

        public event ViewEventHandler UnpinAllPreviewBubblesTriggered;
        /// <summary>
        /// Triggers unpinning of all preview bubbles in the workspace
        /// </summary>
        /// <param name="o"></param>
        internal void UnpinAllPreviewBubbles(object o)
        {
            RaisePropertyChanged("UnpinAllPreviewBubbles");

            UnpinAllPreviewBubblesTriggered?.Invoke(this, EventArgs.Empty);
        }

        internal bool CanUnpinAllPreviewBubbles(object o)
        {
            return true;
        }

        /// <summary>
        /// Collapse a set of nodes and notes currently selected in workspace
        /// </summary>
        internal void CollapseSelectedNodes()
        {
            var args = new FunctionNamePromptEventArgs();
            DynamoViewModel.Model.OnRequestsFunctionNamePrompt(null, args);

            if (!args.Success)
                return;

            var selectedNodes = DynamoSelection.Instance.Selection.OfType<NodeModel>();
            var selectedNotes = DynamoSelection.Instance.Selection.OfType<NoteModel>();

            DynamoViewModel.Model.AddCustomNodeWorkspace(
                DynamoViewModel.Model.CustomNodeManager.Collapse(selectedNodes,
                selectedNotes, Model, DynamoModel.IsTestMode, args));

            Dynamo.Logging.Analytics.TrackTaskCommandEvent("NewCustomNode",
                "NodeCount", selectedNodes.Count());
        }

        internal void Loaded()
        {
            RaisePropertyChanged("IsHomeSpace");

            // New workspace or swapped workspace to follow it offset and zoom
            this.Model.OnCurrentOffsetChanged(this, new PointEventArgs(new Point2D(this.X, this.Y)));
            this.OnZoomChanged(this, new ZoomEventArgs(this.Zoom));
        }

        private void RefreshViewOnSelectionChange(object sender, NotifyCollectionChangedEventArgs args)
        {
            AlignSelectedCommand.RaiseCanExecuteChanged();
            ShowHideAllGeometryPreviewCommand.RaiseCanExecuteChanged();
            SetArgumentLacingCommand.RaiseCanExecuteChanged();     
            ShowAllWiresCommand.RaiseCanExecuteChanged();
            HideAllWiresCommand.RaiseCanExecuteChanged();
            RaisePropertyChanged("HasSelection");
            RaisePropertyChanged("IsGeometryOperationEnabled");
            RaisePropertyChanged("AnyNodeVisible");
            RaisePropertyChanged("SelectionArgumentLacing");
            RaisePropertyChanged("CanUpdatePythonEngine");
        }

        /// <summary>
        /// Returns ViewModelBase by GUID
        /// </summary>
        /// <param name="modelGuid">Identifier of the requested model.</param>
        /// <returns>Found <see cref="ViewModelBase"/> object.</returns>
        internal ViewModelBase GetViewModelInternal(Guid modelGuid)
        {
            ViewModelBase foundModel = (Connectors.FirstOrDefault(c => c.ConnectorModel.GUID == modelGuid)
                ?? Nodes.FirstOrDefault(node => node.NodeModel.GUID == modelGuid) as ViewModelBase)
                ?? (Notes.FirstOrDefault(note => note.Model.GUID == modelGuid)
                ?? Annotations.FirstOrDefault(annotation => annotation.AnnotationModel.GUID == modelGuid) as ViewModelBase);

            return foundModel;
        }

        /// <summary>
        /// Gets viewModels by their GUIDs
        /// </summary>
        /// <param name="modelGuids">Identifiers of the requested models.</param>
        /// <returns>All found <see cref="ViewModelBase"/> objects.</returns>
        internal IEnumerable<ViewModelBase> GetViewModelsInternal(IEnumerable<Guid> modelGuids)
        {
            var foundModels = new List<ViewModelBase>();

            foreach (var modelGuid in modelGuids)
            {
                var foundModel = GetViewModelInternal(modelGuid);
                if (foundModel != null)
                    foundModels.Add(foundModel);
            }

            return foundModels;
        }

        internal void UpdateWorkspaceElementVisibility(double visibleWidth, double visibleHeight)
        {
            var width = visibleWidth / Zoom;
            var height = visibleHeight / Zoom;
            var left = -X / Zoom;
            var top = -Y / Zoom;

            var visibleRect = new Rect2D(left, top, width, height);
            var itemsToTest = Nodes.Cast<IWorkspaceElement>()
                                   .Concat(Notes)
                                   .Concat(Annotations);

            foreach (var item in itemsToTest)
            {
                item.IsVisibleInCanvas = visibleRect.IntersectsWith(item.Rect);

                if (item is NodeViewModel nvm && item.IsVisibleInCanvas && nvm.ErrorBubble != null)
                {
                    nvm.ErrorBubble.IsVisibleInCanvas = true;
                }
            }

#if DEBUG
            var total = Nodes.Count + Notes.Count + Annotations.Count;
            var hidden = Nodes.Count(n => !n.IsVisibleInCanvas) +
                         Notes.Count(n => !n.IsVisibleInCanvas) +
                         Annotations.Count(a => !a.IsVisibleInCanvas);
            Debug.WriteLine($"{hidden}/{total} workspace elements hidden");
#endif
        }
    }

    public class ViewModelEventArgs : EventArgs
    {
        public NodeViewModel ViewModel { get; set; }
        public ViewModelEventArgs(NodeViewModel vm)
        {
            ViewModel = vm;
        }
    }

    }<|MERGE_RESOLUTION|>--- conflicted
+++ resolved
@@ -636,7 +636,6 @@
             foreach (NoteModel note in Model.Notes) Model_NoteAdded(note);
             foreach (AnnotationModel annotation in Model.Annotations) Model_AnnotationAdded(annotation);
             foreach (ConnectorModel connector in Model.Connectors) Connectors_ConnectorAdded(connector);
-<<<<<<< HEAD
 
             FinishedLoading = true;
 
@@ -644,8 +643,6 @@
             {
                 Visible = true
             };
-=======
->>>>>>> b00145de
 
             geoScalingViewModel = new GeometryScalingViewModel(this.DynamoViewModel);
             geoScalingViewModel.ScaleValue = Convert.ToInt32(Math.Log10(Model.ScaleFactor));
