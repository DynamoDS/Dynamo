--- conflicted
+++ resolved
@@ -10,10 +10,7 @@
 using System.Windows.Controls;
 using System.Windows.Controls.Primitives;
 using System.Windows.Media;
-<<<<<<< HEAD
 using System.Windows.Threading;
-=======
->>>>>>> 4fe07040
 using Dynamo.Configuration;
 using Dynamo.Engine.CodeGeneration;
 using Dynamo.Graph;
@@ -24,10 +21,7 @@
 using Dynamo.Selection;
 using Dynamo.Wpf.ViewModels.Core;
 using Newtonsoft.Json;
-<<<<<<< HEAD
 using ProtoCore;
-=======
->>>>>>> 4fe07040
 using Point = System.Windows.Point;
 using Size = System.Windows.Size;
 
@@ -496,11 +490,7 @@
 
         private bool isNodeNewlyAdded;
         private ImageSource imageSource;
-<<<<<<< HEAD
         
-=======
-
->>>>>>> 4fe07040
         [JsonIgnore]
         public bool IsNodeAddedRecently
         {
@@ -732,14 +722,11 @@
             ++NoteViewModel.StaticZIndex;
 
             if(workspaceViewModel.InCanvasSearchViewModel.TryGetNodeIcon(this, out ImageSource imgSource)) ImageSource = imgSource;
-<<<<<<< HEAD
 
             // The Node displays a count of dismissed messages, listening to that collection in the node's ErrorBubble
             ErrorBubble.DismissedMessages.CollectionChanged += DismissedNodeWarnings_CollectionChanged;
             logic.NodeMessagesClearing += Logic_NodeMessagesClearing;
 
-=======
->>>>>>> 4fe07040
         }
 
         /// <summary>
