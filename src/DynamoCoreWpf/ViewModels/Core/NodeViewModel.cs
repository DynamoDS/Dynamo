using System;
using System.Collections.Generic;
using System.Collections.ObjectModel;
using System.Collections.Specialized;
using System.ComponentModel;
using System.Linq;
using System.Text;
using System.Text.RegularExpressions;
using System.Windows;
using System.Windows.Controls;
using System.Windows.Controls.Primitives;
using System.Windows.Media;
using Dynamo.Configuration;
using Dynamo.Engine.CodeGeneration;
using Dynamo.Graph;
using Dynamo.Graph.Nodes;
using Dynamo.Graph.Nodes.CustomNodes;
using Dynamo.Graph.Workspaces;
using Dynamo.Models;
using Dynamo.Selection;
using Dynamo.Wpf.ViewModels.Core;
using Newtonsoft.Json;
using Point = System.Windows.Point;
using Size = System.Windows.Size;

namespace Dynamo.ViewModels
{
    /// <summary>
    /// Interaction logic for dynControl.xaml
    /// </summary>

    public partial class NodeViewModel : ViewModelBase
    {
        #region delegates
        public delegate void SetToolTipDelegate(string message);
        public delegate void NodeDialogEventHandler(object sender, NodeDialogEventArgs e);
        public delegate void SnapInputEventHandler(PortViewModel portViewModel);
        public delegate void PreviewPinStatusHandler(bool pinned);

        internal delegate void NodeAutoCompletePopupEventHandler(Popup popup);
        #endregion

        #region events
        public event SnapInputEventHandler SnapInputEvent;
        #endregion

        [JsonIgnore]
        public Action OnMouseLeave;

        #region private members

        ObservableCollection<PortViewModel> inPorts = new ObservableCollection<PortViewModel>();
        ObservableCollection<PortViewModel> outPorts = new ObservableCollection<PortViewModel>();
        NodeModel nodeLogic;
        private int zIndex = Configurations.NodeStartZIndex;
        private string astText = string.Empty;
        private bool isexplictFrozen;
        private bool canToggleFrozen = true;
        private bool isRenamed = false;
<<<<<<< HEAD
        
=======
        private ObservableCollection<MenuItem> dismissedAlerts = new ObservableCollection<MenuItem>();
>>>>>>> ef90b114
        #endregion

        #region public members

        /// <summary>
        /// Returns NodeModel ID
        /// </summary>
        [JsonConverter(typeof(IdToGuidConverter))]
        public Guid Id
        {
            get { return NodeModel.GUID; }
        }

        [JsonIgnore]
        public readonly DynamoViewModel DynamoViewModel;

        [JsonIgnore]
        public readonly WorkspaceViewModel WorkspaceViewModel;

        [JsonIgnore]
        public readonly Size? PreferredSize;

        private bool previewPinned;
        [JsonIgnore]
        public bool PreviewPinned
        {
            get { return previewPinned; }
            set
            {
                if (previewPinned == value) return;
                previewPinned = value;

                DynamoViewModel.ExecuteCommand(
                    new DynamoModel.UpdateModelValueCommand(
                        System.Guid.Empty, NodeModel.GUID, "PreviewPinned", previewPinned.ToString()));
            }
        }

        [JsonIgnore]
        public NodeModel NodeModel { get { return nodeLogic; } private set { nodeLogic = value; } }

        [JsonIgnore]
        public LacingStrategy ArgumentLacing
        {
            get { return nodeLogic.ArgumentLacing; }
        }

        [JsonIgnore]
        public NodeModel NodeLogic
        {
            get { return nodeLogic; }
        }

        [JsonIgnore]
        public InfoBubbleViewModel ErrorBubble { get; set; }

        [JsonIgnore]
        public string ToolTipText
        {
            get { return nodeLogic.ToolTipText; }
        }

        [JsonIgnore]
        public ObservableCollection<PortViewModel> InPorts
        {
            get { return inPorts; }
            set
            {
                inPorts = value;
                RaisePropertyChanged("InPorts");
            }
        }

        [JsonIgnore]
        public ObservableCollection<PortViewModel> OutPorts
        {
            get { return outPorts; }
            set
            {
                outPorts = value;
                RaisePropertyChanged("OutPorts");
            }
        }

        [JsonIgnore]
        public bool IsSelected
        {
            get
            {
                return nodeLogic.IsSelected;
            }
        }

        [JsonIgnore]
        public bool IsInput
        {
            get
            {
                return nodeLogic.IsInputNode;
            }
        }

        public bool IsSetAsInput
        {
            get
            {
                return nodeLogic.IsSetAsInput;
            }
            set
            {
                if (nodeLogic.IsSetAsInput != value)
                {
                    DynamoViewModel.ExecuteCommand(new DynamoModel.UpdateModelValueCommand(
                        Guid.Empty, NodeModel.GUID, nameof(IsSetAsInput), value.ToString()));

                    RaisePropertyChanged(nameof(IsSetAsInput));
                }
            }
        }

        [JsonIgnore]
        public bool IsOutput
        {
            get
            {
                return nodeLogic.IsOutputNode;
            }
        }

        public bool IsSetAsOutput
        {
            get
            {
                return nodeLogic.IsSetAsOutput;
            }
            set
            {
                if (nodeLogic.IsSetAsOutput != value)
                {
                    DynamoViewModel.ExecuteCommand(new DynamoModel.UpdateModelValueCommand(
                        Guid.Empty, NodeModel.GUID, nameof(IsSetAsOutput), value.ToString()));

                    RaisePropertyChanged(nameof(IsSetAsOutput));
                }
            }
        }

        /// <summary>
        /// Used to determine whether the node's context menu display an Output/Input menu
        /// </summary>
        [JsonIgnore]
        public bool IsInputOrOutput => IsInput || IsOutput;

        /// <summary>
        /// The Name of the nodemodel this view points to
        /// this is the name of the node as it is displayed in the UI.
        /// </summary>
        public string Name
        {
            get
            {
                IsRenamed = OriginalName != nodeLogic.Name;
                return nodeLogic.Name;
            }
            set { nodeLogic.Name = value; }
        }

        /// <summary>
        /// The original name of the node. Notice this property will return
        /// current node name if the node is dummy node or unloaded custom node.
        /// </summary>
        [JsonIgnore]
        public string OriginalName
        {
            get { return nodeLogic.GetOriginalName(); }
        }


        /// <summary>
        /// If a node has been renamed. Notice this boolean will be disabled
        /// (always false) if the node is dummy node or unloaded custom node.
        /// </summary>
        [JsonIgnore]
        public bool IsRenamed
        {
            get { return isRenamed; }
            set
            {
                if (isRenamed != value)
                {
                    isRenamed = value;
                    RaisePropertyChanged(nameof(IsRenamed));
                }
            }
        }

        [JsonIgnore]
        public ElementState State
        {
            get { return nodeLogic.State; }
        }
        
        /// <summary>
        /// The total number of info/warnings/errors dismissed by the user on this node.
        /// This is displayed on the node by a little icon beside the Context Menu button.
        /// </summary>
        [JsonIgnore]
        public int NumberOfDismissedAlerts
        {
            get => DismissedAlerts.Count;
        }

        [JsonIgnore]
        public string Description
        {
            get { return nodeLogic.Description; }
        }

        [JsonIgnore]
        public bool IsCustomFunction
        {
            get { return nodeLogic.IsCustomFunction ? true : false; }
        }

        /// <summary>
        /// Element's left position is two-way bound to this value
        /// </summary>
        [JsonIgnore]
        public double Left
        {
            get { return nodeLogic.X; }
            set
            {
                nodeLogic.X = value;
                RaisePropertyChanged("Left");
            }
        }

        /// <summary>
        /// Element's top position is two-way bound to this value
        /// </summary>
        [JsonIgnore]
        public double Top
        {
            get { return nodeLogic.Y; }
            set
            {
                nodeLogic.Y = value;
                RaisePropertyChanged("Top");
            }
        }

        /// <summary>
        /// ZIndex is used to order nodes, when some node is clicked.
        /// This selected node should be moved above others.
        /// Start value of zIndex is 3, because 1 is for groups and 2 is for connectors.
        /// Nodes should be always at the top.
        /// 
        /// Static is used because every node should know what is the highest z-index right now.
        /// </summary>
        internal static int StaticZIndex = Configurations.NodeStartZIndex;

        /// <summary>
        /// ZIndex represents the order on the z-plane in which nodes appear.
        /// </summary>
        [JsonIgnore]
        public int ZIndex
        {
            get { return zIndex; }
            set
            {
                zIndex = value;
                RaisePropertyChanged("ZIndex");
                if (ErrorBubble == null) return;
                ErrorBubble.ZIndex = zIndex + 1;
            }
        }

        /// <summary>
        /// Input grid's enabled state is now bound to this property
        /// which tracks the node model's InteractionEnabled property
        /// </summary>
        [JsonIgnore]
        public bool IsInteractionEnabled
        {
            get { return true; }
        }

        [JsonProperty("ShowGeometry")]
        public bool IsVisible
        {
            get
            {
                return nodeLogic.IsVisible;
            }
        }


        [JsonIgnore]
        public Visibility PeriodicUpdateVisibility
        {
            get
            {
                return nodeLogic.CanUpdatePeriodically
                    ? Visibility.Visible
                    : Visibility.Collapsed;
            }
        }

        [JsonIgnore]
        public bool EnablePeriodicUpdate
        {
            get { return nodeLogic.CanUpdatePeriodically; }
            set { nodeLogic.CanUpdatePeriodically = value; }
        }

        [JsonIgnore]
        public bool ShowsVisibilityToggles
        {
            get { return true; }
        }

        [JsonIgnore]
        public bool IsPreviewInsetVisible
        {
            get { return WorkspaceViewModel.Model is HomeWorkspaceModel && nodeLogic.ShouldDisplayPreview; }
        }

        [JsonIgnore]
        public bool ShouldShowGlyphBar
        {
            get { return IsPreviewInsetVisible || ArgumentLacing != LacingStrategy.Disabled; }
        }

        /// <summary>
        /// Enable or disable text labels on nodes.
        /// </summary>
        [JsonIgnore]
        public bool IsDisplayingLabels
        {
            get { return nodeLogic.DisplayLabels; }
            set
            {
                if (nodeLogic.DisplayLabels != value)
                {
                    DynamoViewModel.ExecuteCommand(new DynamoModel.UpdateModelValueCommand(
                    Guid.Empty, NodeModel.GUID, nameof(nodeLogic.DisplayLabels), value.ToString()));

                    RaisePropertyChanged(nameof(IsDisplayingLabels));
                }
            }
        }

        [JsonIgnore]
        public bool CanDisplayLabels
        {
            get
            {
                //lock (nodeLogic.RenderPackagesMutex)
                //{
                //    return nodeLogic.RenderPackages.Any(y => ((RenderPackage)y).IsNotEmpty());
                //}

                return true;
            }
        }

        [JsonIgnore]
        public string ASTText
        {
            get { return astText; }
            set
            {
                astText = value;
                RaisePropertyChanged("ASTText");
            }
        }

        [JsonIgnore]
        public bool ShowDebugASTs
        {
            get { return DynamoViewModel.Model.DebugSettings.ShowDebugASTs; }
            set
            {
                DynamoViewModel.Model.DebugSettings.ShowDebugASTs = value;
            }
        }

        [JsonIgnore]
        public bool WillForceReExecuteOfNode
        {
            get
            {
                return NodeModel.NeedsForceExecution;
            }
        }

        private bool showExectionPreview;
        [JsonIgnore]
        public bool ShowExecutionPreview
        {
            get
            {
                return showExectionPreview;
            }
            set
            {
                showExectionPreview = value;
                RaisePropertyChanged("ShowExecutionPreview");
                RaisePropertyChanged("PreviewState");
            }
        }

        [JsonIgnore]
        public PreviewState PreviewState
        {
            get
            {
                if (ShowExecutionPreview)
                {
                    return PreviewState.ExecutionPreview;
                }

                if (NodeModel.IsSelected)
                {
                    return PreviewState.Selection;
                }

                return PreviewState.None;
            }
        }

        private bool isNodeNewlyAdded;
        private ImageSource imageSource;
        
        [JsonIgnore]
        public bool IsNodeAddedRecently
        {
            get
            {
                return isNodeNewlyAdded;
            }
            set
            {
                isNodeNewlyAdded = value;
            }
        }

        /// <summary>
        /// Returns a value indicating whether this model is frozen.
        /// </summary>
        /// <value>
        ///   <c>true</c> if this instance is frozen; otherwise, <c>false</c>.
        /// </value>
        [JsonIgnore]
        public bool IsFrozen
        {
            get
            {
                RaisePropertyChanged("IsFrozenExplicitly");
                RaisePropertyChanged("CanToggleFrozen");
                return NodeModel.IsFrozen;
            }
            set
            {
                NodeModel.IsFrozen = value;
            }
        }

        /// <summary>
        /// A flag indicating whether the node is set to freeze by the user.
        /// </summary>
        /// <value>
        ///  Returns true if the node has been frozen explicitly by the user, otherwise false.
        /// </value>  
        [JsonProperty("Excluded")]
        public bool IsFrozenExplicitly
        {
            get
            {
                //if the node is freeze by the user, then always
                //check the Freeze property     
                if (this.NodeLogic.isFrozenExplicitly)
                {
                    return true;
                }

                return false;
            }
        }

        /// <summary>
        /// A flag indicating whether the underlying NodeModel's IsFrozen property can be toggled.      
        /// </summary>
        /// <value>
        ///  This will return false if this node is not the root of the freeze operation, otherwise it will return 
        ///  true.
        /// </value>
        [JsonIgnore]
        public bool CanToggleFrozen
        {
            get
            {
                return !NodeModel.IsAnyUpstreamFrozen();
            }
        }

        /// <summary>
        ///     Returns or set the X position of the Node.
        /// </summary>
        public double X
        {
            get { return NodeModel.X; }
            set
            {
                NodeModel.X = value;
            }
        }

        /// <summary>
        ///     Returns or set the Y position of the Node.
        /// </summary>
        public double Y
        {
            get { return NodeModel.Y; }
            set
            {
                NodeModel.Y = value;
            }
        }

        [JsonIgnore]
        public ImageSource ImageSource
        {
            get => imageSource;
            set
            {
                imageSource = value;
                RaisePropertyChanged(nameof(ImageSource));
            }
        }

        internal double ActualHeight { get; set; }
        internal double ActualWidth { get; set; }

        /// <summary>
        /// Node description defined by the user.
        /// </summary>
        [JsonProperty(NullValueHandling = NullValueHandling.Ignore)]
        public string UserDescription
        {
            get { return NodeModel.UserDescription; }
            set { NodeModel.UserDescription = value; }
        }

<<<<<<< HEAD
        public override bool IsCollapsed
        {
            get => base.IsCollapsed;
            set
            {
                base.IsCollapsed = value;
            }
        }

        /// <summary>
        /// A collection of error/warning/info messages, dismissed via a sub-menu in the node Context Menu.
        /// </summary>
        [JsonIgnore]
        public ObservableCollection<string> DismissedAlerts => nodeLogic.DismissedAlerts;
        
=======
        /// <summary>
        /// A collection of MenuItems used by the node's Context Menu, since errors/warnings are undismissed via a sub-menu.
        /// </summary>
        [JsonIgnore]
        public ObservableCollection<MenuItem> DismissedAlerts
        {
            get => dismissedAlerts;
            set
            {
                dismissedAlerts = value;
                RaisePropertyChanged(nameof(DismissedAlerts));
            }
        }

>>>>>>> ef90b114
        #endregion

        #region events

        internal event NodeAutoCompletePopupEventHandler RequestAutoCompletePopupPlacementTarget;

        internal void OnRequestAutoCompletePopupPlacementTarget(Popup popup)
        {
            RequestAutoCompletePopupPlacementTarget?.Invoke(popup);
        }

        public event NodeDialogEventHandler RequestShowNodeHelp;
        public virtual void OnRequestShowNodeHelp(Object sender, NodeDialogEventArgs e)
        {
            if (RequestShowNodeHelp != null)
            {
                RequestShowNodeHelp(this, e);
            }
        }

        public event NodeDialogEventHandler RequestShowNodeRename;
        public virtual void OnRequestShowNodeRename(Object sender, NodeDialogEventArgs e)
        {
            if (RequestShowNodeRename != null)
            {
                RequestShowNodeRename(this, e);
            }
        }

        public event EventHandler RequestsSelection;
        public virtual void OnRequestsSelection(Object sender, EventArgs e)
        {
            if (RequestsSelection != null)
            {
                RequestsSelection(this, e);
            }
        }

        /// <summary>
        /// Event to determine when Node is selected
        /// </summary>
        internal event EventHandler Selected;
        internal void OnSelected(object sender, EventArgs e)
        {
            Selected?.Invoke(this, e);
        }

        #endregion

        #region constructors

        /// <summary>
        /// Constructor
        /// </summary>
        /// <param name="workspaceViewModel"></param>
        /// <param name="logic"></param>
        public NodeViewModel(WorkspaceViewModel workspaceViewModel, NodeModel logic)
        {
            WorkspaceViewModel = workspaceViewModel;
            DynamoViewModel = workspaceViewModel.DynamoViewModel;

            nodeLogic = logic;
            previewPinned = logic.PreviewPinned;

            //respond to collection changed events to add
            //and remove port model views
            logic.InPorts.CollectionChanged += inports_collectionChanged;
            logic.OutPorts.CollectionChanged += outports_collectionChanged;

            logic.PropertyChanged += logic_PropertyChanged;

            DynamoViewModel.Model.PropertyChanged += Model_PropertyChanged;
            DynamoViewModel.Model.DebugSettings.PropertyChanged += DebugSettings_PropertyChanged;

            ErrorBubble = new InfoBubbleViewModel(DynamoViewModel);
            ErrorBubble.ZIndex = ZIndex + 1;
            UpdateBubbleContent();
            
            //Do a one time setup of the initial ports on the node
            //we can not do this automatically because this constructor
            //is called after the node's constructor where the ports
            //are initially registered
            SetupInitialPortViewModels();

            if (IsDebugBuild)
            {
                DynamoViewModel.EngineController.AstBuilt += EngineController_AstBuilt;
            }

            ShowExecutionPreview = workspaceViewModel.DynamoViewModel.ShowRunPreview;
            IsNodeAddedRecently = true;
            DynamoSelection.Instance.Selection.CollectionChanged += SelectionOnCollectionChanged;
            ZIndex = ++StaticZIndex;
            ++NoteViewModel.StaticZIndex;

            if (workspaceViewModel.InCanvasSearchViewModel.TryGetNodeIcon(this, out ImageSource imgSource))
            {
                ImageSource = imgSource;
            }

            // The Node displays a count of dismissed messages, listening to that collection in the node's ErrorBubble
            ErrorBubble.DismissedMessages.CollectionChanged += DismissedNodeWarnings_CollectionChanged;
            logic.NodeMessagesClearing += Logic_NodeMessagesClearing;
<<<<<<< HEAD

=======
        }

        /// <summary>
        /// Clears the existing messages on a node before it executes and re-evalutes its warnings/errors. 
        /// </summary>
        /// <param name="obj"></param>
        private void Logic_NodeMessagesClearing(NodeModel obj)
        {
            // Because errors are evaluated before the graph/node executes, we need to ensure 
            // errors aren't being dismissed when the graph runs.
            if (nodeLogic.State == ElementState.Error) return;

            ErrorBubble.NodeMessages.Clear();
>>>>>>> ef90b114
        }

        private void DismissedNodeWarnings_CollectionChanged(object sender, NotifyCollectionChangedEventArgs e)
        {
            if (!(sender is ObservableCollection<InfoBubbleDataPacket> observableCollection)) return;

            // Local helper method to avoid repeated code
            void RebuildDismissedWarningsCollection()
            {
                foreach (InfoBubbleDataPacket infoBubbleDataPacket in observableCollection)
                {
                    List<string> addedMessages = DismissedAlerts
                        .Select(x => x.Tag.ToString())
                        .ToList();

                    if (addedMessages.Contains(infoBubbleDataPacket.Message)) continue;

                    // Ellipses to truncate the message if too long
                    string ellipses = infoBubbleDataPacket.Message.Length > 30 ? "..." : "";

                    DismissedAlerts.Add(new MenuItem
                    {
                        Header = infoBubbleDataPacket.Message.Substring(0, Math.Min(infoBubbleDataPacket.Message.Length, 30)) + ellipses,
                        Tag = infoBubbleDataPacket.Message,
                        Command = ErrorBubble.UndismissMessageCommand,
                        CommandParameter = infoBubbleDataPacket.Message
                    });
                }
            }

            switch (e.Action)
            {
                case NotifyCollectionChangedAction.Add:
                    RebuildDismissedWarningsCollection();
                    break;
                case NotifyCollectionChangedAction.Remove:
                    // Clearing, then rebuilding the collection
                    DismissedAlerts.Clear(); 
                    RebuildDismissedWarningsCollection();
                    break;
                case NotifyCollectionChangedAction.Replace:
                    break;
                case NotifyCollectionChangedAction.Move:
                    break;
                case NotifyCollectionChangedAction.Reset:
                    break;
                default:
                    throw new ArgumentOutOfRangeException();
            }
            RaisePropertyChanged(nameof(NumberOfDismissedAlerts));
        }
        
        /// <summary>
        /// Clears the existing messages on a node before it executes and re-evalutes its warnings/errors. 
        /// </summary>
        /// <param name="obj"></param>
        private void Logic_NodeMessagesClearing(NodeModel obj)
        {
            // Because errors are evaluated before the graph/node executes, we need to ensure 
            // errors aren't being dismissed when the graph runs.
            if (nodeLogic.State == ElementState.Error) return;

            if (DynamoViewModel.UIDispatcher != null)
            {
                DynamoViewModel.UIDispatcher.Invoke(() =>
                {
                    ErrorBubble.NodeMessages.Clear();
                });
            }
        }

        private void DismissedNodeWarnings_CollectionChanged(object sender, NotifyCollectionChangedEventArgs e)
        {
            if (!(sender is ObservableCollection<InfoBubbleDataPacket> observableCollection)) return;

            DismissedAlerts.Clear();

            foreach (InfoBubbleDataPacket infoBubbleDataPacket in observableCollection)
            {
                DismissedAlerts.Add(infoBubbleDataPacket.Message);
            }
            RaisePropertyChanged(nameof(DismissedAlerts));
            RaisePropertyChanged(nameof(NumberOfDismissedAlerts));
        }
        
        /// <summary>
        /// Dispose function
        /// </summary>
        public override void Dispose()
        {
            NodeModel.PropertyChanged -= logic_PropertyChanged;
            NodeModel.InPorts.CollectionChanged -= inports_collectionChanged;
            NodeModel.OutPorts.CollectionChanged -= outports_collectionChanged;

            DynamoViewModel.Model.PropertyChanged -= Model_PropertyChanged;
            DynamoViewModel.Model.DebugSettings.PropertyChanged -= DebugSettings_PropertyChanged;
            if (IsDebugBuild)
            {
                DynamoViewModel.EngineController.AstBuilt -= EngineController_AstBuilt;
            }

            foreach (var p in InPorts)
            {
                p.Dispose();
            }

            foreach (var p in OutPorts)
            {
                p.Dispose();
            }

<<<<<<< HEAD
            NodeModel.NodeMessagesClearing -= Logic_NodeMessagesClearing;
            ErrorBubble.DismissedMessages.CollectionChanged -= DismissedNodeWarnings_CollectionChanged;
=======
>>>>>>> ef90b114
            ErrorBubble.Dispose();
            DynamoSelection.Instance.Selection.CollectionChanged -= SelectionOnCollectionChanged;
            base.Dispose();
        }

        public NodeViewModel(WorkspaceViewModel workspaceViewModel, NodeModel logic, Size preferredSize)
            : this(workspaceViewModel, logic)
        {
            // preferredSize is set when a node needs to have a fixed size
            PreferredSize = preferredSize;
        }

        private void SelectionOnCollectionChanged(object sender, NotifyCollectionChangedEventArgs e)
        {
            CreateGroupCommand.RaiseCanExecuteChanged();
            AddToGroupCommand.RaiseCanExecuteChanged();
            UngroupCommand.RaiseCanExecuteChanged();
            ToggleIsFrozenCommand.RaiseCanExecuteChanged();
            RaisePropertyChanged("IsFrozenExplicitly");
            RaisePropertyChanged("CanToggleFrozen");
        }

        void DebugSettings_PropertyChanged(object sender, PropertyChangedEventArgs e)
        {
            if (e.PropertyName == "ShowDebugASTs")
            {
                RaisePropertyChanged("ShowDebugASTs");
            }
        }

        /// <summary>
        /// Handler for the EngineController's AstBuilt event.
        /// Formats a string of AST for preview on the node.
        /// </summary>
        /// <param name="sender"></param>
        /// <param name="e"></param>
        void EngineController_AstBuilt(object sender, CompiledEventArgs e)
        {
            if (e.Node == nodeLogic.GUID)
            {
                var sb = new StringBuilder();
                sb.AppendLine(string.Format("{0} AST:", e.Node));

                foreach (var assocNode in e.AstNodes)
                {
                    var pretty = assocNode.ToString();

                    //shorten the guids
                    var strRegex = @"([0-9a-f-]{32}).*?";
                    var myRegex = new Regex(strRegex, RegexOptions.None);
                    string strTargetString = assocNode.ToString();

                    foreach (Match myMatch in myRegex.Matches(strTargetString))
                    {
                        if (myMatch.Success)
                        {
                            pretty = pretty.Replace(myMatch.Value, "..." + myMatch.Value.Substring(myMatch.Value.Length - 7));
                        }
                    }
                    sb.AppendLine(pretty);
                }

                ASTText = sb.ToString();
            }
        }

        #endregion

        /// <summary>
        /// Do a one setup of the ports 
        /// </summary>
        private void SetupInitialPortViewModels()
        {
            foreach (var item in nodeLogic.InPorts)
            {
                PortViewModel inportViewModel = SubscribePortEvents(item);
                InPorts.Add(inportViewModel);
            }

            foreach (var item in nodeLogic.OutPorts)
            {
                PortViewModel outportViewModel = SubscribePortEvents(item);
                OutPorts.Add(outportViewModel);
            }
        }


        /// <summary>
        /// Respond to property changes on the Dynamo model
        /// </summary>
        /// <param name="sender"></param>
        /// <param name="e"></param>
        void Model_PropertyChanged(object sender, PropertyChangedEventArgs e)
        {
            switch (e.PropertyName)
            {
                case "CurrentWorkspace":
                    RaisePropertyChanged("NodeVisibility");
                    break;
            }
        }

        /// <summary>
        /// Respond to property changes on the node model.
        /// </summary>
        /// <param name="sender"></param>
        /// <param name="e"></param>
        void logic_PropertyChanged(object sender, PropertyChangedEventArgs e)
        {
            switch (e.PropertyName)
            {
                case "Name":
                    RaisePropertyChanged("Name");
                    break;
                case "X":
                    RaisePropertyChanged("Left");
                    UpdateErrorBubblePosition();
                    break;
                case "Y":
                    RaisePropertyChanged("Top");
                    UpdateErrorBubblePosition();
                    break;
                case "InteractionEnabled":
                    RaisePropertyChanged("IsInteractionEnabled");
                    break;
                case "IsSelected":
                    RaisePropertyChanged("IsSelected");
                    RaisePropertyChanged("PreviewState");
                    break;
                case "State":
                    RaisePropertyChanged("State");
                    break;
                case "ArgumentLacing":
                    RaisePropertyChanged("ArgumentLacing");
                    break;
                case "ToolTipText":
                    UpdateBubbleContent();
                    // TODO Update preview bubble visibility to false
                    break;
                case "IsVisible":
                    RaisePropertyChanged("IsVisible");
                    break;
                case "Width":
                    RaisePropertyChanged("Width");
                    UpdateErrorBubbleWidth();
                    UpdateErrorBubblePosition();
                    break;
                case "Height":
                    RaisePropertyChanged("Height");
                    UpdateErrorBubblePosition();
                    break;
                case nameof(NodeModel.DisplayLabels):
                    RaisePropertyChanged(nameof(IsDisplayingLabels));
                    break;
                case nameof(NodeModel.IsSetAsInput):
                    RaisePropertyChanged(nameof(IsSetAsInput));
                    break;
                case nameof(NodeModel.IsSetAsOutput):
                    RaisePropertyChanged(nameof(IsSetAsOutput));
                    break;
                case "Position":
                    UpdateErrorBubblePosition();
                    break;
                case "ForceReExecuteOfNode":
                    RaisePropertyChanged("WillForceReExecuteOfNode");
                    break;
                case "CanUpdatePeriodically":
                    RaisePropertyChanged("EnablePeriodicUpdate");
                    RaisePropertyChanged("PeriodicUpdateVisibility");
                    break;
                case "IsFrozen":
                    RaiseFrozenPropertyChanged();
                    break;
            }
        }

        /// <summary>
        /// Updates the width of the node's Warning/Error bubbles, in case the width of the node changes.
        /// </summary>
        private void UpdateErrorBubbleWidth()
        {
            ErrorBubble.BubbleWidth = NodeModel.Width;
        }

        public void UpdateBubbleContent()
        {
            if (ErrorBubble == null || DynamoViewModel == null || !NodeModel.WasInvolvedInExecution && !NodeModel.IsInErrorState)
                return;
            if (string.IsNullOrEmpty(NodeModel.ToolTipText))
            {
                if (NodeModel.State != ElementState.Error && NodeModel.State != ElementState.Warning)
                {
                    ErrorBubble.ChangeInfoBubbleStateCommand.Execute(InfoBubbleViewModel.State.Minimized);
                }
            }
            else
            {
                if (!WorkspaceViewModel.Errors.Contains(ErrorBubble))
                    return;

                var topLeft = new Point(NodeModel.X, NodeModel.Y);
                var botRight = new Point(NodeModel.X + NodeModel.Width, NodeModel.Y + NodeModel.Height);
                InfoBubbleViewModel.Style style = NodeModel.State == ElementState.Error
                    ? InfoBubbleViewModel.Style.ErrorCondensed
                    : InfoBubbleViewModel.Style.WarningCondensed;
                // NOTE!: If tooltip is not cached here, it will be cleared once the dispatcher is invoked below
                string content = NodeModel.ToolTipText;
                const InfoBubbleViewModel.Direction connectingDirection = InfoBubbleViewModel.Direction.Bottom;
                var data = new InfoBubbleDataPacket(style, topLeft, botRight, content, connectingDirection);

                ErrorBubble.UpdateContentCommand.Execute(data);

                // If running Dynamo with UI, use dispatcher, otherwise not
                if(DynamoViewModel.UIDispatcher != null)
                {
                    DynamoViewModel.UIDispatcher.Invoke(() =>
                    {
                        ErrorBubble.NodeMessages.Add(new InfoBubbleDataPacket(style, topLeft, botRight, content, connectingDirection));
                    });
                }
                else
                {
                    ErrorBubble.NodeMessages.Add(new InfoBubbleDataPacket(style, topLeft, botRight, content, connectingDirection));
                }

                ErrorBubble.ChangeInfoBubbleStateCommand.Execute(InfoBubbleViewModel.State.Pinned);

            }
        }

        private void UpdateErrorBubblePosition()
        {
            if (ErrorBubble == null)
                return;
            var data = new InfoBubbleDataPacket
            {
                TopLeft = GetTopLeft(),
                BotRight = GetBotRight()
            };
            ErrorBubble.UpdatePositionCommand.Execute(data);
        }

        private void ShowHelp(object parameter)
        {
            //var helpDialog = new NodeHelpPrompt(this.NodeModel);
            //helpDialog.Show();

            OnRequestShowNodeHelp(this, new NodeDialogEventArgs(NodeModel));
        }

        private bool CanShowHelp(object parameter)
        {
            return true;
        }

        private void ShowRename(object parameter)
        {
            OnRequestShowNodeRename(this, new NodeDialogEventArgs(NodeModel));
        }

        private bool CanShowRename(object parameter)
        {
            return true;
        }

        private bool CanDeleteNode(object parameter)
        {
            return true;
        }

        private void DeleteNodeAndItsConnectors(object parameter)
        {
            var command = new DynamoModel.DeleteModelCommand(nodeLogic.GUID);
            DynamoViewModel.ExecuteCommand(command);
        }

        private void SetLacingType(object param)
        {
            DynamoViewModel.ExecuteCommand(
                new DynamoModel.UpdateModelValueCommand(
                    Guid.Empty, NodeModel.GUID, nameof(ArgumentLacing), param.ToString()));

            DynamoViewModel.RaiseCanExecuteUndoRedo();
        }

        private bool CanSetLacingType(object param)
        {
            // Only allow setting of lacing strategy when it is not disabled.
            return (ArgumentLacing != LacingStrategy.Disabled);
        }

        private void ViewCustomNodeWorkspace(object parameter)
        {
            var f = (nodeLogic as Function);
            if (f != null)
                DynamoViewModel.FocusCustomNodeWorkspace(f.Definition.FunctionId);
        }

        private bool CanViewCustomNodeWorkspace(object parameter)
        {
            return nodeLogic.IsCustomFunction;
        }

        private void inports_collectionChanged(object sender, NotifyCollectionChangedEventArgs e)
        {
            //The visual height of the node is bound to preferred height.
            //PreferredHeight = Math.Max(inPorts.Count * 20 + 10, outPorts.Count * 20 + 10); //spacing for inputs + title space + bottom space

            if (e.Action == NotifyCollectionChangedAction.Add)
            {
                //create a new port view model
                foreach (var item in e.NewItems)
                {
                    PortViewModel inportViewModel = SubscribePortEvents(item as PortModel);
                    InPorts.Add(inportViewModel);
                }
            }
            else if (e.Action == NotifyCollectionChangedAction.Remove)
            {
                //remove the port view model whose model item
                //is the one passed in
                foreach (var item in e.OldItems)
                {
                    PortViewModel portToRemove = UnSubscribePortEvents(InPorts.ToList().First(x => x.PortModel == item)); ;
                    InPorts.Remove(portToRemove);
                    portToRemove.Dispose();
                }
            }
            else if (e.Action == NotifyCollectionChangedAction.Reset)
            {
                foreach (var p in InPorts)
                {
                    UnSubscribePortEvents(p);
                    p.Dispose();
                }
                InPorts.Clear();
            }
        }

        private void outports_collectionChanged(object sender, NotifyCollectionChangedEventArgs e)
        {
            //The visual height of the node is bound to preferred height.
            //PreferredHeight = Math.Max(inPorts.Count * 20 + 10, outPorts.Count * 20 + 10); //spacing for inputs + title space + bottom space

            if (e.Action == NotifyCollectionChangedAction.Add)
            {
                //create a new port view model
                foreach (var item in e.NewItems)
                {
                    PortViewModel outportViewModel = SubscribePortEvents(item as PortModel);
                    OutPorts.Add(outportViewModel);
                }
            }
            else if (e.Action == NotifyCollectionChangedAction.Remove)
            {
                //remove the port view model whose model item is the
                //one passed in
                foreach (var item in e.OldItems)
                {
                    PortViewModel portToRemove = UnSubscribePortEvents(OutPorts.ToList().First(x => x.PortModel == item));
                    OutPorts.Remove(portToRemove);
                }
            }
            else if (e.Action == NotifyCollectionChangedAction.Reset)
            {
                foreach (var p in OutPorts)
                {
                    UnSubscribePortEvents(p);
                }
                OutPorts.Clear();
            }
        }


        /// <summary>
        /// Registers the port events.
        /// </summary>
        /// <param name="item">PortModel.</param>
        /// <returns></returns>
        private PortViewModel SubscribePortEvents(PortModel item)
        {
            PortViewModel portViewModel = new PortViewModel(this, item);
            portViewModel.MouseEnter += OnRectangleMouseEnter;
            portViewModel.MouseLeave += OnRectangleMouseLeave;
            portViewModel.MouseLeftButtonDown += OnMouseLeftButtonDown;
            return portViewModel;
        }


        /// <summary>
        /// Unsubscribe port events.
        /// </summary>
        /// <param name="item">The PortViewModel.</param>
        /// <returns></returns>
        private PortViewModel UnSubscribePortEvents(PortViewModel item)
        {
            item.MouseEnter -= OnRectangleMouseEnter;
            item.MouseLeave -= OnRectangleMouseLeave;
            item.MouseLeftButtonDown -= OnMouseLeftButtonDown;
            return item;
        }


        /// <summary>
        /// Handles the MouseLeftButtonDown event of the port control.
        /// </summary>
        /// <param name="sender">The source of the event.</param>
        /// <param name="e">The <see cref="EventArgs"/> instance containing the event data.</param>
        private void OnMouseLeftButtonDown(object sender, EventArgs e)
        {
            PortViewModel portViewModel = sender as PortViewModel;
            portViewModel.EventType = PortEventType.MouseLeftButtonDown;
            if (SnapInputEvent != null)
                SnapInputEvent(portViewModel);
        }

        /// <summary>
        /// Handles the MouseLeave event of the port control.
        /// </summary>
        /// <param name="sender">The source of the event.</param>
        /// <param name="e">The <see cref="EventArgs"/> instance containing the event data.</param>
        private void OnRectangleMouseLeave(object sender, EventArgs e)
        {
            PortViewModel portViewModel = sender as PortViewModel;
            portViewModel.EventType = PortEventType.MouseLeave;
            if (SnapInputEvent != null)
                SnapInputEvent(portViewModel);
        }

        /// <summary>
        /// Handles the MouseEnter event of the port control.
        /// </summary>
        /// <param name="sender">The source of the event.</param>
        /// <param name="e">The <see cref="EventArgs"/> instance containing the event data.</param>
        private void OnRectangleMouseEnter(object sender, EventArgs e)
        {
            PortViewModel portViewModel = sender as PortViewModel;
            portViewModel.EventType = PortEventType.MouseEnter;
            if (SnapInputEvent != null)
                SnapInputEvent(portViewModel);
        }


        private void ToggleIsVisible(object parameter)
        {
            // Invert the visibility before setting the value
            var visibility = (!nodeLogic.IsVisible).ToString();
            var command = new DynamoModel.UpdateModelValueCommand(Guid.Empty,
                new[] { nodeLogic.GUID }, "IsVisible", visibility);

            DynamoViewModel.Model.ExecuteCommand(command);
            DynamoViewModel.RaiseCanExecuteUndoRedo();
        }

        private bool CanVisibilityBeToggled(object parameter)
        {
            return true;
        }

        private void SetState(object parameter)
        {
            nodeLogic.State = (ElementState)parameter;
        }

        private bool CanSetState(object parameter)
        {
            if (parameter is ElementState)
                return true;
            return false;
        }

        private void Select(object parameter)
        {
            //this logic has been moved to the view
            //because it depends on Keyboard modifiers.

            //if (!nodeLogic.IsSelected)
            //{
            //    if (!Keyboard.IsKeyDown(Key.LeftShift) && !Keyboard.IsKeyDown(Key.RightShift))
            //    {
            //        DynamoSelection.Instance.ClearSelection();
            //    }

            //    if (!DynamoSelection.Instance.Selection.Contains(nodeLogic))
            //        DynamoSelection.Instance.Selection.Add(nodeLogic);
            //}
            //else
            //{
            //    if (Keyboard.IsKeyDown(Key.LeftShift) || Keyboard.IsKeyDown(Key.RightShift))
            //    {
            //        DynamoSelection.Instance.Selection.Remove(nodeLogic);
            //    }
            //}

            //if the node is not already selected
            //then clear the selection

            OnRequestsSelection(this, EventArgs.Empty);
        }

        private bool CanSelect(object parameter)
        {
            return true;
        }

        private void SetModelSize(object parameter)
        {
            var size = parameter as double[];
            NodeModel.SetSize(size[0], size[1]);
        }

        private bool CanSetModelSize(object parameter)
        {
            var size = parameter as double[];
            if (size == null)
            {
                return false;
            }

            return NodeModel.Width != size[0] || NodeModel.Height != size[1];
        }

        private void GotoWorkspace(object parameters)
        {
            DynamoViewModel.GoToWorkspace((NodeLogic as Function).Definition.FunctionId);
        }

        private bool CanGotoWorkspace(object parameters)
        {
            if (NodeLogic is Function)
            {
                return true;
            }

            return false;
        }

        private void CreateGroup(object parameters)
        {
            DynamoViewModel.AddAnnotationCommand.Execute(null);
        }

        private bool CanCreateGroup(object parameters)
        {
            var groups = WorkspaceViewModel.Model.Annotations;
            //Create Group should be disabled when a group is selected
            if (groups.Any(x => x.IsSelected))
            {
                return false;
            }

            //Create Group should be disabled when a node selected is already in a group
            if (!groups.Any(x => x.IsSelected))
            {
                var modelSelected = DynamoSelection.Instance.Selection.OfType<ModelBase>().Where(x => x.IsSelected);
                foreach (var model in modelSelected)
                {
                    if (groups.ContainsModel(model.GUID))
                    {
                        return false;
                    }
                }
            }

            return true;
        }

        private void ToggleIsFrozen(object parameters)
        {
            var node = this.nodeLogic;
            if (node != null)
            {
                var oldFrozen = (!node.isFrozenExplicitly).ToString();
                var command = new DynamoModel.UpdateModelValueCommand(Guid.Empty,
                    new[] { node.GUID }, "IsFrozen", oldFrozen);

                DynamoViewModel.Model.ExecuteCommand(command);
            }
            else if (DynamoSelection.Instance.Selection.Any())
            {
                node = DynamoSelection.Instance.Selection.Cast<NodeModel>().First();
                node.IsFrozen = !node.IsFrozen;
            }

            RaiseFrozenPropertyChanged();
        }

        private bool CanToggleIsFrozen(object parameters)
        {
            return DynamoSelection.Instance.Selection.Count() == 1;
        }

        private void RaiseFrozenPropertyChanged()
        {
            RaisePropertyChanged("IsFrozen");
            RaisePropertyChangedOnDownStreamNodes();
        }

        /// <summary>
        /// When a node is frozen, raise the IsFrozen property changed event on
        /// all its downstream nodes, to ensure UI updates correctly.
        /// </summary>
        private void RaisePropertyChangedOnDownStreamNodes()
        {
            HashSet<NodeModel> nodes = new HashSet<NodeModel>();
            this.nodeLogic.GetDownstreamNodes(this.nodeLogic, nodes);

            foreach (var inode in nodes)
            {
                var current = this.WorkspaceViewModel.Nodes.FirstOrDefault(x => x.NodeLogic == inode);
                if (current != null)
                {
                    current.RaisePropertyChanged("IsFrozen");
                }
            }
        }

        private void UngroupNode(object parameters)
        {
            WorkspaceViewModel.DynamoViewModel.UngroupModelCommand.Execute(null);
        }

        private bool CanUngroupNode(object parameters)
        {
            var groups = WorkspaceViewModel.Model.Annotations;
            if (!groups.Any(x => x.IsSelected))
            {
                return (groups.ContainsModel(NodeLogic.GUID));
            }
            return false;
        }

        private void AddToGroup(object parameters)
        {
            WorkspaceViewModel.DynamoViewModel.AddModelsToGroupModelCommand.Execute(null);
        }

        private bool CanAddToGroup(object parameters)
        {
            var groups = WorkspaceViewModel.Model.Annotations;
            if (groups.Any(x => x.IsSelected))
            {
                return !(groups.ContainsModel(NodeLogic.GUID));
            }
            return false;
        }

        

        private void SelectUpstreamNeighbours(object parameters)
        {
            NodeModel.SelectUpstreamNeighbours();

            var upstreamNodes = NodeModel
                .AllUpstreamNodes(new List<NodeModel>())
                .ToList();

            upstreamNodes.Add(NodeModel);

            SelectRelatedGroupsToNodes(upstreamNodes);
        }
        
        private void SelectDownstreamNeighbours(object parameters)
        {
            NodeModel.SelectDownstreamNeighbours();

            var downstreamNodes = NodeModel
                .AllDownstreamNodes(new List<NodeModel>())
                .ToList();

            downstreamNodes.Add(NodeModel);

            SelectRelatedGroupsToNodes(downstreamNodes);
        }

        private void SelectDownstreamAndUpstreamNeighbours(object parameters)
        {
            NodeModel.SelectUpstreamAndDownstreamNeighbours();
            
            var nodesSelected = NodeModel
                .AllUpstreamNodes(new List<NodeModel>())
                .ToList();

            nodesSelected.AddRange(NodeModel
                .AllDownstreamNodes(new List<NodeModel>())
                .ToList());

            nodesSelected.Add(NodeModel);

            SelectRelatedGroupsToNodes(nodesSelected);

        }


        private void SelectRelatedGroupsToNodes(List<NodeModel> nodes)
        {
            var nodesGUIDS = nodes.Select(n => n.GUID);
            var groups = WorkspaceViewModel.Annotations;
            foreach (var group in groups)
            {
                var groupsNodesGUIDS = group.Nodes.Select(n => n.GUID);

                if (groupsNodesGUIDS.Intersect(nodesGUIDS).Any())
                    group.AddGroupAndGroupedNodesToSelection();
            }
        }
        
        #region Private Helper Methods
        private Point GetTopLeft()
        {
            return new Point(NodeModel.X, NodeModel.Y);
        }

        private Point GetBotRight()
        {
            return new Point(NodeModel.X + NodeModel.Width, NodeModel.Y + NodeModel.Height);
        }
        #endregion
    }

    public class NodeDialogEventArgs : EventArgs
    {
        public NodeModel Model { get; set; }
        public bool Handled { get; set; }
        public NodeDialogEventArgs(NodeModel model)
        {
            Model = model;
            Handled = false;
        }
    }
}<|MERGE_RESOLUTION|>--- conflicted
+++ resolved
@@ -57,11 +57,6 @@
         private bool isexplictFrozen;
         private bool canToggleFrozen = true;
         private bool isRenamed = false;
-<<<<<<< HEAD
-        
-=======
-        private ObservableCollection<MenuItem> dismissedAlerts = new ObservableCollection<MenuItem>();
->>>>>>> ef90b114
         #endregion
 
         #region public members
@@ -617,7 +612,6 @@
             set { NodeModel.UserDescription = value; }
         }
 
-<<<<<<< HEAD
         public override bool IsCollapsed
         {
             get => base.IsCollapsed;
@@ -631,24 +625,8 @@
         /// A collection of error/warning/info messages, dismissed via a sub-menu in the node Context Menu.
         /// </summary>
         [JsonIgnore]
-        public ObservableCollection<string> DismissedAlerts => nodeLogic.DismissedAlerts;
-        
-=======
-        /// <summary>
-        /// A collection of MenuItems used by the node's Context Menu, since errors/warnings are undismissed via a sub-menu.
-        /// </summary>
-        [JsonIgnore]
-        public ObservableCollection<MenuItem> DismissedAlerts
-        {
-            get => dismissedAlerts;
-            set
-            {
-                dismissedAlerts = value;
-                RaisePropertyChanged(nameof(DismissedAlerts));
-            }
-        }
-
->>>>>>> ef90b114
+        public ObservableCollection<string> DismissedAlerts => nodeLogic.DismissedAlerts;       
+
         #endregion
 
         #region events
@@ -752,9 +730,6 @@
             // The Node displays a count of dismissed messages, listening to that collection in the node's ErrorBubble
             ErrorBubble.DismissedMessages.CollectionChanged += DismissedNodeWarnings_CollectionChanged;
             logic.NodeMessagesClearing += Logic_NodeMessagesClearing;
-<<<<<<< HEAD
-
-=======
         }
 
         /// <summary>
@@ -767,8 +742,13 @@
             // errors aren't being dismissed when the graph runs.
             if (nodeLogic.State == ElementState.Error) return;
 
-            ErrorBubble.NodeMessages.Clear();
->>>>>>> ef90b114
+            if (DynamoViewModel.UIDispatcher != null)
+            {
+                DynamoViewModel.UIDispatcher.Invoke(() =>
+                {
+                    ErrorBubble.NodeMessages.Clear();
+                });
+            }
         }
 
         private void DismissedNodeWarnings_CollectionChanged(object sender, NotifyCollectionChangedEventArgs e)
@@ -880,11 +860,8 @@
                 p.Dispose();
             }
 
-<<<<<<< HEAD
             NodeModel.NodeMessagesClearing -= Logic_NodeMessagesClearing;
             ErrorBubble.DismissedMessages.CollectionChanged -= DismissedNodeWarnings_CollectionChanged;
-=======
->>>>>>> ef90b114
             ErrorBubble.Dispose();
             DynamoSelection.Instance.Selection.CollectionChanged -= SelectionOnCollectionChanged;
             base.Dispose();
