--- conflicted
+++ resolved
@@ -158,16 +158,11 @@
             }
         }
 
-<<<<<<< HEAD
-        [JsonIgnore]
-        public string NickName
-=======
         /// <summary>
         /// The Name of the nodemodel this view points to
         /// this is the name of the node as it is displayed in the UI.
         /// </summary>
         public string Name
->>>>>>> 0858842c
         {
             get { return nodeLogic.Name; }
             set { nodeLogic.Name = value; }
