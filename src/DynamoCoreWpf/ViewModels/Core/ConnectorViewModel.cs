﻿using System;
using System.Collections.Generic;
using System.Collections.ObjectModel;
using System.Collections.Specialized;
using System.Linq;
using Dynamo.Graph.Connectors;
using Dynamo.Graph.Nodes;
using Dynamo.Utilities;
using Dynamo.UI.Commands;
using Newtonsoft.Json;

using Point = System.Windows.Point;
using Dynamo.Selection;
using Dynamo.Engine;
using System.ComponentModel;
using System.Text;
using Dynamo.ViewModels;
using System.Windows.Threading;
using System.Windows.Shapes;
using System.Windows.Controls;
using System.Windows.Input;
using System.Windows.Media;
using Dynamo.Graph;
using Dynamo.Nodes;
using HelixToolkit.Wpf.SharpDX;

namespace Dynamo.ViewModels
{
    public enum PreviewState { Selection, ExecutionPreview, None }

    public partial class ConnectorViewModel : ViewModelBase
    {

        #region Properties

        /// <summary>
        /// Collection of ConnectorPinViewModels associated with this connector.
        /// </summary>
        public ObservableCollection<ConnectorPinViewModel> ConnectorPinViewCollection { get; set; }

        public List<Point[]> BezierControlPoints { get; set; }

        private double _panelX;
        private double _panelY;

        public double PanelX
        {
            get { return _panelX; }
            set
            {
                if (value.Equals(_panelX)) return;
                _panelX = value;
                RaisePropertyChanged(nameof(PanelX));
            }
        }

        public double PanelY
        {
            get { return _panelY; }
            set
            {
                if (value.Equals(_panelY)) return;
                _panelY = value;
                RaisePropertyChanged(nameof(PanelY));
            }
        }

        private Point _mousePosition;
        Point MousePosition
        {
            get
            {
                return _mousePosition;
            }
            set
            {
                _mousePosition = value;
                RaisePropertyChanged(nameof(MousePosition));
            }
        }

        /// <summary>
        /// Required timer for 'watch placement' button desirable behaviour.
        /// </summary>
        private System.Windows.Threading.DispatcherTimer timer;

        private WatchHoverIconViewModel watchHoverViewModel;
        /// <summary>
        /// This WatchHoverViewModel controls the visibility and behaviour of the WatchHoverIcon
        /// which appears when you hover over this connector.
        /// </summary>
        public WatchHoverIconViewModel WatchHoverViewModel
        {
            get { return watchHoverViewModel; }
            private set { watchHoverViewModel = value; RaisePropertyChanged(nameof(WatchHoverViewModel)); }
        }

        private readonly WorkspaceViewModel workspaceViewModel;
        private PortModel activeStartPort;
        public PortModel ActiveStartPort { get { return activeStartPort; } internal set { activeStartPort = value; } }

        private ConnectorModel model;

        /// <summary>
        /// Refers to the connector model associated with this connector view model.
        /// </summary>
        public ConnectorModel ConnectorModel
        {
            get { return model; }
        }

        private bool isConnecting = false;

        /// <summary>
        /// Provides us with the status of this connector with regards to whether it is currently connecting.
        /// </summary>
        public bool IsConnecting
        {
            get { return isConnecting; }
            set
            {
                isConnecting = value;
                RaisePropertyChanged(nameof(IsConnecting));
            }
        }

        private bool isVisible = true;
        /// <summary>
        /// Controls connector visibility: on/off. When wire is off, additional styling xaml turns off tooltips.
        /// </summary>
        public bool IsVisible
        {
            get { return isVisible; }
            set
            {
                isVisible = value;
                RaisePropertyChanged(nameof(IsVisible));
                SetVisibilityOfPins(IsVisible);
            }
        }

        private void SetVisibilityOfPins(bool visibility)
        {
            if (ConnectorPinViewCollection is null) { return; }

            foreach (var pin in ConnectorPinViewCollection)
            {
                var visibilityModified = visibility && BezVisibility ? true : false;
                //set visible or hidden based on connector
                pin.IsVisible = visibilityModified;
            }
        }
        private void SetPartialVisibilityOfPins(bool partialVisibility)
        {
            if (ConnectorPinViewCollection is null) { return; }

            foreach (var pin in ConnectorPinViewCollection)
            {
                var partialVisibilityModified = partialVisibility && BezVisibility ? true : false;
                //set 'partlyVisible' based on connector (when selected while connector is hidden)
                pin.IsPartlyVisible = partialVisibilityModified;
            }
        }

        private bool isPartlyVisible = false;
        /// <summary>
        /// Property which overrides 'isVisible==false' condition. When this prop is set to true, wires are set to 
        /// 40% opacity.
        /// </summary>
        public bool IsPartlyVisible
        {
            get { return isPartlyVisible; }
            set
            {
                isPartlyVisible = value;
                RaisePropertyChanged(nameof(IsPartlyVisible));
                SetPartialVisibilityOfPins(isPartlyVisible);
            }
        }

<<<<<<< HEAD

=======
        private bool isPartlyVisible = false;
        /// <summary>
        /// Property which overrides 'isVisible==false' condition. When this prop is set to true, wires are set to 
        /// 40% opacity.
        /// </summary>
        public bool IsPartlyVisible
        {
            get { return isPartlyVisible; }
            set
            {
                isPartlyVisible = value;
                SetPartialVisibilityOfPins(isPartlyVisible);
                RaisePropertyChanged(nameof(IsPartlyVisible));
            }
        }

       
>>>>>>> f592029f
        private string connectorDataToolTip;
        /// <summary>
        /// Contains up-to-date tooltip corresponding to connector you are hovering over.
        /// </summary>
        public string ConnectorDataTooltip
        {
            get
            {
                return connectorDataToolTip;
            }
            set
            {
                connectorDataToolTip = value;
                RaisePropertyChanged(nameof(ConnectorDataTooltip));
            }
        }

        private bool isDataFlowCollection;
        /// <summary>
        /// Property to determine whether the data corresponding to this connector holds a collection or a single value.
        /// 'Collection' is defined as 5 or more items in this case.
        /// </summary>
        public bool IsDataFlowCollection
        {
            get
            {
                return isDataFlowCollection;
            }
            set
            {
                isDataFlowCollection = value;
                RaisePropertyChanged(nameof(IsDataFlowCollection));
            }
        }

        private bool mouseHoverOn;
        /// <summary>
        /// Flags whether or not the user is hovering over the current connector.
        /// </summary>
        public bool MouseHoverOn
        {
            get
            {
                return mouseHoverOn;
            }
            set
            {
                mouseHoverOn = value;
                RaisePropertyChanged(nameof(MouseHoverOn));
            }
        }

        //Changed the connectors ZIndex to 2. Groups have ZIndex of 1.
        public double ZIndex
        {
            get { return 2; }
        }

        /// <summary>
        ///     The start point of the path pulled from the port's center
        /// </summary>
        public Point CurvePoint0
        {
            get
            {
                if (model == null)
                    return activeStartPort.Center.AsWindowsType();
                else if (model.Start != null)
                    return model.Start.Center.AsWindowsType();
                else
                    return new Point();
            }
        }

        private Point _curvePoint1;
        public Point CurvePoint1
        {
            get
            {
                return _curvePoint1;
            }
            set
            {
                _curvePoint1 = value;
                RaisePropertyChanged(nameof(CurvePoint1));
            }
        }

        private Point _curvePoint2;
        public Point CurvePoint2
        {
            get { return _curvePoint2; }
            set
            {
                _curvePoint2 = value;
                RaisePropertyChanged(nameof(CurvePoint2));
            }
        }

        private Point _curvePoint3;
        public Point CurvePoint3
        {
            get { return _curvePoint3; }
            set
            {
                _curvePoint3 = value;
                RaisePropertyChanged(nameof(CurvePoint3));
            }
        }

        private double dotTop;
        public double DotTop
        {
            get { return dotTop; }
            set
            {
                dotTop = value;
                RaisePropertyChanged(nameof(DotTop));
            }
        }

        private double dotLeft;
        public double DotLeft
        {
            get { return dotLeft; }
            set
            {
                dotLeft = value;
                RaisePropertyChanged(nameof(DotLeft));
            }
        }

        private double endDotSize = 6;
        public double EndDotSize
        {
            get { return endDotSize; }
            set
            {
                endDotSize = value;
                RaisePropertyChanged(nameof(EndDotSize));
            }
        }

        /// <summary>
        /// Returns visible if the connectors is in the current space and the 
        /// model's current connector type is BEZIER
        /// </summary>
        public bool BezVisibility
        {
            get
            {
                //if (workspaceViewModel.DynamoViewModel.ConnectorType == ConnectorType.BEZIER &&
                //    workspaceViewModel.DynamoViewModel.IsShowingConnectors)
                if (workspaceViewModel.DynamoViewModel.ConnectorType == ConnectorType.BEZIER)
                    return true;
                return false;
            }
            set
            {
                RaisePropertyChanged(nameof(BezVisibility));
            }
        }

        /// <summary>
        /// Returns visible if the connectors is in the current space and the 
        /// model's current connector type is POLYLINE
        /// </summary>
        public bool PlineVisibility
        {
            get
            {
                if (workspaceViewModel.DynamoViewModel.ConnectorType == ConnectorType.POLYLINE)
                    return true;
                return false;
            }
            set
            {
                RaisePropertyChanged(nameof(PlineVisibility));
            }
        }

        public NodeViewModel Nodevm
        {
            get
            {
                return workspaceViewModel.Nodes.FirstOrDefault(x => x.NodeLogic.GUID == model.Start.Owner.GUID);
            }
        }

        public PreviewState PreviewState
        {
            get
            {
                if (model == null)
                {
                    return PreviewState.None;
                }

                if (Nodevm.ShowExecutionPreview)
                {
                    return PreviewState.ExecutionPreview;
                }

                if (model.Start.Owner.IsSelected ||
                    model.End.Owner.IsSelected || AnyPinSelected)
                {
                    return PreviewState.Selection;
                }

                return PreviewState.None;
            }
        }

        private bool anyPinSelected;
        /// <summary>
        /// Toggle used to turn Connector PreviewState to the correct state when a pin is selected.
        /// Modelled after connector preview behaviour when a node is selected.
        /// </summary>
        public bool AnyPinSelected
        {
            get
            {
                return anyPinSelected;
            }
            set
            {
                anyPinSelected = value;
                RaisePropertyChanged(nameof(AnyPinSelected));
            }
        }

        public bool IsFrozen
        {
            get { return model == null ? activeStartPort.Owner.IsFrozen : Nodevm.IsFrozen; }
        }

        #endregion

        /// <summary>
        /// Updates 'ConnectorDataTooltip' to reflect data of wire being hovered over.
        /// </summary>
        private void UpdateConnectorDataToolTip()
        {
            bool isCollectionofFiveorMore = false;

            ///if model is null or enginecontroller is disposed, return
            if (model is null ||
                workspaceViewModel.DynamoViewModel.EngineController.IsDisposed == true)
            { return; }

            ///if it is possible to get the last value of the model.Start.Owner
            try
            {
                var portValue = model.Start.Owner.GetValue(model.Start.Index, workspaceViewModel.DynamoViewModel.EngineController);
                if (portValue is null)
                {
                    ConnectorDataTooltip = "N/A";
                    return;
                }

                StringBuilder stringBuilder = new StringBuilder();
                stringBuilder.AppendLine($"{model.Start.Owner.Name} -> {model.End.Owner.Name}");

                var isCollection = portValue.IsCollection;
                if (isCollection)
                {
                    if (isCollection && portValue.GetElements().Count() > 5)
                    {
                        ///only sets 'is a collection' to true if the collection meets a size of 5
                        isCollectionofFiveorMore = true;
                        for (int i = 0; i < 5; i++)
                        {
                            stringBuilder.AppendLine(portValue.GetElements().ElementAt(i).StringData);
                        }
                        stringBuilder.AppendLine("...");
                        stringBuilder.AppendLine(portValue.GetElements().Last().StringData);
                        ConnectorDataTooltip = stringBuilder.ToString();
                    }
                    else
                    {
                        for (int i = 0; i < portValue.GetElements().Count(); i++)
                        {
                            stringBuilder.AppendLine(portValue.GetElements().ElementAt(i).StringData);
                        }
                        ConnectorDataTooltip = stringBuilder.ToString();
                    }
                }
                else
                {
                    stringBuilder.AppendLine(portValue.StringData);
                    ConnectorDataTooltip = stringBuilder.ToString();
                }
                isDataFlowCollection = isCollectionofFiveorMore;
            }
            catch ///the odd case of model.Start.Owner value not being available. 
            {
            }
        }

        #region Commands

        /// <summary>
        /// Delegate command used to dispose the existing connector and thus
        /// its connectivity to nodes.
        /// </summary>
        public DelegateCommand BreakConnectionCommand { get; set; }
        /// <summary>
        /// Delegate command used to set the visibility of the connector to 'transparent'.
        /// </summary>
        public DelegateCommand HideConnectorCommand { get; set; }
        /// <summary>
        /// Delegate command us to select the nodes connected to this connector.
        /// </summary>
        public DelegateCommand SelectConnectedCommand { get; set; }
        /// <summary>
        /// Delegate command to run when the mouse is hovering over this connector.
        /// </summary>
        public DelegateCommand MouseHoverCommand { get; set; }
        /// <summary>
        /// Delegate command to run when the mouse just ended hovering over this connector.
        /// </summary>
        public DelegateCommand MouseUnhoverCommand { get; set; }
        /// <summary>
        /// Delegate command to run when 'Pin Wire' item is clicked on this connector ContextMenu.
        /// </summary>
        public DelegateCommand PinConnectorCommand { get; set; }

        /// <summary>
        /// When mouse hovers over connector, if the data coming through the connector is collection of 5 or more,
        /// a 'watch' icon appears at the midpoint of the connector, enabling the user to place a watch node
        /// at that location by clicking on it.
        /// </summary>
        /// <param name="parameter"></param>
        private void MouseHoverCommandExecute(object parameter)
        {
            var pX = PanelX;
            var pY = PanelY;
            if (WatchHoverViewModel == null && isDataFlowCollection && timer == null)
            {
                MouseHoverOn = true;
                WatchHoverViewModel = new WatchHoverIconViewModel(this, workspaceViewModel.DynamoViewModel.Model);
                WatchHoverViewModel.IsHalftone = !IsVisible;
                RaisePropertyChanged(nameof(WatchHoverIconViewModel));
            }

        }
        /// <summary>
        /// Timer gets triggered when the user 'unhovers' from the connector. This allows enough time for the user
        /// to click on the 'watch' icon.
        /// </summary>
        /// <param name="parameter"></param>
        private void MouseUnhoverCommandExecute(object parameter)
        {
            if (WatchHoverViewModel != null && timer == null)
            {
                timer = new System.Windows.Threading.DispatcherTimer();
                timer.Interval = new TimeSpan(0, 0, 1);
                timer.Start();
                timer.Tick += TimerDone;
            }
        }

        /// <summary>
        /// 'Timer off' event handler associated with unhover command.
        /// </summary>
        /// <param name="sender"></param>
        /// <param name="e"></param>
        private void TimerDone(object sender, EventArgs e)
        {
            timer.Stop();
            timer = null;
            WatchHoverViewModel = null;
            RaisePropertyChanged(nameof(WatchHoverIconViewModel));
        }


        /// <summary>
        /// Breaks connections between node models it is connected to.
        /// </summary>
        /// <param name="parameter"></param>
        private void BreakConnectionCommandExecute(object parameter)
        {
            this.Dispose();
            ConnectorModel.Delete();
        }
        /// <summary>
        /// Toggles wire viz on/off. This can be overwritten when a node is selected in hidden mode.
        /// </summary>
        /// <param name="parameter"></param>
        private void HideConnectorCommandExecute(object parameter)
        {
            IsVisible = !IsVisible;
        }
        /// <summary>
        /// Selects nodes connected to this wire.
        /// </summary>
        /// <param name="parameter"></param>
        private void SelectConnectedCommandExecute(object parameter)
        {
            var leftSideNode = model.Start.Owner;
            var rightSideNode = model.End.Owner;

            DynamoSelection.Instance.Selection.Add(leftSideNode);
            DynamoSelection.Instance.Selection.Add(rightSideNode);
        }
        /// <summary>
        /// Places pin at the location of mouse (over a connector)
        /// </summary>
        /// <param name="parameters"></param>
        private void PinConnectorCommandExecute(object parameters)
        {
            MousePosition = new Point(PanelX, PanelY);
            if (MousePosition == new Point(0, 0)) return;
            var connectorPinModel = new ConnectorPinModel(PanelX, PanelY, Guid.NewGuid(), model.GUID);
            ConnectorModel.AddPin(connectorPinModel);
            workspaceViewModel.Model.RecordCreatedModel(connectorPinModel);
        }

        /// <summary>
        /// Helper function ssed for placing (re-placing) connector
        /// pins when a WatchNode is placed in the center of a connector.
        /// </summary>
        /// <param name="point"></param>
        public void PinConnectorPlacementFromWatchNode(ConnectorModel[] connectors, int connectorWireIndex, Point point)
        {
            var connectorPinModel = new ConnectorPinModel(point.X, point.Y, Guid.NewGuid(), model.GUID);
            connectors[connectorWireIndex].AddPin(connectorPinModel);
            workspaceViewModel.Model.RecordCreatedModel(connectorPinModel);
        }

        private void HandlerRedrawRequest(object sender, EventArgs e)
        {
            Redraw();
        }

        private bool CanRunMouseHover(object parameter)
        {
            return !IsConnecting;
        }
        private bool CanRunMouseUnhover(object parameter)
        {
            return MouseHoverOn;
        }

        private void InitializeCommands()
        {
            BreakConnectionCommand = new DelegateCommand(BreakConnectionCommandExecute, x => true);
            HideConnectorCommand = new DelegateCommand(HideConnectorCommandExecute, x => true);
            SelectConnectedCommand = new DelegateCommand(SelectConnectedCommandExecute, x => true);
            MouseHoverCommand = new DelegateCommand(MouseHoverCommandExecute, CanRunMouseHover);
            MouseUnhoverCommand = new DelegateCommand(MouseUnhoverCommandExecute, CanRunMouseUnhover);
            PinConnectorCommand = new DelegateCommand(PinConnectorCommandExecute, x => true);
        }

        #endregion

        /// <summary>
        /// Construct a view and start drawing.
        /// </summary>
        /// <param name="port"></param>
        public ConnectorViewModel(WorkspaceViewModel workspace, PortModel port)
        {
            this.workspaceViewModel = workspace;
            ConnectorPinViewCollection = new ObservableCollection<ConnectorPinViewModel>();
            ConnectorPinViewCollection.CollectionChanged += HandleCollectionChanged;

            IsVisible = workspaceViewModel.DynamoViewModel.IsShowingConnectors;
            IsConnecting = true;
            MouseHoverOn = false;
            activeStartPort = port;

            Redraw(port.Center);

            InitializeCommands();
        }


        /// <summary>
        /// Construct a view and respond to property changes on the model. 
        /// </summary>
        /// <param name="connectorModel"></param>
        public ConnectorViewModel(WorkspaceViewModel workspace, ConnectorModel connectorModel)
        {
            this.workspaceViewModel = workspace;
            model = connectorModel;
            connectorModel.ConnectorPinModels.CollectionChanged += ConnectorPinModelCollectionChanged;

            ConnectorPinViewCollection = new ObservableCollection<ConnectorPinViewModel>();
            ConnectorPinViewCollection.CollectionChanged += HandleCollectionChanged;

            IsVisible = workspaceViewModel.DynamoViewModel.IsShowingConnectors;
            MouseHoverOn = false;

            if (connectorModel.ConnectorPinModels != null)
            {
                foreach (var p in connectorModel.ConnectorPinModels)
                {
                    AddConnectorPinViewModel(p);
                }
            }

            connectorModel.PropertyChanged += ConnectorModelPropertyChanged;
            connectorModel.Start.Owner.PropertyChanged += StartOwner_PropertyChanged;
            connectorModel.End.Owner.PropertyChanged += EndOwner_PropertyChanged;

            workspaceViewModel.DynamoViewModel.PropertyChanged += DynamoViewModel_PropertyChanged;
            Nodevm.PropertyChanged += nodeViewModel_PropertyChanged;
            Redraw();
            InitializeCommands();

            UpdateConnectorDataToolTip();
        }

        private void ConnectorPinModelCollectionChanged(object sender, NotifyCollectionChangedEventArgs e)
        {
            switch (e.Action)
            {
                case NotifyCollectionChangedAction.Add:
                    foreach (ConnectorPinModel newItem in e.NewItems)
                    {
                        AddConnectorPinViewModel(newItem);
                    }
                    break;
                case NotifyCollectionChangedAction.Remove:
                    foreach (ConnectorPinModel oldItem in e.OldItems)
                    {
                        RemoveConnectorPinModelViewModel(oldItem);
                    }
                    break;
                default: break;
            }
        }
        /// <summary>
        /// Removes connectorPinViewModel, given a model
        /// </summary>
        /// <param name="connectorPin"></param>
        private void RemoveConnectorPinModelViewModel(ConnectorPinModel connectorPin)
        {
            var matchingConnectorPinViewModel = this.workspaceViewModel.Pins.FirstOrDefault(x => x.Model == connectorPin);
            if (matchingConnectorPinViewModel is null) return;
            RemoveConnectorPinModelViewModel(matchingConnectorPinViewModel);
        }

        /// <summary>
        /// Removes connectorPinViewModel from collections it belongs to.
        /// </summary>
        /// <param name="connectorPinViewModel"></param>
        private void RemoveConnectorPinModelViewModel(ConnectorPinViewModel connectorPinViewModel)
        {
            connectorPinViewModel.PropertyChanged -= PinViewModelPropertyChanged;
            connectorPinViewModel.RequestSelect -= HandleRequestSelected;
            connectorPinViewModel.RequestRedraw -= HandlerRedrawRequest;
            workspaceViewModel.Pins.Remove(connectorPinViewModel);
            ConnectorPinViewCollection.Remove(connectorPinViewModel);

            if (ConnectorPinViewCollection.Count == 0)
                BezierControlPoints = null;

            connectorPinViewModel.Dispose();
        }

        /// <summary>
        /// View model adding method only- given a model
        /// </summary>
        /// <param name="pinModel"></param>
        private void AddConnectorPinViewModel(ConnectorPinModel pinModel)
        {
            var pinViewModel = new ConnectorPinViewModel(this.workspaceViewModel, pinModel);
            pinViewModel.IsVisible = IsVisible;
            pinViewModel.IsPartlyVisible = isPartlyVisible;
            pinViewModel.PropertyChanged += PinViewModelPropertyChanged;

            pinViewModel.RequestSelect += HandleRequestSelected;
            pinViewModel.RequestRedraw += HandlerRedrawRequest;
            pinViewModel.RequestRemove += HandleConnectorPinViewModelRemove;

            workspaceViewModel.Pins.Add(pinViewModel);
            ConnectorPinViewCollection.Add(pinViewModel);
        }

        /// <summary>
        /// Checking to see if any connector pin is selected, if so
        /// global 'AnyPinSelected' is set to true and wire Preview State is set to 'Selected'
        /// </summary>
        /// <param name="sender"></param>
        /// <param name="e"></param>
        private void PinViewModelPropertyChanged(object sender, PropertyChangedEventArgs e)
        {
            switch (e.PropertyName)
            {
                case nameof(ConnectorPinModel.IsSelected):
                    var vm = sender as ConnectorPinViewModel;
                    AnyPinSelected = vm.IsSelected;
                    RaisePropertyChanged(nameof(PreviewState));
                    break;
                default:
                    break;
            }
        }

        private void HandleRequestSelected(object sender, EventArgs e)
        {
            ConnectorPinViewModel pinViewModel = sender as ConnectorPinViewModel;
            IsPartlyVisible = pinViewModel.IsSelected && IsVisible == false ? true : false;
        }
        /// <summary>
        /// Handles ConnectorPin 'Unpin' command.
        /// </summary>
        /// <param name="sender"></param>
        /// <param name="e"></param>
        private void HandleConnectorPinViewModelRemove(object sender, EventArgs e)
        {
            var viewModelSender = sender as ConnectorPinViewModel;
            if (viewModelSender is null) return;

            workspaceViewModel.Model.RecordAndDeleteModels(
                new List<ModelBase>() { viewModelSender.Model });
            ConnectorModel.ConnectorPinModels.Remove(viewModelSender.Model);
        }

        private void HandleCollectionChanged(object sender, NotifyCollectionChangedEventArgs e)
        {
            Redraw();
        }
        public virtual void Dispose()
        {
            model.PropertyChanged -= ConnectorModelPropertyChanged;
            model.Start.Owner.PropertyChanged -= StartOwner_PropertyChanged;
            model.End.Owner.PropertyChanged -= EndOwner_PropertyChanged;
            model.ConnectorPinModels.CollectionChanged -= ConnectorPinModelCollectionChanged;

            workspaceViewModel.DynamoViewModel.Model.PreferenceSettings.PropertyChanged -= DynamoViewModel_PropertyChanged;
            Nodevm.PropertyChanged -= nodeViewModel_PropertyChanged;

            foreach (var pin in ConnectorPinViewCollection.ToList())
            {
                pin.RequestRedraw -= HandlerRedrawRequest;
                pin.RequestSelect -= HandleRequestSelected;
            }

            DiscardAllConnectorPinModels();
        }

        private void nodeViewModel_PropertyChanged(object sender, System.ComponentModel.PropertyChangedEventArgs e)
        {
            switch (e.PropertyName)
            {
                case nameof(NodeViewModel.ShowExecutionPreview):
                    RaisePropertyChanged(nameof(PreviewState));
                    break;
                case nameof(NodeViewModel.IsFrozen):
                    RaisePropertyChanged(nameof(IsFrozen));
                    break;
            }
        }

        /// <summary>
        /// If the start owner changes position or size, redraw the connector.
        /// </summary>
        /// <param name="sender"></param>
        /// <param name="e"></param>
        void StartOwner_PropertyChanged(object sender, System.ComponentModel.PropertyChangedEventArgs e)
        {

            switch (e.PropertyName)
            {
                case nameof(NodeModel.IsSelected):
                    RaisePropertyChanged(nameof(PreviewState));
                    IsPartlyVisible = model.Start.Owner.IsSelected && IsVisible == false ? true : false;
                    break;
                case nameof(NodeModel.Position):
                    RaisePropertyChanged(nameof(CurvePoint0));
                    Redraw();
                    break;
                case nameof(NodeModel.Width):
                    RaisePropertyChanged(nameof(CurvePoint0));
                    Redraw();
                    break;
                case nameof(NodeViewModel.ShowExecutionPreview):
                    RaisePropertyChanged(nameof(PreviewState));
                    break;
                case nameof(NodeModel.CachedValue):
                    UpdateConnectorDataToolTip();
                    break;
                default:
                    break;
            }
        }

        /// <summary>
        /// If the end owner changes position or size, redraw the connector.
        /// </summary>
        /// <param name="sender"></param>
        /// <param name="e"></param>
        void EndOwner_PropertyChanged(object sender, System.ComponentModel.PropertyChangedEventArgs e)
        {

            switch (e.PropertyName)
            {
                case nameof(NodeModel.IsSelected):
                    RaisePropertyChanged(nameof(PreviewState));
                    IsPartlyVisible = model.End.Owner.IsSelected && IsVisible == false ? true : false;
                    break;
                case nameof(NodeModel.Position):
                    RaisePropertyChanged(nameof(CurvePoint0));
                    Redraw();
                    break;
                case nameof(NodeModel.Width):
                    RaisePropertyChanged(nameof(CurvePoint0));
                    Redraw();
                    break;
                case nameof(NodeViewModel.ShowExecutionPreview):
                    RaisePropertyChanged(nameof(PreviewState));
                    break;
            }
        }

        void DynamoViewModel_PropertyChanged(object sender, System.ComponentModel.PropertyChangedEventArgs e)
        {
            switch (e.PropertyName)
            {
                case nameof(ConnectorType):
                    if (workspaceViewModel.DynamoViewModel.ConnectorType == ConnectorType.BEZIER)
                    {
                        BezVisibility = true;
                        SetVisibilityOfPins(IsVisible);
                        PlineVisibility = false;
                    }
                    else
                    {
                        BezVisibility = false;
                        SetVisibilityOfPins(IsVisible);
                        PlineVisibility = true;
                    }

                    Redraw();
                    break;
                case nameof(DynamoViewModel.IsShowingConnectors):
                    RaisePropertyChanged(nameof(BezVisibility));
                    RaisePropertyChanged(nameof(PlineVisibility));
                    var dynModel = sender as DynamoViewModel;
                    IsVisible = dynModel.IsShowingConnectors;
                    break;
                default: break;
            }
        }

        void ConnectorModelPropertyChanged(object sender, System.ComponentModel.PropertyChangedEventArgs e)
        {
            switch (e.PropertyName)
            {
                case nameof(DynamoViewModel.Model.CurrentWorkspace):
                    RaisePropertyChanged(nameof(BezVisibility));
                    RaisePropertyChanged(nameof(PlineVisibility));
                    var dynModel = sender as DynamoViewModel;
                    IsVisible = dynModel.IsShowingConnectors;
                    break;
                default: break;
            }
        }

        private void HandlePinModelChanged(object sender, NotifyCollectionChangedEventArgs e)
        {
            foreach (ConnectorPinModel oldPin in e.OldItems)
            {
                var matchingPinViewModel = ConnectorPinViewCollection.FirstOrDefault(pin => pin.ConnectorGuid == oldPin.ConnectorId);
                oldPin.Dispose();

                workspaceViewModel.Pins.Remove(matchingPinViewModel);
                ConnectorPinViewCollection.Remove(matchingPinViewModel);

                if (ConnectorPinViewCollection.Count == 0)
                    BezierControlPoints = null;

                matchingPinViewModel.Dispose();
            }
        }

        /// <summary>
        ///     Recalculate the path points using the internal model.
        /// </summary>
        public void Redraw()
        {
            if (this.ConnectorModel.End != null && ConnectorPinViewCollection.Count > 0)
            {
                RedrawBezierManyPoints();
            }
            else if (this.ConnectorModel.End != null)
                this.Redraw(this.ConnectorModel.End.Center);
        }



        /// <summary>
        /// Recalculate the connector's points given the end point
        /// </summary>
        /// <param name="p2">The position of the end point</param>
        public void Redraw(object parameter)
        {
            var p2 = new Point();

            if (parameter is Point)
            {
                p2 = (Point)parameter;
            } else if (parameter is Point2D)
            {
                p2 = ((Point2D)parameter).AsWindowsType();
            }

            CurvePoint3 = p2;

            var offset = 0.0;
            double distance = 0;
            if (this.BezVisibility == true)
            {
                distance = Math.Sqrt(Math.Pow(CurvePoint3.X - CurvePoint0.X, 2) + Math.Pow(CurvePoint3.Y - CurvePoint0.Y, 2));
                offset = .45 * distance;
            }
            else
            {
                distance = CurvePoint3.X - CurvePoint0.X;
                offset = distance / 2;
            }

            CurvePoint1 = new Point(CurvePoint0.X + offset, CurvePoint0.Y);
            CurvePoint2 = new Point(p2.X - offset, p2.Y);

            //if connector is dragged from an input port
            if (ActiveStartPort != null && ActiveStartPort.PortType == PortType.Input)
            {
                CurvePoint1 = new Point(CurvePoint0.X - offset, CurvePoint1.Y); ;
                CurvePoint2 = new Point(p2.X + offset, p2.Y);
            }

            dotTop = CurvePoint3.Y - EndDotSize / 2;
            dotLeft = CurvePoint3.X - EndDotSize / 2;

            //Update all the bindings at once.
            //http://stackoverflow.com/questions/4651466/good-way-to-refresh-databinding-on-all-properties-of-a-viewmodel-when-model-chan
            //RaisePropertyChanged(string.Empty);


            PathFigure pathFigure = new PathFigure();
            pathFigure.StartPoint = CurvePoint0;

            BezierSegment segment = new BezierSegment(CurvePoint1, CurvePoint2, CurvePoint3, true);
            var segmentCollection = new PathSegmentCollection(1);
            segmentCollection.Add(segment);
            pathFigure.Segments = segmentCollection;
            PathFigureCollection pathFigureCollection = new PathFigureCollection();
            pathFigureCollection.Add(pathFigure);

            ComputedBezierPathGeometry = new PathGeometry();
            ComputedBezierPathGeometry.Figures = pathFigureCollection;
            ComputedBezierPath = new Path();
            ComputedBezierPath.Data = ComputedBezierPathGeometry;
        }

        public Path ComputedBezierPath { get; set; }
        private PathGeometry _computedPathGeometry;
        public PathGeometry ComputedBezierPathGeometry {
            get
            {
                return _computedPathGeometry;
            }
            set
            {
                _computedPathGeometry = value;
                RaisePropertyChanged(nameof(ComputedBezierPathGeometry));
            }
        }

        public PathFigure DrawSegmentBetweenPointPairs(Point startPt, Point endPt, ref List<Point[]> controlPointList)
        {
            var offset = 0.0;
            double distance = 0;
            if (this.BezVisibility == true)
            {
                distance = Math.Sqrt(Math.Pow(endPt.X - startPt.X, 2) + Math.Pow(endPt.Y - startPt.Y, 2));
                offset = .45 * distance;
            }
            else
            {
                distance = endPt.X - startPt.X;
                offset = distance / 2;
            }

            var pt1 = new Point(startPt.X + offset, startPt.Y);
            var pt2 = new Point(endPt.X - offset, endPt.Y);


            PathFigure pathFigure = new PathFigure();
            pathFigure.StartPoint = startPt;

            BezierSegment segment = new BezierSegment(pt1, pt2, endPt, true);
            var segmentCollection = new PathSegmentCollection(1);
            segmentCollection.Add(segment);
            pathFigure.Segments = segmentCollection;

            controlPointList.Add(new Point[] { startPt, pt1, pt2, endPt });

            return pathFigure;
        }

        public void RedrawBezierManyPoints()
        {
            var parameter = this.ConnectorModel.End.Center;
            var param = parameter as object;

            var controlPoints = new List<Point[]>();
            try
            {
                var p2 = new Point();

                if (parameter is Point)
                {
                    p2 = (Point)param;
                }
                else if (parameter is Point2D)
                {
                    p2 = ((Point2D)param).AsWindowsType();
                }

                CurvePoint3 = p2;

                var offset = 0.0;
                double distance = 0;
                if (this.BezVisibility == true)
                {
                    distance = Math.Sqrt(Math.Pow(CurvePoint3.X - CurvePoint0.X, 2) + Math.Pow(CurvePoint3.Y - CurvePoint0.Y, 2));
                    offset = .45 * distance;
                }
                else
                {
                    distance = CurvePoint3.X - CurvePoint0.X;
                    offset = distance / 2;
                }

                CurvePoint1 = new Point(CurvePoint0.X + offset, CurvePoint0.Y);
                CurvePoint2 = new Point(p2.X - offset, p2.Y);

                //if connector is dragged from an input port
                if (ActiveStartPort != null && ActiveStartPort.PortType == PortType.Input)
                {
                    CurvePoint1 = new Point(CurvePoint0.X - offset, CurvePoint1.Y); ;
                    CurvePoint2 = new Point(p2.X + offset, p2.Y);
                }

                dotTop = CurvePoint3.Y - EndDotSize / 2;
                dotLeft = CurvePoint3.X - EndDotSize / 2;


                ///Add chain of points including start/end

                Point[] points = new Point[ConnectorPinViewCollection.Count];
                int count = 0;
                foreach (var wirePin in ConnectorPinViewCollection)
                {
                    points[count] = new Point(wirePin.Left, wirePin.Top);
                    count++;
                }

                var orderedPoints = points.OrderBy(p => p.X).ToList();

                orderedPoints.Insert(0, CurvePoint0);
                orderedPoints.Insert(orderedPoints.Count, CurvePoint3);

                Point[,] pointPairs = BreakIntoPointPairs(orderedPoints);

                PathFigureCollection pathFigureCollection = new PathFigureCollection();

                for (int i = 0; i < pointPairs.GetLength(0); i++)
                {
                    //each segment starts here
                    var segmentList = new List<Point>();

                    for (int j = 0; j < pointPairs.GetLength(1); j++)
                    {
                        segmentList.Add(pointPairs[i, j]);
                    }

                    var pathFigure = DrawSegmentBetweenPointPairs(segmentList[0], segmentList[1], ref controlPoints);
                    pathFigureCollection.Add(pathFigure);
                }

                BezierControlPoints = new List<Point[]>();
                BezierControlPoints = controlPoints;

                ComputedBezierPathGeometry = new PathGeometry();
                ComputedBezierPathGeometry.Figures = pathFigureCollection;
                ComputedBezierPath = new Path();
                ComputedBezierPath.Data = ComputedBezierPathGeometry;
            }
            catch (Exception ex)
            {
                string mess = ex.Message;
            }
        }

        /// <summary>
        /// Point pairs from a chain of sorted points.
        /// </summary>
        /// <param name="points"></param>
        /// <returns></returns>
        private Point[,] BreakIntoPointPairs(List<Point> points)
        {
            Point[,] outPointPairs = new Point[points.Count - 1, 2];

            for (int i = 0; i < points.Count - 1; i++)
                for (int j = 0; j < 2; j++)
                    outPointPairs[i, j] = points[i + j];
            return outPointPairs;
        }

        public void DiscardAllConnectorPinModels()
        {
            foreach (var pin in ConnectorPinViewCollection)
            {
                pin.Model.Dispose();
                pin.Dispose();
            }
            ConnectorPinViewCollection.Clear();
            workspaceViewModel.Pins.Clear();
        }

        public List<Point> CollectPinLocations()
        {
            List<Point> points = new List<Point>();
            foreach (var connectorPin in ConnectorPinViewCollection)
            {
                points.Add(new Point(connectorPin.Left, connectorPin.Top));
            }

            return points;
        }

        public void DiscardAllConnectorPinViewModels()
        {
            foreach (var pin in ConnectorPinViewCollection)
            {
                //pin.Model.Dispose();
                pin.Dispose();
            }
            ConnectorPinViewCollection.Clear();
            workspaceViewModel.Pins.Clear();
        }

        public List<Point> CollectPinLocations()
        {
            List<Point> points = new List<Point>();
            foreach (var connectorPin in ConnectorPinViewCollection)
            {
                points.Add(new Point(connectorPin.Left, connectorPin.Top));
            }

            return points;
        }


        private bool CanRedraw(object parameter)
        {
            return true;
        }
    }
}<|MERGE_RESOLUTION|>--- conflicted
+++ resolved
@@ -178,27 +178,6 @@
             }
         }
 
-<<<<<<< HEAD
-
-=======
-        private bool isPartlyVisible = false;
-        /// <summary>
-        /// Property which overrides 'isVisible==false' condition. When this prop is set to true, wires are set to 
-        /// 40% opacity.
-        /// </summary>
-        public bool IsPartlyVisible
-        {
-            get { return isPartlyVisible; }
-            set
-            {
-                isPartlyVisible = value;
-                SetPartialVisibilityOfPins(isPartlyVisible);
-                RaisePropertyChanged(nameof(IsPartlyVisible));
-            }
-        }
-
-       
->>>>>>> f592029f
         private string connectorDataToolTip;
         /// <summary>
         /// Contains up-to-date tooltip corresponding to connector you are hovering over.
