﻿using System;
using System.Collections.Generic;
using System.Collections.ObjectModel;
using System.Collections.Specialized;
using System.Linq;
using Dynamo.Graph.Connectors;
using Dynamo.Graph.Nodes;
using Dynamo.Utilities;
using Dynamo.UI.Commands;

using Point = System.Windows.Point;
using Dynamo.Selection;
using System.ComponentModel;
using System.Text;
using System.Windows.Threading;
using System.Windows.Shapes;
using System.Windows.Media;
using Dynamo.Graph;
using DynCmd = Dynamo.Models.DynamoModel;

namespace Dynamo.ViewModels
{
    public enum PreviewState { Selection, ExecutionPreview, Hover, None }

    public partial class ConnectorViewModel : ViewModelBase
    {

        #region Properties

        private double panelX;
        private double panelY;
        private Point mousePosition;
        private ConnectorAnchorViewModel connectorAnchorViewModel;
        private ConnectorContextMenuViewModel connectorContextMenuViewModel;
        private readonly WorkspaceViewModel workspaceViewModel;
        private PortModel activeStartPort;
        private ConnectorModel model;
        private bool isConnecting = false;
        private bool isCollapsed = false;
        private bool isTemporarilyVisible = false;
        private string connectorDataToolTip;
        private bool canShowConnectorTooltip = true;
        private bool mouseHoverOn;
        private bool connectorAnchorViewModelExists;
        private bool isDataFlowCollection;
        private bool anyPinSelected;
        private double dotTop;
        private double dotLeft;
        private double endDotSize = 6;

        private Point curvePoint1;
        private Point curvePoint2;
        private Point curvePoint3;

        /// <summary>
        /// Required timer for desired delay prior to ' connector anchor' display.
        /// </summary>
        private System.Windows.Threading.DispatcherTimer hoverTimer;

        /// <summary>
        /// Collection of ConnectorPinViewModels associated with this connector.
        /// </summary>
        public ObservableCollection<ConnectorPinViewModel> ConnectorPinViewCollection { get; set; }

        /// <summary>
        /// Used to draw multi-segment bezier curves.
        /// </summary>
        public List<Point[]> BezierControlPoints { get; set; }

        /// <summary>
        /// Property tracks 'X' location from mouse poisition
        /// </summary>
        public double PanelX
        {
            get { return panelX; }
            set
            {
                if (value.Equals(panelX)) return;
                panelX = value;
                MousePosition = new Point(panelX, PanelY);
                RaisePropertyChanged(nameof(PanelX));
                RaisePropertyChanged(nameof(MousePosition));
            }
        }

        /// <summary>
        /// Property tracks 'Y' property of the mouse position
        /// </summary>
        public double PanelY
        {
            get { return panelY; }
            set
            {
                if (value.Equals(panelY)) return;
                panelY = value;
                MousePosition = new Point(PanelX, panelY);
                RaisePropertyChanged(nameof(PanelY));
                RaisePropertyChanged(nameof(MousePosition));
            }
        }

        /// <summary>
        /// Constructed mouse position (point) for children of this viewmodel to consume.
        /// </summary>
        public Point MousePosition
        {
            get
            {
                return mousePosition;
            }
            set
            {
                mousePosition = value;
                RaisePropertyChanged(nameof(MousePosition));
            }
        }

        /// <summary>
        /// This WatchHoverViewModel controls the visibility and behaviour of the WatchHoverIcon
        /// which appears when you hover over this connector.
        /// </summary>
        public ConnectorAnchorViewModel ConnectorAnchorViewModel
        {
            get { return connectorAnchorViewModel; }
            private set { connectorAnchorViewModel = value; RaisePropertyChanged(nameof(ConnectorAnchorViewModel)); }
        }

        /// <summary>
        /// Instantiates the context menu when required.
        /// </summary>
        public ConnectorContextMenuViewModel ConnectorContextMenuViewModel
        {
            get { return connectorContextMenuViewModel; }
            private set { connectorContextMenuViewModel = value; RaisePropertyChanged(nameof(ConnectorContextMenuViewModel)); }
        }
        /// <summary>
        /// Used to point to the active start port corresponding to this connector
        /// </summary>
        public PortModel ActiveStartPort { get { return activeStartPort; } internal set { activeStartPort = value; } }

        /// <summary>
        /// Refers to the connector model associated with this connector view model.
        /// </summary>
        public ConnectorModel ConnectorModel
        {
            get { return model; }
        }

        /// <summary>
        /// Provides us with the status of this connector with regards to whether it is currently connecting.
        /// </summary>
        public bool IsConnecting
        {
            get { return isConnecting; }
            set
            {
                isConnecting = value;
                RaisePropertyChanged(nameof(IsConnecting));
            }
        }

        /// <summary>
        /// Controls connector visibility: on/off. When wire is off, additional styling xaml turns off tooltips.
        /// </summary>
        public override bool IsCollapsed
        {
            get => isCollapsed;
            set
            {
                if (isCollapsed == value)
                {
                    return;
                }

                isCollapsed = value;
                RaisePropertyChanged(nameof(IsCollapsed));
                SetVisibilityOfPins(IsCollapsed);
                SetPartialVisibilityOfPins(IsCollapsed);
            }
        }

        /// <summary>
        /// Property which overrides 'isDisplayed==false' condition. When this prop is set to true, wires are set to 
        /// 40% opacity.
        /// </summary>
        public bool IsTemporarilyDisplayed
        {
            get { return isTemporarilyVisible; }
            set
            {
                isTemporarilyVisible = value;
                RaisePropertyChanged(nameof(IsTemporarilyDisplayed));
                SetPartialVisibilityOfPins(isTemporarilyVisible);
                if (connectorAnchorViewModel != null)
                    connectorAnchorViewModel.IsTemporarilyDisplayed = isTemporarilyVisible;
            }
        }

        private void SetVisibilityOfPins(bool isCollapsed)
        {
            if (ConnectorPinViewCollection is null) { return; }

            foreach (var pin in ConnectorPinViewCollection)
            {
                var visibilityModified = !isCollapsed && BezVisibility ? false : true;
                //set visible or hidden based on connector
                pin.IsCollapsed = visibilityModified;
            }
        }
        private void SetPartialVisibilityOfPins(bool isCollapsed)
        {
            if (ConnectorPinViewCollection is null) { return; }

            foreach (var pin in ConnectorPinViewCollection)
            {
                var partialVisibilityModified = !isCollapsed && BezVisibility ? false : true;
                //set 'partlyVisible' based on connector (when selected while connector is hidden)
                pin.IsTemporarilyVisible = partialVisibilityModified;
            }
        }

        /// <summary>
        /// Contains up-to-date tooltip corresponding to connector you are hovering over.
        /// </summary>
        public string ConnectorDataTooltip
        {
            get
            {
                return connectorDataToolTip;
            }
            set
            {
                connectorDataToolTip = value;
                RaisePropertyChanged(nameof(ConnectorDataTooltip));
            }
        }
        /// <summary>
        /// Flag controlling whether the connector tooltip is visible.
        /// Worth noting that in addition to this flag, connector tooltip
        /// is only visible when the connectors are set to
        /// 'bezier' mode.
        /// </summary>
        public bool CanShowConnectorTooltip
        {
            get
            {
                return canShowConnectorTooltip;
            }
            set
            {
                canShowConnectorTooltip = value;
                RaisePropertyChanged(nameof(CanShowConnectorTooltip));
            }
        }

        /// <summary>
        /// Property to determine whether the data corresponding to this connector holds a collection or a single value.
        /// 'Collection' is defined as 5 or more items in this case.
        /// </summary>
        public bool IsDataFlowCollection
        {
            get
            {
                return isDataFlowCollection;
            }
            set
            {
                isDataFlowCollection = value;
                RaisePropertyChanged(nameof(IsDataFlowCollection));
            }
        }

        /// <summary>
        /// Flags whether or not the user is hovering over the current connector.
        /// </summary>
        public bool MouseHoverOn
        {
            get
            {
                return mouseHoverOn;
            }
            set
            {
                mouseHoverOn = value;
                RaisePropertyChanged(nameof(MouseHoverOn));
            }
        }

        /// <summary>
        /// Flags whether or not the user is hovering over the current connector.
        /// </summary>
        public bool ConnectorAnchorViewModelExists
        {
            get
            {
                return connectorAnchorViewModelExists;
            }
            set
            {
                connectorAnchorViewModelExists = value;
                RaisePropertyChanged(nameof(ConnectorAnchorViewModelExists));
                RaisePropertyChanged(nameof(PreviewState));
            }
        }
        /// <summary>
        /// Binding property for connector canvas
        /// </summary>
        public double Left
        {
            get { return 0; }
        }

        /// <summary>
        /// Binding property for connector canvas
        /// </summary>
        public double Top
        {
            get { return 0; }
        }

        //Changed the connectors ZIndex to 2. Groups have ZIndex of 1.
        // 08/02/2021 - ZIndex to 3 as groups can now have grouped groups
        // and they will have a ZIndex of 2
        public double ZIndex
        {
            get { return 3; }
        }

        /// <summary>
        ///     The start point of the path pulled from the port's center
        /// </summary>
        public Point CurvePoint0
        {
            get
            {
                if (model == null)
                    return activeStartPort.Center.AsWindowsType();
                else if (model.Start != null)
                    return model.Start.Center.AsWindowsType();
                else
                    return new Point();
            }
        }

        public Point CurvePoint1
        {
            get
            {
                return curvePoint1;
            }
            set
            {
                curvePoint1 = value;
                RaisePropertyChanged(nameof(CurvePoint1));
            }
        }

        public Point CurvePoint2
        {
            get { return curvePoint2; }
            set
            {
                curvePoint2 = value;
                RaisePropertyChanged(nameof(CurvePoint2));
            }
        }

        public Point CurvePoint3
        {
            get { return curvePoint3; }
            set
            {
                curvePoint3 = value;
                RaisePropertyChanged(nameof(CurvePoint3));
            }
        }

        public double DotTop
        {
            get { return dotTop; }
            set
            {
                dotTop = value;
                RaisePropertyChanged(nameof(DotTop));
            }
        }

        public double DotLeft
        {
            get { return dotLeft; }
            set
            {
                dotLeft = value;
                RaisePropertyChanged(nameof(DotLeft));
            }
        }

        public double EndDotSize
        {
            get { return endDotSize; }
            set
            {
                endDotSize = value;
                RaisePropertyChanged(nameof(EndDotSize));
            }
        }

        /// <summary>
        /// Returns visible if the connectors is in the current space and the 
        /// model's current connector type is BEZIER
        /// </summary>
        public bool BezVisibility
        {
            get
            {
                if (workspaceViewModel.DynamoViewModel.ConnectorType == ConnectorType.BEZIER)
                    return true;
                return false;
            }
            set
            {
                RaisePropertyChanged(nameof(BezVisibility));
            }
        }

        /// <summary>
        /// Returns visible if the connectors is in the current space and the 
        /// model's current connector type is POLYLINE
        /// </summary>
        public bool PlineVisibility
        {
            get
            {
                if (workspaceViewModel.DynamoViewModel.ConnectorType == ConnectorType.POLYLINE)
                    return true;
                return false;
            }
            set
            {
                RaisePropertyChanged(nameof(PlineVisibility));
            }
        }

        public NodeViewModel Nodevm
        {
            get
            {
                return workspaceViewModel.Nodes.FirstOrDefault(x => x.NodeLogic.GUID == model.Start.Owner.GUID);
            }
        }

        private PreviewState previewState = PreviewState.None;
        public PreviewState PreviewState
        {
            get
            {
                if (model == null)
                {
                    return PreviewState.None;
                }

                if (Nodevm.ShowExecutionPreview)
                {
                    return PreviewState.ExecutionPreview;
                }

                if (model.Start.Owner.IsSelected ||
                    model.End.Owner.IsSelected || AnyPinSelected)
                {
                    return PreviewState.Selection;
                }

                if(this.ConnectorAnchorViewModelExists)
                {
                    return PreviewState.Hover;
                }

                if(previewState != null)
                {
                    return previewState;
                }

                return PreviewState.None;
            }
            set
            {
                previewState = value;
                RaisePropertyChanged(nameof(PreviewState));
            }
        }

        /// <summary>
        /// Toggle used to turn Connector PreviewState to the correct state when a pin is selected.
        /// Modelled after connector preview behaviour when a node is selected.
        /// </summary>
        public bool AnyPinSelected
        {
            get
            {
                return anyPinSelected;
            }
            set
            {
                anyPinSelected = value;
                RaisePropertyChanged(nameof(AnyPinSelected));
            }
        }

        public bool IsFrozen
        {
            get { return model == null ? activeStartPort.Owner.IsFrozen : Nodevm.IsFrozen; }
        }
        public Path ComputedBezierPath { get; set; }
        private PathGeometry _computedPathGeometry;
        public PathGeometry ComputedBezierPathGeometry
        {
            get
            {
                return _computedPathGeometry;
            }
            set
            {
                _computedPathGeometry = value;
                RaisePropertyChanged(nameof(ComputedBezierPathGeometry));
            }
        }

        #endregion

        /// <summary>
        /// Updates 'ConnectorDataTooltip' to reflect data of wire being hovered over.
        /// </summary>
        private void UpdateConnectorDataToolTip()
        {
            bool isCollectionofFiveorMore = false;

            ///if model is null or enginecontroller is disposed, return
            if (model is null ||
                model.Start is null ||
                model.Start.Owner is null||
                workspaceViewModel.DynamoViewModel.EngineController.IsDisposed == true)
            { return; }

            ///if it is possible to get the last value of the model.Start.Owner
            try
            {
                var portValue = model.Start.Owner.GetValue(model.Start.Index, workspaceViewModel.DynamoViewModel.EngineController);
                if (portValue is null)
                {
                    ConnectorDataTooltip = string.Empty;
                    return;
                }

                StringBuilder stringBuilder = new StringBuilder();
                stringBuilder.AppendLine($"{model.Start.Owner.Name} -> {model.End.Owner.Name}");

                var isCollection = portValue.IsCollection;
                if (isCollection)
                {
                    if (isCollection && portValue.GetElements().Count() > 5)
                    {
                        ///only sets 'is a collection' to true if the collection meets a size of 5
                        isCollectionofFiveorMore = true;
                        for (int i = 0; i < 5; i++)
                        {
                            stringBuilder.AppendLine(portValue.GetElements().ElementAt(i).StringData);
                        }
                        stringBuilder.AppendLine("...");
                        stringBuilder.AppendLine(portValue.GetElements().Last().StringData);
                        ConnectorDataTooltip = stringBuilder.ToString();
                    }
                    else
                    {
                        for (int i = 0; i < portValue.GetElements().Count(); i++)
                        {
                            stringBuilder.AppendLine(portValue.GetElements().ElementAt(i).StringData);
                        }
                        ConnectorDataTooltip = stringBuilder.ToString();
                    }
                }
                else
                {
                    stringBuilder.AppendLine(portValue.StringData);
                    ConnectorDataTooltip = stringBuilder.ToString();
                }
                isDataFlowCollection = isCollectionofFiveorMore;
            }
            catch (Exception ex)///the odd case of model.Start.Owner value not being available. 
            {
                string m = ex.Message;
            }
        }

        #region Commands

        /// <summary>
        /// Delegate command used to dispose the existing connector and thus
        /// its connectivity to nodes.
        /// </summary>
        public DelegateCommand BreakConnectionCommand { get; set; }
        /// <summary>
        /// Delegate command used to set the visibility of the connector to 'transparent'.
        /// </summary>
        public DelegateCommand HideConnectorCommand { get; set; }
        /// <summary>
        /// Delegate command us to select the nodes connected to this connector.
        /// </summary>
        public DelegateCommand SelectConnectedCommand { get; set; }
        /// <summary>
        /// Delegate command to run when the mouse is hovering over this connector.
        /// </summary>
        public DelegateCommand MouseHoverCommand { get; set; }
        /// <summary>
        /// Delegate command to run when the mouse just ended hovering over this connector.
        /// </summary>
        public DelegateCommand MouseUnhoverCommand { get; set; }
        /// <summary>
        /// Delegate command to run when 'Pin Wire' item is clicked on this connector ContextMenu.
        /// </summary>
        public DelegateCommand PinConnectorCommand { get; set; }

<<<<<<< HEAD
        public DelegateCommand InstantiateContextMenuCommand { get; set; }

=======
>>>>>>> 6e204e1f
        public DelegateCommand ConnectorSelectionCommand { get; set; }

        /// <summary>
        /// When mouse hovers over connector, if the data coming through the connector is collection of 5 or more,
        /// a 'watch' icon appears at the midpoint of the connector, enabling the user to place a watch node
        /// at that location by clicking on it.
        /// </summary>
        /// <param name="parameter"></param>
        private void MouseHoverCommandExecute(object parameter)
        {
            MouseHoverOn = true;
            
            if (hoverTimer != null)
                ForceTimerOff(hoverTimer);

            if (ConnectorAnchorViewModel == null && hoverTimer == null)
            {
                StartTimer(hoverTimer, new TimeSpan(0, 0, 1));
            }
        }

        /// <summary>
        /// Timer gets triggered when the user 'unhovers' from the connector. This allows enough time for the user
        /// to click on the 'watch' icon.
        /// </summary>
        /// <param name="parameter"></param>
        private void MouseUnhoverCommandExecute(object parameter)
        {
            MouseHoverOn = false;
        }
        /// <summary>
        /// Called from outside during unit tests and thus 'internal' as opposed to 'private'.
        /// </summary>
        internal void FlipOnConnectorAnchor()
        {
            ConnectorAnchorViewModel = new ConnectorAnchorViewModel(this, workspaceViewModel.DynamoViewModel, ConnectorDataTooltip)
            {
                CanShowTooltip = CanShowConnectorTooltip,
                CurrentPosition = MousePosition,
                IsHalftone = IsCollapsed,
                IsDataFlowCollection = IsDataFlowCollection
            };
            ConnectorAnchorViewModel.RequestDispose += DisposeAnchor;
        }

        private void DisposeAnchor(object arg1, EventArgs arg2)
        {
            ConnectorAnchorViewModel.Dispose();
            ConnectorAnchorViewModel.RequestDispose -= DisposeAnchor;
            ConnectorAnchorViewModel = null;
        }

        internal void CreateContextMenu()
        {
            ConnectorContextMenuViewModel = new ConnectorContextMenuViewModel(this)
            {
                CurrentPosition = MousePosition,
                IsCollapsed = this.IsCollapsed
            };
            ConnectorContextMenuViewModel.RequestDispose += DisposeContextMenu;
        }

        private void DisposeContextMenu(object arg1, EventArgs arg2)
        {
            ConnectorContextMenuViewModel.RequestDispose -= DisposeContextMenu;
            ConnectorContextMenuViewModel = null;
        }

        /// <summary>
        /// If hover == true, then after the timer is up something will appear.
        /// IF set to false, the object in question will disappear.
        /// </summary>
        /// <param name="timer"></param>
        /// <param name="timeSpan"></param>
        private void StartTimer(DispatcherTimer timer, TimeSpan timeSpan)
        {
            timer = new DispatcherTimer
            {
                Interval = timeSpan
            };
            timer.Start();
            timer.Tick += TimerDoneShow;
        }

        /// <summary>
        /// Handles showing ConnectorAnchor when timer is stopped.
        /// </summary>
        /// <param name="sender"></param>
        /// <param name="e"></param>
        private void TimerDoneShow(object sender, EventArgs e)
        {
            var timer = sender as DispatcherTimer;
            if (timer is null) { return; }
            timer.Tick -= TimerDoneShow;

            if (MouseHoverOn == false) return;
            FlipOnConnectorAnchor();

            timer.Stop();
            timer = null;
        }

        /// <summary>
        /// Stops timer, sets ConnectorAnchorViewModel to null.
        /// </summary>
        /// <param name="timer"></param>
        private void ForceTimerOff(DispatcherTimer timer)
        {
            timer.Stop();
            timer = null;
            ConnectorAnchorViewModel = null;
            RaisePropertyChanged(nameof(ConnectorAnchorViewModel));
        }

        /// <summary>
        /// Breaks connections between node models it is connected to.
        /// </summary>
        /// <param name="parameter"></param>
        private void BreakConnectionCommandExecute(object parameter)
        {
            // The deletion (and accompanying undo/redo actions) get relayed to the WorkspaceModel.
            workspaceViewModel.Model.ClearConnector(ConnectorModel);
            workspaceViewModel.Model.HasUnsavedChanges = true;
        }
        /// <summary>
        /// Toggles wire viz on/off. This can be overwritten when a node is selected in hidden mode.
        /// </summary>
        /// <param name="parameter"></param>
        private void HideConnectorCommandExecute(object parameter)
        {
            // Use the inverse of the current visibility state,
            // unless the command is coming from the port, in
            // which case use that parameter it is specifying.
            bool usedFlag = parameter != null?
                Convert.ToBoolean(parameter):
                !ConnectorModel.IsCollapsed;
                
            workspaceViewModel.DynamoViewModel.ExecuteCommand(
                   new DynCmd.UpdateModelValueCommand(System.Guid.Empty, ConnectorModel.GUID,
                   nameof(ConnectorModel.IsCollapsed), usedFlag.ToString()));

            workspaceViewModel.DynamoViewModel.RaiseCanExecuteUndoRedo();

            bool adjacentNodeSelected = model.Start.Owner.IsSelected || model.End.Owner.IsSelected;
            if (adjacentNodeSelected && ConnectorModel.IsCollapsed)
            {
                IsTemporarilyDisplayed = true;
            }
            else
            {
                IsTemporarilyDisplayed = false;
            }
            workspaceViewModel.Model.HasUnsavedChanges = true;
        }
        /// <summary>
        /// Selects nodes connected to this wire.
        /// </summary>
        /// <param name="parameter"></param>
        private void SelectConnectedCommandExecute(object parameter)
        {
            var leftSideNode = model.Start.Owner;
            var rightSideNode = model.End.Owner;

            DynamoSelection.Instance.Selection.Add(leftSideNode);
            DynamoSelection.Instance.Selection.Add(rightSideNode);
        }
        /// <summary>
        /// Places pin at the location of mouse (over a connector)
        /// </summary>
        /// <param name="parameters"></param>
        private void PinConnectorCommandExecute(object parameters)
        {
            MousePosition = new Point(PanelX - ConnectorPinModel.StaticWidth, PanelY - ConnectorPinModel.StaticWidth);
            ConnectorAnchorViewModel.CurrentPosition = MousePosition;
            if (MousePosition == new Point(0, 0)) return;
            var connectorPinModel = new ConnectorPinModel(MousePosition.X, MousePosition.Y, Guid.NewGuid(), model.GUID);
            ConnectorModel.AddPin(connectorPinModel);
            workspaceViewModel.Model.RecordCreatedModel(connectorPinModel);
            workspaceViewModel.Model.HasUnsavedChanges = true;
        }

        /// <summary>
        /// Instantiates this connector's ContextMenu.
        /// </summary>
        /// <param name="parameters"></param>
        private void InstantiateContextMenuCommandExecute(object parameters)
        {
            CreateContextMenu();
        }

        /// <summary>
        /// Helper function ssed for placing (re-placing) connector
        /// pins when a WatchNode is placed in the center of a connector.
        /// </summary>
        /// <param name="point"></param>
        public void PinConnectorPlacementFromWatchNode(ConnectorModel[] connectors, int connectorWireIndex, Point point)
        {
            var connectorPinModel = new ConnectorPinModel(point.X, point.Y, Guid.NewGuid(), model.GUID);
            connectors[connectorWireIndex].AddPin(connectorPinModel);
            workspaceViewModel.Model.RecordCreatedModel(connectorPinModel);
        }

        public void ConnectorSelectionCommandExecute(object parameter)
        {
            PreviewState = PreviewState == PreviewState.Selection ? PreviewState.None : PreviewState.Selection;
        }

        private void HandlerRedrawRequest(object sender, EventArgs e)
        {
            Redraw();
        }

        private bool CanRunMouseHover(object parameter)
        {
            return !IsConnecting && BezVisibility;
        }
        private bool CanRunMouseUnhover(object parameter)
        {
            return MouseHoverOn;
        }

        private void InitializeCommands()
        {
            BreakConnectionCommand = new DelegateCommand(BreakConnectionCommandExecute, x => true);
            HideConnectorCommand = new DelegateCommand(HideConnectorCommandExecute, x => true);
            SelectConnectedCommand = new DelegateCommand(SelectConnectedCommandExecute, x => true);
            MouseHoverCommand = new DelegateCommand(MouseHoverCommandExecute, CanRunMouseHover);
            MouseUnhoverCommand = new DelegateCommand(MouseUnhoverCommandExecute, CanRunMouseUnhover);
            PinConnectorCommand = new DelegateCommand(PinConnectorCommandExecute, x => true);
<<<<<<< HEAD
            InstantiateContextMenuCommand = new DelegateCommand(InstantiateContextMenuCommandExecute, x => !IsConnecting);
            ConnectorSelectionCommand = new DelegateCommand(ConnectorSelectionCommandExecute, x => !IsConnecting);
        }

        private void ConnectorSelectionCommandExecute(object obj)
        {
            
=======
            ConnectorSelectionCommand = new DelegateCommand(ConnectorSelectionCommandExecute, x => true);
>>>>>>> 6e204e1f
        }

        #endregion

        /// <summary>
        /// Construct a view and start drawing.
        /// </summary>
        /// <param name="workspace"></param>
        /// <param name="port"></param>
        public ConnectorViewModel(WorkspaceViewModel workspace, PortModel port)
        {
            this.workspaceViewModel = workspace;
            ConnectorPinViewCollection = new ObservableCollection<ConnectorPinViewModel>();
            ConnectorPinViewCollection.CollectionChanged += HandleCollectionChanged;

            IsCollapsed = !workspaceViewModel.DynamoViewModel.IsShowingConnectors;
            IsConnecting = true;
            MouseHoverOn = false;
            activeStartPort = port;

            Redraw(port.Center);

            InitializeCommands();
            this.PropertyChanged += ConnectorViewModelPropertyChanged;
        }

        private void ConnectorViewModelPropertyChanged(object sender, PropertyChangedEventArgs e)
        {
            switch(e.PropertyName)
            {
                case nameof(ConnectorAnchorViewModel):
                    ConnectorAnchorViewModelExists = ConnectorAnchorViewModel is null ? false : true;
                    break;
                default: break;
            }
        }

        /// <summary>
        /// Construct a view and respond to property changes on the model. 
        /// </summary>
        /// <param name="workspace"></param>
        /// <param name="connectorModel"></param>
        public ConnectorViewModel(WorkspaceViewModel workspace, ConnectorModel connectorModel)
        {
            this.workspaceViewModel = workspace;
            model = connectorModel;
            IsCollapsed = model.IsCollapsed; 
            MouseHoverOn = false;

            model.PropertyChanged += HandleConnectorPropertyChanged;
            model.ConnectorPinModels.CollectionChanged += ConnectorPinModelCollectionChanged;

            ConnectorPinViewCollection = new ObservableCollection<ConnectorPinViewModel>();
            ConnectorPinViewCollection.CollectionChanged += HandleCollectionChanged;


            if (connectorModel.ConnectorPinModels != null)
            {
                foreach (var p in connectorModel.ConnectorPinModels)
                {
                    AddConnectorPinViewModel(p);
                }
            }

            connectorModel.Start.Owner.PropertyChanged += StartOwner_PropertyChanged;
            connectorModel.End.Owner.PropertyChanged += EndOwner_PropertyChanged;

            workspaceViewModel.DynamoViewModel.PropertyChanged += DynamoViewModel_PropertyChanged;
            Nodevm.PropertyChanged += nodeViewModel_PropertyChanged;
            Redraw();
            InitializeCommands();

            UpdateConnectorDataToolTip();
            this.PropertyChanged += ConnectorViewModelPropertyChanged;
        }

        private void HandleConnectorPropertyChanged(object sender, PropertyChangedEventArgs e)
        {
            switch (e.PropertyName)
            {
                case nameof(ConnectorModel.IsCollapsed):
                    ConnectorModel connector = sender as ConnectorModel;
                    if (connector is null)
                    {
                        return;
                    }
                    IsCollapsed = connector.IsCollapsed;
                    break;
                default:
                    break;
            }
        }
        private void ConnectorPinModelCollectionChanged(object sender, NotifyCollectionChangedEventArgs e)
        {
            switch (e.Action)
            {
                case NotifyCollectionChangedAction.Add:
                    foreach (ConnectorPinModel newItem in e.NewItems)
                    {
                        AddConnectorPinViewModel(newItem);
                    }
                    break;
                case NotifyCollectionChangedAction.Remove:
                    foreach (ConnectorPinModel oldItem in e.OldItems)
                    {
                        RemoveConnectorPinModelViewModel(oldItem);
                    }
                    break;
                default: break;
            }
        }
        /// <summary>
        /// Removes connectorPinViewModel, given a model
        /// </summary>
        /// <param name="connectorPin"></param>
        private void RemoveConnectorPinModelViewModel(ConnectorPinModel connectorPin)
        {
            var matchingConnectorPinViewModel = this.workspaceViewModel.Pins.FirstOrDefault(x => x.Model.GUID == connectorPin.GUID);
            if (matchingConnectorPinViewModel is null) return;
            RemoveConnectorPinModelViewModel(matchingConnectorPinViewModel);
        }

        /// <summary>
        /// Removes connectorPinViewModel from collections it belongs to.
        /// </summary>
        /// <param name="connectorPinViewModel"></param>
        private void RemoveConnectorPinModelViewModel(ConnectorPinViewModel connectorPinViewModel)
        {
            connectorPinViewModel.PropertyChanged -= PinViewModelPropertyChanged;
            connectorPinViewModel.RequestSelect -= HandleRequestSelected;
            connectorPinViewModel.RequestRedraw -= HandlerRedrawRequest;
            connectorPinViewModel.RequestRemove -= HandleConnectorPinViewModelRemove;
            workspaceViewModel.Pins.Remove(connectorPinViewModel);
            ConnectorPinViewCollection.Remove(connectorPinViewModel);

            if (ConnectorPinViewCollection.Count == 0)
                BezierControlPoints = null;

            connectorPinViewModel.Dispose();
        }

        /// <summary>
        /// View model adding method only- given a model
        /// </summary>
        /// <param name="pinModel"></param>
        private void AddConnectorPinViewModel(ConnectorPinModel pinModel)
        {
            var pinViewModel = new ConnectorPinViewModel(this.workspaceViewModel, pinModel)
            {
                IsCollapsed = IsCollapsed,
                IsTemporarilyVisible = isTemporarilyVisible
            };
            pinViewModel.PropertyChanged += PinViewModelPropertyChanged;

            pinViewModel.RequestSelect += HandleRequestSelected;
            pinViewModel.RequestRedraw += HandlerRedrawRequest;
            pinViewModel.RequestRemove += HandleConnectorPinViewModelRemove;

            workspaceViewModel.Pins.Add(pinViewModel);
            ConnectorPinViewCollection.Add(pinViewModel);
        }

        /// <summary>
        /// Checking to see if any connector pin is selected, if so
        /// global 'AnyPinSelected' is set to true and wire Preview State is set to 'Selected'
        /// </summary>
        /// <param name="sender"></param>
        /// <param name="e"></param>
        private void PinViewModelPropertyChanged(object sender, PropertyChangedEventArgs e)
        {
            switch (e.PropertyName)
            {
                case nameof(ConnectorPinModel.IsSelected):
                    var vm = sender as ConnectorPinViewModel;
                    AnyPinSelected = vm.IsSelected;
                    break;
                default:
                    break;
            }
        }

        private void HandleRequestSelected(object sender, EventArgs e)
        {
            ConnectorPinViewModel pinViewModel = sender as ConnectorPinViewModel;
            IsTemporarilyDisplayed = pinViewModel.IsSelected && IsCollapsed;
        }
        /// <summary>
        /// Handles ConnectorPin 'Unpin' command.
        /// </summary>
        /// <param name="sender"></param>
        /// <param name="e"></param>
        private void HandleConnectorPinViewModelRemove(object sender, EventArgs e)
        {
            var viewModelSender = sender as ConnectorPinViewModel;
            if (viewModelSender is null) return;

            workspaceViewModel.Model.RecordAndDeleteModels(
                new List<ModelBase>() { viewModelSender.Model });
            ConnectorModel.ConnectorPinModels.Remove(viewModelSender.Model);
        }

        private void HandleCollectionChanged(object sender, NotifyCollectionChangedEventArgs e)
        {
            Redraw();
        }

        /// <summary>
        /// Dispose function
        /// </summary>
        public override void Dispose()
        {
            model.PropertyChanged -= HandleConnectorPropertyChanged;
            model.Start.Owner.PropertyChanged -= StartOwner_PropertyChanged;
            model.End.Owner.PropertyChanged -= EndOwner_PropertyChanged;
            model.ConnectorPinModels.CollectionChanged -= ConnectorPinModelCollectionChanged;

            workspaceViewModel.DynamoViewModel.PropertyChanged -= DynamoViewModel_PropertyChanged;
            workspaceViewModel.DynamoViewModel.Model.PreferenceSettings.PropertyChanged -= DynamoViewModel_PropertyChanged;
            Nodevm.PropertyChanged -= nodeViewModel_PropertyChanged;
            ConnectorPinViewCollection.CollectionChanged -= HandleCollectionChanged;         

            foreach (var pin in ConnectorPinViewCollection.ToList())
            {
                pin.RequestRedraw -= HandlerRedrawRequest;
                pin.RequestSelect -= HandleRequestSelected;
            }

            this.PropertyChanged -= ConnectorViewModelPropertyChanged;
            DiscardAllConnectorPinModels();
            base.Dispose();
        }

        private void nodeViewModel_PropertyChanged(object sender, System.ComponentModel.PropertyChangedEventArgs e)
        {
            switch (e.PropertyName)
            {
                case nameof(NodeViewModel.ShowExecutionPreview):
                    RaisePropertyChanged(nameof(PreviewState));
                    break;
                case nameof(NodeViewModel.IsFrozen):
                    RaisePropertyChanged(nameof(IsFrozen));
                    break;
            }
        }

        /// <summary>
        /// If the start owner changes position or size, redraw the connector.
        /// </summary>
        /// <param name="sender"></param>
        /// <param name="e"></param>
        void StartOwner_PropertyChanged(object sender, System.ComponentModel.PropertyChangedEventArgs e)
        {

            switch (e.PropertyName)
            {
                case nameof(NodeModel.IsSelected):
                    RaisePropertyChanged(nameof(PreviewState));
                    IsTemporarilyDisplayed = model.Start.Owner.IsSelected 
                        && IsCollapsed
                        && BezVisibility ? true : false;
                    break;
                case nameof(NodeModel.Position):
                    RaisePropertyChanged(nameof(CurvePoint0));
                    Redraw();
                    break;
                case nameof(NodeModel.Width):
                    RaisePropertyChanged(nameof(CurvePoint0));
                    Redraw();
                    break;
                case nameof(NodeViewModel.ShowExecutionPreview):
                    RaisePropertyChanged(nameof(PreviewState));
                    break;
                case nameof(NodeModel.CachedValue):
                    UpdateConnectorDataToolTip();
                    break;
                default:
                    break;
            }
        }

        /// <summary>
        /// If the end owner changes position or size, redraw the connector.
        /// </summary>
        /// <param name="sender"></param>
        /// <param name="e"></param>
        void EndOwner_PropertyChanged(object sender, System.ComponentModel.PropertyChangedEventArgs e)
        {

            switch (e.PropertyName)
            {
                case nameof(NodeModel.IsSelected):
                    RaisePropertyChanged(nameof(PreviewState));
                    IsTemporarilyDisplayed = model.End.Owner.IsSelected 
                        && IsCollapsed 
                        && BezVisibility ? true : false;
                    break;
                case nameof(NodeModel.Position):
                    RaisePropertyChanged(nameof(CurvePoint0));
                    Redraw();
                    break;
                case nameof(NodeModel.Width):
                    RaisePropertyChanged(nameof(CurvePoint0));
                    Redraw();
                    break;
                case nameof(NodeViewModel.ShowExecutionPreview):
                    RaisePropertyChanged(nameof(PreviewState));
                    break;
            }
        }

        void DynamoViewModel_PropertyChanged(object sender, System.ComponentModel.PropertyChangedEventArgs e)
        {
            switch (e.PropertyName)
            {
                case nameof(ConnectorType):
                    if (workspaceViewModel.DynamoViewModel.ConnectorType == ConnectorType.BEZIER)
                    {
                        BezVisibility = true;
                        SetVisibilityOfPins(ConnectorModel.IsCollapsed);
                        PlineVisibility = false;
                    }
                    else
                    {
                        BezVisibility = false;
                        SetVisibilityOfPins(ConnectorModel.IsCollapsed);
                        PlineVisibility = true;
                    }

                    Redraw();
                    break;
                case nameof(DynamoViewModel.IsShowingConnectors):
                    var dynModel = sender as DynamoViewModel;
                    ConnectorModel.IsCollapsed = !dynModel.IsShowingConnectors;
                    bool adjacentNodeSelected = model.Start.Owner.IsSelected || model.End.Owner.IsSelected;
                    if (adjacentNodeSelected && ConnectorModel.IsCollapsed)
                    {
                        IsTemporarilyDisplayed = true;
                    }
                    else
                    {
                        IsTemporarilyDisplayed = false;
                    }
                    break;
                case nameof(DynamoViewModel.IsShowingConnectorTooltip):
                    dynModel = sender as DynamoViewModel;
                    CanShowConnectorTooltip = dynModel.IsShowingConnectorTooltip;
                    break;
                default: break;
            }
        }

        private void HandlePinModelChanged(object sender, NotifyCollectionChangedEventArgs e)
        {
            foreach (ConnectorPinModel oldPin in e.OldItems)
            {
                var matchingPinViewModel = ConnectorPinViewCollection.FirstOrDefault(pin => pin.ConnectorGuid == oldPin.ConnectorId);
                oldPin.Dispose();

                workspaceViewModel.Pins.Remove(matchingPinViewModel);
                ConnectorPinViewCollection.Remove(matchingPinViewModel);

                if (ConnectorPinViewCollection.Count == 0)
                    BezierControlPoints = null;

                matchingPinViewModel.Dispose();
            }
        }


        /// <summary>
        /// Removes all connectorPinViewModels/ connectorPinModels. This occurs during 'dispose'
        /// operation as well as during the 'PlaceWatchNode', where all previous pins corresponding 
        /// to a connector are cleareed.
        /// </summary>
        internal void DiscardAllConnectorPinModels()
        {
            foreach (var pin in ConnectorPinViewCollection)
            {
                workspaceViewModel.Pins.Remove(pin);
                pin.Model.Dispose();
                pin.Dispose();
            }

            ConnectorPinViewCollection.Clear();
        }

        /// <summary>
        /// Collects pin locations of a connector. These are needed to reconstruct
        /// pins when new connectors are constructed. Specifically when a Watch node is 
        /// placed on a connector, thereby creating new connectors.
        /// </summary>
        /// <returns></returns>
        internal List<Point> CollectPinLocations()
        {
            List<Point> points = new List<Point>();
            foreach (var connectorPin in ConnectorPinViewCollection)
            {
                points.Add(new Point(connectorPin.Left, connectorPin.Top));
            }

            return points;
        }

        #region ConnectorRedraw

        /// <summary>
        ///     Recalculate the path points using the internal model.
        /// </summary>
        public void Redraw()
        {
            if (this.ConnectorModel.End != null && ConnectorPinViewCollection.Count > 0)
            {
                RedrawBezierManyPoints();
            }
            else if (this.ConnectorModel.End != null)
            {
                this.Redraw(this.ConnectorModel.End.Center);
            }
        }

        /// <summary>
        /// Recalculate the connector's points given the end point
        /// </summary>
        /// <param name="p2">The position of the end point</param>
        public void Redraw(object parameter)
        {
            var p2 = new Point();

            if (parameter is Point)
            {
                p2 = (Point)parameter;
            }
            else if (parameter is Point2D)
            {
                p2 = ((Point2D)parameter).AsWindowsType();
            }

            CurvePoint3 = p2;

            var offset = 0.0;
            double distance = 0;
            if (this.BezVisibility == true)
            {
                distance = Math.Sqrt(Math.Pow(CurvePoint3.X - CurvePoint0.X, 2) + Math.Pow(CurvePoint3.Y - CurvePoint0.Y, 2));
                offset = .45 * distance;
            }
            else
            {
                distance = CurvePoint3.X - CurvePoint0.X;
                offset = distance / 2;
            }

            CurvePoint1 = new Point(CurvePoint0.X + offset, CurvePoint0.Y);
            CurvePoint2 = new Point(p2.X - offset, p2.Y);

            //if connector is dragged from an input port
            if (ActiveStartPort != null && ActiveStartPort.PortType == PortType.Input)
            {
                CurvePoint1 = new Point(CurvePoint0.X - offset, CurvePoint1.Y); ;
                CurvePoint2 = new Point(p2.X + offset, p2.Y);
            }

            dotTop = CurvePoint3.Y - EndDotSize / 2;
            dotLeft = CurvePoint3.X - EndDotSize / 2;

            //Update all the bindings at once.
            //http://stackoverflow.com/questions/4651466/good-way-to-refresh-databinding-on-all-properties-of-a-viewmodel-when-model-chan
            //RaisePropertyChanged(string.Empty);


            PathFigure pathFigure = new PathFigure();
            pathFigure.StartPoint = CurvePoint0;

            BezierSegment segment = new BezierSegment(CurvePoint1, CurvePoint2, CurvePoint3, true);
            var segmentCollection = new PathSegmentCollection(1);
            segmentCollection.Add(segment);
            pathFigure.Segments = segmentCollection;
            PathFigureCollection pathFigureCollection = new PathFigureCollection();
            pathFigureCollection.Add(pathFigure);

            ComputedBezierPathGeometry = new PathGeometry();
            ComputedBezierPathGeometry.Figures = pathFigureCollection;
            ComputedBezierPath = new Path();
            ComputedBezierPath.Data = ComputedBezierPathGeometry;
        }

        private PathFigure DrawSegmentBetweenPointPairs(Point startPt, Point endPt, ref List<Point[]> controlPointList)
        {
            var offset = 0.0;
            double distance = 0;
            if (this.BezVisibility == true)
            {
                distance = Math.Sqrt(Math.Pow(endPt.X - startPt.X, 2) + Math.Pow(endPt.Y - startPt.Y, 2));
                offset = .45 * distance;
            }
            else
            {
                distance = endPt.X - startPt.X;
                offset = distance / 2;
            }

            var pt1 = new Point(startPt.X + offset, startPt.Y);
            var pt2 = new Point(endPt.X - offset, endPt.Y);


            PathFigure pathFigure = new PathFigure();
            pathFigure.StartPoint = startPt;

            BezierSegment segment = new BezierSegment(pt1, pt2, endPt, true);
            var segmentCollection = new PathSegmentCollection(1);
            segmentCollection.Add(segment);
            pathFigure.Segments = segmentCollection;

            controlPointList.Add(new Point[] { startPt, pt1, pt2, endPt });

            return pathFigure;
        }

        private void RedrawBezierManyPoints()
        {
            var parameter = this.ConnectorModel.End.Center;
            var param = parameter as object;

            var controlPoints = new List<Point[]>();
            try
            {
                var p2 = new Point();

                if (parameter is Point)
                {
                    p2 = (Point)param;
                }
                else if (parameter is Point2D)
                {
                    p2 = ((Point2D)param).AsWindowsType();
                }

                CurvePoint3 = p2;

                var offset = 0.0;
                double distance = 0;
                if (this.BezVisibility == true)
                {
                    distance = Math.Sqrt(Math.Pow(CurvePoint3.X - CurvePoint0.X, 2) + Math.Pow(CurvePoint3.Y - CurvePoint0.Y, 2));
                    offset = .45 * distance;
                }
                else
                {
                    distance = CurvePoint3.X - CurvePoint0.X;
                    offset = distance / 2;
                }

                CurvePoint1 = new Point(CurvePoint0.X + offset, CurvePoint0.Y);
                CurvePoint2 = new Point(p2.X - offset, p2.Y);

                //if connector is dragged from an input port
                if (ActiveStartPort != null && ActiveStartPort.PortType == PortType.Input)
                {
                    CurvePoint1 = new Point(CurvePoint0.X - offset, CurvePoint1.Y); ;
                    CurvePoint2 = new Point(p2.X + offset, p2.Y);
                }

                dotTop = CurvePoint3.Y - EndDotSize / 2;
                dotLeft = CurvePoint3.X - EndDotSize / 2;

                ///Add chain of points including start/end
                Point[] points = new Point[ConnectorPinViewCollection.Count];
                int count = 0;
                foreach (var wirePin in ConnectorPinViewCollection)
                {
                    points[count] = new Point(wirePin.Left+ConnectorPinModel.StaticWidth - (wirePin.OneThirdWidth * 0.5), wirePin.Top+ ConnectorPinModel.StaticWidth - (wirePin.OneThirdWidth * 0.5));
                    count++;
                }

                var orderedPoints = points.OrderBy(p => p.X).ToList();

                orderedPoints.Insert(0, CurvePoint0);
                orderedPoints.Insert(orderedPoints.Count, CurvePoint3);

                Point[,] pointPairs = BreakIntoPointPairs(orderedPoints);

                PathFigureCollection pathFigureCollection = new PathFigureCollection();

                for (int i = 0; i < pointPairs.GetLength(0); i++)
                {
                    //each segment starts here
                    var segmentList = new List<Point>();

                    for (int j = 0; j < pointPairs.GetLength(1); j++)
                    {
                        segmentList.Add(pointPairs[i, j]);
                    }

                    var pathFigure = DrawSegmentBetweenPointPairs(segmentList[0], segmentList[1], ref controlPoints);
                    pathFigureCollection.Add(pathFigure);
                }

                BezierControlPoints = new List<Point[]>();
                BezierControlPoints = controlPoints;

                ComputedBezierPathGeometry = new PathGeometry();
                ComputedBezierPathGeometry.Figures = pathFigureCollection;
                ComputedBezierPath = new Path();
                ComputedBezierPath.Data = ComputedBezierPathGeometry;
            }
            catch (Exception ex)
            {
                string mess = ex.Message;
            }
        }

        /// <summary>
        /// Point pairs from a chain of sorted points.
        /// </summary>
        /// <param name="points"></param>
        /// <returns></returns>
        private Point[,] BreakIntoPointPairs(List<Point> points)
        {
            Point[,] outPointPairs = new Point[points.Count - 1, 2];

            for (int i = 0; i < points.Count - 1; i++)
                for (int j = 0; j < 2; j++)
                    outPointPairs[i, j] = points[i + j];
            return outPointPairs;
        }

        private bool CanRedraw(object parameter)
        {
            return true;
        }

        #endregion
    }
}<|MERGE_RESOLUTION|>--- conflicted
+++ resolved
@@ -618,12 +618,7 @@
         /// Delegate command to run when 'Pin Wire' item is clicked on this connector ContextMenu.
         /// </summary>
         public DelegateCommand PinConnectorCommand { get; set; }
-
-<<<<<<< HEAD
         public DelegateCommand InstantiateContextMenuCommand { get; set; }
-
-=======
->>>>>>> 6e204e1f
         public DelegateCommand ConnectorSelectionCommand { get; set; }
 
         /// <summary>
@@ -853,17 +848,13 @@
             MouseHoverCommand = new DelegateCommand(MouseHoverCommandExecute, CanRunMouseHover);
             MouseUnhoverCommand = new DelegateCommand(MouseUnhoverCommandExecute, CanRunMouseUnhover);
             PinConnectorCommand = new DelegateCommand(PinConnectorCommandExecute, x => true);
-<<<<<<< HEAD
             InstantiateContextMenuCommand = new DelegateCommand(InstantiateContextMenuCommandExecute, x => !IsConnecting);
             ConnectorSelectionCommand = new DelegateCommand(ConnectorSelectionCommandExecute, x => !IsConnecting);
         }
 
         private void ConnectorSelectionCommandExecute(object obj)
         {
-            
-=======
-            ConnectorSelectionCommand = new DelegateCommand(ConnectorSelectionCommandExecute, x => true);
->>>>>>> 6e204e1f
+           
         }
 
         #endregion
