﻿using System;
using System.Collections.Generic;
using System.Collections.ObjectModel;
using System.Collections.Specialized;
using System.Linq;
using Dynamo.Graph.Connectors;
using Dynamo.Graph.Nodes;
using Dynamo.Utilities;
using Dynamo.UI.Commands;

using Point = System.Windows.Point;
using Dynamo.Selection;
using System.ComponentModel;
using System.Text;
using System.Windows.Threading;
using System.Windows.Shapes;
using System.Windows.Media;
using Dynamo.Graph;
using DynCmd = Dynamo.Models.DynamoModel;

namespace Dynamo.ViewModels
{
    public enum PreviewState { Selection, ExecutionPreview, None }

    public partial class ConnectorViewModel : ViewModelBase
    {

        #region Properties

        private double panelX;
        private double panelY;
        private Point mousePosition;
        private ConnectorAnchorViewModel connectorAnchorViewModel;
        private readonly WorkspaceViewModel workspaceViewModel;
        private PortModel activeStartPort;
        private ConnectorModel model;
        private bool isConnecting = false;
        private bool isDisplayed = true;
        private bool isTemporarilyVisible = false;
        private string connectorDataToolTip;
        private bool canShowConnectorTooltip = true;
        private bool mouseHoverOn;
        private bool connectorAnchorViewModelExists;
        private bool isDataFlowCollection;
        private bool anyPinSelected;
        private double dotTop;
        private double dotLeft;
        private double endDotSize = 6;

        private Point curvePoint1;
        private Point curvePoint2;
        private Point curvePoint3;

        /// <summary>
        /// Required timer for desired delay prior to ' connector anchor' display.
        /// </summary>
        private System.Windows.Threading.DispatcherTimer hoverTimer;

        /// <summary>
        /// Collection of ConnectorPinViewModels associated with this connector.
        /// </summary>
        public ObservableCollection<ConnectorPinViewModel> ConnectorPinViewCollection { get; set; }

        /// <summary>
        /// Used to draw multi-segment bezier curves.
        /// </summary>
        public List<Point[]> BezierControlPoints { get; set; }

        /// <summary>
        /// Property tracks 'X' location from mouse poisition
        /// </summary>
        public double PanelX
        {
            get { return panelX; }
            set
            {
                if (value.Equals(panelX)) return;
                panelX = value;
                MousePosition = new Point(panelX, PanelY);
                RaisePropertyChanged(nameof(PanelX));
                RaisePropertyChanged(nameof(MousePosition));
            }
        }

        /// <summary>
        /// Property tracks 'Y' property of the mouse position
        /// </summary>
        public double PanelY
        {
            get { return panelY; }
            set
            {
                if (value.Equals(panelY)) return;
                panelY = value;
                MousePosition = new Point(PanelX, panelY);
                RaisePropertyChanged(nameof(PanelY));
                RaisePropertyChanged(nameof(MousePosition));
            }
        }

        /// <summary>
        /// Constructed mouse position (point) for children of this viewmodel to consume.
        /// </summary>
        public Point MousePosition
        {
            get
            {
                return mousePosition;
            }
            set
            {
                mousePosition = value;
                RaisePropertyChanged(nameof(MousePosition));
            }
        }

        /// <summary>
        /// This WatchHoverViewModel controls the visibility and behaviour of the WatchHoverIcon
        /// which appears when you hover over this connector.
        /// </summary>
        public ConnectorAnchorViewModel ConnectorAnchorViewModel
        {
            get { return connectorAnchorViewModel; }
            private set { connectorAnchorViewModel = value; RaisePropertyChanged(nameof(ConnectorAnchorViewModel)); }
        }
/// <summary>
/// Used to point to the active start port corresponding to this connector
/// </summary>
        public PortModel ActiveStartPort { get { return activeStartPort; } internal set { activeStartPort = value; } }

        /// <summary>
        /// Refers to the connector model associated with this connector view model.
        /// </summary>
        public ConnectorModel ConnectorModel
        {
            get { return model; }
        }

        /// <summary>
        /// Provides us with the status of this connector with regards to whether it is currently connecting.
        /// </summary>
        public bool IsConnecting
        {
            get { return isConnecting; }
            set
            {
                isConnecting = value;
                RaisePropertyChanged(nameof(IsConnecting));
            }
        }

        /// <summary>
        /// Controls connector visibility: on/off. When wire is off, additional styling xaml turns off tooltips.
        /// </summary>
        public bool IsDisplayed
        {
            get { return isDisplayed; }
            set
            {
                isDisplayed = value;
                RaisePropertyChanged(nameof(IsDisplayed));
                SetVisibilityOfPins(IsDisplayed);
            }
        }

        /// <summary>
        /// Property which overrides 'isDisplayed==false' condition. When this prop is set to true, wires are set to 
        /// 40% opacity.
        /// </summary>
        public bool IsTemporarilyDisplayed
        {
            get { return isTemporarilyVisible; }
            set
            {
                isTemporarilyVisible = value;
                RaisePropertyChanged(nameof(IsTemporarilyDisplayed));
                SetPartialVisibilityOfPins(isTemporarilyVisible);
                if (connectorAnchorViewModel != null)
                    connectorAnchorViewModel.IsPartlyVisible = isTemporarilyVisible;
            }
        }

        private void SetVisibilityOfPins(bool visibility)
        {
            if (ConnectorPinViewCollection is null) { return; }

            foreach (var pin in ConnectorPinViewCollection)
            {
                var visibilityModified = visibility && BezVisibility ? true : false;
                //set visible or hidden based on connector
                pin.IsVisible = visibilityModified;
            }
        }
        private void SetPartialVisibilityOfPins(bool partialVisibility)
        {
            if (ConnectorPinViewCollection is null) { return; }

            foreach (var pin in ConnectorPinViewCollection)
            {
                var partialVisibilityModified = partialVisibility && BezVisibility ? true : false;
                //set 'partlyVisible' based on connector (when selected while connector is hidden)
                pin.IsPartlyVisible = partialVisibilityModified;
            }
        }

        /// <summary>
        /// Contains up-to-date tooltip corresponding to connector you are hovering over.
        /// </summary>
        public string ConnectorDataTooltip
        {
            get
            {
                return connectorDataToolTip;
            }
            set
            {
                connectorDataToolTip = value;
                RaisePropertyChanged(nameof(ConnectorDataTooltip));
            }
        }
        /// <summary>
        /// Flag controlling whether the connector tooltip is visible.
        /// Worth noting that in addition to this flag, connector tooltip
        /// is only visible when the connectors are set to
        /// 'bezier' mode.
        /// </summary>
        public bool CanShowConnectorTooltip
        {
            get
            {
                return canShowConnectorTooltip;
            }
            set
            {
                canShowConnectorTooltip = value;
                RaisePropertyChanged(nameof(CanShowConnectorTooltip));
            }
        }

        /// <summary>
        /// Property to determine whether the data corresponding to this connector holds a collection or a single value.
        /// 'Collection' is defined as 5 or more items in this case.
        /// </summary>
        public bool IsDataFlowCollection
        {
            get
            {
                return isDataFlowCollection;
            }
            set
            {
                isDataFlowCollection = value;
                RaisePropertyChanged(nameof(IsDataFlowCollection));
            }
        }

        /// <summary>
        /// Flags whether or not the user is hovering over the current connector.
        /// </summary>
        public bool MouseHoverOn
        {
            get
            {
                return mouseHoverOn;
            }
            set
            {
                mouseHoverOn = value;
                RaisePropertyChanged(nameof(MouseHoverOn));
            }
        }

        /// <summary>
        /// Flags whether or not the user is hovering over the current connector.
        /// </summary>
        public bool ConnectorAnchorViewModelExists
        {
            get
            {
                return connectorAnchorViewModelExists;
            }
            set
            {
                connectorAnchorViewModelExists = value;
                RaisePropertyChanged(nameof(ConnectorAnchorViewModelExists));
            }
        }
        /// <summary>
        /// Binding property for connector canvas
        /// </summary>
        public double Left
        {
            get { return 0; }
        }

        /// <summary>
        /// Binding property for connector canvas
        /// </summary>
        public double Top
        {
            get { return 0; }
        }

        //Changed the connectors ZIndex to 2. Groups have ZIndex of 1.
        // 08/02/2021 - ZIndex to 3 as groups can now have grouped groups
        // and they will have a ZIndex of 2
        public double ZIndex
        {
            get { return 3; }
        }

        /// <summary>
        ///     The start point of the path pulled from the port's center
        /// </summary>
        public Point CurvePoint0
        {
            get
            {
                if (model == null)
                    return activeStartPort.Center.AsWindowsType();
                else if (model.Start != null)
                    return model.Start.Center.AsWindowsType();
                else
                    return new Point();
            }
        }

        public Point CurvePoint1
        {
            get
            {
                return curvePoint1;
            }
            set
            {
                curvePoint1 = value;
                RaisePropertyChanged(nameof(CurvePoint1));
            }
        }

        public Point CurvePoint2
        {
            get { return curvePoint2; }
            set
            {
                curvePoint2 = value;
                RaisePropertyChanged(nameof(CurvePoint2));
            }
        }

        public Point CurvePoint3
        {
            get { return curvePoint3; }
            set
            {
                curvePoint3 = value;
                RaisePropertyChanged(nameof(CurvePoint3));
            }
        }

        public double DotTop
        {
            get { return dotTop; }
            set
            {
                dotTop = value;
                RaisePropertyChanged(nameof(DotTop));
            }
        }

        public double DotLeft
        {
            get { return dotLeft; }
            set
            {
                dotLeft = value;
                RaisePropertyChanged(nameof(DotLeft));
            }
        }

        public double EndDotSize
        {
            get { return endDotSize; }
            set
            {
                endDotSize = value;
                RaisePropertyChanged(nameof(EndDotSize));
            }
        }

        /// <summary>
        /// Returns visible if the connectors is in the current space and the 
        /// model's current connector type is BEZIER
        /// </summary>
        public bool BezVisibility
        {
            get
            {
                if (workspaceViewModel.DynamoViewModel.ConnectorType == ConnectorType.BEZIER)
                    return true;
                return false;
            }
            set
            {
                RaisePropertyChanged(nameof(BezVisibility));
            }
        }

        /// <summary>
        /// Returns visible if the connectors is in the current space and the 
        /// model's current connector type is POLYLINE
        /// </summary>
        public bool PlineVisibility
        {
            get
            {
                if (workspaceViewModel.DynamoViewModel.ConnectorType == ConnectorType.POLYLINE)
                    return true;
                return false;
            }
            set
            {
                RaisePropertyChanged(nameof(PlineVisibility));
            }
        }

        public NodeViewModel Nodevm
        {
            get
            {
                return workspaceViewModel.Nodes.FirstOrDefault(x => x.NodeLogic.GUID == model.Start.Owner.GUID);
            }
        }

        public PreviewState PreviewState
        {
            get
            {
                if (model == null)
                {
                    return PreviewState.None;
                }

                if (Nodevm.ShowExecutionPreview)
                {
                    return PreviewState.ExecutionPreview;
                }

                if (model.Start.Owner.IsSelected ||
                    model.End.Owner.IsSelected || AnyPinSelected)
                {
                    return PreviewState.Selection;
                }

                return PreviewState.None;
            }
        }

        /// <summary>
        /// Toggle used to turn Connector PreviewState to the correct state when a pin is selected.
        /// Modelled after connector preview behaviour when a node is selected.
        /// </summary>
        public bool AnyPinSelected
        {
            get
            {
                return anyPinSelected;
            }
            set
            {
                anyPinSelected = value;
                RaisePropertyChanged(nameof(AnyPinSelected));
            }
        }

        public bool IsFrozen
        {
            get { return model == null ? activeStartPort.Owner.IsFrozen : Nodevm.IsFrozen; }
        }
        public Path ComputedBezierPath { get; set; }
        private PathGeometry _computedPathGeometry;
        public PathGeometry ComputedBezierPathGeometry
        {
            get
            {
                return _computedPathGeometry;
            }
            set
            {
                _computedPathGeometry = value;
                RaisePropertyChanged(nameof(ComputedBezierPathGeometry));
            }
        }

        #endregion

        /// <summary>
        /// Updates 'ConnectorDataTooltip' to reflect data of wire being hovered over.
        /// </summary>
        private void UpdateConnectorDataToolTip()
        {
            bool isCollectionofFiveorMore = false;

            ///if model is null or enginecontroller is disposed, return
            if (model is null ||
                model.Start is null ||
                model.Start.Owner is null||
                workspaceViewModel.DynamoViewModel.EngineController.IsDisposed == true)
            { return; }

            ///if it is possible to get the last value of the model.Start.Owner
            try
            {
                var portValue = model.Start.Owner.GetValue(model.Start.Index, workspaceViewModel.DynamoViewModel.EngineController);
                if (portValue is null)
                {
                    ConnectorDataTooltip = "N/A";
                    return;
                }

                StringBuilder stringBuilder = new StringBuilder();
                stringBuilder.AppendLine($"{model.Start.Owner.Name} -> {model.End.Owner.Name}");

                var isCollection = portValue.IsCollection;
                if (isCollection)
                {
                    if (isCollection && portValue.GetElements().Count() > 5)
                    {
                        ///only sets 'is a collection' to true if the collection meets a size of 5
                        isCollectionofFiveorMore = true;
                        for (int i = 0; i < 5; i++)
                        {
                            stringBuilder.AppendLine(portValue.GetElements().ElementAt(i).StringData);
                        }
                        stringBuilder.AppendLine("...");
                        stringBuilder.AppendLine(portValue.GetElements().Last().StringData);
                        ConnectorDataTooltip = stringBuilder.ToString();
                    }
                    else
                    {
                        for (int i = 0; i < portValue.GetElements().Count(); i++)
                        {
                            stringBuilder.AppendLine(portValue.GetElements().ElementAt(i).StringData);
                        }
                        ConnectorDataTooltip = stringBuilder.ToString();
                    }
                }
                else
                {
                    stringBuilder.AppendLine(portValue.StringData);
                    ConnectorDataTooltip = stringBuilder.ToString();
                }
                isDataFlowCollection = isCollectionofFiveorMore;
            }
            catch (Exception ex)///the odd case of model.Start.Owner value not being available. 
            {
                string m = ex.Message;
            }
        }

        #region Commands

        /// <summary>
        /// Delegate command used to dispose the existing connector and thus
        /// its connectivity to nodes.
        /// </summary>
        public DelegateCommand BreakConnectionCommand { get; set; }
        /// <summary>
        /// Delegate command used to set the visibility of the connector to 'transparent'.
        /// </summary>
        public DelegateCommand HideConnectorCommand { get; set; }
        /// <summary>
        /// Delegate command us to select the nodes connected to this connector.
        /// </summary>
        public DelegateCommand SelectConnectedCommand { get; set; }
        /// <summary>
        /// Delegate command to run when the mouse is hovering over this connector.
        /// </summary>
        public DelegateCommand MouseHoverCommand { get; set; }
        /// <summary>
        /// Delegate command to run when the mouse just ended hovering over this connector.
        /// </summary>
        public DelegateCommand MouseUnhoverCommand { get; set; }
        /// <summary>
        /// Delegate command to run when 'Pin Wire' item is clicked on this connector ContextMenu.
        /// </summary>
        public DelegateCommand PinConnectorCommand { get; set; }

        /// <summary>
        /// When mouse hovers over connector, if the data coming through the connector is collection of 5 or more,
        /// a 'watch' icon appears at the midpoint of the connector, enabling the user to place a watch node
        /// at that location by clicking on it.
        /// </summary>
        /// <param name="parameter"></param>
        private void MouseHoverCommandExecute(object parameter)
        {
            MouseHoverOn = true;
            
            if (hoverTimer != null)
                ForceTimerOff(hoverTimer);

            if (ConnectorAnchorViewModel == null && hoverTimer == null)
            {
                StartTimer(hoverTimer, new TimeSpan(0, 0, 1));
            }
        }

        /// <summary>
        /// Timer gets triggered when the user 'unhovers' from the connector. This allows enough time for the user
        /// to click on the 'watch' icon.
        /// </summary>
        /// <param name="parameter"></param>
        private void MouseUnhoverCommandExecute(object parameter)
        {
            MouseHoverOn = false;
        }
        /// <summary>
        /// Called from outside during unit tests and thus 'internal' as opposed to 'private'.
        /// </summary>
        internal void FlipOnConnectorAnchor()
        {
            ConnectorAnchorViewModel = new ConnectorAnchorViewModel(this, workspaceViewModel.DynamoViewModel, ConnectorDataTooltip)
            {
                CanShowTooltip = CanShowConnectorTooltip,
                CurrentPosition = MousePosition,
                IsHalftone = !IsDisplayed,
                IsDataFlowCollection = IsDataFlowCollection
            };
            ConnectorAnchorViewModel.RequestDispose += DisposeAnchor;
        }

        private void DisposeAnchor(object arg1, EventArgs arg2)
        {
            ConnectorAnchorViewModel.Dispose();
            ConnectorAnchorViewModel.RequestDispose -= DisposeAnchor;
            ConnectorAnchorViewModel = null;
        }

        /// <summary>
        /// If hover == true, then after the timer is up something will appear.
        /// IF set to false, the object in question will disappear.
        /// </summary>
        /// <param name="timer"></param>
        /// <param name="timeSpan"></param>
        private void StartTimer(DispatcherTimer timer, TimeSpan timeSpan)
        {
            timer = new DispatcherTimer
            {
                Interval = timeSpan
            };
            timer.Start();
            timer.Tick += TimerDoneShow;
        }

        /// <summary>
        /// Handles showing ConnectorAnchor when timer is stopped.
        /// </summary>
        /// <param name="sender"></param>
        /// <param name="e"></param>
        private void TimerDoneShow(object sender, EventArgs e)
        {
            var timer = sender as DispatcherTimer;
            if (timer is null) { return; }
            timer.Tick -= TimerDoneShow;

            if (MouseHoverOn == false) return;
            FlipOnConnectorAnchor();

            timer.Stop();
            timer = null;
        }

        /// <summary>
        /// Stops timer, sets ConnectorAnchorViewModel to null.
        /// </summary>
        /// <param name="timer"></param>
        private void ForceTimerOff(DispatcherTimer timer)
        {
            timer.Stop();
            timer = null;
            ConnectorAnchorViewModel = null;
            RaisePropertyChanged(nameof(ConnectorAnchorViewModel));
        }

        /// <summary>
        /// Breaks connections between node models it is connected to.
        /// </summary>
        /// <param name="parameter"></param>
        private void BreakConnectionCommandExecute(object parameter)
        {
            // The deletion (and accompanying undo/redo actions) get relayed to the WorkspaceModel.
            workspaceViewModel.Model.ClearConnector(ConnectorModel);
        }
        /// <summary>
        /// Toggles wire viz on/off. This can be overwritten when a node is selected in hidden mode.
        /// </summary>
        /// <param name="parameter"></param>
        private void HideConnectorCommandExecute(object parameter)
<<<<<<< HEAD
        {
            // Use the inverse of the current visibility state,
            // unless the command is coming from the port, in
            // which case use that parameter it is specifying.
            bool usedFlag = parameter != null?
                Convert.ToBoolean(parameter):
                !ConnectorModel.IsDisplayed;
                
            workspaceViewModel.DynamoViewModel.ExecuteCommand(
                   new DynCmd.UpdateModelValueCommand(System.Guid.Empty, ConnectorModel.GUID,
                   nameof(ConnectorModel.IsDisplayed), usedFlag.ToString()));
=======
        { 
            bool inverse = !ConnectorModel.IsDisplayed;
            workspaceViewModel.DynamoViewModel.ExecuteCommand(
                   new DynCmd.UpdateModelValueCommand(System.Guid.Empty, ConnectorModel.GUID,
                   nameof(ConnectorModel.IsDisplayed), inverse.ToString()));
>>>>>>> f5f55d29

            workspaceViewModel.DynamoViewModel.RaiseCanExecuteUndoRedo();

            bool adjacentNodeSelected = model.Start.Owner.IsSelected || model.End.Owner.IsSelected;
            if (adjacentNodeSelected && ConnectorModel.IsDisplayed == false)
            {
                IsTemporarilyDisplayed = true;
            }
            else
            {
                IsTemporarilyDisplayed = false;
            }
            workspaceViewModel.Model.HasUnsavedChanges = true;
        }
        /// <summary>
        /// Selects nodes connected to this wire.
        /// </summary>
        /// <param name="parameter"></param>
        private void SelectConnectedCommandExecute(object parameter)
        {
            var leftSideNode = model.Start.Owner;
            var rightSideNode = model.End.Owner;

            DynamoSelection.Instance.Selection.Add(leftSideNode);
            DynamoSelection.Instance.Selection.Add(rightSideNode);
        }
        /// <summary>
        /// Places pin at the location of mouse (over a connector)
        /// </summary>
        /// <param name="parameters"></param>
        private void PinConnectorCommandExecute(object parameters)
        {
            MousePosition = new Point(PanelX - ConnectorPinModel.StaticWidth, PanelY - ConnectorPinModel.StaticWidth);
            ConnectorAnchorViewModel.CurrentPosition = MousePosition;
            if (MousePosition == new Point(0, 0)) return;
            var connectorPinModel = new ConnectorPinModel(MousePosition.X, MousePosition.Y, Guid.NewGuid(), model.GUID);
            ConnectorModel.AddPin(connectorPinModel);
            workspaceViewModel.Model.RecordCreatedModel(connectorPinModel);
            workspaceViewModel.Model.HasUnsavedChanges = true;
        }

        /// <summary>
        /// Helper function ssed for placing (re-placing) connector
        /// pins when a WatchNode is placed in the center of a connector.
        /// </summary>
        /// <param name="point"></param>
        public void PinConnectorPlacementFromWatchNode(ConnectorModel[] connectors, int connectorWireIndex, Point point)
        {
            var connectorPinModel = new ConnectorPinModel(point.X, point.Y, Guid.NewGuid(), model.GUID);
            connectors[connectorWireIndex].AddPin(connectorPinModel);
            workspaceViewModel.Model.RecordCreatedModel(connectorPinModel);
        }

        private void HandlerRedrawRequest(object sender, EventArgs e)
        {
            Redraw();
        }

        private bool CanRunMouseHover(object parameter)
        {
            return !IsConnecting && BezVisibility;
        }
        private bool CanRunMouseUnhover(object parameter)
        {
            return MouseHoverOn;
        }

        private void InitializeCommands()
        {
            BreakConnectionCommand = new DelegateCommand(BreakConnectionCommandExecute, x => true);
            HideConnectorCommand = new DelegateCommand(HideConnectorCommandExecute, x => true);
            SelectConnectedCommand = new DelegateCommand(SelectConnectedCommandExecute, x => true);
            MouseHoverCommand = new DelegateCommand(MouseHoverCommandExecute, CanRunMouseHover);
            MouseUnhoverCommand = new DelegateCommand(MouseUnhoverCommandExecute, CanRunMouseUnhover);
            PinConnectorCommand = new DelegateCommand(PinConnectorCommandExecute, x => true);
        }

        #endregion

        /// <summary>
        /// Construct a view and start drawing.
        /// </summary>
        /// <param name="workspace"></param>
        /// <param name="port"></param>
        public ConnectorViewModel(WorkspaceViewModel workspace, PortModel port)
        {
            this.workspaceViewModel = workspace;
            ConnectorPinViewCollection = new ObservableCollection<ConnectorPinViewModel>();
            ConnectorPinViewCollection.CollectionChanged += HandleCollectionChanged;

            IsDisplayed = workspaceViewModel.DynamoViewModel.IsShowingConnectors;
            IsConnecting = true;
            MouseHoverOn = false;
            activeStartPort = port;

            Redraw(port.Center);

            InitializeCommands();
            this.PropertyChanged += ConnectorViewModelPropertyChanged;
        }

        private void ConnectorViewModelPropertyChanged(object sender, PropertyChangedEventArgs e)
        {
            switch(e.PropertyName)
            {
                case nameof(ConnectorAnchorViewModel):
                    ConnectorAnchorViewModelExists = ConnectorAnchorViewModel is null ? false : true;
                    break;
                default: break;
            }
        }

        /// <summary>
        /// Construct a view and respond to property changes on the model. 
        /// </summary>
        /// <param name="workspace"></param>
        /// <param name="connectorModel"></param>
        public ConnectorViewModel(WorkspaceViewModel workspace, ConnectorModel connectorModel)
        {
            this.workspaceViewModel = workspace;
            model = connectorModel;
            IsDisplayed = model.IsDisplayed;
            IsDisplayed = ConnectorModel.IsDisplayed;
            MouseHoverOn = false;

            model.PropertyChanged += HandleConnectorPropertyChanged;
            model.ConnectorPinModels.CollectionChanged += ConnectorPinModelCollectionChanged;

            ConnectorPinViewCollection = new ObservableCollection<ConnectorPinViewModel>();
            ConnectorPinViewCollection.CollectionChanged += HandleCollectionChanged;


            if (connectorModel.ConnectorPinModels != null)
            {
                foreach (var p in connectorModel.ConnectorPinModels)
                {
                    AddConnectorPinViewModel(p);
                }
            }

            connectorModel.Start.Owner.PropertyChanged += StartOwner_PropertyChanged;
            connectorModel.End.Owner.PropertyChanged += EndOwner_PropertyChanged;

            workspaceViewModel.DynamoViewModel.PropertyChanged += DynamoViewModel_PropertyChanged;
            Nodevm.PropertyChanged += nodeViewModel_PropertyChanged;
            Redraw();
            InitializeCommands();

            UpdateConnectorDataToolTip();
            this.PropertyChanged += ConnectorViewModelPropertyChanged;
        }

        private void HandleConnectorPropertyChanged(object sender, PropertyChangedEventArgs e)
        {
            switch (e.PropertyName)
            {
                case nameof(ConnectorModel.IsDisplayed):
                    ConnectorModel connector = sender as ConnectorModel;
                    if (connector is null)
                    {
                        return;
                    }
                    IsDisplayed = connector.IsDisplayed;
                    break;
                default:
                    break;
            }
        }
        private void ConnectorPinModelCollectionChanged(object sender, NotifyCollectionChangedEventArgs e)
        {
            switch (e.Action)
            {
                case NotifyCollectionChangedAction.Add:
                    foreach (ConnectorPinModel newItem in e.NewItems)
                    {
                        AddConnectorPinViewModel(newItem);
                    }
                    break;
                case NotifyCollectionChangedAction.Remove:
                    foreach (ConnectorPinModel oldItem in e.OldItems)
                    {
                        RemoveConnectorPinModelViewModel(oldItem);
                    }
                    break;
                default: break;
            }
        }
        /// <summary>
        /// Removes connectorPinViewModel, given a model
        /// </summary>
        /// <param name="connectorPin"></param>
        private void RemoveConnectorPinModelViewModel(ConnectorPinModel connectorPin)
        {
            var matchingConnectorPinViewModel = this.workspaceViewModel.Pins.FirstOrDefault(x => x.Model.GUID == connectorPin.GUID);
            if (matchingConnectorPinViewModel is null) return;
            RemoveConnectorPinModelViewModel(matchingConnectorPinViewModel);
        }

        /// <summary>
        /// Removes connectorPinViewModel from collections it belongs to.
        /// </summary>
        /// <param name="connectorPinViewModel"></param>
        private void RemoveConnectorPinModelViewModel(ConnectorPinViewModel connectorPinViewModel)
        {
            connectorPinViewModel.PropertyChanged -= PinViewModelPropertyChanged;
            connectorPinViewModel.RequestSelect -= HandleRequestSelected;
            connectorPinViewModel.RequestRedraw -= HandlerRedrawRequest;
            connectorPinViewModel.RequestRemove -= HandleConnectorPinViewModelRemove;
            workspaceViewModel.Pins.Remove(connectorPinViewModel);
            ConnectorPinViewCollection.Remove(connectorPinViewModel);

            if (ConnectorPinViewCollection.Count == 0)
                BezierControlPoints = null;

            connectorPinViewModel.Dispose();
        }

        /// <summary>
        /// View model adding method only- given a model
        /// </summary>
        /// <param name="pinModel"></param>
        private void AddConnectorPinViewModel(ConnectorPinModel pinModel)
        {
            var pinViewModel = new ConnectorPinViewModel(this.workspaceViewModel, pinModel)
            {
                IsVisible = IsDisplayed,
                IsPartlyVisible = isTemporarilyVisible
            };
            pinViewModel.PropertyChanged += PinViewModelPropertyChanged;

            pinViewModel.RequestSelect += HandleRequestSelected;
            pinViewModel.RequestRedraw += HandlerRedrawRequest;
            pinViewModel.RequestRemove += HandleConnectorPinViewModelRemove;

            workspaceViewModel.Pins.Add(pinViewModel);
            ConnectorPinViewCollection.Add(pinViewModel);
        }

        /// <summary>
        /// Checking to see if any connector pin is selected, if so
        /// global 'AnyPinSelected' is set to true and wire Preview State is set to 'Selected'
        /// </summary>
        /// <param name="sender"></param>
        /// <param name="e"></param>
        private void PinViewModelPropertyChanged(object sender, PropertyChangedEventArgs e)
        {
            switch (e.PropertyName)
            {
                case nameof(ConnectorPinModel.IsSelected):
                    var vm = sender as ConnectorPinViewModel;
                    AnyPinSelected = vm.IsSelected;
                    RaisePropertyChanged(nameof(PreviewState));
                    break;
                default:
                    break;
            }
        }

        private void HandleRequestSelected(object sender, EventArgs e)
        {
            ConnectorPinViewModel pinViewModel = sender as ConnectorPinViewModel;
            IsTemporarilyDisplayed = pinViewModel.IsSelected && IsDisplayed == false;
        }
        /// <summary>
        /// Handles ConnectorPin 'Unpin' command.
        /// </summary>
        /// <param name="sender"></param>
        /// <param name="e"></param>
        private void HandleConnectorPinViewModelRemove(object sender, EventArgs e)
        {
            var viewModelSender = sender as ConnectorPinViewModel;
            if (viewModelSender is null) return;

            workspaceViewModel.Model.RecordAndDeleteModels(
                new List<ModelBase>() { viewModelSender.Model });
            ConnectorModel.ConnectorPinModels.Remove(viewModelSender.Model);
        }

        private void HandleCollectionChanged(object sender, NotifyCollectionChangedEventArgs e)
        {
            Redraw();
        }

        /// <summary>
        /// Dispose function
        /// </summary>
        public override void Dispose()
        {
            model.PropertyChanged -= HandleConnectorPropertyChanged;
            model.Start.Owner.PropertyChanged -= StartOwner_PropertyChanged;
            model.End.Owner.PropertyChanged -= EndOwner_PropertyChanged;
            model.ConnectorPinModels.CollectionChanged -= ConnectorPinModelCollectionChanged;

            workspaceViewModel.DynamoViewModel.PropertyChanged -= DynamoViewModel_PropertyChanged;
            workspaceViewModel.DynamoViewModel.Model.PreferenceSettings.PropertyChanged -= DynamoViewModel_PropertyChanged;
            Nodevm.PropertyChanged -= nodeViewModel_PropertyChanged;
            ConnectorPinViewCollection.CollectionChanged -= HandleCollectionChanged;         

            foreach (var pin in ConnectorPinViewCollection.ToList())
            {
                pin.RequestRedraw -= HandlerRedrawRequest;
                pin.RequestSelect -= HandleRequestSelected;
            }

            this.PropertyChanged -= ConnectorViewModelPropertyChanged;
            DiscardAllConnectorPinModels();
            base.Dispose();
        }

        private void nodeViewModel_PropertyChanged(object sender, System.ComponentModel.PropertyChangedEventArgs e)
        {
            switch (e.PropertyName)
            {
                case nameof(NodeViewModel.ShowExecutionPreview):
                    RaisePropertyChanged(nameof(PreviewState));
                    break;
                case nameof(NodeViewModel.IsFrozen):
                    RaisePropertyChanged(nameof(IsFrozen));
                    break;
            }
        }

        /// <summary>
        /// If the start owner changes position or size, redraw the connector.
        /// </summary>
        /// <param name="sender"></param>
        /// <param name="e"></param>
        void StartOwner_PropertyChanged(object sender, System.ComponentModel.PropertyChangedEventArgs e)
        {

            switch (e.PropertyName)
            {
                case nameof(NodeModel.IsSelected):
                    RaisePropertyChanged(nameof(PreviewState));
                    IsTemporarilyDisplayed = model.Start.Owner.IsSelected && IsDisplayed == false ? true : false;
                    break;
                case nameof(NodeModel.Position):
                    RaisePropertyChanged(nameof(CurvePoint0));
                    Redraw();
                    break;
                case nameof(NodeModel.Width):
                    RaisePropertyChanged(nameof(CurvePoint0));
                    Redraw();
                    break;
                case nameof(NodeViewModel.ShowExecutionPreview):
                    RaisePropertyChanged(nameof(PreviewState));
                    break;
                case nameof(NodeModel.CachedValue):
                    UpdateConnectorDataToolTip();
                    break;
                default:
                    break;
            }
        }

        /// <summary>
        /// If the end owner changes position or size, redraw the connector.
        /// </summary>
        /// <param name="sender"></param>
        /// <param name="e"></param>
        void EndOwner_PropertyChanged(object sender, System.ComponentModel.PropertyChangedEventArgs e)
        {

            switch (e.PropertyName)
            {
                case nameof(NodeModel.IsSelected):
                    RaisePropertyChanged(nameof(PreviewState));
                    IsTemporarilyDisplayed = model.End.Owner.IsSelected && IsDisplayed == false ? true : false;
                    break;
                case nameof(NodeModel.Position):
                    RaisePropertyChanged(nameof(CurvePoint0));
                    Redraw();
                    break;
                case nameof(NodeModel.Width):
                    RaisePropertyChanged(nameof(CurvePoint0));
                    Redraw();
                    break;
                case nameof(NodeViewModel.ShowExecutionPreview):
                    RaisePropertyChanged(nameof(PreviewState));
                    break;
            }
        }

        void DynamoViewModel_PropertyChanged(object sender, System.ComponentModel.PropertyChangedEventArgs e)
        {
            switch (e.PropertyName)
            {
                case nameof(ConnectorType):
                    if (workspaceViewModel.DynamoViewModel.ConnectorType == ConnectorType.BEZIER)
                    {
                        BezVisibility = true;
                        SetVisibilityOfPins(ConnectorModel.IsDisplayed);
                        PlineVisibility = false;
                    }
                    else
                    {
                        BezVisibility = false;
                        SetVisibilityOfPins(ConnectorModel.IsDisplayed);
                        PlineVisibility = true;
                    }

                    Redraw();
                    break;
                case nameof(DynamoViewModel.IsShowingConnectors):
                    var dynModel = sender as DynamoViewModel;
                    ConnectorModel.IsDisplayed = dynModel.IsShowingConnectors;
                    bool adjacentNodeSelected = model.Start.Owner.IsSelected || model.End.Owner.IsSelected;
                    if (adjacentNodeSelected && ConnectorModel.IsDisplayed == false)
                    {
                        IsTemporarilyDisplayed = true;
                    }
                    else
                    {
                        IsTemporarilyDisplayed = false;
                    }
                    break;
                case nameof(DynamoViewModel.IsShowingConnectorTooltip):
                    dynModel = sender as DynamoViewModel;
                    CanShowConnectorTooltip = dynModel.IsShowingConnectorTooltip;
                    break;
                default: break;
            }
        }

        private void HandlePinModelChanged(object sender, NotifyCollectionChangedEventArgs e)
        {
            foreach (ConnectorPinModel oldPin in e.OldItems)
            {
                var matchingPinViewModel = ConnectorPinViewCollection.FirstOrDefault(pin => pin.ConnectorGuid == oldPin.ConnectorId);
                oldPin.Dispose();

                workspaceViewModel.Pins.Remove(matchingPinViewModel);
                ConnectorPinViewCollection.Remove(matchingPinViewModel);

                if (ConnectorPinViewCollection.Count == 0)
                    BezierControlPoints = null;

                matchingPinViewModel.Dispose();
            }
        }


        /// <summary>
        /// Removes all connectorPinViewModels/ connectorPinModels. This occurs during 'dispose'
        /// operation as well as during the 'PlaceWatchNode', where all previous pins corresponding 
        /// to a connector are cleareed.
        /// </summary>
        internal void DiscardAllConnectorPinModels()
        {
            foreach (var pin in ConnectorPinViewCollection)
            {
                workspaceViewModel.Pins.Remove(pin);
                pin.Model.Dispose();
                pin.Dispose();
            }

            ConnectorPinViewCollection.Clear();
        }

        /// <summary>
        /// Collects pin locations of a connector. These are needed to reconstruct
        /// pins when new connectors are constructed. Specifically when a Watch node is 
        /// placed on a connector, thereby creating new connectors.
        /// </summary>
        /// <returns></returns>
        internal List<Point> CollectPinLocations()
        {
            List<Point> points = new List<Point>();
            foreach (var connectorPin in ConnectorPinViewCollection)
            {
                points.Add(new Point(connectorPin.Left, connectorPin.Top));
            }

            return points;
        }

        #region ConnectorRedraw

        /// <summary>
        ///     Recalculate the path points using the internal model.
        /// </summary>
        public void Redraw()
        {
            if (this.ConnectorModel.End != null && ConnectorPinViewCollection.Count > 0)
            {
                RedrawBezierManyPoints();
            }
            else if (this.ConnectorModel.End != null)
            {
                this.Redraw(this.ConnectorModel.End.Center);
            }
        }

        /// <summary>
        /// Recalculate the connector's points given the end point
        /// </summary>
        /// <param name="p2">The position of the end point</param>
        public void Redraw(object parameter)
        {
            var p2 = new Point();

            if (parameter is Point)
            {
                p2 = (Point)parameter;
            }
            else if (parameter is Point2D)
            {
                p2 = ((Point2D)parameter).AsWindowsType();
            }

            CurvePoint3 = p2;

            var offset = 0.0;
            double distance = 0;
            if (this.BezVisibility == true)
            {
                distance = Math.Sqrt(Math.Pow(CurvePoint3.X - CurvePoint0.X, 2) + Math.Pow(CurvePoint3.Y - CurvePoint0.Y, 2));
                offset = .45 * distance;
            }
            else
            {
                distance = CurvePoint3.X - CurvePoint0.X;
                offset = distance / 2;
            }

            CurvePoint1 = new Point(CurvePoint0.X + offset, CurvePoint0.Y);
            CurvePoint2 = new Point(p2.X - offset, p2.Y);

            //if connector is dragged from an input port
            if (ActiveStartPort != null && ActiveStartPort.PortType == PortType.Input)
            {
                CurvePoint1 = new Point(CurvePoint0.X - offset, CurvePoint1.Y); ;
                CurvePoint2 = new Point(p2.X + offset, p2.Y);
            }

            dotTop = CurvePoint3.Y - EndDotSize / 2;
            dotLeft = CurvePoint3.X - EndDotSize / 2;

            //Update all the bindings at once.
            //http://stackoverflow.com/questions/4651466/good-way-to-refresh-databinding-on-all-properties-of-a-viewmodel-when-model-chan
            //RaisePropertyChanged(string.Empty);


            PathFigure pathFigure = new PathFigure();
            pathFigure.StartPoint = CurvePoint0;

            BezierSegment segment = new BezierSegment(CurvePoint1, CurvePoint2, CurvePoint3, true);
            var segmentCollection = new PathSegmentCollection(1);
            segmentCollection.Add(segment);
            pathFigure.Segments = segmentCollection;
            PathFigureCollection pathFigureCollection = new PathFigureCollection();
            pathFigureCollection.Add(pathFigure);

            ComputedBezierPathGeometry = new PathGeometry();
            ComputedBezierPathGeometry.Figures = pathFigureCollection;
            ComputedBezierPath = new Path();
            ComputedBezierPath.Data = ComputedBezierPathGeometry;
        }

        private PathFigure DrawSegmentBetweenPointPairs(Point startPt, Point endPt, ref List<Point[]> controlPointList)
        {
            var offset = 0.0;
            double distance = 0;
            if (this.BezVisibility == true)
            {
                distance = Math.Sqrt(Math.Pow(endPt.X - startPt.X, 2) + Math.Pow(endPt.Y - startPt.Y, 2));
                offset = .45 * distance;
            }
            else
            {
                distance = endPt.X - startPt.X;
                offset = distance / 2;
            }

            var pt1 = new Point(startPt.X + offset, startPt.Y);
            var pt2 = new Point(endPt.X - offset, endPt.Y);


            PathFigure pathFigure = new PathFigure();
            pathFigure.StartPoint = startPt;

            BezierSegment segment = new BezierSegment(pt1, pt2, endPt, true);
            var segmentCollection = new PathSegmentCollection(1);
            segmentCollection.Add(segment);
            pathFigure.Segments = segmentCollection;

            controlPointList.Add(new Point[] { startPt, pt1, pt2, endPt });

            return pathFigure;
        }

        private void RedrawBezierManyPoints()
        {
            var parameter = this.ConnectorModel.End.Center;
            var param = parameter as object;

            var controlPoints = new List<Point[]>();
            try
            {
                var p2 = new Point();

                if (parameter is Point)
                {
                    p2 = (Point)param;
                }
                else if (parameter is Point2D)
                {
                    p2 = ((Point2D)param).AsWindowsType();
                }

                CurvePoint3 = p2;

                var offset = 0.0;
                double distance = 0;
                if (this.BezVisibility == true)
                {
                    distance = Math.Sqrt(Math.Pow(CurvePoint3.X - CurvePoint0.X, 2) + Math.Pow(CurvePoint3.Y - CurvePoint0.Y, 2));
                    offset = .45 * distance;
                }
                else
                {
                    distance = CurvePoint3.X - CurvePoint0.X;
                    offset = distance / 2;
                }

                CurvePoint1 = new Point(CurvePoint0.X + offset, CurvePoint0.Y);
                CurvePoint2 = new Point(p2.X - offset, p2.Y);

                //if connector is dragged from an input port
                if (ActiveStartPort != null && ActiveStartPort.PortType == PortType.Input)
                {
                    CurvePoint1 = new Point(CurvePoint0.X - offset, CurvePoint1.Y); ;
                    CurvePoint2 = new Point(p2.X + offset, p2.Y);
                }

                dotTop = CurvePoint3.Y - EndDotSize / 2;
                dotLeft = CurvePoint3.X - EndDotSize / 2;

                ///Add chain of points including start/end
                Point[] points = new Point[ConnectorPinViewCollection.Count];
                int count = 0;
                foreach (var wirePin in ConnectorPinViewCollection)
                {
                    points[count] = new Point(wirePin.Left+ConnectorPinModel.StaticWidth - (wirePin.OneThirdWidth * 0.5), wirePin.Top+ ConnectorPinModel.StaticWidth - (wirePin.OneThirdWidth * 0.5));
                    count++;
                }

                var orderedPoints = points.OrderBy(p => p.X).ToList();

                orderedPoints.Insert(0, CurvePoint0);
                orderedPoints.Insert(orderedPoints.Count, CurvePoint3);

                Point[,] pointPairs = BreakIntoPointPairs(orderedPoints);

                PathFigureCollection pathFigureCollection = new PathFigureCollection();

                for (int i = 0; i < pointPairs.GetLength(0); i++)
                {
                    //each segment starts here
                    var segmentList = new List<Point>();

                    for (int j = 0; j < pointPairs.GetLength(1); j++)
                    {
                        segmentList.Add(pointPairs[i, j]);
                    }

                    var pathFigure = DrawSegmentBetweenPointPairs(segmentList[0], segmentList[1], ref controlPoints);
                    pathFigureCollection.Add(pathFigure);
                }

                BezierControlPoints = new List<Point[]>();
                BezierControlPoints = controlPoints;

                ComputedBezierPathGeometry = new PathGeometry();
                ComputedBezierPathGeometry.Figures = pathFigureCollection;
                ComputedBezierPath = new Path();
                ComputedBezierPath.Data = ComputedBezierPathGeometry;
            }
            catch (Exception ex)
            {
                string mess = ex.Message;
            }
        }

        /// <summary>
        /// Point pairs from a chain of sorted points.
        /// </summary>
        /// <param name="points"></param>
        /// <returns></returns>
        private Point[,] BreakIntoPointPairs(List<Point> points)
        {
            Point[,] outPointPairs = new Point[points.Count - 1, 2];

            for (int i = 0; i < points.Count - 1; i++)
                for (int j = 0; j < 2; j++)
                    outPointPairs[i, j] = points[i + j];
            return outPointPairs;
        }

        private bool CanRedraw(object parameter)
        {
            return true;
        }

        #endregion
    }
}<|MERGE_RESOLUTION|>--- conflicted
+++ resolved
@@ -696,7 +696,6 @@
         /// </summary>
         /// <param name="parameter"></param>
         private void HideConnectorCommandExecute(object parameter)
-<<<<<<< HEAD
         {
             // Use the inverse of the current visibility state,
             // unless the command is coming from the port, in
@@ -708,13 +707,6 @@
             workspaceViewModel.DynamoViewModel.ExecuteCommand(
                    new DynCmd.UpdateModelValueCommand(System.Guid.Empty, ConnectorModel.GUID,
                    nameof(ConnectorModel.IsDisplayed), usedFlag.ToString()));
-=======
-        { 
-            bool inverse = !ConnectorModel.IsDisplayed;
-            workspaceViewModel.DynamoViewModel.ExecuteCommand(
-                   new DynCmd.UpdateModelValueCommand(System.Guid.Empty, ConnectorModel.GUID,
-                   nameof(ConnectorModel.IsDisplayed), inverse.ToString()));
->>>>>>> f5f55d29
 
             workspaceViewModel.DynamoViewModel.RaiseCanExecuteUndoRedo();
 
