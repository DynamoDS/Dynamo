--- conflicted
+++ resolved
@@ -1225,17 +1225,12 @@
                 }
             }
 
-<<<<<<< HEAD
             workspaceViewModel.PropertyChanged -= WorkspaceViewModel_PropertyChanged;
 
             workspaceViewModel.DynamoViewModel.PropertyChanged -= DynamoViewModel_PropertyChanged;
             workspaceViewModel.DynamoViewModel.Model.PreferenceSettings.PropertyChanged -= DynamoViewModel_PropertyChanged;
-            ConnectorPinViewCollection.CollectionChanged -= HandleCollectionChanged;
-
-            foreach (var pin in ConnectorPinViewCollection)
-=======
+
             if (ConnectorPinViewCollection != null)
->>>>>>> e07b60a1
             {
                 ConnectorPinViewCollection.CollectionChanged -= HandleCollectionChanged;
 
@@ -1245,8 +1240,6 @@
                     pin.RequestSelect -= HandleRequestSelected;
                 }
             }
-
-            workspaceViewModel.PropertyChanged -= WorkspaceViewModel_PropertyChanged;
 
             this.PropertyChanged -= ConnectorViewModelPropertyChanged;
             DiscardAllConnectorPinModels();
