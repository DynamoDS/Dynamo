--- conflicted
+++ resolved
@@ -1445,11 +1445,7 @@
         /// <summary>
         /// Recalculate the connector's points given the end point
         /// </summary>
-<<<<<<< HEAD
-        /// <param name="parameter">The position of the end point in Point2D format</param>
-=======
         /// <param name="parameter">The position of the end point</param>
->>>>>>> 6fd80001
         public void Redraw(object parameter)
         {
             var p2 = new Point();
