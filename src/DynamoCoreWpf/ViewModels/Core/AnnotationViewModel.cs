﻿using System;
using System.Collections.Generic;
using System.Collections.ObjectModel;
using System.Collections.Specialized;
using System.Linq;
using System.Windows.Input;
using System.Windows.Media;
using Dynamo.Graph;
using Dynamo.Graph.Annotations;
using Dynamo.Graph.Nodes;
using Dynamo.Models;
using Dynamo.Selection;
using Dynamo.UI.Commands;
using Dynamo.Utilities;
using Newtonsoft.Json;
using Color = System.Windows.Media.Color;

namespace Dynamo.ViewModels
{
    public class AnnotationViewModel : ViewModelBase
    {
        private AnnotationModel annotationModel;
        private IEnumerable<PortModel> originalInPorts;
        private IEnumerable<PortModel> originalOutPorts;
        private Dictionary<string, RectangleGeometry> GroupIdToCutGeometry = new Dictionary<string, RectangleGeometry>();

        public readonly WorkspaceViewModel WorkspaceViewModel;

        #region Properties
        [JsonIgnore]
        public AnnotationModel AnnotationModel
        {
            get { return annotationModel; }
            set
            {
                annotationModel = value;
                RaisePropertyChanged("AnnotationModel");
            }
        }

        [JsonIgnore]
        public Double Width
        {
            get { return annotationModel.Width; }
            set
            {
                annotationModel.Width = value;
            }
        }

        [JsonIgnore]
        public Double Height
        {
            get { return annotationModel.Height; }
            set
            {
                annotationModel.Height = value;
            }
        }

        [JsonIgnore]
        public double ModelAreaHeight
        {
            get => annotationModel.ModelAreaHeight;
            set
            {
                annotationModel.ModelAreaHeight = value;
            }
        }

        [JsonIgnore]
        public Double Top
        {
            get { return annotationModel.Y; }
            set
            {
                annotationModel.Y = value;
            }
        }

        [JsonIgnore]
        public Double Left
        {
            get { return annotationModel.X; }
            set { annotationModel.X = value; }
        }

        [JsonIgnore]
        public double ZIndex
        {
            get 
            {
                if (BelongsToGroup())
                {
                    return 2;
                }
                return 1; 
            }
        }

        [JsonIgnore]
        public String AnnotationText
        {
            get { return annotationModel.AnnotationText; }
            set
            {
                annotationModel.AnnotationText = value;
            }
        }

        /// <summary>
        /// Group description
        /// </summary>
        [JsonIgnore]
        public string AnnotationDescriptionText
        {
            get { return annotationModel.AnnotationDescriptionText; }
            set
            {
                annotationModel.AnnotationDescriptionText = value;
            }
        }

        private Color _background;
        [JsonIgnore]
        public Color Background
        {
            get
            {
                var solidColorBrush =
                    (SolidColorBrush)
                        new BrushConverter().ConvertFromString(annotationModel.Background);
                if (solidColorBrush != null) _background = solidColorBrush.Color;
                return _background;
            }
            set
            {
                annotationModel.Background = value.ToString();
            }
        }

        [JsonIgnore]
        public PreviewState PreviewState
        {
            get
            {
                if (annotationModel.IsSelected)
                {
                    return PreviewState.Selection;
                }

                return PreviewState.None;
            }
        }

        [JsonIgnore]
        public Double FontSize
        {
            get
            {
                return annotationModel.FontSize;
            }
            set
            {
                annotationModel.FontSize = value;
            }
        }

        [JsonIgnore]
        public IEnumerable<ModelBase> Nodes
        {
            get { return annotationModel.Nodes; }
        }

        private IEnumerable<ViewModelBase> viewModelBases;
        /// <summary>
        /// Collection of ViewModelBases that belongs to
        /// this group.
        /// Same as AnnotationModel.Nodes but with ViewModels
        /// instead of ModelBase.
        /// </summary>
        internal IEnumerable<ViewModelBase> ViewModelBases
        {
            get => viewModelBases;
            set
            {
                viewModelBases = value;
            }

        }

        private ObservableCollection<PortViewModel> inPorts;

        /// <summary>
        /// Collection of all input ports on this group.
        /// All nodes contained in the group which input port
        /// is either not connected or connected to a node outside
        /// of this group will have their input ports
        /// added to this collection.
        /// </summary>
        [JsonIgnore]
        public ObservableCollection<PortViewModel> InPorts
        {
            get => inPorts;
            private set
            {
                inPorts = value;
            }
        }

        private ObservableCollection<PortViewModel> outPorts;
        /// <summary>
        /// Collection of all output ports on this group.
        /// All nodes contained in the group which output port 
        /// is connected to a node outside of this group will have
        /// their output ports added to this collection.
        /// </summary>
        [JsonIgnore]
        public ObservableCollection<PortViewModel> OutPorts
        {
            get => outPorts;
            private set
            {
                outPorts = value;
            }
        }

        /// <summary>
        /// Gets or sets the models IsExpanded property.
        /// When set it will either show all of the groups node
        /// or hide them and create input and output ports on the group.
        /// </summary>
        public bool IsExpanded
        {
            get => annotationModel.IsExpanded;
            set
            {
                annotationModel.IsExpanded = value;
                if (value)
                {
                    this.ShowGroupContents();
                }
                else
                {
                    this.SetGroupInputPorts();
                    this.SetGroupOutPorts();
                    this.CollapseGroupContents(true);
                    RaisePropertyChanged(nameof(InbetweenNodesCount));
                }
<<<<<<< HEAD
=======
                WorkspaceViewModel.HasUnsavedChanges = true;
>>>>>>> b3b8f0d7
                RaisePropertyChanged(nameof(IsExpanded));
            }
        }

        private bool nodeHoveringState;
        /// <summary>
        /// This is used to determine if there is
        /// a node hovering over this group.
        /// When this is true the views nodeHoveringStateBorder
        /// is activated.
        /// </summary>
        [JsonIgnore]
        public bool NodeHoveringState
        {
            get => nodeHoveringState;
            set
            {
                if (nodeHoveringState == value)
                {
                    return;
                }

                nodeHoveringState = value;
                RaisePropertyChanged(nameof(NodeHoveringState));
            }
        }

        private ObservableCollection<NodeViewModel> inputNodes;
        /// <summary>
        /// Collection of the groups input NodeViewModels.
        /// This is used for displaying node icons when the
        /// group is collapsed.
        /// </summary>
        [JsonIgnore]
        public ObservableCollection<NodeViewModel> InputNodes
        {
            get => inputNodes;
            private set => inputNodes = value;
        }

        private ObservableCollection<NodeViewModel> outputNodes;
        /// <summary>
        /// Collection of the groups output NodeViewModels.
        /// This is used for displaying node icons when the
        /// group is collapsed.
        /// </summary>
        [JsonIgnore]
        public ObservableCollection<NodeViewModel> OutputNodes
        {
            get => outputNodes;
            private set => outputNodes = value;
        }

        /// <summary>
        /// Counter of all nodes in the group that
        /// aren't either an input or output node.
        /// This is used to display the amount of nodes
        /// the are in between the input and output nodes.
        /// </summary>
        public int InbetweenNodesCount
        {
            get => Nodes
                .Except(InputNodes
                    .Select(x => x.NodeModel)
                    .Union(OutputNodes.Select(x => x.NodeModel)))
                .Count();
        }

        /// <summary>
        /// Rectangle of the ModelArea
        /// </summary>
        public System.Windows.Rect ModelAreaRect
        {
            get
            {
                return new System.Windows.Rect(0, 0, Width, ModelAreaHeight);
            }
        }

        /// <summary>
        /// Collection of rectangles based on AnnotationModels
        /// that belongs to this group.
        /// This is used to make a cutout in this groups background
        /// where another group is placed so there wont be an overlay.
        /// </summary>
        public GeometryCollection NestedGroupsGeometryCollection
        {
            get => new GeometryCollection(GroupIdToCutGeometry.Values.Select(x => x));
        }

        #endregion

        #region Commands
        private DelegateCommand _changeFontSize;
        [JsonIgnore]
        public DelegateCommand ChangeFontSize
        {
            get
            {
                if (_changeFontSize == null)
                    _changeFontSize =
                        new DelegateCommand(UpdateFontSize, CanChangeFontSize);

                return _changeFontSize;
            }
        }

        private DelegateCommand _addToGroupCommand;
        [JsonIgnore]
        public DelegateCommand AddToGroupCommand
        {
            get
            {
                if (_addToGroupCommand == null)
                    _addToGroupCommand =
                        new DelegateCommand(AddToGroup, CanAddToGroup);

                return _addToGroupCommand;
            }
        }

        private DelegateCommand addGroupToGroupCommand;
        /// <summary>
        /// Adds the selected groups to this group
        /// </summary>
        [JsonIgnore]
        public DelegateCommand AddGroupToGroupCommand
        {
            get
            {
                if (addGroupToGroupCommand == null)
                    addGroupToGroupCommand =
                        new DelegateCommand(AddGroupToGroup, CanAddGroupToGroup);

                return addGroupToGroupCommand;
            }
        }

        private DelegateCommand removeGroupFromGroup;
        /// <summary>
        /// Command to remove this group from the group it
        /// belongs to.
        /// </summary>
        [JsonIgnore]
        public DelegateCommand RemoveGroupFromGroupCommand
        {
            get
            {
                if (removeGroupFromGroup == null)
                    removeGroupFromGroup =
                        new DelegateCommand(RemoveGroupFromGroup, CanUngroupGroup);

                return removeGroupFromGroup;
            }
        }

        private bool CanAddToGroup(object obj)
        {
            return DynamoSelection.Instance.Selection.Count >= 0;
        }

        private void AddToGroup(object obj)
        {
            if (annotationModel.IsSelected)
            {
                var selectedModels = DynamoSelection.Instance.Selection.OfType<ModelBase>();
                foreach (var model in selectedModels)
                {
                    if (!(model is AnnotationModel))
                    {
                        this.AnnotationModel.AddToSelectedModels(model, true);
                    }
                }
            }
        }

        private bool CanAddGroupToGroup(object obj)
        {
            // First make sure this group is selected
            // and that it does not already belong to
            // another group
            if (!this.AnnotationModel.IsSelected ||
                BelongsToGroup()) 
            {
                return false;
            }

            var selectedAnnotationModels = DynamoSelection.Instance.Selection
                    .OfType<AnnotationModel>()
                    .Where(model => model.GUID != this.AnnotationModel.GUID);

            // Then we make sure that there are any other
            // AnnotationModels selected
            if (!selectedAnnotationModels.Any()) return false;

            // Lastly we make sure that non of the selected
            // groups (except this one) already has nested groups
            // and there are at least one of the groups that does
            // not already belong to another group.
            return !selectedAnnotationModels.Any(x => x.HasNestedGroups) &&
                !selectedAnnotationModels.All(x => WorkspaceViewModel.Model.Annotations.ContainsModel(x));
                    
        }

        private void AddGroupToGroup(object obj)
        {
            if (annotationModel.IsSelected)
            {
                var selectedModels = DynamoSelection.Instance.Selection
                    .OfType<AnnotationModel>()
                    .Where(x => x.GUID != this.AnnotationModel.GUID && 
                                !WorkspaceViewModel.Model.Annotations.ContainsModel(x));

                foreach (var model in selectedModels)
                {
                    WorkspaceViewModel.DynamoViewModel.AddGroupToGroupModelCommand.Execute(this.AnnotationModel.GUID);
                    if (Nodes.Contains(model))
                    {
                        var groupViewModel = ViewModelBases.OfType<AnnotationViewModel>()
                            .Where(x => x.AnnotationModel.GUID == model.GUID)
                            .FirstOrDefault();
                        groupViewModel.RaisePropertyChanged(nameof(ZIndex));
                        groupViewModel.AddToGroupCommand.RaiseCanExecuteChanged();
                        groupViewModel.AddGroupToGroupCommand.RaiseCanExecuteChanged();
                        groupViewModel.RemoveGroupFromGroupCommand.RaiseCanExecuteChanged();
                        AddToCutGeometryDictionary(groupViewModel);
                    }
                }
            }
        }

        private void RemoveGroupFromGroup(object parameters)
        {
            // Clear the selection and only select this group
            // as we only want to remove this group from
            // the group it belongs to.
            DynamoSelection.Instance.ClearSelection();
            var annotationGuid = this.AnnotationModel.GUID;
            this.WorkspaceViewModel.DynamoViewModel.ExecuteCommand(
                new DynamoModel.SelectModelCommand(annotationGuid, Keyboard.Modifiers.AsDynamoType()));
            WorkspaceViewModel.DynamoViewModel.UngroupModelCommand.Execute(null);
<<<<<<< HEAD
        }

        private bool CanUngroupGroup(object parameters)
        {
            return BelongsToGroup();
        }

        private bool CanChangeFontSize(object obj)
        {
            return true;
        }
=======
        }

        private bool CanUngroupGroup(object parameters)
        {
            return BelongsToGroup();
        }

        private bool CanChangeFontSize(object obj)
        {
            return true;
        }
>>>>>>> b3b8f0d7
        #endregion

        public AnnotationViewModel(WorkspaceViewModel workspaceViewModel, AnnotationModel model)
        {
            annotationModel = model;           
            this.WorkspaceViewModel = workspaceViewModel;
            model.PropertyChanged += model_PropertyChanged;
            DynamoSelection.Instance.Selection.CollectionChanged += SelectionOnCollectionChanged;

            //https://jira.autodesk.com/browse/QNTM-3770
            //Notes and Groups are serialized as annotations. Do not unselect the node selection during
            //Notes serialization
            if (model.Nodes.Count() > 0)
            {
                // Group is created already.So just populate it.
                var selectNothing = new DynamoModel.SelectModelCommand(Guid.Empty, System.Windows.Input.ModifierKeys.None.AsDynamoType());
                WorkspaceViewModel.DynamoViewModel.ExecuteCommand(selectNothing);
            }

            InPorts = new ObservableCollection<PortViewModel>();
            OutPorts = new ObservableCollection<PortViewModel>();
            InputNodes = new ObservableCollection<NodeViewModel>();
            OutputNodes = new ObservableCollection<NodeViewModel>();

            InPorts.CollectionChanged += InPorts_CollectionChanged;
            OutPorts.CollectionChanged += OutPorts_CollectionChanged;

            ViewModelBases = this.WorkspaceViewModel.GetViewModelsInternal(annotationModel.Nodes.Select(x => x.GUID));

            // Add all grouped AnnotaionModels to the CutGeometryDictionary.
            ViewModelBases.OfType<AnnotationViewModel>()
                .ToList()
                .ForEach(x => AddToCutGeometryDictionary(x));
<<<<<<< HEAD
=======

            if (!IsExpanded)
            {
                SetGroupInputPorts();
                SetGroupOutPorts();
                CollapseGroupContents(true);
            }
>>>>>>> b3b8f0d7
        }

        /// <summary>
        /// Creates input ports for the group based on its Nodes.
        /// Input ports that either is connected to a Node outside of the
        /// group, or has a port that is not connected will be used for the group.
        /// </summary>
        internal void SetGroupInputPorts()
        {
            InPorts.Clear();
<<<<<<< HEAD
            List<PortViewModel> newPortViewModels;
=======
            List<ProxyPortViewModel> newPortViewModels;
>>>>>>> b3b8f0d7

            if (!AnnotationModel.HasNestedGroups)
            {
                // we need to store the original ports here
                // as we need thoese later for when we
                // need to collapse the groups content
                originalInPorts = GetGroupInPorts();

                // Create proxies of the ports so we can
                // visually add them to the group but they
                // should still reference their NodeModel
                // owner
                newPortViewModels = CreateProxyPorts(originalInPorts);

                if (newPortViewModels == null) return;
                InPorts.AddRange(newPortViewModels);
                return;
            }

            // We need to get all NodeModels for the nested groups 
            // here, as we will have to show any ports belonging to a
            // node that are either unconnected or connected to outside
            // of the owner group.
            var ownerGroupNodes = Nodes.OfType<AnnotationModel>()
                .SelectMany(x=>x.Nodes.OfType<NodeModel>())
                .Concat(Nodes.OfType<NodeModel>());

            // Find the needed input ports of all the nested groups
            var groupedGroupsInPorts = new List<PortModel>();
            foreach (var group in ViewModelBases.OfType<AnnotationViewModel>())
            {
                groupedGroupsInPorts.AddRange(group.GetGroupInPorts(ownerGroupNodes));
            }

            originalInPorts = GetGroupInPorts().Concat(groupedGroupsInPorts);

            newPortViewModels = CreateProxyPorts(originalInPorts);

            if (newPortViewModels == null) return;
            InPorts.AddRange(newPortViewModels);
        }

        /// <summary>
        /// Creates output ports for the group based on its Nodes.
        /// Output ports that are not connected will be used for the group.
        /// </summary>
        internal void SetGroupOutPorts()
        {
            OutPorts.Clear();
<<<<<<< HEAD
            List<PortViewModel> newPortViewModels;
=======
            List<ProxyPortViewModel> newPortViewModels;
>>>>>>> b3b8f0d7

            if (!AnnotationModel.HasNestedGroups)
            {
                // we need to store the original ports here
                // as we need thoese later for when we
                // need to collapse the groups content
                originalOutPorts = GetGroupOutPorts();

                // Create proxies of the ports so we can
                // visually add them to the group but they
                // should still reference their NodeModel
                // owner
                newPortViewModels = CreateProxyPorts(originalOutPorts);

                if (newPortViewModels == null) return;
                OutPorts.AddRange(newPortViewModels);
                return;
            }

            // We need to get all NodeModels for the nested groups 
            // here, as we will have to show any ports belonging to a
            // node that are either unconnected or connected to outside
            // of the owner group.
            var ownerGroupNodes = Nodes.OfType<AnnotationModel>()
                .SelectMany(x => x.Nodes.OfType<NodeModel>())
                .Concat(Nodes.OfType<NodeModel>());

            var groupedGroupsOutPorts = new List<PortModel>();
            foreach (var group in ViewModelBases.OfType<AnnotationViewModel>())
            {
                groupedGroupsOutPorts.AddRange(group.GetGroupOutPorts(ownerGroupNodes));
            }

            originalOutPorts = GetGroupOutPorts().Concat(groupedGroupsOutPorts);

            newPortViewModels = CreateProxyPorts(originalOutPorts);

            if (newPortViewModels == null) return;
            OutPorts.AddRange(newPortViewModels);
        }

        internal IEnumerable<PortModel> GetGroupInPorts(IEnumerable<NodeModel> ownerNodes = null)
        {
            // If this group does not contain any AnnotationModels
            // we want to get all ports that are connected to something
            // outside of the group
            if (ownerNodes != null)
            {
                return Nodes.OfType<NodeModel>()
                    .SelectMany(x => x.InPorts
                        .Where(p => !p.IsConnected || !p.Connectors.Any(c => ownerNodes.Contains(c.Start.Owner)))
                    );
            }

            // If this group does contain any AnnotationModels
            // we only want to get the ports where the owner does
            // not belong to a group.
            return Nodes.OfType<NodeModel>()
                .SelectMany(x => x.InPorts
                    .Where(p => !p.IsConnected || !p.Connectors.Any(c => Nodes.Contains(c.Start.Owner)))
                );
        }

        internal IEnumerable<PortModel> GetGroupOutPorts(IEnumerable<NodeModel> ownerNodes = null)
        {
            // If this group does not contain any AnnotationModels
            // we want to get all ports that are connected to something
            // outside of the group
            if (ownerNodes != null)
            {
                return Nodes.OfType<NodeModel>()
                    .SelectMany(x => x.OutPorts
                        .Where(p => !p.IsConnected || !p.Connectors.Any(c => ownerNodes.Contains(c.End.Owner)))
                    );
            }

            // If this group does contain any AnnotationModels
            // we only want to get the ports where the owner does
            // not belong to a group.
            return Nodes.OfType<NodeModel>()
                .SelectMany(x => x.OutPorts
                    .Where(p => !p.IsConnected || !p.Connectors.Any(c => Nodes.Contains(c.End.Owner)))
                );
        }

<<<<<<< HEAD
        private List<PortViewModel> CreateProxyPorts(IEnumerable<PortModel> groupPortModels)
        {
            var proxyModels = groupPortModels
                .Select(x => new ProxyPortModel(x))
                .ToList();

=======
        private List<ProxyPortViewModel> CreateProxyPorts(IEnumerable<PortModel> groupPortModels)
        {
>>>>>>> b3b8f0d7
            var originalPortViewModels = WorkspaceViewModel.Nodes
                .SelectMany(x => x.InPorts.Concat(x.OutPorts))
                .Where(x => groupPortModels.Contains(x.PortModel))
                .ToList();

<<<<<<< HEAD
            var newPortViewModels = new List<PortViewModel>();
            for (int i = 0; i < proxyModels.Count(); i++)
            {
                var proxyModel = proxyModels[i];
                newPortViewModels.Add(originalPortViewModels[i].CreateProxyPortViewModel(proxyModel));
=======
            var newPortViewModels = new List<ProxyPortViewModel>();
            for (int i = 0; i < groupPortModels.Count(); i++)
            {
                var model = groupPortModels.ElementAt(i);
                newPortViewModels.Add(originalPortViewModels[i].CreateProxyPortViewModel(model));
>>>>>>> b3b8f0d7
            }

            return newPortViewModels;
        }

        internal void ClearSelection()
        {
            // Group is created already.So just populate it.
            var selectNothing = new DynamoModel.SelectModelCommand(Guid.Empty, System.Windows.Input.ModifierKeys.None.AsDynamoType());
            WorkspaceViewModel.DynamoViewModel.ExecuteCommand(selectNothing);
        }

        /// <summary>
        /// Collapse all nodes in this group
        /// by settings its IsCollapsed property
        /// to true.
        /// Only the Parent group should handle collapsing
        /// the connector that needs it.
        /// </summary>
        /// <param name="collapseConnectors"></param>
        private void CollapseGroupContents(bool collapseConnectors)
        {
            foreach (var viewModel in ViewModelBases)
            {
                if (viewModel is AnnotationViewModel annotationViewModel)
                {
                    // If there is a group in this group
                    // we collapse that and all of its content.
                    annotationViewModel.IsCollapsed = true;
                    annotationViewModel.CollapseGroupContents(false);
                }

                viewModel.IsCollapsed = true;
            }

            if (!collapseConnectors) return;

            CollapseConnectors();
        }

        private void CollapseConnectors()
        {
<<<<<<< HEAD
=======
            if (originalInPorts is null)
            {
                return;
            }

>>>>>>> b3b8f0d7
            var excludedPorts = originalInPorts.Concat(originalOutPorts);

            var allNodes = this.Nodes
                .OfType<AnnotationModel>()
                .SelectMany(x => x.Nodes.OfType<NodeModel>())
                .Concat(this.Nodes.OfType<NodeModel>());

            var connectorsToHide = allNodes
                .SelectMany(x => x.InPorts.Concat(x.OutPorts))
                .Except(excludedPorts)
                .SelectMany(x => x.Connectors)
                .Distinct();

            foreach (var connector in connectorsToHide)
            {
                var connectorViewModel = WorkspaceViewModel
                    .Connectors
                    .Where(x => connector.GUID == x.ConnectorModel.GUID)
                    .FirstOrDefault();

                connectorViewModel.IsCollapsed = true;
            }
        }

        /// <summary>
        /// Shows all content of the group by setting
        /// its IsCollapsed property to false.
        /// </summary>
        internal void ShowGroupContents()
        {
            if (!IsExpanded)
            {
                return;
            }

            foreach (var viewModel in ViewModelBases)
            {
                if (viewModel is AnnotationViewModel annotationViewModel)
                {
                    // If there is a group in this group
                    // we expand that and all of its content.
                    annotationViewModel.IsCollapsed = false;
                    annotationViewModel.ShowGroupContents();
                }

                viewModel.IsCollapsed = false;
            }

            foreach (var nodeModel in Nodes.OfType<NodeModel>())
            {
                var connectorGuids = nodeModel.AllConnectors
                    .Select(x => x.GUID);

                var connectorViewModels = WorkspaceViewModel.Connectors
                    .Where(x => connectorGuids.Contains(x.ConnectorModel.GUID))
                    .ToList();

                connectorViewModels.ForEach(x => x.IsCollapsed = false);
            }
        }

        private void UpdateFontSize(object parameter)
        {
            if (parameter == null) return;

            WorkspaceViewModel.DynamoViewModel.ExecuteCommand(
                new DynamoModel.UpdateModelValueCommand(
                    Guid.Empty, AnnotationModel.GUID, "FontSize", parameter.ToString()));

            WorkspaceViewModel.DynamoViewModel.RaiseCanExecuteUndoRedo();
        }

        /// <summary>
        /// Selects this group and models within it.
        /// </summary>
        internal void SelectAll()
        {
            var annotationGuid = this.AnnotationModel.GUID;
            this.WorkspaceViewModel.DynamoViewModel.ExecuteCommand(
                new DynamoModel.SelectModelCommand(annotationGuid, Keyboard.Modifiers.AsDynamoType()));

            //Select all the models inside the group - This avoids some performance bottleneck 
            //with many nodes selected at the same time - which makes moving the group very slow

            var groupedGroupsNodes = this.AnnotationModel.Nodes.OfType<AnnotationModel>().SelectMany(x => x.Nodes);
            DynamoSelection.Instance.Selection.AddRange(this.AnnotationModel.Nodes.Concat(groupedGroupsNodes));
        }

        internal void SelectGroupOnly()
        {
            var annotationGuid = this.AnnotationModel.GUID;
            DynamoSelection.Instance.Selection.Add(AnnotationModel);
            this.WorkspaceViewModel.DynamoViewModel.ExecuteCommand(
                new DynamoModel.SelectModelCommand(annotationGuid, Keyboard.Modifiers.AsDynamoType()));
        }

        internal void AddGroupAndGroupedNodesToSelection()
        {
            var guids = this.AnnotationModel.Nodes.Select(n => n.GUID).ToList();
            guids.Add(this.AnnotationModel.GUID);

            this.WorkspaceViewModel.DynamoViewModel.ExecuteCommand(
                new DynamoModel.SelectModelCommand(guids, Keyboard.Modifiers.AsDynamoType()));

        }

        private void SelectionOnCollectionChanged(object sender, NotifyCollectionChangedEventArgs e)
        {
            AddToGroupCommand.RaiseCanExecuteChanged();
            AddGroupToGroupCommand.RaiseCanExecuteChanged();
            RemoveGroupFromGroupCommand.RaiseCanExecuteChanged();
        }

        private void model_PropertyChanged(object sender, System.ComponentModel.PropertyChangedEventArgs e)
        {
            switch (e.PropertyName)
            {
                case "X":
                    RaisePropertyChanged("Left");
                    break;
                case "Y":
                    RaisePropertyChanged("Top");
                    break;
                case "Width":
                    RaisePropertyChanged("Width");
                    RaisePropertyChanged(nameof(ModelAreaRect));
                    UpdateAllGroupedGroups();
                    break;
                case "Height":
                    RaisePropertyChanged("Height");
                    UpdateAllGroupedGroups();
                    break;
                case nameof(AnnotationDescriptionText):
                    RaisePropertyChanged(nameof(AnnotationDescriptionText));
                    break;
                case "AnnotationText":
                    RaisePropertyChanged("AnnotationText");
                    break;
                case "Background":
                    RaisePropertyChanged("Background");
                    break;                              
                case "IsSelected":
                    RaisePropertyChanged("PreviewState");
                    break;
                case "FontSize":
                    RaisePropertyChanged("FontSize");
                    break;
                case "SelectedModels":
                    this.AnnotationModel.UpdateBoundaryFromSelection();
                    break;
                case nameof(AnnotationModel.Nodes):
                    ViewModelBases = this.WorkspaceViewModel.GetViewModelsInternal(annotationModel.Nodes.Select(x => x.GUID));
                    HandleNodesCollectionChanges();
                    break;
                case nameof(AnnotationModel.ModelAreaHeight):
                    RaisePropertyChanged(nameof(ModelAreaHeight));
                    RaisePropertyChanged(nameof(ModelAreaRect));
                    break;
                case nameof(AnnotationModel.Position):
                    RaisePropertyChanged(nameof(ModelAreaRect));
                    RaisePropertyChanged(nameof(AnnotationModel.Position));
                    break;

            }
        }

        private void UpdateAllGroupedGroups()
        {
            ViewModelBases
                .OfType<AnnotationViewModel>()
                .ToList()
                .ForEach(x => UpdateGroupCutGeometry(x));
        }

        private void HandleNodesCollectionChanges()
        {
            var allGroupedGroups = Nodes.OfType<AnnotationModel>();
            var removedFromGroup = GroupIdToCutGeometry.Keys
                .ToList()
                .Except(allGroupedGroups.Select(x => x.GUID.ToString()));
            foreach (var key in removedFromGroup)
            {
                RemoveKeyFromCutGeometryDictionary(key);
            }

            var addedToGroup = allGroupedGroups
                .Select(x => x.GUID.ToString())
                .Except(GroupIdToCutGeometry.Keys.ToList());

            foreach (var key in addedToGroup)
            {
                var groupViewModel = ViewModelBases.OfType<AnnotationViewModel>()
                    .Where(x => x.AnnotationModel.GUID.ToString() == key)
                    .FirstOrDefault();

                AddToCutGeometryDictionary(groupViewModel);
            }
        }

        private void RemoveKeyFromCutGeometryDictionary(string groupGuid)
        {
            if (GroupIdToCutGeometry is null)
            {
                return;
            }

            GroupIdToCutGeometry.Remove(groupGuid);
            RaisePropertyChanged(nameof(NestedGroupsGeometryCollection));

            var groupViewModel = this.WorkspaceViewModel.Annotations
                .Where(x => x.AnnotationModel.GUID.ToString() == groupGuid)
                .FirstOrDefault();

            if (groupViewModel is null) return;
            groupViewModel.PropertyChanged -= GroupViewModel_PropertyChanged;
        }

        private void AddToCutGeometryDictionary(AnnotationViewModel annotationViewModel)
        {
            var key = annotationViewModel.AnnotationModel.GUID.ToString();
            if (GroupIdToCutGeometry.ContainsKey(key)) return;

            GroupIdToCutGeometry[key] = CreateRectangleGeometry(annotationViewModel);
            annotationViewModel.PropertyChanged += GroupViewModel_PropertyChanged;
            RaisePropertyChanged(nameof(NestedGroupsGeometryCollection));
        }

        private RectangleGeometry CreateRectangleGeometry(AnnotationViewModel annotationViewModel)
        {
            return new RectangleGeometry(
                new System.Windows.Rect(
                    new System.Windows.Point(
                        Math.Abs(annotationViewModel.Left - this.Left), (annotationViewModel.Top + annotationViewModel.AnnotationModel.TextBlockHeight) - (this.Top + this.AnnotationModel.TextBlockHeight)),
                    new System.Windows.Size(
                        annotationViewModel.Width, annotationViewModel.ModelAreaHeight)
                    )
                );
        }

        private void OutPorts_CollectionChanged(object sender, NotifyCollectionChangedEventArgs e)
        {
            switch (e.Action)
            {
                case NotifyCollectionChangedAction.Add:
                    foreach (PortViewModel item in e.NewItems)
                    {
                        if (OutputNodes.Contains(item.NodeViewModel)) continue;
                        OutputNodes.Add(item.NodeViewModel);
                    }
                    break;
                case NotifyCollectionChangedAction.Remove:
                    foreach (PortViewModel item in e.OldItems)
                    {
                        if (!OutputNodes.Contains(item.NodeViewModel)) continue;
                        OutputNodes.Remove(item.NodeViewModel);
                    }
                    break;
                default:
                    break;
            }
        }

        private void InPorts_CollectionChanged(object sender, NotifyCollectionChangedEventArgs e)
        {
            switch (e.Action)
            {
                case NotifyCollectionChangedAction.Add:
                    foreach (PortViewModel item in e.NewItems)
                    {
                        if (InputNodes.Contains(item.NodeViewModel)) continue;
                        InputNodes.Add(item.NodeViewModel);
                    }
                    break;
                case NotifyCollectionChangedAction.Remove:
                    foreach (PortViewModel item in e.OldItems)
                    {
                        if (!InputNodes.Contains(item.NodeViewModel)) continue;
                        InputNodes.Remove(item.NodeViewModel);
                    }
                    break;
                default:
                    break;
            }
        }

        private void GroupViewModel_PropertyChanged(object sender, System.ComponentModel.PropertyChangedEventArgs e)
        {
            switch (e.PropertyName)
            {
                case nameof(AnnotationModel.Position):
                case nameof(Width):
                case nameof(Height):
                    UpdateGroupCutGeometry(sender as AnnotationViewModel);
                    break;
                default:
                    break;
            }
        }

        private void UpdateGroupCutGeometry(AnnotationViewModel annotationViewModel)
        {
            var key = annotationViewModel.AnnotationModel.GUID.ToString();
            var updatedGeometry = CreateRectangleGeometry(annotationViewModel);
            GroupIdToCutGeometry[key] = updatedGeometry;
            RaisePropertyChanged(nameof(NestedGroupsGeometryCollection));
        }

        private bool BelongsToGroup()
        {
            return WorkspaceViewModel.Model.Annotations.ContainsModel(this.annotationModel);
        }

        public override void Dispose()
        {
            InPorts.CollectionChanged -= InPorts_CollectionChanged;
            OutPorts.CollectionChanged -= OutPorts_CollectionChanged;
            annotationModel.PropertyChanged -= model_PropertyChanged;
            DynamoSelection.Instance.Selection.CollectionChanged -= SelectionOnCollectionChanged;
            base.Dispose();
        }
    }
}<|MERGE_RESOLUTION|>--- conflicted
+++ resolved
@@ -247,10 +247,7 @@
                     this.CollapseGroupContents(true);
                     RaisePropertyChanged(nameof(InbetweenNodesCount));
                 }
-<<<<<<< HEAD
-=======
                 WorkspaceViewModel.HasUnsavedChanges = true;
->>>>>>> b3b8f0d7
                 RaisePropertyChanged(nameof(IsExpanded));
             }
         }
@@ -492,7 +489,6 @@
             this.WorkspaceViewModel.DynamoViewModel.ExecuteCommand(
                 new DynamoModel.SelectModelCommand(annotationGuid, Keyboard.Modifiers.AsDynamoType()));
             WorkspaceViewModel.DynamoViewModel.UngroupModelCommand.Execute(null);
-<<<<<<< HEAD
         }
 
         private bool CanUngroupGroup(object parameters)
@@ -504,19 +500,6 @@
         {
             return true;
         }
-=======
-        }
-
-        private bool CanUngroupGroup(object parameters)
-        {
-            return BelongsToGroup();
-        }
-
-        private bool CanChangeFontSize(object obj)
-        {
-            return true;
-        }
->>>>>>> b3b8f0d7
         #endregion
 
         public AnnotationViewModel(WorkspaceViewModel workspaceViewModel, AnnotationModel model)
@@ -550,8 +533,6 @@
             ViewModelBases.OfType<AnnotationViewModel>()
                 .ToList()
                 .ForEach(x => AddToCutGeometryDictionary(x));
-<<<<<<< HEAD
-=======
 
             if (!IsExpanded)
             {
@@ -559,7 +540,6 @@
                 SetGroupOutPorts();
                 CollapseGroupContents(true);
             }
->>>>>>> b3b8f0d7
         }
 
         /// <summary>
@@ -570,11 +550,7 @@
         internal void SetGroupInputPorts()
         {
             InPorts.Clear();
-<<<<<<< HEAD
-            List<PortViewModel> newPortViewModels;
-=======
             List<ProxyPortViewModel> newPortViewModels;
->>>>>>> b3b8f0d7
 
             if (!AnnotationModel.HasNestedGroups)
             {
@@ -624,11 +600,7 @@
         internal void SetGroupOutPorts()
         {
             OutPorts.Clear();
-<<<<<<< HEAD
-            List<PortViewModel> newPortViewModels;
-=======
             List<ProxyPortViewModel> newPortViewModels;
->>>>>>> b3b8f0d7
 
             if (!AnnotationModel.HasNestedGroups)
             {
@@ -714,35 +686,18 @@
                 );
         }
 
-<<<<<<< HEAD
-        private List<PortViewModel> CreateProxyPorts(IEnumerable<PortModel> groupPortModels)
-        {
-            var proxyModels = groupPortModels
-                .Select(x => new ProxyPortModel(x))
-                .ToList();
-
-=======
         private List<ProxyPortViewModel> CreateProxyPorts(IEnumerable<PortModel> groupPortModels)
         {
->>>>>>> b3b8f0d7
             var originalPortViewModels = WorkspaceViewModel.Nodes
                 .SelectMany(x => x.InPorts.Concat(x.OutPorts))
                 .Where(x => groupPortModels.Contains(x.PortModel))
                 .ToList();
 
-<<<<<<< HEAD
-            var newPortViewModels = new List<PortViewModel>();
-            for (int i = 0; i < proxyModels.Count(); i++)
-            {
-                var proxyModel = proxyModels[i];
-                newPortViewModels.Add(originalPortViewModels[i].CreateProxyPortViewModel(proxyModel));
-=======
             var newPortViewModels = new List<ProxyPortViewModel>();
             for (int i = 0; i < groupPortModels.Count(); i++)
             {
                 var model = groupPortModels.ElementAt(i);
                 newPortViewModels.Add(originalPortViewModels[i].CreateProxyPortViewModel(model));
->>>>>>> b3b8f0d7
             }
 
             return newPortViewModels;
@@ -785,14 +740,11 @@
 
         private void CollapseConnectors()
         {
-<<<<<<< HEAD
-=======
             if (originalInPorts is null)
             {
                 return;
             }
 
->>>>>>> b3b8f0d7
             var excludedPorts = originalInPorts.Concat(originalOutPorts);
 
             var allNodes = this.Nodes
