--- conflicted
+++ resolved
@@ -261,7 +261,7 @@
                 WorkspaceViewModel.HasUnsavedChanges = true;
                 AddGroupToGroupCommand.RaiseCanExecuteChanged();
                 RaisePropertyChanged(nameof(IsExpanded));
-<<<<<<< HEAD
+                RedrawConnectors();
                 ReportNodesPosition();
             }
         }
@@ -271,9 +271,6 @@
             foreach (var node in Nodes)
             {
                 node.ReportPosition();
-=======
-                RedrawConnectors();
->>>>>>> fc657b45
             }
         }
 
