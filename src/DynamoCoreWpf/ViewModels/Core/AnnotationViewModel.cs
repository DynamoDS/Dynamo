﻿using System;
using System.Collections.Generic;
using System.Collections.ObjectModel;
using System.Collections.Specialized;
using System.Linq;
using System.Windows.Input;
using System.Windows.Media;
using Dynamo.Configuration;
using Dynamo.Graph;
using Dynamo.Graph.Annotations;
using Dynamo.Graph.Nodes;
using Dynamo.Logging;
using Dynamo.Models;
using Dynamo.Selection;
using Dynamo.UI.Commands;
using Dynamo.Utilities;
using DynamoUtilities;
using Newtonsoft.Json;
using Color = System.Windows.Media.Color;

namespace Dynamo.ViewModels
{
    public class AnnotationViewModel : ViewModelBase
    {
        private AnnotationModel annotationModel;
        private IEnumerable<PortModel> originalInPorts;
        private IEnumerable<PortModel> originalOutPorts;
        private Dictionary<Guid, int> GroupIdToCutGeometryIndex = new Dictionary<Guid, int>();
        // vertical offset accounts for the port margins
        private const int verticalOffset = 20;
        private const int portVerticalMidPoint = 17;
        private ObservableCollection<Dynamo.Configuration.StyleItem> groupStyleList;
        private IEnumerable<Configuration.StyleItem> preferencesStyleItemsList;
        private PreferenceSettings preferenceSettings;

        public readonly WorkspaceViewModel WorkspaceViewModel;

        #region Properties
        [JsonIgnore]
        public AnnotationModel AnnotationModel
        {
            get { return annotationModel; }
            set
            {
                annotationModel = value;
                RaisePropertyChanged("AnnotationModel");
            }
        }

        [JsonIgnore]
        public Double Width
        {
            get { return annotationModel.Width; }
            set
            {
                annotationModel.Width = value;
            }
        }

        [JsonIgnore]
        public Double Height
        {
            get { return annotationModel.Height; }
            set
            {
                annotationModel.Height = value;
            }
        }

        [JsonIgnore]
        public double ModelAreaHeight
        {
            get => annotationModel.ModelAreaHeight;
            set
            {
                annotationModel.ModelAreaHeight = value;
            }
        }

        [JsonIgnore]
        public Double Top
        {
            get { return annotationModel.Y; }
            set
            {
                annotationModel.Y = value;
            }
        }

        [JsonIgnore]
        public Double Left
        {
            get { return annotationModel.X; }
            set { annotationModel.X = value; }
        }

        [JsonIgnore]
        public double ZIndex
        {
            get
            {
                if (BelongsToGroup())
                {
                    return 2;
                }
                return 1;
            }
        }

        [JsonIgnore]
        public String AnnotationText
        {
            get { return annotationModel.AnnotationText; }
            set
            {
                annotationModel.AnnotationText = value;
            }
        }

        /// <summary>
        /// Group description
        /// </summary>
        [JsonIgnore]
        public string AnnotationDescriptionText
        {
            get { return annotationModel.AnnotationDescriptionText; }
            set
            {
                annotationModel.AnnotationDescriptionText = value;
            }
        }

        private Color _background;
        [JsonIgnore]
        public Color Background
        {
            get
            {
                var solidColorBrush =
                    (SolidColorBrush)
                        new BrushConverter().ConvertFromString(annotationModel.Background);
                if (solidColorBrush != null) _background = solidColorBrush.Color;
                return _background;
            }
            set
            {
                annotationModel.Background = value.ToString();
            }
        }

        [JsonIgnore]
        public PreviewState PreviewState
        {
            get
            {
                if (annotationModel.IsSelected)
                {
                    return PreviewState.Selection;
                }

                return PreviewState.None;
            }
        }

        [JsonIgnore]
        public Double FontSize
        {
            get
            {
                return annotationModel.FontSize;
            }
            set
            {
                annotationModel.FontSize = value;
            }
        }

        [JsonIgnore]
        public IEnumerable<ModelBase> Nodes
        {
            get { return annotationModel.Nodes; }
        }

        private IEnumerable<ViewModelBase> viewModelBases;
        /// <summary>
        /// Collection of ViewModelBases that belongs to
        /// this group.
        /// Same as AnnotationModel.Nodes but with ViewModels
        /// instead of ModelBase.
        /// </summary>
        internal IEnumerable<ViewModelBase> ViewModelBases
        {
            get => viewModelBases;
            set
            {
                viewModelBases = value;
            }

        }

        private ObservableCollection<PortViewModel> inPorts;

        /// <summary>
        /// Collection of all input ports on this group.
        /// All nodes contained in the group which input port
        /// is either not connected or connected to a node outside
        /// of this group will have their input ports
        /// added to this collection.
        /// </summary>
        [JsonIgnore]
        public ObservableCollection<PortViewModel> InPorts
        {
            get => inPorts;
            private set
            {
                inPorts = value;
            }
        }

        private ObservableCollection<PortViewModel> outPorts;
        /// <summary>
        /// Collection of all output ports on this group.
        /// All nodes contained in the group which output port 
        /// is connected to a node outside of this group will have
        /// their output ports added to this collection.
        /// </summary>
        [JsonIgnore]
        public ObservableCollection<PortViewModel> OutPorts
        {
            get => outPorts;
            private set
            {
                outPorts = value;
            }
        }

        /// <summary>
        /// Gets or sets the models IsExpanded property.
        /// When set it will either show all of the groups node
        /// or hide them and create input and output ports on the group.
        /// </summary>
        public bool IsExpanded
        {
            get => annotationModel.IsExpanded;
            set
            {
                annotationModel.IsExpanded = value;
                if (value)
                {
                    this.ShowGroupContents();
                }
                else
                {
                    this.SetGroupInputPorts();
                    this.SetGroupOutPorts();
                    this.CollapseGroupContents(true);
                    RaisePropertyChanged(nameof(NodeContentCount));
                }
                WorkspaceViewModel.HasUnsavedChanges = true;
                AddGroupToGroupCommand.RaiseCanExecuteChanged();
                RaisePropertyChanged(nameof(IsExpanded));
            }
        }

        private bool nodeHoveringState;
        /// <summary>
        /// This is used to determine if there is
        /// a node hovering over this group.
        /// When this is true the views nodeHoveringStateBorder
        /// is activated.
        /// </summary>
        [JsonIgnore]
        public bool NodeHoveringState
        {
            get => nodeHoveringState;
            set
            {
                if (nodeHoveringState == value)
                {
                    return;
                }

                nodeHoveringState = value;
                RaisePropertyChanged(nameof(NodeHoveringState));
            }
        }

        /// <summary>
        /// Collection of the nested groups in this group.
        /// This is used for displaying nested groups info
        /// when this group is collapsed.
        /// </summary>
        public ICollection<AnnotationViewModel> NestedGroups
        {
            get => nestedGroups;
            set
            {
                nestedGroups = value;
                RaisePropertyChanged(nameof(NestedGroups));
            }
        }

        /// <summary>
        /// Counter of all nodes in the group that
        /// aren't either an input or output node.
        /// This is used to display the amount of nodes
        /// the are in between the input and output nodes.
        /// </summary>
        public int NodeContentCount
        {
            get => Nodes
                .OfType<NodeModel>()
                .Count();
        }

        /// <summary>
        /// Rectangle of the ModelArea
        /// </summary>
        public System.Windows.Rect ModelAreaRect
        {
            get
            {
                return new System.Windows.Rect(0, 0, Width, ModelAreaHeight);
            }
        }

        /// <summary>
        /// Collection of rectangles based on AnnotationModels
        /// that belongs to this group.
        /// This is used to make a cutout in this groups background
        /// where another group is placed so there wont be an overlay.
        /// </summary>
        public SmartObservableCollection<Geometry> NestedGroupsGeometryCollection = new SmartObservableCollection<Geometry>();

        /// <summary>
        /// This property will be used to populate the GroupStyle context menu (the one shown when clicking right over a Group)
        /// </summary>
        [JsonIgnore]
        public ObservableCollection<Configuration.StyleItem> GroupStyleList
        {
            get
            {
                return groupStyleList;
            }
            set
            {
                groupStyleList = value;
                RaisePropertyChanged(nameof(GroupStyleList));
            }
        }
        #endregion

        #region Commands
        private DelegateCommand _changeFontSize;
        [JsonIgnore]
        public DelegateCommand ChangeFontSize
        {
            get
            {
                if (_changeFontSize == null)
                    _changeFontSize =
                        new DelegateCommand(UpdateFontSize, CanChangeFontSize);

                return _changeFontSize;
            }
        }

        private DelegateCommand _addToGroupCommand;
        [JsonIgnore]
        public DelegateCommand AddToGroupCommand
        {
            get
            {
                if (_addToGroupCommand == null)
                    _addToGroupCommand =
                        new DelegateCommand(AddToGroup, CanAddToGroup);

                return _addToGroupCommand;
            }
        }

        private DelegateCommand addGroupToGroupCommand;
        /// <summary>
        /// Adds the selected groups to this group
        /// </summary>
        [JsonIgnore]
        public DelegateCommand AddGroupToGroupCommand
        {
            get
            {
                if (addGroupToGroupCommand == null)
                    addGroupToGroupCommand =
                        new DelegateCommand(AddGroupToGroup, CanAddGroupToGroup);

                return addGroupToGroupCommand;
            }
        }

        private DelegateCommand removeGroupFromGroup;
        private ICollection<AnnotationViewModel> nestedGroups;

        /// <summary>
        /// Command to remove this group from the group it
        /// belongs to.
        /// </summary>
        [JsonIgnore]
        public DelegateCommand RemoveGroupFromGroupCommand
        {
            get
            {
                if (removeGroupFromGroup == null)
                    removeGroupFromGroup =
                        new DelegateCommand(RemoveGroupFromGroup, CanUngroupGroup);

                return removeGroupFromGroup;
            }
        }

        private bool CanAddToGroup(object obj)
        {
            return
                DynamoSelection.Instance.Selection.Count >= 0 &&
                IsExpanded;
        }

        private void AddToGroup(object obj)
        {
            if (annotationModel.IsSelected)
            {
                var selectedModels = DynamoSelection.Instance.Selection.OfType<ModelBase>();
                foreach (var model in selectedModels)
                {
                    if (!(model is AnnotationModel))
                    {
                        this.AnnotationModel.AddToTargetAnnotationModel(model, true);
                    }
                }
                Analytics.TrackEvent(Actions.AddedTo, Categories.GroupOperations, "Node");
            }
        }

        private bool CanAddGroupToGroup(object obj)
        {
            // First make sure this group is selected
            // and that it does not already belong to
            // another group
            if (!this.AnnotationModel.IsSelected ||
                !this.IsExpanded ||
                BelongsToGroup())
            {
                return false;
            }

            var selectedAnnotationModels = DynamoSelection.Instance.Selection
                    .OfType<AnnotationModel>()
                    .Where(model => model.GUID != this.AnnotationModel.GUID);

            // Then we make sure that there are any other
            // AnnotationModels selected
            if (!selectedAnnotationModels.Any()) return false;

            // Lastly we make sure that non of the selected
            // groups (except this one) already has nested groups
            // and there are at least one of the groups that does
            // not already belong to another group.
            return !selectedAnnotationModels.Any(x => x.HasNestedGroups) &&
                !selectedAnnotationModels.All(x => WorkspaceViewModel.Model.Annotations.ContainsModel(x));

        }

        private void AddGroupToGroup(object obj)
        {
            if (annotationModel.IsSelected)
            {
                var selectedModels = DynamoSelection.Instance.Selection
                    .OfType<AnnotationModel>()
                    .Where(x => x.GUID != this.AnnotationModel.GUID &&
                                !WorkspaceViewModel.Model.Annotations.ContainsModel(x));

                using (NestedGroupsGeometryCollection.DeferCollectionReset())
                foreach (var model in selectedModels)
                {
                    WorkspaceViewModel.DynamoViewModel.AddGroupToGroupModelCommand.Execute(this.AnnotationModel.GUID);
                    if (Nodes.Contains(model))
                    {
                        var groupViewModel = ViewModelBases.OfType<AnnotationViewModel>()
                            .Where(x => x.AnnotationModel.GUID == model.GUID)
                            .FirstOrDefault();

                        groupViewModel.AddToGroupCommand.RaiseCanExecuteChanged();
                        groupViewModel.AddGroupToGroupCommand.RaiseCanExecuteChanged();
                        groupViewModel.RemoveGroupFromGroupCommand.RaiseCanExecuteChanged();
                        AddToCutGeometryDictionary(groupViewModel);
                    }
                }
            }
        }

        private void RemoveGroupFromGroup(object parameters)
        {
            // Clear the selection and only select this group
            // as we only want to remove this group from
            // the group it belongs to.
            DynamoSelection.Instance.ClearSelection();
            var annotationGuid = this.AnnotationModel.GUID;
            this.WorkspaceViewModel.DynamoViewModel.ExecuteCommand(
                new DynamoModel.SelectModelCommand(annotationGuid, Keyboard.Modifiers.AsDynamoType()));
            WorkspaceViewModel.DynamoViewModel.UngroupModelCommand.Execute(null);
            RaisePropertyChanged(nameof(ZIndex));
            Analytics.TrackEvent(Actions.RemovedFrom, Categories.GroupOperations, "Group");
        }

        private bool CanUngroupGroup(object parameters)
        {
            return BelongsToGroup();
        }

        private bool CanChangeFontSize(object obj)
        {
            return true;
        }
        #endregion

        public AnnotationViewModel(WorkspaceViewModel workspaceViewModel, AnnotationModel model)
        {
            annotationModel = model;
            this.WorkspaceViewModel = workspaceViewModel;
            this.preferenceSettings = WorkspaceViewModel.DynamoViewModel.PreferenceSettings;
            model.PropertyChanged += model_PropertyChanged;
            model.RemovedFromGroup += OnModelRemovedFromGroup;
            model.AddedToGroup += OnModelAddedToGroup;
            DynamoSelection.Instance.Selection.CollectionChanged += SelectionOnCollectionChanged;

            //https://jira.autodesk.com/browse/QNTM-3770
            //Notes and Groups are serialized as annotations. Do not unselect the node selection during
            //Notes serialization
            if (model.Nodes.Count() > 0)
            {
                // Group is created already.So just populate it.
                var selectNothing = new DynamoModel.SelectModelCommand(Guid.Empty, System.Windows.Input.ModifierKeys.None.AsDynamoType());
                WorkspaceViewModel.DynamoViewModel.ExecuteCommand(selectNothing);
            }

            InPorts = new ObservableCollection<PortViewModel>();
            OutPorts = new ObservableCollection<PortViewModel>();

            ViewModelBases = this.WorkspaceViewModel.GetViewModelsInternal(annotationModel.Nodes.Select(x => x.GUID));

            // Add all grouped AnnotaionModels to the CutGeometryDictionary.
            // And raise ZIndex changed to make sure nested groups have
            // a higher zIndex than the parent.
            using (NestedGroupsGeometryCollection.DeferCollectionReset())
            foreach (var annotationViewModel in viewModelBases.OfType<AnnotationViewModel>())
            {
                annotationViewModel.RaisePropertyChanged(nameof(ZIndex));
                AddToCutGeometryDictionary(annotationViewModel);
            }

            if (!IsExpanded)
            {
                SetGroupInputPorts();
                SetGroupOutPorts();
                CollapseGroupContents(true);
            }
            groupStyleList = new ObservableCollection<Configuration.StyleItem>();
            //This will add the GroupStyles created in Preferences panel to the Group Style Context menu.
            LoadGroupStylesFromPreferences(preferenceSettings.GroupStyleItemsList);
        }

        /// <summary>
        /// Creates input ports for the group based on its Nodes.
        /// Input ports that either is connected to a Node outside of the
        /// group, or has a port that is not connected will be used for the group.
        /// </summary>
        internal void SetGroupInputPorts()
        {
            InPorts.Clear();
            List<PortViewModel> newPortViewModels;

            // we need to store the original ports here
            // as we need those later for when we
            // need to collapse the groups content
            if (this.AnnotationModel.HasNestedGroups)
            {
                var ownerNodes = Nodes
                    .OfType<AnnotationModel>()
                    .SelectMany(x => x.Nodes.OfType<NodeModel>())
                    .Concat(Nodes.OfType<NodeModel>());

                originalInPorts = GetGroupInPorts(ownerNodes);
            }
            else
            {
                originalInPorts = GetGroupInPorts();
            }

            // Create proxies of the ports so we can
            // visually add them to the group but they
            // should still reference their NodeModel
            // owner
            newPortViewModels = CreateProxyInPorts(originalInPorts);

            if (newPortViewModels == null) return;
            InPorts.AddRange(newPortViewModels);
            return;
        }

        /// <summary>
        /// Creates output ports for the group based on its Nodes.
        /// Output ports that are not connected will be used for the group.
        /// </summary>
        internal void SetGroupOutPorts()
        {
            OutPorts.Clear();
            List<PortViewModel> newPortViewModels;

            // we need to store the original ports here
            // as we need thoese later for when we
            // need to collapse the groups content
            if (this.AnnotationModel.HasNestedGroups)
            {
                var ownerNodes = Nodes
                    .OfType<AnnotationModel>()
                    .SelectMany(x => x.Nodes.OfType<NodeModel>())
                    .Concat(Nodes.OfType<NodeModel>());

                originalOutPorts = GetGroupOutPorts(ownerNodes);
            }
            else
            {
                originalOutPorts = GetGroupOutPorts();
            }

            // Create proxies of the ports so we can
            // visually add them to the group but they
            // should still reference their NodeModel
            // owner
            newPortViewModels = CreateProxyOutPorts(originalOutPorts);

            if (newPortViewModels == null) return;
            OutPorts.AddRange(newPortViewModels);
            return;
        }

        internal IEnumerable<PortModel> GetGroupInPorts(IEnumerable<NodeModel> ownerNodes = null)
        {
            // If this group does not contain any AnnotationModels
            // we want to get all ports that are connected to something
            // outside of the group
            if (ownerNodes != null)
            {
                return ownerNodes.SelectMany(x => x.InPorts
                        .Where(p => !p.IsConnected ||
                                    !p.Connectors.Any(c => ownerNodes.Contains(c.Start.Owner)) ||
                                    // If the port is connected to any of the groups outports
                                    // we need to return it as well
                                    p.Connectors.Any(c => outPorts.Select(m => m.PortModel).Contains(c.Start)))
                        );
            }

            // If this group does contain any AnnotationModels
            // we only want to get the ports where the owner does
            // not belong to a group.
            return Nodes.OfType<NodeModel>()
                .SelectMany(x => x.InPorts
                    .Where(p => !p.IsConnected ||
                                !p.Connectors.Any(c => Nodes.Contains(c.Start.Owner)) ||
                                // If the port is connected to any of the groups outports
                                // we need to return it as well
                                p.Connectors.Any(c => outPorts.Select(m => m.PortModel).Contains(c.Start)))
                );
        }

        internal IEnumerable<PortModel> GetGroupOutPorts(IEnumerable<NodeModel> ownerNodes = null)
        {
            // If this group does not contain any AnnotationModels
            // we want to get all ports that are connected to something
            // outside of the group
            if (ownerNodes != null)
            {
                return ownerNodes
                    .SelectMany(x => x.OutPorts
                        .Where(p => !p.IsConnected ||
                                    !p.Connectors.Any(c => ownerNodes.Contains(c.End.Owner)) ||
                                    // If the port is connected to any of the groups inports
                                    // we need to return it as well
                                    p.Connectors.Any(c => inPorts.Select(m => m.PortModel).Contains(c.End)))
                    );
            }

            // If this group does contain any AnnotationModels
            // we only want to get the ports where the owner does
            // not belong to a group.
            return Nodes.OfType<NodeModel>()
                .SelectMany(x => x.OutPorts
                    .Where(p => !p.IsConnected ||
                                !p.Connectors.Any(c => Nodes.Contains(c.End.Owner)) ||
                                // If the port is connected to any of the groups inports
                                // we need to return it as well
                                p.Connectors.Any(c => inPorts.Select(m => m.PortModel).Contains(c.End)))
                );
        }

        private double GetPortVerticalOffset(PortModel portModel, int proxyPortIndex)
        {
            // calculate the vertical offset based on the port index.
            double portHeight = portModel.Height;
            return verticalOffset + (proxyPortIndex * portHeight) + portVerticalMidPoint;
        }

        private Point2D CalculatePortPosition(PortModel portModel, int proxyPortIndex)
        {
            double groupHeaderHeight = Height - ModelAreaRect.Height;

            double offset = GetPortVerticalOffset(portModel, proxyPortIndex);
            double y = Top + groupHeaderHeight + offset;

            switch (portModel.PortType)
            {
                case PortType.Input:
                    return new Point2D(Left, y);
                case PortType.Output:
                    if (portModel.Owner is CodeBlockNodeModel)
                    {
                        // Special case because code block outputs are smaller than regular outputs.
                        return new Point2D(Left + Width, y + 6);
                    }
                    return new Point2D(Left + Width, y);
            }
            return new Point2D();
        }

        private List<PortViewModel> CreateProxyInPorts(IEnumerable<PortModel> groupPortModels)
        {
            var originalPortViewModels = WorkspaceViewModel.Nodes
                .SelectMany(x => x.InPorts)
                .Where(x => groupPortModels.Contains(x.PortModel))
                .ToList();

            var newPortViewModels = new List<PortViewModel>();
            for (int i = 0; i < groupPortModels.Count(); i++)
            {
                var model = groupPortModels.ElementAt(i);
                newPortViewModels.Add(originalPortViewModels[i].CreateProxyPortViewModel(model));

                // calculate new position for the proxy inports.
                model.Center = CalculatePortPosition(model, i);
            }

            return newPortViewModels;
        }

        private List<PortViewModel> CreateProxyOutPorts(IEnumerable<PortModel> groupPortModels)
        {
            var originalPortViewModels = WorkspaceViewModel.Nodes
                .SelectMany(x => x.OutPorts)
                .Where(x => groupPortModels.Contains(x.PortModel))
                .ToList();

            var newPortViewModels = new List<PortViewModel>();
            for (int i = 0; i < groupPortModels.Count(); i++)
            {
                var model = groupPortModels.ElementAt(i);
                newPortViewModels.Add(originalPortViewModels[i].CreateProxyPortViewModel(model));

                // calculate new position for the proxy outports
                model.Center = CalculatePortPosition(model, i);
            }

            return newPortViewModels;
        }

        internal void UpdateProxyPortsPosition()
        {
            var parent = WorkspaceViewModel.Annotations
                .FirstOrDefault(x => x.AnnotationModel.ContainsModel(AnnotationModel));

            if (parent != null && !parent.IsExpanded) return;

            for (int i = 0; i < inPorts.Count(); i++)
            {
                var model = inPorts[i].PortModel;
                if (model.IsProxyPort)
                {
                    // calculate new position for the proxy inports.
                    model.Center = CalculatePortPosition(model, i);
                }
            }

            for (int i = 0; i < outPorts.Count(); i++)
            {
                var model = outPorts[i].PortModel;
                if (model.IsProxyPort)
                {
                    // calculate new position for the proxy outports.
                    model.Center = CalculatePortPosition(model, i);
                }
            }
        }

        internal void ClearSelection()
        {
            // Group is created already.So just populate it.
            var selectNothing = new DynamoModel.SelectModelCommand(Guid.Empty, System.Windows.Input.ModifierKeys.None.AsDynamoType());
            WorkspaceViewModel.DynamoViewModel.ExecuteCommand(selectNothing);
        }

        /// <summary>
        /// Collapse all nodes in this group
        /// by settings its IsCollapsed property
        /// to true.
        /// Only the Parent group should handle collapsing
        /// the connector that needs it.
        /// </summary>
        /// <param name="collapseConnectors"></param>
        private void CollapseGroupContents(bool collapseConnectors)
        {
            foreach (var viewModel in ViewModelBases)
            {
                if (viewModel is AnnotationViewModel annotationViewModel)
                {
                    // If there is a group in this group
                    // we collapse that and all of its content.
                    annotationViewModel.IsCollapsed = true;
                    annotationViewModel.CollapseGroupContents(false);
                }

                viewModel.IsCollapsed = true;
                if (viewModel is NodeViewModel nodeViewModel)
                {
                    nodeViewModel.IsNodeInCollapsedGroup = true;
                }
            }

            if (!collapseConnectors) return;

            CollapseConnectors();

            Analytics.TrackEvent(Actions.Collapsed, Categories.GroupOperations);
        }

        private void CollapseConnectors()
        {
            if (originalInPorts is null)
            {
                return;
            }

            var excludedPorts = originalInPorts.Concat(originalOutPorts);

            var allNodes = this.Nodes
                .OfType<AnnotationModel>()
                .SelectMany(x => x.Nodes.OfType<NodeModel>())
                .Concat(this.Nodes.OfType<NodeModel>());

            var connectorsToHide = allNodes
                .SelectMany(x => x.InPorts.Concat(x.OutPorts))
                .Except(excludedPorts)
                .SelectMany(x => x.Connectors)
                .Distinct();

            foreach (var connector in connectorsToHide)
            {
                var connectorViewModel = WorkspaceViewModel
                    .Connectors
                    .Where(x => connector.GUID == x.ConnectorModel.GUID)
                    .FirstOrDefault();

                connectorViewModel.IsCollapsed = true;
            }
        }

        /// <summary>
        /// Shows all content of the group by setting
        /// its IsCollapsed property to false.
        /// </summary>
        internal void ShowGroupContents()
        {
            if (!IsExpanded)
            {
                return;
            }

            foreach (var viewModel in ViewModelBases)
            {
                if (viewModel is AnnotationViewModel annotationViewModel)
                {
<<<<<<< HEAD
                    if (annotationViewModel.Nodes.Any())
=======
                    // Update connectors and ports if the nested group is not collapsed
                    if(annotationViewModel.Nodes.Any() && !annotationViewModel.IsCollapsed)
>>>>>>> eada30aa
                    {
                        UpdateConnectorsAndPortsOnShowContents(annotationViewModel.Nodes);
                    }
                    // If there is a group in this group
                    // we expand that and all of its content.
                    annotationViewModel.IsCollapsed = false;
                    annotationViewModel.ShowGroupContents();
                }

                viewModel.IsCollapsed = false;

                if (viewModel is NodeViewModel nodeViewModel)
                {
                    nodeViewModel.IsNodeInCollapsedGroup = false;
                }
            }

            UpdateConnectorsAndPortsOnShowContents(Nodes);
            UpdateProxyPortsPosition();

            Analytics.TrackEvent(Actions.Expanded, Categories.GroupOperations);
        }

        private void UpdateConnectorsAndPortsOnShowContents(IEnumerable<ModelBase> nodes)
        {
            foreach (var nodeModel in nodes.OfType<NodeModel>())
            {
                var connectorGuids = nodeModel.AllConnectors
                    .Select(x => x.GUID);

                var connectorViewModels = WorkspaceViewModel.Connectors
                    .Where(x => connectorGuids.Contains(x.ConnectorModel.GUID))
                    .ToList();

                connectorViewModels.ForEach(x => x.IsCollapsed = false);

                // Set IsProxyPort back to false when the group is expanded.
                nodeModel.InPorts.ToList().ForEach(x => x.IsProxyPort = false);
                nodeModel.OutPorts.ToList().ForEach(x => x.IsProxyPort = false);
            }
        }

        private void UpdateFontSize(object parameter)
        {
            if (parameter == null) return;

            WorkspaceViewModel.DynamoViewModel.ExecuteCommand(
                new DynamoModel.UpdateModelValueCommand(
                    Guid.Empty, AnnotationModel.GUID, "FontSize", parameter.ToString()));

            WorkspaceViewModel.DynamoViewModel.RaiseCanExecuteUndoRedo();
        }

        /// <summary>
        /// This method will be called by the ChangeGroupStyleCommand when a GroupStyle is selected from the ContextMenu
        /// </summary>
        /// <param name="itemEntryParameter">GroupStyle item selected</param>
        internal void UpdateGroupStyle(GroupStyleItem itemEntryParameter)
        {
            if (itemEntryParameter == null) return;

            Background = (Color)ColorConverter.ConvertFromString("#" + itemEntryParameter.HexColorString);

            WorkspaceViewModel.HasUnsavedChanges = true;
        }

        /// <summary>
        /// This method loads the group styles defined by the user and stored in the xml file
        /// </summary>
        /// <param name="styleItemsList"></param>
        /// <returns></returns>
        private void LoadGroupStylesFromPreferences(IEnumerable<Configuration.StyleItem> styleItemsList)
        {
            preferencesStyleItemsList = styleItemsList;

            var defaultGroupStylesList = styleItemsList.Where(style => style.IsDefault == true);
            var customGroupStylesList = styleItemsList.Where(style => style.IsDefault == false);

            //Adds to the list the Default Group Styles created by Dynamo
            groupStyleList.AddRange(defaultGroupStylesList);

            //Adds the separator between the Default Group Styles and the Custom Group Styles
            groupStyleList.Add(new GroupStyleSeparator());

            //Adds to the list the Custom Group Styles created by the user
            groupStyleList.AddRange(customGroupStylesList);
        }

        /// <summary>
        /// This method will be executed when the MenuIte.SubmenuOpened event is executed
        /// The purpose is adding to the GroupStyles ContextMenu the Styles added in the Preferences panel.
        /// </summary>
        internal void ReloadGroupStyles()
        {
            if (preferencesStyleItemsList == null) return;
            groupStyleList.Clear();

            LoadGroupStylesFromPreferences(preferencesStyleItemsList);
        }

        /// <summary>
        /// Selects this group and models within it.
        /// </summary>
        internal void SelectAll()
        {
            var annotationGuid = this.AnnotationModel.GUID;
            this.WorkspaceViewModel.DynamoViewModel.ExecuteCommand(
                new DynamoModel.SelectModelCommand(annotationGuid, Keyboard.Modifiers.AsDynamoType()));

            //Select all the models inside the group - This avoids some performance bottleneck 
            //with many nodes selected at the same time - which makes moving the group very slow

            var groupedGroupsNodes = this.AnnotationModel.Nodes.OfType<AnnotationModel>().SelectMany(x => x.Nodes);
            DynamoSelection.Instance.Selection.AddRange(this.AnnotationModel.Nodes.Concat(groupedGroupsNodes));
        }

        internal void SelectGroupOnly()
        {
            var annotationGuid = this.AnnotationModel.GUID;
            DynamoSelection.Instance.Selection.Add(AnnotationModel);
            this.WorkspaceViewModel.DynamoViewModel.ExecuteCommand(
                new DynamoModel.SelectModelCommand(annotationGuid, Keyboard.Modifiers.AsDynamoType()));
        }

        internal void AddGroupAndGroupedNodesToSelection()
        {
            var guids = this.AnnotationModel.Nodes.Select(n => n.GUID).ToList();
            guids.Add(this.AnnotationModel.GUID);

            this.WorkspaceViewModel.DynamoViewModel.ExecuteCommand(
                new DynamoModel.SelectModelCommand(guids, Keyboard.Modifiers.AsDynamoType()));

        }

        private void SelectionOnCollectionChanged(object sender, NotifyCollectionChangedEventArgs e)
        {
            AddToGroupCommand.RaiseCanExecuteChanged();
            AddGroupToGroupCommand.RaiseCanExecuteChanged();
            RemoveGroupFromGroupCommand.RaiseCanExecuteChanged();
        }

        private void model_PropertyChanged(object sender, System.ComponentModel.PropertyChangedEventArgs e)
        {
            switch (e.PropertyName)
            {
                case "X":
                    RaisePropertyChanged("Left");
                    break;
                case "Y":
                    RaisePropertyChanged("Top");
                    break;
                case "Width":
                    RaisePropertyChanged("Width");
                    RaisePropertyChanged(nameof(ModelAreaRect));
                    UpdateAllGroupedGroups();
                    break;
                case "Height":
                    RaisePropertyChanged("Height");
                    UpdateAllGroupedGroups();
                    break;
                case nameof(AnnotationDescriptionText):
                    RaisePropertyChanged(nameof(AnnotationDescriptionText));
                    break;
                case "AnnotationText":
                    RaisePropertyChanged("AnnotationText");
                    break;
                case "Background":
                    RaisePropertyChanged("Background");
                    break;
                case "IsSelected":
                    RaisePropertyChanged("PreviewState");
                    break;
                case "FontSize":
                    RaisePropertyChanged("FontSize");
                    break;
                case "SelectedModels":
                    this.AnnotationModel.UpdateBoundaryFromSelection();
                    break;
                case nameof(AnnotationModel.Nodes):
                    ViewModelBases = this.WorkspaceViewModel.GetViewModelsInternal(annotationModel.Nodes.Select(x => x.GUID));
                    HandleNodesCollectionChanges();
                    break;
                case nameof(AnnotationModel.ModelAreaHeight):
                    RaisePropertyChanged(nameof(ModelAreaHeight));
                    RaisePropertyChanged(nameof(ModelAreaRect));
                    RaisePropertyChanged(nameof(Width));
                    break;
                case nameof(AnnotationModel.Position):
                    RaisePropertyChanged(nameof(ModelAreaRect));
                    RaisePropertyChanged(nameof(AnnotationModel.Position));
                    UpdateProxyPortsPosition();
                    break;
            }
        }

        private void OnModelRemovedFromGroup(object sender, EventArgs e)
        {
            Analytics.TrackEvent(Actions.RemovedFrom, Categories.GroupOperations, "Node");
            RaisePropertyChanged(nameof(ZIndex));
        }

        private void OnModelAddedToGroup(object sender, EventArgs e)
        {
            Analytics.TrackEvent(Actions.AddedTo, Categories.GroupOperations, "Group");
            RaisePropertyChanged(nameof(ZIndex));
        }

        private void UpdateAllGroupedGroups()
        {
            using (NestedGroupsGeometryCollection.DeferCollectionReset())
            {
                ViewModelBases
                    .OfType<AnnotationViewModel>()
                    .ToList()
                    .ForEach(x => UpdateGroupCutGeometry(x));
            }
        }

        private void HandleNodesCollectionChanges()
        {
            var allGroupedGroups = Nodes.OfType<AnnotationModel>();
            var removedFromGroup = GroupIdToCutGeometryIndex.Keys
                .ToList()
                .Except(allGroupedGroups.Select(x => x.GUID));

            using (NestedGroupsGeometryCollection.DeferCollectionReset())
            {
                foreach (var key in removedFromGroup)
                {
                    RemoveKeyFromCutGeometryDictionary(key);
                }

                var addedToGroup = allGroupedGroups
                    .Select(x => x.GUID)
                    .Except(GroupIdToCutGeometryIndex.Keys.ToList());

                foreach (var key in addedToGroup)
                {
                    var groupViewModel = ViewModelBases.OfType<AnnotationViewModel>()
                        .Where(x => x.AnnotationModel.GUID == key)
                        .FirstOrDefault();

                    AddToCutGeometryDictionary(groupViewModel);
                }
            }

            WorkspaceViewModel.HasUnsavedChanges = true;
        }

        private void RemoveKeyFromCutGeometryDictionary(Guid groupGuid)
        {
            if (GroupIdToCutGeometryIndex is null ||
                !GroupIdToCutGeometryIndex.ContainsKey(groupGuid))
            {
                return;
            }

            NestedGroupsGeometryCollection.RemoveAt(GroupIdToCutGeometryIndex[groupGuid]);
            GroupIdToCutGeometryIndex.Remove(groupGuid);

            var groupViewModel = this.WorkspaceViewModel.Annotations
                .Where(x => x.AnnotationModel.GUID == groupGuid)
                .FirstOrDefault();

            if (groupViewModel != null)
            {
                groupViewModel.PropertyChanged -= GroupViewModel_PropertyChanged;
            }
        }

        private void AddToCutGeometryDictionary(AnnotationViewModel annotationViewModel)
        {
            var key = annotationViewModel.AnnotationModel.GUID;
            if (GroupIdToCutGeometryIndex.ContainsKey(key)) return;

            int nextPos = NestedGroupsGeometryCollection.Count;
            NestedGroupsGeometryCollection.Insert(nextPos, CreateRectangleGeometry(annotationViewModel));
            GroupIdToCutGeometryIndex[key] = nextPos;

            annotationViewModel.PropertyChanged += GroupViewModel_PropertyChanged;
        }

        private RectangleGeometry CreateRectangleGeometry(AnnotationViewModel annotationViewModel)
        {
            return new RectangleGeometry(
                new System.Windows.Rect(
                    new System.Windows.Point(
                        Math.Abs(annotationViewModel.Left - this.Left), (annotationViewModel.Top + annotationViewModel.AnnotationModel.TextBlockHeight) - (this.Top + this.AnnotationModel.TextBlockHeight)),
                    new System.Windows.Size(
                        annotationViewModel.Width, annotationViewModel.ModelAreaHeight)
                    )
                );
        }

        private void GroupViewModel_PropertyChanged(object sender, System.ComponentModel.PropertyChangedEventArgs e)
        {
            switch (e.PropertyName)
            {
                case nameof(AnnotationModel.Position):
                case nameof(Width):
                case nameof(Height):
                    UpdateGroupCutGeometry(sender as AnnotationViewModel);
                    break;
                default:
                    break;
            }
        }

        private void UpdateGroupCutGeometry(AnnotationViewModel annotationViewModel)
        {
            var key = annotationViewModel.AnnotationModel.GUID;
            if (GroupIdToCutGeometryIndex == null ||
                !GroupIdToCutGeometryIndex.ContainsKey(key))
            {
                return;
            }
            var index = GroupIdToCutGeometryIndex[key];
            if (index >= 0 &&
                index < NestedGroupsGeometryCollection.Count)
            {
                NestedGroupsGeometryCollection[index] = CreateRectangleGeometry(annotationViewModel);
            }
        }

        private bool BelongsToGroup()
        {
            return WorkspaceViewModel.Model.Annotations.ContainsModel(this.annotationModel);
        }

        public override void Dispose()
        {
            annotationModel.PropertyChanged -= model_PropertyChanged;
            annotationModel.RemovedFromGroup -= OnModelRemovedFromGroup;
            annotationModel.AddedToGroup -= OnModelAddedToGroup;

            DynamoSelection.Instance.Selection.CollectionChanged -= SelectionOnCollectionChanged;
            base.Dispose();
        }
    }
}<|MERGE_RESOLUTION|>--- conflicted
+++ resolved
@@ -885,12 +885,8 @@
             {
                 if (viewModel is AnnotationViewModel annotationViewModel)
                 {
-<<<<<<< HEAD
-                    if (annotationViewModel.Nodes.Any())
-=======
                     // Update connectors and ports if the nested group is not collapsed
                     if(annotationViewModel.Nodes.Any() && !annotationViewModel.IsCollapsed)
->>>>>>> eada30aa
                     {
                         UpdateConnectorsAndPortsOnShowContents(annotationViewModel.Nodes);
                     }
