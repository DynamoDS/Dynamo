--- conflicted
+++ resolved
@@ -774,7 +774,6 @@
             int index = 0;
             foreach (var group in groupPortModels)
             {
-<<<<<<< HEAD
                 var originalPort = originalPortViewModels.FirstOrDefault(x => x.PortModel.GUID == group.GUID);
                 if (originalPort != null)
                 {
@@ -784,13 +783,6 @@
                     group.Center = CalculatePortPosition(group, index);
                 }
                 index++;
-=======
-                var model = groupPortModels.ElementAt(i);
-                newPortViewModels.Add(originalPortViewModels[i].CreateProxyPortViewModel(model));
-
-                // calculate new position for the proxy outports
-                model.Center = CalculatePortPosition(model, i);
->>>>>>> 80589b3a
             }
 
             return newPortViewModels;
