--- conflicted
+++ resolved
@@ -136,13 +136,8 @@
         }
 
         /// <summary>
-<<<<<<< HEAD
-        /// Used by the 'Hide Connection' button in the node output context menu.
+        /// Used by the 'Show/Hide Wires' button in the node output context menu.
         /// Hides or Shows any connections this port has.
-=======
-        /// Used by the 'Show/Hide Wires' button in the node output context menu.
-        /// Removes any current connections this port has.
->>>>>>> 6bc849de
         /// </summary>
         public DelegateCommand HideConnectionsCommand
         {
@@ -184,18 +179,8 @@
             {
                 // Attempting to get the relevant ConnectorViewModel via matching GUID
                 var connectorViewModel = node.WorkspaceViewModel.Connectors
-<<<<<<< HEAD
-                    .FirstOrDefault(x => x.ConnectorModel.GUID == port.Connectors[i].GUID);
-
-                if (connectorViewModel == null)
-                {
-                    continue;
-                }
-
-                connectorViewModel.HideConnectorCommand.Execute(!AreConnectorsHidden);
-=======
                     .FirstOrDefault(x => x.ConnectorModel.GUID == connector.GUID);
-                connectorViewModel?.ShowhideConnectorCommand.Execute(!SetConnectorsVisibility);
+                connectorViewModel?.ShowhideConnectorCommand.Execute(!AreConnectorsHidden);
             }
             if (SetConnectorsVisibility)
             {
@@ -204,7 +189,6 @@
             else
             {
                 Analytics.TrackEvent(Actions.Hide, Categories.ConnectorOperations, port.PortType.ToString(), port.Connectors.Count);
->>>>>>> 6bc849de
             }
             RefreshHideWiresState();
         }
