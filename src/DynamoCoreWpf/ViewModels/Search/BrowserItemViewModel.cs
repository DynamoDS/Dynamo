﻿using System;
using System.Collections.Generic;
using System.Collections.ObjectModel;
using System.Collections.Specialized;
using System.ComponentModel;
using System.Linq;
using System.Windows.Input;
using System.Windows.Media.Imaging;
using Dynamo.Search;
using Dynamo.UI;
<<<<<<< HEAD
using Dynamo.ViewModels;
using Dynamo.Wpf.Services;
=======
>>>>>>> ed3888c3
using Microsoft.Practices.Prism.Commands;
using Microsoft.Practices.Prism.ViewModel;

namespace Dynamo.Wpf.ViewModels
{
    public abstract class BrowserItemViewModel : NotificationObject
    {
        public ICommand ToggleIsExpandedCommand { get; protected set; }
        public BrowserItem Model { get; private set; }
        public ObservableCollection<BrowserItemViewModel> Items { get; set; }

        protected BrowserItemViewModel(BrowserItem model)
        {
            Model = model;
            ToggleIsExpandedCommand = new DelegateCommand(Model.Execute);
            Items = new ObservableCollection<BrowserItemViewModel>();

            foreach (var item in Model.Items)
            {
                Items.Add(Wrap(item));
            }

            Model.Items.CollectionChanged += ItemsOnCollectionChanged;
        }

        /// <summary>
        /// Sort this items children and then tell its children and recurse on children
        /// </summary>
        public void RecursivelySort()
        {
            Items = new ObservableCollection<BrowserItemViewModel>(Items.OrderBy(x => x.Model.Name));
            Items.ToList().ForEach(x => x.RecursivelySort());
        }

        private void ItemsOnCollectionChanged(object sender,
            NotifyCollectionChangedEventArgs e)
        {
            switch (e.Action)
            {
                case NotifyCollectionChangedAction.Add:
                    foreach (BrowserItem item in e.NewItems.OfType<BrowserItem>())
                    {
                        Items.Add(Wrap(item));
                    }
                    break;
                case NotifyCollectionChangedAction.Reset:
                    Items.Clear();
                    break;
                case NotifyCollectionChangedAction.Remove:
                    foreach (
                        var vm in
                            from object item in e.OldItems
                            select Items.First(x => x.Model == item))
                    {
                        Items.Remove(vm);
                    }
                    break;
            }
        }

        #region Wrap

        internal static BrowserItemViewModel Wrap(BrowserItem item)
        {
            dynamic itemDyn = item;
            return WrapExplicit(itemDyn);
        }

        internal static BrowserRootElementViewModel WrapExplicit(BrowserRootElement elem)
        {
            return new BrowserRootElementViewModel(elem);
        }

        internal static BrowserInternalElementViewModel WrapExplicit(BrowserInternalElement elem)
        {
            return new BrowserInternalElementViewModel(elem);
        }

        #endregion

    }

    public interface ISearchEntryViewModel : INotifyPropertyChanged, IDisposable
    {
        string Name { get; }
        bool Visibility { get; }
        bool IsSelected { get; }
        string Description { get; }
        ICommand ClickedCommand { get; }
    }

    public class NodeCategoryViewModel : NotificationObject, ISearchEntryViewModel
    {
        public ICommand ClickedCommand { get; private set; }

        private string name;
        private string fullCategoryName;
<<<<<<< HEAD
        private string assembly;
=======
>>>>>>> ed3888c3
        private ObservableCollection<ISearchEntryViewModel> items;
        private ObservableCollection<NodeSearchElementViewModel> entries;
        private ObservableCollection<NodeCategoryViewModel> subCategories;
        private bool visibility;
        private bool isExpanded;
        private bool isSelected;

        public event RequestBitmapSourceHandler RequestBitmapSource;
        public void OnRequestBitmapSource(IconRequestEventArgs e)
        {
            if (RequestBitmapSource != null)
            {
                RequestBitmapSource(e);
            }
        }

        public string Name
        {
            get { return name; }
            set
            {
                if (value == name) return;
                name = value;
                RaisePropertyChanged("Name");
            }
        }

        public string FullCategoryName
        {
            get { return fullCategoryName; }
            set
            {
                if (value == fullCategoryName) return;
                fullCategoryName = value;
                RaisePropertyChanged("FullCategoryName");
            }
        }

<<<<<<< HEAD
        public string Assembly
        {
            get
            {
                if (string.IsNullOrEmpty(assembly))
                    return Configurations.DefaultAssembly;

                return assembly;
            }
            set
            {
                if (!string.IsNullOrEmpty(assembly)) return;
                assembly = value;
            }
        }

=======
>>>>>>> ed3888c3
        public ObservableCollection<ISearchEntryViewModel> Items
        {
            get { return items; }
            set
            {
                if (Equals(value, items)) return;
                items = value;
                RaisePropertyChanged("Items");
            }
        }

        public ObservableCollection<NodeSearchElementViewModel> Entries
        {
            get { return entries; }
            set
            {
                if (Equals(value, entries)) return;
                entries = value;
                RaisePropertyChanged("Entries");
            }
        }

        public ObservableCollection<NodeCategoryViewModel> SubCategories
        {
            get { return subCategories; }
            set
            {
                if (Equals(value, subCategories)) return;
                subCategories = value;
                RaisePropertyChanged("SubCategories");
            }
        }

        public bool Visibility
        {
            get { return visibility && Items.Any(item => item.Visibility); }
            set
            {
                if (value.Equals(visibility)) return;
                visibility = value;
                RaisePropertyChanged("Visibility");
            }
        }

        public bool IsSelected
        {
            get { return isSelected; }
            set
            {
                if (value.Equals(isSelected)) return;
                isSelected = value;
                RaisePropertyChanged("IsSelected");
            }
        }

        public string Description
        {
            get
            {
                return "";
            }
        }

        public bool IsExpanded
        {
            get { return isExpanded; }
            set
            {
                if (value.Equals(isExpanded)) return;
                isExpanded = value;
                RaisePropertyChanged("IsExpanded");
            }
        }

        ///<summary>
        /// Small icon for class and method buttons.
        ///</summary>
        public BitmapSource SmallIcon
        {
            get
            {
                BitmapSource icon = GetIcon(Name + Configurations.SmallIconPostfix);

                // If there is no icon, use default.
                if (icon == null)
                    icon = LoadDefaultIcon();

                return icon;
            }
        }

        public NodeCategoryViewModel(string name)
            : this(
                name,
                Enumerable.Empty<NodeSearchElementViewModel>(),
                Enumerable.Empty<NodeCategoryViewModel>()) { }

        public NodeCategoryViewModel(string name, IEnumerable<NodeSearchElementViewModel> entries, IEnumerable<NodeCategoryViewModel> subs)
        {
            ClickedCommand = new DelegateCommand(Expand);

            Name = name;
            Entries = new ObservableCollection<NodeSearchElementViewModel>(entries);
            SubCategories = new ObservableCollection<NodeCategoryViewModel>(subs);

            foreach (var category in SubCategories)
                category.PropertyChanged += CategoryOnPropertyChanged;

            Entries.CollectionChanged += OnCollectionChanged;
            SubCategories.CollectionChanged += OnCollectionChanged;
            SubCategories.CollectionChanged += SubCategoriesOnCollectionChanged;

            Items = new ObservableCollection<ISearchEntryViewModel>(
                Entries.Cast<ISearchEntryViewModel>().Concat(SubCategories)
                    .OrderBy(x => x.Name));

            Items.CollectionChanged += ItemsOnCollectionChanged;

            foreach (var item in Items)
                item.PropertyChanged += ItemOnPropertyChanged;

            Visibility = true;
            IsExpanded = false;
        }

        private void ItemsOnCollectionChanged(object sender, NotifyCollectionChangedEventArgs args)
        {
            if (args.Action == NotifyCollectionChangedAction.Move)
                return;


            if (args.NewItems != null)
            {
                foreach (var item in args.NewItems.Cast<ISearchEntryViewModel>())
                {
                    item.PropertyChanged += ItemOnPropertyChanged;
                }
            }

            if (args.OldItems != null)
            {
                foreach (var item in args.OldItems.Cast<ISearchEntryViewModel>())
                {
                    item.PropertyChanged -= ItemOnPropertyChanged;
                }
            }
        }

        private void SubCategoriesOnCollectionChanged(object sender, NotifyCollectionChangedEventArgs args)
        {
            if (args.Action == NotifyCollectionChangedAction.Move)
                return;

            if (args.NewItems != null)
            {
                foreach (var category in args.NewItems.Cast<NodeCategoryViewModel>())
                {
                    category.PropertyChanged += CategoryOnPropertyChanged;
                }
            }

            if (args.OldItems != null)
            {
                foreach (var category in args.OldItems.Cast<NodeCategoryViewModel>())
                {
                    category.PropertyChanged -= CategoryOnPropertyChanged;
                }
            }
        }

        public void Dispose()
        {
            foreach (var category in SubCategories)
                category.PropertyChanged -= CategoryOnPropertyChanged;

            foreach (var item in Items)
                item.PropertyChanged -= ItemOnPropertyChanged;
        }

        public void DisposeTree()
        {
            Dispose();

            foreach (var entry in Entries)
                entry.Dispose();

            foreach (var subCategory in SubCategories)
                subCategory.DisposeTree();
        }

        private void CategoryOnPropertyChanged(object sender, PropertyChangedEventArgs propertyChangedEventArgs)
        {
            if (propertyChangedEventArgs.PropertyName == "IsExpanded")
            {
                var category = (NodeCategoryViewModel)sender;
                if (category.IsExpanded)
                {
                    foreach (var other in SubCategories.Where(other => other != category))
                    {
                        other.IsExpanded = false;
                    }
                }
            }
        }

        private void ItemOnPropertyChanged(object sender, PropertyChangedEventArgs propertyChangedEventArgs)
        {
            if (propertyChangedEventArgs.PropertyName == "Visibility")
                RaisePropertyChanged("Visibility");
        }

        protected virtual void Expand()
        {
            var endState = !IsExpanded;

            foreach (var ele in SubCategories.Where(cat => cat.IsExpanded == true))
                ele.IsExpanded = false;

            //Walk down the tree expanding anything nested one layer deep
            //this can be removed when we have the hierachy implemented properly
            if (Items.Count == 1 && SubCategories.Any())
            {
                var subElement = SubCategories[0];
                while (subElement.Items.Count == 1)
                {
                    subElement.IsExpanded = true;
                    if (subElement.SubCategories.Any())
                        subElement = subElement.SubCategories[0];
                    else
                        break;
                }

                subElement.IsExpanded = true;
            }

            IsExpanded = endState;
        }

        private void OnCollectionChanged(object sender, NotifyCollectionChangedEventArgs notifyCollectionChangedEventArgs)
        {
            switch (notifyCollectionChangedEventArgs.Action)
            {
                case NotifyCollectionChangedAction.Add:
                    AddToItems(notifyCollectionChangedEventArgs.NewItems.Cast<ISearchEntryViewModel>());
                    break;
                case NotifyCollectionChangedAction.Remove:
                    RemoveFromItems(notifyCollectionChangedEventArgs.OldItems.Cast<ISearchEntryViewModel>());
                    break;
                case NotifyCollectionChangedAction.Replace:
                    RemoveFromItems(notifyCollectionChangedEventArgs.OldItems.Cast<ISearchEntryViewModel>());
                    AddToItems(notifyCollectionChangedEventArgs.NewItems.Cast<ISearchEntryViewModel>());
                    break;
                case NotifyCollectionChangedAction.Move:
                    break;
                case NotifyCollectionChangedAction.Reset:
                    SyncItems();
                    break;
                default:
                    throw new ArgumentOutOfRangeException();
            }
        }

        private void SyncItems()
        {
            Items.CollectionChanged -= ItemsOnCollectionChanged;

            foreach (var item in items)
                item.PropertyChanged -= ItemOnPropertyChanged;

            Items = new ObservableCollection<ISearchEntryViewModel>(
                Entries.Cast<ISearchEntryViewModel>().Concat(SubCategories)
                    .OrderBy(x => x.Name));

            Items.CollectionChanged += ItemsOnCollectionChanged;

            foreach (var item in items)
                item.PropertyChanged += ItemOnPropertyChanged;
        }

        private void RemoveFromItems(IEnumerable<ISearchEntryViewModel> oldItems)
        {
            foreach (var entry in oldItems)
                Items.Remove(entry);
        }

        private void AddToItems(IEnumerable<ISearchEntryViewModel> newItems)
        {
            foreach (var entry in newItems)
            {
                var first = Items.Select((x, i) => new { x.Name, Idx = i })
                    .FirstOrDefault(
                        x =>
                            string.Compare(
                                x.Name,
                                entry.Name,
                                StringComparison.Ordinal)
                                >= 0);
                if (first != null)
                    Items.Insert(first.Idx, entry);
                else
                    Items.Add(entry);
            }
        }

        private BitmapSource GetIcon(string fullNameOfIcon)
        {
            var iconRequest = new IconRequestEventArgs(Assembly, fullNameOfIcon);
            OnRequestBitmapSource(iconRequest);

            return iconRequest.Icon;
        }

        private BitmapSource LoadDefaultIcon()
        {
            var iconRequest = new IconRequestEventArgs(Configurations.DefaultAssembly,
                Configurations.DefaultIcon);
            OnRequestBitmapSource(iconRequest);

            return iconRequest.Icon;
        }
    }

    public class RootNodeCategoryViewModel : NodeCategoryViewModel
    {
        private ClassInformationViewModel classDetails;
        public ClassInformationViewModel ClassDetails
        {
            get
            {
                if (classDetails == null && SubCategories.Count == 0)
                {
                    classDetails = new ClassInformationViewModel();
                    classDetails.IsRootCategoryDetails = true;
                    classDetails.PopulateMemberCollections(this);
                }

                return classDetails;
            }
        }

        public RootNodeCategoryViewModel(string name) : base(name) { }

        public RootNodeCategoryViewModel(
            string name, IEnumerable<NodeSearchElementViewModel> entries,
            IEnumerable<NodeCategoryViewModel> subs)
            : base(name, entries, subs)
        { }
    }

    public class ClassesNodeCategoryViewModel : NodeCategoryViewModel
    {
        public NodeCategoryViewModel Parent { get; private set; }

        public ClassesNodeCategoryViewModel(NodeCategoryViewModel parent)
            : base(Configurations.ClassesDefaultName)
        {
            FullCategoryName = Configurations.ClassesDefaultName;
            Parent = parent;
        }
    }
}<|MERGE_RESOLUTION|>--- conflicted
+++ resolved
@@ -8,11 +8,7 @@
 using System.Windows.Media.Imaging;
 using Dynamo.Search;
 using Dynamo.UI;
-<<<<<<< HEAD
 using Dynamo.ViewModels;
-using Dynamo.Wpf.Services;
-=======
->>>>>>> ed3888c3
 using Microsoft.Practices.Prism.Commands;
 using Microsoft.Practices.Prism.ViewModel;
 
@@ -110,10 +106,7 @@
 
         private string name;
         private string fullCategoryName;
-<<<<<<< HEAD
         private string assembly;
-=======
->>>>>>> ed3888c3
         private ObservableCollection<ISearchEntryViewModel> items;
         private ObservableCollection<NodeSearchElementViewModel> entries;
         private ObservableCollection<NodeCategoryViewModel> subCategories;
@@ -152,7 +145,6 @@
             }
         }
 
-<<<<<<< HEAD
         public string Assembly
         {
             get
@@ -169,8 +161,6 @@
             }
         }
 
-=======
->>>>>>> ed3888c3
         public ObservableCollection<ISearchEntryViewModel> Items
         {
             get { return items; }
