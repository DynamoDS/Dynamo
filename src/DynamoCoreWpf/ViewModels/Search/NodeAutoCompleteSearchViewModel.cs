--- conflicted
+++ resolved
@@ -31,8 +31,7 @@
             InitializeDefaultAutoCompleteCandidates();
         }
 
-<<<<<<< HEAD
-=======
+
         private void InitializeDefaultAutoCompleteCandidates()
         {
             var candidates = new List<NodeSearchElementViewModel>();
@@ -49,8 +48,7 @@
             }
             DefaultResults = candidates;
         }
-
->>>>>>> 8961a808
+        
         internal void PopulateAutoCompleteCandidates()
         {
             if (PortViewModel == null) return;
@@ -59,12 +57,6 @@
             // If node match searchElements found, use default suggestions
             if (!searchElements.Any())
             {
-<<<<<<< HEAD
-                var vm = new NodeSearchElementViewModel(e, this);
-                vm.RequestBitmapSource += SearchViewModelRequestBitmapSource;
-                return vm;
-            });
-=======
                 FilteredResults = DefaultResults;
             }
             else
@@ -76,7 +68,6 @@
                     return vm;
                 });
             }
->>>>>>> 8961a808
         }
 
         /// <summary>
