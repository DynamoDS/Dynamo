--- conflicted
+++ resolved
@@ -31,10 +31,7 @@
             InitializeDefaultAutoCompleteCandidates();
         }
 
-<<<<<<< HEAD
-
-=======
->>>>>>> bddb435d
+
         private void InitializeDefaultAutoCompleteCandidates()
         {
             var candidates = new List<NodeSearchElementViewModel>();
@@ -59,19 +56,11 @@
             var searchElements = GetMatchingSearchElements();
             // If node match searchElements found, use default suggestions
             if (!searchElements.Any())
-<<<<<<< HEAD
             {
                 FilteredResults = DefaultResults;
             }
             else
             {
-=======
-            {
-                FilteredResults = DefaultResults;
-            }
-            else
-            {
->>>>>>> bddb435d
                 FilteredResults = searchElements.Select(e =>
                 {
                     var vm = new NodeSearchElementViewModel(e, this);
