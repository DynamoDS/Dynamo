﻿<?xml version="1.0" encoding="utf-8"?>
<Project ToolsVersion="4.0" DefaultTargets="Build" xmlns="http://schemas.microsoft.com/developer/msbuild/2003">
  <Import Project="$(MSBuildExtensionsPath)\$(MSBuildToolsVersion)\Microsoft.Common.props" Condition="Exists('$(MSBuildExtensionsPath)\$(MSBuildToolsVersion)\Microsoft.Common.props')" />
  <ImportGroup Label="PropertySheets">
    <Import Project="$(SolutionDir)Config\CS.props" />
  </ImportGroup>
  <PropertyGroup>
    <Configuration Condition=" '$(Configuration)' == '' ">Debug</Configuration>
    <Platform Condition=" '$(Platform)' == '' ">AnyCPU</Platform>
    <ProjectGuid>{06B9E5B0-7C50-4351-9D88-E159DC25755F}</ProjectGuid>
    <OutputType>Library</OutputType>
    <AppDesignerFolder>Properties</AppDesignerFolder>
    <RootNamespace>Migrations</RootNamespace>
    <AssemblyName>Migrations</AssemblyName>
    <TargetFrameworkVersion>v4.5</TargetFrameworkVersion>
    <FileAlignment>512</FileAlignment>
  </PropertyGroup>
  <PropertyGroup Condition=" '$(Configuration)|$(Platform)' == 'Debug|AnyCPU' ">
    <DebugSymbols>true</DebugSymbols>
    <DebugType>full</DebugType>
    <Optimize>false</Optimize>
    <OutputPath>$(OutputPath)\nodes</OutputPath>
    <DefineConstants>DEBUG;TRACE</DefineConstants>
    <ErrorReport>prompt</ErrorReport>
    <WarningLevel>4</WarningLevel>
  </PropertyGroup>
  <PropertyGroup Condition=" '$(Configuration)|$(Platform)' == 'Release|AnyCPU' ">
    <DebugType>pdbonly</DebugType>
    <Optimize>true</Optimize>
    <OutputPath>$(OutputPath)\nodes</OutputPath>
    <DefineConstants>TRACE</DefineConstants>
    <ErrorReport>prompt</ErrorReport>
    <WarningLevel>4</WarningLevel>
  </PropertyGroup>
  <ItemGroup>
    <Reference Include="System" />
    <Reference Include="System.Core" />
    <Reference Include="System.Xml" />
  </ItemGroup>
  <ItemGroup>
    <Compile Include="..\AssemblySharedInfoGenerator\AssemblySharedInfo.cs">
      <Link>Properties\AssemblySharedInfo.cs</Link>
    </Compile>
    <Compile Include="DynamoPython\dynPython.cs" />
    <Compile Include="MigrationHelpers.cs" />
    <Compile Include="CoreNodes\dynBaseTypes.cs" />
<<<<<<< HEAD
    <Compile Include="RevitNodes\AdaptiveComponents.cs" />
    <Compile Include="RevitNodes\AnalysisDisplay.cs" />
    <Compile Include="RevitNodes\Annotation.cs" />
    <Compile Include="RevitNodes\Arc.cs" />
    <Compile Include="RevitNodes\Circle.cs" />
    <Compile Include="RevitNodes\Curve.cs" />
    <Compile Include="RevitNodes\DividedCurve.cs" />
=======
    <Compile Include="RevitNodes\FunctionWithRevit.cs" />
    <Compile Include="RevitNodes\Grid.cs" />
    <Compile Include="RevitNodes\HermiteSpline.cs" />
    <Compile Include="RevitNodes\Intersect.cs" />
    <Compile Include="RevitNodes\Level.cs" />
    <Compile Include="RevitNodes\Line.cs" />
    <Compile Include="RevitNodes\Material.cs" />
    <Compile Include="RevitNodes\ModelCurve.cs" />
    <Compile Include="RevitNodes\NurbsSpline.cs" />
    <Compile Include="RevitNodes\Plane.cs" />
>>>>>>> f8e72ba9
    <Compile Include="RevitNodes\Solid.cs" />
    <Compile Include="RevitNodes\StructuralFraming.cs" />
    <Compile Include="RevitNodes\SunPath.cs" />
    <Compile Include="RevitNodes\Tesselation.cs" />
    <Compile Include="RevitNodes\Topography.cs" />
    <Compile Include="RevitNodes\Transaction.cs" />
    <Compile Include="RevitNodes\Transform.cs" />
    <Compile Include="RevitNodes\UV.cs" />
    <Compile Include="RevitNodes\View.cs" />
    <Compile Include="RevitNodes\Wall.cs" />
    <Compile Include="RevitNodes\XYZ.cs" />
    <Compile Include="Properties\AssemblyInfo.cs" />
  </ItemGroup>
  <ItemGroup>
    <ProjectReference Include="..\DynamoCore\DynamoCore.csproj">
      <Project>{7858fa8c-475f-4b8e-b468-1f8200778cf8}</Project>
      <Name>DynamoCore</Name>
      <Private>False</Private>
    </ProjectReference>
    <ProjectReference Include="..\NodeServices\DynamoServices.csproj">
      <Project>{ef879a10-041d-4c68-83e7-3192685f1bae}</Project>
      <Name>DynamoServices</Name>
      <Private>False</Private>
    </ProjectReference>
  </ItemGroup>
  
  <Import Project="$(MSBuildToolsPath)\Microsoft.CSharp.targets" />
  <!-- To modify your build process, add your task inside one of the targets below and uncomment it. 
       Other similar extension points exist, see Microsoft.Common.targets.
  <Target Name="BeforeBuild">
  </Target>
  <Target Name="AfterBuild">
  </Target>
  -->
</Project><|MERGE_RESOLUTION|>--- conflicted
+++ resolved
@@ -44,7 +44,6 @@
     <Compile Include="DynamoPython\dynPython.cs" />
     <Compile Include="MigrationHelpers.cs" />
     <Compile Include="CoreNodes\dynBaseTypes.cs" />
-<<<<<<< HEAD
     <Compile Include="RevitNodes\AdaptiveComponents.cs" />
     <Compile Include="RevitNodes\AnalysisDisplay.cs" />
     <Compile Include="RevitNodes\Annotation.cs" />
@@ -52,7 +51,6 @@
     <Compile Include="RevitNodes\Circle.cs" />
     <Compile Include="RevitNodes\Curve.cs" />
     <Compile Include="RevitNodes\DividedCurve.cs" />
-=======
     <Compile Include="RevitNodes\FunctionWithRevit.cs" />
     <Compile Include="RevitNodes\Grid.cs" />
     <Compile Include="RevitNodes\HermiteSpline.cs" />
@@ -63,7 +61,6 @@
     <Compile Include="RevitNodes\ModelCurve.cs" />
     <Compile Include="RevitNodes\NurbsSpline.cs" />
     <Compile Include="RevitNodes\Plane.cs" />
->>>>>>> f8e72ba9
     <Compile Include="RevitNodes\Solid.cs" />
     <Compile Include="RevitNodes\StructuralFraming.cs" />
     <Compile Include="RevitNodes\SunPath.cs" />
