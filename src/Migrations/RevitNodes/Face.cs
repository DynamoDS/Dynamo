﻿using System.Linq;
using System.Xml;
using Dynamo.Models;
using Migrations;

namespace Dynamo.Nodes
{
    public class FacesByLine : MigrationNode
    {
        [NodeMigration(from: "0.6.3.0", to: "0.7.0.0")]
        public static NodeMigrationData Migrate_0630_to_0700(NodeMigrationData data)
        {
            /*
            NodeMigrationData migrationData = new NodeMigrationData(data.Document);

            // Create DSFunction node
            XmlElement oldNode = data.MigratedNodes.ElementAt(0);
            var newNode = MigrationManager.CreateFunctionNodeFrom(oldNode);
            MigrationManager.SetFunctionSignature(newNode, "ProtoGeometry.dll",
                "PolySurface.LocateSurfacesByLine", "PolySurface.LocateSurfacesByLine@Line");
            migrationData.AppendNode(newNode);
            string newNodeId = MigrationManager.GetGuidFromXmlElement(newNode);

            // Create new nodes
            XmlElement polySurface = MigrationManager.CreateFunctionNode(
                data.Document, oldNode, 0, "ProtoGeometry.dll",
                "PolySurface.BySolid", "PolySurface.BySolid@Geometry.Solid");
            migrationData.AppendNode(polySurface);
            string polySurfaceId = MigrationManager.GetGuidFromXmlElement(polySurface);

            // Update connectors
            PortId oldInPort0 = new PortId(newNodeId, 0, PortType.INPUT);
            XmlElement connector0 = data.FindFirstConnector(oldInPort0);
            PortId polySurfaceInPort0 = new PortId(polySurfaceId, 0, PortType.INPUT);

            data.ReconnectToPort(connector0, polySurfaceInPort0);
            data.CreateConnector(polySurface, 0, newNode, 0);

            return migrationData;*/

            NodeMigrationData migrationData = new NodeMigrationData(data.Document);

            XmlElement oldNode = data.MigratedNodes.ElementAt(0);
            XmlElement dummyNode = MigrationManager.CreateDummyNode(oldNode, 2, 1);
            migrationData.AppendNode(dummyNode);

            return migrationData;
        }
    }

    public class FaceThroughPoints : MigrationNode
    {
        [NodeMigration(from: "0.6.3.0", to: "0.7.0.0")]
        public static NodeMigrationData Migrate_0630_to_0700(NodeMigrationData data)
        {
            NodeMigrationData migrationData = new NodeMigrationData(data.Document);

            XmlElement oldNode = data.MigratedNodes.ElementAt(0);
            XmlElement dummyNode = MigrationManager.CreateDummyNode(oldNode, 2, 1);
            migrationData.AppendNode(dummyNode);

            return migrationData;
        }
    }

    public class ComputeFaceDerivatives : MigrationNode
    {
        [NodeMigration(from: "0.6.3.0", to: "0.7.0.0")]
        public static NodeMigrationData Migrate_0630_to_0700(NodeMigrationData data)
        {
<<<<<<< HEAD
            var migrationData = new NodeMigrationData(data.Document);
=======
            NodeMigrationData migrationData = new NodeMigrationData(data.Document);
>>>>>>> cf93bdc0

            // Create DSFunction node
            XmlElement oldNode = data.MigratedNodes.ElementAt(0);
            var newNode = MigrationManager.CreateFunctionNodeFrom(oldNode);
            MigrationManager.SetFunctionSignature(newNode, "ProtoGeometry.dll",
<<<<<<< HEAD
                "Surface.PointAtParameter", "Surface.CoordinateSystemAtParameter@double,double");
=======
                "Surface.DerivativesAtParameter", "Surface.DerivativesAtParameter@double,double");
>>>>>>> cf93bdc0
            migrationData.AppendNode(newNode);
            string newNodeId = MigrationManager.GetGuidFromXmlElement(newNode);

            // Update connectors
<<<<<<< HEAD
            PortId facePort = new PortId(newNodeId, 0, PortType.INPUT);
            PortId uvPort = new PortId(newNodeId, 1, PortType.INPUT);
            PortId newInPort0 = new PortId(newNodeId, 0, PortType.INPUT);

            XmlElement uvPortConnector = data.FindFirstConnector(uvPort);
            XmlElement facePortConnector = data.FindFirstConnector(facePort);

            data.ReconnectToPort(facePortConnector, newInPort0);

            if (uvPortConnector != null)
=======
            PortId oldInPort1 = new PortId(newNodeId, 1, PortType.INPUT);
            XmlElement connector1 = data.FindFirstConnector(oldInPort1);

            if (connector1 != null)
>>>>>>> cf93bdc0
            {
                // Create new nodes only when the old node is connected to a UV node
                XmlElement nodeU = MigrationManager.CreateFunctionNode(
                data.Document, oldNode, 0, "ProtoGeometry.dll", "UV.U", "UV.U");
                migrationData.AppendNode(nodeU);
                string nodeUId = MigrationManager.GetGuidFromXmlElement(nodeU);

                XmlElement nodeV = MigrationManager.CreateFunctionNode(
                    data.Document, oldNode, 1, "ProtoGeometry.dll", "UV.V", "UV.V");
                migrationData.AppendNode(nodeV);
                string nodeVId = MigrationManager.GetGuidFromXmlElement(nodeV);

                // Update connectors
                PortId newInPortNodeU = new PortId(nodeUId, 0, PortType.INPUT);

<<<<<<< HEAD
                string nodeUVId = uvPortConnector.GetAttribute("start").ToString();
                data.ReconnectToPort(uvPortConnector, newInPortNodeU);
=======
                string nodeUVId = connector1.GetAttribute("start").ToString();
                data.ReconnectToPort(connector1, newInPortNodeU);
>>>>>>> cf93bdc0
                data.CreateConnector(nodeU, 0, newNode, 1);
                data.CreateConnector(nodeV, 0, newNode, 2);
                data.CreateConnectorFromId(nodeUVId, 0, nodeVId, 0);
            }

            return migrationData;
        }

    }

    class XyzEvaluate : MigrationNode
    {
        [NodeMigration(from: "0.6.3.0", to: "0.7.0.0")]
        public static NodeMigrationData Migrate_0630_to_0700(NodeMigrationData data)
        {
            NodeMigrationData migrationData = new NodeMigrationData(data.Document);

            // Create DSFunction node
            XmlElement oldNode = data.MigratedNodes.ElementAt(0);
            var newNode = MigrationManager.CreateFunctionNodeFrom(oldNode);
            MigrationManager.SetFunctionSignature(newNode, "ProtoGeometry.dll",
                "Surface.PointAtParameter", "Surface.PointAtParameter@double,double");
            migrationData.AppendNode(newNode);
            string newNodeId = MigrationManager.GetGuidFromXmlElement(newNode);

            // Update connectors
            PortId oldInPort0 = new PortId(newNodeId, 0, PortType.INPUT);
            PortId oldInPort1 = new PortId(newNodeId, 1, PortType.INPUT);
            PortId newInPort0 = new PortId(newNodeId, 0, PortType.INPUT);
            
            XmlElement connector0 = data.FindFirstConnector(oldInPort0);
            XmlElement connector1 = data.FindFirstConnector(oldInPort1);

            data.ReconnectToPort(connector1, newInPort0);

            if (connector0 != null)
            {
                // Create new nodes only when the old node is connected to a UV node
                XmlElement nodeU = MigrationManager.CreateFunctionNode(
                data.Document, oldNode, 0, "ProtoGeometry.dll", "UV.U", "UV.U");
                migrationData.AppendNode(nodeU);
                string nodeUId = MigrationManager.GetGuidFromXmlElement(nodeU);

                XmlElement nodeV = MigrationManager.CreateFunctionNode(
                    data.Document, oldNode, 1, "ProtoGeometry.dll", "UV.V", "UV.V");
                migrationData.AppendNode(nodeV);
                string nodeVId = MigrationManager.GetGuidFromXmlElement(nodeV);

                // Update connectors
                PortId newInPortNodeU = new PortId(nodeUId, 0, PortType.INPUT);

                string nodeUVId = connector0.GetAttribute("start").ToString();
                data.ReconnectToPort(connector0, newInPortNodeU);
                data.CreateConnector(nodeU, 0, newNode, 1);
                data.CreateConnector(nodeV, 0, newNode, 2);
                data.CreateConnectorFromId(nodeUVId, 0, nodeVId, 0);
            }
            
            return migrationData;
        }
    }

    class NormalEvaluate : MigrationNode
    {
        [NodeMigration(from: "0.6.3.0", to: "0.7.0.0")]
        public static NodeMigrationData Migrate_0630_to_0700(NodeMigrationData data)
        {
            NodeMigrationData migrationData = new NodeMigrationData(data.Document);

            // Create DSFunction node
            XmlElement oldNode = data.MigratedNodes.ElementAt(0);
            var newNode = MigrationManager.CreateFunctionNodeFrom(oldNode);
            MigrationManager.SetFunctionSignature(newNode, "ProtoGeometry.dll",
                "Surface.NormalAtParameter", "Surface.NormalAtParameter@double,double");
            migrationData.AppendNode(newNode);
            string newNodeId = MigrationManager.GetGuidFromXmlElement(newNode);

            // Update connectors
            PortId oldInPort0 = new PortId(newNodeId, 0, PortType.INPUT);
            PortId oldInPort1 = new PortId(newNodeId, 1, PortType.INPUT);
            PortId newInPort0 = new PortId(newNodeId, 0, PortType.INPUT);

            XmlElement connector0 = data.FindFirstConnector(oldInPort0);
            XmlElement connector1 = data.FindFirstConnector(oldInPort1);

            data.ReconnectToPort(connector1, newInPort0);

            if (connector0 != null)
            {
                // Create new nodes only when the old node is connected to a UV node
                XmlElement nodeU = MigrationManager.CreateFunctionNode(
                data.Document, oldNode, 0, "ProtoGeometry.dll", "UV.U", "UV.U");
                migrationData.AppendNode(nodeU);
                string nodeUId = MigrationManager.GetGuidFromXmlElement(nodeU);

                XmlElement nodeV = MigrationManager.CreateFunctionNode(
                    data.Document, oldNode, 1, "ProtoGeometry.dll", "UV.V", "UV.V");
                migrationData.AppendNode(nodeV);
                string nodeVId = MigrationManager.GetGuidFromXmlElement(nodeV);

                // Update connectors
                PortId newInPortNodeU = new PortId(nodeUId, 0, PortType.INPUT);

                string nodeUVId = connector0.GetAttribute("start").ToString();
                data.ReconnectToPort(connector0, newInPortNodeU);
                data.CreateConnector(nodeU, 0, newNode, 1);
                data.CreateConnector(nodeV, 0, newNode, 2);
                data.CreateConnectorFromId(nodeUVId, 0, nodeVId, 0);
            }

            return migrationData;
        }
    }

    public class SurfaceArea : MigrationNode
    {
        [NodeMigration(from: "0.6.3.0", to: "0.7.0.0")]
        public static NodeMigrationData Migrate_0630_to_0700(NodeMigrationData data)
        {
            return MigrateToDsFunction(data, "ProtoGeometry.dll", "Surface.Area", "Surface.Area");
        }
    }

    public class SurfaceDomain : MigrationNode
    {
        [NodeMigration(from: "0.6.3.0", to: "0.7.0.0")]
        public static NodeMigrationData Migrate_0630_to_0700(NodeMigrationData data)
        {
            NodeMigrationData migrationData = new NodeMigrationData(data.Document);

            XmlElement oldNode = data.MigratedNodes.ElementAt(0);
            XmlElement dummyNode = MigrationManager.CreateDummyNode(oldNode, 1, 1);
            migrationData.AppendNode(dummyNode);

            return migrationData;
        }
    }
}<|MERGE_RESOLUTION|>--- conflicted
+++ resolved
@@ -68,26 +68,16 @@
         [NodeMigration(from: "0.6.3.0", to: "0.7.0.0")]
         public static NodeMigrationData Migrate_0630_to_0700(NodeMigrationData data)
         {
-<<<<<<< HEAD
             var migrationData = new NodeMigrationData(data.Document);
-=======
-            NodeMigrationData migrationData = new NodeMigrationData(data.Document);
->>>>>>> cf93bdc0
-
-            // Create DSFunction node
-            XmlElement oldNode = data.MigratedNodes.ElementAt(0);
-            var newNode = MigrationManager.CreateFunctionNodeFrom(oldNode);
-            MigrationManager.SetFunctionSignature(newNode, "ProtoGeometry.dll",
-<<<<<<< HEAD
+            // Create DSFunction node
+            XmlElement oldNode = data.MigratedNodes.ElementAt(0);
+            var newNode = MigrationManager.CreateFunctionNodeFrom(oldNode);
+            MigrationManager.SetFunctionSignature(newNode, "ProtoGeometry.dll",
                 "Surface.PointAtParameter", "Surface.CoordinateSystemAtParameter@double,double");
-=======
-                "Surface.DerivativesAtParameter", "Surface.DerivativesAtParameter@double,double");
->>>>>>> cf93bdc0
-            migrationData.AppendNode(newNode);
-            string newNodeId = MigrationManager.GetGuidFromXmlElement(newNode);
-
-            // Update connectors
-<<<<<<< HEAD
+            migrationData.AppendNode(newNode);
+            string newNodeId = MigrationManager.GetGuidFromXmlElement(newNode);
+
+            // Update connectors
             PortId facePort = new PortId(newNodeId, 0, PortType.INPUT);
             PortId uvPort = new PortId(newNodeId, 1, PortType.INPUT);
             PortId newInPort0 = new PortId(newNodeId, 0, PortType.INPUT);
@@ -98,12 +88,6 @@
             data.ReconnectToPort(facePortConnector, newInPort0);
 
             if (uvPortConnector != null)
-=======
-            PortId oldInPort1 = new PortId(newNodeId, 1, PortType.INPUT);
-            XmlElement connector1 = data.FindFirstConnector(oldInPort1);
-
-            if (connector1 != null)
->>>>>>> cf93bdc0
             {
                 // Create new nodes only when the old node is connected to a UV node
                 XmlElement nodeU = MigrationManager.CreateFunctionNode(
@@ -119,13 +103,8 @@
                 // Update connectors
                 PortId newInPortNodeU = new PortId(nodeUId, 0, PortType.INPUT);
 
-<<<<<<< HEAD
                 string nodeUVId = uvPortConnector.GetAttribute("start").ToString();
                 data.ReconnectToPort(uvPortConnector, newInPortNodeU);
-=======
-                string nodeUVId = connector1.GetAttribute("start").ToString();
-                data.ReconnectToPort(connector1, newInPortNodeU);
->>>>>>> cf93bdc0
                 data.CreateConnector(nodeU, 0, newNode, 1);
                 data.CreateConnector(nodeV, 0, newNode, 2);
                 data.CreateConnectorFromId(nodeUVId, 0, nodeVId, 0);
