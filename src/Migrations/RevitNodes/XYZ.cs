--- conflicted
+++ resolved
@@ -622,15 +622,12 @@
 
             XmlElement oldNode = data.MigratedNodes.ElementAt(0);
             string oldNodeId = MigrationManager.GetGuidFromXmlElement(oldNode);
-<<<<<<< HEAD
-=======
             
             XmlElement newPointNode = MigrationManager.CreateFunctionNodeFrom(oldNode);
             MigrationManager.SetFunctionSignature(newPointNode, "ProtoGeometry.dll",
                 "Point.ByCoordinates", "Point.ByCoordinates@double,double,double");
             migrationData.AppendNode(newPointNode);
             string newPointNodeId = MigrationManager.GetGuidFromXmlElement(newPointNode);
->>>>>>> 0f672c94
 
             XmlElement getXNode = MigrationManager.CreateFunctionNode(data.Document, oldNode, 0,
                 "ProtoGeometry.dll", "Point.X", "Point.X");
@@ -663,14 +660,6 @@
             data.CreateConnector(getYNode, 0, yAverageNode, 0);
             data.CreateConnector(getZNode, 0, zAverageNode, 0);
 
-<<<<<<< HEAD
-            XmlElement newPointNode = MigrationManager.CreateFunctionNode(data.Document, oldNode, 6,
-                "ProtoGeometry.dll", "Point.ByCoordinates", "Point.ByCoordinates@double,double,double");
-            migrationData.AppendNode(newPointNode);
-            string newPointNodeId = MigrationManager.GetGuidFromXmlElement(newPointNode);
-
-=======
->>>>>>> 0f672c94
             data.CreateConnector(xAverageNode, 0, newPointNode, 0);
             data.CreateConnector(yAverageNode, 0, newPointNode, 1);
             data.CreateConnector(zAverageNode, 0, newPointNode, 2);
