--- conflicted
+++ resolved
@@ -64,10 +64,5 @@
 // You can specify all the values or you can default the Build and Revision Numbers 
 // by using the '*' as shown below:
 // [assembly: AssemblyVersion("1.0.*")]
-<<<<<<< HEAD
  
-[assembly: AssemblyFileVersion("0.8.2.2244")]
- 
-=======
 [assembly: AssemblyFileVersion("0.8.3.2286")]
->>>>>>> 8b35d0c8
