﻿using System;
using System.Reflection;
using System.Resources;
using System.Runtime.InteropServices;

// General Information about an assembly is controlled through the following 
// set of attributes. Change these attribute values to modify the information
// associated with an assembly.
[assembly: AssemblyCompany("Autodesk, Inc")]
[assembly: AssemblyProduct("Dynamo")]
[assembly: AssemblyCopyright("Copyright © Autodesk, Inc 2015")]
[assembly: AssemblyTrademark("")]

//In order to begin building localizable applications, set 
//<UICulture>CultureYouAreCodingWith</UICulture> in your .csproj file
//inside a <PropertyGroup>.  For example, if you are using US english
//in your source files, set the <UICulture> to en-US.  Then uncomment
//the NeutralResourceLanguage attribute below.  Update the "en-US" in
//the line below to match the UICulture setting in the project file.

[assembly: NeutralResourcesLanguage("en-US", UltimateResourceFallbackLocation.Satellite)]

// Make it easy to distinguish Debug and Release (i.e. Retail) builds;
// for example, through the file properties window.
#if DEBUG
[assembly: AssemblyConfiguration("Debug")]
[assembly: AssemblyDescription("Flavor=Debug")] // a.k.a. "Comments"
#else
[assembly: AssemblyConfiguration("Release")]
[assembly: AssemblyDescription("Flavor=Release")] // a.k.a. "Comments"
#endif

[assembly: CLSCompliant(true)]

// Setting ComVisible to false makes the types in this assembly not visible 
// to COM components.  If you need to access a type in this assembly from 
// COM, set the ComVisible attribute to true on that type.
[assembly: ComVisible(false)]

// Note that the assembly version does not get incremented for every build
// to avoid problems with assembly binding (or requiring a policy or
// <bindingRedirect> in the config file).
//
// The AssemblyFileVersionAttribute is incremented with every build in order
// to distinguish one build from another. AssemblyFileVersion is specified
// in AssemblyVersionInfo.cs so that it can be easily incremented by the
// automated build process.
<<<<<<< HEAD
[assembly: AssemblyVersion("0.9.0.2726")]
=======
 
[assembly: AssemblyVersion("0.9.0.2717")]
>>>>>>> feb70c33

 

// By default, the "Product version" shown in the file properties window is
// the same as the value specified for AssemblyFileVersionAttribute.
// Set AssemblyInformationalVersionAttribute to be the same as
// AssemblyVersionAttribute so that the "Product version" in the file
// properties window matches the version displayed in the GAC shell extension.
//[assembly: AssemblyInformationalVersion("1.0.0.0")] // a.k.a. "Product version"
// Version information for an assembly consists of the following four values:
//
//      Major Version
//      Minor Version 
//      Build Number
//      Revision
//
// You can specify all the values or you can default the Build and Revision Numbers 
// by using the '*' as shown below:
// [assembly: AssemblyVersion("1.0.*")]
<<<<<<< HEAD
[assembly: AssemblyFileVersion("0.9.0.2726")]
=======
[assembly: AssemblyFileVersion("0.9.0.2717")]
 
>>>>>>> feb70c33
<|MERGE_RESOLUTION|>--- conflicted
+++ resolved
@@ -45,14 +45,8 @@
 // to distinguish one build from another. AssemblyFileVersion is specified
 // in AssemblyVersionInfo.cs so that it can be easily incremented by the
 // automated build process.
-<<<<<<< HEAD
-[assembly: AssemblyVersion("0.9.0.2726")]
-=======
- 
-[assembly: AssemblyVersion("0.9.0.2717")]
->>>>>>> feb70c33
+[assembly: AssemblyVersion("0.9.0.2727")]
 
- 
 
 // By default, the "Product version" shown in the file properties window is
 // the same as the value specified for AssemblyFileVersionAttribute.
@@ -70,9 +64,4 @@
 // You can specify all the values or you can default the Build and Revision Numbers 
 // by using the '*' as shown below:
 // [assembly: AssemblyVersion("1.0.*")]
-<<<<<<< HEAD
-[assembly: AssemblyFileVersion("0.9.0.2726")]
-=======
-[assembly: AssemblyFileVersion("0.9.0.2717")]
- 
->>>>>>> feb70c33
+[assembly: AssemblyFileVersion("0.9.0.2727")]