--- conflicted
+++ resolved
@@ -8,7 +8,7 @@
 // associated with an assembly.
 [assembly: AssemblyCompany("Autodesk, Inc")]
 [assembly: AssemblyProduct("Dynamo")]
-[assembly: AssemblyCopyright("Copyright © Autodesk, Inc 2016")]
+[assembly: AssemblyCopyright("Copyright © Autodesk, Inc 2017")]
 [assembly: AssemblyTrademark("")]
 
 //In order to begin building localizable applications, set 
@@ -45,11 +45,7 @@
 // to distinguish one build from another. AssemblyFileVersion is specified
 // in AssemblyVersionInfo.cs so that it can be easily incremented by the
 // automated build process.
-<<<<<<< HEAD
-[assembly: AssemblyVersion("2.0.0.4613")]
-=======
-[assembly: AssemblyVersion("2.0.0.5445")]
->>>>>>> 7304ba11
+[assembly: AssemblyVersion("2.0.0.2112")]
 
 
 // By default, the "Product version" shown in the file properties window is
@@ -68,8 +64,4 @@
 // You can specify all the values or you can default the Build and Revision Numbers 
 // by using the '*' as shown below:
 // [assembly: AssemblyVersion("1.0.*")]
-<<<<<<< HEAD
-[assembly: AssemblyFileVersion("2.0.0.4613")]
-=======
-[assembly: AssemblyFileVersion("2.0.0.5445")]
->>>>>>> 7304ba11
+[assembly: AssemblyFileVersion("2.0.0.2112")]