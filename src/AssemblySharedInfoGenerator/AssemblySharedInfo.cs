--- conflicted
+++ resolved
@@ -45,11 +45,7 @@
 // to distinguish one build from another. AssemblyFileVersion is specified
 // in AssemblyVersionInfo.cs so that it can be easily incremented by the
 // automated build process.
-<<<<<<< HEAD
-[assembly: AssemblyVersion("0.8.3.2666")]
-=======
-[assembly: AssemblyVersion("0.9.0.2774")]
->>>>>>> 7c5f1d02
+[assembly: AssemblyVersion("0.9.0.2775")]
 
 
 // By default, the "Product version" shown in the file properties window is
@@ -68,8 +64,4 @@
 // You can specify all the values or you can default the Build and Revision Numbers 
 // by using the '*' as shown below:
 // [assembly: AssemblyVersion("1.0.*")]
-<<<<<<< HEAD
-[assembly: AssemblyFileVersion("0.8.3.2666")]
-=======
-[assembly: AssemblyFileVersion("0.9.0.2774")]
->>>>>>> 7c5f1d02
+[assembly: AssemblyFileVersion("0.9.0.2775")]