--- conflicted
+++ resolved
@@ -64,8 +64,4 @@
 // You can specify all the values or you can default the Build and Revision Numbers 
 // by using the '*' as shown below:
 // [assembly: AssemblyVersion("1.0.*")]
-<<<<<<< HEAD
-[assembly: AssemblyFileVersion("2.13.0.2374")]
-=======
-[assembly: AssemblyFileVersion("2.13.0.2443")]
->>>>>>> 057d0bb8
+[assembly: AssemblyFileVersion("2.13.0.2374")]