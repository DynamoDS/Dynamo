--- conflicted
+++ resolved
@@ -223,15 +223,9 @@
                 .Add("hn=|HN=|hostname", "Identify Dynamo variation associated with host", hn => hostname = hn)
                 .Add("si=|SI=|sessionId", "Identify Dynamo host analytics session id", si => sessionId = si)
                 .Add("pi=|PI=|parentId", "Identify Dynamo host analytics parent id", pi => parentId = pi)
-<<<<<<< HEAD
                 .Add("da|DA|disableAnalytics|DisableAnalytics", "Disables analytics in Dynamo for the process liftime", da => disableAnalytics = da != null)
                 .Add("cr=|CR=|cerLocation", "Specify the crash error report tool location on disk ", cr => cerLocation = cr);
-=======
-                .Add("da|DA|disableAnalytics", "Disables analytics in Dynamo for the process liftime", da => disableAnalytics = da != null)
-                .Add("cr=|CR=|cerLocation", "Specify the crash error report tool location on disk ", cr => cerLocation = cr)
                 .Add("s|S|service mode", "Service mode, bypasses certain Dynamo launch steps for maximum startup performance", s => serviceMode = s != null);
-
->>>>>>> 6718f853
                 optionsSet.Parse(args);
 
                 if (showHelp)
