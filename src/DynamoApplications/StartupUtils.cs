using System;
using System.Collections.Generic;
using System.Diagnostics;
using System.Globalization;
using System.IO;
using System.Linq;
using System.Reflection;
using System.Text;
using System.Threading;
using Dynamo.Interfaces;
using Dynamo.Models;
using Dynamo.Scheduler;
using Dynamo.Updates;
using DynamoApplications.Properties;
using DynamoShapeManager;
using DynamoUtilities;
using Microsoft.Win32;
#if NET6_0_OR_GREATER
using CommandLine;
#else
using NDesk.Options;
#endif

namespace Dynamo.Applications
{
#if NET6_0_OR_GREATER
    internal class CMDLineOptions
    {
        [Option('l', "Locale", Required = false, HelpText = "Running Dynamo under a different locale setting.")]
        public string Locale { get; set; } = String.Empty;
        [Option('c', "CommandFilePath", Required = false, HelpText = "Instruct Dynamo to open a commandfile and run the commands it contains at this path," +
            "this option is only supported when run from DynamoSandbox")]
        public string CommandFilePath { get; set; } = String.Empty;
        [Option('o', "OpenFilePath", Required = false, HelpText = "Instruct Dynamo to open headless and run a dyn file at this path.")]
        public string OpenFilePath { get; set; } = String.Empty;
        [Option('v', "Verbose", Required = false, HelpText = "Instruct Dynamo to output all evalautions it performs to an xml file at this path.")]
        public string Verbose { get; set; } = String.Empty;
        [Option('x', "ConvertFile", Required = false, HelpText = "When used in combination with the 'O' flag, opens a .dyn file from the specified path and converts it to .json." +
            "File will have the .json extension and be located in the same directory as the original file.")]
        public bool ConvertFile { get; set; }
        [Option('g', "Geometry", Required = false, HelpText = "Instruct Dynamo to output geometry from all evaluations to a json file at this path.")]
        public string GeometryFilePath { get; set; } = String.Empty;
        [Option('i', "Import", Required = false, HelpText = "Instruct Dynamo to import an assembly as a node library.This argument should be a filepath to a single.dll" +
            " - if you wish to import multiple dlls - list the dlls separated by a space: -i 'assembly1.dll' 'assembly2.dll'")]
        public IEnumerable<String> ImportedPaths { get; set; } = new List<string>();
        [Option('g', "GeometryPath", Required = false, HelpText = "relative or absolute path to a directory containing ASM. When supplied, instead of searching the hard disk for ASM, it will be loaded directly from this path.")]
        public string ASMPath { get; set; } = String.Empty;
        [Option('k', "KeepAlive", Required = false, HelpText = "Keepalive mode, leave the Dynamo process running until a loaded extension shuts it down.")]
        public bool KeepAlive { get; set; }
        [Option('n', "NoConsole", Required = false, HelpText = "Don't rely on the console window to interact with CLI in Keepalive mode.")]
        public bool NoConsole { get; set; }
        [Option('u', "UserData", Required = false, HelpText = "Specify user data folder to be used by PathResolver with CLI.")]
        public string UserDataFolder { get; set; } = String.Empty;
        [Option("CommonData", Required = false, HelpText = "Specify common data folder to be used by PathResolver with CLI.")]
        public string CommonDataFolder { get; set; } = String.Empty;
        [Option("HostName", Required = false, HelpText = "Identify Dynamo variation associated with host.")]
        public string HostName { get; set; } = String.Empty;
        [Option("DisableAnalytics", Required = false, HelpText = "Disables analytics in Dynamo for the process liftime.")]
        public bool DisableAnalytics { get; set; }
        [Option("ParentId", Required = false, HelpText = "Identify Dynamo host analytics parent id.")]
        public string ParentId { get; set; } = String.Empty;
        [Option("SessionId", Required = false, HelpText = "Identify Dynamo host analytics session id.")]
        public string SessionId { get; set; } = String.Empty;
        [Option("CERLocation", Required = false, HelpText = "Specify the crash error report tool location on disk.")]
        public string CERLocation { get; set; } = String.Empty;
    }
#endif

    public class StartupUtils
    {
        //TODO internal?
        /// <summary>
        /// Raised when loading of the ASM binaries fails. A failure message is passed as a parameter.
        /// </summary>
        public static event Action<string> ASMPreloadFailure;

#if NET6_0_OR_GREATER
        [System.Runtime.Versioning.SupportedOSPlatform("windows")]
#endif
        internal class SandboxLookUp : DynamoLookUp
        {
            public override IEnumerable<string> GetDynamoInstallLocations()
            {
                const string regKey64 = @"SOFTWARE\Microsoft\Windows\CurrentVersion\Uninstall\";
                //Open HKLM for 64bit registry
                var regKey = RegistryKey.OpenBaseKey(RegistryHive.LocalMachine, RegistryView.Registry64);
                //Open Windows/CurrentVersion/Uninstall registry key
                regKey = regKey.OpenSubKey(regKey64);

                //Get "InstallLocation" value as string for all the subkey that starts with "Dynamo"
                return regKey.GetSubKeyNames().Where(s => s.StartsWith("Dynamo")).Select(
                    (s) => regKey.OpenSubKey(s).GetValue("InstallLocation") as string);
            }
        }

        /// <summary>
        ///this class is left unimplemented,unclear how to
        ///lookup installation locations on nix/mac
        /// </summary>
        internal class CLILookUp : DynamoLookUp
        {
            public override IEnumerable<string> GetDynamoInstallLocations()
            {
                throw new NotImplementedException();
                int p = (int)Environment.OSVersion.Platform;
                if ((p == 4) || (p == 6) || (p == 128))
                {
                    Console.WriteLine("Running on Unix");
                }
                else
                {
                    Console.WriteLine("NOT running on Unix");
                }

                return null;
            }
        }

        public struct CommandLineArguments
        {
            public static CommandLineArguments Parse(string[] args)
            {
#if NET6_0_OR_GREATER

                return Parser.Default.ParseArguments<CMDLineOptions>(args).MapResult((cmdArgs) => {
                    if (!string.IsNullOrEmpty(cmdArgs.Verbose) && string.IsNullOrEmpty(cmdArgs.OpenFilePath))
                    {
                        Console.WriteLine("you must supply a file to open if you want to save an evaluation output ");
                    }

                    return new CommandLineArguments()
                    {
                        Locale = cmdArgs.Locale,
                        CommandFilePath = cmdArgs.CommandFilePath,
                        OpenFilePath = cmdArgs.OpenFilePath,
                        Verbose = cmdArgs.Verbose,
                        ConvertFile = cmdArgs.ConvertFile,
                        GeometryFilePath = cmdArgs.GeometryFilePath,
                        ImportedPaths = cmdArgs.ImportedPaths,
                        ASMPath = cmdArgs.ASMPath,
                        KeepAlive = cmdArgs.KeepAlive,
                        NoConsole = cmdArgs.NoConsole,
                        UserDataFolder = cmdArgs.UserDataFolder,
                        CommonDataFolder = cmdArgs.CommonDataFolder,
                        DisableAnalytics = cmdArgs.DisableAnalytics,
                        AnalyticsInfo = new HostAnalyticsInfo() { HostName = cmdArgs.HostName, ParentId = cmdArgs.ParentId, SessionId = cmdArgs.SessionId },
                        CERLocation = cmdArgs.CERLocation
                    };
                }, errs => new CommandLineArguments());
#else
                // Running Dynamo sandbox with a command file:
                // DynamoSandbox.exe /c "C:\file path\file.xml"
                // 
                var commandFilePath = string.Empty;

                // Running Dynamo under a different locale setting:
                // DynamoSandbox.exe /l "ja-JP"
                //
                var locale = string.Empty;

                // Open Dynamo headless and open file at path
                // DynamoSandbox.exe /o "C:\file path\graph.dyn"
                //
                var openfilepath = string.Empty;

                // print the resulting values of all nodes to the console 
                // DynamoSandbox.exe /o "C:\file path\graph.dyn" /v "C:\someoutputfilepath.xml"
                //
                var verbose = string.Empty;

                var convertFile = false;

                // Generate geometry json file
                var geometryFilePath = string.Empty;

                // dll paths we'll import before running a graph 
                var importPaths = new List<string>();

                // Local ASM binaries path
                var asmPath = string.Empty;

                // Allow loaded extensions to control the process lifetime
                // and issue commands until the extension calls model.Shutdown().
                bool keepAlive = false;
                bool showHelp = false;
                bool noConsole = false;
                string userDataFolder = string.Empty;
                string commonDataFolder = string.Empty;

                // Disables all analytics (Google and ADP)
                bool disableAnalytics = false;

                // CrashReport tool location
                string cerLocation = string.Empty;

                // Allow Dynamo launcher to identify Dynamo variation for log purpose like analytics, e.g. Dynamo Revit
                var hostname = string.Empty;

                // Allow Dynamo out of process launcher to identify host analytics info
                var parentId = string.Empty;
                var sessionId = string.Empty;

                var dsExecutionEngine = true;

                var optionsSet = new OptionSet().Add("o=|O=", "OpenFilePath, Instruct Dynamo to open headless and run a dyn file at this path", o => openfilepath = o)
                .Add("c=|C=", "CommandFilePath, Instruct Dynamo to open a commandfile and run the commands it contains at this path," +
                "this option is only supported when run from DynamoSandbox", c => commandFilePath = c)
                .Add("l=|L=", "Running Dynamo under a different locale setting", l => locale = l)
                .Add("v=|V=", "Verbose, Instruct Dynamo to output all evalautions it performs to an xml file at this path", v => verbose = v)
                .Add("x|X", "When used in combination with the 'O' flag, opens a .dyn file from the specified path and converts it to .json." +
                "File will have the .json extension and be located in the same directory as the original file.", x => convertFile = x != null)
                .Add("h|H|help", "Get some help", h => showHelp = h != null)
                .Add("g=|G=|geometry", "Geometry, Instruct Dynamo to output geometry from all evaluations to a json file at this path", g => geometryFilePath = g)
                .Add("i=|I=|import", "Import, Instruct Dynamo to import an assembly as a node library. This argument should be a filepath to a single .dll" +
                " - if you wish to import multiple dlls - use this flag multiple times: -i 'assembly1.dll' -i 'assembly2.dll' ", i => importPaths.Add(i))
                .Add("gp=|GP=|geometrypath=|GeometryPath=", "relative or absolute path to a directory containing ASM. When supplied, instead of searching the hard disk for ASM, " +
                "it will be loaded directly from this path.", gp => asmPath = gp)
                .Add("k|K|keepalive", "Keepalive mode, leave the Dynamo process running until a loaded extension shuts it down.", k => keepAlive = k != null)
                .Add("nc|NC|noconsole", "Don't rely on the console window to interact with CLI in Keepalive mode", nc => noConsole = nc != null)
                .Add("ud=|UD=|userdata", "Specify user data folder to be used by PathResolver with CLI", ud => userDataFolder = ud)
                .Add("cd=|CD=|commondata", "Specify common data folder to be used by PathResolver with CLI", cd => commonDataFolder = cd)
                .Add("hn=|HN=|hostname", "Identify Dynamo variation associated with host", hn => hostname = hn)
                .Add("si=|SI=|sessionId", "Identify Dynamo host analytics session id", si => sessionId = si)
                .Add("pi=|PI=|parentId", "Identify Dynamo host analytics parent id", pi => parentId = pi)
                .Add("da|DA|disableAnalytics", "Disables analytics in Dynamo for the process liftime", da => disableAnalytics = da != null)
<<<<<<< HEAD
                .Add("eng=|ENG=|Eng=|engine=", "true if using the old DesignScript engine, false if using .NET execution of graphs", eng => dsExecutionEngine = !(eng != null && eng.ToLower() == "false"));
                ;
=======
                .Add("cr=|CR=|cerLocation", "Specify the crash error report tool location on disk ", cr => cerLocation = cr);
>>>>>>> dd3a8729
                optionsSet.Parse(args);

                if (showHelp)
                {
                    ShowHelp(optionsSet);
                }

                //check for incompatabile parameters
                if (!string.IsNullOrEmpty(verbose) && string.IsNullOrEmpty(openfilepath))
                {
                    Console.WriteLine("you must supply a file to open if you want to save an evaluation output ");
                }
                return new CommandLineArguments
                {
                    Locale = locale,
                    CommandFilePath = commandFilePath,
                    OpenFilePath = openfilepath,
                    Verbose = verbose,
                    ConvertFile = convertFile,
                    GeometryFilePath = geometryFilePath,
                    ImportedPaths = importPaths,
                    ASMPath = asmPath,
                    KeepAlive = keepAlive,
                    NoConsole = noConsole,
                    UserDataFolder = userDataFolder,
                    CommonDataFolder = commonDataFolder,
                    DisableAnalytics = disableAnalytics,
<<<<<<< HEAD
                    AnalyticsInfo = new HostAnalyticsInfo() { HostName = hostname,  ParentId = parentId, SessionId = sessionId },
                    DSExecutionEngine = dsExecutionEngine
=======
                    AnalyticsInfo = new HostAnalyticsInfo() { HostName = hostname, ParentId = parentId, SessionId = sessionId },
                    CERLocation = cerLocation
>>>>>>> dd3a8729
                };
#endif
            }

#if NET6_0_OR_GREATER
#else
            private static void ShowHelp(OptionSet opSet)
            {
                Console.WriteLine("options:");
                opSet.WriteOptionDescriptions(Console.Out);
            }
#endif
            public string Locale { get; set; }
            public string CommandFilePath { get; set; }
            public string OpenFilePath { get; set; }
            public string Verbose { get; set; }
            public bool ConvertFile { get; set; }
            public string GeometryFilePath { get; set; }
            public IEnumerable<String> ImportedPaths { get; set; }
            public string ASMPath { get; set; }
            public bool KeepAlive { get; set; }
            public bool NoConsole { get; set; }
            public string UserDataFolder { get; set; }
            public string CommonDataFolder { get; set; }
            [Obsolete("This property will be removed in Dynamo 3.0 - please use AnalyticsInfo")]
            public string HostName { get; set; }
            public bool DisableAnalytics { get; set; }
<<<<<<< HEAD
            public HostAnalyticsInfo AnalyticsInfo { get; set; } 
            internal bool DSExecutionEngine { get; set; }
=======
            public HostAnalyticsInfo AnalyticsInfo { get; set; }
            public string CERLocation { get; set; }
>>>>>>> dd3a8729
        }

        /// <summary>
        /// Attempts to load the geometry library binaries using the location params.
        /// </summary>
        /// <param name="geometryFactoryPath">libG ProtoInterface path</param>
        /// <param name="preloaderLocation">libG folder path</param>
#if NET6_0_OR_GREATER
        [System.Runtime.Versioning.SupportedOSPlatform("windows")]
#endif
        public static void PreloadShapeManager(ref string geometryFactoryPath, ref string preloaderLocation)
        {
            var exePath = Assembly.GetExecutingAssembly().Location;
            var rootFolder = Path.GetDirectoryName(exePath);

            var versions = new[]
            {
                new Version(229,0,0),
                new Version(228,5,0),
            };

            var preloader = new Preloader(rootFolder, versions);
            preloader.Preload();
            geometryFactoryPath = preloader.GeometryFactoryPath;
            preloaderLocation = preloader.PreloaderLocation;
        }

        /// <summary>
        ///if we are building a model for CLI mode, then we don't want to start an updateManager
        ///for now, building an updatemanager instance requires finding Dynamo install location
        ///which if we are running on mac os or *nix will use different logic then SandboxLookup 
        /// </summary>
#if NET6_0_OR_GREATER
        [System.Runtime.Versioning.SupportedOSPlatform("windows")]
#endif
        private static IUpdateManager InitializeUpdateManager()
        {
            var cfg = UpdateManagerConfiguration.GetSettings(new SandboxLookUp());
            var um = new Dynamo.Updates.UpdateManager(cfg);
            Debug.Assert(cfg.DynamoLookUp != null);
            return um;
        }

        /// <summary>
        /// Use this overload to construct a DynamoModel in CLI context when the location of ASM to use is known, host analytics info is known and you want to set data paths.
        /// </summary>
        /// <param name="asmPath">Path to directory containing geometry library binaries</param>
        /// <param name="userDataFolder">Path to be used by PathResolver for UserDataFolder</param>
        /// <param name="commonDataFolder">Path to be used by PathResolver for CommonDataFolder</param>        
        /// <returns></returns>
        public static DynamoModel MakeCLIModel(string asmPath, string userDataFolder, string commonDataFolder, HostAnalyticsInfo info = new HostAnalyticsInfo())
        {
            // Preload ASM and display corresponding message on splash screen
            DynamoModel.OnRequestUpdateLoadBarStatus(new SplashScreenLoadEventArgs(Resources.SplashScreenPreLoadingAsm, 10));
            var isASMloaded = PreloadASM(asmPath, out string geometryFactoryPath, out string preloaderLocation);
            var model = StartDynamoWithDefaultConfig(true, userDataFolder, commonDataFolder, geometryFactoryPath, preloaderLocation, info);
            model.IsASMLoaded = isASMloaded;
            return model;
        }

        /// <summary>
        /// Use this overload to construct a DynamoModel when the location of ASM to use is known and host name is known.
        /// </summary>
        /// <param name="CLImode">CLI mode starts the model in test mode and uses a separate path resolver.</param>
        /// <param name="asmPath">Path to directory containing geometry library binaries</param>
        /// <param name="hostName">Dynamo variation identified by host.</param>
        /// <returns></returns>
        public static DynamoModel MakeModel(bool CLImode, string asmPath = "", string hostName ="")
        {
            var isASMloaded = PreloadASM(asmPath, out string geometryFactoryPath, out string preloaderLocation);
            var model = StartDynamoWithDefaultConfig(CLImode, string.Empty, string.Empty, geometryFactoryPath, preloaderLocation, new HostAnalyticsInfo() { HostName = hostName });
            model.IsASMLoaded = isASMloaded;
            return model;
        }

        /// <summary>
        /// Use this overload to construct a DynamoModel when the location of ASM to use is known and host analytics info is known.
        /// </summary>
        /// <param name="CLImode">CLI mode starts the model in test mode and uses a separate path resolver.</param>
        /// <param name="asmPath">Path to directory containing geometry library binaries</param>
        /// <param name="info">Host analytics info</param>
        /// <returns></returns>
        public static DynamoModel MakeModel(bool CLImode, string asmPath = "", HostAnalyticsInfo info = new HostAnalyticsInfo())
        {
            // Preload ASM and display corresponding message on splash screen
            DynamoModel.OnRequestUpdateLoadBarStatus(new SplashScreenLoadEventArgs(Resources.SplashScreenPreLoadingAsm, 10));
            var isASMloaded = PreloadASM(asmPath, out string geometryFactoryPath, out string preloaderLocation);
            var model = StartDynamoWithDefaultConfig(CLImode, string.Empty, string.Empty, geometryFactoryPath, preloaderLocation, info);
            model.IsASMLoaded = isASMloaded;
            return model;
        }

        /// <summary>
        /// TODO (DYN-2118) remove this method in 3.0 and unify this method with the overload above.
        /// Use this overload to construct a DynamoModel when the location of ASM to use is known.
        /// </summary>
        /// <param name="CLImode">CLI mode starts the model in test mode and uses a seperate path resolver.</param>
        /// <param name="asmPath">Path to directory containing geometry library binaries</param>
        /// <returns></returns>
        [Obsolete("This method will be removed in Dynamo 3.0 - please use the version with more parameters")]
        public static DynamoModel MakeModel(bool CLImode, string asmPath)
        {
            var isASMloaded = PreloadASM(asmPath, out string geometryFactoryPath, out string preloaderLocation);
            var model = StartDynamoWithDefaultConfig(CLImode, string.Empty, string.Empty, geometryFactoryPath, preloaderLocation);
            model.IsASMLoaded = isASMloaded;
            return model;
        }

        //TODO (DYN-2118) remove this method in 3.0 and unify this method with the overload above.
        [Obsolete("This method will be removed in Dynamo 3.0 - please use the version with more parameters")]
        public static DynamoModel MakeModel(bool CLImode)
        {
            var isASMloaded = PreloadASM(string.Empty, out string geometryFactoryPath, out string preloaderLocation);
            var model = StartDynamoWithDefaultConfig(CLImode, string.Empty, string.Empty, geometryFactoryPath, preloaderLocation);
            model.IsASMLoaded = isASMloaded;
            return model;
        }

        private static bool PreloadASM(string asmPath, out string geometryFactoryPath, out string preloaderLocation )
        {
            if (string.IsNullOrEmpty(asmPath) && OSHelper.IsWindows())
            {
                geometryFactoryPath = string.Empty;
                preloaderLocation = string.Empty;
                try
                {
                    PreloadShapeManager(ref geometryFactoryPath, ref preloaderLocation);
                }
                catch (Exception e)
                {
                    ASMPreloadFailure?.Invoke(e.Message);
                    return false;
                }
                // If the output locations are not valid, return false
                if (!Directory.Exists(preloaderLocation) && !File.Exists(geometryFactoryPath))
                {
                    return false;
                }
                return true;
            }

            // get sandbox executing location - this is where libG will be located.
            var rootFolder = Path.GetDirectoryName(Assembly.GetExecutingAssembly().Location);
            // defaults - preload these will fail.
            preloaderLocation = "libg_0_0_0";
            geometryFactoryPath = Path.Combine(preloaderLocation, DynamoShapeManager.Utilities.GeometryFactoryAssembly);

            try
            {
                if (!Directory.Exists(asmPath))
                {
                    throw new FileNotFoundException($"{nameof(asmPath)}:{asmPath}");
                }
                Version asmBinariesVersion = DynamoShapeManager.Utilities.GetVersionFromPath(asmPath);

                //get version of libG that matches the asm version that was supplied from geometryLibraryPath.
                preloaderLocation = DynamoShapeManager.Utilities.GetLibGPreloaderLocation(asmBinariesVersion, rootFolder);
                geometryFactoryPath = Path.Combine(preloaderLocation, DynamoShapeManager.Utilities.GeometryFactoryAssembly);

                //load asm and libG.
                DynamoShapeManager.Utilities.PreloadAsmFromPath(preloaderLocation, asmPath);
                return true;
            }
            catch (Exception e)
            {
                Console.WriteLine("A problem occurred while trying to load ASM or LibG");
                Console.WriteLine($"{e?.Message} : {e?.StackTrace}");
                return false;
            }
        }

        private static DynamoModel StartDynamoWithDefaultConfig(bool CLImode,
            string userDataFolder,
            string commonDataFolder,
            string geometryFactoryPath,
            string preloaderLocation,
            HostAnalyticsInfo info = new HostAnalyticsInfo())
        {
            var config = new DynamoModel.DefaultStartConfiguration()
            {
                GeometryFactoryPath = geometryFactoryPath,
                ProcessMode = CLImode ? TaskProcessMode.Synchronous : TaskProcessMode.Asynchronous,
                HostAnalyticsInfo = info,
                CLIMode = CLImode
            };
            config.AuthProvider = CLImode ? null : new Core.IDSDKManager();
            config.UpdateManager = CLImode ? null : OSHelper.IsWindows() ? InitializeUpdateManager() : null;
            config.StartInTestMode = CLImode;
            config.PathResolver = CLImode ? new CLIPathResolver(preloaderLocation, userDataFolder, commonDataFolder) as IPathResolver : new SandboxPathResolver(preloaderLocation) as IPathResolver;

            var model = DynamoModel.Start(config);
            return model;
        }

        public static string SetLocale(CommandLineArguments cmdLineArgs)
        {
            var supportedLocale = new HashSet<string>(new[]
                        {
                            "cs-CZ", "de-DE", "en-US", "es-ES", "fr-FR", "it-IT",
                            "ja-JP", "ko-KR", "pl-PL", "pt-BR", "ru-RU", "zh-CN", "zh-TW"
                        });
            string libgLocale = string.Empty;

            if (!string.IsNullOrEmpty(cmdLineArgs.Locale))
            {
                // Change the application locale, if a locale information is supplied.
                Thread.CurrentThread.CurrentUICulture = new CultureInfo(cmdLineArgs.Locale);
                Thread.CurrentThread.CurrentCulture = new CultureInfo(cmdLineArgs.Locale);
                libgLocale = cmdLineArgs.Locale;
            }
            else
            {
                // In case no language is specified, libG's locale should be that of the OS.
                // There is no need to set Dynamo's locale in this case.
                libgLocale = CultureInfo.InstalledUICulture.ToString();
            }

            // If locale is not supported by Dynamo, default to en-US.
            if (!supportedLocale.Any(s => s.Equals(libgLocale, StringComparison.InvariantCultureIgnoreCase)))
            {
                libgLocale = "en-US";
            }
            // Change the locale that LibG depends on.
            StringBuilder sb = new StringBuilder("LANGUAGE=");
            sb.Append(libgLocale.Replace("-", "_"));
            return sb.ToString();
        }

        /// <summary>
        /// The white list of dependencies to be ignored.
        /// </summary>
        private static readonly String[] assemblyNamesToIgnore = { "Newtonsoft.Json", "RevitAPI.dll", "RevitAPIUI.dll" };

        /// <summary>
        /// Checks that an assembly does not have any dependencies that have already been loaded into the 
        /// appDomain with an incompatible to the one Dynamo requires.
        /// </summary>
        /// <param name="assembly"></param>
        /// <returns>returns a list of fileLoad exceptions - if the list is empty no mismatched assemblies were encountered </returns>
        public static List<Exception> CheckAssemblyForVersionMismatches(Assembly assembly)
        {
            return GetVersionMismatchedReferencesInAppDomain(assembly, assemblyNamesToIgnore);
        }

        /// <summary>
        /// Handler for an assembly load event into a host's appdomain - we need to make sure
        /// that another addin or package has not loaded another version of a .dll that we require.
        /// If this happens Dynamo will most likely crash. We should alert the user they
        /// have an incompatible addin/package installed.. this is only called if the host calls or
        /// subscribes to it during AppDomain.AssemblyLoad event.
        /// 
        private static List<Exception> GetVersionMismatchedReferencesInAppDomain(Assembly assembly, String[] assemblyNamesToIgnore)
        {
            // Get all assemblies that are currently loaded into the appdomain.
            var loadedAssemblies = AppDomain.CurrentDomain.GetAssemblies().ToList();
            // Ignore some assemblies(Revit assemblies) that we know work and have changed their version number format or do not align
            // with semantic versioning.

            var loadedAssemblyNames = loadedAssemblies.Select(assem => assem.GetName()).ToList();
            loadedAssemblyNames.RemoveAll(assemblyName =>assemblyNamesToIgnore.Contains(assemblyName.Name));

            //build dict- ignore those with duplicate names.
            var loadedAssemblyDict = loadedAssemblyNames.GroupBy(assm => assm.Name).ToDictionary(g => g.Key, g => g.First());

            var output = new List<Exception>();

            foreach (var currentReferencedAssembly in assembly.GetReferencedAssemblies().Concat(new AssemblyName[] { assembly.GetName() }))
            {
                if (loadedAssemblyDict.ContainsKey(currentReferencedAssembly.Name))
                {
                    //if the dll is already loaded, then check that our required version is not greater than the currently loaded one.
                    var loadedAssembly = loadedAssemblyDict[currentReferencedAssembly.Name];
                    if (currentReferencedAssembly.Version.Major > loadedAssembly.Version.Major)
                    {
                        //there must exist a loaded assembly which references the newer version of the assembly which we require - lets find it:

                        var referencingNewerVersions = new List<AssemblyName>();
                        foreach(var originalLoadedAssembly in loadedAssemblies )
                        {
                            foreach(var refedAssembly in originalLoadedAssembly.GetReferencedAssemblies())
                            {
                                //if the version matches then this is one our guys
                                if(refedAssembly.Version == loadedAssembly.Version)
                                {
                                    referencingNewerVersions.Add(originalLoadedAssembly.GetName());
                                }
                            }
                        }

                        output.Add(new FileLoadException(
                            string.Format(Resources.MismatchedAssemblyVersion, assembly.FullName, currentReferencedAssembly.FullName)
                            + Environment.NewLine + Resources.MismatchedAssemblyList + Environment.NewLine +
                            String.Join(", ", referencingNewerVersions.Select(x => x.Name).Distinct().ToArray())));
                    }
                }
            }
            return output;
        }
    }
}<|MERGE_RESOLUTION|>--- conflicted
+++ resolved
@@ -223,12 +223,9 @@
                 .Add("si=|SI=|sessionId", "Identify Dynamo host analytics session id", si => sessionId = si)
                 .Add("pi=|PI=|parentId", "Identify Dynamo host analytics parent id", pi => parentId = pi)
                 .Add("da|DA|disableAnalytics", "Disables analytics in Dynamo for the process liftime", da => disableAnalytics = da != null)
-<<<<<<< HEAD
-                .Add("eng=|ENG=|Eng=|engine=", "true if using the old DesignScript engine, false if using .NET execution of graphs", eng => dsExecutionEngine = !(eng != null && eng.ToLower() == "false"));
+                .Add("cr=|CR=|cerLocation", "Specify the crash error report tool location on disk ", cr => cerLocation = cr)
+                .Add("eng=|ENG=|Eng=|engine=", "true if using the old DesignScript engine, false if using .NET execution of graphs", eng => dsExecutionEngine = !(eng != null && eng.ToLower() == "false"))
                 ;
-=======
-                .Add("cr=|CR=|cerLocation", "Specify the crash error report tool location on disk ", cr => cerLocation = cr);
->>>>>>> dd3a8729
                 optionsSet.Parse(args);
 
                 if (showHelp)
@@ -256,13 +253,9 @@
                     UserDataFolder = userDataFolder,
                     CommonDataFolder = commonDataFolder,
                     DisableAnalytics = disableAnalytics,
-<<<<<<< HEAD
-                    AnalyticsInfo = new HostAnalyticsInfo() { HostName = hostname,  ParentId = parentId, SessionId = sessionId },
+                    AnalyticsInfo = new HostAnalyticsInfo() { HostName = hostname, ParentId = parentId, SessionId = sessionId },
+                    CERLocation = cerLocation,
                     DSExecutionEngine = dsExecutionEngine
-=======
-                    AnalyticsInfo = new HostAnalyticsInfo() { HostName = hostname, ParentId = parentId, SessionId = sessionId },
-                    CERLocation = cerLocation
->>>>>>> dd3a8729
                 };
 #endif
             }
@@ -290,13 +283,9 @@
             [Obsolete("This property will be removed in Dynamo 3.0 - please use AnalyticsInfo")]
             public string HostName { get; set; }
             public bool DisableAnalytics { get; set; }
-<<<<<<< HEAD
-            public HostAnalyticsInfo AnalyticsInfo { get; set; } 
-            internal bool DSExecutionEngine { get; set; }
-=======
             public HostAnalyticsInfo AnalyticsInfo { get; set; }
             public string CERLocation { get; set; }
->>>>>>> dd3a8729
+            internal bool DSExecutionEngine { get; set; }
         }
 
         /// <summary>
