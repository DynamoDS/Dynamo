﻿using System;
using System.Collections.Generic;
using System.Diagnostics;
using System.Globalization;
using System.IO;
using System.Linq;
using System.Reflection;
using System.Text;
using System.Threading;
using Dynamo.Interfaces;
using Dynamo.Models;
using Dynamo.Scheduler;
using Dynamo.Updates;
using DynamoApplications.Properties;
using DynamoShapeManager;
using Microsoft.Win32;
using NDesk.Options;

namespace Dynamo.Applications
{
    public class StartupUtils
    {
        //TODO internal?
        /// <summary>
        /// Raised when loading of the ASM binaries fails. A failure message is passed as a parameter.
        /// </summary>
        public static event Action<string> ASMPreloadFailure;
        
        internal class SandboxLookUp : DynamoLookUp
        {
            public override IEnumerable<string> GetDynamoInstallLocations()
            {
                const string regKey64 = @"SOFTWARE\Microsoft\Windows\CurrentVersion\Uninstall\";
                //Open HKLM for 64bit registry
                var regKey = RegistryKey.OpenBaseKey(RegistryHive.LocalMachine, RegistryView.Registry64);
                //Open Windows/CurrentVersion/Uninstall registry key
                regKey = regKey.OpenSubKey(regKey64);

                //Get "InstallLocation" value as string for all the subkey that starts with "Dynamo"
                return regKey.GetSubKeyNames().Where(s => s.StartsWith("Dynamo")).Select(
                    (s) => regKey.OpenSubKey(s).GetValue("InstallLocation") as string);
            }
        }

        /// <summary>
        ///this class is left unimplemented,unclear how to
        ///lookup installation locations on nix/mac
        /// </summary>
        internal class CLILookUp : DynamoLookUp
        {
            public override IEnumerable<string> GetDynamoInstallLocations()
            {
                throw new NotImplementedException();
                int p = (int)Environment.OSVersion.Platform;
                if ((p == 4) || (p == 6) || (p == 128))
                {
                    Console.WriteLine("Running on Unix");
                }
                else
                {
                    Console.WriteLine("NOT running on Unix");
                }

                return null;
            }
        }

        public struct CommandLineArguments
        {
            public static CommandLineArguments Parse(string[] args)
            {
                // Running Dynamo sandbox with a command file:
                // DynamoSandbox.exe /c "C:\file path\file.xml"
                // 
                var commandFilePath = string.Empty;

                // Running Dynamo under a different locale setting:
                // DynamoSandbox.exe /l "ja-JP"
                //
                var locale = string.Empty;

                // Open Dynamo headless and open file at path
                // DynamoSandbox.exe /o "C:\file path\graph.dyn"
                //
                var openfilepath = string.Empty;

                // print the resulting values of all nodes to the console 
                // DynamoSandbox.exe /o "C:\file path\graph.dyn" /v "C:\someoutputfilepath.xml"
                //
                var verbose = string.Empty;

                var convertFile = false;

                // Generate geometry json file
                var geometryFilePath = string.Empty;

                // dll paths we'll import before running a graph 
                var importPaths = new List<string>();

                // Local ASM binaries path
                var asmPath = string.Empty;

                // Allow loaded extensions to control the process lifetime
                // and issue commands until the extension calls model.Shutdown().
                bool keepAlive = false;
                bool showHelp = false;

                // Disables all analytics (Google and ADP)
                bool disableAnalytics = false;

                // CrashReport tool location
                string cerLocation = string.Empty;

                // Allow Dynamo launcher to identify Dynamo variation for log purpose like analytics, e.g. Dynamo Revit
                var hostname = string.Empty;

                // Allow Dynamo out of process launcher to identify host analytics info
                var parentId = string.Empty;
                var sessionId = string.Empty;

                var dsExecutionEngine = true;

                var optionsSet = new OptionSet().Add("o=|O=", "OpenFilePath, Instruct Dynamo to open headless and run a dyn file at this path", o => openfilepath = o)
                .Add("c=|C=", "CommandFilePath, Instruct Dynamo to open a commandfile and run the commands it contains at this path," +
                "this option is only supported when run from DynamoSandbox", c => commandFilePath = c)
                .Add("l=|L=", "Running Dynamo under a different locale setting", l => locale = l)
                .Add("v=|V=", "Verbose, Instruct Dynamo to output all evalautions it performs to an xml file at this path", v => verbose = v)
                .Add("x|X", "When used in combination with the 'O' flag, opens a .dyn file from the specified path and converts it to .json." +
                "File will have the .json extension and be located in the same directory as the original file.", x => convertFile = x != null)
                .Add("h|H|help", "Get some help", h => showHelp = h != null)
                .Add("g=|G=|geometry", "Geometry, Instruct Dynamo to output geometry from all evaluations to a json file at this path", g => geometryFilePath = g)
                .Add("i=|I=|import", "Import, Instruct Dynamo to import an assembly as a node library. This argument should be a filepath to a single .dll" +
                " - if you wish to import multiple dlls - use this flag multiple times: -i 'assembly1.dll' -i 'assembly2.dll' ", i => importPaths.Add(i))
                .Add("gp=|GP=|geometrypath=|GeometryPath=", "relative or absolute path to a directory containing ASM. When supplied, instead of searching the hard disk for ASM, " +
                "it will be loaded directly from this path.", gp => asmPath = gp)
                .Add("k|K|keepalive", "Keepalive mode, leave the Dynamo process running until a loaded extension shuts it down.", k => keepAlive = k != null)
                .Add("hn=|HN=|hostname", "Identify Dynamo variation associated with host", hn => hostname = hn)
                .Add("si=|SI=|sessionId", "Identify Dynamo host analytics session id", si => sessionId = si)
                .Add("pi=|PI=|parentId", "Identify Dynamo host analytics parent id", pi => parentId = pi)
                .Add("da|DA|disableAnalytics", "Disables analytics in Dynamo for the process liftime", da => disableAnalytics = da != null)
<<<<<<< HEAD
                .Add("eng=|ENG=|Eng=|engine=", "true if using the old DesignScript engine, false if using .NET execution of graphs", eng => dsExecutionEngine = !(eng != null && eng.ToLower() == "false"));
                ;
=======
                .Add("cr=|CR=|cerLocation", "Specify the crash error report tool location on disk ", cr => cerLocation = cr);
>>>>>>> 63e5c2f7
                optionsSet.Parse(args);

                if (showHelp)
                {
                    ShowHelp(optionsSet);
                }

                //check for incompatabile parameters
                if (!string.IsNullOrEmpty(verbose) && string.IsNullOrEmpty(openfilepath))
                {
                    Console.WriteLine("you must supply a file to open if you want to save an evaluation output ");
                }
                return new CommandLineArguments
                {
                    Locale = locale,
                    CommandFilePath = commandFilePath,
                    OpenFilePath = openfilepath,
                    Verbose = verbose,
                    ConvertFile = convertFile,
                    GeometryFilePath = geometryFilePath,
                    ImportedPaths = importPaths,
                    ASMPath = asmPath,
                    KeepAlive = keepAlive,
                    DisableAnalytics = disableAnalytics,
<<<<<<< HEAD
                    AnalyticsInfo = new HostAnalyticsInfo() { HostName = hostname,  ParentId = parentId, SessionId = sessionId },
                    DSExecutionEngine = dsExecutionEngine
=======
                    AnalyticsInfo = new HostAnalyticsInfo() { HostName = hostname, ParentId = parentId, SessionId = sessionId },
                    CERLocation = cerLocation
>>>>>>> 63e5c2f7
                };
            }

            private static void ShowHelp(OptionSet opSet)
            {
                Console.WriteLine("options:");
                opSet.WriteOptionDescriptions(Console.Out);
            }

            public string Locale { get; set; }
            public string CommandFilePath { get; set; }
            public string OpenFilePath { get; set; }
            public string Verbose { get; set; }
            public bool ConvertFile { get; set; }
            public string GeometryFilePath { get; set; }
            public IEnumerable<String> ImportedPaths { get; set; }
            public string ASMPath { get; set; }
            public bool KeepAlive { get; set; }
            [Obsolete("This property will be removed in Dynamo 3.0 - please use AnalyticsInfo")]
            public string HostName { get; set; }
            public bool DisableAnalytics { get; set; }
<<<<<<< HEAD
            public HostAnalyticsInfo AnalyticsInfo { get; set; } 
            internal bool DSExecutionEngine { get; set; }
=======
            public HostAnalyticsInfo AnalyticsInfo { get; set; }

            public string CERLocation { get; set; }
>>>>>>> 63e5c2f7
        }

        /// <summary>
        /// Attempts to load the geometry library binaries using the location params.
        /// </summary>
        /// <param name="geometryFactoryPath">libG ProtoInterface path</param>
        /// <param name="preloaderLocation">libG folder path</param>
        public static void PreloadShapeManager(ref string geometryFactoryPath, ref string preloaderLocation)
        {
            var exePath = Assembly.GetExecutingAssembly().Location;
            var rootFolder = Path.GetDirectoryName(exePath);

            var versions = new[]
            {
                new Version(228,5,0),
            };

            var preloader = new Preloader(rootFolder, versions);
            preloader.Preload();
            geometryFactoryPath = preloader.GeometryFactoryPath;
            preloaderLocation = preloader.PreloaderLocation;
        }

        /// <summary>
        ///if we are building a model for CLI mode, then we don't want to start an updateManager
        ///for now, building an updatemanager instance requires finding Dynamo install location
        ///which if we are running on mac os or *nix will use different logic then SandboxLookup 
        /// </summary>
        private static IUpdateManager InitializeUpdateManager()
        {
            var cfg = UpdateManagerConfiguration.GetSettings(new SandboxLookUp());
            var um = new Dynamo.Updates.UpdateManager(cfg);
            Debug.Assert(cfg.DynamoLookUp != null);
            return um;
        }

        /// <summary>
        /// Use this overload to construct a DynamoModel when the location of ASM to use is known and host name is known.
        /// </summary>
        /// <param name="CLImode">CLI mode starts the model in test mode and uses a separate path resolver.</param>
        /// <param name="asmPath">Path to directory containing geometry library binaries</param>
        /// <param name="hostName">Dynamo variation identified by host.</param>
        /// <returns></returns>
        public static DynamoModel MakeModel(bool CLImode, string asmPath = "", string hostName ="")
        {
            var isASMloaded = PreloadASM(asmPath, out string geometryFactoryPath, out string preloaderLocation);
            var model = StartDynamoWithDefaultConfig(CLImode, geometryFactoryPath, preloaderLocation, new HostAnalyticsInfo() { HostName = hostName });
            model.IsASMLoaded = isASMloaded;
            return model;
        }

        /// <summary>
        /// Use this overload to construct a DynamoModel when the location of ASM to use is known and host analytics info is known.
        /// </summary>
        /// <param name="CLImode">CLI mode starts the model in test mode and uses a separate path resolver.</param>
        /// <param name="asmPath">Path to directory containing geometry library binaries</param>
        /// <param name="info">Host analytics info</param>
        /// <returns></returns>
        public static DynamoModel MakeModel(bool CLImode, string asmPath = "", HostAnalyticsInfo info = new HostAnalyticsInfo())
        {
            var isASMloaded = PreloadASM(asmPath, out string geometryFactoryPath, out string preloaderLocation);
            var model = StartDynamoWithDefaultConfig(CLImode, geometryFactoryPath, preloaderLocation, info);
            model.IsASMLoaded = isASMloaded;
            return model;
        }

        /// <summary>
        /// TODO (DYN-2118) remove this method in 3.0 and unify this method with the overload above.
        /// Use this overload to construct a DynamoModel when the location of ASM to use is known.
        /// </summary>
        /// <param name="CLImode">CLI mode starts the model in test mode and uses a seperate path resolver.</param>
        /// <param name="asmPath">Path to directory containing geometry library binaries</param>
        /// <returns></returns>
        [Obsolete("This method will be removed in Dynamo 3.0 - please use the version with more parameters")]
        public static DynamoModel MakeModel(bool CLImode, string asmPath)
        {
            var isASMloaded = PreloadASM(asmPath, out string geometryFactoryPath, out string preloaderLocation);
            var model = StartDynamoWithDefaultConfig(CLImode, geometryFactoryPath, preloaderLocation);
            model.IsASMLoaded = isASMloaded;
            return model;
        }

        //TODO (DYN-2118) remove this method in 3.0 and unify this method with the overload above.
        [Obsolete("This method will be removed in Dynamo 3.0 - please use the version with more parameters")]
        public static DynamoModel MakeModel(bool CLImode)
        {
            var isASMloaded = PreloadASM(string.Empty, out string geometryFactoryPath, out string preloaderLocation);
            var model = StartDynamoWithDefaultConfig(CLImode, geometryFactoryPath, preloaderLocation);
            model.IsASMLoaded = isASMloaded;
            return model;
        }

        private static bool PreloadASM(string asmPath, out string geometryFactoryPath, out string preloaderLocation )
        {
            if (string.IsNullOrEmpty(asmPath))
            {
                geometryFactoryPath = string.Empty;
                preloaderLocation = string.Empty;
                try
                {
                    PreloadShapeManager(ref geometryFactoryPath, ref preloaderLocation);
                }
                catch (Exception e)
                {
                    ASMPreloadFailure?.Invoke(e.Message);
                    return false;
                }
                // If the output locations are not valid, return false
                if (!Directory.Exists(preloaderLocation) && !File.Exists(geometryFactoryPath))
                {
                    return false;
                }
                return true;
            }

            // get sandbox executing location - this is where libG will be located.
            var rootFolder = Path.GetDirectoryName(Assembly.GetExecutingAssembly().Location);
            // defaults - preload these will fail.
            preloaderLocation = "libg_0_0_0";
            geometryFactoryPath = Path.Combine(preloaderLocation, DynamoShapeManager.Utilities.GeometryFactoryAssembly);

            try
            {
                if (!Directory.Exists(asmPath))
                {
                    throw new FileNotFoundException($"{nameof(asmPath)}:{asmPath}");
                }
                Version asmBinariesVersion = DynamoShapeManager.Utilities.GetVersionFromPath(asmPath);

                //get version of libG that matches the asm version that was supplied from geometryLibraryPath.
                preloaderLocation = DynamoShapeManager.Utilities.GetLibGPreloaderLocation(asmBinariesVersion, rootFolder);
                geometryFactoryPath = Path.Combine(preloaderLocation, DynamoShapeManager.Utilities.GeometryFactoryAssembly);

                //load asm and libG.
                DynamoShapeManager.Utilities.PreloadAsmFromPath(preloaderLocation, asmPath);
                return true;
            }
            catch (Exception e)
            {
                Console.WriteLine("A problem occurred while trying to load ASM or LibG");
                Console.WriteLine($"{e?.Message} : {e?.StackTrace}");
                return false;
            }
        }

        private static DynamoModel StartDynamoWithDefaultConfig(bool CLImode, string geometryFactoryPath, string preloaderLocation, HostAnalyticsInfo info = new HostAnalyticsInfo())
        {
            var config = new DynamoModel.DefaultStartConfiguration()
            {
                GeometryFactoryPath = geometryFactoryPath,
                ProcessMode = CLImode ? TaskProcessMode.Synchronous : TaskProcessMode.Asynchronous,
                HostAnalyticsInfo = info,
                CLIMode = CLImode
            };

            config.UpdateManager = CLImode ? null : InitializeUpdateManager();
            config.StartInTestMode = CLImode ? true : false;
            config.PathResolver = CLImode ? new CLIPathResolver(preloaderLocation) as IPathResolver : new SandboxPathResolver(preloaderLocation) as IPathResolver;

            var model = DynamoModel.Start(config);
            return model;
        }

        public static string SetLocale(CommandLineArguments cmdLineArgs)
        {
            var supportedLocale = new HashSet<string>(new[]
                        {
                            "cs-CZ", "de-DE", "en-US", "es-ES", "fr-FR", "it-IT",
                            "ja-JP", "ko-KR", "pl-PL", "pt-BR", "ru-RU", "zh-CN", "zh-TW"
                        });
            string libgLocale = string.Empty;

            if (!string.IsNullOrEmpty(cmdLineArgs.Locale))
            {
                // Change the application locale, if a locale information is supplied.
                Thread.CurrentThread.CurrentUICulture = new CultureInfo(cmdLineArgs.Locale);
                Thread.CurrentThread.CurrentCulture = new CultureInfo(cmdLineArgs.Locale);
                libgLocale = cmdLineArgs.Locale;
            }
            else
            {
                // In case no language is specified, libG's locale should be that of the OS.
                // There is no need to set Dynamo's locale in this case.
                libgLocale = CultureInfo.InstalledUICulture.ToString();
            }

            // If locale is not supported by Dynamo, default to en-US.
            if (!supportedLocale.Any(s => s.Equals(libgLocale, StringComparison.InvariantCultureIgnoreCase)))
            {
                libgLocale = "en-US";
            }
            // Change the locale that LibG depends on.
            StringBuilder sb = new StringBuilder("LANGUAGE=");
            sb.Append(libgLocale.Replace("-", "_"));
            return sb.ToString();
        }

        /// <summary>
        /// The white list of dependencies to be ignored.
        /// </summary>
        private static readonly String[] assemblyNamesToIgnore = { "Newtonsoft.Json", "RevitAPI.dll", "RevitAPIUI.dll" };

        /// <summary>
        /// Checks that an assembly does not have any dependencies that have already been loaded into the 
        /// appDomain with an incompatible to the one Dynamo requires.
        /// </summary>
        /// <param name="assembly"></param>
        /// <returns>returns a list of fileLoad exceptions - if the list is empty no mismatched assemblies were encountered </returns>
        public static List<Exception> CheckAssemblyForVersionMismatches(Assembly assembly)
        {
            return GetVersionMismatchedReferencesInAppDomain(assembly, assemblyNamesToIgnore);
        }

        /// <summary>
        /// Handler for an assembly load event into a host's appdomain - we need to make sure
        /// that another addin or package has not loaded another version of a .dll that we require.
        /// If this happens Dynamo will most likely crash. We should alert the user they
        /// have an incompatible addin/package installed.. this is only called if the host calls or
        /// subscribes to it during AppDomain.AssemblyLoad event.
        /// 
        private static List<Exception> GetVersionMismatchedReferencesInAppDomain(Assembly assembly, String[] assemblyNamesToIgnore)
        {
            // Get all assemblies that are currently loaded into the appdomain.
            var loadedAssemblies = AppDomain.CurrentDomain.GetAssemblies().ToList();
            // Ignore some assemblies(Revit assemblies) that we know work and have changed their version number format or do not align
            // with semantic versioning.

            var loadedAssemblyNames = loadedAssemblies.Select(assem => assem.GetName()).ToList();
            loadedAssemblyNames.RemoveAll(assemblyName =>assemblyNamesToIgnore.Contains(assemblyName.Name));

            //build dict- ignore those with duplicate names.
            var loadedAssemblyDict = loadedAssemblyNames.GroupBy(assm => assm.Name).ToDictionary(g => g.Key, g => g.First());

            var output = new List<Exception>();

            foreach (var currentReferencedAssembly in assembly.GetReferencedAssemblies().Concat(new AssemblyName[] { assembly.GetName() }))
            {
                if (loadedAssemblyDict.ContainsKey(currentReferencedAssembly.Name))
                {
                    //if the dll is already loaded, then check that our required version is not greater than the currently loaded one.
                    var loadedAssembly = loadedAssemblyDict[currentReferencedAssembly.Name];
                    if (currentReferencedAssembly.Version.Major > loadedAssembly.Version.Major)
                    {
                        //there must exist a loaded assembly which references the newer version of the assembly which we require - lets find it:

                        var referencingNewerVersions = new List<AssemblyName>();
                        foreach(var originalLoadedAssembly in loadedAssemblies )
                        {
                            foreach(var refedAssembly in originalLoadedAssembly.GetReferencedAssemblies())
                            {
                                //if the version matches then this is one our guys
                                if(refedAssembly.Version == loadedAssembly.Version)
                                {
                                    referencingNewerVersions.Add(originalLoadedAssembly.GetName());
                                }
                            }
                        }

                        output.Add(new FileLoadException(
                            string.Format(Resources.MismatchedAssemblyVersion, assembly.FullName, currentReferencedAssembly.FullName)
                            + Environment.NewLine + Resources.MismatchedAssemblyList + Environment.NewLine +
                            String.Join(", ", referencingNewerVersions.Select(x => x.Name).Distinct().ToArray())));
                    }
                }
            }
            return output;
        }
    }
}<|MERGE_RESOLUTION|>--- conflicted
+++ resolved
@@ -138,12 +138,8 @@
                 .Add("si=|SI=|sessionId", "Identify Dynamo host analytics session id", si => sessionId = si)
                 .Add("pi=|PI=|parentId", "Identify Dynamo host analytics parent id", pi => parentId = pi)
                 .Add("da|DA|disableAnalytics", "Disables analytics in Dynamo for the process liftime", da => disableAnalytics = da != null)
-<<<<<<< HEAD
-                .Add("eng=|ENG=|Eng=|engine=", "true if using the old DesignScript engine, false if using .NET execution of graphs", eng => dsExecutionEngine = !(eng != null && eng.ToLower() == "false"));
-                ;
-=======
+                .Add("eng=|ENG=|Eng=|engine=", "true if using the old DesignScript engine, false if using .NET execution of graphs", eng => dsExecutionEngine = !(eng != null && eng.ToLower() == "false"))
                 .Add("cr=|CR=|cerLocation", "Specify the crash error report tool location on disk ", cr => cerLocation = cr);
->>>>>>> 63e5c2f7
                 optionsSet.Parse(args);
 
                 if (showHelp)
@@ -168,13 +164,9 @@
                     ASMPath = asmPath,
                     KeepAlive = keepAlive,
                     DisableAnalytics = disableAnalytics,
-<<<<<<< HEAD
                     AnalyticsInfo = new HostAnalyticsInfo() { HostName = hostname,  ParentId = parentId, SessionId = sessionId },
-                    DSExecutionEngine = dsExecutionEngine
-=======
-                    AnalyticsInfo = new HostAnalyticsInfo() { HostName = hostname, ParentId = parentId, SessionId = sessionId },
+                    DSExecutionEngine = dsExecutionEngine,
                     CERLocation = cerLocation
->>>>>>> 63e5c2f7
                 };
             }
 
@@ -196,14 +188,9 @@
             [Obsolete("This property will be removed in Dynamo 3.0 - please use AnalyticsInfo")]
             public string HostName { get; set; }
             public bool DisableAnalytics { get; set; }
-<<<<<<< HEAD
             public HostAnalyticsInfo AnalyticsInfo { get; set; } 
             internal bool DSExecutionEngine { get; set; }
-=======
-            public HostAnalyticsInfo AnalyticsInfo { get; set; }
-
             public string CERLocation { get; set; }
->>>>>>> 63e5c2f7
         }
 
         /// <summary>
