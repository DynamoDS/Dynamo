--- conflicted
+++ resolved
@@ -38,12 +38,9 @@
                 "DynamoUnits.dll",
                 "Tessellation.dll",
                 "Analysis.dll",
-<<<<<<< HEAD
                 "Display.dll",
-                "ImportExport.dll"
-=======
+                "ImportExport.dll",
                 "GeometryColor.dll"
->>>>>>> 2c7c5a3c
             };
 
         }
