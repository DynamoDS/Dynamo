﻿using System.Collections.Generic;
using System.Linq;
using System.Windows;
using System.Windows.Controls;
using Dynamo.Controls;
using Dynamo.Extensions;
using Dynamo.Graph;
using Dynamo.Linting;
using Dynamo.LintingViewExtension.Properties;
using Dynamo.ViewModels;
using Dynamo.Wpf.Extensions;

namespace Dynamo.LintingViewExtension
{
    public class LintingViewExtension : ViewExtensionBase
    {
        private const string EXTENSION_NAME = "Graph Status";
        private const string EXTENSION_GUID = "3467481b-d20d-4918-a454-bf19fc5c25d7";

        private LinterManager linterManager;
        private ViewLoadedParams viewLoadedParamsReference;
        private MenuItem linterMenuItem;
        private LinterViewModel linterViewModel;
        private LinterView linterView;
        private DynamoView dynamoView;


        public override string UniqueId { get { return EXTENSION_GUID; } }

        public override string Name { get { return EXTENSION_NAME; } }

        public override void Startup(ViewStartupParams viewStartupParams)
        {
            // Do nothing for now
        }

        public override void Loaded(ViewLoadedParams viewLoadedParams)
        {
            this.linterManager = (viewLoadedParams.DynamoWindow.DataContext as DynamoViewModel).Model.LinterManager;
            this.viewLoadedParamsReference = viewLoadedParams;
            this.linterViewModel = new LinterViewModel(linterManager, viewLoadedParamsReference);
            this.linterView = new LinterView() { DataContext = linterViewModel };
            this.dynamoView = viewLoadedParamsReference.DynamoWindow as DynamoView;

            (viewLoadedParams.DynamoWindow.DataContext as DynamoViewModel).RequestOpenLinterView += OnRequestOpenLinterView;

            (viewLoadedParams.DynamoWindow.DataContext as DynamoViewModel).RequestOpenLinterView += OnRequestOpenLinterView;

            // Add a button to Dynamo View menu to manually show the window
            this.linterMenuItem = new MenuItem { Header = Resources.MenuItemText, IsCheckable = true };
            this.linterMenuItem.Checked += MenuItemCheckHandler;
            this.linterMenuItem.Unchecked += MenuItemUnCheckedHandler;
            if(linterManager.AvailableLinters.Count > 1) { viewLoadedParamsReference.AddExtensionMenuItem(this.linterMenuItem); }

            this.linterManager.PropertyChanged += OnLinterManagerPropertyChange;
        }

        private void OnRequestOpenLinterView(object sender, System.EventArgs e)
        {
<<<<<<< HEAD
            if (linterMenuItem.IsChecked)
            {
                if (linterView != null && 
                    (dynamoView.tabDynamic.SelectedItem as TabItem).Header.ToString() != EXTENSION_NAME)
                {
                    dynamoView.tabDynamic.SelectedItem = dynamoView
                        .ExtensionTabItems
                        .Where(x => x.Header.ToString() == EXTENSION_NAME)
                        .FirstOrDefault();

                    linterView.Focus();
                }
                return;
            }
                
=======
            if (linterMenuItem.IsChecked) return;
>>>>>>> 79e76afc
            linterMenuItem.IsChecked = true;
        }

        public override void Shutdown()
        {
            // Do nothing for now 
        }

        public override void Dispose()
        {
            this.linterMenuItem.Checked -= MenuItemCheckHandler;
            this.linterMenuItem.Unchecked -= MenuItemUnCheckedHandler;
            if (linterManager != null) linterManager.PropertyChanged -= OnLinterManagerPropertyChange;
        }

        public override void Closed()
        {
            if (this.linterMenuItem is null)
                return;
            
            this.linterMenuItem.IsChecked = false;
        }

        private void OnLinterManagerPropertyChange(object sender, System.ComponentModel.PropertyChangedEventArgs e)
        {
            if (e.PropertyName == nameof(linterManager.AvailableLinters))
            {
                viewLoadedParamsReference.AddExtensionMenuItem(this.linterMenuItem);
            }
        }

        private void MenuItemUnCheckedHandler(object sender, RoutedEventArgs e)
        {
            viewLoadedParamsReference.CloseExtensioninInSideBar(this);
        }

        private void MenuItemCheckHandler(object sender, RoutedEventArgs e)
        {
            this.viewLoadedParamsReference?.AddToExtensionsSideBar(this, this.linterView);
        }
    }
}<|MERGE_RESOLUTION|>--- conflicted
+++ resolved
@@ -57,7 +57,6 @@
 
         private void OnRequestOpenLinterView(object sender, System.EventArgs e)
         {
-<<<<<<< HEAD
             if (linterMenuItem.IsChecked)
             {
                 if (linterView != null && 
@@ -73,9 +72,6 @@
                 return;
             }
                 
-=======
-            if (linterMenuItem.IsChecked) return;
->>>>>>> 79e76afc
             linterMenuItem.IsChecked = true;
         }
 
