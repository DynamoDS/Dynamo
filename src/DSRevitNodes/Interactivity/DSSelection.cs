<<<<<<< HEAD
﻿using System.Collections.Generic;
using System.ComponentModel;
=======
﻿using System;
using System.Collections.Generic;
using System.Globalization;
using System.Text;
>>>>>>> 6d7b0da4
using System.Windows;
using System.Windows.Controls;
using System.Windows.Data;
using Autodesk.Revit.DB;
using DSCoreNodes;
using DSRevitNodes.Interactivity;
using Dynamo;
using Dynamo.Controls;
using Dynamo.Nodes;
using ProtoCore.AST;
using ProtoCore.AST.AssociativeAST;
using Binding = System.Windows.Data.Binding;

namespace DSRevitNodes.Elements
{
<<<<<<< HEAD
    [Browsable(false)]
    public class DSSingleSelect : NodeWithUI
=======
    public abstract class DSElementSelectionBase<T> : NodeWithUI 
>>>>>>> 6d7b0da4
    {
        private T _selected;
        private bool _canSelect;
        private string _selectionText;
         
        /// <summary>
        /// The message to display in the interface during selection.
        /// </summary>
        protected string _selectionMessage;

        /// <summary>
        /// The selection action.
        /// </summary>
        protected Func<string, T> _selectionAction;

        /// <summary>
        /// The Element which is selected.
        /// </summary>
        public T SelectedElement
        {
            get { return _selected; }
            set
            {
                _selected = value;
                RaisePropertyChanged("SelectedElement");
            }
        }

        /// <summary>
        /// Whether or not the Select button is enabled in the UI.
        /// </summary>
        public bool CanSelect
        {
            get { return _canSelect; }
            set
            {
                _canSelect = value;
                RaisePropertyChanged("CanSelect");
            }
        }

        /// <summary>
        /// The text that describes this selection.
        /// </summary>
        public string SelectionText
        {
            get
            {
                if (SelectedElement == null)
                {
                    return "Nothing selected.";
                }

                if (SelectedElement is Element)
                {
                    return (SelectedElement as Element).Name;
                }
                else if (SelectedElement is Reference)
                {
                    return "Reference ID: " + (SelectedElement as Reference).ElementId;
                }
                else if (SelectedElement is List<Element>)
                {
                    var elements = SelectedElement as List<Element>;
                    var sb = new StringBuilder();
                    elements.ForEach(x=>sb.Append(x.Id.IntegerValue+","));

                    return "Elements:" + sb.ToString();
                }

                return _selectionText;
            }
            set
            {
                _selectionText = value;
                RaisePropertyChanged("SelectionText");
            }
        }
        
        public override void SetupCustomUIElements(dynNodeView nodeUI)
        {
            //add a button to the inputGrid on the dynElement
            var selectButton = new dynNodeButton
            {
                HorizontalAlignment = HorizontalAlignment.Stretch,
                VerticalAlignment = VerticalAlignment.Center
            };
            selectButton.Click += selectButton_Click;

            nodeUI.inputGrid.RowDefinitions.Add(new RowDefinition());
            nodeUI.inputGrid.Children.Add(selectButton);
            System.Windows.Controls.Grid.SetRow(selectButton, 0);

            selectButton.DataContext = this;

            var buttonEnabledBinding = new Binding("CanSelect")
            {
                Mode = BindingMode.TwoWay
            };
            selectButton.SetBinding(UIElement.IsEnabledProperty, buttonEnabledBinding);
        }

        private void selectButton_Click(object sender, RoutedEventArgs e)
        {
            //Disable the button once it's been clicked...
            CanSelect = false;
            RevitServices.Threading.IdlePromise.ExecuteOnIdleAsync(
                delegate
                {
                    OnSelectClick();
                    CanSelect = true; //...and re-enable it once selection has finished.
                });
        }

        /// <summary>
        /// Override this to perform custom selection logic.
        /// </summary>
        protected abstract void OnSelectClick();

        #region public methods
        
        public override Node BuildAst()
        {
            FunctionCallNode node = null;

            if (SelectedElement is Element)
            {
                node = new FunctionCallNode
                {
                    Function = new IdentifierNode("DSRevitNodes.Elements.DSElementFactory.ByElementId"),
                    FormalArguments = new List<AssociativeNode>
                    {
                        new IntNode((SelectedElement as Element).Id.IntegerValue.ToString(CultureInfo.InvariantCulture))
                    }
                };
            }
            else if (SelectedElement is Reference)
            {
                node = new FunctionCallNode
                {
                    Function = new IdentifierNode("DSRevitNodes.Elements.DSElementFactory.ByElementId"),
                    FormalArguments = new List<AssociativeNode>
                    {
                        new IntNode(
                            (SelectedElement as Reference).ElementId.IntegerValue.ToString(CultureInfo.InvariantCulture))
                    }
                };
            }
            else if (SelectedElement is Curve)
            {
                throw new NotImplementedException();
            }
            else if (SelectedElement is Face)
            {
                throw new NotImplementedException();
            }

            return node;
        }

        #endregion
    }

<<<<<<< HEAD
    [Browsable(false)]
    public class DSMultiSelect : NodeWithUI
=======
    public class DSElementSelection<T> : DSElementSelectionBase<T>
>>>>>>> 6d7b0da4
    {

        #region internal constructors

        internal DSElementSelection(Func<string, T> action, string message)
        {
            _selectionAction = action;
            _selectionMessage = message;
        }
        
        #endregion

        #region public static constructors

        public static DSElementSelection<Element> SelectAnalysisResults()
        {
            return new DSElementSelection<Element>(SelectionHelper.RequestAnalysisResultInstanceSelection, "Select an analysis result.");
        }

        public static DSElementSelection<Element> SelectElement()
        {
            return new DSElementSelection<Element>(SelectionHelper.RequestModelElementSelection, "Select Model Element");
        }

        public static DSElementSelection<FamilyInstance> SelectFamilyInstance()
        {
            return new DSElementSelection<FamilyInstance>(SelectionHelper.RequestFamilyInstanceSelection, "Select a family instance.");
        }

        public static DSElementSelection<Form> SelectDividedSurfaceFamilies()
        {
            return new DSElementSelection<Form>(SelectionHelper.RequestFormSelection, "Select a divided surface.");
        }

        public static DSElementSelection<Reference> SelectFace()
        {
            return new DSElementSelection<Reference>(SelectionHelper.RequestFaceReferenceSelection, "Select a face.");
        }

        public static DSElementSelection<Reference> SelectEdge()
        {
            return new DSElementSelection<Reference>(SelectionHelper.RequestEdgeReferenceSelection, "Select an edge.");
        }

        public static DSElementSelection<CurveElement> SelectCurve()
        {
            return new DSElementSelection<CurveElement>(SelectionHelper.RequestCurveElementSelection, "Select a curve.");
        }

        public static DSElementSelection<ReferencePoint> SelectReferencePoint()
        {
            return new DSElementSelection<ReferencePoint>(SelectionHelper.RequestReferencePointSelection,
                "Select a reference point.");
        }

        public static DSElementSelection<Level> SelectLevel()
        {
            return new DSElementSelection<Level>(SelectionHelper.RequestLevelSelection,
                "Select a level.");
        }

        public static DSElementSelection<Reference> SelectPointOnElement()
        {
            return new DSElementSelection<Reference>(SelectionHelper.RequestReferenceXYZSelection, "Select a point on a face.");
        }

        public static DSElementSelection<List<Element>> SelectMultipleElements()
        {
            return new DSElementSelection<List<Element>>(SelectionHelper.RequestMultipleCurveElementsSelection, "Select elements.");
        }

        #endregion

        /// <summary>
        /// Callback when selection button is clicked. 
        /// Calls the selection action, and wraps the result in an AbstractElement
        /// </summary>
        protected override void OnSelectClick()
        {
            try
            {
                SelectedElement =  _selectionAction(_selectionMessage);
                RaisePropertyChanged("SelectionText");
                RequiresRecalc = true;
            }
            catch (OperationCanceledException)
            {
                CanSelect = true;
            }
            catch (Exception e)
            {
                DynamoLogger.Instance.Log(e);
            }
        }
    }
}<|MERGE_RESOLUTION|>--- conflicted
+++ resolved
@@ -1,12 +1,8 @@
-<<<<<<< HEAD
-﻿using System.Collections.Generic;
-using System.ComponentModel;
-=======
-﻿using System;
+
+using System;
 using System.Collections.Generic;
 using System.Globalization;
 using System.Text;
->>>>>>> 6d7b0da4
 using System.Windows;
 using System.Windows.Controls;
 using System.Windows.Data;
@@ -22,12 +18,7 @@
 
 namespace DSRevitNodes.Elements
 {
-<<<<<<< HEAD
-    [Browsable(false)]
-    public class DSSingleSelect : NodeWithUI
-=======
     public abstract class DSElementSelectionBase<T> : NodeWithUI 
->>>>>>> 6d7b0da4
     {
         private T _selected;
         private bool _canSelect;
@@ -191,12 +182,8 @@
         #endregion
     }
 
-<<<<<<< HEAD
-    [Browsable(false)]
-    public class DSMultiSelect : NodeWithUI
-=======
+
     public class DSElementSelection<T> : DSElementSelectionBase<T>
->>>>>>> 6d7b0da4
     {
 
         #region internal constructors
