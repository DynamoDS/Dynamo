--- conflicted
+++ resolved
@@ -187,7 +187,6 @@
 }
 
 def Filter(list: var[], predicate: _FunctionObject)
-<<<<<<< HEAD
 {
     return = [Imperative]
     {
@@ -220,8 +219,6 @@
 }
 
 def FilterOut(list: var[], predicate: _FunctionObject)
-=======
->>>>>>> b10a4c5d
 {
     return = [Imperative]
     {
@@ -238,7 +235,6 @@
 
         _filteredList = {};
         _current = 0;
-<<<<<<< HEAD
 
         for (_index in 0..(_count - 1))
         {
@@ -445,12 +441,9 @@
         }
 
         _index = 0;
-=======
->>>>>>> b10a4c5d
 
         for (_index in 0..(_count - 1))
         {
-<<<<<<< HEAD
             _value = list[_i];
             if (!Apply(predicate, _value))
             {
@@ -459,224 +452,6 @@
         }
 
 		return = true;
-=======
-            _value = list[_index];
-            if (Apply(predicate, _value))
-            {
-                _filteredList[_current] = _value;
-                _current = _current + 1;
-            }
-        }
-
-        return = _filteredList;
-    }
-}
-
-def FilterOut(list: var[], predicate: _FunctionObject)
-{
-    return = [Imperative]
-    {
-        if (list == null) 
-        {
-            return = null;
-        }
-
-        _count = Count(list);
-        if (_count == 0)
-        {
-            return = {};
-        }
-
-        _filteredList = {};
-        _current = 0;
-
-        for (_index in 0..(_count - 1))
-        {
-            _value = list[_index];
-            if (!Apply(predicate, _value))
-            {
-                _filteredList[_current] = _value;
-                _current = _current + 1;
-            }
-        }
-
-        return = _filteredList;
-    }
-}
-
-def Map(list : var[], projector: _FunctionObject)
-{
-    return = [Imperative]
-    {
-        if (list == null)
-        {
-            return= null;
-        }
-        
-        _mappedList = { };
-        for (_index in 0..(Count(list) - 1))
-        {
-            _mappedList[_index] = Apply(projector, list[_index]);
-        }
-                
-        return = _mappedList;
-    }
-}
-
-def SortByKey(list : var[], keyProjector:_FunctionObject)
-{
-    return = [Imperative]
-    {
-        _count = Count(list);
-        if (_count < 2)
-        {
-            return = list;
-        }
-        
-        _pivotKey = Apply(keyProjector, list[0]);
-        // The position of last element that < privot
-        _last = 0;
-        
-        for (_current in 1..(_count - 1))
-        {
-            _currentKey = Apply(keyProjector, list[_current]);
-            if (_currentKey < _pivotKey)
-            {
-                _last = _last + 1;
-                
-                _temp = list[_current];
-                list[_current] = list[_last];
-                list[_last] = _temp;
-            }
-        }        
-        
-        _temp = list[_last];
-        list[_last] = list[0];
-        list[0] = _temp;
-        
-        _leftList = { };
-        if (_last >= 1)
-        {
-            _leftList = list[0.._last - 1];
-        }
-        
-        _rightList = { };
-        if (_last < _count - 1)
-        {
-            _rightList = list[(_last + 1)..(_count - 1)];
-        }
-        
-        return = Concat(Concat(SortByKey(_leftList, keyProjector), { list[_last] }), SortByKey(_rightList, keyProjector));
-    }
-}
-
-def SortByComparsion(list : var[], comparer:_FunctionObject)
-{
-    return = [Imperative]
-    {
-        _count = Count(list);
-        if (_count < 2)
-        {
-            return = list;
-        }
-        
-        _pivotComparer = Apply(comparer, list[0]);
-        // The position of last element that < privot
-        _last = 0;
-        
-        for (_current in 1..(_count - 1))
-        {
-            // comparer(pivot, current) >= 0 ?
-            if (Apply(_pivotComparer, list[_current]) > 0)
-            {
-                _last = _last + 1;
-                
-                _temp = list[_current];
-                list[_current] = list[_last];
-                list[_last] = _temp;
-            }
-        }        
-        
-        _temp = list[_last];
-        list[_last] = list[0];
-        list[0] = _temp;
-        
-        _leftList = { };
-        if (_last >= 1)
-        {
-            _leftList = list[0.._last - 1];
-        }
-        
-        _rightList = { };
-        if (_last < _count - 1)
-        {
-            _rightList = list[(_last + 1)..(_count - 1)];
-        }
-        
-        return = Concat(Concat(SortByComparsion(_leftList, comparer), { list[_last] }), SortByComparsion(_rightList, comparer));
-    }
-}
-
-def GroupByKey(list : var[], keyProjector: _FunctionObject)
-{
-    return = [Imperative]
-    {
-        if (list == null)
-        {
-            return= null;
-        }
-        
-        _groupedList = { };
-        for (_index in 0..(Count(list) - 1))
-        {
-            _key = Apply(keyProjector, list[_index]);
-            if (!ContainsKey(_groupedList, _key))
-            {
-                _groupedList[_key] = { };
-            }
-            
-            _subList = _groupedList[_key];
-            _groupedList[_key] = Concat(_subList, { list[_index] });
-        }
-        
-        _finalGroupedList = { };
-        _current = 0;
-        _keys = GetKeys(_groupedList);
-        
-        for (_index in 0..(Count(_keys) - 1))
-        {
-            _key = _keys[_index];
-            _subList = _groupedList[_keys[_index]];
-            
-            if (_subList!= null)
-            {
-                _finalGroupedList[_current] = _subList;
-                _current = _current + 1;
-            }
-        }
-        
-        return = _finalGroupedList;
-    }
-}
-
-def Reduce(list : var[], seed:var, accumulator : _FunctionObject)
-{
-    return = [Imperative]
-    {
-        if (list == null)
-        {
-            return = seed;
-        }
-        
-        _acc = seed;
-        for (_index in 0..(Count(list) - 1))
-        {
-            _accFunc = Apply(accumulator, _acc);
-            _acc = Apply(_accFunc, list[_index]);
-        }
-        
-        return = _acc;
->>>>>>> b10a4c5d
     }
 }
 
