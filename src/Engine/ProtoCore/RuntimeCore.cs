using System;
using System.Collections.Generic;
using System.Diagnostics;
using System.IO;
using System.Text;
using System.Linq;
using ProtoCore.AssociativeGraph;
using ProtoCore.AssociativeEngine;
using ProtoCore.AST;
using ProtoCore.AST.AssociativeAST;
using ProtoCore.BuildData;
using ProtoCore.CodeModel;
using ProtoCore.DebugServices;
using ProtoCore.DSASM;
using ProtoCore.Lang;
using ProtoCore.Lang.Replication;
using ProtoCore.Runtime;
using ProtoCore.Utils;
using ProtoFFI;

using StackFrame = ProtoCore.DSASM.StackFrame;

namespace ProtoCore
{
    public class InterpreterProperties
    {
        public GraphNode executingGraphNode { get; set; }
        public List<GraphNode> nodeIterations { get; set; }

        public List<StackValue> functionCallArguments { get; set; }
        public List<StackValue> functionCallDotCallDimensions { get; set; }

        public UpdateStatus updateStatus { get; set; }

        public InterpreterProperties()
        {
            Reset();
        }

        public InterpreterProperties(InterpreterProperties rhs)
        {
            executingGraphNode = rhs.executingGraphNode;
            nodeIterations = rhs.nodeIterations;
            functionCallArguments = rhs.functionCallArguments;
            functionCallDotCallDimensions = rhs.functionCallDotCallDimensions;
            updateStatus = rhs.updateStatus;
        }

        public void Reset()
        {
            executingGraphNode = null;
            nodeIterations = new List<GraphNode>();
            functionCallArguments = new List<StackValue>();
            functionCallDotCallDimensions = new List<StackValue>();
            updateStatus = UpdateStatus.kNormalUpdate;
        }
    }

    /// <summary>
    /// RuntimeCore is an object that is instantiated once across the lifecycle of the runtime
    /// This is the entry point of the runtime VM and its input is a DS Executable format. 
    /// There will only be one instance of RuntimeCore regardless of how many times instances of a DSASM.Executive (runtime VM) is instantiated.
    /// Its properties will be persistent and accessible across all instances of a DSASM.Executive
    /// </summary>
    public class RuntimeCore
    {
        public RuntimeCore()
        {
            InterpreterProps = new Stack<InterpreterProperties>();
            ReplicationGuides = new List<List<ReplicationGuide>>();
        }

        public void SetProperties(Options runtimeOptions, Executable executable, DebugProperties debugProps = null, ProtoCore.Runtime.Context context = null)
        {
            this.Context = context;
            this.DSExecutable = executable;
            this.Options = runtimeOptions;
            this.DebugProps = debugProps;
        }


        public Executable DSExecutable { get; private set; }
        public Options Options { get; private set; }
        public RuntimeStatus RuntimeStatus { get; set; }
        public Stack<InterpreterProperties> InterpreterProps { get; set; }

        public RuntimeMemory RuntimeMemory { get; set; }
<<<<<<< HEAD
        public ProtoCore.Runtime.Context context { get; set; }
        public InterpreterMode ExecMode { get; set; }
=======
        public ProtoCore.Runtime.Context Context { get; set; }
>>>>>>> 97a1074c

        /// <summary>
        /// RuntimeExpressionUID is used by the associative engine at runtime to determine the current expression ID being executed
        /// </summary>
        public int RuntimeExpressionUID = 0;

        // Cached replication guides for the current call. 
        // TODO Jun: Store this in the dynamic table node
        public List<List<ReplicationGuide>> ReplicationGuides;

#region DEBUGGER_PROPERTIES
        public DebugProperties DebugProps { get; set; }
        public List<Instruction> Breakpoints { get; set; }
#endregion 

        
        public bool IsEvalutingPropertyChanged()
        {
            foreach (var prop in InterpreterProps)
            {
                if (prop.updateStatus == UpdateStatus.kPropertyChangedUpdate)
                {
                    return true;
                }
            }

            return false;
        }

    }
}<|MERGE_RESOLUTION|>--- conflicted
+++ resolved
@@ -85,12 +85,7 @@
         public Stack<InterpreterProperties> InterpreterProps { get; set; }
 
         public RuntimeMemory RuntimeMemory { get; set; }
-<<<<<<< HEAD
-        public ProtoCore.Runtime.Context context { get; set; }
-        public InterpreterMode ExecMode { get; set; }
-=======
         public ProtoCore.Runtime.Context Context { get; set; }
->>>>>>> 97a1074c
 
         /// <summary>
         /// RuntimeExpressionUID is used by the associative engine at runtime to determine the current expression ID being executed
