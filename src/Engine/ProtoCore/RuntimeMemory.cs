--- conflicted
+++ resolved
@@ -1,8 +1,6 @@
 
-using System;
 using System.Collections.Generic;
 using System.Linq;
-
 using ProtoCore.DSASM;
 using ProtoCore.Utils;
 
@@ -12,29 +10,24 @@
     {
         public class RuntimeMemory
         {
-            public Executable Executable { get; set; }
-
-            // TODO Jun: Handle classes. This is part of the classes in global scope refactor
-            public ClassTable ClassTable { get; set; }
-
-            public int FramePointer { get; set; }
-            public List<StackValue> Stack { get; set; }
-
-            public List<int> ConstructBlockIds { get; private set; }
-
-            public Heap Heap { get; private set; }
-
-            // Keep track of modified symbols during an execution cycle
-            // TODO Jun: Turn this into a multi-key dictionary where the keys are: name, classindex and procindex
-            public Dictionary<string, SymbolNode> mapModifiedSymbols { get; private set; }
-
-            public RuntimeMemory()
-            {
-                FramePointer = 0;
-                Executable = null;
-                Stack = new List<StackValue>();
-                Heap = null;
-                mapModifiedSymbols = new Dictionary<string, SymbolNode>();
+            public int FramePointer
+            {
+                get; set;
+            }
+
+            public List<StackValue> Stack
+            {
+                get; private set;
+            }
+
+            public List<int> ConstructBlockIds
+            {
+                get; private set;
+            }
+
+            public Heap Heap
+            {
+                get; private set;
             }
 
             /// <summary>
@@ -46,73 +39,33 @@
             public RuntimeMemory(Heap heap)
             {
                 FramePointer = 0;
-                Executable = null;
                 Stack = new List<StackValue>();
                 ConstructBlockIds = new List<int>();
                 Heap = heap;
                 StackRestorer = new StackAlignToFramePointerRestorer();
-                mapModifiedSymbols = new Dictionary<string, SymbolNode>();
-            }
-
-            private void UpdateModifiedSymbols(SymbolNode symbol)
-            {
-                Validity.Assert(null != symbol);
-                Validity.Assert(!string.IsNullOrEmpty(symbol.name));
-                Validity.Assert(null != mapModifiedSymbols);
-
-                // TODO Jun: Turn this into a multi-key dictionary where the keys are: name, classindex and procindex
-                string key = symbol.name;
-                if (!mapModifiedSymbols.ContainsKey(key))
-                {
-                    mapModifiedSymbols.Add(key, symbol);
-                }
-            }
-
-            public void ResetModifedSymbols()
-            {
-                Validity.Assert(null != mapModifiedSymbols);
-                mapModifiedSymbols.Clear();
-            }
-
-            public List<string> GetModifiedSymbolString()
-            {
-                List<string> nameList = new List<string>();
-                foreach (KeyValuePair<string, SymbolNode> kvp in mapModifiedSymbols)
-                {
-                    nameList.Add(kvp.Key);
-                }
-                return nameList;
-            }
-
-            public void ReAllocateMemory(int delta)
-            {
-                //
-                // Comment Jun:
-                // This modifies the current stack and heap to accomodate delta statements
-                PushGlobFrame(delta);
-            }
-
-            public int GetRelative(int index)
-            {
-                return index >= 0 ? index : FramePointer + index;
-            }
-
-            public int GetRelative(int offset, int index)
-            {
-                return index >= 0 ? index : (FramePointer - offset) + index;
-            }
-
-            public void PushGlobFrame(int globsize)
-            {
-                for (int n = 0; n < globsize; ++n)
+            }
+
+            public void Push(StackValue data)
+            {
+                Stack.Add(data);
+            }
+
+            public StackValue Pop()
+            {
+                int last = Stack.Count - 1;
+                StackValue value = Stack[last];
+                Stack.RemoveAt(last);
+                return value;
+            }
+
+            public void PushFrame(int size)
+            {
+                for (int n = 0; n < size; ++n)
                 {
                     Stack.Add(StackValue.Null);
                 }
             }
 
-<<<<<<< HEAD
-            private void PushFrame(int size)
-=======
             /// <summary>
             /// Reserve stack for global variables. It should be called once.
             /// </summary>
@@ -125,41 +78,12 @@
             }
 
             public void PopFrame(int size)
->>>>>>> 43abe277
             {
                 for (int n = 0; n < size; ++n)
                 {
-                    Stack.Add(StackValue.Null);
-                }
-            }
-
-            private void PushFrame(List<StackValue> stackData)
-            {
-                if (null != stackData && stackData.Count > 0)
-                {
-                    Stack.AddRange(stackData);
-                }
-            }
-
-            public void PushStackFrame(int ptr, int classIndex, int funcIndex, int pc, int functionBlockDecl, int functionBlockCaller, StackFrameType callerType, StackFrameType type, int depth, int fp, List<StackValue> registers, int locsize, int executionStates)
-            {
-                // TODO Jun: Performance
-                // Push frame should only require adjusting the frame index instead of pushing dummy elements
-                PushFrame(locsize);
-                Push(StackValue.BuildInt(fp));
-                PushRegisters(registers);
-                Push(StackValue.BuildInt(executionStates));
-                Push(StackValue.BuildInt(0));
-                Push(StackValue.BuildInt(depth));
-                Push(StackValue.BuildFrameType((int)type));
-                Push(StackValue.BuildFrameType((int)callerType));
-                Push(StackValue.BuildBlockIndex(functionBlockCaller));
-                Push(StackValue.BuildBlockIndex(functionBlockDecl));
-                Push(StackValue.BuildInt(pc));
-                Push(StackValue.BuildInt(funcIndex));
-                Push(StackValue.BuildInt(classIndex));
-                Push(StackValue.BuildPointer(ptr));
-                FramePointer = Stack.Count;
+                    int last = Stack.Count - 1;
+                    Stack.RemoveAt(last);
+                }
             }
 
             public void PushStackFrame(StackValue svThisPtr, int classIndex, int funcIndex, int pc, int functionBlockDecl, int functionBlockCaller, StackFrameType callerType, StackFrameType type, int depth, int fp, List<StackValue> registers, int locsize, int executionStates)
@@ -183,14 +107,12 @@
                 FramePointer = Stack.Count;
             }
 
-
-            public void PushStackFrame(StackFrame stackFrame, int localSize, int executionStates)
+            public void PushStackFrame(StackFrame stackFrame)
             {
                 // TODO Jun: Performance
                 // Push frame should only require adjusting the frame index instead of pushing dummy elements
                 Validity.Assert(StackFrame.kStackFrameSize == stackFrame.Frame.Length);
 
-                PushFrame(localSize);
                 Push(stackFrame.Frame[(int)StackFrame.AbsoluteIndex.kFramePointer]);
 
                 Push(stackFrame.Frame[(int)StackFrame.AbsoluteIndex.kRegisterTX]);
@@ -243,142 +165,104 @@
                 }
             }
 
-            public void PopFrame(int size)
-            {
-                for (int n = 0; n < size; ++n)
-                {
-                    int last = Stack.Count - 1;
-                    Stack.RemoveAt(last);
-                }
-            }
-
-            public void Push(StackValue data)
-            {
-                Stack.Add(data);
-            }
-
-            public StackValue Pop()
-            {
-                int last = Stack.Count - 1;
-                StackValue value = Stack[last];
-                Stack.RemoveAt(last);
-                return value;
-            }
-
-            public void Pop(int size)
-            {
-                for (int n = 0; n < size; ++n)
-                {
-                    int last = Stack.Count - 1;
-                    Stack.RemoveAt(last);
-                }
-            }
-
+            public int GetRelative(int index)
+            {
+                return index >= 0 ? index : FramePointer + index;
+            }
+
+            public StackValue GetAtRelative(int relativeOffset)
+            {
+                return GetAtRelative(relativeOffset, FramePointer);
+            }
+
+            private StackValue GetAtRelative(int relativeOffset, int framePointer)
+            {
+                return relativeOffset >= 0
+                    ? Stack[relativeOffset]
+                    : Stack[framePointer + relativeOffset];
+            }
+            
             public void SetAtRelative(int offset, StackValue data)
             {
-
                 int n = GetRelative(offset);
                 Stack[n] = data;
             }
 
-            public void SetAtSymbol(SymbolNode symbol, StackValue data)
-            {
-
-                int n = GetRelative(GetStackIndex(symbol));
-                Stack[n] = data;
-            }
-
-            public StackValue GetAtRelative(int relativeOffset)
-            {
-                int n = GetRelative(relativeOffset);
-                return Stack[n];
-            }
-
-            public StackValue GetAtRelative(SymbolNode symbol)
-            {
-                int n = GetRelative(GetStackIndex(symbol));
-                return Stack[n];
-            }
-
-            public StackValue GetAtRelative(int relativeOffset, int index)
-            {
-                int n = GetRelative(relativeOffset);
-                return Stack[n];
-            }
-
-            public void SetData(int blockId, int symbolindex, int scope, Object data)
-            {
-                MemoryRegion region = Executable.runtimeSymbols[blockId].symbolList[symbolindex].memregion;
-
-                if (MemoryRegion.kMemStack == region)
-                {
-                    SetStackData(blockId, symbolindex, scope, data);
-                }
-                else if (MemoryRegion.kMemHeap == region)
-                {
-                    throw new NotImplementedException("{BEC8F306-6704-4C90-A1A2-5BD871871022}");
-                }
-                else if (MemoryRegion.kMemStatic == region)
-                {
-                    Validity.Assert(false, "static region not yet supported, {17C22575-2361-4BAE-AA9E-9076CD1E52D9}");
-                }
-                else
-                {
-                    Validity.Assert(false, "unsupported memory region, {AF92A869-6F9F-421D-84F8-BC2FC56C07F4}");
-                }
-            }
-
+            /// <summary>
+            /// Return the value of symbol on current stack frame.
+            /// </summary>
+            /// <param name="symbol"></param>
+            /// <returns></returns>
+            public StackValue GetSymbolValue(SymbolNode symbol)
+            {
+                return GetSymbolValueOnFrame(symbol, FramePointer);
+            }
+
+            /// <summary>
+            /// Return the value of symbol on specified frame. 
+            /// </summary>
+            /// <param name="symbol"></param>
+            /// <param name="framePointer"></param>
+            /// <returns></returns>
+            public StackValue GetSymbolValueOnFrame(SymbolNode symbol, int framePointer)
+            {
+                int index = GetStackIndex(symbol, framePointer);
+                return Stack[index];
+            }
+
+            /// <summary>
+            /// Set the value for symbol on current stack frame.
+            /// </summary>
+            /// <param name="symbol"></param>
+            /// <param name="data"></param>
+            public void SetSymbolValue(SymbolNode symbol, StackValue data)
+            {
+                int index = GetStackIndex(symbol, FramePointer);
+                Stack[index] = data;
+            }
+
+            /// <summary>
+            /// Set the value for symbol on specified frame. 
+            /// </summary>
+            /// <param name="symbol"></param>
+            /// <param name="data"></param>
+            /// <param name="framePointer"></param>
+            public void SetSymbolValueOnFrame(SymbolNode symbol, StackValue data, int framePointer)
+            {
+                int index = GetStackIndex(symbol, framePointer);
+                Stack[index] = data;
+            }
+
+            // TO BE DELETED
             public int GetStackIndex(int offset)
             {
-                int depth = (int)GetAtRelative(ProtoCore.DSASM.StackFrame.kFrameIndexStackFrameDepth).opdata;
+                int depth = (int)GetAtRelative(StackFrame.kFrameIndexStackFrameDepth).opdata;
                 int blockOffset = depth * StackFrame.kStackFrameSize;
 
                 offset -= blockOffset;
                 return offset;
             }
 
-            public int GetStackIndex(SymbolNode symbolNode)
-            {
-                int offset = symbolNode.index;
-
-                int depth = 0;
-                int blockOffset = 0;
-                // TODO Jun: the property 'localFunctionIndex' must be deprecated and just use 'functionIndex'.
-                // The GC currenlty has an issue of needing to reset 'functionIndex' at codegen
-                bool isGlobal = Constants.kInvalidIndex == symbolNode.absoluteClassScope && Constants.kGlobalScope == symbolNode.absoluteFunctionIndex;
-                if (!isGlobal)
-                {
-                    depth = (int)GetAtRelative(ProtoCore.DSASM.StackFrame.kFrameIndexStackFrameDepth).opdata;
-                    blockOffset = depth * StackFrame.kStackFrameSize;
-                }
-                offset -= blockOffset;
-                return offset;
-            }
-
-            public StackValue SetStackData(int blockId, int symbol, int classScope, Object data)
-            {
-                int offset = Constants.kInvalidIndex;
-                SymbolNode symbolNode = null;
-                if (Constants.kInvalidIndex == classScope)
-                {
-                    symbolNode = Executable.runtimeSymbols[blockId].symbolList[symbol];
-                    offset = GetStackIndex(symbolNode);
-                }
-                else
-                {
-                    symbolNode = ClassTable.ClassNodes[classScope].symbols.symbolList[symbol];
-                    offset = GetStackIndex(symbolNode);
-                }
-
-                Validity.Assert(null != symbolNode);
-                UpdateModifiedSymbols(symbolNode);
-
-                int n = GetRelative(offset);
-                StackValue opPrev = Stack[n];
-                Stack[n] = (null == data) ? Pop() : (StackValue)data;
-                return opPrev;
-            }
-
+            /// <summary>
+            /// Return stack index of symbol for specified frame.
+            /// </summary>
+            /// <param name="symbol"></param>
+            /// <param name="framePointer"></param>
+            /// <returns></returns>
+            private int GetStackIndex(SymbolNode symbol, int framePointer)
+            {
+                int offset = symbol.index;
+
+                if (symbol.absoluteClassScope != Constants.kGlobalScope ||
+                    symbol.absoluteFunctionIndex != Constants.kGlobalScope)
+                {
+                    int depth = (int)GetAtRelative(StackFrame.kFrameIndexStackFrameDepth, framePointer).opdata;
+                    int blockOffset = depth * StackFrame.kStackFrameSize;
+                    offset -= blockOffset;
+                }
+
+                return offset >= 0 ? offset : framePointer + offset;
+            }
 
             public void SetGlobalStackData(int globalOffset, StackValue svData)
             {
@@ -386,65 +270,13 @@
                 Validity.Assert(Stack.Count > 0);
                 Stack[globalOffset] = svData;
             }
-
-            public StackValue GetData(int blockId, int symbolindex, int scope)
-            {
-                MemoryRegion region = DSASM.MemoryRegion.kInvalidRegion;
-                if (Constants.kGlobalScope == scope)
-                {
-                    region = Executable.runtimeSymbols[blockId].symbolList[symbolindex].memregion;
-                }
-                else
-                {
-                    region = ClassTable.ClassNodes[scope].symbols.symbolList[symbolindex].memregion;
-                }
-
-                if (MemoryRegion.kMemStack == region)
-                {
-                    return GetStackData(blockId, symbolindex, scope);
-                }
-                else if (MemoryRegion.kMemHeap == region)
-                {
-                    //return GetHeapData(symbolindex);
-                    throw new NotImplementedException("{69604961-DE03-440A-97EB-0390B1B0E510}");
-                }
-                else if (MemoryRegion.kMemStatic == region)
-                {
-                    Validity.Assert(false, "static region not yet supported, {63EA5434-D2E2-40B6-A816-0046F573236F}");
-                }
-
-                Validity.Assert(false, "unsupported memory region, {DCA48F13-EEE1-4374-B301-C96870D44C6B}");
-                return StackValue.BuildInt(0);
-            }
-
-            public StackValue GetStackData(int blockId, int symbolindex, int classscope, int offset = 0)
-            {
-                SymbolNode symbolNode = null;
-                if (Constants.kInvalidIndex == classscope)
-                {
-                    symbolNode = Executable.runtimeSymbols[blockId].symbolList[symbolindex];
-                }
-                else
-                {
-                    symbolNode = ClassTable.ClassNodes[classscope].symbols.symbolList[symbolindex];
-                }
-
-                Validity.Assert(null != symbolNode);
-                int n = GetRelative(offset, GetStackIndex(symbolNode));
-                if (n > Stack.Count - 1)
-                {
-                    return StackValue.Null;
-                }
-
-                return Stack[n];
-            }
-
-            public StackValue GetMemberData(int symbolindex, int scope)
-            {
-                StackValue thisptr = GetAtRelative(GetStackIndex(ProtoCore.DSASM.StackFrame.kFrameIndexThisPtr));
+            
+            public StackValue GetMemberData(int symbolindex, int scope, Executable exe)
+            {
+                StackValue thisptr = CurrentStackFrame.ThisPtr;
 
                 // Get the heapstck offset
-                int offset = ClassTable.ClassNodes[scope].symbols.symbolList[symbolindex].index;
+                int offset = exe.classTable.ClassNodes[scope].symbols.symbolList[symbolindex].index;
 
                 var heapElement = Heap.GetHeapElement(thisptr); 
                 if (null == heapElement.Stack || heapElement.Stack.Length == 0)
@@ -512,8 +344,6 @@
                         return DSASM.Constants.kInvalidIndex;
                 }
             }
-<<<<<<< HEAD
-=======
 
             /// <summary>
             /// Current stack frame.
@@ -568,7 +398,6 @@
             {
                 Heap.GCMarkAndSweep(gcRootPointers.ToList(), exe);
             }
->>>>>>> 43abe277
         }
     }
-}+}
