--- conflicted
+++ resolved
@@ -1094,13 +1094,8 @@
 
                 if (candidateFunctions.Count == 0)
                 {
-<<<<<<< HEAD
-                    core.RuntimeStatus.LogWarning(RuntimeData.WarningID.kAmbiguousMethodDispatch,
+                    core.RuntimeStatus.LogWarning(Runtime.WarningID.kAmbiguousMethodDispatch,
                                                   Resources.kAmbigousMethodDispatch);
-=======
-                    core.RuntimeStatus.LogWarning(Runtime.WarningID.kAmbiguousMethodDispatch,
-                                                  StringConstants.kAmbigousMethodDispatch);
->>>>>>> 26050bfd
                     return null;
                 }
 
@@ -1896,13 +1891,8 @@
             {
                 //@TODO(Luke): log no-type coercion possible warning
 
-<<<<<<< HEAD
-                core.RuntimeStatus.LogWarning(RuntimeData.WarningID.kConversionNotPossible,
+                core.RuntimeStatus.LogWarning(Runtime.WarningID.kConversionNotPossible,
                                               Resources.kConvertNonConvertibleTypes);
-=======
-                core.RuntimeStatus.LogWarning(Runtime.WarningID.kConversionNotPossible,
-                                              ProtoCore.StringConstants.kConvertNonConvertibleTypes);
->>>>>>> 26050bfd
 
                 return StackValue.Null;
             }
