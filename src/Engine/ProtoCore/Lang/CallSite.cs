
using System;
using System.Collections.Generic;
using System.Diagnostics;
using System.IO;
using System.Linq;
using System.Runtime.Serialization;
using System.Runtime.Serialization.Formatters.Soap;
using System.Text;
using ProtoCore.BuildData;
using ProtoCore.DSASM;
using ProtoCore.Exceptions;
using ProtoCore.Lang;
using ProtoCore.Lang.Replication;
using ProtoCore.Utils;
using StackFrame = ProtoCore.DSASM.StackFrame;
using System.Xml;
using ProtoCore.Properties;

namespace ProtoCore
{
    public class CallSite
    {
        /// <summary>
        /// Data structure used to carry trace data
        /// </summary>
        public class SingleRunTraceData
        {
            internal SingleRunTraceData() { }

            /// <summary>
            /// Does this struct contain any trace data
            /// </summary>
            public bool IsEmpty
            {
                get { return Data == null && NestedData == null; }
            }

            /// <summary>
            /// Is there any data anywhere in this run data, or is it all
            /// empty structure
            /// </summary>
            public bool HasAnyNestedData
            {
                get
                {
                    //Base case
                    if (IsEmpty)
                        return false;

                    if (HasData)
                        return true;
                    else
                    {
                        //Not empty, and doesn't have data so test recursive
                        Validity.Assert(NestedData != null,
                            "Invalid recursion logic, this is a VM bug, please report to the Dynamo Team");

                        return NestedData.Any(srtd => srtd.HasAnyNestedData);
                    }
                }
            }

            public bool HasNestedData
            {   
                get { return NestedData != null; }
            }

            public bool HasData
            {
                get { return Data != null;  }
            }


            internal static SingleRunTraceData DeserialseFromData(SerializationInfo info, StreamingContext context, int objectID, string marker)
            {
                SingleRunTraceData srtd = new SingleRunTraceData();

                bool hasData = info.GetBoolean(marker + objectID + "_HasData");

                if (hasData)
                {
                    Byte[] data = Convert.FromBase64String(info.GetString(marker + objectID + "_Data"));


                    IFormatter formatter = new SoapFormatter();
                    MemoryStream s = new MemoryStream(data);

                    srtd.Data = (ISerializable) formatter.Deserialize(s);
                }

                bool hasNestedData = info.GetBoolean(marker + objectID + "_HasNestedData");

                if (hasNestedData)
                {
                    
                    int nestedDataCount = info.GetInt32(marker + objectID + "_NestedDataCount");

                    if (nestedDataCount > 0)
                        srtd.NestedData = new List<SingleRunTraceData>();

                    for (int i = 0; i < nestedDataCount; i++)
                    {
                        srtd.NestedData.Add(
                            DeserialseFromData(info, context, i, marker + objectID + "-")
                            );
                    }

                }

                return srtd;
            }

            internal void GetObjectData(SerializationInfo info, StreamingContext context, int objectID, string marker)
            {
                info.AddValue(marker + objectID + "_HasData", HasData);

                if (HasData)
                {
                    //Serialise the object
                    using (MemoryStream s = new MemoryStream())
                    {
                        IFormatter formatter = new SoapFormatter();
                        formatter.Serialize(s, Data);
                        info.AddValue(marker + objectID + "_Data", Convert.ToBase64String(s.ToArray()));
                    }
                }

                info.AddValue(marker + objectID + "_HasNestedData", HasNestedData);

                if (HasNestedData)
                {
                    //Recursive Serialise
                    info.AddValue(marker + objectID + "_NestedDataCount", NestedData.Count);

                    for (int i = 0; i < NestedData.Count; i++)
                        NestedData[i].GetObjectData(info, context, i, marker + objectID + "-");
                }


            }

            /// <summary>
            /// This gets the zero-most, left most index
            /// null if no data
            /// </summary>
            /// <returns></returns>
            public ISerializable GetLeftMostData()
            {
                if (HasData)
                    return Data;
                else
                {
                    if (!HasNestedData)
                        return null;
                    else
                    {
#if DEBUG

                        Validity.Assert(NestedData != null, "Nested data has changed null status since last check, suspected race");
                        Validity.Assert(NestedData.Count > 0, "Empty subnested array, please file repo data with @lukechurch, relates to MAGN-4059");
#endif

                        //Safety trap to protect against an empty array, need repro test to figure out why this is getting set with empty arrays
                        if (NestedData.Count == 0)
                            return null;

                        SingleRunTraceData nestedTraceData = NestedData[0];
                        return nestedTraceData.GetLeftMostData();
                    }
                }
            }

            public List<SingleRunTraceData> NestedData;
            public ISerializable Data;

            public bool Contains(ISerializable data)
            {
                if (HasData)
                {
                    if (Data.Equals(data))
                    {
                        return true;
                    }
                }

                if (HasNestedData)
                {
                    foreach (SingleRunTraceData srtd in NestedData)
                    {
                        if (srtd.Contains(data))
                            return true;
                    }
                }

                return false;
            }


            public List<ISerializable> RecursiveGetNestedData()
            {
                List<ISerializable> ret = new List<ISerializable>();

                if (HasData)
                    ret.Add(Data);

                if (HasNestedData)
                {
                    foreach (SingleRunTraceData srtd in NestedData)
                        ret.AddRange(srtd.RecursiveGetNestedData());
                }

                return ret;
            }

        }

        /// <summary>
        /// Helper class that complies with the standard serialization contract that
        /// can be used for loading and saving the trace data
        /// Normal usage patten is:
        /// 1. Instantiate
        /// 2. Push Trace data from callsite
        /// 3. Call GetObjectData to serialise it onto a stream
        /// 4. Recreate using the special constructor
        /// </summary>
        [Serializable]
        public class TraceSerialiserHelper : ISerializable
        {
            /// <summary>
            /// Empty defaul
            /// </summary>
            public TraceSerialiserHelper()
            {
                
            }

            /// <summary>
            /// Load the data out of the serialisation entries
            /// </summary>
            public TraceSerialiserHelper(SerializationInfo info, StreamingContext context)
            {
                TraceData = new List<SingleRunTraceData>();

                int noElements = info.GetInt32("NumberOfElements");
                for (int i = 0; i < noElements; i++)
                {
                    SingleRunTraceData srtd = SingleRunTraceData.DeserialseFromData(
                        info, context, i, "Base-");
                    TraceData.Add(srtd);
                }

            }

            /// <summary>
            /// Save the data into the standard serialisation pattern
            /// </summary>
            public void GetObjectData(SerializationInfo info, StreamingContext context)
            {
                info.AddValue("NumberOfElements", TraceData.Count);
                for (int i = 0; i < TraceData.Count; i++)
                {
                    TraceData[i].GetObjectData(info, context, i, "Base-");
                }

            }

            public List<SingleRunTraceData> TraceData { get; set; }

        }

        private int runID;
        private int classScope;
        private string methodName;
        private readonly FunctionTable globalFunctionTable;
        private readonly ExecutionMode executionMode;

        /// <summary>
        /// The method group name that is associated with this function
        /// </summary>
        public String MethodName { get { return methodName; } }

        //TODO(Luke): This should be loaded from the attribute
        private string TRACE_KEY = TraceUtils.__TEMP_REVIT_TRACE_ID;

        public List<SingleRunTraceData> TraceData { 
            get { return traceData; } private set { traceData = value; } }

        private List<SingleRunTraceData> traceData = new List<SingleRunTraceData>();
        private int invokeCount; //Number of times the callsite has been executed within this run

        private Guid callsiteID = Guid.Empty;
        public Guid CallSiteID
        {
            get
            {
                return callsiteID;
            }
        }



        /// <summary>
        /// Constructs an instance of the CallSite object given its scope and 
        /// method information. This constructor optionally takes in a preloaded
        /// trace data information.
        /// </summary>
        /// <param name="classScope"></param>
        /// <param name="methodName"></param>
        /// <param name="globalFunctionTable"></param>
        /// <param name="execMode"></param>
        /// <param name="serializedTraceData">An optional Base64 encoded string
        /// representing the trace data that the callsite could use as part of 
        /// its re-construction.</param>
        /// 
        public CallSite(int classScope, string methodName,
            FunctionTable globalFunctionTable,
            ExecutionMode execMode, string serializedTraceData = null)
        {
            //Set the ID of internal test
            callsiteID = Guid.NewGuid();

            Validity.Assert(methodName != null);
            Validity.Assert(globalFunctionTable != null);

            runID = ProtoCore.DSASM.Constants.kInvalidIndex;
            executionMode = execMode;
            this.classScope = classScope;
            this.methodName = methodName;
            this.globalFunctionTable = globalFunctionTable;

            if (execMode == ExecutionMode.Parallel)
                throw new CompilerInternalException(
                    "Parrallel Mode is not yet implemented {46F83CBB-9D37-444F-BA43-5E662784B1B3}");

            // Found preloaded trace data, reconstruct the instances from there.
            if (!string.IsNullOrEmpty(serializedTraceData))
            {
                LoadSerializedDataIntoTraceCache(serializedTraceData);
                
            }
        }

        /// <summary>
        /// Load the serialised data provided into this callsite's trace cache
        /// </summary>
        /// <param name="serializedTraceData">The data to load</param>
        public void LoadSerializedDataIntoTraceCache(string serializedTraceData)
        {
            Validity.Assert(!String.IsNullOrEmpty(serializedTraceData));

            Byte[] data = Convert.FromBase64String(serializedTraceData);

            IFormatter formatter = new SoapFormatter();
            MemoryStream s = new MemoryStream(data);

            TraceSerialiserHelper helper = (TraceSerialiserHelper)formatter.Deserialize(s);

            this.traceData = helper.TraceData;
        }
        

        public void UpdateCallSite(int classScope, string methodName)
        {
            this.classScope = classScope;
            this.methodName = methodName;
        }

        #region Support Methods


        /// <summary>
        /// Report that whole function group couldn't be found
        /// </summary>
        /// <param name="core"></param>
        /// <param name="arguments"></param>
        /// <returns></returns>
        private StackValue ReportFunctionGroupNotFound(RuntimeCore runtimeCore)
        {
            runtimeCore.RuntimeStatus.LogFunctionGroupNotFoundWarning(methodName);
            return StackValue.Null;
        }


        /// <summary>
        /// Internal support method for reporting a method that can't be located
        /// </summary>
        /// <returns></returns>
        private StackValue ReportMethodNotFoundForArguments(RuntimeCore runtimeCore, List<StackValue> arguments)
        {
            runtimeCore.RuntimeStatus.LogMethodResolutionWarning(methodName, classScope, arguments);
            return StackValue.Null;
        }

        private StackValue ReportMethodNotAccessible(RuntimeCore runtimeCore)
        {
            runtimeCore.RuntimeStatus.LogMethodNotAccessibleWarning(methodName);
            return StackValue.Null;
        }

        /// <summary>
        /// Minimal sanity check of arugments
        /// </summary>
        /// <param name="arguments"></param>
        private static void ArgumentSanityCheck(List<StackValue> arguments)
        {
            //Minimal sanity check
            foreach (StackValue sv in arguments)
            {
                Validity.Assert(sv.metaData.type != (int)PrimitiveType.kInvalidType,
                                "Invalid object passed to JILDispatch");

                Validity.Assert(!sv.IsInvalid,
                                "Invalid object passed to JILDispatch");
            }
        }

        #endregion

        
        /// <summary>
        ///  This function handles generating a unique callsite ID and serializing the data associated with this callsite
        /// </summary>
        /// <param name="methodName"></param>
        /// <param name="core"></param>
        private void UpdateCallsiteExecutionState(Object callsiteData, RuntimeCore runtimeCore)
        {
            invokeCount = 0;

            /*
            if (core.EnableCallsiteExecutionState)
            {
                // Get the uid of this function call
                int exprID = core.RuntimeExpressionUID;
                string callsiteGUID = ProtoCore.CallsiteExecutionState.GetCallsiteGUID(methodName, exprID);

                bool isAutogeneratedFunction = ProtoCore.Utils.CoreUtils.IsCompilerGenerated(methodName);
                if (!isAutogeneratedFunction)
                {
                    // Store the data associated with this callsite
                    runID = core.csExecutionState.StoreAndUpdateRunId(callsiteGUID, callsiteData);
                }
            }*/
        }
        
        #region Serialization supporting methods

        /*
        /// <summary>
        ///  This function handles generating a unique callsite ID and serializing the data associated with this callsite
        /// </summary>
        /// <param name="data"></param>
        private Object SimulateGetData()
        {
            // Get the data for this callite (Simulate unique data)
            Object callsiteData = ProtoCore.TLSUtils.GetTLSData();
            return callsiteData;
        }
        */

        /// <summary>
        /// Call this method to obtain the Base64 encoded string that 
        /// represent this instance of CallSite;s trace data
        /// </summary>
        /// <returns>Returns the Base64 encoded string that represents the
        /// trace data of this callsite
        /// </returns>
        /// 
        public string GetTraceDataToSave()
        {
            //Test to see if there is any actual data in the trace cache
            if (!this.traceData.Any(srtd => srtd.HasAnyNestedData))
                return null;

            TraceSerialiserHelper helper = new TraceSerialiserHelper();
            helper.TraceData = this.traceData;

            using (MemoryStream memoryStream = new MemoryStream())
            {

                IFormatter formatter = new SoapFormatter();
                formatter.Serialize(memoryStream, helper);

                return Convert.ToBase64String(memoryStream.ToArray());
            }

        }

        #endregion

        #region Target resolution




        private void ComputeFeps(StringBuilder log, ProtoCore.Runtime.Context context, List<StackValue> arguments, FunctionGroup funcGroup, ReplicationControl replicationControl,
                                      List<List<ProtoCore.ReplicationGuide>> partialReplicationGuides, StackFrame stackFrame, RuntimeCore runtimeCore,
            out List<FunctionEndPoint> resolvesFeps, out List<ReplicationInstruction> replicationInstructions)
        {

            

            //With replication guides only

            //Exact match
            //Match with single elements
            //Match with single elements with upcast

            //Try replication without type cast

            //Match with type conversion
            //Match with type conversion with upcast

            //Try replication + type casting

            //Try replication + type casting + Array promotion

            #region First Case: Replicate only according to the replication guides

            {
                log.AppendLine("Case 1: Exact Match");

                FunctionEndPoint fep = Case1GetCompleteMatchFEP(context, arguments, funcGroup, replicationControl,
                                                                stackFrame,
                                                                runtimeCore, log);
                if (fep != null)
                {
                    //log.AppendLine("Resolution completed in " + sw.ElapsedMilliseconds + "ms");
                    if (runtimeCore.Options.DumpFunctionResolverLogic)
                        runtimeCore.DSExecutable.EventSink.PrintMessage(log.ToString());

                    resolvesFeps = new List<FunctionEndPoint>() { fep };
                    replicationInstructions = replicationControl.Instructions;

                    return;
                }
            }

            #endregion

            #region Case 1a: Replicate only according to the replication guides, but with a sub-typing match

            {
                log.AppendLine("Case 1a: Replication guides + auto-replication + no cases");


                List<ReplicationInstruction> replicationOption = replicationControl.Instructions;
                    ReplicationControl rc = new ReplicationControl() { Instructions = replicationOption };

                    log.AppendLine("Attempting replication control: " + rc);

                    List<List<StackValue>> reducedParams = Replicator.ComputeAllReducedParams(arguments,
                                                                                              rc.Instructions, runtimeCore);
                    int resolutionFailures;

                    Dictionary<FunctionEndPoint, int> lookups = funcGroup.GetExactMatchStatistics(
                        context, reducedParams, stackFrame, runtimeCore,
                        out resolutionFailures);


                    if (resolutionFailures == 0)
                    {

                        log.AppendLine("Resolution succeeded against FEP Cluster");
                        foreach (FunctionEndPoint fep in lookups.Keys)
                            log.AppendLine("\t - " + fep);

                        List<FunctionEndPoint> feps = new List<FunctionEndPoint>();
                        feps.AddRange(lookups.Keys);

                        //log.AppendLine("Resolution completed in " + sw.ElapsedMilliseconds + "ms");
                        if (runtimeCore.Options.DumpFunctionResolverLogic)
                            runtimeCore.DSExecutable.EventSink.PrintMessage(log.ToString());

                        //Otherwise we have a cluster of FEPs that can be used to dispatch the array
                        resolvesFeps = feps;
                        replicationInstructions = rc.Instructions;

                        return;
                    }
                }
            

            #endregion


            #region Case 2: Replication with no type cast

            {
                log.AppendLine("Case 2: Beginning Auto-replication, no casts");

                //Build the possible ways in which we might replicate
                List<List<ReplicationInstruction>> replicationTrials =
                    Replicator.BuildReplicationCombinations(replicationControl.Instructions, arguments, runtimeCore);


                foreach (List<ReplicationInstruction> replicationOption in replicationTrials)
                {
                    ReplicationControl rc = new ReplicationControl() { Instructions = replicationOption };

                    log.AppendLine("Attempting replication control: " + rc);

                    List<List<StackValue>> reducedParams = Replicator.ComputeAllReducedParams(arguments,
                                                                                              rc.Instructions, runtimeCore);
                    int resolutionFailures;

                    Dictionary<FunctionEndPoint, int> lookups = funcGroup.GetExactMatchStatistics(
                        context, reducedParams, stackFrame, runtimeCore,
                        out resolutionFailures);


                    if (resolutionFailures > 0)
                        continue;

                    log.AppendLine("Resolution succeeded against FEP Cluster");
                    foreach (FunctionEndPoint fep in lookups.Keys)
                        log.AppendLine("\t - " + fep);

                    List<FunctionEndPoint> feps = new List<FunctionEndPoint>();
                    feps.AddRange(lookups.Keys);

                    //log.AppendLine("Resolution completed in " + sw.ElapsedMilliseconds + "ms");
                    if (runtimeCore.Options.DumpFunctionResolverLogic)
                        runtimeCore.DSExecutable.EventSink.PrintMessage(log.ToString());

                    //Otherwise we have a cluster of FEPs that can be used to dispatch the array
                    resolvesFeps = feps;
                    replicationInstructions = rc.Instructions;

                    return;
                }
            }

            #endregion

            #region Case 3: Match with type conversion, but no array promotion

            {
                log.AppendLine("Case 3: Type conversion");


                Dictionary<FunctionEndPoint, int> candidatesWithDistances =
                    funcGroup.GetConversionDistances(context, arguments, replicationControl.Instructions,
                                                     runtimeCore.DSExecutable.classTable, runtimeCore);
                Dictionary<FunctionEndPoint, int> candidatesWithCastDistances =
                    funcGroup.GetCastDistances(context, arguments, replicationControl.Instructions, runtimeCore.DSExecutable.classTable,
                                               runtimeCore);

                List<FunctionEndPoint> candidateFunctions = GetCandidateFunctions(stackFrame, candidatesWithDistances);
                FunctionEndPoint compliantTarget = GetCompliantTarget(context, arguments,
                                                                      replicationControl.Instructions, stackFrame, runtimeCore,
                                                                      candidatesWithCastDistances, candidateFunctions,
                                                                      candidatesWithDistances);

                if (compliantTarget != null)
                {
                    log.AppendLine("Resolution Succeeded: " + compliantTarget);

                    if (runtimeCore.Options.DumpFunctionResolverLogic)
                        runtimeCore.DSExecutable.EventSink.PrintMessage(log.ToString());

                    resolvesFeps = new List<FunctionEndPoint>() { compliantTarget };
                    replicationInstructions = replicationControl.Instructions;
                    return;
                }
            }

            #endregion

            #region Case 4: Match with type conversion and replication

            log.AppendLine("Case 4: Replication + Type conversion");
            {
                if (arguments.Any(arg => arg.IsArray))
                {
                    //Build the possible ways in which we might replicate
                    List<List<ReplicationInstruction>> replicationTrials =
                        Replicator.BuildReplicationCombinations(replicationControl.Instructions, arguments, runtimeCore);


                    foreach (List<ReplicationInstruction> replicationOption in replicationTrials)
                    {
                        ReplicationControl rc = new ReplicationControl() { Instructions = replicationOption };

                        log.AppendLine("Attempting replication control: " + rc);

                        //@TODO: THis should use the proper reducer?

                        Dictionary<FunctionEndPoint, int> candidatesWithDistances =
                            funcGroup.GetConversionDistances(context, arguments, rc.Instructions, runtimeCore.DSExecutable.classTable, runtimeCore);
                        Dictionary<FunctionEndPoint, int> candidatesWithCastDistances =
                            funcGroup.GetCastDistances(context, arguments, rc.Instructions, runtimeCore.DSExecutable.classTable, runtimeCore);

                        List<FunctionEndPoint> candidateFunctions = GetCandidateFunctions(stackFrame,
                                                                                          candidatesWithDistances);
                        FunctionEndPoint compliantTarget = GetCompliantTarget(context, arguments,
                                                                              rc.Instructions, stackFrame, runtimeCore,
                                                                              candidatesWithCastDistances,
                                                                              candidateFunctions,
                                                                              candidatesWithDistances);

                        if (compliantTarget != null)
                        {
                            log.AppendLine("Resolution Succeeded: " + compliantTarget);

                            if (runtimeCore.Options.DumpFunctionResolverLogic)
                                runtimeCore.DSExecutable.EventSink.PrintMessage(log.ToString());

                            resolvesFeps = new List<FunctionEndPoint>() { compliantTarget };
                            replicationInstructions = rc.Instructions;
                            return;
                        }
                    }
                }
            }

            #endregion

            #region Case 5: Match with type conversion, replication and array promotion

            log.AppendLine("Case 5: Replication + Type conversion + Array promotion");
            {
                //Build the possible ways in which we might replicate
                List<List<ReplicationInstruction>> replicationTrials =
                    Replicator.BuildReplicationCombinations(replicationControl.Instructions, arguments, runtimeCore);

                //Add as a first attempt a no-replication, but allowing up-promoting
                replicationTrials.Insert(0,
                                         new List<ReplicationInstruction>()
                    );


                foreach (List<ReplicationInstruction> replicationOption in replicationTrials)
                {
                    ReplicationControl rc = new ReplicationControl() { Instructions = replicationOption };

                    log.AppendLine("Attempting replication control: " + rc);

                    //@TODO: THis should use the proper reducer?

                    Dictionary<FunctionEndPoint, int> candidatesWithDistances =
                        funcGroup.GetConversionDistances(context, arguments, rc.Instructions, runtimeCore.DSExecutable.classTable, runtimeCore,
                                                         true);
                    Dictionary<FunctionEndPoint, int> candidatesWithCastDistances =
                        funcGroup.GetCastDistances(context, arguments, rc.Instructions, runtimeCore.DSExecutable.classTable, runtimeCore);

                    List<FunctionEndPoint> candidateFunctions = GetCandidateFunctions(stackFrame,
                                                                                      candidatesWithDistances);
                    FunctionEndPoint compliantTarget = GetCompliantTarget(context, arguments,
                                                                          rc.Instructions, stackFrame, runtimeCore,
                                                                          candidatesWithCastDistances,
                                                                          candidateFunctions,
                                                                          candidatesWithDistances);

                    if (compliantTarget != null)
                    {
                        log.AppendLine("Resolution Succeeded: " + compliantTarget);

                        if (runtimeCore.Options.DumpFunctionResolverLogic)
                            runtimeCore.DSExecutable.EventSink.PrintMessage(log.ToString());
                        resolvesFeps = new List<FunctionEndPoint>() { compliantTarget };
                        replicationInstructions = rc.Instructions;
                        return;
                    }
                }
            }

            #endregion


            resolvesFeps = new List<FunctionEndPoint>();
            replicationInstructions = replicationControl.Instructions;
        }



        private bool IsFunctionGroupAccessible(RuntimeCore runtimeCore, ref FunctionGroup funcGroup)
        {
            bool methodAccessible = true;
            if (classScope != Constants.kGlobalScope)
            {
                // If last stack frame is not member function, then only public 
                // functions are acessible in this context. 
                int callerci, callerfi;
                runtimeCore.CurrentExecutive.CurrentDSASMExec.GetCallerInformation(out callerci, out callerfi);
                if (callerci == Constants.kGlobalScope ||
                    (classScope != callerci && !runtimeCore.DSExecutable.classTable.ClassNodes[classScope].IsMyBase(callerci)))
                {
                    bool hasFEP = funcGroup.FunctionEndPoints.Count > 0;
                    FunctionGroup visibleFuncGroup = new FunctionGroup();
                    visibleFuncGroup.CopyPublic(funcGroup.FunctionEndPoints);
                    funcGroup = visibleFuncGroup;

                    if (hasFEP && funcGroup.FunctionEndPoints.Count == 0)
                    {
                        methodAccessible = false;
                    }
                }
            }
            return methodAccessible;
        }



        /// <summary>
        /// Get complete match attempts to locate a function endpoint where 1 FEP matches all of the requirements for dispatch
        /// </summary>
        /// <param name="context"></param>
        /// <param name="arguments"></param>
        /// <param name="funcGroup"></param>
        /// <param name="replicationControl"></param>
        /// <param name="stackFrame"></param>
        /// <param name="core"></param>
        /// <param name="log"></param>
        /// <returns></returns>
        private FunctionEndPoint Case1GetCompleteMatchFEP(ProtoCore.Runtime.Context context, List<StackValue> arguments,
                                                          FunctionGroup funcGroup,
                                                          ReplicationControl replicationControl, StackFrame stackFrame,
                                                          RuntimeCore runtimeCore, StringBuilder log)
        {
            log.AppendLine("Attempting Dispatch with ---- RC: " + replicationControl);

            //Exact match
            List<FunctionEndPoint> exactTypeMatchingCandindates =
                funcGroup.GetExactTypeMatches(context, arguments, replicationControl.Instructions, stackFrame, runtimeCore);

            FunctionEndPoint fep = null;

            if (exactTypeMatchingCandindates.Count > 0)
            {
                if (exactTypeMatchingCandindates.Count == 1)
                {
                    //Exact match
                    fep = exactTypeMatchingCandindates[0];
                    log.AppendLine("1 exact match found - FEP selected" + fep);
                }
                else
                {
                    //Exact match with upcast
                    fep = SelectFEPFromMultiple(stackFrame,
                                                runtimeCore,
                                                exactTypeMatchingCandindates, arguments);

                    log.AppendLine(exactTypeMatchingCandindates.Count + "exact matches found - FEP selected" + fep);
                }
            }

            return fep;
        }


       /// <summary>
        /// Get the function group associated with this callsite
        /// </summary>
        /// <param name="core"></param>
        /// <returns></returns>
        private FunctionGroup GetFuncGroup(RuntimeCore runtimeCore)
        {
            FunctionGroup funcGroup = null;
            List<int> clist = new List<int> {classScope};
            int i = 0;

            while (i < clist.Count)
            {
                int cidx = clist[i];
                if (globalFunctionTable.GlobalFuncTable[cidx + 1].TryGetValue(methodName, out funcGroup))
                {
                    break;
                }
                else
                {
                    clist.AddRange(runtimeCore.DSExecutable.classTable.ClassNodes[cidx].baseList);
                    ++i;
                }
            }
            return funcGroup;
        }

        private FunctionEndPoint SelectFEPFromMultiple(StackFrame stackFrame, RuntimeCore runtimeCore,
                                                       List<FunctionEndPoint> feps, List<StackValue> argumentsList)
        {
            StackValue svThisPtr = stackFrame.ThisPtr;
            Validity.Assert(svThisPtr.IsPointer,
                            "this pointer wasn't a pointer. {89635B06-AD53-4170-ADA5-065EB2AE5858}");

            int typeID = svThisPtr.metaData.type;

            //Test for exact match
            List<FunctionEndPoint> exactFeps = new List<FunctionEndPoint>();

            foreach (FunctionEndPoint fep in feps)
                if (fep.ClassOwnerIndex == typeID)
                    exactFeps.Add(fep);

            if (exactFeps.Count == 1)
            {
                return exactFeps[0];
            }


            //Walk the class tree structure to find the method

            while (runtimeCore.DSExecutable.classTable.ClassNodes[typeID].baseList.Count > 0)
            {
                Validity.Assert(runtimeCore.DSExecutable.classTable.ClassNodes[typeID].baseList.Count == 1,
                                "Multiple inheritence not yet supported {B93D8D7F-AB4D-4412-8483-33DE739C0ADA}");

                typeID = runtimeCore.DSExecutable.classTable.ClassNodes[typeID].baseList[0];

                foreach (FunctionEndPoint fep in feps)
                    if (fep.ClassOwnerIndex == typeID)
                        return fep;
            }

            //We weren't able to distinguish based on class hiearchy, try to sepearete based on array ranking
            List<int> numberOfArbitraryRanks = new List<int>();

            foreach (FunctionEndPoint fep in feps)
            {
                int noArbitraries = 0;

                for (int i = 0; i < argumentsList.Count; i++)
                {
                    if (fep.FormalParams[i].rank == DSASM.Constants.kArbitraryRank)
                        noArbitraries++;

                    numberOfArbitraryRanks.Add(noArbitraries);
                }
            }

            int smallest = int.MaxValue;
            List<int> indeciesOfSmallest = new List<int>();

            for (int i = 0; i < feps.Count; i++)
            {
                if (numberOfArbitraryRanks[i] < smallest)
                {
                    smallest = numberOfArbitraryRanks[i];
                    indeciesOfSmallest.Clear();
                    indeciesOfSmallest.Add(i);
                }
                else if (numberOfArbitraryRanks[i] == smallest)
                    indeciesOfSmallest.Add(i);
            }

            Validity.Assert(indeciesOfSmallest.Count > 0,
                            "Couldn't find a fep when there should have been multiple: {EB589F55-F36B-404A-91DC-8D0EDC527E72}");

            if (indeciesOfSmallest.Count == 1)
                return feps[indeciesOfSmallest[0]];


            if (!CoreUtils.IsInternalMethod(feps[0].procedureNode.name) || CoreUtils.IsGetterSetter(feps[0].procedureNode.name))
            {
                //If this has failed, we have multiple feps, which can't be distiquished by class hiearchy. Emit a warning and select one
                StringBuilder possibleFuncs = new StringBuilder();
                possibleFuncs.Append(
                    "Couldn't decide which function to execute. Please provide more specific type information. Possible functions were: ");
                foreach (FunctionEndPoint fep in feps)
                    possibleFuncs.AppendLine("\t" + fep.ToString());


                possibleFuncs.AppendLine("Error code: {DCE486C0-0975-49F9-BE2C-2E7D8CCD17DD}");

                runtimeCore.RuntimeStatus.LogWarning(Runtime.WarningID.kAmbiguousMethodDispatch, possibleFuncs.ToString());
            }

            return feps[0];

            //Validity.Assert(false, "We failed to find a single FEP when there should have been multiple. {CA6E1A93-4CF4-4030-AD94-3BF1C3CFC5AF}");

            //throw new Exceptions.CompilerInternalException("{CA6E1A93-4CF4-4030-AD94-3BF1C3CFC5AF}");
        }

        private FunctionEndPoint GetCompliantTarget(ProtoCore.Runtime.Context context, List<StackValue> formalParams,
                                                    List<ReplicationInstruction> replicationControl,
                                                    StackFrame stackFrame, RuntimeCore runtimeCore,
                                                    Dictionary<FunctionEndPoint, int> candidatesWithCastDistances,
                                                    List<FunctionEndPoint> candidateFunctions,
                                                    Dictionary<FunctionEndPoint, int> candidatesWithDistances)
        {
            FunctionEndPoint compliantTarget = null;
            //Produce an ordered list of the graph costs
            Dictionary<int, List<FunctionEndPoint>> conversionCostList = new Dictionary<int, List<FunctionEndPoint>>();

            foreach (FunctionEndPoint fep in candidateFunctions)
            {
                int cost = candidatesWithDistances[fep];
                if (conversionCostList.ContainsKey(cost))
                    conversionCostList[cost].Add(fep);
                else
                    conversionCostList.Add(cost, new List<FunctionEndPoint> {fep});
            }

            List<int> conversionCosts = new List<int>(conversionCostList.Keys);
            conversionCosts.Sort();


            //TestWhetherDispatchIsDeterministic(context, formalParams, replicationControl, candidatesWithDistances, candidatesWithCastDistances, candidateFunctions);

            {
                List<FunctionEndPoint> fepsToSplit = new List<FunctionEndPoint>();

                foreach (int cost in conversionCosts)
                {
                    foreach (FunctionEndPoint funcFep in conversionCostList[cost])
                    {
                        if (funcFep.DoesPredicateMatch(context, formalParams, replicationControl))
                        {
                            compliantTarget = funcFep;
                            fepsToSplit.Add(funcFep);
                        }
                    }

                    if (compliantTarget != null)
                        break;
                }

                if (fepsToSplit.Count > 1)
                {
                    int lowestCost = candidatesWithCastDistances[fepsToSplit[0]];
                    compliantTarget = fepsToSplit[0];

                    List<FunctionEndPoint> lowestCostFeps = new List<FunctionEndPoint>();

                    foreach (FunctionEndPoint fep in fepsToSplit)
                    {
                        if (candidatesWithCastDistances[fep] < lowestCost)
                        {
                            lowestCost = candidatesWithCastDistances[fep];
                            compliantTarget = fep;
                            lowestCostFeps = new List<FunctionEndPoint>() {fep};
                        }
                        else if (candidatesWithCastDistances[fep] == lowestCost)
                        {
                            lowestCostFeps.Add(fep);
                        }
                    }

                    //We have multiple feps, e.g. form overriding
                    if (lowestCostFeps.Count > 0)
                        compliantTarget = SelectFEPFromMultiple(stackFrame, runtimeCore, lowestCostFeps, formalParams);
                }
            }
            return compliantTarget;
        }

        private List<FunctionEndPoint> GetCandidateFunctions(StackFrame stackFrame,
                                                             Dictionary<FunctionEndPoint, int> candidatesWithDistances)
        {
            List<FunctionEndPoint> candidateFunctions = new List<FunctionEndPoint>();

            foreach (FunctionEndPoint fep in candidatesWithDistances.Keys)
            {
                // The first line checks if the lhs of a dot operation was a class name
                //if (stackFrame.GetAt(StackFrame.AbsoluteIndex.kThisPtr).IsClassIndex
                //    && !fep.procedureNode.isConstructor
                //    && !fep.procedureNode.isStatic)

                if ((stackFrame.ThisPtr.IsPointer &&
                     stackFrame.ThisPtr.opdata == -1 && fep.procedureNode != null
                     && !fep.procedureNode.isConstructor) && !fep.procedureNode.isStatic
                    && (fep.procedureNode.classScope != -1))
                {
                    continue;
                }

                candidateFunctions.Add(fep);
            }
            return candidateFunctions;
        }

        

        private FunctionEndPoint SelectFinalFep(ProtoCore.Runtime.Context context,
                                                List<FunctionEndPoint> functionEndPoint,
                                                List<StackValue> formalParameters, StackFrame stackFrame, RuntimeCore runtimeCore)
        {
            List<ReplicationInstruction> replicationControl = new List<ReplicationInstruction>();
                //We're never going to replicate so create an empty structure to allow us to use
            //the existing utility methods

            //Filter for exact matches

            List<FunctionEndPoint> exactTypeMatchingCandindates = new List<FunctionEndPoint>();

            foreach (FunctionEndPoint possibleFep in functionEndPoint)
            {
                if (possibleFep.DoesTypeDeepMatch(formalParameters, runtimeCore))
                {
                    exactTypeMatchingCandindates.Add(possibleFep);
                }
            }


            //There was an exact match, so dispath to it
            if (exactTypeMatchingCandindates.Count > 0)
            {
                FunctionEndPoint fep = null;

                if (exactTypeMatchingCandindates.Count == 1)
                {
                    fep = exactTypeMatchingCandindates[0];
                }
                else
                {
                    fep = SelectFEPFromMultiple(stackFrame, runtimeCore,
                                                exactTypeMatchingCandindates, formalParameters);
                }

                return fep;
            }
            else
            {
                Dictionary<FunctionEndPoint, int> candidatesWithDistances = new Dictionary<FunctionEndPoint, int>();
                Dictionary<FunctionEndPoint, int> candidatesWithCastDistances = new Dictionary<FunctionEndPoint, int>();

                foreach (FunctionEndPoint fep in functionEndPoint)
                {
                    //@TODO(Luke): Is this value for allow array promotion correct?
                    int distance = fep.ComputeTypeDistance(formalParameters, runtimeCore.DSExecutable.classTable, runtimeCore, false);
                    if (distance !=
                        (int) ProcedureDistance.kInvalidDistance)
                        candidatesWithDistances.Add(fep, distance);
                }

                foreach (FunctionEndPoint fep in functionEndPoint)
                {
                    int dist = fep.ComputeCastDistance(formalParameters, runtimeCore.DSExecutable.classTable, runtimeCore);
                    candidatesWithCastDistances.Add(fep, dist);
                }


                //funcGroup.GetConversionDistances(context, formalParams, replicationControl, runtimeCore.DSExecutable.classTable, core);

                //Dictionary<FunctionEndPoint, int> candidatesWithCastDistances =
                //    funcGroup.GetCastDistances(context, formalParams, replicationControl, runtimeCore.DSExecutable.classTable, core);

                List<FunctionEndPoint> candidateFunctions = GetCandidateFunctions(stackFrame, candidatesWithDistances);

                if (candidateFunctions.Count == 0)
                {
                    runtimeCore.RuntimeStatus.LogWarning(Runtime.WarningID.kAmbiguousMethodDispatch,
                                                  Resources.kAmbigousMethodDispatch);
                    return null;
                }


                FunctionEndPoint compliantTarget = GetCompliantTarget(context, formalParameters, replicationControl,
                                                                      stackFrame, runtimeCore, candidatesWithCastDistances,
                                                                      candidateFunctions, candidatesWithDistances);

                return compliantTarget;
            }
        }


        #endregion


        #region Execution methods

        
        //Inbound methods

        public StackValue JILDispatchViaNewInterpreter(ProtoCore.Runtime.Context context, List<StackValue> arguments, List<List<ProtoCore.ReplicationGuide>> replicationGuides,
<<<<<<< HEAD
                                                       StackFrame stackFrame, Core core, RuntimeCore runtimeCore)
=======
                                                       StackFrame stackFrame, RuntimeCore runtimeCore)
>>>>>>> 706b7dd2
        {
#if DEBUG

            ArgumentSanityCheck(arguments);
#endif

            // Dispatch method
            context.IsImplicitCall = true;
<<<<<<< HEAD
            return DispatchNew(context, arguments, replicationGuides, stackFrame, core, runtimeCore);
        }

        public StackValue JILDispatch(List<StackValue> arguments, List<List<ProtoCore.ReplicationGuide>> replicationGuides,
                                      StackFrame stackFrame, Core core, RuntimeCore runtimeCore, Runtime.Context context)
=======
            return DispatchNew(context, arguments, replicationGuides, stackFrame, runtimeCore);
        }

        public StackValue JILDispatch(List<StackValue> arguments, List<List<ProtoCore.ReplicationGuide>> replicationGuides,
                                      StackFrame stackFrame, RuntimeCore runtimeCore, Runtime.Context context)
>>>>>>> 706b7dd2
        {
#if DEBUG

            ArgumentSanityCheck(arguments);
#endif

            // Dispatch method
<<<<<<< HEAD
            return DispatchNew(context, arguments, replicationGuides, stackFrame, core, runtimeCore);
=======
            return DispatchNew(context, arguments, replicationGuides, stackFrame, runtimeCore);
>>>>>>> 706b7dd2
        }




        //Dispatch
        private StackValue DispatchNew(ProtoCore.Runtime.Context context, List<StackValue> arguments,
<<<<<<< HEAD
                                      List<List<ProtoCore.ReplicationGuide>> partialReplicationGuides, StackFrame stackFrame, Core core, RuntimeCore runtimeCore)
=======
                                      List<List<ProtoCore.ReplicationGuide>> partialReplicationGuides, StackFrame stackFrame, RuntimeCore runtimeCore)
>>>>>>> 706b7dd2
        {

            // Update the CallsiteExecutionState with 
            // TODO: Replace this with the real data
            UpdateCallsiteExecutionState(null, runtimeCore);

            Stopwatch sw = new Stopwatch();
            sw.Start();


            StringBuilder log = new StringBuilder();

            log.AppendLine("Method name: " + methodName);

            #region Get Function Group

            //@PERF: Possible optimisation point here, to deal with static dispatches that don't need replication analysis
            //Handle resolution Pass 1: Name -> Method Group
            FunctionGroup funcGroup = GetFuncGroup(runtimeCore);

            if (funcGroup == null)
            {
                log.AppendLine("Function group not located");
                log.AppendLine("Resolution failed in: " + sw.ElapsedMilliseconds);

                if (runtimeCore.Options.DumpFunctionResolverLogic)
                    runtimeCore.DSExecutable.EventSink.PrintMessage(log.ToString());

                return ReportFunctionGroupNotFound(runtimeCore);
            }


            //// Now that a function group is resolved, the callsite guid can be cached
            //if (null != funcGroup.CallsiteInstance)
            //{
            //    // Sanity check, if the callsite exists, then it mean the guid is identical to the cached guid
            //    Validity.Assert(funcGroup.CallsiteInstance.callsiteID == this.callsiteID);
            //}
            //else
            //{
            //    funcGroup.CallsiteInstance = this;
            //}

            //check accesibility of function group
            bool methodAccessible = IsFunctionGroupAccessible(runtimeCore, ref funcGroup);
            if (!methodAccessible)
                return ReportMethodNotAccessible(runtimeCore);

            //If we got here then the function group got resolved
            log.AppendLine("Function group resolved: " + funcGroup);

            #endregion

            partialReplicationGuides = PerformRepGuideDemotion(arguments, partialReplicationGuides, runtimeCore);


            //Replication Control is an ordered list of the elements that we have to replicate over
            //Ordering implies containment, so element 0 is the outer most forloop, element 1 is nested within it etc.
            //Take the explicit replication guides and build the replication structure
            //Turn the replication guides into a guide -> List args data structure
            ReplicationControl replicationControl =
                Replicator.Old_ConvertGuidesToInstructions(partialReplicationGuides);

            log.AppendLine("Replication guides processed to: " + replicationControl);

            //Get the fep that are resolved
            List<FunctionEndPoint> resolvesFeps;
            List<ReplicationInstruction> replicationInstructions;



            arguments = PerformRepGuideForcedPromotion(arguments, partialReplicationGuides, runtimeCore);


            ComputeFeps(log, context, arguments, funcGroup, replicationControl, partialReplicationGuides, stackFrame, runtimeCore, out resolvesFeps, out replicationInstructions);


            if (resolvesFeps.Count == 0)
            {
                log.AppendLine("Resolution Failed");

                if (runtimeCore.Options.DumpFunctionResolverLogic)
                    runtimeCore.DSExecutable.EventSink.PrintMessage(log.ToString());

                return ReportMethodNotFoundForArguments(runtimeCore, arguments);
            }

<<<<<<< HEAD
            StackValue ret = Execute(resolvesFeps, context, arguments, replicationInstructions, stackFrame, core, runtimeCore, funcGroup);
=======
            StackValue ret = Execute(resolvesFeps, context, arguments, replicationInstructions, stackFrame, runtimeCore, funcGroup);
>>>>>>> 706b7dd2

            return ret;
        }

       

        private StackValue Execute(List<FunctionEndPoint> functionEndPoint, ProtoCore.Runtime.Context c,
                                   List<StackValue> formalParameters,
                                   List<ReplicationInstruction> replicationInstructions, DSASM.StackFrame stackFrame,
<<<<<<< HEAD
                                   Core core, RuntimeCore runtimeCore, FunctionGroup funcGroup)
=======
                                   RuntimeCore runtimeCore, FunctionGroup funcGroup)
>>>>>>> 706b7dd2
        {
            StackValue ret;

            if (replicationInstructions.Count == 0)
            {
                c.IsReplicating = false;


                SingleRunTraceData singleRunTraceData;
                //READ TRACE FOR NON-REPLICATED CALL
                //Lookup the trace data in the cache
                if (invokeCount < traceData.Count)
                {
                    singleRunTraceData = traceData[invokeCount];
                }
                else
                {
                    //We don't have any previous stored data for the previous invoke calls, so 
                    //gen an empty packet and push it through
                    singleRunTraceData = new SingleRunTraceData();
                }

                SingleRunTraceData newTraceData = new SingleRunTraceData();

<<<<<<< HEAD
                ret = ExecWithZeroRI(functionEndPoint, c, formalParameters, stackFrame, core, runtimeCore, funcGroup,
=======
                ret = ExecWithZeroRI(functionEndPoint, c, formalParameters, stackFrame, runtimeCore, funcGroup,
>>>>>>> 706b7dd2
                    singleRunTraceData, newTraceData);


                //newTraceData is update with the trace cache assocaite with the single shot executions
                
                if (invokeCount < traceData.Count)
                    traceData[invokeCount] = newTraceData;
                else
                {
                    traceData.Add(newTraceData);
                }
                
            }
            else //replicated call
            {
                //Extract the correct run data from the trace cache here

                //This is the thing that will get unpacked from the datastore

                SingleRunTraceData singleRunTraceData;
                SingleRunTraceData newTraceData = new SingleRunTraceData();

                //Lookup the trace data in the cache
                if (invokeCount < traceData.Count)
                {
                    singleRunTraceData = traceData[invokeCount];
                }
                else
                {
                    //We don't have any previous stored data for the previous invoke calls, so 
                    //gen an empty packet and push it through
                    singleRunTraceData = new SingleRunTraceData();
                }


                c.IsReplicating = true;
                ret = ExecWithRISlowPath(functionEndPoint, c, formalParameters, replicationInstructions, stackFrame,
<<<<<<< HEAD
                                         core, runtimeCore, funcGroup, singleRunTraceData, newTraceData);
=======
                                         runtimeCore, funcGroup, singleRunTraceData, newTraceData);
>>>>>>> 706b7dd2

                //Do a trace save here
                if (invokeCount < traceData.Count)
                    traceData[invokeCount] = newTraceData;
                else
                {
                    traceData.Add(newTraceData);
                }
            }

            invokeCount++; //We've completed this invocation

            if (ret.IsNull)
                return ret; //It didn't return a value

            return ret;
        }



        //Repication

        /// <summary>
        /// Excecute an arbitrary depth replication using the full slow path algorithm
        /// </summary>
        /// <param name="functionEndPoint"> </param>
        /// <param name="c"></param>
        /// <param name="formalParameters"></param>
        /// <param name="replicationInstructions"></param>
        /// <param name="stackFrame"></param>
        /// <param name="core"></param>
        /// <returns></returns>
        private StackValue ExecWithRISlowPath(List<FunctionEndPoint> functionEndPoint, ProtoCore.Runtime.Context c,
                                              List<StackValue> formalParameters,
                                              List<ReplicationInstruction> replicationInstructions,
<<<<<<< HEAD
                                              StackFrame stackFrame, Core core, RuntimeCore runtimeCore, FunctionGroup funcGroup, 
=======
                                              StackFrame stackFrame, RuntimeCore runtimeCore, FunctionGroup funcGroup, 
>>>>>>> 706b7dd2
            SingleRunTraceData previousTraceData, SingleRunTraceData newTraceData)
        {
            if (runtimeCore.Options.ExecutionMode == ExecutionMode.Parallel)
                throw new NotImplementedException("Parallel mode disabled: {BF417AD5-9EA9-4292-ABBC-3526FC5A149E}");


            //Recursion base case
            if (replicationInstructions.Count == 0)
<<<<<<< HEAD
                return ExecWithZeroRI(functionEndPoint, c, formalParameters, stackFrame, core, runtimeCore, funcGroup, previousTraceData, newTraceData);
=======
                return ExecWithZeroRI(functionEndPoint, c, formalParameters, stackFrame, runtimeCore, funcGroup, previousTraceData, newTraceData);
>>>>>>> 706b7dd2

            //Get the replication instruction that this call will deal with
            ReplicationInstruction ri = replicationInstructions[0];

            if (ri.Zipped)
            {
                ZipAlgorithm algorithm = ri.ZipAlgorithm;

                //For each item in this plane, an array of the length of the minimum will be constructed

                //The size of the array will be the minimum size of the passed arrays
                List<int> repIndecies = ri.ZipIndecies;

                //this will hold the heap elements for all the arrays that are going to be replicated over
                List<StackValue[]> parameters = new List<StackValue[]>();

                int retSize;
                switch (algorithm)
                {
                    case ZipAlgorithm.Shortest:
                        retSize = Int32.MaxValue; //Search to find the smallest
                        break;

                    case ZipAlgorithm.Longest:
                        retSize = Int32.MinValue; //Search to find the largest
                        break;

                    default:
                        throw new ReplicationCaseNotCurrentlySupported("Selected algorithm not supported");
                }


                bool hasEmptyArg = false;
                foreach (int repIndex in repIndecies)
                {

                    StackValue[] subParameters = null;
                    if (formalParameters[repIndex].IsArray)
                    {
                        subParameters = ArrayUtils.GetValues(formalParameters[repIndex], runtimeCore).ToArray();
                    }
                    else
                    {
                        subParameters = new StackValue[] { formalParameters[repIndex] };
                    }
                    parameters.Add(subParameters);

                    if (subParameters.Length == 0)
                        hasEmptyArg = true;

                    switch (algorithm)
                    {
                        case ZipAlgorithm.Shortest:
                            retSize = Math.Min(retSize, subParameters.Length); //We need the smallest array
                            break;
                        case ZipAlgorithm.Longest:
                            retSize = Math.Max(retSize, subParameters.Length); //We need the longest array
                            break;
                    }

                }

                // If we're being asked to replicate across an empty list
                // then it's always going to be zero, as there will never be any
                // data to pass to that parameter.
                if (hasEmptyArg)
                    retSize = 0;

                StackValue[] retSVs = new StackValue[retSize];
                SingleRunTraceData retTrace = newTraceData;
                retTrace.NestedData = new List<SingleRunTraceData>(); //this will shadow the SVs as they are created

                //Populate out the size of the list with default values
                //@TODO:Luke perf optimisation here
                for (int i = 0; i < retSize; i++)
                    retTrace.NestedData.Add(new SingleRunTraceData());


                for (int i = 0; i < retSize; i++)
                {
                    SingleRunTraceData lastExecTrace = new SingleRunTraceData();

                    if (previousTraceData.HasNestedData && i < previousTraceData.NestedData.Count)
                    {
                        //There was previous data that needs loading into the cache
                        lastExecTrace = previousTraceData.NestedData[i];
                    }
                    else
                    {
                        //We're off the edge of the previous trace window
                        //So just pass in an empty block
                        lastExecTrace = new SingleRunTraceData();
                    }


                    //Build the call
                    List<StackValue> newFormalParams = new List<StackValue>();
                    newFormalParams.AddRange(formalParameters);

                    for (int repIi = 0; repIi < repIndecies.Count; repIi++)
                    {
                        switch (algorithm)
                        {
                            case ZipAlgorithm.Shortest:
                                //If the shortest algorithm is selected this would
                                newFormalParams[repIndecies[repIi]] = parameters[repIi][i];
                                break;
                            
                            case ZipAlgorithm.Longest:

                                int length = parameters[repIi].Length;
                                if (i < length)
                                {
                                    newFormalParams[repIndecies[repIi]] = parameters[repIi][i];
                                }
                                else
                                {
                                    newFormalParams[repIndecies[repIi]] = parameters[repIi].Last();
                                }

                                break;
                        }


                        
                    }

                    List<ReplicationInstruction> newRIs = new List<ReplicationInstruction>();
                    newRIs.AddRange(replicationInstructions);
                    newRIs.RemoveAt(0);


                    SingleRunTraceData cleanRetTrace = new SingleRunTraceData();

<<<<<<< HEAD
                    retSVs[i] = ExecWithRISlowPath(functionEndPoint, c, newFormalParams, newRIs, stackFrame, core, runtimeCore,
=======
                    retSVs[i] = ExecWithRISlowPath(functionEndPoint, c, newFormalParams, newRIs, stackFrame, runtimeCore,
>>>>>>> 706b7dd2
                                                    funcGroup, lastExecTrace, cleanRetTrace);



                    retTrace.NestedData[i] = cleanRetTrace;

                }

                StackValue ret = runtimeCore.RuntimeMemory.Heap.AllocateArray(retSVs, null);
                return ret;
            }
            else
            {
                //With a cartesian product over an array, we are going to create an array of n
                //where the n is the product of the next item

                //We will call the subsequent reductions n times

                int cartIndex = ri.CartesianIndex;

                //this will hold the heap elements for all the arrays that are going to be replicated over


                bool supressArray = false;
                int retSize;
                StackValue[] parameters = null; 
                
                if (formalParameters[cartIndex].IsArray)
                {
                    parameters = ArrayUtils.GetValues(formalParameters[cartIndex], runtimeCore).ToArray();
                    retSize = parameters.Length;
                }
                else
                {
                    retSize = 1;
                    supressArray = true;
                }


                StackValue[] retSVs = new StackValue[retSize];

                SingleRunTraceData retTrace = newTraceData;
                retTrace.NestedData = new List<SingleRunTraceData>(); //this will shadow the SVs as they are created

                //Populate out the size of the list with default values
                //@TODO:Luke perf optimisation here
                for (int i = 0; i < retSize; i++)
                {
                    retTrace.NestedData.Add(new SingleRunTraceData());
                }

 
                if (supressArray)
                {

                    List<ReplicationInstruction> newRIs = new List<ReplicationInstruction>();
                    newRIs.AddRange(replicationInstructions);
                    newRIs.RemoveAt(0);

                    List<StackValue> newFormalParams = new List<StackValue>();
                    newFormalParams.AddRange(formalParameters);

<<<<<<< HEAD
                    return ExecWithRISlowPath(functionEndPoint, c, newFormalParams, newRIs, stackFrame, core, runtimeCore,
=======
                    return ExecWithRISlowPath(functionEndPoint, c, newFormalParams, newRIs, stackFrame, runtimeCore,
>>>>>>> 706b7dd2
                                                funcGroup, previousTraceData, newTraceData);
                }


                    

                //Now iterate over each of these options
                for (int i = 0; i < retSize; i++)
                {
#if __PROTOTYPE_ARRAYUPDATE_FUNCTIONCALL

                    // Comment Jun: If the array pointer passed in was of type DS Null, 
                    // then it means this is the first time the results are being computed.
                    bool executeAll = c.ArrayPointer.IsNull;

                    if (executeAll || ProtoCore.AssociativeEngine.ArrayUpdate.IsIndexInElementUpdateList(i, c.IndicesIntoArgMap))
                    {
                        List<List<int>> prevIndexIntoList = new List<List<int>>();

                        foreach (List<int> dimList in c.IndicesIntoArgMap)
                        {
                            prevIndexIntoList.Add(new List<int>(dimList));
                        }


                        StackValue svPrevPtr = c.ArrayPointer;
                        if (!executeAll)
                        {
                            c.IndicesIntoArgMap = ProtoCore.AssociativeEngine.ArrayUpdate.UpdateIndexIntoList(i, c.IndicesIntoArgMap);
                            c.ArrayPointer = ProtoCore.Utils.ArrayUtils.GetArrayElementAt(c.ArrayPointer, i, core);
                        }

                        //Build the call
                        List<StackValue> newFormalParams = new List<StackValue>();
                        newFormalParams.AddRange(formalParameters);

                        if (he != null)
                        {
                            //It was an array pack the arg with the current value
                            newFormalParams[cartIndex] = he.Stack[i];
                        }

                        List<ReplicationInstruction> newRIs = new List<ReplicationInstruction>();
                        newRIs.AddRange(replicationInstructions);
                        newRIs.RemoveAt(0);

                        retSVs[i] = ExecWithRISlowPath(functionEndPoint, c, newFormalParams, newRIs, stackFrame, core, funcGroup);

                        // Restore the context properties for arrays
                        c.IndicesIntoArgMap = new List<List<int>>(prevIndexIntoList);
                        c.ArrayPointer = svPrevPtr;
                    }
                    else
                    {
                        retSVs[i] = ProtoCore.Utils.ArrayUtils.GetArrayElementAt(c.ArrayPointer, i, core);
                    }
#else
                    //Build the call
                    List<StackValue> newFormalParams = new List<StackValue>();
                    newFormalParams.AddRange(formalParameters);

                    if (parameters != null)
                    {
                        //It was an array pack the arg with the current value
                        newFormalParams[cartIndex] = parameters[i];
                    }

                    List<ReplicationInstruction> newRIs = new List<ReplicationInstruction>();
                    newRIs.AddRange(replicationInstructions);
                    newRIs.RemoveAt(0);


                    SingleRunTraceData lastExecTrace;

                    if (previousTraceData.HasNestedData && i < previousTraceData.NestedData.Count)
                    {
                        //There was previous data that needs loading into the cache
                        lastExecTrace = previousTraceData.NestedData[i];
                    }
                    else if (previousTraceData.HasData && i == 0)
                    {
                        //We've moved up one dimension, and there was a previous run
                        lastExecTrace = new SingleRunTraceData();
                        lastExecTrace.Data = previousTraceData.GetLeftMostData();

                    }

                    else
                    {
                        //We're off the edge of the previous trace window
                        //So just pass in an empty block
                        lastExecTrace = new SingleRunTraceData();
                    }


                    //previousTraceData = lastExecTrace;
                    SingleRunTraceData cleanRetTrace = new SingleRunTraceData();

<<<<<<< HEAD
                    retSVs[i] = ExecWithRISlowPath(functionEndPoint, c, newFormalParams, newRIs, stackFrame, core, runtimeCore,
=======
                    retSVs[i] = ExecWithRISlowPath(functionEndPoint, c, newFormalParams, newRIs, stackFrame, runtimeCore,
>>>>>>> 706b7dd2
                                                    funcGroup, lastExecTrace, cleanRetTrace);



                    retTrace.NestedData[i] = cleanRetTrace;

//                        retSVs[i] = ExecWithRISlowPath(functionEndPoint, c, newFormalParams, newRIs, stackFrame, core,
//                                                        funcGroup, previousTraceData, newTraceData);
#endif
                }

                StackValue ret = runtimeCore.RuntimeMemory.Heap.AllocateArray(retSVs, null);
                return ret;

            }
        }


        //Single function call

        /// <summary>
        /// Dispatch without replication
        /// </summary>
        private StackValue ExecWithZeroRI(List<FunctionEndPoint> functionEndPoint, ProtoCore.Runtime.Context c,
<<<<<<< HEAD
                                          List<StackValue> formalParameters, StackFrame stackFrame, Core core, RuntimeCore runtimeCore,
=======
                                          List<StackValue> formalParameters, StackFrame stackFrame, RuntimeCore runtimeCore,
>>>>>>> 706b7dd2
                                          FunctionGroup funcGroup, SingleRunTraceData previousTraceData, SingleRunTraceData newTraceData)
        {
            if (runtimeCore.CancellationPending)
            {
                throw new ExecutionCancelledException();               
            }

            //@PERF: Todo add a fast path here for the case where we have a homogenious array so we can directly dispatch
            FunctionEndPoint finalFep = SelectFinalFep(c, functionEndPoint, formalParameters, stackFrame, runtimeCore);

            if (functionEndPoint == null)
            {
                runtimeCore.RuntimeStatus.LogWarning(ProtoCore.Runtime.WarningID.kMethodResolutionFailure,
                                              "Function dispatch could not be completed {2EB39E1B-557C-4819-94D8-CF7C9F933E8A}");
                return StackValue.Null;
            }

            if (runtimeCore.Options.IDEDebugMode && runtimeCore.Options.RunMode != ProtoCore.DSASM.InterpreterMode.kExpressionInterpreter)
            {
                DebugFrame debugFrame = runtimeCore.DebugProps.DebugStackFrame.Peek();
                debugFrame.FinalFepChosen = finalFep;
            }

            List<StackValue> coercedParameters = finalFep.CoerceParameters(formalParameters, runtimeCore);

            // Correct block id where the function is defined. 
            stackFrame.FunctionBlock = finalFep.BlockScope;

            //TraceCache -> TLS
            //Extract left most high-D pack
            ISerializable traceD = previousTraceData.GetLeftMostData();

            if (traceD != null)
            {
                //There was data associated with the previous execution, push this into the TLS

                Dictionary<string, ISerializable> dataDict = new Dictionary<string, ISerializable>();
                dataDict.Add(TRACE_KEY, traceD);

                TraceUtils.SetObjectToTLS(dataDict);
            }
            else
            {
                //There was no trace data for this run
                TraceUtils.ClearAllKnownTLSKeys();
            }

            //EXECUTE
<<<<<<< HEAD
            StackValue ret = finalFep.Execute(c, coercedParameters, stackFrame, core, runtimeCore);
=======
            StackValue ret = finalFep.Execute(c, coercedParameters, stackFrame, runtimeCore);
>>>>>>> 706b7dd2

            if (ret.IsNull)
            {

                //wipe the trace cache
                TraceUtils.ClearTLSKey(TRACE_KEY);
            }

            //TLS -> TraceCache
            Dictionary<String, ISerializable> traceRet = TraceUtils.GetObjectFromTLS();

            if (traceRet.ContainsKey(TRACE_KEY))
            {
                var val = traceRet[TRACE_KEY];
                newTraceData.Data = val;
            }


            // An explicit call requires return coercion at the return instruction
            if (!ret.IsExplicitCall)
            {
                ret = PerformReturnTypeCoerce(finalFep, runtimeCore, ret);
            }
            return ret;
        }


        /// <summary>
        /// If all the arguments that have rep guides are single values, then strip the rep guides
        /// </summary>
        /// <param name="arguments"></param>
        /// <param name="partialReplicationGuides"></param>
        /// <param name="core"></param>
        /// <returns></returns>
        private static List<List<ReplicationGuide>> PerformRepGuideDemotion(List<StackValue> arguments, List<List<ReplicationGuide>> providedReplicationGuides, RuntimeCore runtimeCore)
        {
            if (providedReplicationGuides.Count == 0)
                return providedReplicationGuides;

            //Check if rep guide demotion needed (each time there is a rep guide, the value is a single)
            for (int i = 0; i < arguments.Count; i++)
            {
                if (providedReplicationGuides[i].Count == 0)
                {
                    continue; //Ignore this case
                }


                //We have rep guides
                if (arguments[i].IsArray)
                {
                    //Rep guides on array, use guides as provided
                    return providedReplicationGuides;
                }

            }

            //Everwhere where we have replication guides, we have single values
            //drop the guides
            return new List<List<ReplicationGuide>>();

        }





        /// <summary>
        /// Method to ensure that dimensionality of the arguments is at least
        /// as large as the number of replication guides provided
        /// </summary>
        /// <param name="arguments"></param>
        /// <param name="providedRepGuides"></param>
        /// <param name="core"></param>
        /// <returns></returns>
        public static List<StackValue> PerformRepGuideForcedPromotion(List<StackValue> arguments,
                                                                      List<List<ProtoCore.ReplicationGuide>>
                                                                          providedRepGuides, RuntimeCore runtimeCore)
        {

            if (providedRepGuides.Count == 0)
                return arguments;

            //copy the arguments

            List<StackValue> newArgs = new List<StackValue>();
            newArgs.AddRange(arguments);


            //Compute depth of rep guides
            List<int> listOfGuidesCounts =  providedRepGuides.Select((x) => x.Count).ToList();
            List<int> maxDepths = new List<int>();


            for (int i = 0; i < newArgs.Count; i++)
            {
                maxDepths.Add(Replicator.GetMaxReductionDepth(newArgs[i], runtimeCore));
            }

            for (int i = 0; i < newArgs.Count; i++)
            {
                int promotionsRequired = listOfGuidesCounts[i] - maxDepths[i];
                StackValue oldSv = newArgs[i];
                
                for (int p = 0; p < promotionsRequired; p++)
                {
                    StackValue newSV = runtimeCore.RuntimeMemory.Heap.AllocateArray(new StackValue[1] { oldSv }, null);
                    oldSv = newSV;
                }

                newArgs[i] = oldSv;
            }

            return newArgs;
        }

        public static StackValue PerformReturnTypeCoerce(ProcedureNode procNode, RuntimeCore runtimeCore, StackValue ret)
        {
            Validity.Assert(procNode != null,
                            "Proc Node was null.... {976C039E-6FE4-4482-80BA-31850E708E79}");

            //Now cast ret into the return type
            Type retType = procNode.returntype;

            if (retType.UID == (int) PrimitiveType.kTypeVar)
            {
                if (retType.rank < 0)
                {
                    return ret;
                }
                else
                {
                    StackValue coercedRet = TypeSystem.Coerce(ret, procNode.returntype, runtimeCore);
                    return coercedRet;
                }
            }

            if (ret.IsNull)
                return ret; //IT was a var type, so don't cast

            if (ret.metaData.type == retType.UID &&
                !ret.IsArray &&
                retType.IsIndexable)
            {
                StackValue coercedRet = TypeSystem.Coerce(ret, retType, runtimeCore);
                return coercedRet;
            }

            if (ret.metaData.type == retType.UID)
            {
                return ret;
            }

            if (ret.IsArray && procNode.returntype.IsIndexable)
            {
                StackValue coercedRet = TypeSystem.Coerce(ret, retType, runtimeCore);
                return coercedRet;
            }

            if (!runtimeCore.DSExecutable.classTable.ClassNodes[ret.metaData.type].ConvertibleTo(retType.UID))
            {
                //@TODO(Luke): log no-type coercion possible warning

                runtimeCore.RuntimeStatus.LogWarning(Runtime.WarningID.kConversionNotPossible,
                                              Resources.kConvertNonConvertibleTypes);

                return StackValue.Null;
            }
            else
            {
                StackValue coercedRet = TypeSystem.Coerce(ret, retType, runtimeCore);
                return coercedRet;
            }
        }

        public static StackValue PerformReturnTypeCoerce(FunctionEndPoint functionEndPoint, RuntimeCore runtimeCore, StackValue ret)
        {
            return PerformReturnTypeCoerce(functionEndPoint.procedureNode, runtimeCore, ret);
        }

        #endregion


        /// <summary>
        /// Conservative guess as to whether this call will replicate or not
        /// This may give inaccurate answers if the node cluster doesn't actually exist
        /// </summary>
        /// <param name="context"></param>
        /// <param name="arguments"></param>
        /// <param name="stackFrame"></param>
        /// <param name="core"></param>
        /// <returns></returns>
        public bool WillCallReplicate(ProtoCore.Runtime.Context context, List<StackValue> arguments,
                                      List<List<ProtoCore.ReplicationGuide>> partialReplicationGuides, StackFrame stackFrame, RuntimeCore runtimeCore,
                                      out List<List<ReplicationInstruction>> replicationTrials)
        {
            replicationTrials = new List<List<ReplicationInstruction>>();

            if (partialReplicationGuides.Count > 0)
            {
                // Jun Comment: And at least one of them contains somthing
                for (int n = 0; n < partialReplicationGuides.Count; ++n)
                {
                    if (partialReplicationGuides[n].Count > 0)
                    {
                        return true;
                    }
                }
            }

            #region Get Function Group

            //@PERF: Possible optimisation point here, to deal with static dispatches that don't need replication analysis
            //Handle resolution Pass 1: Name -> Method Group
            FunctionGroup funcGroup;
            try
            {
                funcGroup = globalFunctionTable.GlobalFuncTable[classScope + 1][methodName];
            }
            catch (KeyNotFoundException)
            {
                return false;
            }

            #endregion

            //Replication Control is an ordered list of the elements that we have to replicate over
            //Ordering implies containment, so element 0 is the outer most forloop, element 1 is nested within it etc.
            //Take the explicit replication guides and build the replication structure
            //Turn the replication guides into a guide -> List args data structure
            ReplicationControl replicationControl =
                Replicator.Old_ConvertGuidesToInstructions(partialReplicationGuides);

            #region First Case: Replicate only according to the replication guides

            {
                FunctionEndPoint fep = Case1GetCompleteMatchFEP(context, arguments, funcGroup, replicationControl,
                                                                stackFrame,
                                                                runtimeCore, new StringBuilder());
                if (fep != null)
                {
                    //found an exact match
                    return false;
                }
            }

            #endregion

            #region Case 2: Replication with no type cast

            {
                //Build the possible ways in which we might replicate
                replicationTrials =
                    Replicator.BuildReplicationCombinations(replicationControl.Instructions, arguments, runtimeCore);


                foreach (List<ReplicationInstruction> replicationOption in replicationTrials)
                {
                    ReplicationControl rc = new ReplicationControl() {Instructions = replicationOption};


                    List<List<StackValue>> reducedParams = Replicator.ComputeAllReducedParams(arguments,
                                                                                              rc.
                                                                                                  Instructions, runtimeCore);
                    int resolutionFailures;

                    Dictionary<FunctionEndPoint, int> lookups = funcGroup.GetExactMatchStatistics(
                        context, reducedParams, stackFrame, runtimeCore,
                        out resolutionFailures);


                    if (resolutionFailures > 0)
                        continue;

                    return true; //Replicates against cluster
                }
            }

            #endregion

            #region Case 3: Match with type conversion, but no array promotion

            {
                Dictionary<FunctionEndPoint, int> candidatesWithDistances =
                    funcGroup.GetConversionDistances(context, arguments, replicationControl.Instructions,
                                                     runtimeCore.DSExecutable.classTable, runtimeCore);
                Dictionary<FunctionEndPoint, int> candidatesWithCastDistances =
                    funcGroup.GetCastDistances(context, arguments, replicationControl.Instructions, runtimeCore.DSExecutable.classTable,
                                               runtimeCore);

                List<FunctionEndPoint> candidateFunctions = GetCandidateFunctions(stackFrame, candidatesWithDistances);
                FunctionEndPoint compliantTarget = GetCompliantTarget(context, arguments,
                                                                      replicationControl.Instructions, stackFrame, runtimeCore,
                                                                      candidatesWithCastDistances, candidateFunctions,
                                                                      candidatesWithDistances);

                if (compliantTarget != null)
                {
                    return false; //Type conversion but no replication
                }
            }

            #endregion

            #region Case 5: Match with type conversion, replication and array promotion

            {
                //Build the possible ways in which we might replicate
                replicationTrials =
                    Replicator.BuildReplicationCombinations(replicationControl.Instructions, arguments, runtimeCore);

                //Add as a first attempt a no-replication, but allowing up-promoting
                replicationTrials.Insert(0,
                                         new List<ReplicationInstruction>()
                    );
            }

            #endregion

            return true; //It'll replicate if it suceeds
        }

        #region Unused legacy code

        // ======== UNUSED =======


        /*
         * 
         * 
        /// <summary>
        /// This is the function that should be executed next, passing the same arugments as previously
        /// </summary>
        /// <returns></returns>
        public FunctionEndPoint ResolveForReplication(ProtoCore.Runtime.Context context, List<StackValue> arguments,
                                                      List<List<int>> partialReplicationGuides, StackFrame stackFrame,
                                                      RuntimeCore runtimeCore, ContinuationStructure continuation)
        {

             //throw new NotImplementedException();           

            //
            // Comment Jun: This simulates what the resolver is doing 
            //
            //      We just want a fep for testing
            //      Make sure you define an Increment function as such:
            //
            //      def Increment(i : int)
            //      {
            //          return = i + 1;
            //      }
            //      x = { 1, 2 };
            //      z = Increment(x);

            const string testFunction = "Increment";
            JILFunctionEndPoint testFep = new JILFunctionEndPoint();
            testFep.procedureNode = core.DSExecutable.procedureTable[0].GetFirst(testFunction);

            // Aparajit: The following hardcodes:
            // 1. A dummy "NextDispatchArg"
            // 2. The ContinuationStructure.Done flag is manually forced to TRUE (while testing) at the last iteration or if NextDispatchArgs is null
            // 3. Pushing the next argument onto the Stack
            
            // Use continuation.NextDispatchArgs to compute next FEP
            
            StackValue currentArg = continuation.NextDispatchArgs[0];

            // The second time, the array of two elements has no more next args and so this could be set to null or Done is true
            continuation.NextDispatchArgs.Clear();
            StackValue nextArg = StackValue.BuildInt(2);    
            continuation.NextDispatchArgs.Add(nextArg);
            continuation.Done = false;  // return true the second time

            core.Rmem.Push(currentArg);

            return testFep;
            
        }
     
         * 
         * 
         * 
         * 
         * 
         */


        /*
            public FunctionEndPoint GetFep(ProtoCore.Runtime.Context context, List<StackValue> arguments, StackFrame stackFrame, List<List<int>> partialReplicationGuides, RuntimeCore runtimeCore)
            {
                StringBuilder log = new StringBuilder();

                log.AppendLine("Method name: " + methodName);

                #region Get Function Group
                //@PERF: Possible optimisation point here, to deal with static dispatches that don't need replication analysis
                //Handle resolution Pass 1: Name -> Method Group
                FunctionGroup funcGroup = null;
                List<int> clist = new List<int> { classScope };
                int i = 0;

                while (i < clist.Count)
                {
                    int cidx = clist[i];
                    if (globalFunctionTable.GlobalFuncTable[cidx + 1].ContainsKey(methodName))
                    {
                        funcGroup = globalFunctionTable.GlobalFuncTable[cidx + 1][methodName];
                        break;
                    }
                    else
                    {
                        clist.AddRange(runtimeCore.DSExecutable.classTable.ClassNodes[cidx].baseList);
                        ++i;
                    }
                }

                if (funcGroup == null)
                {
                    if (core.Options.DumpFunctionResolverLogic)
                        core.DSExecutable.EventSink.PrintMessage(log.ToString());

                    return null;
                }

                if (classScope != Constants.kGlobalScope)
                {
                    int callerci, callerfi;
                    core.CurrentExecutive.CurrentDSASMExec.GetCallerInformation(out callerci, out callerfi);
                    if (callerci == Constants.kGlobalScope || (classScope != callerci && !runtimeCore.DSExecutable.classTable.ClassNodes[classScope].IsMyBase(callerci)))
                    {
                        bool hasFEP = funcGroup.FunctionEndPoints.Count > 0;
                        FunctionGroup visibleFuncGroup = new FunctionGroup();
                        visibleFuncGroup.CopyPublic(funcGroup.FunctionEndPoints);
                        funcGroup = visibleFuncGroup;

                        if (hasFEP && funcGroup.FunctionEndPoints.Count == 0)
                        {
                            return null;
                        }
                    }
                }

                if (core.Options.DotOpToMethodOn)
                    if (null == funcGroup)
                    {
                        return null;
                    }
                log.AppendLine("Function group resolved: " + funcGroup);

                #endregion

                //Replication Control is an ordered list of the elements that we have to replicate over
                //Ordering implies containment, so element 0 is the outer most forloop, element 1 is nested within it etc.
                //Take the explicit replication guides and build the replication structure
                //Turn the replication guides into a guide -> List args data structure
                ReplicationControl replicationControl =
                    Replicator.Old_ConvertGuidesToInstructions(partialReplicationGuides);

                log.AppendLine("Replication guides processed to: " + replicationControl);


                #region First Case: Replicate only according to the replication guides
                {
                    log.AppendLine("Case 1: Exact Match");

                    FunctionEndPoint fep = Case1GetCompleteMatchFEP(context, arguments, funcGroup, replicationControl, stackFrame,
                                                               core, log);
                    if (fep != null)
                    {
                        return fep;
                    }

                }
                #endregion

                #region Case 2: Replication with no type cast
                {

                    log.AppendLine("Case 2: Beginning Auto-replication, no casts");

                    //Build the possible ways in which we might replicate
                    List<List<ReplicationInstruction>> replicationTrials =
                        Replicator.BuildReplicationCombinations(replicationControl.Instructions, arguments, core);

                    foreach (List<ReplicationInstruction> replicationOption in replicationTrials)
                    {
                        ReplicationControl rc = new ReplicationControl() { Instructions = replicationOption };

                        log.AppendLine("Attempting replication control: " + rc);

                        List<List<StackValue>> reducedParams = Replicator.ComputeAllReducedParams(arguments,
                                                                                                  rc.
                                                                                                      Instructions, core);
                        int resolutionFailures;

                        Dictionary<FunctionEndPoint, int> lookups = funcGroup.GetExactMatchStatistics(
                            context, reducedParams, stackFrame, core,
                            out resolutionFailures);


                        if (resolutionFailures > 0)
                            continue;

                        log.AppendLine("Resolution succeeded against FEP Cluster");
                        foreach (FunctionEndPoint fep in lookups.Keys)
                            log.AppendLine("\t - " + fep);

                        List<FunctionEndPoint> feps = new List<FunctionEndPoint>();
                        feps.AddRange(lookups.Keys);

                        if (core.Options.DumpFunctionResolverLogic)
                            core.DSExecutable.EventSink.PrintMessage(log.ToString());


                        return feps[0];
                    }
                }
                #endregion

                #region Case 3: Match with type conversion, but no array promotion
                {
                    Dictionary<FunctionEndPoint, int> candidatesWithDistances =
                    funcGroup.GetConversionDistances(context, arguments, replicationControl.Instructions, runtimeCore.DSExecutable.classTable, core);
                    Dictionary<FunctionEndPoint, int> candidatesWithCastDistances =
                        funcGroup.GetCastDistances(context, arguments, replicationControl.Instructions, runtimeCore.DSExecutable.classTable, core);

                    List<FunctionEndPoint> candidateFunctions = GetCandidateFunctions(stackFrame, candidatesWithDistances);
                    FunctionEndPoint compliantTarget = GetCompliantTarget(context, arguments, replicationControl.Instructions, stackFrame, core, candidatesWithCastDistances, candidateFunctions, candidatesWithDistances);

                    if (compliantTarget != null)
                    {
                        return compliantTarget;
                    }

                }
                #endregion

                #region Case 4: Match with type conversion and replication
                {
                    if (arguments.Any(StackUtils.IsArray))
                    {

                        //Build the possible ways in which we might replicate
                        List<List<ReplicationInstruction>> replicationTrials =
                            Replicator.BuildReplicationCombinations(replicationControl.Instructions, arguments, core);


                        foreach (List<ReplicationInstruction> replicationOption in replicationTrials)
                        {
                            ReplicationControl rc = new ReplicationControl() { Instructions = replicationOption };

                            log.AppendLine("Attempting replication control: " + rc);

                            //@TODO: THis should use the proper reducer?

                            Dictionary<FunctionEndPoint, int> candidatesWithDistances =
                                funcGroup.GetConversionDistances(context, arguments, rc.Instructions, runtimeCore.DSExecutable.classTable, core);
                            Dictionary<FunctionEndPoint, int> candidatesWithCastDistances =
                                funcGroup.GetCastDistances(context, arguments, rc.Instructions, runtimeCore.DSExecutable.classTable, core);

                            List<FunctionEndPoint> candidateFunctions = GetCandidateFunctions(stackFrame,
                                                                                              candidatesWithDistances);
                            FunctionEndPoint compliantTarget = GetCompliantTarget(context, arguments,
                                                                                  rc.Instructions, stackFrame, core,
                                                                                  candidatesWithCastDistances,
                                                                                  candidateFunctions,
                                                                                  candidatesWithDistances);

                            if (compliantTarget != null)
                            {
                                return compliantTarget;
                            }
                        }
                    }
                }
                #endregion

                #region Case 5: Match with type conversion, replication and array promotion
                {

                    //Build the possible ways in which we might replicate
                    List<List<ReplicationInstruction>> replicationTrials =
                        Replicator.BuildReplicationCombinations(replicationControl.Instructions, arguments, core);

                    //Add as a first attempt a no-replication, but allowing up-promoting
                    replicationTrials.Insert(0,
                        new List<ReplicationInstruction>()
                        );


                    foreach (List<ReplicationInstruction> replicationOption in replicationTrials)
                    {
                        ReplicationControl rc = new ReplicationControl() { Instructions = replicationOption };

                        log.AppendLine("Attempting replication control: " + rc);

                        //@TODO: THis should use the proper reducer?

                        Dictionary<FunctionEndPoint, int> candidatesWithDistances =
                            funcGroup.GetConversionDistances(context, arguments, rc.Instructions, runtimeCore.DSExecutable.classTable, core, true);
                        Dictionary<FunctionEndPoint, int> candidatesWithCastDistances =
                            funcGroup.GetCastDistances(context, arguments, rc.Instructions, runtimeCore.DSExecutable.classTable, core);

                        List<FunctionEndPoint> candidateFunctions = GetCandidateFunctions(stackFrame,
                                                                                            candidatesWithDistances);
                        FunctionEndPoint compliantTarget = GetCompliantTarget(context, arguments,
                                                                                rc.Instructions, stackFrame, core,
                                                                                candidatesWithCastDistances,
                                                                                candidateFunctions,
                                                                                candidatesWithDistances);

                        if (compliantTarget != null)
                        {
                            return compliantTarget;
                        }
                    }
                }
                #endregion

                log.AppendLine("Resolution Failed");

                if (core.Options.DumpFunctionResolverLogic)
                    core.DSExecutable.EventSink.PrintMessage(log.ToString());

                return null;
            }

            */


        /*

        /// <summary>
        /// Fast Dispatch handles the whole of a function call internally without allowing replicated debugging
        /// This should be used in Run Mode and Parallel execution mode
        /// This is the fastest way of dispatching to a callsite
        /// </summary>
        /// <param name="context"></param>
        /// <param name="arguments"></param>
        /// <param name="partialReplicationGuides"></param>
        /// <param name="stackFrame"></param>
        /// <param name="core"></param>
        /// <returns></returns>
        public StackValue FastDispatch(ProtoCore.Runtime.Context context, List<StackValue> arguments,
                                       List<List<int>> partialReplicationGuides, StackFrame stackFrame, RuntimeCore runtimeCore)
        {
            return DispatchNew(context, arguments, partialReplicationGuides, stackFrame, core);
        }

        */

        /*
         * REMOVED as not used
         * 
        public StackValue ExecuteContinuation(FunctionEndPoint jilFep, StackFrame stackFrame, RuntimeCore runtimeCore)
        {
            // Pushing a dummy stackframe onto the Stack for the current fep
            int ci = -1;
            int fi = 0;

            // Hardcoded for Increment as member function
            if (jilFep.procedureNode == null)
            {
                ci = 14;
                jilFep.procedureNode = core.DSExecutable.classTable.ClassNodes[ci].vtable.procList[fi];
            }
            Validity.Assert(jilFep.procedureNode != null);

            if (core.Options.IDEDebugMode)
            {
                DebugFrame debugFrame = core.DebugProps.DebugStackFrame.Peek();
                debugFrame.FinalFepChosen = jilFep;
            }

            StackValue svThisPtr = stackFrame.GetAt(DSASM.StackFrame.AbsoluteIndex.kThisPtr);
            StackValue svBlockDecl = stackFrame.GetAt(DSASM.StackFrame.AbsoluteIndex.kFunctionBlock);
            int blockCaller = (int)stackFrame.GetAt(DSASM.StackFrame.AbsoluteIndex.kFunctionCallerBlock).opdata;
            int depth = (int)stackFrame.GetAt(DSASM.StackFrame.AbsoluteIndex.kStackFrameDepth).opdata;
            DSASM.StackFrameType type = (DSASM.StackFrameType)stackFrame.GetAt(DSASM.StackFrame.AbsoluteIndex.kStackFrameType).opdata;

            int locals = 0; 
            int returnAddr = (int)stackFrame.GetAt(DSASM.StackFrame.AbsoluteIndex.kReturnAddress).opdata;
            int framePointer = core.Rmem.FramePointer;
            DSASM.StackFrameType callerType = (DSASM.StackFrameType)stackFrame.GetAt(DSASM.StackFrame.AbsoluteIndex.kCallerStackFrameType).opdata;

            StackValue svCallConvention = ProtoCore.DSASM.StackValue.BuildNode(ProtoCore.DSASM.AddressType.CallingConvention, (long)ProtoCore.DSASM.CallingConvention.CallType.kExplicit);
            // Set TX register 
            stackFrame.SetAt(DSASM.StackFrame.AbsoluteIndex.kRegisterTX, svCallConvention);

            // Set SX register 
            stackFrame.SetAt(DSASM.StackFrame.AbsoluteIndex.kRegisterSX, svBlockDecl);

            List<StackValue> registers = new List<DSASM.StackValue>();
            registers.AddRange(stackFrame.GetRegisters());

            core.Rmem.PushStackFrame(svThisPtr, ci, fi, returnAddr, (int)svBlockDecl.opdata, blockCaller, callerType, type, depth, framePointer, registers, locals, 0);

            return StackValue.BuildNode(AddressType.ExplicitCall, jilFep.procedureNode.pc);

        }
        */


        #endregion
    }
}<|MERGE_RESOLUTION|>--- conflicted
+++ resolved
@@ -1164,11 +1164,7 @@
         //Inbound methods
 
         public StackValue JILDispatchViaNewInterpreter(ProtoCore.Runtime.Context context, List<StackValue> arguments, List<List<ProtoCore.ReplicationGuide>> replicationGuides,
-<<<<<<< HEAD
-                                                       StackFrame stackFrame, Core core, RuntimeCore runtimeCore)
-=======
                                                        StackFrame stackFrame, RuntimeCore runtimeCore)
->>>>>>> 706b7dd2
         {
 #if DEBUG
 
@@ -1177,19 +1173,11 @@
 
             // Dispatch method
             context.IsImplicitCall = true;
-<<<<<<< HEAD
-            return DispatchNew(context, arguments, replicationGuides, stackFrame, core, runtimeCore);
-        }
-
-        public StackValue JILDispatch(List<StackValue> arguments, List<List<ProtoCore.ReplicationGuide>> replicationGuides,
-                                      StackFrame stackFrame, Core core, RuntimeCore runtimeCore, Runtime.Context context)
-=======
             return DispatchNew(context, arguments, replicationGuides, stackFrame, runtimeCore);
         }
 
         public StackValue JILDispatch(List<StackValue> arguments, List<List<ProtoCore.ReplicationGuide>> replicationGuides,
                                       StackFrame stackFrame, RuntimeCore runtimeCore, Runtime.Context context)
->>>>>>> 706b7dd2
         {
 #if DEBUG
 
@@ -1197,11 +1185,7 @@
 #endif
 
             // Dispatch method
-<<<<<<< HEAD
-            return DispatchNew(context, arguments, replicationGuides, stackFrame, core, runtimeCore);
-=======
             return DispatchNew(context, arguments, replicationGuides, stackFrame, runtimeCore);
->>>>>>> 706b7dd2
         }
 
 
@@ -1209,11 +1193,7 @@
 
         //Dispatch
         private StackValue DispatchNew(ProtoCore.Runtime.Context context, List<StackValue> arguments,
-<<<<<<< HEAD
-                                      List<List<ProtoCore.ReplicationGuide>> partialReplicationGuides, StackFrame stackFrame, Core core, RuntimeCore runtimeCore)
-=======
                                       List<List<ProtoCore.ReplicationGuide>> partialReplicationGuides, StackFrame stackFrame, RuntimeCore runtimeCore)
->>>>>>> 706b7dd2
         {
 
             // Update the CallsiteExecutionState with 
@@ -1301,11 +1281,7 @@
                 return ReportMethodNotFoundForArguments(runtimeCore, arguments);
             }
 
-<<<<<<< HEAD
-            StackValue ret = Execute(resolvesFeps, context, arguments, replicationInstructions, stackFrame, core, runtimeCore, funcGroup);
-=======
             StackValue ret = Execute(resolvesFeps, context, arguments, replicationInstructions, stackFrame, runtimeCore, funcGroup);
->>>>>>> 706b7dd2
 
             return ret;
         }
@@ -1315,11 +1291,7 @@
         private StackValue Execute(List<FunctionEndPoint> functionEndPoint, ProtoCore.Runtime.Context c,
                                    List<StackValue> formalParameters,
                                    List<ReplicationInstruction> replicationInstructions, DSASM.StackFrame stackFrame,
-<<<<<<< HEAD
-                                   Core core, RuntimeCore runtimeCore, FunctionGroup funcGroup)
-=======
                                    RuntimeCore runtimeCore, FunctionGroup funcGroup)
->>>>>>> 706b7dd2
         {
             StackValue ret;
 
@@ -1344,11 +1316,7 @@
 
                 SingleRunTraceData newTraceData = new SingleRunTraceData();
 
-<<<<<<< HEAD
-                ret = ExecWithZeroRI(functionEndPoint, c, formalParameters, stackFrame, core, runtimeCore, funcGroup,
-=======
                 ret = ExecWithZeroRI(functionEndPoint, c, formalParameters, stackFrame, runtimeCore, funcGroup,
->>>>>>> 706b7dd2
                     singleRunTraceData, newTraceData);
 
 
@@ -1386,11 +1354,7 @@
 
                 c.IsReplicating = true;
                 ret = ExecWithRISlowPath(functionEndPoint, c, formalParameters, replicationInstructions, stackFrame,
-<<<<<<< HEAD
-                                         core, runtimeCore, funcGroup, singleRunTraceData, newTraceData);
-=======
                                          runtimeCore, funcGroup, singleRunTraceData, newTraceData);
->>>>>>> 706b7dd2
 
                 //Do a trace save here
                 if (invokeCount < traceData.Count)
@@ -1426,11 +1390,7 @@
         private StackValue ExecWithRISlowPath(List<FunctionEndPoint> functionEndPoint, ProtoCore.Runtime.Context c,
                                               List<StackValue> formalParameters,
                                               List<ReplicationInstruction> replicationInstructions,
-<<<<<<< HEAD
-                                              StackFrame stackFrame, Core core, RuntimeCore runtimeCore, FunctionGroup funcGroup, 
-=======
                                               StackFrame stackFrame, RuntimeCore runtimeCore, FunctionGroup funcGroup, 
->>>>>>> 706b7dd2
             SingleRunTraceData previousTraceData, SingleRunTraceData newTraceData)
         {
             if (runtimeCore.Options.ExecutionMode == ExecutionMode.Parallel)
@@ -1439,11 +1399,7 @@
 
             //Recursion base case
             if (replicationInstructions.Count == 0)
-<<<<<<< HEAD
-                return ExecWithZeroRI(functionEndPoint, c, formalParameters, stackFrame, core, runtimeCore, funcGroup, previousTraceData, newTraceData);
-=======
                 return ExecWithZeroRI(functionEndPoint, c, formalParameters, stackFrame, runtimeCore, funcGroup, previousTraceData, newTraceData);
->>>>>>> 706b7dd2
 
             //Get the replication instruction that this call will deal with
             ReplicationInstruction ri = replicationInstructions[0];
@@ -1578,11 +1534,7 @@
 
                     SingleRunTraceData cleanRetTrace = new SingleRunTraceData();
 
-<<<<<<< HEAD
-                    retSVs[i] = ExecWithRISlowPath(functionEndPoint, c, newFormalParams, newRIs, stackFrame, core, runtimeCore,
-=======
                     retSVs[i] = ExecWithRISlowPath(functionEndPoint, c, newFormalParams, newRIs, stackFrame, runtimeCore,
->>>>>>> 706b7dd2
                                                     funcGroup, lastExecTrace, cleanRetTrace);
 
 
@@ -1645,11 +1597,7 @@
                     List<StackValue> newFormalParams = new List<StackValue>();
                     newFormalParams.AddRange(formalParameters);
 
-<<<<<<< HEAD
-                    return ExecWithRISlowPath(functionEndPoint, c, newFormalParams, newRIs, stackFrame, core, runtimeCore,
-=======
                     return ExecWithRISlowPath(functionEndPoint, c, newFormalParams, newRIs, stackFrame, runtimeCore,
->>>>>>> 706b7dd2
                                                 funcGroup, previousTraceData, newTraceData);
                 }
 
@@ -1748,11 +1696,7 @@
                     //previousTraceData = lastExecTrace;
                     SingleRunTraceData cleanRetTrace = new SingleRunTraceData();
 
-<<<<<<< HEAD
-                    retSVs[i] = ExecWithRISlowPath(functionEndPoint, c, newFormalParams, newRIs, stackFrame, core, runtimeCore,
-=======
                     retSVs[i] = ExecWithRISlowPath(functionEndPoint, c, newFormalParams, newRIs, stackFrame, runtimeCore,
->>>>>>> 706b7dd2
                                                     funcGroup, lastExecTrace, cleanRetTrace);
 
 
@@ -1777,11 +1721,7 @@
         /// Dispatch without replication
         /// </summary>
         private StackValue ExecWithZeroRI(List<FunctionEndPoint> functionEndPoint, ProtoCore.Runtime.Context c,
-<<<<<<< HEAD
-                                          List<StackValue> formalParameters, StackFrame stackFrame, Core core, RuntimeCore runtimeCore,
-=======
                                           List<StackValue> formalParameters, StackFrame stackFrame, RuntimeCore runtimeCore,
->>>>>>> 706b7dd2
                                           FunctionGroup funcGroup, SingleRunTraceData previousTraceData, SingleRunTraceData newTraceData)
         {
             if (runtimeCore.CancellationPending)
@@ -1830,11 +1770,7 @@
             }
 
             //EXECUTE
-<<<<<<< HEAD
-            StackValue ret = finalFep.Execute(c, coercedParameters, stackFrame, core, runtimeCore);
-=======
             StackValue ret = finalFep.Execute(c, coercedParameters, stackFrame, runtimeCore);
->>>>>>> 706b7dd2
 
             if (ret.IsNull)
             {
