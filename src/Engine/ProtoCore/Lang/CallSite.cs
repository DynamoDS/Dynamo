using System;
using System.Collections.Generic;
using System.Diagnostics;
using System.IO;
using System.Linq;
using System.Reflection;
using System.Runtime.Serialization;
using System.Runtime.Serialization.Formatters.Soap;
using System.Text;
using ProtoCore.DSASM;
using ProtoCore.Exceptions;
using ProtoCore.Lang;
using ProtoCore.Lang.Replication;
using ProtoCore.Utils;
using StackFrame = ProtoCore.DSASM.StackFrame;
using ProtoCore.Properties;
using ProtoCore.Runtime;
using WarningID = ProtoCore.Runtime.WarningID;

namespace ProtoCore
{
    public class CallSite
    {
        #region private classes

        /// <summary>
        /// Data structure used to carry trace data
        /// </summary>
        public class SingleRunTraceData
        {
            internal SingleRunTraceData() { }

            /// <summary>
            /// Does this struct contain any trace data
            /// </summary>
            public bool IsEmpty
            {
                get { return Data == null && NestedData == null; }
            }

            /// <summary>
            /// Is there any data anywhere in this run data, or is it all
            /// empty structure
            /// </summary>
            public bool HasAnyNestedData
            {
                get
                {
                    //Base case
                    if (IsEmpty)
                        return false;

                    if (HasData)
                        return true;
                    else
                    {
                        //Not empty, and doesn't have data so test recursive
                        Validity.Assert(NestedData != null,
                            "Invalid recursion logic, this is a VM bug, please report to the Dynamo Team");

                        return NestedData.Any(srtd => srtd.HasAnyNestedData);
                    }
                }
            }

            public bool HasNestedData
            {   
                get { return NestedData != null; }
            }

            public bool HasData
            {
                get { return Data != null;  }
            }

            internal static SingleRunTraceData DeserialseFromData(SerializationInfo info, StreamingContext context, int objectID, string marker)
            {
                SingleRunTraceData srtd = new SingleRunTraceData();

                bool hasData = info.GetBoolean(marker + objectID + "_HasData");

                if (hasData)
                {
                    Byte[] data = Convert.FromBase64String(info.GetString(marker + objectID + "_Data"));

                    IFormatter formatter = new SoapFormatter();
                    MemoryStream s = new MemoryStream(data);
                    formatter.Binder = new TraceBinder();
                    srtd.Data = (ISerializable) formatter.Deserialize(s);
                }

                bool hasNestedData = info.GetBoolean(marker + objectID + "_HasNestedData");

                if (hasNestedData)
                {
                    
                    int nestedDataCount = info.GetInt32(marker + objectID + "_NestedDataCount");

                    if (nestedDataCount > 0)
                        srtd.NestedData = new List<SingleRunTraceData>();

                    for (int i = 0; i < nestedDataCount; i++)
                    {
                        srtd.NestedData.Add(
                            DeserialseFromData(info, context, i, marker + objectID + "-")
                            );
                    }

                }

                return srtd;
            }

            internal void GetObjectData(SerializationInfo info, StreamingContext context, int objectID, string marker)
            {
                info.AddValue(marker + objectID + "_HasData", HasData);

                if (HasData)
                {
                    //Serialise the object
                    using (MemoryStream s = new MemoryStream())
                    {
                        IFormatter formatter = new SoapFormatter();
                        formatter.Serialize(s, Data);
                        info.AddValue(marker + objectID + "_Data", Convert.ToBase64String(s.ToArray()));
                    }
                }

                info.AddValue(marker + objectID + "_HasNestedData", HasNestedData);

                if (HasNestedData)
                {
                    //Recursive Serialise
                    info.AddValue(marker + objectID + "_NestedDataCount", NestedData.Count);

                    for (int i = 0; i < NestedData.Count; i++)
                        NestedData[i].GetObjectData(info, context, i, marker + objectID + "-");
                }


            }

            /// <summary>
            /// This gets the zero-most, left most index
            /// null if no data
            /// </summary>
            /// <returns></returns>
            public ISerializable GetLeftMostData()
            {
                if (HasData)
                    return Data;
                else
                {
                    if (!HasNestedData)
                        return null;
                    else
                    {
#if DEBUG

                        Validity.Assert(NestedData != null, "Nested data has changed null status since last check, suspected race");
                        Validity.Assert(NestedData.Count > 0, "Empty subnested array, please file repo data with @lukechurch, relates to MAGN-4059");
#endif

                        //Safety trap to protect against an empty array, need repro test to figure out why this is getting set with empty arrays
                        if (NestedData.Count == 0)
                            return null;

                        SingleRunTraceData nestedTraceData = NestedData[0];
                        return nestedTraceData.GetLeftMostData();
                    }
                }
            }

            public List<SingleRunTraceData> NestedData;
            public ISerializable Data;

            public bool Contains(ISerializable data)
            {
                if (HasData)
                {
                    if (Data.Equals(data))
                    {
                        return true;
                    }
                }

                if (HasNestedData)
                {
                    foreach (SingleRunTraceData srtd in NestedData)
                    {
                        if (srtd.Contains(data))
                            return true;
                    }
                }

                return false;
            }

            public List<ISerializable> RecursiveGetNestedData()
            {
                List<ISerializable> ret = new List<ISerializable>();

                if (HasData)
                    ret.Add(Data);

                if (HasNestedData)
                {
                    foreach (SingleRunTraceData srtd in NestedData)
                        ret.AddRange(srtd.RecursiveGetNestedData());
                }

                return ret;
            }
        }

        /// <summary>
        /// TraceBinder is used to find assemblies to be used for
        /// deserialization in cases where the exact assemlby that was
        /// used in the serialization is not available. 
        /// </summary>
        private class TraceBinder : SerializationBinder
        {
            // Use a custom serialization binder to make the serializer more permissive
            // http://www.codeproject.com/Articles/11079/NET-XML-and-SOAP-Serialization-Samples-Tips

            public override System.Type BindToType(string assemblyName, string typeName)
            {
                var result = AppDomain.CurrentDomain.GetAssemblies()
                    .Where(a => !a.IsDynamic)
                    .SelectMany(a => a.GetTypes())
                    .FirstOrDefault(t => t.FullName == typeName);

                return result;
            }
        }

        /// <summary>
        /// Helper class that complies with the standard serialization contract that
        /// can be used for loading and saving the trace data
        /// Normal usage patten is:
        /// 1. Instantiate
        /// 2. Push Trace data from callsite
        /// 3. Call GetObjectData to serialise it onto a stream
        /// 4. Recreate using the special constructor
        /// </summary>
        [Serializable]
        private class TraceSerialiserHelper : ISerializable
        {
            /// <summary>
            /// Empty defaul
            /// </summary>
            public TraceSerialiserHelper()
            {
                
            }

            /// <summary>
            /// Load the data out of the serialisation entries
            /// </summary>
            public TraceSerialiserHelper(SerializationInfo info, StreamingContext context)
            {
                TraceData = new List<SingleRunTraceData>();

                int noElements = info.GetInt32("NumberOfElements");
                for (int i = 0; i < noElements; i++)
                {
                    try
                    {
                        SingleRunTraceData srtd = SingleRunTraceData.DeserialseFromData(
                            info, context, i, "Base-");
                        TraceData.Add(srtd);
                    }
                    catch (ReflectionTypeLoadException)
                    {
                        // If deserialization fails, continue to the next 
                        // element. Deserialization will throw an exception in
                        // contexts where the assembly used do do the serialization,
                        // or any of its referenced assemblies cannot be resolved.
#if DEBUG
                        Debug.WriteLine("Deserialization of trace data failed.");
#endif
                        continue;
                    }
                }

            }

            /// <summary>
            /// Save the data into the standard serialisation pattern
            /// </summary>
            public void GetObjectData(SerializationInfo info, StreamingContext context)
            {
                info.AddValue("NumberOfElements", TraceData.Count);
                for (int i = 0; i < TraceData.Count; i++)
                {
                    TraceData[i].GetObjectData(info, context, i, "Base-");
                }
            }

            /// <summary>
            /// Create a TraceSerialiserHelper from CallSiteData.
            /// </summary>
            /// <param name="callSiteData">A string repsenting the CallSiteData </param>
            /// <returns>A TraceSerialiserHelper or null if deserialization fails.</returns>
            internal static TraceSerialiserHelper FromCallSiteData(string callSiteData)
            {
                try
                {
                    Validity.Assert(!String.IsNullOrEmpty(callSiteData));
                    var data = Convert.FromBase64String(callSiteData);
                    var formatter = new SoapFormatter();
                    formatter.Binder = new TraceBinder();
                    var s = new MemoryStream(data);
                    var helper = (TraceSerialiserHelper) formatter.Deserialize(s);
                    return helper;
                }
                catch (Exception ex)
                {
#if DEBUG
                    Debug.WriteLine("Constructing a TraceSerialiserHelper from CallSiteData failed.");
                    Debug.WriteLine(ex.Message);
#endif
                    return null;
                }
                
            }

            public List<SingleRunTraceData> TraceData { get; set; }
        }

        #endregion

        #region private members

        private int classScope;
        private string methodName;
        private readonly FunctionTable globalFunctionTable;
        private int invokeCount; //Number of times the callsite has been executed within this run
        private List<ISerializable> beforeFirstRunSerializables = new List<ISerializable>();

        //TODO(Luke): This should be loaded from the attribute
        private string TRACE_KEY = TraceUtils.__TEMP_REVIT_TRACE_ID;

        #endregion

        #region public properties

        /// <summary>
        /// The method group name that is associated with this function
        /// </summary>
        public String MethodName { get { return methodName; } }

        private List<SingleRunTraceData> traceData = new List<SingleRunTraceData>();
        public List<SingleRunTraceData> TraceData 
        {
            get
            {
                return traceData;
            }
            private set
            {
                traceData = value;
            } 
        }

        private Guid callsiteID = Guid.Empty;
        public Guid CallSiteID
        {
            get
            {
                return callsiteID;
            }
        }

        #endregion

        #region constructors

        /// <summary>
        /// Constructs an instance of the CallSite object given its scope and 
        /// method information. This constructor optionally takes in a preloaded
        /// trace data information.
        /// </summary>
        /// <param name="classScope"></param>
        /// <param name="methodName"></param>
        /// <param name="globalFunctionTable"></param>
        /// <param name="execMode"></param>
        /// <param name="serializedTraceData">An optional Base64 encoded string
        /// representing the trace data that the callsite could use as part of 
        /// its re-construction.</param>
        /// 
        public CallSite(int classScope, string methodName,
            FunctionTable globalFunctionTable,
            ExecutionMode execMode, string serializedTraceData = null)
        {
            //Set the ID of internal test
            callsiteID = Guid.NewGuid();

            Validity.Assert(methodName != null);
            Validity.Assert(globalFunctionTable != null);

            this.classScope = classScope;
            this.methodName = methodName;
            this.globalFunctionTable = globalFunctionTable;

            if (execMode == ExecutionMode.Parallel)
                throw new CompilerInternalException(
                    "Parrallel Mode is not yet implemented {46F83CBB-9D37-444F-BA43-5E662784B1B3}");

            // Found preloaded trace data, reconstruct the instances from there.
            if (!String.IsNullOrEmpty(serializedTraceData))
            {
                LoadSerializedDataIntoTraceCache(serializedTraceData);
                
            }
        }

        #endregion

        #region public methods

        /// <summary>
        /// Load the serialised data provided into this callsite's trace cache
        /// </summary>
        /// <param name="serializedTraceData">The data to load</param>
        public void LoadSerializedDataIntoTraceCache(string serializedTraceData)
        {
            var helper = TraceSerialiserHelper.FromCallSiteData(serializedTraceData);
            if (helper == null)
            {
                beforeFirstRunSerializables =  new List<ISerializable>();
                return;
            }

            this.traceData = helper.TraceData;

            // Cache the historical trace data for comparison
            // when graph update is complete. This data will be cleared
            // after the first reconciliation.
            beforeFirstRunSerializables = traceData.SelectMany(td => td.RecursiveGetNestedData()).ToList();
        }

        public void UpdateCallSite(int classScope, string methodName)
        {
            this.classScope = classScope;
            this.methodName = methodName;
        }

        /// <summary>
        /// Conservative guess as to whether this call will replicate or not
        /// This may give inaccurate answers if the node cluster doesn't actually exist
        /// </summary>
        /// <param name="context"></param>
        /// <param name="arguments"></param>
        /// <param name="stackFrame"></param>
        /// <param name="core"></param>
        /// <returns></returns>
        public bool WillCallReplicate(Context context, List<StackValue> arguments,
                                      List<List<ReplicationGuide>> partialReplicationGuides, StackFrame stackFrame, RuntimeCore runtimeCore,
                                      out List<List<ReplicationInstruction>> replicationTrials)
        {
            replicationTrials = new List<List<ReplicationInstruction>>();

            if (partialReplicationGuides.Count > 0)
            {
                // Jun Comment: And at least one of them contains somthing
                for (int n = 0; n < partialReplicationGuides.Count; ++n)
                {
                    if (partialReplicationGuides[n].Count > 0)
                    {
                        return true;
                    }
                }
            }

            #region Get Function Group

            //@PERF: Possible optimisation point here, to deal with static dispatches that don't need replication analysis
            //Handle resolution Pass 1: Name -> Method Group
            FunctionGroup funcGroup;
            try
            {
                funcGroup = globalFunctionTable.GlobalFuncTable[classScope + 1][methodName];
            }
            catch (KeyNotFoundException)
            {
                return false;
            }

            #endregion

            //Replication Control is an ordered list of the elements that we have to replicate over
            //Ordering implies containment, so element 0 is the outer most forloop, element 1 is nested within it etc.
            //Take the explicit replication guides and build the replication structure
            //Turn the replication guides into a guide -> List args data structure
<<<<<<< HEAD
            ReplicationControl replicationControl = new ReplicationControl()
            {
                Instructions = Replicator.BuildPartialReplicationInstructions(partialReplicationGuides)

            };
=======
            var instructions = Replicator.BuildPartialReplicationInstructions(partialReplicationGuides);
>>>>>>> 62032338

            #region First Case: Replicate only according to the replication guides

            {
                FunctionEndPoint fep = Case1GetCompleteMatchFEP(context, arguments, funcGroup, instructions,
                                                                stackFrame,
                                                                runtimeCore, new StringBuilder());
                if (fep != null)
                {
                    //found an exact match
                    return false;
                }
            }

            #endregion

            #region Case 2: Replication with no type cast

            {
                //Build the possible ways in which we might replicate
                replicationTrials = Replicator.BuildReplicationCombinations(instructions, arguments, runtimeCore);

                foreach (List<ReplicationInstruction> replicationOption in replicationTrials)
                {
                    List<List<StackValue>> reducedParams = Replicator.ComputeAllReducedParams(arguments, replicationOption, runtimeCore);
                    int resolutionFailures;

                    funcGroup.GetExactMatchStatistics(context, reducedParams, stackFrame, runtimeCore, out resolutionFailures);

                    if (resolutionFailures > 0)
                        continue;

                    return true; //Replicates against cluster
                }
            }

            #endregion

            #region Case 3: Match with type conversion, but no array promotion

            {
                Dictionary<FunctionEndPoint, int> candidatesWithDistances =
                    funcGroup.GetConversionDistances(context, arguments, instructions,
                                                     runtimeCore.DSExecutable.classTable, runtimeCore);
                Dictionary<FunctionEndPoint, int> candidatesWithCastDistances =
                    funcGroup.GetCastDistances(context, arguments, instructions, runtimeCore.DSExecutable.classTable,
                                               runtimeCore);

                List<FunctionEndPoint> candidateFunctions = GetCandidateFunctions(stackFrame, candidatesWithDistances);
                FunctionEndPoint compliantTarget = GetCompliantTarget(context, arguments,
                                                                      instructions, stackFrame, runtimeCore,
                                                                      candidatesWithCastDistances, candidateFunctions,
                                                                      candidatesWithDistances);

                if (compliantTarget != null)
                {
                    return false; //Type conversion but no replication
                }
            }

            #endregion

            #region Case 5: Match with type conversion, replication and array promotion

            {
                //Build the possible ways in which we might replicate
                replicationTrials =
                    Replicator.BuildReplicationCombinations(instructions, arguments, runtimeCore);

                //Add as a first attempt a no-replication, but allowing up-promoting
                replicationTrials.Insert(0,
                                         new List<ReplicationInstruction>()
                    );
            }

            #endregion

            return true; //It'll replicate if it suceeds
        }

        /// <summary>
        /// Call this method to obtain the Base64 encoded string that 
        /// represent this instance of CallSite;s trace data
        /// </summary>
        /// <returns>Returns the Base64 encoded string that represents the
        /// trace data of this callsite
        /// </returns>
        /// 
        public string GetTraceDataToSave()
        {
            //Test to see if there is any actual data in the trace cache
            if (!this.traceData.Any(srtd => srtd.HasAnyNestedData))
                return null;

            TraceSerialiserHelper helper = new TraceSerialiserHelper();
            helper.TraceData = this.traceData;

            using (MemoryStream memoryStream = new MemoryStream())
            {

                IFormatter formatter = new SoapFormatter();
                formatter.Serialize(memoryStream, helper);

                return Convert.ToBase64String(memoryStream.ToArray());
            }

        }

        /// <summary>
        /// Get all serializables that were created historically, but
        /// were not re-created in the most recent graph update.
        /// </summary>
        public IList<ISerializable> GetOrphanedSerializables()
        {
            var result = new List<ISerializable>();

            if (!beforeFirstRunSerializables.Any())
                return result;

            var currentSerializables = traceData.SelectMany(td => td.RecursiveGetNestedData());
            result.AddRange(beforeFirstRunSerializables.Where(hs=>!currentSerializables.Contains(hs)).ToList());
            
            // Clear the historical serializable to avoid 
            // them being used again. 
            beforeFirstRunSerializables.Clear();

            return result;
        }

        #endregion

        #region private methods

        /// <summary>
        /// Report that whole function group couldn't be found
        /// </summary>
        /// <param name="core"></param>
        /// <param name="arguments"></param>
        /// <returns></returns>
        private StackValue ReportFunctionGroupNotFound(RuntimeCore runtimeCore, List<StackValue> arguments)
        {
            runtimeCore.RuntimeStatus.LogFunctionGroupNotFoundWarning(methodName, classScope, arguments);
            return StackValue.Null;
        }

        /// <summary>
        /// Internal support method for reporting a method that can't be located
        /// </summary>
        /// <returns></returns>
        private StackValue ReportMethodNotFoundForArguments(RuntimeCore runtimeCore, List<StackValue> arguments)
        {
            runtimeCore.RuntimeStatus.LogMethodResolutionWarning(methodName, classScope, arguments);
            return StackValue.Null;
        }

        private StackValue ReportMethodNotAccessible(RuntimeCore runtimeCore)
        {
            runtimeCore.RuntimeStatus.LogMethodNotAccessibleWarning(methodName);
            return StackValue.Null;
        }

        /// <summary>
        /// Minimal sanity check of arugments
        /// </summary>
        /// <param name="arguments"></param>
        private static void ArgumentSanityCheck(List<StackValue> arguments)
        {
            //Minimal sanity check
            foreach (StackValue sv in arguments)
            {
                Validity.Assert(sv.metaData.type != (int)PrimitiveType.kInvalidType,
                                "Invalid object passed to JILDispatch");

                Validity.Assert(!sv.IsInvalid,
                                "Invalid object passed to JILDispatch");
            }
        }

        /// <summary>
        ///  This function handles generating a unique callsite ID and serializing the data associated with this callsite
        /// </summary>
        /// <param name="methodName"></param>
        /// <param name="core"></param>
        private void UpdateCallsiteExecutionState(Object callsiteData, RuntimeCore runtimeCore)
        {
            invokeCount = 0;

            /*
            if (core.EnableCallsiteExecutionState)
            {
                // Get the uid of this function call
                int exprID = core.RuntimeExpressionUID;
                string callsiteGUID = ProtoCore.CallsiteExecutionState.GetCallsiteGUID(methodName, exprID);

                bool isAutogeneratedFunction = ProtoCore.Utils.CoreUtils.IsCompilerGenerated(methodName);
                if (!isAutogeneratedFunction)
                {
                    // Store the data associated with this callsite
                    runID = core.csExecutionState.StoreAndUpdateRunId(callsiteGUID, callsiteData);
                }
            }*/
        }

        #endregion

        #region Target resolution

        private FunctionEndPoint GetCompliantFEP(
            Context context, 
            List<StackValue> arguments, 
            FunctionGroup funcGroup, 
            List<ReplicationInstruction> replicationInstructions,
            StackFrame stackFrame, 
            RuntimeCore runtimeCore,
            bool allowArrayPromotion = false)
        {
            Dictionary<FunctionEndPoint, int> candidatesWithDistances = 
                funcGroup.GetConversionDistances(
                    context, 
                    arguments, 
                    replicationInstructions, 
                    runtimeCore.DSExecutable.classTable, 
                    runtimeCore,
                    allowArrayPromotion);

            Dictionary<FunctionEndPoint, int> candidatesWithCastDistances =
                funcGroup.GetCastDistances(
                    context, 
                    arguments, 
                    replicationInstructions, 
                    runtimeCore.DSExecutable.classTable, 
                    runtimeCore);

            List<FunctionEndPoint> candidateFunctions = GetCandidateFunctions(stackFrame, candidatesWithDistances);

            FunctionEndPoint compliantTarget = 
                GetCompliantTarget(
                    context, 
                    arguments, 
                    replicationInstructions, 
                    stackFrame,
                    runtimeCore, 
                    candidatesWithCastDistances, 
                    candidateFunctions, 
                    candidatesWithDistances);

            return compliantTarget;
        }

        private void ComputeFeps(
            StringBuilder log, 
            Context context, 
            List<StackValue> arguments,
            FunctionGroup funcGroup,
            List<ReplicationInstruction> instructions, 
            List<List<ReplicationGuide>> partialReplicationGuides,
            StackFrame stackFrame,
            RuntimeCore runtimeCore,
            out List<FunctionEndPoint> resolvesFeps,
            out List<ReplicationInstruction> replicationInstructions)
        {
            //With replication guides only

            //Exact match
            //Match with single elements
            //Match with single elements with upcast

            //Try replication without type cast

            //Match with type conversion
            //Match with type conversion with upcast

            //Try replication + type casting

            //Try replication + type casting + Array promotion

            #region First Case: Replicate only according to the replication guides
            {
                log.AppendLine("Case 1: Exact Match");

                FunctionEndPoint fep = Case1GetCompleteMatchFEP(context, arguments, funcGroup, instructions,
                                                                stackFrame,
                                                                runtimeCore, log);
                if (fep != null)
                {
                    if (runtimeCore.Options.DumpFunctionResolverLogic)
                        runtimeCore.DSExecutable.EventSink.PrintMessage(log.ToString());

                    resolvesFeps = new List<FunctionEndPoint>() { fep };
                    replicationInstructions = instructions;

                    return;
                }
            }

            #endregion

            #region Case 1a: Replicate only according to the replication guides, but with a sub-typing match
            {
                log.AppendLine("Case 1a: Replication guides + auto-replication + no cases");
                List<List<StackValue>> reducedParams = Replicator.ComputeAllReducedParams(arguments, instructions, runtimeCore);
                int resolutionFailures;

                Dictionary<FunctionEndPoint, int> lookups = funcGroup.GetExactMatchStatistics(
                    context, reducedParams, stackFrame, runtimeCore,
                    out resolutionFailures);

                if (resolutionFailures == 0)
                {
                    log.AppendLine("Resolution succeeded against FEP Cluster");
                    foreach (FunctionEndPoint fep in lookups.Keys)
                        log.AppendLine("\t - " + fep);

                    List<FunctionEndPoint> feps = new List<FunctionEndPoint>();
                    feps.AddRange(lookups.Keys);

                    if (runtimeCore.Options.DumpFunctionResolverLogic)
                        runtimeCore.DSExecutable.EventSink.PrintMessage(log.ToString());

                    //Otherwise we have a cluster of FEPs that can be used to dispatch the array
                    resolvesFeps = feps;
                    replicationInstructions = instructions;

                    return;
                }
            }

            #endregion


            var replicationTrials = Replicator.BuildReplicationCombinations(instructions, arguments, runtimeCore);
            #region Case 2: Replication with no type cast

            {
                log.AppendLine("Case 2: Beginning Auto-replication, no casts");

                //Build the possible ways in which we might replicate
                foreach (List<ReplicationInstruction> repOption in replicationTrials)
                {
                    List<List<StackValue>> reducedParams = Replicator.ComputeAllReducedParams(arguments, repOption, runtimeCore);
                    int resolutionFailures;

                    Dictionary<FunctionEndPoint, int> lookups = funcGroup.GetExactMatchStatistics(
                        context, reducedParams, stackFrame, runtimeCore,
                        out resolutionFailures);

                    if (resolutionFailures > 0)
                        continue;

                    log.AppendLine("Resolution succeeded against FEP Cluster");
                    foreach (FunctionEndPoint fep in lookups.Keys)
                        log.AppendLine("\t - " + fep);

                    List<FunctionEndPoint> feps = new List<FunctionEndPoint>();
                    feps.AddRange(lookups.Keys);

                    if (runtimeCore.Options.DumpFunctionResolverLogic)
                        runtimeCore.DSExecutable.EventSink.PrintMessage(log.ToString());

                    //Otherwise we have a cluster of FEPs that can be used to dispatch the array
                    resolvesFeps = feps;
                    replicationInstructions = repOption;

                    return;
                }
            }

            #endregion

            #region Case 3: Match with type conversion, but no array promotion
            {
                log.AppendLine("Case 3: Type conversion");

                FunctionEndPoint compliantTarget = GetCompliantFEP(context, arguments, funcGroup, instructions, stackFrame, runtimeCore);

                if (compliantTarget != null)
                {
                    log.AppendLine("Resolution Succeeded: " + compliantTarget);

                    if (runtimeCore.Options.DumpFunctionResolverLogic)
                        runtimeCore.DSExecutable.EventSink.PrintMessage(log.ToString());

                    resolvesFeps = new List<FunctionEndPoint>() { compliantTarget };
                    replicationInstructions = instructions;
                    return;
                }
            }

            #endregion

            #region Case 4: Match with type conversion and replication

            log.AppendLine("Case 4: Replication + Type conversion");
            {
                if (arguments.Any(arg => arg.IsArray))
                {
                    foreach (List<ReplicationInstruction> replicationOption in replicationTrials)
                    {
                        //@TODO: THis should use the proper reducer?
                        FunctionEndPoint compliantTarget = GetCompliantFEP(context, arguments, funcGroup, replicationOption, stackFrame, runtimeCore);
                        if (compliantTarget != null)
                        {
                            log.AppendLine("Resolution Succeeded: " + compliantTarget);

                            if (runtimeCore.Options.DumpFunctionResolverLogic)
                                runtimeCore.DSExecutable.EventSink.PrintMessage(log.ToString());

                            resolvesFeps = new List<FunctionEndPoint>() { compliantTarget };
                            replicationInstructions = replicationOption;
                            return;
                        }
                    }
                }
            }

            #endregion

            #region Case 5: Match with type conversion, replication and array promotion

            log.AppendLine("Case 5: Replication + Type conversion + Array promotion");
            {
                //Add as a first attempt a no-replication, but allowing up-promoting
                replicationTrials.Insert(0, new List<ReplicationInstruction>());

                foreach (List<ReplicationInstruction> replicationOption in replicationTrials)
                {
                    //@TODO: THis should use the proper reducer?
                    FunctionEndPoint compliantTarget = GetCompliantFEP(context, arguments, funcGroup, replicationOption, stackFrame, runtimeCore, true);
                    if (compliantTarget != null)
                    {
                        log.AppendLine("Resolution Succeeded: " + compliantTarget);

                        if (runtimeCore.Options.DumpFunctionResolverLogic)
                            runtimeCore.DSExecutable.EventSink.PrintMessage(log.ToString());
                        resolvesFeps = new List<FunctionEndPoint>() { compliantTarget };
                        replicationInstructions = replicationOption;
                        return;
                    }
                }
            }

            #endregion


            resolvesFeps = new List<FunctionEndPoint>();
            replicationInstructions = instructions;
        }

        private bool IsFunctionGroupAccessible(RuntimeCore runtimeCore, ref FunctionGroup funcGroup)
        {
            bool methodAccessible = true;
            if (classScope != Constants.kGlobalScope)
            {
                // If last stack frame is not member function, then only public 
                // functions are acessible in this context. 
                int callerci, callerfi;
                runtimeCore.CurrentExecutive.CurrentDSASMExec.GetCallerInformation(out callerci, out callerfi);
                if (callerci == Constants.kGlobalScope ||
                    (classScope != callerci && !runtimeCore.DSExecutable.classTable.ClassNodes[classScope].IsMyBase(callerci)))
                {
                    bool hasFEP = funcGroup.FunctionEndPoints.Count > 0;
                    FunctionGroup visibleFuncGroup = new FunctionGroup();
                    visibleFuncGroup.CopyPublic(funcGroup.FunctionEndPoints);
                    funcGroup = visibleFuncGroup;

                    if (hasFEP && funcGroup.FunctionEndPoints.Count == 0)
                    {
                        methodAccessible = false;
                    }
                }
            }
            return methodAccessible;
        }

        /// <summary>
        /// Get complete match attempts to locate a function endpoint where 1 FEP matches all of the requirements for dispatch
        /// </summary>
        /// <param name="context"></param>
        /// <param name="arguments"></param>
        /// <param name="funcGroup"></param>
        /// <param name="replicationControl"></param>
        /// <param name="stackFrame"></param>
        /// <param name="core"></param>
        /// <param name="log"></param>
        /// <returns></returns>
        private FunctionEndPoint Case1GetCompleteMatchFEP(Context context, List<StackValue> arguments,
                                                          FunctionGroup funcGroup,
                                                          List<ReplicationInstruction> replicationInstructions, StackFrame stackFrame,
                                                          RuntimeCore runtimeCore, StringBuilder log)
        {
            //Exact match
            List<FunctionEndPoint> exactTypeMatchingCandindates =
                funcGroup.GetExactTypeMatches(context, arguments, replicationInstructions, stackFrame, runtimeCore);

            FunctionEndPoint fep = null;

            if (exactTypeMatchingCandindates.Count > 0)
            {
                if (exactTypeMatchingCandindates.Count == 1)
                {
                    //Exact match
                    fep = exactTypeMatchingCandindates[0];
                    log.AppendLine("1 exact match found - FEP selected" + fep);
                }
                else
                {
                    //Exact match with upcast
                    fep = SelectFEPFromMultiple(stackFrame,
                                                runtimeCore,
                                                exactTypeMatchingCandindates, arguments);

                    log.AppendLine(exactTypeMatchingCandindates.Count + "exact matches found - FEP selected" + fep);
                }
            }

            return fep;
        }

       /// <summary>
        /// Get the function group associated with this callsite
        /// </summary>
        /// <param name="core"></param>
        /// <returns></returns>
        private FunctionGroup GetFuncGroup(RuntimeCore runtimeCore)
        {
            FunctionGroup funcGroup = null;
            List<int> clist = new List<int> {classScope};
            int i = 0;

            while (i < clist.Count)
            {
                int cidx = clist[i];
                if (globalFunctionTable.GlobalFuncTable[cidx + 1].TryGetValue(methodName, out funcGroup))
                {
                    break;
                }
                else
                {
                    clist.AddRange(runtimeCore.DSExecutable.classTable.ClassNodes[cidx].Bases);
                    ++i;
                }
            }
            return funcGroup;
        }

        private FunctionEndPoint SelectFEPFromMultiple(StackFrame stackFrame, RuntimeCore runtimeCore,
                                                       List<FunctionEndPoint> feps, List<StackValue> argumentsList)
        {
            StackValue svThisPtr = stackFrame.ThisPtr;
            Validity.Assert(svThisPtr.IsPointer,
                            "this pointer wasn't a pointer. {89635B06-AD53-4170-ADA5-065EB2AE5858}");

            int typeID = svThisPtr.metaData.type;

            //Test for exact match
            List<FunctionEndPoint> exactFeps = new List<FunctionEndPoint>();

            foreach (FunctionEndPoint fep in feps)
                if (fep.ClassOwnerIndex == typeID)
                    exactFeps.Add(fep);

            if (exactFeps.Count == 1)
            {
                return exactFeps[0];
            }


            //Walk the class tree structure to find the method

            while (runtimeCore.DSExecutable.classTable.ClassNodes[typeID].Bases.Count > 0)
            {
                Validity.Assert(runtimeCore.DSExecutable.classTable.ClassNodes[typeID].Bases.Count == 1,
                                "Multiple inheritence not yet supported {B93D8D7F-AB4D-4412-8483-33DE739C0ADA}");

                typeID = runtimeCore.DSExecutable.classTable.ClassNodes[typeID].Bases[0];

                foreach (FunctionEndPoint fep in feps)
                    if (fep.ClassOwnerIndex == typeID)
                        return fep;
            }

            //We weren't able to distinguish based on class hiearchy, try to sepearete based on array ranking
            List<int> numberOfArbitraryRanks = new List<int>();

            foreach (FunctionEndPoint fep in feps)
            {
                int noArbitraries = 0;

                for (int i = 0; i < argumentsList.Count; i++)
                {
                    if (fep.FormalParams[i].rank == Constants.kArbitraryRank)
                        noArbitraries++;

                    numberOfArbitraryRanks.Add(noArbitraries);
                }
            }

            int smallest = Int32.MaxValue;
            List<int> indeciesOfSmallest = new List<int>();

            for (int i = 0; i < feps.Count; i++)
            {
                if (numberOfArbitraryRanks[i] < smallest)
                {
                    smallest = numberOfArbitraryRanks[i];
                    indeciesOfSmallest.Clear();
                    indeciesOfSmallest.Add(i);
                }
                else if (numberOfArbitraryRanks[i] == smallest)
                    indeciesOfSmallest.Add(i);
            }

            Validity.Assert(indeciesOfSmallest.Count > 0,
                            "Couldn't find a fep when there should have been multiple: {EB589F55-F36B-404A-91DC-8D0EDC527E72}");

            if (indeciesOfSmallest.Count == 1)
                return feps[indeciesOfSmallest[0]];


            if (!CoreUtils.IsInternalMethod(feps[0].procedureNode.Name) || CoreUtils.IsGetterSetter(feps[0].procedureNode.Name))
            {
                //If this has failed, we have multiple feps, which can't be distiquished by class hiearchy. Emit a warning and select one
                StringBuilder possibleFuncs = new StringBuilder();
                possibleFuncs.Append(Resources.MultipleFunctionsFound);
                foreach (FunctionEndPoint fep in feps)
                    possibleFuncs.AppendLine("\t" + fep.ToString());


                possibleFuncs.AppendLine(string.Format(Resources.ErrorCode, "{DCE486C0-0975-49F9-BE2C-2E7D8CCD17DD}"));

                runtimeCore.RuntimeStatus.LogWarning(WarningID.kAmbiguousMethodDispatch, possibleFuncs.ToString());
            }

            return feps[0];
        }

        private FunctionEndPoint GetCompliantTarget(Context context, List<StackValue> formalParams,
                                                    List<ReplicationInstruction> replicationControl,
                                                    StackFrame stackFrame, RuntimeCore runtimeCore,
                                                    Dictionary<FunctionEndPoint, int> candidatesWithCastDistances,
                                                    List<FunctionEndPoint> candidateFunctions,
                                                    Dictionary<FunctionEndPoint, int> candidatesWithDistances)
        {
            FunctionEndPoint compliantTarget = null;
            //Produce an ordered list of the graph costs
            Dictionary<int, List<FunctionEndPoint>> conversionCostList = new Dictionary<int, List<FunctionEndPoint>>();

            foreach (FunctionEndPoint fep in candidateFunctions)
            {
                int cost = candidatesWithDistances[fep];
                if (conversionCostList.ContainsKey(cost))
                    conversionCostList[cost].Add(fep);
                else
                    conversionCostList.Add(cost, new List<FunctionEndPoint> {fep});
            }

            List<int> conversionCosts = new List<int>(conversionCostList.Keys);
            conversionCosts.Sort();

            List<FunctionEndPoint> fepsToSplit = new List<FunctionEndPoint>();

            foreach (int cost in conversionCosts)
            {
                foreach (FunctionEndPoint funcFep in conversionCostList[cost])
                {
                    if (funcFep.DoesPredicateMatch(context, formalParams, replicationControl))
                    {
                        compliantTarget = funcFep;
                        fepsToSplit.Add(funcFep);
                    }
                }

                if (compliantTarget != null)
                    break;
            }

            if (fepsToSplit.Count > 1)
            {
                int lowestCost = candidatesWithCastDistances[fepsToSplit[0]];
                compliantTarget = fepsToSplit[0];

                List<FunctionEndPoint> lowestCostFeps = new List<FunctionEndPoint>();

                foreach (FunctionEndPoint fep in fepsToSplit)
                {
                    if (candidatesWithCastDistances[fep] < lowestCost)
                    {
                        lowestCost = candidatesWithCastDistances[fep];
                        compliantTarget = fep;
                        lowestCostFeps = new List<FunctionEndPoint>() { fep };
                    }
                    else if (candidatesWithCastDistances[fep] == lowestCost)
                    {
                        lowestCostFeps.Add(fep);
                    }
                }

                //We have multiple feps, e.g. form overriding
                if (lowestCostFeps.Count > 0)
                    compliantTarget = SelectFEPFromMultiple(stackFrame, runtimeCore, lowestCostFeps, formalParams);
            }
            return compliantTarget;
        }

        private List<FunctionEndPoint> GetCandidateFunctions(StackFrame stackFrame,
                                                             Dictionary<FunctionEndPoint, int> candidatesWithDistances)
        {
            List<FunctionEndPoint> candidateFunctions = new List<FunctionEndPoint>();

            foreach (FunctionEndPoint fep in candidatesWithDistances.Keys)
            {
                if ((stackFrame.ThisPtr.IsPointer &&
                     stackFrame.ThisPtr.opdata == -1 && fep.procedureNode != null
                     && !fep.procedureNode.IsConstructor) && !fep.procedureNode.IsStatic
                    && (fep.procedureNode.ClassID != -1))
                {
                    continue;
                }

                candidateFunctions.Add(fep);
            }
            return candidateFunctions;
        }

        private FunctionEndPoint SelectFinalFep(Context context,
                                                List<FunctionEndPoint> functionEndPoint,
                                                List<StackValue> formalParameters, StackFrame stackFrame, RuntimeCore runtimeCore)
        {
            List<ReplicationInstruction> replicationControl = new List<ReplicationInstruction>();
            //We're never going to replicate so create an empty structure to allow us to use
            //the existing utility methods

            //Filter for exact matches

            List<FunctionEndPoint> exactTypeMatchingCandindates = new List<FunctionEndPoint>();

            foreach (FunctionEndPoint possibleFep in functionEndPoint)
            {
                if (possibleFep.DoesTypeDeepMatch(formalParameters, runtimeCore))
                {
                    exactTypeMatchingCandindates.Add(possibleFep);
                }
            }


            //There was an exact match, so dispath to it
            if (exactTypeMatchingCandindates.Count > 0)
            {
                FunctionEndPoint fep = null;

                if (exactTypeMatchingCandindates.Count == 1)
                {
                    fep = exactTypeMatchingCandindates[0];
                }
                else
                {
                    fep = SelectFEPFromMultiple(stackFrame, runtimeCore,
                                                exactTypeMatchingCandindates, formalParameters);
                }

                return fep;
            }
            else
            {
                Dictionary<FunctionEndPoint, int> candidatesWithDistances = new Dictionary<FunctionEndPoint, int>();
                Dictionary<FunctionEndPoint, int> candidatesWithCastDistances = new Dictionary<FunctionEndPoint, int>();

                foreach (FunctionEndPoint fep in functionEndPoint)
                {
                    //@TODO(Luke): Is this value for allow array promotion correct?
                    int distance = fep.ComputeTypeDistance(formalParameters, runtimeCore.DSExecutable.classTable, runtimeCore, false);
                    if (distance !=
                        (int) ProcedureDistance.kInvalidDistance)
                        candidatesWithDistances.Add(fep, distance);
                }

                foreach (FunctionEndPoint fep in functionEndPoint)
                {
                    int dist = fep.ComputeCastDistance(formalParameters, runtimeCore.DSExecutable.classTable, runtimeCore);
                    candidatesWithCastDistances.Add(fep, dist);
                }

                List<FunctionEndPoint> candidateFunctions = GetCandidateFunctions(stackFrame, candidatesWithDistances);

                if (candidateFunctions.Count == 0)
                {
                    runtimeCore.RuntimeStatus.LogWarning(WarningID.kAmbiguousMethodDispatch,
                                                  Resources.kAmbigousMethodDispatch);
                    return null;
                }


                FunctionEndPoint compliantTarget = GetCompliantTarget(context, formalParameters, replicationControl,
                                                                      stackFrame, runtimeCore, candidatesWithCastDistances,
                                                                      candidateFunctions, candidatesWithDistances);

                return compliantTarget;
            }
        }

        #endregion

        #region Execution methods
        //Inbound methods

        public StackValue JILDispatchViaNewInterpreter(
            Context context, 
            List<StackValue> arguments, 
            List<List<ReplicationGuide>> replicationGuides,
            List<AtLevel> atLevels,
            StackFrame stackFrame, RuntimeCore runtimeCore)
        {
#if DEBUG
            ArgumentSanityCheck(arguments);
#endif
            // Dispatch method
            context.IsImplicitCall = true;
            return DispatchNew(context, arguments, replicationGuides, atLevels, stackFrame, runtimeCore);
        }

        public StackValue JILDispatch(
            List<StackValue> arguments, 
            List<List<ReplicationGuide>> replicationGuides,
            List<AtLevel> atLevels, 
            StackFrame stackFrame, 
            RuntimeCore runtimeCore, 
            Context context)
        {
#if DEBUG

            ArgumentSanityCheck(arguments);
#endif
            // Dispatch method
            return DispatchNew(context, arguments, replicationGuides, atLevels, stackFrame, runtimeCore);
        }

        //Dispatch
        private StackValue DispatchNew(
            Context context, 
            List<StackValue> arguments, 
            List<List<ReplicationGuide>> partialReplicationGuides, 
            List<AtLevel> atLevels,
            StackFrame stackFrame, RuntimeCore runtimeCore)
        {
            // Update the CallsiteExecutionState with 
            // TODO: Replace this with the real data
            UpdateCallsiteExecutionState(null, runtimeCore);

            Stopwatch sw = new Stopwatch();
            sw.Start();

            StringBuilder log = new StringBuilder();

            log.AppendLine("Method name: " + methodName);

            #region Get Function Group

            //@PERF: Possible optimisation point here, to deal with static dispatches that don't need replication analysis
            //Handle resolution Pass 1: Name -> Method Group
            FunctionGroup funcGroup = GetFuncGroup(runtimeCore);
            if (funcGroup == null)
            {
                log.AppendLine("Function group not located");
                log.AppendLine("Resolution failed in: " + sw.ElapsedMilliseconds);

                if (runtimeCore.Options.DumpFunctionResolverLogic)
                    runtimeCore.DSExecutable.EventSink.PrintMessage(log.ToString());

                return ReportFunctionGroupNotFound(runtimeCore, arguments);
            }

            //check accesibility of function group
            bool methodAccessible = IsFunctionGroupAccessible(runtimeCore, ref funcGroup);
            if (!methodAccessible)
            {
                return ReportMethodNotAccessible(runtimeCore);
            }

            //If we got here then the function group got resolved
            log.AppendLine("Function group resolved: " + funcGroup);

            #endregion

            arguments = GetArgumentsAtLevels(arguments, atLevels, runtimeCore).Select(a => a.Argument).ToList();

            partialReplicationGuides = PerformRepGuideDemotion(arguments, partialReplicationGuides, runtimeCore);

            //Replication Control is an ordered list of the elements that we have to replicate over
            //Ordering implies containment, so element 0 is the outer most forloop, element 1 is nested within it etc.
            //Take the explicit replication guides and build the replication structure
            //Turn the replication guides into a guide -> List args data structure
<<<<<<< HEAD
            ReplicationControl replicationControl = new ReplicationControl()
            {
                Instructions = Replicator.BuildPartialReplicationInstructions(partialReplicationGuides)
            };

            log.AppendLine("Replication guides processed to: " + replicationControl);
=======
            var partialInstructions = Replicator.BuildPartialReplicationInstructions(partialReplicationGuides);
>>>>>>> 62032338

            //Get the fep that are resolved
            List<FunctionEndPoint> resolvesFeps;
            List<ReplicationInstruction> replicationInstructions;

            arguments = PerformRepGuideForcedPromotion(arguments, partialReplicationGuides, runtimeCore);
<<<<<<< HEAD
            ComputeFeps(log, context, arguments, funcGroup, replicationControl, partialReplicationGuides, stackFrame, runtimeCore, out resolvesFeps, out replicationInstructions);
=======


            ComputeFeps(log, context, arguments, funcGroup, partialInstructions, partialReplicationGuides, stackFrame, runtimeCore, out resolvesFeps, out replicationInstructions);
>>>>>>> 62032338

            if (resolvesFeps.Count == 0)
            {
                log.AppendLine("Resolution Failed");

                if (runtimeCore.Options.DumpFunctionResolverLogic)
                    runtimeCore.DSExecutable.EventSink.PrintMessage(log.ToString());

                return ReportMethodNotFoundForArguments(runtimeCore, arguments);
            }

            arguments.ForEach(x => runtimeCore.AddCallSiteGCRoot(CallSiteID, x));
            StackValue ret = Execute(resolvesFeps, context, arguments, replicationInstructions, stackFrame, runtimeCore, funcGroup);
            runtimeCore.RemoveCallSiteGCRoot(CallSiteID);
            return ret;
        }


        private StackValue Execute(List<FunctionEndPoint> functionEndPoint, Context c,
                                   List<StackValue> formalParameters,
                                   List<ReplicationInstruction> replicationInstructions, StackFrame stackFrame,
                                   RuntimeCore runtimeCore, FunctionGroup funcGroup)
        {
            StackValue ret;

            if (replicationInstructions.Count == 0)
            {
                c.IsReplicating = false;


                SingleRunTraceData singleRunTraceData;
                //READ TRACE FOR NON-REPLICATED CALL
                //Lookup the trace data in the cache
                if (invokeCount < traceData.Count)
                {
                    singleRunTraceData = traceData[invokeCount];
                }
                else
                {
                    //We don't have any previous stored data for the previous invoke calls, so 
                    //gen an empty packet and push it through
                    singleRunTraceData = new SingleRunTraceData();
                }

                SingleRunTraceData newTraceData = new SingleRunTraceData();

                ret = ExecWithZeroRI(functionEndPoint, c, formalParameters, stackFrame, runtimeCore, funcGroup,
                    singleRunTraceData, newTraceData);


                //newTraceData is update with the trace cache assocaite with the single shot executions
                
                if (invokeCount < traceData.Count)
                    traceData[invokeCount] = newTraceData;
                else
                {
                    traceData.Add(newTraceData);
                }
                
            }
            else //replicated call
            {
                //Extract the correct run data from the trace cache here
                //This is the thing that will get unpacked from the datastore
                SingleRunTraceData singleRunTraceData;
                SingleRunTraceData newTraceData = new SingleRunTraceData();

                //Lookup the trace data in the cache
                if (invokeCount < traceData.Count)
                {
                    singleRunTraceData = traceData[invokeCount];
                }
                else
                {
                    //We don't have any previous stored data for the previous invoke calls, so 
                    //gen an empty packet and push it through
                    singleRunTraceData = new SingleRunTraceData();
                }

                c.IsReplicating = true;
                ret = ExecWithRISlowPath(functionEndPoint, c, formalParameters, replicationInstructions, stackFrame,
                                         runtimeCore, funcGroup, singleRunTraceData, newTraceData);

                //Do a trace save here
                if (invokeCount < traceData.Count)
                    traceData[invokeCount] = newTraceData;
                else
                {
                    traceData.Add(newTraceData);
                }
            }

            invokeCount++; //We've completed this invocation

            if (ret.IsNull)
                return ret; //It didn't return a value

            return ret;
        }

        /// <summary>
        /// Excecute an arbitrary depth replication using the full slow path algorithm
        /// </summary>
        /// <param name="functionEndPoint"> </param>
        /// <param name="c"></param>
        /// <param name="formalParameters"></param>
        /// <param name="replicationInstructions"></param>
        /// <param name="stackFrame"></param>
        /// <param name="core"></param>
        /// <returns></returns>
        private StackValue ExecWithRISlowPath(List<FunctionEndPoint> functionEndPoint, Context c,
                                              List<StackValue> formalParameters,
                                              List<ReplicationInstruction> replicationInstructions,
                                              StackFrame stackFrame, RuntimeCore runtimeCore, FunctionGroup funcGroup, 
            SingleRunTraceData previousTraceData, SingleRunTraceData newTraceData)
        {
            if (runtimeCore.Options.ExecutionMode == ExecutionMode.Parallel)
                throw new NotImplementedException("Parallel mode disabled: {BF417AD5-9EA9-4292-ABBC-3526FC5A149E}");


            //Recursion base case
            if (replicationInstructions.Count == 0)
                return ExecWithZeroRI(functionEndPoint, c, formalParameters, stackFrame, runtimeCore, funcGroup, previousTraceData, newTraceData);

            //Get the replication instruction that this call will deal with
            ReplicationInstruction ri = replicationInstructions[0];

            if (ri.Zipped)
            {
                ZipAlgorithm algorithm = ri.ZipAlgorithm;

                //For each item in this plane, an array of the length of the minimum will be constructed

                //The size of the array will be the minimum size of the passed arrays
                List<int> repIndecies = ri.ZipIndecies;

                //this will hold the heap elements for all the arrays that are going to be replicated over
                List<StackValue[]> parameters = new List<StackValue[]>();

                int retSize;
                switch (algorithm)
                {
                    case ZipAlgorithm.Shortest:
                        retSize = Int32.MaxValue; //Search to find the smallest
                        break;

                    case ZipAlgorithm.Longest:
                        retSize = Int32.MinValue; //Search to find the largest
                        break;

                    default:
                        throw new ReplicationCaseNotCurrentlySupported(Resources.AlgorithmNotSupported);
                }


                bool hasEmptyArg = false;
                foreach (int repIndex in repIndecies)
                {

                    StackValue[] subParameters = null;
                    if (formalParameters[repIndex].IsArray)
                    {
                        subParameters = runtimeCore.Heap.ToHeapObject<DSArray>(formalParameters[repIndex]).Values.ToArray();
                    }
                    else
                    {
                        subParameters = new StackValue[] { formalParameters[repIndex] };
                    }
                    parameters.Add(subParameters);

                    if (subParameters.Length == 0)
                        hasEmptyArg = true;

                    switch (algorithm)
                    {
                        case ZipAlgorithm.Shortest:
                            retSize = Math.Min(retSize, subParameters.Length); //We need the smallest array
                            break;
                        case ZipAlgorithm.Longest:
                            retSize = Math.Max(retSize, subParameters.Length); //We need the longest array
                            break;
                    }

                }

                // If we're being asked to replicate across an empty list
                // then it's always going to be zero, as there will never be any
                // data to pass to that parameter.
                if (hasEmptyArg)
                    retSize = 0;

                StackValue[] retSVs = new StackValue[retSize];
                SingleRunTraceData retTrace = newTraceData;
                retTrace.NestedData = new List<SingleRunTraceData>(); //this will shadow the SVs as they are created

                //Populate out the size of the list with default values
                //@TODO:Luke perf optimisation here
                for (int i = 0; i < retSize; i++)
                    retTrace.NestedData.Add(new SingleRunTraceData());


                for (int i = 0; i < retSize; i++)
                {
                    SingleRunTraceData lastExecTrace = new SingleRunTraceData();

                    if (previousTraceData.HasNestedData && i < previousTraceData.NestedData.Count)
                    {
                        //There was previous data that needs loading into the cache
                        lastExecTrace = previousTraceData.NestedData[i];
                    }
                    else
                    {
                        //We're off the edge of the previous trace window
                        //So just pass in an empty block
                        lastExecTrace = new SingleRunTraceData();
                    }


                    //Build the call
                    List<StackValue> newFormalParams = new List<StackValue>();
                    newFormalParams.AddRange(formalParameters);

                    for (int repIi = 0; repIi < repIndecies.Count; repIi++)
                    {
                        switch (algorithm)
                        {
                            case ZipAlgorithm.Shortest:
                                //If the shortest algorithm is selected this would
                                newFormalParams[repIndecies[repIi]] = parameters[repIi][i];
                                break;
                            
                            case ZipAlgorithm.Longest:

                                int length = parameters[repIi].Length;
                                if (i < length)
                                {
                                    newFormalParams[repIndecies[repIi]] = parameters[repIi][i];
                                }
                                else
                                {
                                    newFormalParams[repIndecies[repIi]] = parameters[repIi].Last();
                                }
                                break;
                        }
                    }

                    List<ReplicationInstruction> newRIs = new List<ReplicationInstruction>();
                    newRIs.AddRange(replicationInstructions);
                    newRIs.RemoveAt(0);


                    SingleRunTraceData cleanRetTrace = new SingleRunTraceData();

                    retSVs[i] = ExecWithRISlowPath(functionEndPoint, c, newFormalParams, newRIs, stackFrame, runtimeCore,
                                                    funcGroup, lastExecTrace, cleanRetTrace);

                    runtimeCore.AddCallSiteGCRoot(CallSiteID, retSVs[i]);

                    retTrace.NestedData[i] = cleanRetTrace;
                }

                StackValue ret = runtimeCore.RuntimeMemory.Heap.AllocateArray(retSVs);
                return ret;
            }
            else
            {
                //With a cartesian product over an array, we are going to create an array of n
                //where the n is the product of the next item

                //We will call the subsequent reductions n times
                int cartIndex = ri.CartesianIndex;

                //this will hold the heap elements for all the arrays that are going to be replicated over
                bool supressArray = false;
                int retSize;
                StackValue[] parameters = null; 
                
                if (formalParameters[cartIndex].IsArray)
                {
                    DSArray array = runtimeCore.Heap.ToHeapObject<DSArray>(formalParameters[cartIndex]);
                    parameters = array.Values.ToArray();
                    retSize = parameters.Length;
                }
                else
                {
                    retSize = 1;
                    supressArray = true;
                }

                StackValue[] retSVs = new StackValue[retSize];

                SingleRunTraceData retTrace = newTraceData;
                retTrace.NestedData = new List<SingleRunTraceData>(); //this will shadow the SVs as they are created

                //Populate out the size of the list with default values
                //@TODO:Luke perf optimisation here
                for (int i = 0; i < retSize; i++)
                {
                    retTrace.NestedData.Add(new SingleRunTraceData());
                }

                if (supressArray)
                {
                    List<ReplicationInstruction> newRIs = new List<ReplicationInstruction>();
                    newRIs.AddRange(replicationInstructions);
                    newRIs.RemoveAt(0);

                    List<StackValue> newFormalParams = new List<StackValue>();
                    newFormalParams.AddRange(formalParameters);

                    return ExecWithRISlowPath(functionEndPoint, c, newFormalParams, newRIs, stackFrame, runtimeCore,
                                                funcGroup, previousTraceData, newTraceData);
                }

                //Now iterate over each of these options
                for (int i = 0; i < retSize; i++)
                {
                    //Build the call
                    List<StackValue> newFormalParams = new List<StackValue>();
                    newFormalParams.AddRange(formalParameters);

                    if (parameters != null)
                    {
                        //It was an array pack the arg with the current value
                        newFormalParams[cartIndex] = parameters[i];
                    }

                    List<ReplicationInstruction> newRIs = new List<ReplicationInstruction>();
                    newRIs.AddRange(replicationInstructions);
                    newRIs.RemoveAt(0);


                    SingleRunTraceData lastExecTrace;

                    if (previousTraceData.HasNestedData && i < previousTraceData.NestedData.Count)
                    {
                        //There was previous data that needs loading into the cache
                        lastExecTrace = previousTraceData.NestedData[i];
                    }
                    else if (previousTraceData.HasData && i == 0)
                    {
                        //We've moved up one dimension, and there was a previous run
                        lastExecTrace = new SingleRunTraceData();
                        lastExecTrace.Data = previousTraceData.GetLeftMostData();

                    }

                    else
                    {
                        //We're off the edge of the previous trace window
                        //So just pass in an empty block
                        lastExecTrace = new SingleRunTraceData();
                    }


                    //previousTraceData = lastExecTrace;
                    SingleRunTraceData cleanRetTrace = new SingleRunTraceData();

                    retSVs[i] = ExecWithRISlowPath(functionEndPoint, c, newFormalParams, newRIs, stackFrame, runtimeCore,
                                                    funcGroup, lastExecTrace, cleanRetTrace);

                    runtimeCore.AddCallSiteGCRoot(CallSiteID, retSVs[i]);

                    retTrace.NestedData[i] = cleanRetTrace;
                }


                StackValue ret = runtimeCore.RuntimeMemory.Heap.AllocateArray(retSVs);
                return ret;
            }
        }

        //Single function call
        /// <summary>
        /// Dispatch without replication
        /// </summary>
        private StackValue ExecWithZeroRI(List<FunctionEndPoint> functionEndPoint, Context c,
                                          List<StackValue> formalParameters, StackFrame stackFrame, RuntimeCore runtimeCore,
                                          FunctionGroup funcGroup, SingleRunTraceData previousTraceData, SingleRunTraceData newTraceData)
        {
            if (runtimeCore.CancellationPending)
            {
                throw new ExecutionCancelledException();               
            }

            //@PERF: Todo add a fast path here for the case where we have a homogenious array so we can directly dispatch
            FunctionEndPoint finalFep = SelectFinalFep(c, functionEndPoint, formalParameters, stackFrame, runtimeCore);

            if (functionEndPoint == null)
            {
                runtimeCore.RuntimeStatus.LogWarning(WarningID.kMethodResolutionFailure, 
                    string.Format(Resources.FunctionDispatchFailed, "{2EB39E1B-557C-4819-94D8-CF7C9F933E8A}"));
                return StackValue.Null;
            }

            if (runtimeCore.Options.IDEDebugMode && runtimeCore.Options.RunMode != InterpreterMode.kExpressionInterpreter)
            {
                DebugFrame debugFrame = runtimeCore.DebugProps.DebugStackFrame.Peek();
                debugFrame.FinalFepChosen = finalFep;
            }

            List<StackValue> coercedParameters = finalFep.CoerceParameters(formalParameters, runtimeCore);

            // Correct block id where the function is defined. 
            stackFrame.FunctionBlock = finalFep.BlockScope;

            //TraceCache -> TLS
            //Extract left most high-D pack
            ISerializable traceD = previousTraceData.GetLeftMostData();

            if (traceD != null)
            {
                //There was data associated with the previous execution, push this into the TLS

                Dictionary<string, ISerializable> dataDict = new Dictionary<string, ISerializable>();
                dataDict.Add(TRACE_KEY, traceD);

                TraceUtils.SetObjectToTLS(dataDict);
            }
            else
            {
                //There was no trace data for this run
                TraceUtils.ClearAllKnownTLSKeys();
            }

            //EXECUTE
            StackValue ret = finalFep.Execute(c, coercedParameters, stackFrame, runtimeCore);

            if (ret.IsNull)
            {
                //wipe the trace cache
                TraceUtils.ClearTLSKey(TRACE_KEY);
            }

            //TLS -> TraceCache
            Dictionary<string, ISerializable> traceRet = TraceUtils.GetObjectFromTLS();

            if (traceRet.ContainsKey(TRACE_KEY))
            {
                var val = traceRet[TRACE_KEY];
                newTraceData.Data = val;
            }

            // An explicit call requires return coercion at the return instruction
            if (!ret.IsExplicitCall)
            {
                ret = PerformReturnTypeCoerce(finalFep, runtimeCore, ret);
            }
            return ret;
        }

        private static List<ElementAtLevel> GetElementsAtLevel(StackValue argument, int level, List<int> indices, RuntimeCore runtimeCore)
        {
            var array = runtimeCore.Heap.ToHeapObject<DSArray>(argument);
            if (array == null)
            {
                return new List<ElementAtLevel>();
            }

            int count = array.Values.Count();
            if (level == 0)
            {
                return array.Values.Zip(Enumerable.Range(0, count), (v, i) =>
                {
                    var newIndices = new List<int>(indices);
                    newIndices.Add(i);
                    return new ElementAtLevel(v, newIndices);
                }).ToList() ;
            }
            else
            {
                return array.Values.Zip(Enumerable.Range(0, count), (v, i) =>
                {
                    var newIndices = new List<int>(indices);
                    newIndices.Add(i);
                    return GetElementsAtLevel(v, level - 1, newIndices, runtimeCore);
                }).SelectMany(vs => vs).ToList();
            }
        }

        private static ArgumentAtLevel GetArgumentAtLevel(StackValue argument, AtLevel atLevel, RuntimeCore runtimeCore)
        {
            int maxDepth = Replicator.GetMaxReductionDepth(argument, runtimeCore);
            int nestedLevel = maxDepth + atLevel.Level;

            // Promote the array
            while (nestedLevel < 0)
            {
                argument = runtimeCore.RuntimeMemory.Heap.AllocateArray(new StackValue[1] { argument });
                nestedLevel++;
            }

            if (nestedLevel == 0)
            {
                return new ArgumentAtLevel(argument);
            }
            else
            {
                var elements = GetElementsAtLevel(argument, nestedLevel, new List<int>(), runtimeCore);
                argument = runtimeCore.RuntimeMemory.Heap.AllocateArray(elements.Select(e => e.Element).ToArray());
                var indices = elements.Select(e => e.Indices).ToList();
                return new ArgumentAtLevel(argument, indices, atLevel.IsDominant); 
            }
        }

        private static List<ArgumentAtLevel> GetArgumentsAtLevels(List<StackValue> arguments, List<AtLevel> atLevels, RuntimeCore runtimeCore)
        {
            if (atLevels.All(x => x.Level >= 0))
                return arguments.Select(a => new ArgumentAtLevel(a)).ToList();

            List<ArgumentAtLevel> argumentAtLevels = new List<ArgumentAtLevel>();
            for (int i = 0; i < arguments.Count; i++)
            {
                var arg = GetArgumentAtLevel(arguments[i], atLevels[i], runtimeCore);
                argumentAtLevels.Add(arg);
            }
            return argumentAtLevels;
        }

        /// <summary>
        /// If all the arguments that have rep guides are single values, then strip the rep guides
        /// </summary>
        /// <param name="arguments"></param>
        /// <param name="partialReplicationGuides"></param>
        /// <param name="core"></param>
        /// <returns></returns>
        private static List<List<ReplicationGuide>> PerformRepGuideDemotion(List<StackValue> arguments, List<List<ReplicationGuide>> providedReplicationGuides, RuntimeCore runtimeCore)
        {
            if (providedReplicationGuides.Count == 0)
                return providedReplicationGuides;

            //Check if rep guide demotion needed (each time there is a rep guide, the value is a single)
            for (int i = 0; i < arguments.Count; i++)
            {
                if (providedReplicationGuides[i].Count == 0)
                {
                    continue; //Ignore this case
                }

                //We have rep guides
                if (arguments[i].IsArray)
                {
                    //Rep guides on array, use guides as provided
                    return providedReplicationGuides;
                }
            }

            //Everwhere where we have replication guides, we have single values
            //drop the guides
            return new List<List<ReplicationGuide>>();
        }

        /// <summary>
        /// Method to ensure that dimensionality of the arguments is at least
        /// as large as the number of replication guides provided
        /// </summary>
        /// <param name="arguments"></param>
        /// <param name="providedRepGuides"></param>
        /// <param name="core"></param>
        /// <returns></returns>
        public static List<StackValue> PerformRepGuideForcedPromotion(List<StackValue> arguments,
                                                                      List<List<ReplicationGuide>> providedRepGuides, RuntimeCore runtimeCore)
        {
            if (providedRepGuides.Count == 0)
                return arguments;

            //copy the arguments
            List<StackValue> newArgs = new List<StackValue>();
            newArgs.AddRange(arguments);

            //Compute depth of rep guides
            List<int> listOfGuidesCounts =  providedRepGuides.Select((x) => x.Count).ToList();
            List<int> maxDepths = new List<int>();

            for (int i = 0; i < newArgs.Count; i++)
            {
                maxDepths.Add(Replicator.GetMaxReductionDepth(newArgs[i], runtimeCore));
            }

            for (int i = 0; i < newArgs.Count; i++)
            {
                int promotionsRequired = listOfGuidesCounts[i] - maxDepths[i];
                StackValue oldSv = newArgs[i];
                
                for (int p = 0; p < promotionsRequired; p++)
                {
                    StackValue newSV = runtimeCore.RuntimeMemory.Heap.AllocateArray(new StackValue[1] { oldSv });
                    oldSv = newSV;
                }

                newArgs[i] = oldSv;
            }

            return newArgs;
        }

        public static StackValue PerformReturnTypeCoerce(ProcedureNode procNode, RuntimeCore runtimeCore, StackValue ret)
        {
            Validity.Assert(procNode != null,
                            "Proc Node was null.... {976C039E-6FE4-4482-80BA-31850E708E79}");

            //Now cast ret into the return type
            Type retType = procNode.ReturnType;

            if (retType.UID == (int) PrimitiveType.kTypeVar)
            {
                if (retType.rank < 0)
                {
                    return ret;
                }
                else
                {
                    StackValue coercedRet = TypeSystem.Coerce(ret, procNode.ReturnType, runtimeCore);
                    return coercedRet;
                }
            }

            if (ret.IsNull)
                return ret; //IT was a var type, so don't cast

            if (ret.metaData.type == retType.UID &&
                !ret.IsArray &&
                retType.IsIndexable)
            {
                StackValue coercedRet = TypeSystem.Coerce(ret, retType, runtimeCore);
                return coercedRet;
            }

            if (ret.metaData.type == retType.UID)
            {
                return ret;
            }

            if (ret.IsArray && procNode.ReturnType.IsIndexable)
            {
                StackValue coercedRet = TypeSystem.Coerce(ret, retType, runtimeCore);
                return coercedRet;
            }

            if (!runtimeCore.DSExecutable.classTable.ClassNodes[ret.metaData.type].ConvertibleTo(retType.UID))
            {
                //@TODO(Luke): log no-type coercion possible warning
                runtimeCore.RuntimeStatus.LogWarning(WarningID.kConversionNotPossible,
                                              Resources.kConvertNonConvertibleTypes);
                return StackValue.Null;
            }
            else
            {
                StackValue coercedRet = TypeSystem.Coerce(ret, retType, runtimeCore);
                return coercedRet;
            }
        }

        public static StackValue PerformReturnTypeCoerce(FunctionEndPoint functionEndPoint, RuntimeCore runtimeCore, StackValue ret)
        {
            return PerformReturnTypeCoerce(functionEndPoint.procedureNode, runtimeCore, ret);
        }

        #endregion

        /// <summary>
        /// Get a flat collection of ISerializable objects from a serialized representation of a SingleRunTraceData object.
        /// </summary>
        /// <param name="callSiteData">The serialized representation of a SingleRunTraceData object.</param>
        /// <returns>A flat collection of ISerializable objects.</returns>
        public static IList<ISerializable> GetAllSerializablesFromSingleRunTraceData(
            string callSiteData)
        {
            var helper = TraceSerialiserHelper.FromCallSiteData(callSiteData);
            if (helper == null)
            {
                return new List<ISerializable>();
            }

            var serializables = helper.TraceData.SelectMany(std => std.RecursiveGetNestedData()).ToList();
            return serializables;
        }
    }
}<|MERGE_RESOLUTION|>--- conflicted
+++ resolved
@@ -493,15 +493,7 @@
             //Ordering implies containment, so element 0 is the outer most forloop, element 1 is nested within it etc.
             //Take the explicit replication guides and build the replication structure
             //Turn the replication guides into a guide -> List args data structure
-<<<<<<< HEAD
-            ReplicationControl replicationControl = new ReplicationControl()
-            {
-                Instructions = Replicator.BuildPartialReplicationInstructions(partialReplicationGuides)
-
-            };
-=======
-            var instructions = Replicator.BuildPartialReplicationInstructions(partialReplicationGuides);
->>>>>>> 62032338
+           var instructions = Replicator.BuildPartialReplicationInstructions(partialReplicationGuides);
 
             #region First Case: Replicate only according to the replication guides
 
@@ -1393,29 +1385,14 @@
             //Ordering implies containment, so element 0 is the outer most forloop, element 1 is nested within it etc.
             //Take the explicit replication guides and build the replication structure
             //Turn the replication guides into a guide -> List args data structure
-<<<<<<< HEAD
-            ReplicationControl replicationControl = new ReplicationControl()
-            {
-                Instructions = Replicator.BuildPartialReplicationInstructions(partialReplicationGuides)
-            };
-
-            log.AppendLine("Replication guides processed to: " + replicationControl);
-=======
-            var partialInstructions = Replicator.BuildPartialReplicationInstructions(partialReplicationGuides);
->>>>>>> 62032338
+           var partialInstructions = Replicator.BuildPartialReplicationInstructions(partialReplicationGuides);
 
             //Get the fep that are resolved
             List<FunctionEndPoint> resolvesFeps;
             List<ReplicationInstruction> replicationInstructions;
 
             arguments = PerformRepGuideForcedPromotion(arguments, partialReplicationGuides, runtimeCore);
-<<<<<<< HEAD
-            ComputeFeps(log, context, arguments, funcGroup, replicationControl, partialReplicationGuides, stackFrame, runtimeCore, out resolvesFeps, out replicationInstructions);
-=======
-
-
             ComputeFeps(log, context, arguments, funcGroup, partialInstructions, partialReplicationGuides, stackFrame, runtimeCore, out resolvesFeps, out replicationInstructions);
->>>>>>> 62032338
 
             if (resolvesFeps.Count == 0)
             {
