--- conflicted
+++ resolved
@@ -14,10 +14,7 @@
     /// <summary>
     /// Wrapper over MethodBase.
     /// </summary>
-<<<<<<< HEAD
-=======
     [Obsolete("This is an internal class, do not use it.")]
->>>>>>> 0eb29b9c
     public sealed class CLRFunctionEndPoint
     {
         internal struct ParamInfo
