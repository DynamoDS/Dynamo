using System;
using System.Collections.Generic;
using System.Text;
using ProtoCore.DSASM;
using ProtoCore.Lang.Replication;
using ProtoCore.Utils;

namespace ProtoCore
{
	public abstract class FunctionEndPoint
	{
	    public int ClassOwnerIndex {
            get;
            set;
        }

        public ProtoCore.DSASM.ProcedureNode  procedureNode {
            get;
            set;
        }
		
		public Type[] FormalParams  {
			get;
			set;
		}
		
		public bool FuncHasOverloads { //If the function has overloads and the type distance has changed, we'll have to do a re-resolution
			get;
			internal set;
		}
		
		public bool FuncHasPredicates { //If the function has predicates, we need to retest
			get;
			internal set;
		}

        // In which block it is defined?
        public int BlockScope { get; set; }


        /// <summary>
        /// Tests whether this end point matches the type of the passed arguments
        /// </summary>
        /// <param name="formalParameters">The proposed parameters </param>
        /// <returns></returns>
        public bool DoesTypeMatch(List<StackValue> formalParameters)
        {
            if (formalParameters.Count != FormalParams.Length)
                return false;

            for (int i = 0; i < FormalParams.Length; i++)
            {
                if (FormalParams[i].IsIndexable && formalParameters[i].IsArray)
                    continue;

                if (FormalParams[i].UID != formalParameters[i].metaData.type)
                    return false;
            }
            return true;
        }

        public bool DoesTypeDeepMatch(List<StackValue> formalParameters, RuntimeCore runtimeCore)
        {
            if (formalParameters.Count != FormalParams.Length)
                return false;

            for (int i = 0; i < FormalParams.Length; i++)
            {
                if (FormalParams[i].IsIndexable != formalParameters[i].IsArray)
                    return false;

                if (FormalParams[i].IsIndexable && formalParameters[i].IsArray)
                {
                    if (FormalParams[i].rank != ArrayUtils.GetMaxRankForArray(formalParameters[i], runtimeCore)
                        && FormalParams[i].rank != DSASM.Constants.kArbitraryRank)
                        return false;


                    Type typ = FormalParams[i];
                    Dictionary<ClassNode, int> arrayTypes = ArrayUtils.GetTypeStatisticsForArray(formalParameters[i], runtimeCore);

                    ClassNode cn = null;

                    if (arrayTypes.Count == 0)
                    {
                        //This was an empty array
                        Validity.Assert(cn == null, "If it was an empty array, there shouldn't be a type node");
                        cn = runtimeCore.DSExecutable.classTable.ClassNodes[(int)PrimitiveType.kTypeNull];
                    }
                    else if (arrayTypes.Count == 1)
                    {
                        //UGLY, get the key out of the array types, of which there is only one
                        foreach (ClassNode key in arrayTypes.Keys)
                            cn = key;
                    }
                    else if (arrayTypes.Count > 1)
                    {
                        ClassNode commonBaseType = ArrayUtils.GetGreatestCommonSubclassForArray(formalParameters[i], runtimeCore);

                        if (commonBaseType == null)
                            throw new ProtoCore.Exceptions.ReplicationCaseNotCurrentlySupported("Array with no common superclass not yet supported: {0C644179-14F5-4172-8EF8-A2F3739901B2}");

                        cn = commonBaseType; //From now on perform tests on the commmon base type
                    }


                    ClassNode argTypeNode = runtimeCore.DSExecutable.classTable.ClassNodes[typ.UID];

                    //cn now represents the class node of the argument
                    //argTypeNode represents the class node of the argument

                    //TODO(Jun)This is worrying test

                    //Disable var as exact match, otherwise resolution between double and var will fail
                    if (cn != argTypeNode && cn != runtimeCore.DSExecutable.classTable.ClassNodes[(int)PrimitiveType.kTypeNull]  && argTypeNode != runtimeCore.DSExecutable.classTable.ClassNodes[(int)PrimitiveType.kTypeVar] )
                        return false;

                    //if (coersionScore != (int)ProcedureDistance.kExactMatchScore)
                    //    return false;

                    continue;
                }

                if (FormalParams[i].UID != formalParameters[i].metaData.type)
                    return false;
            }
            return true;
        }


        internal int ComputeCastDistance(List<StackValue> args, ClassTable classTable, RuntimeCore runtimeCore)
        {
            //Compute the cost to migrate a class calls argument types to the coresponding base types
            //This cannot be used to determine whether a function can be called as it will ignore anything that doesn't
            //it should only be used to determine which class is closer

            if (args.Count != FormalParams.Length)
                return int.MaxValue;

            int distance = 0;

            if (0 == args.Count)
            {
                return distance;
            }
            else
            {
                // Check if all the types match the current function at 'n'
                for (int i = 0; i < args.Count; ++i)
                {
                    int rcvdType = args[i].metaData.type;

                    // If its a default argumnet, then it wasnt provided by the caller
                    // The rcvdType is the type of the argument signature
                    if (args[i].IsDefaultArgument)
                    {
                        rcvdType = FormalParams[i].UID;
                    }

                    int expectedType = FormalParams[i].UID;

                    int currentCost = 0;

                    if (FormalParams[i].IsIndexable != args[i].IsArray) //Replication code will take care of this
                    {
                        continue;
                    }
                    else if (FormalParams[i].IsIndexable && (FormalParams[i].IsIndexable == args[i].IsArray))
                    {
                        continue;

                    }
                    else if (expectedType == rcvdType && (FormalParams[i].IsIndexable == args[i].IsArray))
                    {
                        continue;

                    }
                    else if (rcvdType != ProtoCore.DSASM.Constants.kInvalidIndex &&
                        expectedType != ProtoCore.DSASM.Constants.kInvalidIndex)
                    {
                        currentCost += ClassUtils.GetUpcastCountTo(classTable.ClassNodes[rcvdType],
                                                                   classTable.ClassNodes[expectedType], runtimeCore);
                 
                    }
                    distance += currentCost;
                }
                return distance;
            }
        }




	    /// <summary>
        /// Compute the number of type transforms needed to turn the current type into the target type
        /// Note that this method returns int[] -> char[] as an exact match
        /// </summary>
        /// <param name="args"></param>
        /// <returns></returns>
        public int ComputeTypeDistance(List<StackValue> args, ProtoCore.DSASM.ClassTable classTable, RuntimeCore runtimeCore, bool allowArrayPromotion = false)
        {
            //Modified from proc Table, does not use quite the same arguments
                
            int distance = (int)ProcedureDistance.kMaxDistance;

            if (0 == args.Count && 0 == FormalParams.Length)
            {
                distance = (int)ProcedureDistance.kExactMatchDistance;
            }
            else
            {
                // Jun Comment:
                // Default args not provided by the caller would have been pushed by the call instruction as optype = DefaultArs
                if (FormalParams.Length == args.Count)
                {
                    // Check if all the types match the current function at 'n'
                    for (int i = 0; i < args.Count; ++i)
                    {
                        int rcvdType = args[i].metaData.type;

                        // If its a default argumnet, then it wasnt provided by the caller
                        // The rcvdType is the type of the argument signature
                        if (args[i].IsDefaultArgument)
                        {
                            rcvdType = FormalParams[i].UID; 
                        }

                        int expectedType = FormalParams[i].UID;
                        int currentScore = (int)ProcedureDistance.kNotMatchScore;

                        //Fuqiang: For now disable rank check
                        //if function is expecting array, but non-array or array of lower rank is passed, break.
                        //if (args[i].rank != -1 && args[i].UID != (int)PrimitiveType.kTypeVar && args[i].rank < argTypeList[i].rank)

                        //Only enable type check, and array and non-array check
                       /*  SUSPECTED REDUNDANT Luke,Jun
                        * if (args[i].rank != -1 && args[i].UID != (int)PrimitiveType.kTypeVar && !args[i].IsIndexable && FormalParams[i].IsIndexable)
                        {
                            distance = (int)ProcedureDistance.kMaxDistance;
                            break;
                        }
                        else */

                        //sv rank > param rank

                        if (allowArrayPromotion)
                        {
                            //stop array -> single
                            if (args[i].IsArray && !FormalParams[i].IsIndexable) //Replication code will take care of this
                            {
                                distance = (int)ProcedureDistance.kMaxDistance;
                                break;
                            }
                        }
                        else
                        {
                            //stop array -> single && single -> array
                            if (args[i].IsArray != FormalParams[i].IsIndexable)
                            //Replication code will take care of this
                            {
                                distance = (int)ProcedureDistance.kMaxDistance;
                                break;
                            }
                        }
                        
                        if (FormalParams[i].IsIndexable && (FormalParams[i].IsIndexable == args[i].IsArray))
                        {
                            //In case of conversion from double to int, add a conversion score.
                            //There are overloaded methods and the difference is the parameter type between int and double.
                            //Add this to make it call the correct one. - Randy
                            bool bContainsDouble = ArrayUtils.ContainsDoubleElement(args[i], runtimeCore);
                            if (FormalParams[i].UID == (int)PrimitiveType.kTypeInt && bContainsDouble)
                            {
                                currentScore = (int)ProcedureDistance.kCoerceDoubleToIntScore;
                            }
                            else if (FormalParams[i].UID == (int)PrimitiveType.kTypeDouble && !bContainsDouble)
                            {
                                currentScore = (int)ProcedureDistance.kCoerceIntToDoubleScore;
                            }
                            else
                            {
                                currentScore = (int)ProcedureDistance.kExactMatchScore;
                            }
                        }
                        else if (expectedType == rcvdType && (FormalParams[i].IsIndexable == args[i].IsArray))
                        {
                            currentScore = (int)ProcedureDistance.kExactMatchScore;
                        }
                        else if (rcvdType != ProtoCore.DSASM.Constants.kInvalidIndex)
                        {
                            currentScore = classTable.ClassNodes[rcvdType].GetCoercionScore(expectedType);
                            if (currentScore == (int)ProcedureDistance.kNotMatchScore)
                            {
                                distance = (int)ProcedureDistance.kMaxDistance;
                                break;
                            }
                        }
                        distance -= currentScore;
                    }
                }
            }
            return distance;
        }

        public int GetConversionDistance(List<StackValue> reducedParamSVs, ProtoCore.DSASM.ClassTable classTable, bool allowArrayPromotion, RuntimeCore runtimeCore)
        {

            int dist = ComputeTypeDistance(reducedParamSVs, classTable, runtimeCore, allowArrayPromotion);
            if (dist >= 0 && dist != (int)ProcedureDistance.kMaxDistance) //Is it possible to convert to this type?
            {
                if (!FunctionGroup.CheckInvalidArrayCoersion(this, reducedParamSVs, classTable, runtimeCore, allowArrayPromotion))
                    return dist;
            }

            return (int) ProcedureDistance.kInvalidDistance;
        }

        public abstract bool DoesPredicateMatch(ProtoCore.Runtime.Context c, List<StackValue> formalParameters, List<ReplicationInstruction> replicationInstructions);
<<<<<<< HEAD
        public abstract StackValue Execute(ProtoCore.Runtime.Context c, List<StackValue> formalParameters, ProtoCore.DSASM.StackFrame stackFrame, Core core, RuntimeCore runtimeCore);
=======
        public abstract StackValue Execute(ProtoCore.Runtime.Context c, List<StackValue> formalParameters, ProtoCore.DSASM.StackFrame stackFrame, RuntimeCore runtimeCore);
>>>>>>> 706b7dd2

        /// <summary>
        /// Convert the parameters passed to the types specified in this fep
        /// </summary>
        /// <param name="formalParameters"></param>
        /// <returns></returns>
        public List<StackValue> CoerceParameters(List<StackValue> formalParameters, RuntimeCore runtimeCore)
        {
            List<StackValue> fixedUpVersions = new List<StackValue>();
            for (int i = 0; i < formalParameters.Count; i++)
            {
                StackValue formalParam = formalParameters[i];
                Type targetType = FormalParams[i];

                StackValue coercedParam = TypeSystem.Coerce(formalParam, targetType, runtimeCore);
                fixedUpVersions.Add(coercedParam);
            }

            return fixedUpVersions;
        }


        public override string ToString()
        {
            string name = procedureNode.name;
            string returnType = procedureNode.returntype.ToString();

            System.Text.StringBuilder sb = new StringBuilder();

            sb.Append(name);
            sb.Append("(");

            if (FormalParams.Length > 0)
            {

                for (int i = 0; i < FormalParams.Length - 1; i++)
                {
                    sb.Append(FormalParams[i] + ",");
                }
                sb.Append(FormalParams[FormalParams.Length - 1]);
            }
            sb.Append(")");
            sb.Append("-> ");
            sb.Append(returnType);

            return sb.ToString();
        }
    
    }



}
<|MERGE_RESOLUTION|>--- conflicted
+++ resolved
@@ -316,11 +316,7 @@
         }
 
         public abstract bool DoesPredicateMatch(ProtoCore.Runtime.Context c, List<StackValue> formalParameters, List<ReplicationInstruction> replicationInstructions);
-<<<<<<< HEAD
-        public abstract StackValue Execute(ProtoCore.Runtime.Context c, List<StackValue> formalParameters, ProtoCore.DSASM.StackFrame stackFrame, Core core, RuntimeCore runtimeCore);
-=======
         public abstract StackValue Execute(ProtoCore.Runtime.Context c, List<StackValue> formalParameters, ProtoCore.DSASM.StackFrame stackFrame, RuntimeCore runtimeCore);
->>>>>>> 706b7dd2
 
         /// <summary>
         /// Convert the parameters passed to the types specified in this fep
