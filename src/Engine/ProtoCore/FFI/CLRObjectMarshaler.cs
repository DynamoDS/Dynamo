--- conflicted
+++ resolved
@@ -724,13 +724,8 @@
                 return marshaler.UnMarshal(dsObject, context, dsi, expectedCLRType);
 
             //The dsObject must be of pointer type
-<<<<<<< HEAD
-            Validity.Assert(dsObject.IsPointer || dsObject.IsFunctionPointer /*|| dsObject.IsDefaultArgument*/, 
-=======
-            Validity.Assert(dsObject.IsPointer || dsObject.IsFunctionPointer || dsObject.IsDefaultArgument, 
->>>>>>> d3291b5e
-                string.Format("Operand type {0} not supported for marshalling", 
-                dsObject.optype));
+            Validity.Assert(dsObject.IsPointer || dsObject.IsFunctionPointer, 
+                string.Format("Operand type {0} not supported for marshalling", dsObject.optype));
 
             if (dsObject.IsFunctionPointer)
             {
