using System;
using System.Collections;
using System.Collections.Generic;
using ProtoCore.DSASM;
using ProtoCore.Utils;
using System.Reflection;
using System.ComponentModel;
using Autodesk.DesignScript.Interfaces;
using System.Xml.Serialization;
using System.Text;
using System.IO;
using System.Xml;

namespace ProtoFFI
{
    abstract class PrimitiveMarshler : FFIObjectMarshler
    {
        private readonly ProtoCore.Type mType;
        public PrimitiveMarshler(ProtoCore.Type type)
        {
            mType = type;
        }

        public override void OnDispose(StackValue dsObject, ProtoCore.Runtime.Context context, Interpreter dsi)
        {
            throw new NotImplementedException();
        }

        public override string GetStringValue(StackValue dsObject)
        {
            throw new NotImplementedException();
        }

        public override ProtoCore.Type GetMarshaledType(Type type)
        {
            return mType;
        }

        public static ProtoCore.Type CreateType(ProtoCore.PrimitiveType type)
        {
            ProtoCore.Type protoType = new ProtoCore.Type { rank = 0, UID = (int)type };
            switch (type)
            {
                case ProtoCore.PrimitiveType.kTypeDouble:
                    protoType.Name = ProtoCore.DSDefinitions.Keyword.Double;
                    break;
                case ProtoCore.PrimitiveType.kTypeInt:
                    protoType.Name = ProtoCore.DSDefinitions.Keyword.Int;
                    break;
                case ProtoCore.PrimitiveType.kTypeBool:
                    protoType.Name = ProtoCore.DSDefinitions.Keyword.Bool;
                    break;
                case ProtoCore.PrimitiveType.kTypeChar:
                    protoType.Name = ProtoCore.DSDefinitions.Keyword.Char;
                    break;
                case ProtoCore.PrimitiveType.kTypeString:
                    protoType.Name = ProtoCore.DSDefinitions.Keyword.String;
                    break;
                case ProtoCore.PrimitiveType.kTypePointer:
                case ProtoCore.PrimitiveType.kTypeVar:
                    protoType.Name = ProtoCore.DSDefinitions.Keyword.Var;
                    break;
                case ProtoCore.PrimitiveType.kTypeVoid:
                    protoType.Name = ProtoCore.DSDefinitions.Keyword.Void;
                    break;
                case ProtoCore.PrimitiveType.kTypeNull:
                    protoType.Name = ProtoCore.DSDefinitions.Keyword.Null;
                    break;
                default:
                    throw new NotSupportedException(string.Format("Primitive type {0} is not supported for marshaling.", type));
            }

            return protoType;
        }

        public static bool IsPrimitiveRange(ProtoCore.PrimitiveType type)
        {
            return type > ProtoCore.PrimitiveType.kTypeNull && type < ProtoCore.PrimitiveType.kTypeVar;
        }

        public static bool IsPrimitiveDSType(ProtoCore.Type type)
        {
            if (IsPrimitiveRange((ProtoCore.PrimitiveType)type.UID) && type.IsIndexable == false)
                return true;
            else if (type.UID == (int)ProtoCore.PrimitiveType.kTypeChar && type.rank == 1)
                return true;

            return false;
        }

        public static bool IsPrimitiveObjectType(object obj, ProtoCore.Type type)
        {
            return (obj.GetType().IsValueType || obj.GetType() == typeof(String)) && type.UID == (int)ProtoCore.PrimitiveType.kTypeVar;
        }
    }

    /// <summary>
    /// Marshales integer based primitive types.
    /// </summary>
    class IntMarshaler : PrimitiveMarshler
    {
        public long MaxValue { get; private set; }
        public long MinValue { get; private set; }
        public Func<long, object> CastToObject { get; private set; }
        public Func<object, long> CastToLong { get; private set; }

        private static readonly ProtoCore.Type kType = CreateType(ProtoCore.PrimitiveType.kTypeInt);

        public IntMarshaler(long maxValue, long minValue, Func<long, object> castOperator)
            : base(kType)
        {
            MaxValue = maxValue;
            MinValue = minValue;
            CastToObject = castOperator;
        }

        public override StackValue Marshal(object obj, ProtoCore.Runtime.Context context, Interpreter dsi, ProtoCore.Type type)
        {
            return StackValue.BuildInt(System.Convert.ToInt64(obj));
        }

        public override object UnMarshal(StackValue dsObject, ProtoCore.Runtime.Context context, Interpreter dsi, Type type)
        {
            if (dsObject.opdata > MaxValue || dsObject.opdata < MinValue)
            {
                string message = String.Format(ProtoCore.RuntimeData.WarningMessage.kFFIInvalidCast, dsObject.opdata, type.Name, MinValue, MaxValue);
                dsi.LogWarning(ProtoCore.RuntimeData.WarningID.kTypeMismatch, message);
            }

            return CastToObject(dsObject.opdata);
        }
    }

    /// <summary>
    /// Marshales floating point primitive types.
    /// </summary>
    class FloatMarshaler : PrimitiveMarshler
    {
        public double MaxValue { get; private set; }
        public double MinValue { get; private set; }
        public Func<double, object> CastToDouble { get; private set; }
        private static readonly ProtoCore.Type kType = CreateType(ProtoCore.PrimitiveType.kTypeDouble);

        public FloatMarshaler(double maxValue, double minValue, Func<double, object> castOperator)
            : base(kType)
        {
            MaxValue = maxValue;
            MinValue = minValue;
            CastToDouble = castOperator;
        }

        public override StackValue Marshal(object obj, ProtoCore.Runtime.Context context, Interpreter dsi, ProtoCore.Type type)
        {
            return StackValue.BuildDouble(System.Convert.ToDouble(obj));
        }

        public override object UnMarshal(StackValue dsObject, ProtoCore.Runtime.Context context, Interpreter dsi, Type type)
        {
            if (dsObject.opdata_d > MaxValue || dsObject.opdata_d < MinValue)
            {
                string message = String.Format(ProtoCore.RuntimeData.WarningMessage.kFFIInvalidCast, dsObject.opdata_d, type.Name, MinValue, MaxValue);
                dsi.LogWarning(ProtoCore.RuntimeData.WarningID.kTypeMismatch, message);
            }

            return CastToDouble(dsObject.opdata_d);
        }
    }

    /// <summary>
    /// Marshales boolean
    /// </summary>
    class BoolMarshaler : PrimitiveMarshler
    {
        private static readonly ProtoCore.Type kType = CreateType(ProtoCore.PrimitiveType.kTypeBool);
        public BoolMarshaler() : base(kType) { }

        public override StackValue Marshal(object obj, ProtoCore.Runtime.Context context, Interpreter dsi, ProtoCore.Type type)
        {
            return StackValue.BuildBoolean((bool)obj);
        }

        public override object UnMarshal(StackValue dsObject, ProtoCore.Runtime.Context context, Interpreter dsi, Type type)
        {
            return dsObject.opdata == 0 ? false : true;
        }
    }

    /// <summary>
    /// Marshales char
    /// </summary>
    class CharMarshaler : PrimitiveMarshler
    {
        private static readonly ProtoCore.Type kType = CreateType(ProtoCore.PrimitiveType.kTypeChar);
        public CharMarshaler() : base(kType) { }

        public override StackValue Marshal(object obj, ProtoCore.Runtime.Context context, Interpreter dsi, ProtoCore.Type type)
        {
            return StackValue.BuildChar((char)obj);
        }

        public override object UnMarshal(StackValue dsObject, ProtoCore.Runtime.Context context, Interpreter dsi, Type type)
        {
            return ProtoCore.Utils.EncodingUtils.ConvertInt64ToCharacter(dsObject.opdata);
        }
    }

    /// <summary>
    /// Marshals collection
    /// </summary>
    class CollectionMarshaler : PrimitiveMarshler
    {
        private FFIObjectMarshler primitiveMarshaler;

        /// <summary>
        /// Constructor for the CollectionMarshaler
        /// </summary>
        /// <param name="primitiveMarshaler">Marshaler to marshal primitive type</param>
        /// <param name="type">Expected DS type for marshaling</param>
        public CollectionMarshaler(FFIObjectMarshler primitiveMarshaler, ProtoCore.Type type)
            : base(type)
        {
            this.primitiveMarshaler = primitiveMarshaler;
        }

        /// <summary>
        /// 
        /// </summary>
        /// <param name="obj"></param>
        /// <param name="context"></param>
        /// <param name="dsi"></param>
        /// <param name="type"></param>
        /// <returns></returns>
        public override StackValue Marshal(object obj, ProtoCore.Runtime.Context context, Interpreter dsi, ProtoCore.Type type)
        {
            IEnumerable collection = obj as IEnumerable;
            Validity.Assert(null != collection, "Expected IEnumerable object for marshaling as collection");
            if (null == collection) 
                return StackValue.Null;

            if (collection is IDictionary)
                return ToDSArray(collection as IDictionary, context, dsi, type);
            if (collection is ICollection)
                return ToDSArray(collection as ICollection, context, dsi, type);

            return ToDSArray(collection, context, dsi, type);
        }

        /// <summary>
        /// 
        /// </summary>
        /// <param name="dsObject"></param>
        /// <param name="context"></param>
        /// <param name="dsi"></param>
        /// <param name="expectedCLRType"></param>
        /// <returns></returns>
        public override object UnMarshal(StackValue dsObject, ProtoCore.Runtime.Context context, Interpreter dsi, Type expectedCLRType)
        {
            Type arrayType = expectedCLRType;
            if(expectedCLRType.IsGenericType)
                arrayType = expectedCLRType.GetGenericArguments()[0].MakeArrayType();

            ICollection collection = null;
            //If dsObject is non array pointer but the expectedCLRType is IEnumerable, promote the dsObject to a collection.
            if (dsObject.optype != AddressType.ArrayPointer)
            {
                Validity.Assert(typeof(IEnumerable).IsAssignableFrom(expectedCLRType));
                object obj = primitiveMarshaler.UnMarshal(dsObject, context, dsi, typeof(object));
                collection = new ArrayList(new object[] { obj });
            }
            else //Convert DS Array to CS Collection
                collection = ToICollection(dsObject, context, dsi, arrayType);

            if (typeof(ICollection).IsAssignableFrom(expectedCLRType) && expectedCLRType.IsGenericType)
                return Activator.CreateInstance(expectedCLRType, new[] { collection });

            if (expectedCLRType.IsArray)
            {
                ArrayList list = collection as ArrayList;
                if (null != list)
                {
                    var elementType = expectedCLRType.GetElementType();
                    if (elementType == null)
                        elementType = typeof(object);

                    return list.ToArray(elementType);
                }
            }

            return collection;
        }

        #region CS_ARRAY_TO_DS_ARRAY

        private ProtoCore.Type GetApproxDSType(object obj)
        {
            if (null == obj)
                return CreateType(ProtoCore.PrimitiveType.kTypeNull);

            Type type = obj.GetType();
            if(type == typeof(string))
                return StringMarshaler.kType;
            ProtoCore.Type dsType;
            if (CLRModuleType.TryGetImportedDSType(type, out dsType))
                return dsType;
            if (typeof(IEnumerable).IsAssignableFrom(type)) //It's a collection
            {
                dsType = CreateType(ProtoCore.PrimitiveType.kTypeVar);
                dsType.rank = ProtoCore.DSASM.Constants.kArbitraryRank;
                return dsType;
            }

            //Else return var type
            return CreateType(ProtoCore.PrimitiveType.kTypeVar); 
        }

        /// <summary>
        /// 
        /// </summary>
        /// <param name="collection"></param>
        /// <param name="context"></param>
        /// <param name="dsi"></param>
        /// <param name="expectedDSType"></param>
        /// <returns></returns>
        protected StackValue ToDSArray(ICollection collection, ProtoCore.Runtime.Context context, Interpreter dsi, ProtoCore.Type expectedDSType)
        {
            StackValue[] sv = new StackValue[collection.Count];
            int index = 0;

            foreach (var item in collection)
            {
                ProtoCore.Type dsType = GetApproxDSType(item);
                StackValue value = primitiveMarshaler.Marshal(item, context, dsi, dsType);
                sv[index] = value;
                ++index;
            }

            var retVal = dsi.runtime.rmem.BuildArray(sv);
            return retVal;
        }

        protected StackValue ToDSArray(IEnumerable enumerable, ProtoCore.Runtime.Context context, Interpreter dsi, ProtoCore.Type expectedDSType)
        {
            List<StackValue> svs = new List<StackValue>();

            foreach (var item in enumerable)
            {
                ProtoCore.Type dsType = GetApproxDSType(item);
                StackValue value = primitiveMarshaler.Marshal(item, context, dsi, dsType);
                svs.Add(value);
            }

            var retVal = dsi.runtime.rmem.BuildArray(svs.ToArray());
            return retVal;
        }

        protected StackValue ToDSArray(IDictionary dictionary, ProtoCore.Runtime.Context context, Interpreter dsi, ProtoCore.Type expectedDSType)
        {
            var core = dsi.runtime.Core;

            var array = dsi.runtime.rmem.BuildArray(new StackValue[] { });
            HeapElement ho = ArrayUtils.GetHeapElement(array, core);
            ho.Dict = new Dictionary<StackValue, StackValue>(new StackValueComparer(core));

            foreach (var key in dictionary.Keys)
            {
                var value = dictionary[key];

                ProtoCore.Type keyType = GetApproxDSType(key);
                StackValue dsKey = primitiveMarshaler.Marshal(key, context, dsi, keyType);
                GCUtils.GCRetain(dsKey, core);

                ProtoCore.Type valueType = GetApproxDSType(value);
                StackValue dsValue = primitiveMarshaler.Marshal(value, context, dsi, valueType);
                GCUtils.GCRetain(dsValue, core);

                ho.Dict[dsKey] = dsValue;
            }

            return array;
        }

        #endregion

        #region DS_ARRAY_TO_CS_ARRAY
        /// <summary>
        /// 
        /// </summary>
        /// <typeparam name="T"></typeparam>
        /// <param name="dsObject"></param>
        /// <param name="context"></param>
        /// <param name="dsi"></param>
        /// <returns></returns>
        protected T[] UnMarshal<T>(StackValue dsObject, ProtoCore.Runtime.Context context, Interpreter dsi)
        {
            StackValue[] arr = dsi.runtime.rmem.GetArrayElements(dsObject);
            int count = arr.Length;
            T[] array = new T[count];
            Type objType = typeof(T);
            for (int idx = 0; idx < count; ++idx)
            {
                object obj = primitiveMarshaler.UnMarshal(arr[idx], context, dsi, objType);
                if (null == obj)
                {
                    if (objType.IsValueType)
                        throw new System.InvalidCastException(string.Format("Null value cannot be cast to {0}", objType.Name));

                    array[idx] = default(T);
                }
                else
                    array[idx] = (T)obj;
            }

            return array;
        }

        /// <summary>
        /// 
        /// </summary>
        /// <param name="dsObject"></param>
        /// <param name="context"></param>
        /// <param name="dsi"></param>
        /// <param name="arrayType"></param>
        /// <returns></returns>
        private ICollection ToICollection(StackValue dsObject, ProtoCore.Runtime.Context context, Interpreter dsi, System.Type arrayType)
        {
            if (arrayType.IsArray)
            {
                //  processing only for the primitive types
                //  anything else will be dealt with as it was earlier
                //
                if (arrayType.UnderlyingSystemType == typeof(int[]))
                {
                    return UnMarshal<int>(dsObject, context, dsi);
                }
                else if (arrayType.UnderlyingSystemType == typeof(double[]))
                {
                    return UnMarshal<double>(dsObject, context, dsi);
                }
                else if (arrayType.UnderlyingSystemType == typeof(bool[]))
                {
                    return UnMarshal<bool>(dsObject, context, dsi);
                }
            }

            int ptr = (int)dsObject.opdata;
            HeapElement hs = dsi.runtime.rmem.Heap.Heaplist[ptr];
            int count = hs.VisibleSize;

            //  use arraylist instead of object[], this allows us to correctly capture 
            //  the type of objects being passed
            //
            ArrayList arrList = new ArrayList();
            var elementType = arrayType.GetElementType();
            if (elementType == null)
                elementType = typeof(object);
            for (int idx = 0; idx < count; ++idx)
            {
                object obj = primitiveMarshaler.UnMarshal(hs.Stack[idx], context, dsi, elementType);
                arrList.Add(obj);
            }

            return arrList;

        }
        #endregion
    }

    /// <summary>
    /// Marshales string as array of chars
    /// </summary>
    class StringMarshaler : CollectionMarshaler
    {
        public static readonly ProtoCore.Type kType = CreateType(ProtoCore.PrimitiveType.kTypeString);
        private static readonly CharMarshaler kCharMarshaler = new CharMarshaler();

        public StringMarshaler() : base(kCharMarshaler, kType) { }

        public override StackValue Marshal(object obj, ProtoCore.Runtime.Context context, Interpreter dsi, ProtoCore.Type type)
        {
            string str = (string)obj;
            StackValue dsarray = base.Marshal(str.ToCharArray(), context, dsi, type);
            return StackValue.BuildString(dsarray.opdata);
        }

        public override object UnMarshal(StackValue dsObject, ProtoCore.Runtime.Context context, Interpreter dsi, Type type)
        {
            char[] array = UnMarshal<char>(dsObject, context, dsi);
            return new string(array);
        }
    }

    /// <summary>
    /// This class marshales CLR Objects to DS Object and vice-versa.
    /// </summary>
    class CLRObjectMarshler : FFIObjectMarshler
    {
        private static readonly Dictionary<Type, FFIObjectMarshler> mPrimitiveMarshalers;
        static CLRObjectMarshler()
        {
            mPrimitiveMarshalers = new Dictionary<Type, FFIObjectMarshler>();
            mPrimitiveMarshalers.Add(typeof(Int16), new IntMarshaler(Int16.MaxValue, Int16.MinValue, (long value) => (Int16)value));
            mPrimitiveMarshalers.Add(typeof(Int32), new IntMarshaler(Int32.MaxValue, Int32.MinValue, (long value) => (Int32)value));
            mPrimitiveMarshalers.Add(typeof(Int64), new IntMarshaler(Int64.MaxValue, Int64.MinValue, (long value) => value));
            mPrimitiveMarshalers.Add(typeof(UInt16), new IntMarshaler(UInt16.MaxValue, UInt16.MinValue, (long value) => (UInt16)value));
            mPrimitiveMarshalers.Add(typeof(UInt32), new IntMarshaler(UInt32.MaxValue, UInt32.MinValue, (long value) => (UInt32)value));
            mPrimitiveMarshalers.Add(typeof(UInt64), new IntMarshaler(Int64.MaxValue, Int64.MinValue, (long value) => (UInt64)value));
            mPrimitiveMarshalers.Add(typeof(byte), new IntMarshaler(byte.MaxValue, byte.MinValue, (long value) => (byte)value));
            mPrimitiveMarshalers.Add(typeof(sbyte), new IntMarshaler(sbyte.MaxValue, sbyte.MinValue, (long value) => (sbyte)value));
            mPrimitiveMarshalers.Add(typeof(double), new FloatMarshaler(double.MaxValue, double.MinValue, (double value) => value));
            mPrimitiveMarshalers.Add(typeof(float), new FloatMarshaler(float.MaxValue, float.MinValue, (double value) => (float)value));
            mPrimitiveMarshalers.Add(typeof(bool), new BoolMarshaler());
            mPrimitiveMarshalers.Add(typeof(char), new CharMarshaler());
            mPrimitiveMarshalers.Add(typeof(string), new StringMarshaler());
        }

        /// <summary>
        /// Gets instance of the CLRObjectMarshler for a given core. If marshler
        /// is not already created, it creates a new one.
        /// </summary>
        /// <param name="core">Core object.</param>
        /// <returns>CLRObjectMarshler</returns>
        public static CLRObjectMarshler GetInstance(ProtoCore.Core core)
        {
            CLRObjectMarshler marshaller = null;
            if (!mObjectMarshlers.TryGetValue(core, out marshaller))
            {
                IDisposable[] disposables = null;
                lock (syncroot)
                {
                    if (mObjectMarshlers.TryGetValue(core, out marshaller))
                        return marshaller;

                    marshaller = new CLRObjectMarshler(core);

                    object value;
                    if (core.Configurations.TryGetValue(ConfigurationKeys.GeometryXmlProperties, out value))
                        marshaller.DumpXmlProperties = value == null ? false : (bool)value;
                    else
                        marshaller.DumpXmlProperties = false;
                    mObjectMarshlers[core] = marshaller;

                    disposables = mPendingDisposables.ToArray();
                    mPendingDisposables.Clear();
                }
                if (null != disposables)
                {
                    //Dispose pending disposals
                    foreach (IDisposable obj in disposables)
                    {
                        if (null != obj)
                        {
                            obj.Dispose();
                        }
                    }
                }
            }
            return marshaller;
        }

        /// <summary>
        /// Marshals the given CLR object to expectedDSType StackValue
        /// </summary>
        /// <param name="obj">Input object for marshaling</param>
        /// <param name="context">Runtime context, not being used</param>
        /// <param name="dsi">Runtime Interpreter</param>
        /// <param name="expectedDSType">Expected ProtoCore.Type to marshal as</param>
        /// <returns>StackValue</returns>
        public override StackValue Marshal(object obj, ProtoCore.Runtime.Context context, Interpreter dsi, ProtoCore.Type expectedDSType)
        {
            //1. Null object is marshaled as null
            if (obj == null)
                return StackValue.Null;

            //2. Get appropriate marshaler for the expectedDSType and objType
            Type objType = obj.GetType();
            FFIObjectMarshler marshaler = GetMarshalerForDsType(expectedDSType, objType);

            //3. Got a marshaler, now marshal it.
            if (null != marshaler)
                return marshaler.Marshal(obj, context, dsi, expectedDSType);

            //4. Didn't get the marshaler, could be a pointer or var type, check from map
            StackValue retVal;
            if (CLRObjectMap.TryGetValue(obj, out retVal))
                return retVal;

            //5. Seems like a new object create a new DS object and bind it.
            return CreateDSObject(obj, context, dsi);
        }

        /// <summary>
        /// 
        /// </summary>
        /// <param name="dsObject"></param>
        /// <param name="context"></param>
        /// <param name="dsi"></param>
        /// <param name="expectedCLRType"></param>
        /// <returns></returns>
        public override object UnMarshal(StackValue dsObject, ProtoCore.Runtime.Context context, Interpreter dsi, System.Type expectedCLRType)
        {
            if (dsObject.optype == AddressType.Null)
                return null;

            //Get the correct marshaler to unmarshal
            FFIObjectMarshler marshaler = GetMarshalerForCLRType(expectedCLRType, dsObject.optype);
            if (null != marshaler)
                return marshaler.UnMarshal(dsObject, context, dsi, expectedCLRType);

            //The dsObject must be of pointer type
            Validity.Assert(dsObject.optype == AddressType.Pointer, string.Format("Operand type {0} not supported for marshalling", dsObject.optype));

            //Search in the DSObjectMap, for corresponding clrObject.
            object clrObject = null;
            if (DSObjectMap.TryGetValue(dsObject, out clrObject))
                return clrObject;

            return CreateCLRObject(dsObject, context, dsi, expectedCLRType);
        }

        /// <summary>
        /// Gets marshaler for the given clrType and if it fails
        /// to get one, it tries to get primitive marshaler based on dsType.
        /// We want to get correct marshaler specific to the input type because
        /// more than one type gets map to same type in DS.
        /// </summary>
        /// <param name="clrType">System.Type to which DS object needs to be 
        /// marshaled.</param>
        /// <param name="dsType">DS Object type, that needs to be marshaled.
        /// </param>
        /// <returns>FFIObjectMarshler or null</returns>
        private FFIObjectMarshler GetMarshalerForCLRType(Type clrType, AddressType dsType)
        {
            //If the input ds object is pointer type then it can't be marshaled as primitive.
            if (dsType == AddressType.Pointer)
                return null;

            FFIObjectMarshler marshaler = null;
            //Expected CLR type is object, get marshaled clrType from dsType
            Type expectedType = clrType;
            if (expectedType == typeof(object))
                expectedType = GetPrimitiveType(dsType);
            else if (clrType.IsGenericType && clrType.GetGenericTypeDefinition() == typeof(Nullable<>))
                expectedType = Nullable.GetUnderlyingType(clrType);

            //If Ds Type is array pointer, it needs to be marshaled as collection.
            bool collection = (dsType == AddressType.ArrayPointer);

            //Expected CLR type is not string, but is derived from IEnumerable
            if (typeof(string) != expectedType && typeof(IEnumerable).IsAssignableFrom(expectedType))
                collection = true;

            if (collection)
            {
                ProtoCore.Type type = PrimitiveMarshler.CreateType(ProtoCore.PrimitiveType.kTypeVar);
                type.rank = ProtoCore.DSASM.Constants.kArbitraryRank;
                return new CollectionMarshaler(this, type);
            }

<<<<<<< HEAD
            if (null != clrObject)
            {
                //If the dsObject is not an ArrayPointer but expected type is IEnumerable derived class,
                //marshal the single object as collection.
                if (dsObject.optype != AddressType.ArrayPointer && typeof(System.Collections.IEnumerable).IsAssignableFrom(type))
                {
                    return new List<object> { clrObject };
                }
                return clrObject;
            }
=======
            if (!mPrimitiveMarshalers.TryGetValue(expectedType, out marshaler))
                mPrimitiveMarshalers.TryGetValue(GetPrimitiveType(dsType), out marshaler);
>>>>>>> d3328180

            return marshaler;
        }

        /// <summary>
<<<<<<< HEAD
        /// Gets Primitive marshaler for the given input type and if it fails
        /// to get one, it tries to get primitive marshaler based on dsType.
        /// We want to get correct marshaler specific to the input type because
        /// more than one type gets map to same type in DS.
        /// </summary>
        /// <param name="type">System.Type</param>
        /// <param name="dsType">DS AddressType</param>
        /// <returns>FFIObjectMarshler or null</returns>
        private FFIObjectMarshler GetPrimitiveMarshaler(Type type, AddressType dsType)
        {
            FFIObjectMarshler marshaler = null;
            if (mPrimitiveMarshalers.TryGetValue(type, out marshaler))
                return marshaler;

            //Try to get primitive marshaler based on dsType.
            mPrimitiveMarshalers.TryGetValue(GetPrimitiveType(dsType), out marshaler);
            return marshaler;
        }

        /// <summary>
        /// Tries to get a primitive object from the given dsObject.
        /// </summary>
        /// <param name="dsObject">StackValue for DS Object</param>
        /// <param name="context">Runtime context</param>
        /// <param name="dsi">Interpreter</param>
        /// <param name="type">Expected System.Type</param>
        /// <returns>Marshaled object or null</returns>
        private object TryGetPrimitiveObject(StackValue dsObject, ProtoCore.Runtime.Context context, Interpreter dsi, System.Type type)
        {
            Type dsObjectType = type;
            if (dsObjectType == typeof(object))
                dsObjectType = GetPrimitiveType(dsObject.optype);
            else if (type.IsGenericType && type.GetGenericTypeDefinition() == typeof(Nullable<>))
                dsObjectType = Nullable.GetUnderlyingType(type);

            FFIObjectMarshler marshaler = GetPrimitiveMarshaler(dsObjectType, dsObject.optype);
            if(null != marshaler)
                return marshaler.UnMarshal(dsObject, context, dsi, type);
            
            return null;
=======
        /// Get appropriate marshaler for given DS Type.
        /// </summary>
        /// <param name="dsType">DS Type to which given objType needs to be marshaled.</param>
        /// <param name="objType">CLR object type that needs to marshal.</param>
        /// <returns>FFIObjectMarshler or null</returns>
        private FFIObjectMarshler GetMarshalerForDsType(ProtoCore.Type dsType, Type objType)
        {
            //Expected DS Type is pointer, so there is no primitive marshaler available.
            if (dsType.UID == (int)ProtoCore.PrimitiveType.kTypePointer)
                return null;

            FFIObjectMarshler marshaler = null;
            bool marshalAsCollection = false;
            //0. String needs special handling becuase it's derived from IEnumerable.
            if (typeof(string) == objType)
                marshalAsCollection = false;
            //1. If expectedDSType is fixed rank collection, objType must be a collection of same rank
            else if (dsType.rank > 0 && typeof(IEnumerable).IsAssignableFrom(objType))
                marshalAsCollection = true;
            //2. If dsType is arbitrary rank collection, marshal based on objType
            //3. If dsType is var, marshal based on objType.
            else if ((dsType.rank == ProtoCore.DSASM.Constants.kArbitraryRank ||
                dsType.UID == (int)ProtoCore.PrimitiveType.kTypeVar) && typeof(IEnumerable).IsAssignableFrom(objType))
                marshalAsCollection = true;

            //4. Else get primitive marshaler for given objType
            if (marshalAsCollection)
                marshaler = new CollectionMarshaler(this, dsType);
            else if(dsType.UID != (int)ProtoCore.PrimitiveType.kTypePointer) //Not exported as pointer type
                mPrimitiveMarshalers.TryGetValue(objType, out marshaler);

            return marshaler;
>>>>>>> d3328180
        }

        /// <summary>
        /// Gets a primitive System.Type for the given DS type.
        /// </summary>
        /// <param name="addressType">DS AddressType</param>
        /// <returns>System.Type</returns>
        private Type GetPrimitiveType(AddressType addressType)
        {
            switch (addressType)
            {
                case AddressType.Int:
                    return typeof(int);
                case AddressType.Double:
                    return typeof(double);
                case AddressType.Boolean:
                    return typeof(bool);
                case AddressType.Char:
                    return typeof(char);
                case AddressType.String:
                    return typeof(string);
                default:
                    return typeof(object);
            }
        }

        /// <summary>
        /// Gets marshaled DS type for the given System.Type
        /// </summary>
        /// <param name="type">System.Type</param>
        /// <returns>ProtoCore.Type as equivalent DS type for input System.Type</returns>
        public override ProtoCore.Type GetMarshaledType(Type type)
        {
            return CLRObjectMarshler.GetProtoCoreType(type);
        }

        /// <summary>
        /// Gets equivalent DS type for the input System.Type
        /// </summary>
        /// <param name="type">System.Type</param>
        /// <returns>ProtoCore.Type</returns>
        public static ProtoCore.Type GetProtoCoreType(Type type)
        {
            ProtoCore.Type retype = PrimitiveMarshler.CreateType(ProtoCore.PrimitiveType.kTypeVar);
            GetProtoCoreType(type, ref retype);
            return retype;
        }

        /// <summary>
        /// 
        /// </summary>
        /// <param name="type"></param>
        /// <returns></returns>
        public static ProtoCore.Type GetUserDefinedType(Type type)
        {
            ProtoCore.Type retype = PrimitiveMarshler.CreateType(ProtoCore.PrimitiveType.kTypePointer);
            GetProtoCoreType(type, ref retype);
            return retype;
        }

        /// <summary>
        /// 
        /// </summary>
        /// <param name="type"></param>
        /// <param name="protoCoreType"></param>
        private static void GetProtoCoreType(Type type, ref ProtoCore.Type protoCoreType)
        {
            FFIObjectMarshler marshaler;
            if (type.IsArray)
            {
                Type elemType = type.GetElementType();
                GetProtoCoreType(elemType, ref protoCoreType);

                if (protoCoreType.rank != Constants.kArbitraryRank)
                {
                    protoCoreType.rank += type.GetArrayRank(); //set the rank.
                }
            }
            else if (typeof(System.Collections.IDictionary).IsAssignableFrom(type))
            {
                protoCoreType.rank = ProtoCore.DSASM.Constants.kArbitraryRank;
            }
            else if (type.IsInterface && typeof(IEnumerable).IsAssignableFrom(type))
            {
                protoCoreType.rank = ProtoCore.DSASM.Constants.kArbitraryRank;
            }
            else if (type.IsGenericType && typeof(IEnumerable).IsAssignableFrom(type))
            {
                Type[] args = type.GetGenericArguments();
                int nArgs = args.Length;
                if (nArgs != 1)
                {
                    protoCoreType.Name = GetTypeName(type);
                    protoCoreType.UID = (int)ProtoCore.PrimitiveType.kTypePointer;
                    return;
                }
                Type elemType = args[0];
                //TODO: Ideally we shouldn't be calling this method on CLRModuleType,
                //but we want to import this elemType, hence we do this.
                protoCoreType = CLRModuleType.GetProtoCoreType(elemType, null);
                if (protoCoreType.rank != Constants.kArbitraryRank)
                {
                    protoCoreType.rank += 1;
                }
            }
            else if (type.IsGenericType && type.GetGenericTypeDefinition() == typeof(Nullable<>))
            {
                protoCoreType = CLRModuleType.GetProtoCoreType(Nullable.GetUnderlyingType(type), null);
            }
            else if (type == typeof(object))
            {
                protoCoreType = PrimitiveMarshler.CreateType(ProtoCore.PrimitiveType.kTypeVar);
                protoCoreType.rank = 0; //Initially setup zero rank
            }
            else if (type == typeof(void))
                protoCoreType = PrimitiveMarshler.CreateType(ProtoCore.PrimitiveType.kTypeVoid);
            else if (protoCoreType.UID == (int)ProtoCore.PrimitiveType.kTypePointer)
                protoCoreType.Name = GetTypeName(type);
            else if (mPrimitiveMarshalers.TryGetValue(type, out marshaler))
                protoCoreType = marshaler.GetMarshaledType(type);
            else
            {
                protoCoreType.Name = GetTypeName(type);
                protoCoreType.UID = (int)ProtoCore.PrimitiveType.kTypePointer;
            }
        }

        /// <summary>
        /// 
        /// </summary>
        /// <param name="type"></param>
        /// <returns></returns>
        public static bool IsMarshaledAsNativeType(Type type)
        {
            if (type.IsPrimitive || type.IsArray || typeof(System.Collections.IDictionary).IsAssignableFrom(type) || type == typeof(string) || type == typeof(object) || type == typeof(void))
                return true;
            if (type.IsGenericType && type.GetGenericTypeDefinition() == typeof(Nullable<>))
                return true;
            if (type.IsInterface && typeof(IEnumerable).IsAssignableFrom(type))
                return true;
            if (type.IsGenericType && typeof(IEnumerable).IsAssignableFrom(type))
            {
                Type[] args = type.GetGenericArguments();
                return args != null && args.Length == 1;
            }

            return false;
        }

        /// <summary>
        /// 
        /// </summary>
        /// <param name="dsObject"></param>
        /// <param name="context"></param>
        /// <param name="dsi"></param>
        public override void OnDispose(StackValue dsObject, ProtoCore.Runtime.Context context, Interpreter dsi)
        {
            lock (DSObjectMap)
            {
                Object clrobject;
                if (DSObjectMap.TryGetValue(dsObject, out clrobject))
                {
                    DSObjectMap.Remove(dsObject);
                    CLRObjectMap.Remove(clrobject);
                    dsi.runtime.Core.FFIPropertyChangedMonitor.RemoveFFIObject(clrobject);
                }
            }
        }

        /// <summary>
        /// 
        /// </summary>
        /// <param name="type"></param>
        /// <returns></returns>
        public static string GetTypeName(Type type)
        {
            return GetTypeName(type, true);
        }

        private static string GetTypeName(Type type, bool fullName)
        {
            if (!type.IsGenericType)
            {
                if (type.IsNestedPublic)
                    return string.Format("{0}_{1}", type.DeclaringType.FullName, type.Name);

                return fullName ? type.FullName : type.Name;
            }

            string name = fullName ? type.GetGenericTypeDefinition().FullName : type.GetGenericTypeDefinition().Name;
            int trim = name.IndexOf('`');
            if (trim > 0)
                name = name.Substring(0, trim);
            Type[] args = type.GetGenericArguments();
            for (int i = 0; i < args.Length; ++i)
            {
                string prefix = (i == 0) ? "Of" : "And";
                name = name + prefix + GetTypeName(args[i], false);
            }

            return name;
        }

        //recursively gets a public type from the given type
        public static Type GetPublicType(Type type)
        {
            if (type.IsPublic || type.IsNestedPublic)
                return type;

            return GetPublicType(type.BaseType);
        }

        /// <summary>
        /// 
        /// </summary>
        /// <param name="obj"></param>
        /// <param name="context"></param>
        /// <param name="dsi"></param>
        /// <returns></returns>
        private StackValue CreateDSObject(object obj, ProtoCore.Runtime.Context context, Interpreter dsi)
        {
            //We are here, because we want to create DS object of user defined type.
            var core = dsi.runtime.Core;
            var classTable = core.DSExecutable.classTable;
            Type objType = GetPublicType(obj.GetType());
            int type = classTable.IndexOf(GetTypeName(objType));
            //Recursively get the base class type if available.
            while (type == -1 && objType != null)
            {
                objType = objType.BaseType;
                if (null != objType)
                    type = classTable.IndexOf(GetTypeName(objType));
            }

            int ptr = ProtoCore.DSASM.Constants.kInvalidPointer;
            lock (core.Heap.cslock)
            {
                ptr = core.Heap.Allocate(classTable.ClassNodes[type].size);
            }

            MetaData metadata;
            metadata.type = type;
            StackValue retval = StackValue.BuildPointer(ptr, metadata);
            BindObjects(obj, retval);
            dsi.runtime.Core.FFIPropertyChangedMonitor.AddFFIObject(obj);

            //If we are in debug mode, populate primary properties if there is any.
            //if (core.Options.IDEDebugMode)
            //    PopulatePrimaryProperties(obj, retval, context, dsi, type);

            return retval;
        }

        /// <summary>
        /// Initializes primary properties on the DS object for given FFI
        /// object.
        /// </summary>
        /// <param name="ffiObject">FFI object in context</param>
        /// <param name="dsObject">Design script object</param>
        /// <param name="context">Execution context</param>
        /// <param name="dsi">Interpreter</param>
        /// <param name="classIndex">Class index of design script data type</param>
        private void PopulatePrimaryProperties(object ffiObject, StackValue dsObject, ProtoCore.Runtime.Context context, Interpreter dsi, int classIndex)
        {
            Dictionary<string, object> properties = GetPrimaryProperties(ffiObject);
            if (null == properties || properties.Count == 0)
                return;

            var core = dsi.runtime.Core;
            StackValue[] svs = core.Heap.Heaplist[(int)dsObject.opdata].Stack;
            for (int ix = 0; ix < svs.Length; ++ix)
            {
                SymbolNode symbol = core.ClassTable.ClassNodes[classIndex].symbols.symbolList[ix];
                object prop = null;
                if (properties.TryGetValue(symbol.name, out prop) && null != prop)
                    svs[ix] = Marshal(prop, context, dsi, GetMarshaledType(prop.GetType()));
            }
        }

        /// <summary>
        /// Get all the properties of input object, that are marked with 
        /// "Primary" Category.
        /// </summary>
        /// <param name="obj">Input FFI object</param>
        /// <returns>Map of properties and its values</returns>
        private Dictionary<string, object> GetPrimaryProperties(object obj)
        {
            Type objType = obj.GetType();
            PropertyInfo[] properties = objType.GetProperties();
            Dictionary<string, object> propertyBag = new Dictionary<string, object>();
            foreach (var item in properties)
            {
                if ("Primary" == GetCategory(item))
                {
                    try
                    {
                        propertyBag[item.Name] = item.GetValue(obj, null);
                    }
                    catch
                    {
                    }
                }
            }

            return propertyBag;
        }

        /// <summary>
        /// Looks for CategoryAttribute on the given member and returns
        /// Category value.
        /// </summary>
        /// <param name="member">MemberInfo for querying attribute</param>
        /// <returns>Category name for the member if any, else empty string</returns>
        public static string GetCategory(MemberInfo member)
        {
            object[] atts = member.GetCustomAttributes(false);
            foreach (var item in atts)
            {
                CategoryAttribute category = item as CategoryAttribute;
                if (null != category)
                    return category.Category;
            }

            return string.Empty;
        }

        private void GeneratePrimaryPropertiesAsXml(object obj, XmlWriter xw)
        {
            Dictionary<string, object> properties = GetPrimaryProperties(obj);
            string elementName = obj.GetType().ToString();
            elementName = XmlConvert.EncodeName(elementName);
            xw.WriteStartElement(elementName);
            foreach (var item in properties)
            {
                if (null == item.Value)
                {
                    xw.WriteElementString(item.Key, "null");
                }
                else if (item.Value.GetType().IsPrimitive)
                {
                    xw.WriteElementString(item.Key, item.Value.ToString());
                }
                else
                {
                    xw.WriteStartElement(item.Key);
                    GeneratePrimaryPropertiesAsXml(item.Value, xw);
                    xw.WriteEndElement();
                }
            }
            xw.WriteEndElement();
        }

        /// <summary>
        /// Controls whether GetStringValue() to dump Xml properties or not
        /// </summary>
        private bool DumpXmlProperties
        {
            get;
            set;
        }

        /// <summary>
        /// 
        /// </summary>
        /// <param name="dsObject"></param>
        /// <returns></returns>
        public override string GetStringValue(StackValue dsObject)
        {
            object clrObject = null;
            if (!DSObjectMap.TryGetValue(dsObject, out clrObject))
            {
                return string.Empty;
            }

            if (clrObject != null)
            {
                if (!DumpXmlProperties)
                {
                    return clrObject.ToString();
                }
                else
                {
                    XmlWriterSettings settings = new XmlWriterSettings { Indent = false, OmitXmlDeclaration = true };
                    using (StringWriter sw = new StringWriter())
                    {
                        using (XmlWriter xw = XmlTextWriter.Create(sw, settings))
                        {
                            GeneratePrimaryPropertiesAsXml(clrObject, xw);
                        }
                        return sw.ToString();
                    }
                }
            }
            else
            {
                return string.Empty;
            }
        }

        #region PRIVATE_SPACE

        /// <summary>
        /// 
        /// </summary>
        /// <param name="obj"></param>
        /// <param name="dsobj"></param>
        private void BindObjects(object obj, StackValue dsobj)
        {
#if DEBUG
            if (DSObjectMap.ContainsKey(dsobj))
                throw new InvalidOperationException("Object reference already mapped");

            if (CLRObjectMap.ContainsKey(obj))
                throw new InvalidOperationException("Object reference already mapped");
#endif
            lock (DSObjectMap)
            {
                DSObjectMap[dsobj] = obj;
                CLRObjectMap[obj] = dsobj;
            }
        }

        /// <summary>
        /// 
        /// </summary>
        /// <param name="dsObject"></param>
        /// <param name="context"></param>
        /// <param name="dsi"></param>
        /// <param name="type"></param>
        /// <returns></returns>
        private object CreateCLRObject(StackValue dsObject, ProtoCore.Runtime.Context context, Interpreter dsi, System.Type type)
        {
            //Must be a user defined type, and expecting a var object
            if (type == typeof(object) && dsObject.optype == AddressType.Pointer)
            {
                //TOD: Fix GC issue, don't know how/when this will get GCed??
                dsi.runtime.rmem.Heap.IncRefCount(dsObject);
                BindObjects(dsObject, dsObject);
                return dsObject;
            }

            throw new InvalidOperationException("Unable to locate managed object for given dsObject.");
        }

        /// <summary>
        /// Constructor.
        /// </summary>
        /// <param name="core">Core object for marshler.</param>
        private CLRObjectMarshler(ProtoCore.Core core)
        {
            core.Dispose += core_Dispose;
        }

        /// <summary>
        /// Dispose event handler.
        /// </summary>
        /// <param name="sender">Core object being disposed.</param>
        void core_Dispose(ProtoCore.Core sender)
        {
            CLRObjectMarshler marshaller = null;
            if (!mObjectMarshlers.TryGetValue(sender, out marshaller))
                throw new KeyNotFoundException();

            mObjectMarshlers.Remove(sender);

            //Detach from core.
            sender.Dispose -= core_Dispose;

            //Dispose all disposable CLR objects.
            foreach (var item in DSObjectMap)
            {
                IDisposable disposable = item.Value as IDisposable;
                sender.FFIPropertyChangedMonitor.RemoveFFIObject(item.Value);

                if (null != disposable)
                    disposable.Dispose();
            }

            //Clear the maps.
            DSObjectMap.Clear();
            CLRObjectMap.Clear();
        }

        private readonly Dictionary<StackValue, Object> DSObjectMap = new Dictionary<StackValue, object>(new PointerValueComparer());
        private readonly Dictionary<Object, StackValue> CLRObjectMap = new Dictionary<object, StackValue>(new ReferenceEqualityComparer());
        private static readonly Dictionary<ProtoCore.Core, CLRObjectMarshler> mObjectMarshlers = new Dictionary<ProtoCore.Core, CLRObjectMarshler>();
        private static List<IDisposable> mPendingDisposables = new List<IDisposable>();
        private static readonly Object syncroot = new Object();
        #endregion
    }

    /// <summary>
    /// This class compares two CLR objects. It is used in CLRObjectMap to 
    /// avoid hash collision. 
    /// </summary>
    public class ReferenceEqualityComparer: IEqualityComparer<object>
    {
        public bool Equals(object x, object y)
        {
            return object.ReferenceEquals(x, y);
        }

        public int GetHashCode(object obj)
        {
            return obj.GetHashCode();
        }
    }

    /// <summary>
    /// This class compares two Pointer type StackValue objects.
    /// </summary>
    public class PointerValueComparer : IEqualityComparer<StackValue>
    {
        public bool Equals(StackValue x, StackValue y)
        {
            return x.opdata == y.opdata && x.metaData.type == y.metaData.type;
        }

        public int GetHashCode(StackValue obj)
        {
            unchecked
            {
                var hash = 0;
                hash = (hash * 397) ^ obj.opdata.GetHashCode();
                hash = (hash * 397) ^ obj.metaData.type.GetHashCode();
                return hash;
            }
        }
    }
}<|MERGE_RESOLUTION|>--- conflicted
+++ resolved
@@ -656,68 +656,13 @@
                 return new CollectionMarshaler(this, type);
             }
 
-<<<<<<< HEAD
-            if (null != clrObject)
-            {
-                //If the dsObject is not an ArrayPointer but expected type is IEnumerable derived class,
-                //marshal the single object as collection.
-                if (dsObject.optype != AddressType.ArrayPointer && typeof(System.Collections.IEnumerable).IsAssignableFrom(type))
-                {
-                    return new List<object> { clrObject };
-                }
-                return clrObject;
-            }
-=======
             if (!mPrimitiveMarshalers.TryGetValue(expectedType, out marshaler))
                 mPrimitiveMarshalers.TryGetValue(GetPrimitiveType(dsType), out marshaler);
->>>>>>> d3328180
 
             return marshaler;
         }
 
         /// <summary>
-<<<<<<< HEAD
-        /// Gets Primitive marshaler for the given input type and if it fails
-        /// to get one, it tries to get primitive marshaler based on dsType.
-        /// We want to get correct marshaler specific to the input type because
-        /// more than one type gets map to same type in DS.
-        /// </summary>
-        /// <param name="type">System.Type</param>
-        /// <param name="dsType">DS AddressType</param>
-        /// <returns>FFIObjectMarshler or null</returns>
-        private FFIObjectMarshler GetPrimitiveMarshaler(Type type, AddressType dsType)
-        {
-            FFIObjectMarshler marshaler = null;
-            if (mPrimitiveMarshalers.TryGetValue(type, out marshaler))
-                return marshaler;
-
-            //Try to get primitive marshaler based on dsType.
-            mPrimitiveMarshalers.TryGetValue(GetPrimitiveType(dsType), out marshaler);
-            return marshaler;
-        }
-
-        /// <summary>
-        /// Tries to get a primitive object from the given dsObject.
-        /// </summary>
-        /// <param name="dsObject">StackValue for DS Object</param>
-        /// <param name="context">Runtime context</param>
-        /// <param name="dsi">Interpreter</param>
-        /// <param name="type">Expected System.Type</param>
-        /// <returns>Marshaled object or null</returns>
-        private object TryGetPrimitiveObject(StackValue dsObject, ProtoCore.Runtime.Context context, Interpreter dsi, System.Type type)
-        {
-            Type dsObjectType = type;
-            if (dsObjectType == typeof(object))
-                dsObjectType = GetPrimitiveType(dsObject.optype);
-            else if (type.IsGenericType && type.GetGenericTypeDefinition() == typeof(Nullable<>))
-                dsObjectType = Nullable.GetUnderlyingType(type);
-
-            FFIObjectMarshler marshaler = GetPrimitiveMarshaler(dsObjectType, dsObject.optype);
-            if(null != marshaler)
-                return marshaler.UnMarshal(dsObject, context, dsi, type);
-            
-            return null;
-=======
         /// Get appropriate marshaler for given DS Type.
         /// </summary>
         /// <param name="dsType">DS Type to which given objType needs to be marshaled.</param>
@@ -750,7 +695,6 @@
                 mPrimitiveMarshalers.TryGetValue(objType, out marshaler);
 
             return marshaler;
->>>>>>> d3328180
         }
 
         /// <summary>
