﻿<?xml version="1.0" encoding="utf-8"?>
<Project DefaultTargets="Build" ToolsVersion="4.0" xmlns="http://schemas.microsoft.com/developer/msbuild/2003">
  <PropertyGroup>
    <Configuration Condition=" '$(Configuration)' == '' ">Debug</Configuration>
    <Platform Condition=" '$(Platform)' == '' ">x64</Platform>
    <ProductVersion>9.0.21022</ProductVersion>
    <SchemaVersion>2.0</SchemaVersion>
    <ProjectGuid>{7A9E0314-966F-4584-BAA3-7339CBB849D1}</ProjectGuid>
    <OutputType>Library</OutputType>
    <RootNamespace>ProtoCore</RootNamespace>
    <AssemblyName>ProtoCore</AssemblyName>
    <TargetFrameworkVersion>v4.0</TargetFrameworkVersion>
    <FileUpgradeFlags>
    </FileUpgradeFlags>
    <UpgradeBackupLocation>
    </UpgradeBackupLocation>
    <OldToolsVersion>3.5</OldToolsVersion>
    <TargetFrameworkProfile />
  </PropertyGroup>
  <ImportGroup Label="PropertySheets">
    <Import Project="$(SolutionDir)Config\CS.props" />
  </ImportGroup>
  <PropertyGroup Condition="'$(Configuration)|$(Platform)' == 'Debug|x64'">
    <DebugSymbols>true</DebugSymbols>
    <DefineConstants>DEBUG, _USE_FREE_LIST</DefineConstants>
    <DebugType>full</DebugType>
    <PlatformTarget>x64</PlatformTarget>
    <CodeAnalysisUseTypeNameInSuppression>true</CodeAnalysisUseTypeNameInSuppression>
    <CodeAnalysisModuleSuppressionsFile>GlobalSuppressions.cs</CodeAnalysisModuleSuppressionsFile>
    <ErrorReport>prompt</ErrorReport>
    <CodeAnalysisRuleSet>MinimumRecommendedRules.ruleset</CodeAnalysisRuleSet>
    <CodeAnalysisRuleSetDirectories>;C:\VS2010\Team Tools\Static Analysis Tools\\Rule Sets</CodeAnalysisRuleSetDirectories>
    <CodeAnalysisIgnoreBuiltInRuleSets>true</CodeAnalysisIgnoreBuiltInRuleSets>
    <CodeAnalysisRuleDirectories>;C:\VS2010\Team Tools\Static Analysis Tools\FxCop\\Rules</CodeAnalysisRuleDirectories>
    <CodeAnalysisIgnoreBuiltInRules>true</CodeAnalysisIgnoreBuiltInRules>
  </PropertyGroup>
  <PropertyGroup Condition="'$(Configuration)|$(Platform)' == 'Release|x64'">
    <Optimize>true</Optimize>
    <PlatformTarget>x64</PlatformTarget>
    <CodeAnalysisUseTypeNameInSuppression>true</CodeAnalysisUseTypeNameInSuppression>
    <CodeAnalysisModuleSuppressionsFile>GlobalSuppressions.cs</CodeAnalysisModuleSuppressionsFile>
    <ErrorReport>prompt</ErrorReport>
    <CodeAnalysisRuleSet>MinimumRecommendedRules.ruleset</CodeAnalysisRuleSet>
    <CodeAnalysisRuleSetDirectories>;C:\VS2010\Team Tools\Static Analysis Tools\\Rule Sets</CodeAnalysisRuleSetDirectories>
    <CodeAnalysisIgnoreBuiltInRuleSets>true</CodeAnalysisIgnoreBuiltInRuleSets>
    <CodeAnalysisRuleDirectories>;C:\VS2010\Team Tools\Static Analysis Tools\FxCop\\Rules</CodeAnalysisRuleDirectories>
    <CodeAnalysisIgnoreBuiltInRules>true</CodeAnalysisIgnoreBuiltInRules>
    <DefineConstants>_USE_FREE_LIST</DefineConstants>
  </PropertyGroup>
  <PropertyGroup>
    <StartupObject />
  </PropertyGroup>
  <PropertyGroup Condition="'$(Configuration)|$(Platform)' == 'Debug|x86'">
    <DebugSymbols>true</DebugSymbols>
    <DefineConstants>DEBUG</DefineConstants>
    <DebugType>full</DebugType>
    <PlatformTarget>x86</PlatformTarget>
    <CodeAnalysisUseTypeNameInSuppression>true</CodeAnalysisUseTypeNameInSuppression>
    <CodeAnalysisModuleSuppressionsFile>GlobalSuppressions.cs</CodeAnalysisModuleSuppressionsFile>
    <ErrorReport>prompt</ErrorReport>
    <CodeAnalysisRuleSet>MinimumRecommendedRules.ruleset</CodeAnalysisRuleSet>
    <CodeAnalysisRuleSetDirectories>;C:\VS2010\Team Tools\Static Analysis Tools\\Rule Sets</CodeAnalysisRuleSetDirectories>
    <CodeAnalysisIgnoreBuiltInRuleSets>true</CodeAnalysisIgnoreBuiltInRuleSets>
    <CodeAnalysisRuleDirectories>;C:\VS2010\Team Tools\Static Analysis Tools\FxCop\\Rules</CodeAnalysisRuleDirectories>
    <CodeAnalysisIgnoreBuiltInRules>true</CodeAnalysisIgnoreBuiltInRules>
  </PropertyGroup>
  <PropertyGroup Condition="'$(Configuration)|$(Platform)' == 'Release|x86'">
    <DefineConstants>_USE_FREE_LIST</DefineConstants>
    <Optimize>true</Optimize>
    <PlatformTarget>x86</PlatformTarget>
    <CodeAnalysisUseTypeNameInSuppression>true</CodeAnalysisUseTypeNameInSuppression>
    <CodeAnalysisModuleSuppressionsFile>GlobalSuppressions.cs</CodeAnalysisModuleSuppressionsFile>
    <ErrorReport>prompt</ErrorReport>
    <CodeAnalysisRuleSet>MinimumRecommendedRules.ruleset</CodeAnalysisRuleSet>
    <CodeAnalysisRuleSetDirectories>;C:\VS2010\Team Tools\Static Analysis Tools\\Rule Sets</CodeAnalysisRuleSetDirectories>
    <CodeAnalysisIgnoreBuiltInRuleSets>true</CodeAnalysisIgnoreBuiltInRuleSets>
    <CodeAnalysisRuleDirectories>;C:\VS2010\Team Tools\Static Analysis Tools\FxCop\\Rules</CodeAnalysisRuleDirectories>
    <CodeAnalysisIgnoreBuiltInRules>true</CodeAnalysisIgnoreBuiltInRules>
  </PropertyGroup>
  <PropertyGroup>
    <SignAssembly>false</SignAssembly>
  </PropertyGroup>
  <PropertyGroup>
    <AssemblyOriginatorKeyFile>ProtoCore.snk</AssemblyOriginatorKeyFile>
  </PropertyGroup>
  <PropertyGroup Condition="'$(Configuration)|$(Platform)' == 'Debug|AnyCPU'">
    <DefineConstants>TRACE;DEBUG</DefineConstants>
  </PropertyGroup>
  <PropertyGroup Condition="'$(Configuration)|$(Platform)' == 'Release|AnyCPU'">
    <DefineConstants>TRACE</DefineConstants>
  </PropertyGroup>
  <Import Project="$(MSBuildBinPath)\Microsoft.CSharp.targets" />
  <ItemGroup>
    <Compile Include="..\..\AssemblySharedInfoGenerator\AssemblySharedInfo.cs">
      <Link>AssemblySharedInfo.cs</Link>
    </Compile>
    <Compile Include="AssociativeGraph.cs" />
    <Compile Include="ASTCompilerUtils.cs" />
<<<<<<< HEAD
    <Compile Include="MacroBlock\MacroBlock.cs" />
    <Compile Include="MacroBlock\Sequencer.cs" />
=======
    <Compile Include="DSASM\HeapObjects.cs" />
>>>>>>> a9342078
    <Compile Include="SyntaxAnalysis\AstVisitor.cs" />
    <Compile Include="AttributeEntry.cs" />
    <Compile Include="BuildStatus.cs" />
    <Compile Include="CodeBlock.cs" />
    <Compile Include="CodeGen.cs" />
    <Compile Include="CodeFile.cs" />
    <Compile Include="CodeGenDS.cs" />
    <Compile Include="CodePoint.cs" />
    <Compile Include="Compiler.cs" />
    <Compile Include="CompilerOptions.cs" />
    <Compile Include="CompilerUtils.cs" />
    <Compile Include="Core.cs" />
    <Compile Include="ClassTable.cs" />
    <Compile Include="DebuggerProperties.cs" />
    <Compile Include="Diagnostics\RuntimeDiagnostics.cs" />
    <Compile Include="DSASM\FunctionCounter.cs" />
    <Compile Include="DSASM\DSasmDefs.cs" />
    <Compile Include="DSASM\Interpreter.cs" />
    <Compile Include="DSASM\Executable.cs" />
    <Compile Include="DSASM\Executive.cs" />
    <Compile Include="DSASM\Heap.cs" />
    <Compile Include="DSASM\IExecutive.cs" />
    <Compile Include="DSASM\InstructionSet.cs" />
    <Compile Include="DSASM\Mirror\DSASMMirror.cs" />
    <Compile Include="DSASM\Mirror\ExecutionMirror.cs" />
    <Compile Include="Exceptions\CompilerInternalException.cs" />
    <Compile Include="Exceptions\ExceptionHandling.cs" />
    <Compile Include="Exceptions\MethodResolution.cs" />
    <Compile Include="Exceptions\ReplicationException.cs" />
    <Compile Include="FFI\ContextData.cs" />
    <Compile Include="FFI\ContextDataManager.cs" />
    <Compile Include="FFI\ExtensionAppLoader.cs" />
    <Compile Include="FFI\FFIExecutionManager.cs" />
    <Compile Include="FFI\FFIPropertyChangedMonitor.cs" />
    <Compile Include="FunctionPointerTable.cs" />
    <Compile Include="Lang\BuiltInFunctionEndPoint.cs" />
    <Compile Include="Lang\BuiltInMethods.cs" />
    <Compile Include="Lang\ContinuationStructure.cs" />
    <Compile Include="Lang\FunctionPointerEvaluator.cs" />
    <Compile Include="Lang\Replication\ReplicationInstruction.cs" />
    <Compile Include="Lang\Replication\Replicator.cs" />
    <Compile Include="Lang\TraceUtils.cs" />
    <Compile Include="Namespace\ElementRewriter.cs" />
    <Compile Include="Namespace\ElementResolver.cs" />
    <Compile Include="Namespace\SymbolTable.cs" />
    <Compile Include="ParserUtils.cs" />
    <Compile Include="Properties\Resources.en-US.Designer.cs">
      <AutoGen>True</AutoGen>
      <DesignTime>True</DesignTime>
      <DependentUpon>Resources.en-US.resx</DependentUpon>
    </Compile>
    <Compile Include="Reflection\GraphicDataProvider.cs" />
    <Compile Include="Reflection\Mirror.cs" />
    <Compile Include="Reflection\MirrorData.cs" />
    <Compile Include="Reflection\Reflection.cs" />
    <Compile Include="RuntimeContext.cs" />
    <Compile Include="RuntimeCore.cs" />
    <Compile Include="RuntimeData.cs" />
    <Compile Include="RuntimeMemory.cs" />
    <Compile Include="RuntimeStatus.cs" />
    <Compile Include="DSDefinitions.cs" />
    <Compile Include="DynamicFunctionTable.cs" />
    <Compile Include="Exceptions\DebugHalting.cs" />
    <Compile Include="FFI\CLRFFIFunctionPointer.cs" />
    <Compile Include="FFI\CLRObjectMarshler.cs" />
    <Compile Include="FFI\ImportModuleHandler.cs" />
    <Compile Include="Parser\AssociativeAST.cs" />
    <Compile Include="Parser\AST.cs" />
    <Compile Include="Parser\DependencyTracker.cs" />
    <Compile Include="Parser\ImperativeAST.cs" />
    <Compile Include="Parser\Parser.cs" />
    <Compile Include="Parser\Scanner.cs" />
    <Compile Include="ProcedureTable.cs" />
    <Compile Include="DSASM\Stack.cs" />
    <Compile Include="Exceptions\CompileErrorsOccured.cs" />
    <Compile Include="Executive.cs" />
    <Compile Include="Context.cs" />
    <Compile Include="FFI\CLRDLLModule.cs" />
    <Compile Include="FFI\FFICppFunction.cs" />
    <Compile Include="FFI\FFIHandler.cs" />
    <Compile Include="FFI\PInvokeFFI.cs" />
    <Compile Include="LangVerify.cs" />
    <Compile Include="Lang\FFIFunctionEndPoint.cs" />
    <Compile Include="Lang\FunctionTable.cs" />
    <Compile Include="Lang\JILFunctionEndPoint.cs" />
    <Compile Include="Lang\Obj.cs" />
    <Compile Include="Lang\Type.cs" />
    <Compile Include="Lang\CallSite.cs" />
    <Compile Include="Lang\FunctionEndPoint.cs" />
    <Compile Include="Lang\FunctionGroup.cs" />
    <Compile Include="Properties\AssemblyInfo.cs" />
    <Compile Include="Properties\Resources.Designer.cs">
      <AutoGen>True</AutoGen>
      <DesignTime>True</DesignTime>
      <DependentUpon>Resources.resx</DependentUpon>
    </Compile>
    <Compile Include="StringTable.cs" />
    <Compile Include="Utils\ArrayUtils.cs" />
    <Compile Include="Utils\ClassUtils.cs" />
    <Compile Include="Utils\CoreUtils.cs" />
    <Compile Include="Utils\FileUtils.cs" />
    <Compile Include="Utils\MathUtils.cs" />
    <Compile Include="Utils\LegacyUtils.cs" />
    <Compile Include="Utils\LexUtils.cs" />
    <Compile Include="SymbolTable.cs" />
    <Compile Include="Utils\NodeUtils.cs" />
    <Compile Include="Utils\StringUtils.cs" />
    <Compile Include="Utils\Validity.cs" />
  </ItemGroup>
  <ItemGroup>
    <Reference Include="Microsoft.CSharp" />
    <Reference Include="ProtoInterface">
      <HintPath>..\..\..\extern\ProtoGeometry\ProtoInterface.dll</HintPath>
    </Reference>
    <Reference Include="System" />
    <Reference Include="System.Data" />
    <Reference Include="System.Runtime.Serialization.Formatters.Soap" />
    <Reference Include="System.Xml" />
    <Reference Include="WindowsBase" />
  </ItemGroup>
  <ItemGroup>
    <None Include="ExtendedLibraries\FunctionObject.ds" />
    <None Include="Parser\atg\Associative.atg" />
    <None Include="Parser\atg\End.atg" />
    <None Include="Parser\atg\Imperative.atg" />
    <None Include="Parser\atg\Start.atg" />
    <None Include="Parser\GenerateParser.bat" />
    <None Include="Parser\Parser.frame" />
    <None Include="Parser\Scanner.frame" />
  </ItemGroup>
  <ItemGroup>
    <EmbeddedResource Include="Properties\Resources.resx">
      <Generator>PublicResXFileCodeGenerator</Generator>
      <LastGenOutput>Resources.Designer.cs</LastGenOutput>
    </EmbeddedResource>
    <EmbeddedResource Include="Properties\Resources.en-US.resx">
      <Generator>PublicResXFileCodeGenerator</Generator>
      <LastGenOutput>Resources.en-US.Designer.cs</LastGenOutput>
    </EmbeddedResource>
  </ItemGroup>
  <Target Name="AfterBuild">
    <ItemGroup>
      <ExtendedLibraries Include="$(ProjectDir)ExtendedLibraries\*.ds" />
    </ItemGroup>
    <Copy SourceFiles="@(ExtendedLibraries)" DestinationFolder="$(OutputPath)" />
  </Target>
</Project><|MERGE_RESOLUTION|>--- conflicted
+++ resolved
@@ -96,12 +96,9 @@
     </Compile>
     <Compile Include="AssociativeGraph.cs" />
     <Compile Include="ASTCompilerUtils.cs" />
-<<<<<<< HEAD
     <Compile Include="MacroBlock\MacroBlock.cs" />
     <Compile Include="MacroBlock\Sequencer.cs" />
-=======
     <Compile Include="DSASM\HeapObjects.cs" />
->>>>>>> a9342078
     <Compile Include="SyntaxAnalysis\AstVisitor.cs" />
     <Compile Include="AttributeEntry.cs" />
     <Compile Include="BuildStatus.cs" />
