--- conflicted
+++ resolved
@@ -404,12 +404,9 @@
 
         private static StackValue[] GetFlattenValue(StackValue array, RuntimeCore runtimeCore)
         {
-<<<<<<< HEAD
             Queue<StackValue> workingSet = new Queue<StackValue>();
             List<StackValue> flattenValues = new List<StackValue>();
 
-=======
->>>>>>> de307c2b
             if (!array.IsArray)
             {
                 return null;
@@ -538,698 +535,5 @@
                 return zippedIndices;
             }
         }
-<<<<<<< HEAD
    }
-=======
-
-        /// <summary>
-        /// array[index] = value. The array will be expanded if necessary.
-        /// </summary>
-        /// <param name="array"></param>
-        /// <param name="index"></param>
-        /// <param name="value"></param>
-        /// <param name="core"></param>
-        /// <returns></returns>
-        public static StackValue SetValueForIndex(StackValue array, int index, StackValue value, RuntimeCore runtimeCore)
-        {
-            if (!array.IsArray)
-                return StackValue.Null;
-
-            HeapElement arrayHeap = GetHeapElement(array, runtimeCore);
-            index = arrayHeap.ExpandByAcessingAt(index);
-            StackValue oldValue = arrayHeap.SetValue(index, value);
-            return oldValue;
-        }
-
-        /// <summary>
-        /// array[index] = value. Here index can be any type. 
-        /// 
-        /// Note this function doesn't support the replication of array indexing.
-        /// </summary>
-        /// <param name="array"></param>
-        /// <param name="index"></param>
-        /// <param name="value"></param>
-        /// <param name="core"></param>
-        /// <returns></returns>
-        public static StackValue SetValueForIndex(StackValue array, StackValue index, StackValue value, RuntimeCore runtimeCore)
-        {
-            if (!array.IsArray)
-                return StackValue.Null;
-
-            if (index.IsNumeric)
-            {
-                index = index.ToInteger();
-                return SetValueForIndex(array, (int)index.opdata, value, runtimeCore);
-            }
-            else
-            {
-                HeapElement he = GetHeapElement(array, runtimeCore);
-                if (he.Dict == null)
-                {
-                    he.Dict = new Dictionary<StackValue, StackValue>(new StackValueComparer(runtimeCore));
-                }
-
-                StackValue oldValue;
-                if (!he.Dict.TryGetValue(index, out oldValue))
-                {
-                    oldValue = StackValue.Null;
-                }
-                he.Dict[index] = value;
-
-                return oldValue;
-            }
-        }
-
-        /// <summary>
-        /// array[index1][index2][...][indexN] = value, and
-        /// indices = {index1, index2, ..., indexN}
-        ///
-        /// Note this function doesn't support the replication of array indexing.
-        /// </summary>
-        /// <param name="array"></param>
-        /// <param name="indices"></param>
-        /// <param name="value"></param>
-        /// <param name="core"></param>
-        /// <returns></returns>
-        public static StackValue SetValueForIndices(StackValue array, StackValue[] indices, StackValue value, RuntimeCore runtimeCore)
-        {
-            if (!array.IsArray)
-                return StackValue.Null;
-
-            RuntimeMemory rmem = runtimeCore.RuntimeMemory;
-
-            for (int i = 0; i < indices.Length - 1; ++i)
-            {
-                StackValue index = indices[i];
-                HeapElement he = GetHeapElement(array, runtimeCore);
-
-                StackValue subArray;
-
-                if (index.IsNumeric)
-                {
-                    index = index.ToInteger();
-                    int absIndex = he.ExpandByAcessingAt((int)index.opdata);
-                    subArray = he.Stack[absIndex];
-                }
-                else
-                {
-                    subArray = GetValueFromIndex(array, index, runtimeCore);
-                }
-
-                // auto-promotion
-                if (!subArray.IsArray)
-                {
-                    subArray = rmem.Heap.AllocateArray(new StackValue[] { subArray }, null);
-                    SetValueForIndex(array, index, subArray, runtimeCore);
-                }
-
-                array = subArray;
-            }
-
-            return SetValueForIndex(array, indices[indices.Length - 1], value, runtimeCore);
-        }
-
-        /// <summary>
-        /// array[index1][index2][...][indexN] = value, and
-        /// indices = {index1, index2, ..., indexN}
-        /// </summary>
-        /// <param name="array"></param>
-        /// <param name="indices"></param>
-        /// <param name="value"></param>
-        /// <param name="t"></param>
-        /// <param name="core"></param>
-        /// <returns></returns>
-        public static StackValue SetValueForIndices(StackValue array, List<StackValue> indices, StackValue value, Type t, RuntimeCore runtimeCore)
-        {
-            RuntimeMemory rmem = runtimeCore.RuntimeMemory;
-            StackValue[][] zippedIndices = ArrayUtils.GetZippedIndices(indices, runtimeCore);
-            if (zippedIndices == null || zippedIndices.Length == 0)
-            {
-                return StackValue.Null;
-            }
-
-            if (zippedIndices.Length == 1)
-            {
-                StackValue coercedData = TypeSystem.Coerce(value, t, runtimeCore);
-                return ArrayUtils.SetValueForIndices(array, zippedIndices[0], coercedData, runtimeCore);
-            }
-
-            if (t.rank > 0)
-            {
-                t.rank = t.rank - 1;
-            }
-
-            if (value.IsArray)
-            {
-                // Replication happens on both side.
-                HeapElement dataHeapElement = GetHeapElement(value, runtimeCore);
-                int length = Math.Min(zippedIndices.Length, dataHeapElement.VisibleSize);
-
-                StackValue[] oldValues = new StackValue[length];
-                for (int i = 0; i < length; ++i)
-                {
-                    StackValue coercedData = TypeSystem.Coerce(dataHeapElement.Stack[i], t, runtimeCore);
-                    oldValues[i] = SetValueForIndices(array, zippedIndices[i], coercedData, runtimeCore);
-                }
-
-                // The returned old values shouldn't have any key-value pairs
-                return rmem.Heap.AllocateArray(oldValues, null);
-            }
-            else
-            {
-                // Replication is only on the LHS, so collect all old values 
-                // and return them in an array. 
-                StackValue coercedData = TypeSystem.Coerce(value, t, runtimeCore);
-
-                StackValue[] oldValues = new StackValue[zippedIndices.Length];
-                for (int i = 0; i < zippedIndices.Length; ++i)
-                {
-                    oldValues[i] = SetValueForIndices(array, zippedIndices[i], coercedData, runtimeCore);
-                }
-
-                // The returned old values shouldn't have any key-value pairs
-                return rmem.Heap.AllocateArray(oldValues, null);
-            }
-        }
-
-        /// <summary>
-        /// = array[index]
-        /// </summary>
-        /// <param name="array"></param>
-        /// <param name="index"></param>
-        /// <param name="core"></param>
-        /// <returns></returns>
-        public static StackValue GetValueFromIndex(StackValue array, int index, RuntimeCore runtimeCore)
-        {
-            if (!array.IsArray && !array.IsString)
-            {
-                return StackValue.Null;
-            }
-            RuntimeMemory rmem = runtimeCore.RuntimeMemory;
-
-            if (array.IsString)
-            {
-                string str = rmem.Heap.GetString(array);
-                if (str == null)
-                    return StackValue.Null;
-
-                if (index < 0)
-                {
-                    index = index + str.Length;
-                }
-
-                if (index >= str.Length || index < 0)
-                {
-                    runtimeCore.RuntimeStatus.LogWarning(ProtoCore.Runtime.WarningID.kOverIndexing, Resources.kArrayOverIndexed);
-                    return StackValue.Null;
-                }
-
-                return rmem.Heap.AllocateString(str.Substring(index, 1));
-            }
-            else
-            {
-                HeapElement he = GetHeapElement(array, runtimeCore);
-                return StackUtils.GetValue(he, index, runtimeCore);
-            }
-        }
-
-        /// <summary>
-        /// = array[index].
-        /// 
-        /// Note this function doesn't support the replication of array indexing.
-        /// </summary>
-        /// <param name="array"></param>
-        /// <param name="index"></param>
-        /// <param name="core"></param>
-        /// <returns></returns>
-        public static StackValue GetValueFromIndex(StackValue array, StackValue index, RuntimeCore runtimeCore)
-        {
-            if (!array.IsArray && !array.IsString)
-            {
-                return StackValue.Null;
-            }
-
-            if (index.IsNumeric)
-            {
-                index = index.ToInteger();
-                return GetValueFromIndex(array, (int)index.opdata, runtimeCore);
-            }
-            else if (index.IsArrayKey)
-            {
-                int fullIndex = (int)index.opdata;
-                if (array.IsString)
-                {
-                    return GetValueFromIndex(array, fullIndex, runtimeCore);
-                }
-
-                HeapElement he = GetHeapElement(array, runtimeCore);
-
-                if (he.VisibleSize > fullIndex)
-                {
-                    return GetValueFromIndex(array, fullIndex, runtimeCore);
-                }
-                else
-                {
-                    fullIndex = fullIndex - he.VisibleSize;
-                    if (he.Dict != null && he.Dict.Count > fullIndex)
-                    {
-                        int count = 0;
-                        foreach (var key in he.Dict.Keys)
-                        {
-                            if (count == fullIndex)
-                            {
-                                return he.Dict[key];
-                            }
-                            count = count + 1;
-                        }
-                    }
-                }
-
-                return StackValue.Null;
-            }
-            else
-            {
-                HeapElement he = GetHeapElement(array, runtimeCore);
-                StackValue value = StackValue.Null;
-
-                if (he.Dict != null && he.Dict.TryGetValue(index, out value))
-                {
-                    return value;
-                }
-                else
-                {
-                    return StackValue.Null;
-                }
-            }
-        }
-
-        /// <summary>
-        /// = array[index1][index2][...][indexN], and
-        /// indices = {index1, index2, ..., indexN}
-        /// 
-        /// Note this function doesn't support the replication of array indexing.
-        /// </summary>
-        /// <param name="array"></param>
-        /// <param name="indices"></param>
-        /// <param name="core"></param>
-        /// <returns></returns>
-        public static StackValue GetValueFromIndices(StackValue array, StackValue[] indices, RuntimeCore runtimeCore)
-        {
-            if (!array.IsArray && !array.IsString)
-                return StackValue.Null;
-
-            for (int i = 0; i < indices.Length - 1; ++i)
-            {
-                StackValue index = indices[i];
-                if (index.IsNumeric)
-                {
-                    index = index.ToInteger();
-                    array = GetValueFromIndex(array, (int)index.opdata, runtimeCore);
-                }
-                else
-                {
-                    if (!array.IsArray)
-                    {
-                        runtimeCore.RuntimeStatus.LogWarning(WarningID.kOverIndexing, Resources.kArrayOverIndexed);
-                        return StackValue.Null;
-                    }
-                    array = GetValueFromIndex(array, index, runtimeCore);
-                }
-
-                if (!array.IsArray)
-                {
-                    runtimeCore.RuntimeStatus.LogWarning(WarningID.kOverIndexing, Resources.kArrayOverIndexed);
-                    return StackValue.Null;
-                }
-            }
-
-            return GetValueFromIndex(array, indices[indices.Length - 1], runtimeCore);
-        }
-
-        /// <summary>
-        /// = array[index1][index2][...][indexN], and
-        /// indices = {index1, index2, ..., indexN}
-        /// </summary>
-        /// <param name="array"></param>
-        /// <param name="indices"></param>
-        /// <param name="core"></param>
-        /// <returns></returns>
-        public static StackValue GetValueFromIndices(StackValue array, List<StackValue> indices, RuntimeCore runtimeCore)
-        {
-            if (indices.Count == 0)
-            {
-                return array;
-            }
-            else if (!array.IsArray && !array.IsString)
-            {
-                runtimeCore.RuntimeStatus.LogWarning(WarningID.kOverIndexing, Resources.kArrayOverIndexed);
-                return StackValue.Null;
-            }
-
-            StackValue[][] zippedIndices = ArrayUtils.GetZippedIndices(indices, runtimeCore);
-            if (zippedIndices == null || zippedIndices.Length == 0)
-            {
-                return StackValue.Null;
-            }
-
-            StackValue[] values = new StackValue[zippedIndices.Length];
-            for (int i = 0; i < zippedIndices.Length; ++i)
-            {
-                values[i] = GetValueFromIndices(array, zippedIndices[i], runtimeCore);
-            }
-
-            if (zippedIndices.Length > 1)
-            {
-                if (array.IsString)
-                {
-                    string result = string.Join(string.Empty, values.Select(v => runtimeCore.RuntimeMemory.Heap.GetString(v)));
-                    return runtimeCore.RuntimeMemory.Heap.AllocateString(result);
-                }
-                else
-                {
-                    return runtimeCore.RuntimeMemory.Heap.AllocateArray(values, null);
-                }
-            }
-            else
-            {
-                return values[0];
-            }
-        }
-
-        /// <summary>
-        /// Simply copy an array.
-        /// </summary>
-        /// <param name="array"></param>
-        /// <param name="core"></param>
-        /// <returns></returns>
-        public static StackValue CopyArray(StackValue array, RuntimeCore runtimeCore)
-        {
-            Type anyType = TypeSystem.BuildPrimitiveTypeObject(PrimitiveType.kTypeVar, Constants.kArbitraryRank);
-            return CopyArray(array, anyType, runtimeCore);
-        }
-
-        /// <summary>
-        /// Copy an array and coerce its elements/values to target type
-        /// </summary>
-        /// <param name="array"></param>
-        /// <param name="type"></param>
-        /// <param name="core"></param>
-        /// <returns></returns>
-        public static StackValue CopyArray(StackValue array, Type type, RuntimeCore runtimeCore)
-        {
-            if (!array.IsArray)
-            {
-                return StackValue.Null;
-            }
-
-            RuntimeMemory rmem = runtimeCore.RuntimeMemory;
-            HeapElement he = GetHeapElement(array, runtimeCore);
-            Validity.Assert(he != null);
-
-            int elementSize = GetElementSize(array, runtimeCore);
-            StackValue[] elements = new StackValue[elementSize];
-            for (int i = 0; i < elementSize; i++)
-            {
-                StackValue coercedValue = TypeSystem.Coerce(he.Stack[i], type, runtimeCore);
-                elements[i] = coercedValue;
-            }
-
-            Dictionary<StackValue, StackValue> dict = null;
-            if (he.Dict != null)
-            {
-                dict = new Dictionary<StackValue, StackValue>(new StackValueComparer(runtimeCore));
-                foreach (var pair in he.Dict)
-                {
-                    StackValue key = pair.Key;
-                    StackValue value = pair.Value;
-                    StackValue coercedValue = TypeSystem.Coerce(value, type, runtimeCore);
-
-                    dict[key] = coercedValue;
-                }
-            }
-
-            return rmem.Heap.AllocateArray(elements, dict);
-        }
-
-        /// <summary>
-        /// Get all values that stored in the array, including in dictionary
-        /// </summary>
-        /// <param name="array"></param>
-        /// <param name="core"></param>
-        /// <returns></returns>
-        public static IEnumerable<StackValue> GetValues(StackValue array, RuntimeCore runtimeCore)
-        {
-            if (!array.IsArray && !array.IsString)
-            {
-                return Enumerable.Empty<StackValue>();
-            }
-
-            HeapElement he = GetHeapElement(array, runtimeCore);
-            return (he.Dict == null) ? he.VisibleItems : he.VisibleItems.Concat(he.Dict.Values);
-        }
-
-        private static StackValue[] GetFlattenValue(StackValue array, RuntimeCore runtimeCore)
-        {
-            Queue<StackValue> workingSet = new Queue<StackValue>();
-            List<StackValue> flattenValues = new List<StackValue>();
-
-            if (!array.IsArray)
-            {
-                return null;
-            }
-
-            workingSet.Enqueue(array);
-            while (workingSet.Count > 0)
-            {
-                array = workingSet.Dequeue();
-                HeapElement he = GetHeapElement(array, runtimeCore);
-                foreach (var value in he.VisibleItems)
-                {
-                    if (value.IsArray)
-                    {
-                        workingSet.Enqueue(value);
-                    }
-                    else
-                    {
-                        flattenValues.Add(value);
-                    }
-                }
-
-                if (he.Dict != null)
-                {
-                    foreach (var value in he.Dict.Values)
-                    {
-                        if (value.IsArray)
-                        {
-                            workingSet.Enqueue(value);
-                        }
-                        else
-                        {
-                            flattenValues.Add(value);
-                        }
-                    }
-                }
-            }
-
-            return flattenValues.ToArray();
-        }
-
-        /// <summary>
-        /// Get all keys from an array
-        /// </summary>
-        /// <param name="array"></param>
-        /// <param name="core"></param>
-        /// <returns></returns>
-        public static StackValue[] GetKeys(StackValue array, RuntimeCore runtimeCore)
-        {
-            if (!array.IsArray)
-            {
-                return null;
-            }
-
-            HeapElement he = GetHeapElement(array, runtimeCore);
-            var keys = Enumerable.Range(0, he.VisibleSize).Select(i => StackValue.BuildInt(i)).ToList(); 
-            if (he.Dict != null)
-            {
-                keys.AddRange(he.Dict.Keys);
-            }
-
-            return keys.ToArray();
-        }
-
-        /// <summary>
-        /// Get a list of key-value pairs for an array.
-        /// </summary>
-        /// <param name="array"></param>
-        /// <param name="runtimeCore"></param>
-        /// <returns></returns>
-        public static IDictionary<StackValue, StackValue> ToDictionary(StackValue array, RuntimeCore runtimeCore)
-        {
-            if (!array.IsArray)
-            {
-                return null;
-            }
-
-            HeapElement he = GetHeapElement(array, runtimeCore);
-            var dict = Enumerable.Range(0, he.VisibleSize)
-                                 .Select(i => new KeyValuePair<StackValue, StackValue>(StackValue.BuildInt(i), StackUtils.GetValue(he, i, runtimeCore)))
-                                 .Concat(he.Dict ?? Enumerable.Empty<KeyValuePair<StackValue, StackValue>>())
-                                 .ToDictionary(p => p.Key, p =>p.Value);
-            return dict;
-        }
-
-        /// <summary>
-        /// Check if an array contain key
-        /// </summary>
-        /// <param name="array"></param>
-        /// <param name="key"></param>
-        /// <param name="core"></param>
-        /// <returns></returns>
-        public static bool ContainsKey(StackValue array, StackValue key, RuntimeCore runtimeCore)
-        {
-            if (!array.IsArray)
-            {
-                return false;
-            }
-
-            HeapElement he = GetHeapElement(array, runtimeCore);
-            if (key.IsNumeric)
-            {
-                long index = key.ToInteger().opdata;
-                if (index < 0)
-                {
-                    index = index + he.VisibleSize;
-                }
-                return (index >= 0 && index < he.VisibleSize);
-            }
-            else
-            {
-                return he.Dict != null && he.Dict.ContainsKey(key);
-            }
-        }
-
-        public static bool RemoveKey(StackValue array, StackValue key, RuntimeCore runtimeCore)
-        {
-            if (!array.IsArray)
-            {
-                return false;
-            }
-
-            HeapElement he = GetHeapElement(array, runtimeCore);
-
-            if (key.IsNumeric)
-            {
-                long index = key.ToInteger().opdata;
-                if (index < 0)
-                {
-                    index = index + he.VisibleSize;
-                }
-
-                if (index >= 0 && index < he.VisibleSize)
-                {
-                    he.Stack[index] = StackValue.Null;
-
-                    if (index == he.VisibleSize - 1)
-                    {
-                        he.VisibleSize -= 1;
-                    }
-                    return true;
-                }
-            }
-            else
-            {
-                if (he.Dict != null && he.Dict.ContainsKey(key))
-                {
-                    he.Dict.Remove(key);
-                    return true;
-                }
-            }
-
-            return false;
-        }
-
-        /// <summary>
-        /// Get an array's next key
-        /// </summary>
-        /// <param name="key"></param>
-        /// <param name="core"></param>
-        /// <returns></returns>
-        public static StackValue GetNextKey(StackValue key, RuntimeCore runtimeCore)
-        {
-            StackValue array;
-            int index;
-
-            if (!key.TryGetArrayKey(out array, out index))
-            {
-                return StackValue.Null;
-            }
-
-            int nextIndex = Constants.kInvalidIndex;
-            if (array.IsString)
-            {
-                var str = runtimeCore.Heap.GetString(array);
-                if (str.Length > index + 1)
-                    nextIndex = index + 1;
-            }
-            else
-            {
-                HeapElement he = GetHeapElement(array, runtimeCore);
-                if ((he.VisibleSize > index + 1) ||
-                    (he.Dict != null && he.Dict.Count + he.VisibleSize > index + 1))
-                    nextIndex = index + 1;
-            }
-
-            return nextIndex == Constants.kInvalidIndex ? StackValue.Null : StackValue.BuildArrayKey(array, nextIndex);
-        }
-
-        /// <summary>
-        /// Try to get value for key from nested dictionaries. This function is
-        /// used in the case that indexing into dictionaries that returned from
-        /// a replicated function whose return type is dictionary.
-        /// </summary>
-        /// <param name="array"></param>
-        /// <param name="key"></param>
-        /// <param name="value"></param>
-        /// <param name="core"></param>
-        /// <returns></returns>
-        public static bool TryGetValueFromNestedDictionaries(StackValue array, StackValue key, out StackValue value, RuntimeCore runtimeCore)
-        {
-            RuntimeMemory rmem = runtimeCore.RuntimeMemory;
-            if (!array.IsArray)
-            {
-                value = StackValue.Null;
-                return false;
-            }
-
-            HeapElement he = GetHeapElement(array, runtimeCore);
-            if (he.Dict != null && he.Dict.TryGetValue(key, out value))
-            {
-                return true;
-            }
-
-            var values = new List<StackValue>();
-            bool hasValue = false;
-            foreach (var element in he.VisibleItems)
-            {
-                StackValue valueInElement;
-                if (TryGetValueFromNestedDictionaries(element, key, out valueInElement, runtimeCore))
-                {
-                    hasValue = true;
-                    values.Add(valueInElement);
-                }
-            }
-
-            if (hasValue)
-            {
-                value = rmem.Heap.AllocateArray(values, null);
-                return true;
-            }
-            else
-            {
-                value = StackValue.Null;
-                return false;
-            }
-        }
-    }
->>>>>>> de307c2b
 }