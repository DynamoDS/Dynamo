--- conflicted
+++ resolved
@@ -3,12 +3,7 @@
 using System.Linq;
 using ProtoCore.DSASM;
 using ProtoCore.Exceptions;
-<<<<<<< HEAD
-using ProtoCore.RuntimeData;
-using ProtoCore.Properties;
-=======
 using ProtoCore.Runtime;
->>>>>>> 26050bfd
 
 namespace ProtoCore.Utils
 {
@@ -556,11 +551,7 @@
             Validity.Assert(array.IsArray || array.IsString);
             if (array.IsString && !value.IsChar)
             {
-<<<<<<< HEAD
-                core.RuntimeStatus.LogWarning(RuntimeData.WarningID.kTypeMismatch, Resources.kAssignNonCharacterToString);
-=======
-                core.RuntimeStatus.LogWarning(Runtime.WarningID.kTypeMismatch, StringConstants.kAssignNonCharacterToString);
->>>>>>> 26050bfd
+                core.RuntimeStatus.LogWarning(Runtime.WarningID.kTypeMismatch, Resources.kAssignNonCharacterToString);
                 return StackValue.Null;
             }
 
