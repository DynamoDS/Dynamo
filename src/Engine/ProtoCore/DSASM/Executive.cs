﻿using System;
using System.Collections.Generic;
using System.Linq;
using System.Text;
using ProtoCore.Exceptions;
using ProtoCore.Utils;
using ProtoCore.Runtime;
using System.Diagnostics;
using ProtoCore.Properties;

namespace ProtoCore.DSASM
{
    public class Executive : IExecutive
    {
        private readonly bool enableLogging = true;
        private readonly Core core;
        public Core Core
        {
            get
            {
                return core;
            }
        }


        private readonly RuntimeCore runtimeCore;
        public RuntimeCore RuntimeCore
        {
            get
            {
                return runtimeCore;
            }
        }

        public Executable exe { get; set; }
        public Language executingLanguage = Language.kAssociative;

        protected int pc = Constants.kInvalidPC;
        public int PC
        {
            get
            {
                return pc;
            }
        }

        private bool fepRun;
        bool terminate;

        private InstructionStream istream;
        public Runtime.RuntimeMemory rmem { get; set; }

        private StackValue AX;
        private StackValue BX;
        private StackValue CX;
        private StackValue DX;
        protected StackValue EX;
        protected StackValue FX;
        private StackValue LX;
        public StackValue RX { get; set; }
        public StackValue SX { get; set; }
        public StackValue TX { get; set; }

        //public ProtoCore.AssociativeGraph.GraphNode executingGraphNode { get; private set; }
        public InterpreterProperties Properties { get; set; }

        enum DebugFlags
        {
            NONE,
            ENABLE_LOG,
            SPAWN_DEBUGGER
        }

        // Execute DS Release build
        private readonly int debugFlags = (int)DebugFlags.NONE;

        private Stack<bool> fepRunStack = new Stack<bool>();

        public int executingBlock = Constants.kInvalidIndex;

        CallingConvention.BounceType bounceType;

        public bool IsExplicitCall { get; set; }

        public List<AssociativeGraph.GraphNode> deferedGraphNodes {get; private set;}
        
#if __PROTOTYPE_ARRAYUPDATE_FUNCTIONCALL
        /// <summary>
        /// Each symbol in this map is associated with a list of indices it was indexexd into
        /// It can then be refered to for every function call that requries this argument
        /// </summary>
        /// This implementation needs to be moved to the array update class
        private Dictionary<string, List<int>> symbolArrayIndexMap = new Dictionary<string,List<int>>();
#endif

        public Executive(Core core, bool isFep = false)
        {
            IsExplicitCall = false;
            Validity.Assert(core != null);
            this.core = core;

            this.runtimeCore = core.__TempCoreHostForRefactoring;
            enableLogging = runtimeCore.Options.Verbose;

            exe = core.DSExecutable;
            istream = null;

            fepRun = isFep;
            Properties = new InterpreterProperties();

            rmem = core.Rmem;

            // Execute DS View VM Log
            //
            debugFlags = (int)DebugFlags.ENABLE_LOG;

            bounceType = CallingConvention.BounceType.kImplicit;

            deferedGraphNodes = new List<AssociativeGraph.GraphNode>();
        }

        /// <summary>
        /// Setup the stackframe for a Bounce operation and push it onto the stack
        /// </summary>
        /// <param name="exeblock"></param>
        /// <param name="entry"></param>
        /// <param name="context"></param>
        /// <param name="stackFrame"></param>
        /// <param name="locals"></param>
        /// <param name="sink"></param>
        private void SetupAndPushBounceStackFrame(
          int exeblock,
          int entry,
          ProtoCore.Runtime.Context context,
          StackFrame stackFrame,
          int locals = 0,
          ProtoCore.DebugServices.EventSink sink = null)
        {
            StackValue svThisPtr = stackFrame.ThisPtr;
            int ci = stackFrame.ClassScope;
            int fi = stackFrame.FunctionScope;
            int returnAddr = stackFrame.ReturnPC;
            int blockDecl = stackFrame.FunctionBlock;
            int blockCaller = stackFrame.FunctionCallerBlock;
            StackFrameType callerFrameType = stackFrame.CallerStackFrameType;
            StackFrameType frameType = stackFrame.StackFrameType;
            Validity.Assert(frameType == StackFrameType.kTypeLanguage);

            int depth = stackFrame.Depth;
            int framePointer = stackFrame.FramePointer;
            List<StackValue> registers = stackFrame.GetRegisters();

            rmem.PushStackFrame(svThisPtr, ci, fi, returnAddr, blockDecl, blockCaller, callerFrameType, frameType, depth + 1, framePointer, registers, locals, 0);
            
        }


        /// <summary>
        /// Bounce instantiates a new Executive 
        /// Execution jumps to the new executive
        /// This iverload handles debugger properties when bouncing
        /// </summary>
        /// <param name="exeblock"></param>
        /// <param name="entry"></param>
        /// <param name="context"></param>
        /// <param name="stackFrame"></param>
        /// <param name="locals"></param>
        /// <param name="exec"></param>
        /// <param name="fepRun"></param>
        /// <param name="breakpoints"></param>
        /// <returns></returns>
        public StackValue Bounce(
            int exeblock, 
            int entry, 
            ProtoCore.Runtime.Context context, 
            StackFrame stackFrame, 
            int locals = 0,
            bool fepRun = false,
            DSASM.Executive exec = null,
            List<Instruction> breakpoints = null)
        {
            if (stackFrame != null)
            {
                SetupAndPushBounceStackFrame(exeblock, entry, context, stackFrame, locals);
                runtimeCore.DebugProps.SetUpBounce(exec, stackFrame.FunctionCallerBlock, stackFrame.ReturnPC);
            }
            return core.ExecutionInstance.Execute(exeblock, entry, context, fepRun, breakpoints);
        }

        /// <summary>
        /// Determines if the runtime is not inside a function 
        /// Will also return true if within a nested language block
        /// </summary>
        /// <returns></returns>
        private bool IsGlobalScope()
        {
            return rmem.CurrentStackFrame == null || 
                (rmem.CurrentStackFrame.ClassScope == Constants.kInvalidIndex && rmem.CurrentStackFrame.FunctionScope == Constants.kInvalidIndex);
        }

        private void BounceExplicit(int exeblock, int entry, Language language, StackFrame frame, List<Instruction> breakpoints)
        {
            fepRun = false;
            rmem.PushStackFrame(frame);

            SetupExecutive(exeblock, entry, language, breakpoints);

            bool debugRun = (0 != (debugFlags & (int)DebugFlags.SPAWN_DEBUGGER));
            if (!fepRun || fepRun && debugRun)
            {
                logVMMessage("Start JIL Execution - " + CoreUtils.GetLanguageString(language));
            }
        }


        private void BounceExplicit(int exeblock, int entry, Language language, StackFrame frame)
        {
            fepRun = false;
            rmem.PushStackFrame(frame);

            SetupExecutive(exeblock, entry);

            bool debugRun = (0 != (debugFlags & (int)DebugFlags.SPAWN_DEBUGGER));
            if (!fepRun || fepRun && debugRun)
            {
                logVMMessage("Start JIL Execution - " + CoreUtils.GetLanguageString(language));
            }
        }

        private void CallExplicit(int entry)
        {
            StackValue svFunctionBlock = rmem.GetAtRelative(StackFrame.kFrameIndexFunctionBlock);
            Validity.Assert(svFunctionBlock.IsBlockIndex);

            int exeblock = (int)svFunctionBlock.opdata;

            fepRun = true;
            SetupExecutiveForCall(exeblock, entry);
        }

        // TODO Jun: Optimization - instead of inspecting the stack, just store the 'is in function' flag in the stackframe
        // Performance would only siffer if you have so a huge number of nested language blocks
        private bool IsInsideFunction()
        {
            int fpRestore = rmem.FramePointer;
            StackValue svFrameType = rmem.GetAtRelative(StackFrame.kFrameIndexStackFrameType);
            while (svFrameType.IsFrameType)
            {
                StackFrameType frametype = (StackFrameType)svFrameType.opdata;

                if (frametype == StackFrameType.kTypeFunction)
                {
                    rmem.FramePointer = fpRestore;
                    return true;
                }

                rmem.FramePointer -= StackFrame.kStackFrameSize;
                if (rmem.FramePointer >= StackFrame.kStackFrameSize)
                {
                    svFrameType = rmem.GetAtRelative(StackFrame.kFrameIndexStackFrameType);
                }
                else
                {
                    break;
                }
            }
            rmem.FramePointer = fpRestore;
            return false;
        }


        private void RestoreRegistersFromStackFrame()
        {
            AX = rmem.GetAtRelative(StackFrame.kFrameIndexRegisterAX);
            BX = rmem.GetAtRelative(StackFrame.kFrameIndexRegisterBX);
            CX = rmem.GetAtRelative(StackFrame.kFrameIndexRegisterCX);
            DX = rmem.GetAtRelative(StackFrame.kFrameIndexRegisterDX);
            EX = rmem.GetAtRelative(StackFrame.kFrameIndexRegisterEX);
            FX = rmem.GetAtRelative(StackFrame.kFrameIndexRegisterFX);
            LX = rmem.GetAtRelative(StackFrame.kFrameIndexRegisterLX);
            //RX = rmem.GetAtRelative(StackFrame.kFrameIndexRegisterRX);
            SX = rmem.GetAtRelative(StackFrame.kFrameIndexRegisterSX);
            TX = rmem.GetAtRelative(StackFrame.kFrameIndexRegisterTX);
        }

        private void RestoreFromCall()
        {
            StackValue svExecutingBlock = rmem.GetAtRelative(StackFrame.kFrameIndexFunctionCallerBlock);
            Validity.Assert(svExecutingBlock.IsBlockIndex);

            executingBlock = (int)svExecutingBlock.opdata;
            istream = exe.instrStreamList[executingBlock];

            fepRun = false;

            StackFrameType callerType = (StackFrameType)rmem.GetAtRelative(StackFrame.kFrameIndexCallerStackFrameType).opdata;
            if (callerType == StackFrameType.kTypeFunction)
            {
                fepRun = true;
            }
        }

        private void RestoreFromBounce()
        {
            // Comment Jun:
            // X-lang dependency should be done for all languages 
            // as they can potentially trigger parent block updates 

            // Propagate only on lang block bounce (non fep)
            // XLangUpdateDependencyGraph requires the executingBlock to be the current running block (the block before leaving language block)
            XLangUpdateDependencyGraph(executingBlock);

            executingBlock = (int)rmem.GetAtRelative(StackFrame.kFrameIndexFunctionCallerBlock).opdata;
            Language currentLang = executingLanguage;

            RestoreExecutive(executingBlock);


            logVMMessage("End JIL Execution - " + CoreUtils.GetLanguageString(currentLang));
        }


        private void RestoreExecutive(int exeblock)
        {
            // Jun Comment: the stackframe mpof the current language must still be present for this this method to restore the executuve
            // It must be popped off after this call
            executingLanguage = exe.instrStreamList[exeblock].language;


            // TODO Jun: Remove this check once the global bounce stackframe is pushed
            if (rmem.FramePointer >= StackFrame.kStackFrameSize)
            {
                fepRun = false;
                StackFrameType callerType = (StackFrameType)rmem.GetAtRelative(StackFrame.kFrameIndexCallerStackFrameType).opdata;
                if (callerType == StackFrameType.kTypeFunction)
                {
                    fepRun = true;
                }
            }

            istream = exe.instrStreamList[exeblock];
            Validity.Assert(null != istream);
            Validity.Assert(null != istream.instrList);

            pc = (int)rmem.GetAtRelative(StackFrame.kFrameIndexReturnAddress).opdata;
        }

        private void PushInterpreterProps(InterpreterProperties properties)
        {
            runtimeCore.InterpreterProps.Push(new InterpreterProperties(properties));
        }

        private InterpreterProperties PopInterpreterProps()
        {
            return runtimeCore.InterpreterProps.Pop();
        }

        private void SetupEntryPoint()
        {
            int ci = Constants.kInvalidIndex;
            int fi = Constants.kInvalidIndex;
            if (!IsGlobalScope())
            {
                ci = rmem.CurrentStackFrame.ClassScope;
                fi = rmem.CurrentStackFrame.FunctionScope;
            }

            if (fepRun)
            {
                UpdateMethodDependencyGraph(pc, fi, ci);
            }
            else
            {
                if (!runtimeCore.Options.IsDeltaExecution)
                {
                    pc = SetupGraphNodesForEntry(pc);
                    SetupGraphEntryPoint(pc, IsGlobalScope());
                }
                else
                {
                    // See if we need to repond to property changed event.
                    if (UpdatePropertyChangedGraphNode())
                    {
                        SetupNextExecutableGraph(-1, -1);
                    }
                    else
                    {
                        SetupGraphEntryPoint(pc, IsGlobalScope());
                    }
                }
            }
        }

        private void SetupExecutive(int exeblock, int entry)
        {
            PushInterpreterProps(Properties);
            Properties.Reset();

            if (runtimeCore.Options.RunMode == InterpreterMode.kNormal)
            {
                exe = core.DSExecutable;
            }
            else if (runtimeCore.Options.RunMode == InterpreterMode.kExpressionInterpreter)
            {
                exe = core.ExprInterpreterExe;
            }
            else
            {
                Validity.Assert(false, "Invalid execution mode");
            }

            executingBlock = exeblock;

            istream = exe.instrStreamList[exeblock];
            Validity.Assert(null != istream);

            Validity.Assert(null != istream.instrList);

            if (!fepRun)
            {
                // TODO Jun: Perhaps the entrypoint now can be set from the argument 'entry' only...instead of the stream
                pc = istream.entrypoint;

                // JILFep handles function call stack frames
                rmem.FramePointer = rmem.Stack.Count;
            }
            else
            {
                pc = entry;
            }

            executingLanguage = exe.instrStreamList[exeblock].language;

            if (Language.kAssociative == executingLanguage)
            {
                SetupEntryPoint();
            }

            if (runtimeCore.Options.RunMode == InterpreterMode.kExpressionInterpreter)
            {
                pc = entry;
            }

            Validity.Assert(null != rmem);
        }

        private void SetupExecutiveForCall(int exeblock, int entry)
        {
            PushInterpreterProps(Properties);
            Properties.Reset();

            if (runtimeCore.Options.RunMode == InterpreterMode.kNormal)
            {
                exe = core.DSExecutable;
            }
            else if (runtimeCore.Options.RunMode == InterpreterMode.kExpressionInterpreter)
            {
                exe = core.ExprInterpreterExe;
            }
            else
            {
                Validity.Assert(false, "Invalid execution mode");
            }

            fepRun = true;
            executingBlock = exeblock;


            istream = exe.instrStreamList[exeblock];
            Validity.Assert(null != istream);
            Validity.Assert(null != istream.instrList);

            pc = entry;

            executingLanguage = exe.instrStreamList[exeblock].language;

            if (Language.kAssociative == executingLanguage)
            {
                int ci = (int)rmem.GetAtRelative(StackFrame.kFrameIndexClass).opdata;
                int fi = (int)rmem.GetAtRelative(StackFrame.kFrameIndexFunction).opdata;
                UpdateMethodDependencyGraph(pc, fi, ci);
            }
        }


        public void GetCallerInformation(out int classIndex, out int functionIndex)
        {
            classIndex = Constants.kGlobalScope;
            functionIndex = Constants.kGlobalScope;

            if (rmem.FramePointer >= StackFrame.kStackFrameSize)
            {
                classIndex = (int)rmem.GetAtRelative(StackFrame.kFrameIndexClass).opdata;
                functionIndex = (int)rmem.GetAtRelative(StackFrame.kFrameIndexFunction).opdata;
            }
        }

        private StackValue IndexIntoArray(StackValue sv, List<StackValue> dimensions)
        {
            if (null == dimensions || dimensions.Count <= 0)
            {
                return sv;
            }

            if (!sv.IsArray)
            {
                sv = StackValue.Null;
            }

            StackValue ret = GetIndexedArray(sv, dimensions);
            return ret;
        }

        private void PopArgumentsFromStack(int argumentCount,
                                           ref List<StackValue> arguments,
                                           ref List<List<ReplicationGuide>> replicationGuides)
        {
            int argFrameSize = 0;
            int stackindex = rmem.Stack.Count - 1;

            for (int p = 0; p < argumentCount; ++p)
            {
                // Must iterate through the args in the stack in reverse as 
                // its unknown how many replication guides were pushed
                StackValue value = rmem.Stack[stackindex--];
                ++argFrameSize;
                arguments.Add(value);

                bool hasGuide = rmem.Stack[stackindex].IsReplicationGuide;
                if (hasGuide)
                {
                    var replicationGuideList = new List<ReplicationGuide>();

                    // Retrieve replication guides
                    value = rmem.Stack[stackindex--];
                    ++argFrameSize;
                    runtimeVerify(value.IsReplicationGuide);

                    int guides = (int)value.opdata;
                    for (int i = 0; i < guides; ++i)
                    {
                        // Get the replicationguide number from the stack
                        value = rmem.Stack[stackindex--];
                        Validity.Assert(value.IsInteger);
                        int guideNumber = (int)value.opdata;

                        // Get the replication guide property from the stack
                        value = rmem.Stack[stackindex--];
                        Validity.Assert(value.IsBoolean);
                        bool isLongest = value.IsBoolean && value.RawBooleanValue;

                        var guide = new ReplicationGuide(guideNumber, isLongest);
                        replicationGuideList.Add(guide);
                        ++argFrameSize;
                    }

                    replicationGuideList.Reverse();
                    replicationGuides.Add(replicationGuideList);
                }
            }

            rmem.PopFrame(argFrameSize);
        }

        public void GCDotMethods(string name, ref StackValue sv, List<StackValue> dotCallDimensions = null, List<StackValue> arguments = null)
        {
            // Index into the resulting array
            if (name == Constants.kDotMethodName)
            {
                sv = IndexIntoArray(sv, dotCallDimensions);
                rmem.PopFrame(Constants.kDotCallArgCount);
            }
        }


#if __PROTOTYPE_ARRAYUPDATE_FUNCTIONCALL

        //proc GetSymbolIndexedIntoList(string symbol, out List<int> indexList)
        //    if symbolIndexMap.exists
        //        indexList = symbolIndexMap[symbol]
        //        return true
        //    end
        //    return false
        //end 

        /// <summary>
        /// Retrives the symbol in the index into list
        /// This implementation needs to be moved to the array update class
        /// </summary>
        /// <param name="symbol"></param>
        /// <param name="indexList"></param>
        /// <returns></returns>
        private bool GetSymbolIndexedIntoList(string symbol, out List<int> indexList)
        {
            indexList = null;
            if (symbolArrayIndexMap.ContainsKey(symbol))
            {
                indexList = symbolArrayIndexMap[symbol];
                return true;
            }
            return false;
        } 
#endif

        public StackValue Callr(int functionIndex, 
                                int classIndex, 
                                int depth, 
                                ref bool explicitCall, 
                                bool isDynamicCall = false, 
                                bool hasDebugInfo = false)
        {
            // This is curently unused but required for stack alignment
            if (!isDynamicCall)
            {
                StackValue svType = rmem.Pop();
                runtimeVerify(svType.IsStaticType);
            }

            ProcedureNode fNode = null;

            // Pop off number of dimensions indexed into this function call
            // f()[0][1] -> 2 dimensions
            StackValue svDim = rmem.Pop();
            runtimeVerify(svDim.IsArrayDimension);

            // Jun Comment: The block where the function was declared in
            StackValue svBlockDeclaration = rmem.Pop();
            runtimeVerify(svBlockDeclaration.IsBlockIndex);
            int blockDeclId = (int)svBlockDeclaration.opdata;

            bool isCallingMemberFunction = Constants.kInvalidIndex != classIndex;
            if (isCallingMemberFunction)
            {
                fNode = exe.classTable.ClassNodes[classIndex].vtable.procList[functionIndex];

                if (depth > 0 && fNode.isConstructor)
                {
                    string message = String.Format(Resources.KCallingConstructorOnInstance, fNode.name);
                    runtimeCore.RuntimeStatus.LogWarning(WarningID.kCallingConstructorOnInstance, message);
                    return StackValue.Null;
                }
            }
            else
            {
                // Global function
                fNode = exe.procedureTable[blockDeclId].procList[functionIndex];
            }

            // Build the arg values list
            var arguments = new List<StackValue>();
            var replicationGuides = new List<List<ReplicationGuide>>();

            // Retrive the param values from the stack
            int stackindex = rmem.Stack.Count - 1;

            List<StackValue> dotCallDimensions = new List<StackValue>();
            if (fNode.name.Equals(Constants.kDotMethodName))
            {
                int firstDotArgIndex = stackindex - (Constants.kDotCallArgCount - 1);
                StackValue svLHS = rmem.Stack[firstDotArgIndex];
                arguments.Add(svLHS);

                // Retrieve the indexed dimensions into the dot call
                int arrayDimIndex = stackindex - (Constants.kDotCallArgCount - Constants.kDotArgIndexArrayIndex - 1);
                StackValue svArrayPtrDimesions = rmem.Stack[arrayDimIndex];
                Validity.Assert(svArrayPtrDimesions.IsArray);

                int arrayCountIndex = stackindex - (Constants.kDotCallArgCount - Constants.kDotArgIndexDimCount - 1);
                StackValue svDimensionCount = rmem.Stack[arrayCountIndex];
                Validity.Assert(svDimensionCount.IsInteger);

                // If array dimension were provided then retrive the final pointer 
                if (svDimensionCount.opdata > 0)
                {
                    HeapElement he = rmem.Heap.GetHeapElement(svArrayPtrDimesions);
                    Validity.Assert(he.VisibleSize == svDimensionCount.opdata);
                    dotCallDimensions.AddRange(he.VisibleItems);
                }
            }
            else
            {
                PopArgumentsFromStack(fNode.argTypeList.Count, ref arguments, ref replicationGuides);
            }

            replicationGuides.Reverse();
            arguments.Reverse();

            Runtime.Context runtimeContext = new Runtime.Context();

#if __PROTOTYPE_ARRAYUPDATE_FUNCTIONCALL

            //
            // Comment Jun: Retrieve the indices used to index in an argument

            //
            //  List<List<int>> indexIntoList
            //  foreach arg in functionNode.args
            //      
            //      Iterate over the symbols in the executing graph node
	        //      foreach symbol in executingGraphNode.dependents
            //          List<int> argIndexInto = GetSymbolIndexedIntoList(symbol)
            //          indexIntoList.push(argIndexInto)
            //      end            
            //      context.indexlist = indexIntoList
            //      sv = JILDispatch.callsite(function, args, context, ...)
            //  end
            //

            if (null != Properties.executingGraphNode 
                && null != Properties.executingGraphNode.dependentList 
                && Properties.executingGraphNode.dependentList.Count > 0 )
            {
                // Save the LHS of this graphnode
                runtimeContext.ArrayPointer = Properties.executingGraphNode.ArrayPointer;

                // Iterate over the symbols in the executing graph node
                for (int n = 0; n < Properties.executingGraphNode.dependentList.Count; n++)
                {
                    List<int> indexIntoList = new List<int>();
                    {
                        // Check if the current dependent was indexed into
                        SymbolNode argSymbol = Properties.executingGraphNode.dependentList[n].updateNodeRefList[0].nodeList[0].symbol;
                        if (symbolArrayIndexMap.ContainsKey(argSymbol.name))
                        {
                            indexIntoList = symbolArrayIndexMap[argSymbol.name];
                        }
                    }
                    runtimeContext.IndicesIntoArgMap.Add(indexIntoList);
                }
            }
#endif

            // Comment Jun: These function do not require replication guides
            // TODO Jun: Move these conditions or refactor JIL code emission so these checks dont reside here (Post R1)
            if (Constants.kDotMethodName != fNode.name
                && Constants.kFunctionRangeExpression != fNode.name)
            {
                // Comment Jun: If this is a non-dot call, cache the guides first and retrieve them on the actual function call
                // TODO Jun: Ideally, cache the replication guides in the dynamic function node
                replicationGuides = GetCachedReplicationGuides(arguments.Count);
            }

            // if is dynamic call, the final pointer has been resovled in the ProcessDynamicFunction function
            StackValue svThisPtr = StackValue.Null;

            if (depth > 0)
            {
                // locals are not yet in the stack so there is no need to account for that in this stack frame

                if (isDynamicCall)
                {
                    svThisPtr = rmem.Pop();
                }
                else
                {
                    svThisPtr = GetFinalPointer(depth);
                }

                // 
                if (!svThisPtr.IsPointer)
                {
                    string message = String.Format(Resources.kInvokeMethodOnInvalidObject, fNode.name);
                    runtimeCore.RuntimeStatus.LogWarning(WarningID.kDereferencingNonPointer, message);
                    return StackValue.Null;
                }
            }
            else
            {
                // There is no depth but check if the function is a member function
                // If its a member function, the this pointer is required by the core to pass on to the FEP call
                if (isCallingMemberFunction && !fNode.isConstructor && !fNode.isStatic)
                {
                    // A member function
                    // Get the this pointer as this class instance would have already been cosntructed
                    svThisPtr = rmem.CurrentStackFrame.ThisPtr;
                }
                else
                {
                    // Global
                    svThisPtr = StackValue.BuildPointer(Constants.kInvalidPointer);
                }
            }

            if (svThisPtr.IsPointer &&
                svThisPtr.opdata != Constants.kInvalidIndex &&
                svThisPtr.metaData.type != Constants.kInvalidIndex)
            {
                int runtimeClassIndex = svThisPtr.metaData.type;
                ClassNode runtimeClass = exe.classTable.ClassNodes[runtimeClassIndex];
                if (runtimeClass.IsMyBase(classIndex))
                {
                    classIndex = runtimeClassIndex;
                }
            }

            // Build the stackframe
            //int thisPtr = (int)svThisPtr.opdata;
            int ci = classIndex; // Constants.kInvalidIndex;   // Handled at FEP
            int fi = Constants.kInvalidIndex;   // Handled at FEP

            int returnAddr = pc + 1;

            int blockDecl = (int)svBlockDeclaration.opdata;

            if (null != Properties.executingGraphNode)
            {
                exe.RuntimeData.ExecutingGraphnode = Properties.executingGraphNode;
            }

            // Get the cached callsite, creates a new one for a first-time call
<<<<<<< HEAD
            CallSite callsite = exe.RuntimeData.GetCallSite(exe.RuntimeData.ExecutingGraphnode, classIndex, fNode.name, exe, core.RunningBlock, runtimeCore.Options, runtimeCore.RuntimeStatus);
=======
            CallSite callsite = exe.RuntimeData.GetCallSite(
                exe.RuntimeData.ExecutingGraphnode, 
                classIndex, 
                fNode.name, 
                exe, 
                core.RunningBlock, 
                runtimeCore.RuntimeOptions, 
                runtimeCore.RuntimeStatus);
>>>>>>> 97a1074c
            Validity.Assert(null != callsite);

            List<StackValue> registers = new List<StackValue>();
            SaveRegisters(registers);

            // Get the execution states of the current stackframe
            int currentScopeClass = Constants.kInvalidIndex;
            int currentScopeFunction = Constants.kInvalidIndex;
            GetCallerInformation(out currentScopeClass, out currentScopeFunction);


            // Handle execution states at the FEP
            var stackFrame = new StackFrame(svThisPtr, 
                                            ci, 
                                            fi, 
                                            returnAddr, 
                                            blockDecl, 
                                            core.RunningBlock, 
                                            fepRun ? StackFrameType.kTypeFunction : StackFrameType.kTypeLanguage, 
                                            StackFrameType.kTypeFunction, 
                                            0, 
                                            rmem.FramePointer, 
                                            registers, 
                                            null);

            FunctionCounter counter = FindCounter(functionIndex, classIndex, fNode.name);
            StackValue sv = StackValue.Null;


            if (runtimeCore.Options.RecursionChecking)
            {
                //Do the recursion check before call
                if (counter.times < Constants.kRecursionTheshold) //&& counter.sharedCounter < Constants.kRepetationTheshold)
                {

                    // Build a context object in JILDispatch and call the Dispatch
                    if (counter.times == 0)
                    {
                        counter.times++;
                        exe.RuntimeData.calledInFunction = true;
                    }

                    else if (counter.times >= 1)
                    {
                        if (fNode.name.ToCharArray()[0] != '%' && fNode.name.ToCharArray()[0] != '_' && !fNode.name.Equals(Constants.kDotMethodName) && exe.RuntimeData.calledInFunction)
                        {
                            counter.times++;
                        }
                    }


                    if (runtimeCore.Options.IDEDebugMode && runtimeCore.Options.RunMode != InterpreterMode.kExpressionInterpreter)
                    {
                        runtimeCore.DebugProps.SetUpCallrForDebug(core, runtimeCore, this, fNode, pc, false, callsite, arguments, replicationGuides, stackFrame, dotCallDimensions, hasDebugInfo);
                    }

                    sv = callsite.JILDispatch(arguments, replicationGuides, stackFrame, core, runtimeContext);
                }
                else
                {
                    FindRecursivePoints();
                    string message = String.Format(Resources.kMethodStackOverflow, exe.RuntimeData.recursivePoint[0].name);
                    runtimeCore.RuntimeStatus.LogWarning(WarningID.kInvalidRecursion, message);

                    exe.RuntimeData.recursivePoint = new List<FunctionCounter>();
                    exe.RuntimeData.funcCounterTable = new List<FunctionCounter>();
                    sv = StackValue.Null;
                }
            }
            else
            {
                if (runtimeCore.Options.IDEDebugMode && runtimeCore.Options.RunMode != InterpreterMode.kExpressionInterpreter)
                {
                    if (core.ContinuationStruct.IsFirstCall)
                    {
                        runtimeCore.DebugProps.SetUpCallrForDebug(core,
                                                           runtimeCore,
                                                           this, 
                                                           fNode, 
                                                           pc, 
                                                           false, 
                                                           callsite, 
                                                           arguments, 
                                                           replicationGuides, 
                                                           stackFrame, 
                                                           dotCallDimensions, 
                                                           hasDebugInfo);
                    }
                    else
                    {
                        runtimeCore.DebugProps.SetUpCallrForDebug(core, 
                                                           runtimeCore,
                                                           this, 
                                                           fNode, 
                                                           pc, 
                                                           false, 
                                                           callsite, 
                                                           core.ContinuationStruct.InitialArguments, 
                                                           replicationGuides, 
                                                           stackFrame,
                                                           core.ContinuationStruct.InitialDotCallDimensions, 
                                                           hasDebugInfo);
                    }
                }

                SX = svBlockDeclaration;
                stackFrame.SX = svBlockDeclaration;

                //Dispatch without recursion tracking 
                explicitCall = false;
                IsExplicitCall = explicitCall;

#if __DEBUG_REPLICATE
                // TODO: This if block is currently executed only for a replicating function call in Debug Mode (including each of its continuations) 
                // This condition will no longer be required once the same Dispatch function can decide whether to perform a fast dispatch (parallel mode)
                // OR a Serial/Debug mode dispatch, in which case this same block should work for Serial mode execution w/o the Debug mode check - pratapa
                if (runtimeCore.RuntimeOptions.IDEDebugMode)
                {
                    DebugFrame debugFrame = runtimeCore.DebugProps.DebugStackFrame.Peek();

                    //if (debugFrame.IsReplicating || core.ContinuationStruct.IsContinuation)
                    if (debugFrame.IsReplicating)
                    {
                        FunctionEndPoint fep = null;
                        ContinuationStructure cs = core.ContinuationStruct;

                        if (runtimeCore.RuntimeOptions.ExecutionMode == ProtoCore.ExecutionMode.Serial || runtimeCore.RuntimeOptions.IDEDebugMode)
                        {
                            // This needs to be done only for the initial argument arrays (ie before the first replicating call) - pratapa
                            if(core.ContinuationStruct.IsFirstCall)
                            {
                                core.ContinuationStruct.InitialDepth = depth;
                                core.ContinuationStruct.InitialPC = pc;
                                core.ContinuationStruct.InitialArguments = arguments;
                                core.ContinuationStruct.InitialDotCallDimensions = dotCallDimensions;

                                for (int i = 0; i < arguments.Count; ++i)
                                {
                                    GCUtils.GCRetain(arguments[i], core);
                                }

                                // Hardcoded
                                core.ContinuationStruct.NextDispatchArgs.Add(StackValue.BuildInt(1));
                            }

                            // The Resolve function is currently hard-coded as a place holder to test debugging replication - pratapa
                            fep = callsite.ResolveForReplication(new ProtoCore.Runtime.Context(), arguments, replicationGuides, stackFrame, core, cs);
                            
                            // TODO: Refactor following steps into new function (ExecWithZeroRI + JILFep.Execute) to be called from here - pratapa
                            // Get final FEP by calling SelectFinalFep()
                            // Update DebugProps with final FEP
                            // Call finalFEP.CoerceParameters()
                            // Setup stackframe
                            // Push Stackframe
                            sv = callsite.ExecuteContinuation(fep, stackFrame, core);

                            core.ContinuationStruct = cs;
                            core.ContinuationStruct.IsFirstCall = true;

                        }
                    }
                    else
                        sv = callsite.JILDispatch(arguments, replicationGuides, stackFrame, core);
                }
                else
#endif
                sv = callsite.JILDispatch(arguments, replicationGuides, stackFrame, core, runtimeContext);

                if (sv.IsExplicitCall)
                {
                    //
                    // Set the interpreter properties for function calls
                    // These are used when performing GC on return 
                    // The GC occurs: 
                    //      1. In this instruction for implicit calls
                    //      2. In the return instruction
                    //
                    Properties.functionCallArguments = arguments;

                    Properties.functionCallDotCallDimensions = dotCallDimensions;

                    explicitCall = true;
                    IsExplicitCall = explicitCall;
                    int entryPC = (int)sv.opdata;

                    CallExplicit(entryPC);
                }
#if __PROTOTYPE_ARRAYUPDATE_FUNCTIONCALL
                else
                {
                    if (null != Properties.executingGraphNode)
                    {
                        Properties.executingGraphNode.ArrayPointer = sv;
                    }
                }
#endif
            }

            // If the function was called implicitly, The code below assumes this and must be executed
            if (!explicitCall)
            {
                // Restore debug properties after returning from a CALL/CALLR
                if (runtimeCore.Options.IDEDebugMode && runtimeCore.Options.RunMode != InterpreterMode.kExpressionInterpreter)
                {
                    runtimeCore.DebugProps.RestoreCallrForNoBreak(core, runtimeCore, fNode);
                }

                GCDotMethods(fNode.name, ref sv, dotCallDimensions, arguments);

                if (fNode.name.ToCharArray()[0] != '%' && fNode.name.ToCharArray()[0] != '_')
                {
                    exe.RuntimeData.calledInFunction = false;
                }
            }
            return sv;
        }

        private StackValue CallrForMemberFunction(int classIndex,
                                                  int procIndex,
                                                  bool hasDebugInfo,
                                                  ref bool isExplicitCall)
        {
            var arrayDim = rmem.Pop();
            Validity.Assert(arrayDim.IsArrayDimension);

            var blockIndex = rmem.Pop();
            Validity.Assert(blockIndex.IsBlockIndex);

            ClassNode classNode = exe.classTable.ClassNodes[classIndex];
            ProcedureNode procNode = classNode.vtable.procList[procIndex];

            // Get all arguments and replications 
            var arguments = new List<StackValue>();
            var repGuides = new List<List<ReplicationGuide>>();
            PopArgumentsFromStack(procNode.argTypeList.Count,
                                  ref arguments,
                                  ref repGuides);
            arguments.Reverse();
            repGuides = GetCachedReplicationGuides( arguments.Count + 1);

            StackValue lhs = rmem.Pop();
            StackValue thisObject = lhs;
            bool isValidThisPointer = true;
            if (lhs.IsArray)
            {
                isValidThisPointer = ArrayUtils.GetFirstNonArrayStackValue(lhs, ref thisObject, core);
                arguments.Insert(0, lhs);
            }

            if (!isValidThisPointer || (!thisObject.IsPointer && !thisObject.IsArray))
            {
                runtimeCore.RuntimeStatus.LogWarning(WarningID.kDereferencingNonPointer,
                                              Resources.kDeferencingNonPointer);
                return StackValue.Null;
            }

            var registers = new List<StackValue>();
            SaveRegisters(registers);

            var stackFrame = new StackFrame(thisObject,         // thisptr 
                                            classIndex,         // function class index
                                            procIndex,          // function index
                                            pc + 1,             // return address
                                            0,                  // member function always declared in block 0 */
                                            core.RunningBlock,  // caller block
                                            fepRun ? StackFrameType.kTypeFunction : StackFrameType.kTypeLanguage,
                                            StackFrameType.kTypeFunction,   // frame type
                                            0,                              // block depth
                                            rmem.FramePointer,
                                            registers,
                                            new List<bool>());

            var callsite = exe.RuntimeData.GetCallSite(exe.RuntimeData.ExecutingGraphnode,
                                            classIndex,
                                            procNode.name,
                                            exe, core.RunningBlock, runtimeCore.Options, runtimeCore.RuntimeStatus);

            Validity.Assert(null != callsite);

            bool setDebugProperty = runtimeCore.Options.IDEDebugMode &&
                                    runtimeCore.Options.RunMode != InterpreterMode.kExpressionInterpreter &&
                                    procNode != null;

            if (setDebugProperty)
            {
                runtimeCore.DebugProps.SetUpCallrForDebug(core,
                                                   runtimeCore,
                                                   this,
                                                   procNode,
                                                   pc,
                                                   false,
                                                   callsite,
                                                   arguments,
                                                   repGuides,
                                                   stackFrame,
                                                   null,
                                                   hasDebugInfo);
            }

            SX = StackValue.BuildBlockIndex(0);
            stackFrame.SX = SX;

            StackValue sv = callsite.JILDispatch(arguments,
                                                 repGuides,
                                                 stackFrame,
                                                 core,
                                                 new Runtime.Context());

            isExplicitCall = sv.IsExplicitCall;
            if (isExplicitCall)
            {
                Properties.functionCallArguments = arguments;
                Properties.functionCallDotCallDimensions = new List<StackValue>();

                int entryPC = (int)sv.opdata;
                CallExplicit(entryPC);
            }

            return sv;
        }

        private void FindRecursivePoints()
        {
            foreach (FunctionCounter c in exe.RuntimeData.funcCounterTable)
            {
                if (c.times == Constants.kRecursionTheshold || c.times == Constants.kRecursionTheshold - 1)
                {
                    exe.RuntimeData.recursivePoint.Add(c);
                }
                exe.RuntimeData.recursivePoint.Add(c);
            }
        }


        private FunctionCounter FindCounter(int funcIndex, int classScope, string name)
        {
            foreach (FunctionCounter c in exe.RuntimeData.funcCounterTable)
            {
                if (c.classScope == classScope && c.functionIndex == funcIndex)
                {
                    return c;
                }
            }
            FunctionCounter newC = new FunctionCounter(funcIndex, classScope, 0, name, 1);
            exe.RuntimeData.funcCounterTable.Add(newC);
            return newC;
        }

        private void logVMMessage(string msg)
        {
            if (!enableLogging)
                return;

            if (0 != (debugFlags & (int)DebugFlags.ENABLE_LOG))
            {
                if (exe.EventSink != null && exe.EventSink.PrintMessage != null)
                {
                    exe.EventSink.PrintMessage.Invoke("VMLog: " + msg + "\n");
                }
            }
        }
       
        private void logWatchWindow(int blockId, int index)
        {
            if (!enableLogging)
                return;

            const string watchPrompt = "watch: ";
            if (0 != (debugFlags & (int)DebugFlags.ENABLE_LOG))
            {
                SymbolNode symbol = exe.runtimeSymbols[blockId].symbolList[index];
                string symbolName = symbol.name;

                if (symbolName.StartsWith(Constants.kInternalNamePrefix))
                {
                    return;
                }
                int ci = symbol.classScope;
                if (ci != Constants.kInvalidIndex)
                {
                    symbolName = exe.classTable.ClassNodes[ci].name + "::" + symbolName;
                }
                string lhs = watchPrompt + symbolName;

                if (null != exe.runtimeSymbols[blockId].symbolList[index].arraySizeList)
                {
                    lhs = lhs + "[" + "offset:" + DX + "]";
                }

                string rhs = null;
                StackValue snode = rmem.GetSymbolValue(symbol);
                if (snode.IsPointer)
                {
                    int type = snode.metaData.type;
                    string cname = exe.classTable.ClassNodes[type].name;
                    rhs = cname + ":ptr(" + snode.opdata + ")";
                }
                else if (snode.IsArray)
                {
                    int rawPtr = (int)snode.RawIntValue;
                    rhs = "Array:ptr(" + rawPtr + "):{" + GetArrayTrace(snode, blockId, index, new HashSet<int> { rawPtr } ) + "}";
                }
                else if (snode.IsFunctionPointer)
                {
                    rhs = "fptr: " + snode.opdata;
                }
                else if (snode.IsInteger)
                {
                    rhs = snode.opdata.ToString();
                }
                else if (snode.IsDouble)
                {
                    double data = snode.RawDoubleValue;
                    rhs = data.ToString("R").IndexOf('.') != -1 ? data.ToString("R") : data.ToString("R") + ".0";
                }
                else if (snode.IsBoolean)
                {
                    rhs = snode.RawBooleanValue.ToString().ToLower();
                }
                else if (snode.IsChar)
                {
                    Char character = EncodingUtils.ConvertInt64ToCharacter(snode.RawIntValue);
                    rhs = "'" + character + "'";
                }
                else if (snode.IsString)
                {
                    rhs = UnboxString(snode);
                }
                else if (snode.IsNull)
                {
                    rhs = Literal.Null;
                }

                if (exe.EventSink != null
                    && exe.EventSink.PrintMessage != null)
                {
                    exe.EventSink.PrintMessage.Invoke(lhs + " = " + rhs + "\n");
                }
            }
        }

        private string UnboxArray(StackValue snode, int blockId, int index)
        {
            String rhs = null;
            if (snode.IsArray)
            {
                rhs = "{" + GetArrayTrace(snode, blockId, index, new HashSet<int> { (int)snode.opdata}) + "}";
            }
            else if (snode.IsInteger)
            {
                Int64 data = snode.opdata;
                rhs = data.ToString();
            }
            else if (snode.IsDouble)
            {
                double data = snode.RawDoubleValue;
                rhs = data.ToString("R").IndexOf('.') != -1 ? data.ToString("R") : data.ToString("R") + ".0";
            }
            else if (snode.IsBoolean)
            {
                bool data = snode.opdata == 0 ? false : true;
                rhs = data.ToString().ToLower();
            }
            else if (snode.IsNull)
            {
                rhs = Literal.Null;
            }
            else if (snode.IsChar)
            {
                Int64 data = snode.opdata;
                Char character = EncodingUtils.ConvertInt64ToCharacter(data);
                rhs = "'" + character + "'";
            }
            else if (snode.IsString)
            {
                rhs = UnboxString(snode);
            }
            else if (snode.IsPointer)
            {
                int type = snode.metaData.type;
                string cname = exe.classTable.ClassNodes[type].name;
                rhs = cname + ":ptr(" + snode.opdata.ToString() + ")";
            }
            return rhs;
        }

        private string UnboxString(StackValue pointer)
        {
            if (!pointer.IsString)
                return null;

            string str = rmem.Heap.GetString(pointer);
            if (string.IsNullOrEmpty(str))
                return null;

            return "\"" + str + "\"";
        }

        private string GetArrayTrace(StackValue pointer, int blockId, int index, HashSet<int> pointers)
        {
            StringBuilder arrayelements = new StringBuilder();
            HeapElement hs = rmem.Heap.GetHeapElement(pointer); 

            for (int n = 0; n < hs.VisibleSize; ++n)
            {
                StackValue sv = hs.Stack[n];
                if (sv.IsArray)
                {
                    int ptr = (int)sv.opdata;
                    if (pointers.Contains(ptr))
                    {
                        arrayelements.Append("{...}");
                    }
                    else
                    {
                        pointers.Add(ptr);
                        arrayelements.Append("{" + GetArrayTrace(sv, blockId, index, pointers) + "}");
                    }
                }
                else
                {
                    arrayelements.Append(UnboxArray(hs.Stack[n], blockId, index));
                }

                if (n < hs.VisibleSize - 1)
                {
                    arrayelements.Append(",");
                }
            }
            return arrayelements.ToString();
        }

        //proc SetupNextExecutableGraph
        //    Find the first dirty node and execute it
        //    foreach node in graphNodeList
        //        if node.isDirty is true
        //            node.isDirty = false
        //            pc = node.updateBlock.startpc
        //        end	
        //    end
        //end
        public void SetupNextExecutableGraph(int function, int classscope)
        {
            Validity.Assert(istream != null);
            if (istream.language != Language.kAssociative)
            {
                return;
            }

            bool isUpdated = false;
            List<AssociativeGraph.GraphNode> graphNodes = istream.dependencyGraph.GetGraphNodesAtScope(classscope, function);
            if (graphNodes != null)
            {
                foreach (AssociativeGraph.GraphNode graphNode in graphNodes)
                {
                    if (!graphNode.isDirty || !graphNode.isActive)
                    {
                        continue;
                    }

                    // Is return node or is updatable
                    if (graphNode.isReturn || graphNode.updateNodeRefList[0].nodeList.Count > 0)
                    {
                        graphNode.isDirty = false;

                        // In function calls, the first graphnode in the function is executed first and was not marked 
                        // If this is the case, just move on to the next graphnode
                        if (pc == graphNode.updateBlock.endpc)
                        {
                            continue;
                        }

                        pc = graphNode.updateBlock.startpc;
                        isUpdated = true;

                        if (graphNode.forPropertyChanged)
                        {
                            Properties.updateStatus = AssociativeEngine.UpdateStatus.kPropertyChangedUpdate;
                            graphNode.forPropertyChanged = false;
                        }
                        else
                        {
                            Properties.updateStatus = AssociativeEngine.UpdateStatus.kNormalUpdate;
                        }

                        // Clear runtime warning for the first run in delta
                        // execution.
                        if (runtimeCore.Options.IsDeltaExecution && 
                            (Properties.executingGraphNode == null ||
                             Properties.executingGraphNode.OriginalAstID != graphNode.OriginalAstID))
                        {
                            runtimeCore.RuntimeStatus.ClearWarningsForAst(graphNode.OriginalAstID);
                        }

                        // Set the current graphnode being executed
                        Properties.executingGraphNode = graphNode;
                        runtimeCore.RuntimeExpressionUID = graphNode.exprUID;

                        if (runtimeCore.Options.dynamicCycleCheck)
                        {
                            if (!HasCyclicDependency(graphNode))
                            {
                                //count how many times one graphNode has been edited
                                graphNode.counter++;
                            }
                            else
                            {
                                // If the dependency cycle is not completed, keep 
                                // adding nodes
                                if (!Properties.nodeIterations.Contains(graphNode))
                                {
                                    Properties.nodeIterations.Add(graphNode);
                                }
                                // If all nodes had been added to current cycle, find 
                                // start node and end node, then clear the counters 
                                // and the cycle print out err msg
                                else
                                {
                                    if (Properties.nodeIterations.Count != 1)
                                    {
                                        HandleCycle();
                                    }
                                }
                            }
                        }
                        break;
                    }
                }
            }

            if (!isUpdated)
            {
                // There were no updates, this is the end of this associative block
                pc = Constants.kInvalidPC;
            }
        }

        /// <summary>
        /// Sets up the first graph to be executed
        /// </summary>
        /// <param name="entrypoint"></param>
        /// <param name="isGlobalScope"></param>
        private void SetupGraphEntryPoint(int entrypoint, bool isGlobalScope)
        { 
            List<AssociativeGraph.GraphNode> graphNodeList = null;
            if (runtimeCore.Options.ApplyUpdate && isGlobalScope)
            {
                graphNodeList = istream.dependencyGraph.GetGraphNodesAtScope(Constants.kInvalidIndex, Constants.kInvalidIndex);

                Validity.Assert(graphNodeList.Count > 0);

                // The default entry point on ApplyUpdate is the first graphNode
                entrypoint = graphNodeList[0].updateBlock.startpc;
            }
            else
            {
                graphNodeList = istream.dependencyGraph.GraphList;
            }

            foreach (ProtoCore.AssociativeGraph.GraphNode graphNode in graphNodeList)
            {
                if (runtimeCore.Options.IsDeltaExecution)
                {
                    // COmment Jun: start from graphnodes whose update blocks are in the range of the entry point
                    bool inStartRange = graphNode.updateBlock.startpc >= entrypoint;
                    if (graphNode.isDirty && inStartRange)
                    {
                        pc = graphNode.updateBlock.startpc;
                        graphNode.isDirty = false;
                        Properties.executingGraphNode = graphNode;
                        runtimeCore.RuntimeExpressionUID = graphNode.exprUID;
                        break;
                    }
                }
                else if (graphNode.updateBlock.startpc == entrypoint)
                {
                    Properties.executingGraphNode = graphNode;
                    runtimeCore.RuntimeExpressionUID = graphNode.exprUID;
                    if (graphNode.isDirty)
                    {
                        graphNode.isDirty = false;
                        //count how many times one graphNode has been edited
                        graphNode.counter++;
                        break;
                    }
                }
            }

            if (runtimeCore.Options.IsDeltaExecution)
            {
                runtimeCore.RuntimeStatus.ClearWarningsForAst(Properties.executingGraphNode.OriginalAstID);
            }
        }

        private void HandleCycle()
        {
            List<AssociativeGraph.GraphNode> nodeIterations = Properties.nodeIterations;
            var CycleStartNodeAndEndNode = FindCycleStartNodeAndEndNode(nodeIterations);

            if (enableLogging)
            {
                foreach (AssociativeGraph.GraphNode node in nodeIterations)
                {
                    Console.WriteLine("nodes " + node.updateNodeRefList[0].nodeList[0].symbol.name);
                }
            }

            string message = String.Format(Resources.kCyclicDependency, CycleStartNodeAndEndNode[0].updateNodeRefList[0].nodeList[0].symbol.name, CycleStartNodeAndEndNode[1].updateNodeRefList[0].nodeList[0].symbol.name);
            runtimeCore.RuntimeStatus.LogWarning(WarningID.kCyclicDependency, message);
            //BreakDependency(NodeExecutedSameTimes);
            foreach (AssociativeGraph.GraphNode node in nodeIterations)
            {
                node.isCyclic = true;
                SetGraphNodeStackValueNull(node);
                node.dependentList.Clear();
            }
            Properties.nodeIterations = new List<AssociativeGraph.GraphNode>();
        }

        private bool HasCyclicDependency(AssociativeGraph.GraphNode node)
        {
            return IsExecutedTooManyTimes(node, runtimeCore.Options.kDynamicCycleThreshold);
        }

        private bool IsExecutedTooManyTimes(AssociativeGraph.GraphNode node, int limit)
        {
            Validity.Assert(null != node);
            return (node.counter > limit);
        }

        private AssociativeGraph.GraphNode[] FindCycleStartNodeAndEndNode(List<AssociativeGraph.GraphNode> nodesExecutedSameTime)
        {
            AssociativeGraph.GraphNode cyclicSymbolStart = null;
            AssociativeGraph.GraphNode cyclicSymbolEnd = null;

            cyclicSymbolStart = nodesExecutedSameTime[0];
            cyclicSymbolEnd = nodesExecutedSameTime.Last();

            var StartAndEnd = new [] { cyclicSymbolStart, cyclicSymbolEnd };
            //reset counter
            foreach (AssociativeGraph.GraphNode node in nodesExecutedSameTime)
            {
                node.counter = 0;
            }

            return StartAndEnd;

        }
        private bool IsNodeModified(StackValue svGraphNode, StackValue svUpdateNode)
        {
            bool isPointerModified = svGraphNode.IsPointer || svUpdateNode.IsPointer;
            bool isArrayModified = svGraphNode.IsArray || svUpdateNode.IsArray;
            bool isDataModified = svGraphNode.opdata != svUpdateNode.opdata;
            bool isDoubleDataModified = svGraphNode.IsDouble && svGraphNode.RawDoubleValue != svUpdateNode.ToDouble().RawDoubleValue;
            bool isTypeModified = !svGraphNode.IsInvalid && !svUpdateNode.IsInvalid && svGraphNode.optype != svUpdateNode.optype;

            // Jun Comment: an invalid optype means that the value was not set
            bool isInvalid = svGraphNode.IsInvalid || svUpdateNode.IsInvalid;

            return isInvalid || isPointerModified || isArrayModified || isDataModified || isDoubleDataModified || isTypeModified;
        }


        private void SetGraphNodeStackValue(AssociativeGraph.GraphNode graphNode, StackValue sv)
        {
            Validity.Assert(!graphNode.isReturn);
            // TODO Jun: Expand me to handle complex ident lists
            SymbolNode symbol = graphNode.updateNodeRefList[0].nodeList[0].symbol;
            Validity.Assert(null != symbol);
            rmem.SetSymbolValue(symbol, sv);
        }

        private void SetGraphNodeStackValueNull(AssociativeGraph.GraphNode graphNode)
        {
            StackValue svNull = StackValue.Null;
            SetGraphNodeStackValue(graphNode, svNull);
        }

        private bool UpdatePropertyChangedGraphNode()
        {
            bool propertyChanged = false;
            var graphNodes = istream.dependencyGraph.GraphList;
            foreach (var node in graphNodes)
            {
                if (node.propertyChanged)
                {
                    propertyChanged = true;
                    int exprUID = node.exprUID;
                    int modBlkId = node.modBlkUID;
                    bool isSSAAssign = node.IsSSANode();
                    List<AssociativeGraph.GraphNode> reachableGraphNodes = null;
                    bool recursiveSearch = false;
                    if (runtimeCore.Options.ExecuteSSA)
                    {
                        reachableGraphNodes = AssociativeEngine.Utils.UpdateDependencyGraph(
                            node.lastGraphNode, this, exprUID, modBlkId, isSSAAssign, runtimeCore.Options.ExecuteSSA, executingBlock, recursiveSearch, propertyChanged);
                    }
                    else
                    {
                        reachableGraphNodes = AssociativeEngine.Utils.UpdateDependencyGraph(
                            node, this, exprUID, modBlkId, isSSAAssign, runtimeCore.Options.ExecuteSSA, executingBlock, recursiveSearch, propertyChanged);
                    }

                    // Mark reachable nodes as dirty
                    Validity.Assert(reachableGraphNodes != null);
                    foreach (AssociativeGraph.GraphNode gnode in reachableGraphNodes)
                    {
                        gnode.isDirty = true;
                    }

                    node.propertyChanged = false;
                }
            }
            return propertyChanged;
        }
     
        private int UpdateGraph(int exprUID, int modBlkId, bool isSSAAssign)
        {
            if (null != Properties.executingGraphNode)
            {
                if (!Properties.executingGraphNode.IsSSANode())
                {
                    UpdatePropertyChangedGraphNode();
                }
            }

            // Find reachable graphnodes
            List<AssociativeGraph.GraphNode> reachableGraphNodes = AssociativeEngine.Utils.UpdateDependencyGraph(
                Properties.executingGraphNode, this, exprUID, modBlkId, isSSAAssign, runtimeCore.Options.ExecuteSSA, executingBlock, false);

            // Mark reachable nodes as dirty
            Validity.Assert(reachableGraphNodes != null);
            foreach (AssociativeGraph.GraphNode gnode in reachableGraphNodes)
            {
                gnode.isDirty = true;
            }

            // Get all redefined graphnodes
            int classScope = Constants.kInvalidIndex;
            int functionScope = Constants.kInvalidIndex;
            GetCallerInformation(out classScope, out functionScope);
            var nodesInScope = istream.dependencyGraph.GetGraphNodesAtScope(classScope, functionScope);
            List<AssociativeGraph.GraphNode> redefinedNodes = AssociativeEngine.Utils.GetRedefinedGraphNodes(core, Properties.executingGraphNode, nodesInScope, classScope, functionScope);
            Validity.Assert(redefinedNodes != null);
            foreach(AssociativeGraph.GraphNode gnode in redefinedNodes)
            {
                // GC all the temporaries associated with the redefined variable
                // Given:
                //      a = A.A()
                //      a = 10
                //
                // Transforms to:
                //        
                //      t0 = A.A()
                //      a = t0
                //      a = 10      // Redefinition of 'a' will GC 't0'
                //
                // Another example 
                // Given:
                //      a = {A.A()}
                //      a = 10
                //
                // Transforms to:
                //        
                //      t0 = A.A()
                //      t1 = {t0}
                //      a = t1
                //      a = 10      // Redefinition of 'a' will GC t0 and t1
                //

                // Handle deactivated graphnodes
                foreach (var symbol in gnode.symbolListWithinExpression)
                {
                    rmem.SetSymbolValue(symbol, StackValue.Null);
                }
                gnode.isActive = false;
            }
            return reachableGraphNodes.Count;
        }

        /// <summary>
        /// To implement element based update: when an element in an array is
        /// updated, only updates the corresponding element in its updatee.
        /// 
        /// For example:
        /// 
        ///     a = b;    // b = {1, 2, 3};
        ///     b[0] = 0; // should only update a[0].
        ///     
        /// The basic idea is checking the dimension node in the executing 
        /// graph node (i.e., [0] in the executing graph node b[0] = 0), and
        /// apply thsi dimension to the dirty graph node (i.e., a = b), so when
        /// executing that dirty graph node, [0] will be applied to all POP and
        /// PUSH instructions. So for statement a = b; essentially the VM 
        /// will do
        /// 
        ///      push b[0];
        ///      pop to a[0];
        ///  
        /// Now this function only considers about the simpliest case, i.e., 
        /// only variable is on the RHS of expression because a function may
        /// involve array promotion, type conversion, replication guide and so
        /// on.   -- Yu Ke
        /// </summary>
        /// <param name="graphNode">The graph node that is to be update</param>
        /// <param name="matchingNode">Matching node</param>
        /// <param name="executingGraphNode">The executing graph node</param>
        private void UpdateDimensionsForGraphNode(
            AssociativeGraph.GraphNode graphNode,
            AssociativeGraph.GraphNode matchingNode,
            AssociativeGraph.GraphNode executingGraphNode)
        {
            Validity.Assert(graphNode != null && executingGraphNode != null);
            graphNode.updateDimensions.Clear();

            var updateDimNodes = executingGraphNode.dimensionNodeList;
            if (updateDimNodes == null)
            {
                return;
            }

            // Update node list can be a, b, c for the case like:
            //     a.b.c[0] = ...
            // 
            // Let's only support the simplest case now:
            //
            //    a[0] = ...
            Validity.Assert(matchingNode.updateNodeRefList != null
                && matchingNode.updateNodeRefList.Count > 0);
            var depNodes = matchingNode.updateNodeRefList[0].nodeList;
            if (depNodes == null || depNodes.Count != 1)
            {
                return;
            }


            if (graphNode.firstProc != null && graphNode.firstProc.argTypeList.Count != 0)
            {
                // Skip the case that function on RHS takes over 1 parameters --
                // there is potential replication guide which hasn't been supported
                // yet right now. 
                // 
                //     x = foo(a, b);
                //     a[0] = ...
                //
                if (graphNode.firstProc.argTypeList.Count > 1)
                {
                    return;
                }

                // Not support function parameter whose rank >= 1
                // 
                // def foo(a:int[])
                // {
                //    ...
                // }
                // a = {1, 2, 3};
                // b = a;
                // a[0] = 0;   // b[0] = foo(a[0]) doesn't work!
                //  
                if (graphNode.firstProc.argTypeList[0].rank >= 1)
                {
                    return;
                }
            }

            var depDimNodes = depNodes.Last().dimensionNodeList;
            int dimIndex = 0;

            if (depDimNodes != null)
            {
                // Try to match all dependent dimensions. For example:
                //  
                //     ... = a[0][i];
                //     a[0][j] = ...;  
                //
                // Here [i], [j] doesn't match, even they may have same value.
                // Or, 
                //  
                //     ... = a[0][1][2];
                //     a[0][1] = ...;  
                //
                // where [2] hasn't been matched yet. 
                //
                // For these cases, right now just do full update. 
                if (depDimNodes.Count > updateDimNodes.Count)
                {
                    return;
                }

                // For the case:
                //
                //     x = a[0];
                //     a[0] = 1;   
                //
                // We don't want to apply array indexing [0] to a[0] again. But we 
                // do want to apply array indexing [1] for the following case:
                //
                //    x = a[0];
                //    a[0][1] = 1;  --> x[1] = a[0][1]
                //
                // So basically we should eliminate the common part.
                for (; dimIndex < depDimNodes.Count; ++dimIndex)
                {
                    var dimSymbol1 = depDimNodes[dimIndex].symbol;
                    var dimSymbol2 = updateDimNodes[dimIndex].symbol;
                    if (!dimSymbol1.Equals(dimSymbol2))
                    {
                        return;
                    }
                }
            }

            for (; dimIndex < updateDimNodes.Count; ++dimIndex)
            {
                var dimNode = updateDimNodes[dimIndex];
                var dimSymbol = dimNode.symbol;

                switch (dimNode.nodeType)
                {
                    case AssociativeGraph.UpdateNodeType.kSymbol:
                        {
                            var opSymbol = StackValue.Null;
                            if (dimSymbol.classScope != Constants.kInvalidIndex &&
                                dimSymbol.functionIndex == Constants.kInvalidIndex)
                            {
                                opSymbol = StackValue.BuildMemVarIndex(dimSymbol.symbolTableIndex);
                            }
                            else
                            {
                                opSymbol = StackValue.BuildVarIndex(dimSymbol.symbolTableIndex);
                            }

                            var dimValue = GetOperandData(dimSymbol.codeBlockId,
                                                          opSymbol,
                                                          StackValue.BuildInt(dimSymbol.classScope));
                            graphNode.updateDimensions.Add(dimValue);
                            break;
                        }

                    case AssociativeGraph.UpdateNodeType.kLiteral:
                        {
                            int dimValue;
                            if (Int32.TryParse(dimSymbol.name, out dimValue))
                            {
                                graphNode.updateDimensions.Add(StackValue.BuildInt(dimValue));
                            }
                            else
                            {
                                // No idea for this dimension, just terminate. 
                                return;
                            }
                            break;
                        }
                    default:
                        // No idea to how to handle method and other node types,
                        // just stop here at least we can get partial element
                        // based array update. 
                        return;
                }
            }
        }

        /// <summary>
        /// Sets graphnodes dirty flag to true
        /// Returns the entry point
        /// </summary>
        /// <param name="entry"></param>
        /// <returns></returns>
        private int SetupGraphNodesForEntry(int entry)
        {
            int setentry = entry;
            bool isFirstGraphSet = false;
            foreach (AssociativeGraph.GraphNode graphNode in istream.dependencyGraph.GraphList)
            {
                graphNode.isDirty = true;
                if (!isFirstGraphSet)
                {
                    // Setting the first graph of this function to be in executed (not dirty) state
                    isFirstGraphSet = true;
                    graphNode.isDirty = false;
                }

                if (Constants.kInvalidIndex == setentry)
                {
                    // Set the entry point as this graph and mark this graph as executed 
                    setentry = graphNode.updateBlock.startpc;
                    graphNode.isDirty = false;
                }
            }
            return setentry;
        }

        private void UpdateMethodDependencyGraph(int entry, int procIndex, int classIndex)
        {
            int setentry = entry;
            bool isFirstGraphSet = false;
            AssociativeGraph.GraphNode entryNode = null;

            StackValue svFunctionBlock = rmem.GetAtRelative(StackFrame.kFrameIndexFunctionBlock);
            Validity.Assert(svFunctionBlock.IsBlockIndex);
            int langBlockDecl = (int)svFunctionBlock.opdata;
            ProcedureNode procNode = GetProcedureNode(langBlockDecl, classIndex, procIndex);

            List<AssociativeGraph.GraphNode> graphNodes = procNode.GraphNodeList;//istream.dependencyGraph.GetGraphNodesAtScope(classIndex, procIndex);
            if (graphNodes != null)
            {
                foreach (AssociativeGraph.GraphNode graphNode in graphNodes)
                {
                    graphNode.isActive = graphNode.isDirty = true;
                    if (!isFirstGraphSet)
                    {
                        // Get the first graphnode of this function
                        if (graphNode.ProcedureOwned)
                        {
                            // Setting the first graph of this function to be in executed (not dirty) state
                            isFirstGraphSet = true;
                            graphNode.isDirty = false;
                            entryNode = graphNode;
                        }
                    }

                    if (Constants.kInvalidIndex == setentry)
                    {
                        // Set the entry point as this graph and mark this graph as executed 
                        setentry = graphNode.updateBlock.startpc;
                        graphNode.isDirty = false;
                        entryNode = graphNode;
                    }
                }
            }

            Properties.executingGraphNode = entryNode;

            pc = setentry;
        }

        public void XLangSetupNextExecutableGraph(int function, int classscope)
        {
            bool isUpdated = false;

            foreach (InstructionStream instrStream in exe.instrStreamList)
            {
                if (Language.kAssociative == instrStream.language && instrStream.dependencyGraph.GraphList.Count > 0)
                {
                    foreach (AssociativeGraph.GraphNode graphNode in instrStream.dependencyGraph.GraphList)
                    {
                        if (graphNode.isDirty)
                        {
                            //if (null != graphNode.symbol && graphNode.symbol.functionIndex == function && graphNode.symbol.classScope == classscope)
                            bool isUpdateable = graphNode.updateNodeRefList[0].nodeList.Count > 0;
                            if (isUpdateable && graphNode.procIndex == function && graphNode.classIndex == classscope)
                            {
                                graphNode.isDirty = false;

                                // In function calls, the first graphnode in the function is executed first and was not marked 
                                // If this is the case, just move on to the next graphnode
                                if (pc == graphNode.updateBlock.endpc)
                                {
                                    continue;
                                }

                                pc = graphNode.updateBlock.startpc;
                                isUpdated = true;
                                break;
                            }
                        }
                    }
                }
            }

            if (!isUpdated)
            {
                // There were no updates, this is the end of this associative block
                pc = Constants.kInvalidPC;
            }
        }

        private void XLangUpdateDependencyGraph(int currentLangBlock)
        {
            int classScope = (int)rmem.GetAtRelative(StackFrame.kFrameIndexClass).opdata;
            int functionScope = (int)rmem.GetAtRelative(StackFrame.kFrameIndexFunction).opdata;

            List<AssociativeGraph.UpdateNodeRef> upadatedList = new List<AssociativeGraph.UpdateNodeRef>();

            // For every instruction list in the executable
            foreach (InstructionStream xInstrStream in exe.instrStreamList)
            {
                // If the instruction list is valid, is associative and has more than 1 graph node
                if (null != xInstrStream && Language.kAssociative == xInstrStream.language && xInstrStream.dependencyGraph.GraphList.Count > 0)
                {
                    // For every graphnode in the dependency list
                    foreach (AssociativeGraph.GraphNode graphNode in xInstrStream.dependencyGraph.GraphList)
                    {
                        // Do not check for xlang dependencies from within the same block
                        if (graphNode.languageBlockId == executingBlock)
                        {
                            continue;
                        }

                        if (graphNode.classIndex != classScope || graphNode.procIndex != functionScope)
                        {
                            continue;
                        }

                        // To deal with the case
                        // 
                        // a;
                        // b;
                        // c;
                        // [Imperative]
                        // {
                        //     [Associative]
                        //     {
                        //         c = 1;
                        //         a = c;
                        //     }
                        // }
                        // 
                        // Here the dependency on 'c' in the inner associative
                        // language block is propagated to the outer imperative
                        // language block (see EmitLanguageBlockNode() in 
                        // imperative codegen). When the executive has executed 
                        // the inner associative language block, it will add 'c' 
                        // to // cross language dependency graph list (because 
                        // 'c' ismodified so that the outside graph node will be 
                        // UPDATED), then the outer imperative language block
                        // will be marked as dirty again and infinite loop 
                        // happens. 
                        if (graphNode.isLanguageBlock && currentLangBlock != Constants.kInvalidIndex)
                        {
                            if (graphNode.languageBlockId == currentLangBlock
                                || core.CompleteCodeBlockList[currentLangBlock].IsMyAncestorBlock(graphNode.languageBlockId))
                            {
                                continue;
                            }
                        }

                        // For every updated in the updatelist
                        foreach (AssociativeGraph.UpdateNodeRef modifiedRef in istream.xUpdateList)
                        {
                            // We allow dependency check if the modified graphnode list belong to some other block
                            if (modifiedRef.block != currentLangBlock)
                            {
                                // Check if the graphnode in the associative language depends on the current updated node
                                AssociativeGraph.GraphNode matchingNode = null;
                                if (!graphNode.isReturn && graphNode.DependsOn(modifiedRef, ref matchingNode))
                                {
                                    Validity.Assert(null != matchingNode);
                                    bool isLHSModification = matchingNode.isLHSNode;
                                    bool isUpdateable = matchingNode.IsUpdateableBy(modifiedRef);

                                    // Comment Jun: 
                                    //      If the triggered dependent graphnode is LHS 
                                    //          and... 
                                    //      the triggering node (executing graphnode)
                                    if (isLHSModification && !isUpdateable)
                                    {
                                        continue;
                                    }

                                    AddressType opAddr = AddressType.VarIndex;

                                    SymbolNode firstSymbolInUpdatedRef = graphNode.updateNodeRefList[0].nodeList[0].symbol;
                                    if (Constants.kInvalidIndex != firstSymbolInUpdatedRef.classScope)
                                    {
                                        if (exe.classTable.ClassNodes[firstSymbolInUpdatedRef.classScope].IsMemberVariable(firstSymbolInUpdatedRef))
                                        {
                                            opAddr = AddressType.MemVarIndex;
                                        }
                                    }

                                    // For watching nodes, may not be valid
                                    // TODO: to check whether this is required - Randy, Jun
                                    if (Constants.kInvalidIndex == firstSymbolInUpdatedRef.classScope)
                                    {
                                        if (exe.runtimeSymbols[firstSymbolInUpdatedRef.runtimeTableIndex].symbolList.Count <= firstSymbolInUpdatedRef.symbolTableIndex)
                                        {
                                            continue;
                                        }
                                    }
                                    else if (firstSymbolInUpdatedRef.classScope >= 0 &&
                                        exe.classTable.ClassNodes[firstSymbolInUpdatedRef.classScope].symbols.symbolList.Count <= firstSymbolInUpdatedRef.symbolTableIndex)
                                    {
                                        continue;
                                    }

                                    StackValue svSym = (opAddr == AddressType.MemVarIndex) 
                                           ? StackValue.BuildMemVarIndex(firstSymbolInUpdatedRef.symbolTableIndex)
                                           : StackValue.BuildVarIndex(firstSymbolInUpdatedRef.symbolTableIndex);
                                    StackValue svClass = StackValue.BuildClassIndex(firstSymbolInUpdatedRef.classScope);

                                    runtimeVerify(Constants.kInvalidIndex != firstSymbolInUpdatedRef.runtimeTableIndex);
                                    StackValue svGraphNode = GetOperandData(firstSymbolInUpdatedRef.runtimeTableIndex, svSym, svClass);
                                    StackValue svPropagateNode = modifiedRef.symbolData;
                                    if (IsNodeModified(svGraphNode, svPropagateNode))
                                    {
                                        graphNode.isDirty = true;
                                        upadatedList.Add(modifiedRef);
                                    }
                                }
                            }
                        }
                    }
                }
            }

            if (upadatedList.Count > 0)
            {
                foreach (AssociativeGraph.UpdateNodeRef noderef in upadatedList)
                {
                    istream.xUpdateList.Remove(noderef);
                }
            }
        }

        private void ResumeRegistersFromStack()
        {
            int fp = rmem.FramePointer;
            if (fp >= StackFrame.kStackFrameSize)
            {
                AX = rmem.GetAtRelative(StackFrame.kFrameIndexRegisterAX);
                BX = rmem.GetAtRelative(StackFrame.kFrameIndexRegisterBX);
                CX = rmem.GetAtRelative(StackFrame.kFrameIndexRegisterCX);
                DX = rmem.GetAtRelative(StackFrame.kFrameIndexRegisterDX);
                EX = rmem.GetAtRelative(StackFrame.kFrameIndexRegisterEX);
                FX = rmem.GetAtRelative(StackFrame.kFrameIndexRegisterFX);
                LX = rmem.GetAtRelative(StackFrame.kFrameIndexRegisterLX);
                RX = rmem.GetAtRelative(StackFrame.kFrameIndexRegisterRX);
                SX = rmem.GetAtRelative(StackFrame.kFrameIndexRegisterSX);
                TX = rmem.GetAtRelative(StackFrame.kFrameIndexRegisterTX);
            }
        }

        private void ResumeRegistersFromStackExceptRX()
        {
            int fp = rmem.FramePointer;
            if (fp >= StackFrame.kStackFrameSize)
            {
                AX = rmem.GetAtRelative(StackFrame.kFrameIndexRegisterAX);
                BX = rmem.GetAtRelative(StackFrame.kFrameIndexRegisterBX);
                CX = rmem.GetAtRelative(StackFrame.kFrameIndexRegisterCX);
                DX = rmem.GetAtRelative(StackFrame.kFrameIndexRegisterDX);
                EX = rmem.GetAtRelative(StackFrame.kFrameIndexRegisterEX);
                FX = rmem.GetAtRelative(StackFrame.kFrameIndexRegisterFX);
                LX = rmem.GetAtRelative(StackFrame.kFrameIndexRegisterLX);
                SX = rmem.GetAtRelative(StackFrame.kFrameIndexRegisterSX);
                TX = rmem.GetAtRelative(StackFrame.kFrameIndexRegisterTX);
            }
       }

        private void SaveRegistersToStack()
        {
            int fp = rmem.FramePointer;
            if (fp >= StackFrame.kStackFrameSize)
            {
                rmem.SetAtRelative(StackFrame.kFrameIndexRegisterAX, AX);
                rmem.SetAtRelative(StackFrame.kFrameIndexRegisterBX, BX);
                rmem.SetAtRelative(StackFrame.kFrameIndexRegisterCX, CX);
                rmem.SetAtRelative(StackFrame.kFrameIndexRegisterDX, DX);
                rmem.SetAtRelative(StackFrame.kFrameIndexRegisterEX, EX);
                rmem.SetAtRelative(StackFrame.kFrameIndexRegisterFX, FX);
                rmem.SetAtRelative(StackFrame.kFrameIndexRegisterLX, LX);
                rmem.SetAtRelative(StackFrame.kFrameIndexRegisterRX, RX);
                rmem.SetAtRelative(StackFrame.kFrameIndexRegisterSX, SX);
                rmem.SetAtRelative(StackFrame.kFrameIndexRegisterTX, TX);
            }
        }

        public void SaveRegisters(List<StackValue> registers)
        {
            if (registers != null)
            {
                if (registers.Count > 0)
                    registers.Clear();

                registers.Add(AX);
                registers.Add(BX);
                registers.Add(CX);
                registers.Add(DX);
                registers.Add(EX);
                registers.Add(FX);
                registers.Add(LX);
                registers.Add(RX);
                registers.Add(SX);
                registers.Add(TX);
            }
        }

        /// <summary>
        /// Performs type coercion of returned value and GC of arguments, this ptr and Dot methods
        /// </summary>
        private void DebugPerformCoercionAndGC(DebugFrame debugFrame)
        {
            ProcedureNode procNode = debugFrame.FinalFepChosen != null ? debugFrame.FinalFepChosen.procedureNode : null;

            PerformCoercionAndGC(procNode, debugFrame.IsBaseCall, debugFrame.ThisPtr, debugFrame.Arguments, debugFrame.DotCallDimensions);
        }

        private void PerformCoercionAndGC(ProcedureNode procNode, bool isBaseCall, StackValue? thisPtr, List<StackValue> Arguments, List<StackValue> DotCallDimensions)
        {
            // finalFep is forced to be null for base class constructor calls
            // and for such calls 'PerformReturnTypeCoerce' is not called 
            if (!isBaseCall)
            {
                RX = CallSite.PerformReturnTypeCoerce(procNode, core, RX);

                if (thisPtr == null)
                {
                    StackValue sv = RX;
                    GCDotMethods(procNode.name, ref sv, DotCallDimensions, Arguments);
                    RX = sv;
                }
            }
        }

        /// <summary>
        /// Pops Debug stackframe, performs coercion and GC and pops stackframe if there's a break inside the function
        /// </summary>
        /// <param name="exeblock"></param>
        /// <param name="instructions"></param>
        /// <returns></returns>
        bool RestoreDebugPropsOnReturnFromBuiltIns()
        {
            bool waspopped = false;
            // Restore fepRun
            Validity.Assert(runtimeCore.DebugProps.DebugStackFrame.Count > 0);

            DebugFrame debugFrame = runtimeCore.DebugProps.DebugStackFrame.Peek();
            bool isReplicating = debugFrame.IsReplicating;

#if !__DEBUG_REPLICATE
            if (!isReplicating)
#endif
            {
                bool isResume = debugFrame.IsResume;

                // RestoreCallrForNoBreak and PerformReturnTypeCoerce are NOT called if this is true 
                // so these have to be explicitly called here
                if (isResume)
                {
                    debugFrame = runtimeCore.DebugProps.DebugStackFrame.Pop();
                    waspopped = true;
                    if (runtimeCore.DebugProps.DebugStackFrame.Count > 1)
                    {
                        DebugFrame frame = runtimeCore.DebugProps.DebugStackFrame.Peek();
                        frame.IsResume = true;
                    }

#if __DEBUG_REPLICATE
                    // Return type coercion and function call GC for replicating case takes place separately 
                    // in SerialReplication() when ContinuationStruct.Done == true - pratapa
                    if(!isReplicating)
#endif
                    {
                        DebugPerformCoercionAndGC(debugFrame);
                    }

                    // Restore registers except RX on popping of function stackframe
                    ResumeRegistersFromStackExceptRX();

                    terminate = false;
                }

                // Restore return address and lang block
                /*pc = (int)rmem.GetAtRelative(StackFrame.kFrameIndexReturnAddress).opdata;
                exeblock = (int)rmem.GetAtRelative(StackFrame.kFrameIndexFunctionCallerBlock).opdata;

                istream = exe.instrStreamList[exeblock];
                instructions = istream.instrList;
                executingLanguage = istream.language;

                executingGraphNode = debugFrame.ExecutingGraphNode;*/

                if (runtimeCore.DebugProps.RunMode.Equals(Runmode.StepOut) && pc == runtimeCore.DebugProps.StepOutReturnPC)
                {
                    runtimeCore.Breakpoints.Clear();
                    runtimeCore.Breakpoints.AddRange(runtimeCore.DebugProps.AllbreakPoints);
                }
            }
            return waspopped;

        }

        bool RestoreDebugPropsOnReturnFromFunctionCall(ref int exeblock, ref List<Instruction> instructions, out int ci, out int fi, out bool isReplicating,
            out DebugFrame debugFrame)
        {
            //
            // TODO: Aparajit, Jun - Determine an alternative to the waspopped flag
            //
            bool waspopped = false;
            Validity.Assert(runtimeCore.DebugProps.DebugStackFrame.Count > 0);

            debugFrame = runtimeCore.DebugProps.DebugStackFrame.Peek();

            isReplicating = debugFrame.IsReplicating;

#if !__DEBUG_REPLICATE
            if (!isReplicating)
#endif
            {
                bool isResume = debugFrame.IsResume;

                // Comment Jun: Since we dont step into _Dispose() calls, then its debugframe should not be popped off here.
                bool isDispose = debugFrame.IsDisposeCall;

                // RestoreCallrForNoBreak and PerformReturnTypeCoerce are NOT called if this is true
                // or for base class ctor calls and therefore need to be taken care of here
                if ((isResume || debugFrame.IsBaseCall) && !isDispose)
                {
                    debugFrame = runtimeCore.DebugProps.DebugStackFrame.Pop();
                    waspopped = true;

                    if (isResume)
                    {
                        if (runtimeCore.DebugProps.DebugStackFrame.Count > 1)
                        {
                            DebugFrame frame = runtimeCore.DebugProps.DebugStackFrame.Peek();
                            frame.IsResume = true;
                        }
                    }

#if __DEBUG_REPLICATE
                    // Return type coercion and function call GC for replicating case takes place separately 
                    // in SerialReplication() when ContinuationStruct.Done == true - pratapa
                    if (!isReplicating)
#endif
                    {
                        DebugPerformCoercionAndGC(debugFrame);
                    }

                    // Restore registers except RX on popping of function stackframe
                    ResumeRegistersFromStackExceptRX();

                    terminate = false;
                }

                Properties.executingGraphNode = debugFrame.ExecutingGraphNode;

                if (runtimeCore.DebugProps.RunMode.Equals(Runmode.StepOut) && pc == runtimeCore.DebugProps.StepOutReturnPC)
                {
                    runtimeCore.Breakpoints.Clear();
                    runtimeCore.Breakpoints.AddRange(runtimeCore.DebugProps.AllbreakPoints);
                }
            }

            // Restore return address and lang block
            pc = (int)rmem.GetAtRelative(StackFrame.kFrameIndexReturnAddress).opdata;
            exeblock = (int)rmem.GetAtRelative(StackFrame.kFrameIndexFunctionCallerBlock).opdata;

            istream = exe.instrStreamList[exeblock];
            instructions = istream.instrList;
            executingLanguage = istream.language;

            ci = (int)rmem.GetAtRelative(StackFrame.kFrameIndexClass).opdata;
            fi = (int)rmem.GetAtRelative(StackFrame.kFrameIndexFunction).opdata;

            int localCount;
            int paramCount;
            int blockId = (int)rmem.GetAtRelative(StackFrame.kFrameIndexFunctionBlock).opdata;
            GetLocalAndParamCount(blockId, ci, fi, out localCount, out paramCount);

            // Get execution states
            List<bool> execStateRestore = new List<bool>();
            execStateRestore = RetrieveExecutionStatesFromStack(localCount, paramCount);

            // Pop function stackframe as this is not allowed in Ret/Retc in debug mode
            rmem.FramePointer = (int)rmem.GetAtRelative(StackFrame.kFrameIndexFramePointer).opdata;

            //int execstates = (int)rmem.GetAtRelative(StackFrame.kFrameIndexExecutionStates).opdata;
            rmem.PopFrame(StackFrame.kStackFrameSize + localCount + paramCount + execStateRestore.Count); 


            ResumeRegistersFromStackExceptRX();

            //StackValue svFrameType = rmem.GetAtRelative(StackFrame.kFrameIndexCallerStackFrameType);
            StackValue svFrameType = rmem.GetAtRelative(StackFrame.kFrameIndexStackFrameType);
            StackFrameType frametype = (StackFrameType)svFrameType.opdata;
            if (frametype == StackFrameType.kTypeLanguage)
            {
                bounceType = (CallingConvention.BounceType)TX.opdata;
            }
            return waspopped;
        }

        void RestoreDebugPropsOnReturnFromLangBlock(ref int exeblock, ref List<Instruction> instructions)
        {
            // On the new stack frame, this dependency has already been executed at retb in RestoreFromBounce
            //XLangUpdateDependencyGraph(exeblock);

            Validity.Assert(runtimeCore.DebugProps.DebugStackFrame.Count > 0);
            {
                // Restore fepRun
                DebugFrame debugFrame = runtimeCore.DebugProps.DebugStackFrame.Pop();

                bool isResume = debugFrame.IsResume;

                if (isResume)
                {
                    if (runtimeCore.DebugProps.DebugStackFrame.Count > 1)
                    {
                        DebugFrame frame = runtimeCore.DebugProps.DebugStackFrame.Peek();
                        frame.IsResume = true;
                    }

                    terminate = false;

                    // Restore registers except RX on popping of language stackframe
                    ResumeRegistersFromStackExceptRX();
                }

                // Restore return address and lang block    
                pc = (int)rmem.GetAtRelative(StackFrame.kFrameIndexReturnAddress).opdata;
                exeblock = (int)rmem.GetAtRelative(StackFrame.kFrameIndexFunctionCallerBlock).opdata;

                istream = exe.instrStreamList[exeblock];
                instructions = istream.instrList;
                executingLanguage = istream.language;

                Properties.executingGraphNode = debugFrame.ExecutingGraphNode;

                // Pop language stackframe as this is not allowed in Retb in debug mode
                rmem.FramePointer = (int)rmem.GetAtRelative(StackFrame.kFrameIndexFramePointer).opdata;
                rmem.PopFrame(StackFrame.kStackFrameSize);

                ResumeRegistersFromStackExceptRX();
                bounceType = (CallingConvention.BounceType)TX.opdata;
            }

            if (pc < 0)
            {
                throw new EndOfScript();
            }
        }

        /// <summary>
        /// Restores Debug properties from function call and/or from Dot call
        /// </summary>
        /// <param name="currentPC"></param>
        /// <param name="exeblock"></param>
        /// <param name="ci"></param>
        /// <param name="fi"></param>
        /// <param name="isReplicating"></param>
        /// <returns></returns>
        private bool DebugReturnFromFunctionCall(int currentPC, ref int exeblock, out int ci, out int fi, out bool isReplicating, out DebugFrame debugFrame)
        {
            var tempFrame = runtimeCore.DebugProps.DebugStackFrame.Peek();

            List<Instruction> instructions = istream.instrList;

            bool waspopped = RestoreDebugPropsOnReturnFromFunctionCall(ref exeblock, ref instructions, out ci, out fi, out isReplicating, out debugFrame);

            // TODO: If return from previous function calls "_Dispose", and we have stepped into it, 
            // we need to restore the caller stackframe - pratapa
            if (tempFrame.IsDisposeCall)
            {
                // TODO: If we have stepped inside _Dispose and are resuming from it - pratapa
                if (!terminate)
                {
                    // 1. Call everything after RETURNSITEGC in OpCode.RETURN/ OpCode.RETC
                    // 2. Call RestoreDebugPropsOnReturnFromFunctionCall() for caller function
                    // 3. Return address from _Dispose is one more than the correct value and therefore needs to be fixed
                }
                // TODO: This works assuming debugging inside _Dispose functions is disabled
                // ie stepping over _Dispose - pratapa
                runtimeCore.DebugProps.DebugEntryPC = runtimeCore.DebugProps.ReturnPCFromDispose;
                //break;
            }
            else
            {
#if __DEBUG_REPLICATE
                // When debugging replication, we must pop off the DebugFrame for the Dot call only after replication is complete
                // (after ContinuationStruct.Done == true) - pratapa
                if (!isReplicating)
#endif
                {
                    debugFrame = runtimeCore.DebugProps.DebugStackFrame.Peek();
                    // If call returns to Dot Call, restore debug props for Dot call
                    if (debugFrame.IsDotCall)
                    {
                        waspopped = RestoreDebugPropsOnReturnFromBuiltIns();
                    }
                }
                runtimeCore.DebugProps.DebugEntryPC = currentPC;
            }

            return waspopped;
        }

        private bool DebugReturn(ProcedureNode procNode, int currentPC)
        {
            //
            // TODO: Aparajit, Jun - Determine an alternative to the waspopped flag
            // 
            bool waspopped = false;

            bool isReplicating;
            int exeblock = Constants.kInvalidIndex;
            int ci;
            int fi;

            DebugFrame debugFrame = null;
            if (runtimeCore.Options.IDEDebugMode && runtimeCore.Options.RunMode != InterpreterMode.kExpressionInterpreter)
            {
                waspopped = DebugReturnFromFunctionCall(currentPC, ref exeblock, out ci, out fi, out isReplicating, out debugFrame);

                if (!waspopped)
                {
                    runtimeCore.DebugProps.RestoreCallrForNoBreak(core, runtimeCore, procNode, isReplicating);
                }
            }

            // TODO: This call is common to both Debug as well as Serial mode of execution. Currently this will work only in Debug mode - pratapa
#if __DEBUG_REPLICATE

            if (isReplicating)
            {
                SerialReplication(procNode, ref exeblock, ci, fi, debugFrame);
                waspopped = true;
            }
#endif
            return waspopped;
        }

        private void SetupExecutive(int exeblock, int entry, Language language, List<Instruction> breakpoints)
        {
            // exe need to be assigned at the constructor, 
            // for function call with replication, gc is triggered to handle the parameter and return value at FunctionEndPoint
            // gc requirs exe to be not null but at that point, Execute has not been called
            //Validity.Assert(exe == null);
            exe = core.DSExecutable;
            executingBlock = exeblock;

            runtimeCore.DebugProps.CurrentBlockId = exeblock;

            istream = exe.instrStreamList[exeblock];
            Validity.Assert(null != istream);
            runtimeCore.DebugProps.DebugEntryPC = entry;

            List<Instruction> instructions = istream.instrList;
            Validity.Assert(null != instructions);

            // Restore the previous state
            rmem = core.Rmem;

            if (runtimeCore.DebugProps.isResume)   // resume from a breakpoint, 
            {
                Validity.Assert(runtimeCore.DebugProps.DebugStackFrame.Count > 0);

                DebugFrame debugFrame = runtimeCore.DebugProps.DebugStackFrame.Peek();

                // TODO: The FepRun info need not be cached in DebugProps any longer
                // as it can be replaced by StackFrameType in rmem.Stack - pratapa
                fepRun = debugFrame.FepRun == 1;
                //StackFrameType stackFrameType = (StackFrameType)rmem.GetAtRelative(StackFrame.kFrameIndexStackFrameType).opdata;
                //fepRun = (stackFrameType == StackFrameType.kTypeFunction) ? true : false;

                //ResumeRegistersFromStack();

                fepRunStack = runtimeCore.DebugProps.FRStack;

                Properties = PopInterpreterProps();
                Properties.executingGraphNode = runtimeCore.DebugProps.executingGraphNode;
                deferedGraphNodes = runtimeCore.DebugProps.deferedGraphnodes;

            }
            else
            {
                PushInterpreterProps(Properties);
                Properties.Reset();
            }

            if (false == fepRun)
            {
                if (runtimeCore.DebugProps.isResume) // resume from a breakpoint, 
                {
                    pc = entry;
                }
                else
                {
                    pc = istream.entrypoint;
                    rmem.FramePointer = rmem.Stack.Count;
                }
            }
            else
            {
                pc = entry;
            }
            executingLanguage = exe.instrStreamList[exeblock].language;

            if (Language.kAssociative == executingLanguage && !runtimeCore.DebugProps.isResume)
            {
                SetupEntryPoint();
            }

            Validity.Assert(null != rmem);
        }


        private bool HandleBreakpoint(List<Instruction> breakpoints, List<Instruction> runningInstructions, int currentPC)
        {
            bool terminateExec = false;
            bool isBreakPoint = false;

            if ((currentPC >= 0) && (currentPC < runningInstructions.Count))
            {
                isBreakPoint = breakpoints.Contains(runningInstructions[currentPC]);
            }

            if (currentPC >= runningInstructions.Count || currentPC < 0 || isBreakPoint)
            {
                if (currentPC < 0)
                {
                    core.ReasonForExecutionSuspend = ReasonForExecutionSuspend.NoEntryPoint;
                    terminateExec = true;
                    //break;
                }
                else if (pc >= runningInstructions.Count)
                {
                    core.ReasonForExecutionSuspend = ReasonForExecutionSuspend.EndOfFile;
                    terminateExec = true;
                    //break;
                }
                else
                {
                    Validity.Assert(breakpoints.Contains(runningInstructions[currentPC]));
                    core.ReasonForExecutionSuspend = ReasonForExecutionSuspend.Breakpoint;
                    logVMMessage("Breakpoint at: " + runningInstructions[currentPC]);

                    Validity.Assert(runtimeCore.DebugProps.DebugStackFrame.Count > 0);
                    {
                        DebugFrame debugFrame = runtimeCore.DebugProps.DebugStackFrame.Peek();

                        // Since the first frame always belongs to the global language block
                        if (runtimeCore.DebugProps.DebugStackFrame.Count > 1)
                        {
                            debugFrame.IsResume = true;
                        }
                    }
                    SaveRegistersToStack();

                    runtimeCore.DebugProps.isResume = true;
                    runtimeCore.DebugProps.FRStack = fepRunStack;
                    runtimeCore.DebugProps.executingGraphNode = Properties.executingGraphNode;
                    runtimeCore.DebugProps.deferedGraphnodes = deferedGraphNodes;

                    if (runtimeCore.DebugProps.RunMode == Runmode.StepNext)
                    {
                        foreach (DebugFrame debugFrame in runtimeCore.DebugProps.DebugStackFrame)
                        {
                            debugFrame.FunctionStepOver = false;
                        }
                    }

                    core.RunningBlock = executingBlock;
                    PushInterpreterProps(Properties);

                    if (runtimeCore.DebugProps.FirstStackFrame != null)
                    {
                        runtimeCore.DebugProps.FirstStackFrame = null;
                    }
                    throw new DebugHalting(); 
                }
            }
            return terminateExec;
        }

        /// <summary>
        /// This is the VM execution entry function
        /// </summary>
        /// <param name="exeblock"></param>
        /// <param name="entry"></param>
        /// <param name="breakpoints"></param>
        /// <param name="language"></param>
        public void Execute(int exeblock, int entry, List<Instruction> breakpoints, Language language = Language.kInvalid)
        {
            if (core.Options.IDEDebugMode && runtimeCore.Options.RunMode != InterpreterMode.kExpressionInterpreter)
            {
                ExecuteDebug(exeblock, entry, breakpoints, language);
            }
            else
            {
                Execute(exeblock, entry, language);
            }
        }

        // This will be called only at the time of creation of the main interpreter in the explicit case OR
        // for every implicit function call (like in replication) OR 
        // for every implicit bounce (like in dynamic lang block in inline condition) OR
        // for a Debug Resume from a breakpoint
        private void ExecuteDebug(int exeblock, int entry, List<Instruction> breakpoints, Language language = Language.kInvalid)
        {
            // TODO Jun: Call RestoreFromBounce here?
            StackValue svType = rmem.GetAtRelative(StackFrame.kFrameIndexStackFrameType);
            StackFrameType type = (StackFrameType)svType.opdata;
            if (StackFrameType.kTypeLanguage == type || StackFrameType.kTypeFunction == type)
            {
                ResumeRegistersFromStack();
                bounceType = (CallingConvention.BounceType)TX.opdata;
            }

            SetupExecutive(exeblock, entry, language, breakpoints);


            bool debugRun = (0 != (debugFlags & (int)DebugFlags.SPAWN_DEBUGGER));
            if (!fepRun || fepRun && debugRun)
            {
                logVMMessage("Start JIL Execution - " + CoreUtils.GetLanguageString(language));
            }

            runtimeCore.DebugProps.isResume = false;

            while (!terminate)
            {
                // This will be true only for inline conditions in Associative blocks 
                if (runtimeCore.DebugProps.InlineConditionOptions.isInlineConditional &&
                    runtimeCore.DebugProps.InlineConditionOptions.instructionStream == exeblock && runtimeCore.DebugProps.InlineConditionOptions.endPc == pc)
                {
                    // turn off inline conditional flag
                    {
                        runtimeCore.DebugProps.InlineConditionOptions.isInlineConditional = false;
                        runtimeCore.DebugProps.InlineConditionOptions.startPc = Constants.kInvalidIndex;
                        runtimeCore.DebugProps.InlineConditionOptions.endPc = Constants.kInvalidIndex;
                        runtimeCore.DebugProps.InlineConditionOptions.instructionStream = 0;
                    }

                    // if no longer inside a replicated/external function call, restore breakpoints
                    if (!runtimeCore.DebugProps.DebugStackFrameContains(DebugProperties.StackFrameFlagOptions.IsReplicating) &&
                        !runtimeCore.DebugProps.DebugStackFrameContains(DebugProperties.StackFrameFlagOptions.IsExternalFunction))
                    {
                        if (runtimeCore.DebugProps.InlineConditionOptions.ActiveBreakPoints.Count > 0)
                        {
                            runtimeCore.Breakpoints.Clear();
                            runtimeCore.Breakpoints.AddRange(runtimeCore.DebugProps.InlineConditionOptions.ActiveBreakPoints);
                            runtimeCore.DebugProps.InlineConditionOptions.ActiveBreakPoints.Clear();
                        }
                    }
                }

                List<Instruction> instructions = istream.instrList;

                // Execute the instruction!
                Instruction executeInstruction = instructions[pc];
                Exec(instructions[pc]);

                bool restoreInstructionStream =
                    executeInstruction.opCode == OpCode.CALLR ||
                    executeInstruction.opCode == OpCode.RETURN
                    || executeInstruction.opCode == OpCode.RETC;
                if (restoreInstructionStream && IsExplicitCall)
                {
                    // The instruction stream list is updated on callr
                    instructions = istream.instrList;
                    exeblock = executingBlock;
                    runtimeCore.DebugProps.CurrentBlockId = exeblock;
                }

                // Disabling support for stepping into replicating function calls temporarily - pratapa
                // Check if the current instruction is a return from a function call or constructor

                DebugFrame tempFrame = null;
                if (!IsExplicitCall && (instructions[runtimeCore.DebugProps.DebugEntryPC].opCode == OpCode.RETURN || instructions[runtimeCore.DebugProps.DebugEntryPC].opCode == OpCode.RETC))
                {
                    int ci, fi;
                    bool isReplicating;
                    DebugFrame debugFrame;
                    DebugReturnFromFunctionCall(pc, ref exeblock, out ci, out fi, out isReplicating, out debugFrame);

                    instructions = istream.instrList;
                    executingBlock = exeblock;
                    runtimeCore.DebugProps.CurrentBlockId = exeblock;
                }
                else if (executeInstruction.opCode == OpCode.RETB)
                {
                    tempFrame = runtimeCore.DebugProps.DebugStackFrame.Peek();

                    RestoreDebugPropsOnReturnFromLangBlock(ref exeblock, ref instructions);

                    // TODO: If return from previous lang block calls "_Dispose", and we have stepped into it,
                    // we need to restore the calling stackframe - pratapa
                    if (tempFrame.IsDisposeCall)
                    {
                        // TODO: If we have stepped inside _Dispose and are resuming from it - pratapa
                        if (!terminate)
                        {
                            // 1. Call everything after GC in OpCode.RETB
                            // 2. Call RestoreDebugPropsOnReturnFromLangBlock() for caller lang block
                            // 3. Return address from _Dispose is one more than the correct value and therefore needs to be fixed
                        }
                        // TODO: This works assuming debugging inside _Dispose functions is disabled
                        // ie stepping over _Dispose - pratapa
                        runtimeCore.DebugProps.DebugEntryPC = runtimeCore.DebugProps.ReturnPCFromDispose;
                        break;
                    }
                    else
                    {
                        runtimeCore.DebugProps.DebugEntryPC = pc;
                    }
                    // Comment Jun: On explictit bounce, only on retb we update the executing block
                    // as the block scope has already change by returning to the caller block
                    executingBlock = exeblock;
                    core.RunningBlock = exeblock;
                }
                else
                {
                    runtimeCore.DebugProps.DebugEntryPC = pc;
                }

                DebugFrame frame = runtimeCore.DebugProps.DebugStackFrame.Peek();
                if (frame.IsInlineConditional)
                {
                    RestoreDebugPropsOnReturnFromBuiltIns();
                    runtimeCore.DebugProps.DebugEntryPC = pc;
                }

                core.Rmem = rmem;

                bool terminateExec = HandleBreakpoint(breakpoints, instructions, pc);
                if (terminateExec)
                {
                    break;
                }
            }

            if (!fepRun || fepRun && debugRun)
            {
                logVMMessage("End JIL Execution - " + CoreUtils.GetLanguageString(language));
            }
        }


        private void Execute(int exeblock, int entry, Language language = Language.kInvalid)
        {
            SetupExecutive(exeblock, entry);

            string engine = CoreUtils.GetLanguageString(language);

            bool debugRun = IsDebugRun();
            if (!fepRun || fepRun && debugRun)
            {
                logVMMessage("Start JIL Execution - " + engine);
            }

            while (!terminate)
            {
                if(core.CancellationPending)
                {
                    throw new ExecutionCancelledException();
                }

                if (pc >= istream.instrList.Count || pc < 0)
                {
                    break;
                }
                Exec(istream.instrList[pc]);
            }

            // the exception won't handled at this level, so need to unwind
#if ENABLE_EXCEPTION_HANDLING
            if (!core.ExceptionHandlingManager.IsStackUnwinding)
            {
                // Comment Jun:
                // X-lang dependency should be done for all languages 
                // as they can potentially trigger parent block updates 

                // Comment Jun: XLang dep is only done in RestoreFromBounce 
                // Propagate only on lang block bounce (non fep)
                //if (!fepRun)
                //{
                //    XLangUpdateDependencyGraph(exeblock);
                //}



                if (!fepRun || fepRun && debugRun)
                {
                    logVMMessage("End JIL Execution - " + engine);
                }
            }
#else
            if (!fepRun || fepRun && debugRun)
            {
                logVMMessage("End JIL Execution - " + engine);
            }
#endif
        }

        protected SymbolNode GetSymbolNode(int blockId, int classIndex, int symbolIndex)
        {
            if (Constants.kGlobalScope == classIndex)
            {
                return exe.runtimeSymbols[blockId].symbolList[symbolIndex];
            }
            else
            {
                return exe.classTable.ClassNodes[classIndex].symbols.symbolList[symbolIndex];
            }
        }

        private StackValue GetOperandData(StackValue op1)
        {
            StackValue op2 = StackValue.BuildClassIndex(Constants.kInvalidIndex);
            return GetOperandData(-1, op1, op2);
        }

        private StackValue GetOperandData(int blockId, StackValue opSymbol, StackValue opClass)
        {
            StackValue data;
            switch (opSymbol.optype)
            {
                case AddressType.Int:
                case AddressType.Double:
                case AddressType.Boolean:
                case AddressType.Char:
                case AddressType.String:
                case AddressType.BlockIndex:
                case AddressType.LabelIndex:
                case AddressType.ArrayDim:
                case AddressType.Pointer:
                case AddressType.ArrayPointer:
                case AddressType.ReplicationGuide:
                case AddressType.Null:
                case AddressType.Dynamic:
                case AddressType.DefaultArg:
                case AddressType.FunctionPointer:
                    data = opSymbol;
                    data.metaData.type = core.TypeSystem.GetType(opSymbol);
                    break;
                case AddressType.StaticType:
                    data = opSymbol;
                    break;
                case AddressType.Register:
                    switch ((Registers)opSymbol.opdata)
                    {
                        case Registers.AX:
                            data = AX;
                            break;
                        case Registers.BX:
                            data = BX;
                            break;
                        case Registers.CX:
                            data = CX;
                            break;
                        case Registers.DX:
                            data = DX;
                            break;
                        case Registers.EX:
                            data = EX;
                            break;
                        case Registers.FX:
                            data = FX;
                            break;
                        case Registers.LX:
                            data = LX;
                            break;
                        case Registers.RX:
                            data = RX;
                            break;
                        case Registers.SX:
                            data = SX;
                            break;
                        case Registers.TX:
                            data = TX;
                            break;
                        default:
                            throw new NotImplementedException();
                    }
                    break;

                case AddressType.VarIndex:
                    SymbolNode symbol = GetSymbolNode(blockId, (int)opClass.opdata, (int)opSymbol.opdata);
                    data = rmem.GetSymbolValue(symbol);
                    break;

                case AddressType.MemVarIndex:
                    data = rmem.GetMemberData((int)opSymbol.opdata, (int)opClass.opdata, exe);
                    break;

                case AddressType.StaticMemVarIndex:
                    SymbolNode staticMember = GetSymbolNode(blockId, Constants.kGlobalScope, (int)opSymbol.opdata);
                    data = rmem.GetSymbolValue(staticMember);
                    break;

                case AddressType.ThisPtr:
                    data = rmem.CurrentStackFrame.ThisPtr;
                    break;

                default:
                    throw new NotImplementedException();
            }
            return data;
        }

        private void PopToW(int blockId, StackValue op1, StackValue op2, StackValue opVal)
        {
            int symbolIndex = (int)op1.opdata;
            int classIndex = (int)op2.opdata;
            SymbolNode symbol = GetSymbolNode(blockId, classIndex, symbolIndex);
            int offset = symbol.index;
            core.watchStack[offset] = opVal;
        }

        private void PushW(int block, StackValue op1, StackValue op2)
        {
            int symbol = (int)op1.opdata;
            int scope = (int)op2.opdata;
            SymbolNode node;
            if (Constants.kGlobalScope == scope)
            {
                node = exe.runtimeSymbols[block].symbolList[symbol];
            }
            else
            {
                node = exe.classTable.ClassNodes[scope].symbols.symbolList[symbol];
            }

            int offset = node.index;
            //For watch symbol, use watching stack.
            if (core.watchSymbolList.Contains(node))
            {
                rmem.Push(core.watchStack[offset]);
            }
            else
            {
                rmem.Push(GetOperandData(block, op1, op2));
            }
        }

        protected StackValue PopTo(int blockId, StackValue op1, StackValue op2, StackValue opVal)
        {
            StackValue opPrev = StackValue.Null;
            switch (op1.optype)
            {
                case AddressType.VarIndex:
                case AddressType.MemVarIndex:

                    SymbolNode symbol = GetSymbolNode(blockId, (int)op2.opdata, (int)op1.opdata);
                    opPrev = rmem.GetSymbolValue(symbol);
                    rmem.SetSymbolValue(symbol, opVal);
                    exe.RuntimeData.UpdatedSymbols.Add(symbol);

                    if (IsDebugRun())
                    {
                        logWatchWindow(blockId, (int)op1.opdata);
                        System.Console.ReadLine();
                    }

                    if (Constants.kGlobalScope == op2.opdata)
                    {
                        logWatchWindow(blockId, (int)op1.opdata);
                    }
                    break;

                case AddressType.StaticMemVarIndex:
                    var staticMember = GetSymbolNode( blockId, Constants.kGlobalScope, (int)op1.opdata);
                    opPrev = rmem.GetSymbolValue(staticMember);
                    rmem.SetSymbolValue(staticMember, opVal);
                    exe.RuntimeData.UpdatedSymbols.Add(staticMember);

                    if (IsDebugRun())
                    {
                        logWatchWindow(blockId, (int)op1.opdata);
                        System.Console.ReadLine();
                    }

                    logWatchWindow(blockId, (int)op1.opdata);
                    break;
                case AddressType.Register:
                    {
                        StackValue data = opVal;
                        switch ((Registers)op1.opdata)
                        {
                            case Registers.AX:
                                opPrev = AX;
                                AX = data;
                                break;
                            case Registers.BX:
                                opPrev = BX;
                                BX = data;
                                break;
                            case Registers.CX:
                                opPrev = CX;
                                CX = data;
                                break;
                            case Registers.DX:
                                opPrev = DX;
                                DX = data;
                                break;
                            case Registers.EX:
                                opPrev = EX;
                                EX = data;
                                break;
                            case Registers.FX:
                                opPrev = FX;
                                FX = data;
                                break;
                            case Registers.RX:
                                opPrev = RX;
                                RX = data;
                                break;
                            case Registers.SX:
                                opPrev = SX;
                                SX = data;
                                break;
                            case Registers.TX:
                                opPrev = TX;
                                TX = data;
                                break;
                            case Registers.LX:
                                opPrev = LX;
                                LX = data;
                                break;
                            default:
                                throw new NotImplementedException();
                        }
                        break;
                    }
                default:
                    throw new NotImplementedException();

            }
            return opPrev;
        }

        protected StackValue PopToIndexedArray(int blockId, int symbol, int classIndex, List<StackValue> dimlist, StackValue data)
        {
            SymbolNode symbolnode = GetSymbolNode(blockId, classIndex, symbol);
            Validity.Assert(symbolnode != null);

            StackValue value = rmem.GetSymbolValue(symbolnode);
            if (value.IsInvalid)
            {
                value = StackValue.Null;
            }

            Type t = symbolnode.staticType;
            StackValue ret = StackValue.Null;
            if (value.IsArray)
            {
                if (t.UID != (int)PrimitiveType.kTypeVar || t.rank >= 0)
                {
                    int lhsRepCount = 0;
                    foreach (var dim in dimlist)
                    {
                        if (dim.IsArray)
                        {
                            lhsRepCount++;
                        }
                    }

                    if (t.rank > 0)
                    {
                        t.rank = t.rank - dimlist.Count;
                        t.rank += lhsRepCount;

                        if (t.rank < 0)
                        {
                            string message = String.Format(Resources.kSymbolOverIndexed, symbolnode.name);
                            runtimeCore.RuntimeStatus.LogWarning(WarningID.kOverIndexing, message);
                        }
                    }

                }

                ret = ArrayUtils.SetValueForIndices(value, dimlist, data, t, core);
            }
            else if (value.IsString)
            {
                runtimeCore.RuntimeStatus.LogWarning(WarningID.kInvalidIndexing, Resources.kStringIndexingCannotBeAssigned);
                ret = StackValue.Null;
            }
            else
            {
                if (symbolnode.staticType.rank == 0)
                {
                    rmem.SetSymbolValue(symbolnode, StackValue.Null);
                    return value;
                }
                else
                {
                    StackValue array = rmem.Heap.AllocateArray(Enumerable.Empty<StackValue>(), null);
                    rmem.SetSymbolValue(symbolnode, array);
                    if (!value.IsNull)
                    {
                        ArrayUtils.SetValueForIndex(array, 0, value, core);
                    }
                    ret = ArrayUtils.SetValueForIndices(array, dimlist, data, t, core);
                }
            }

            if (IsDebugRun())
            {
                logWatchWindow(blockId, symbolnode.symbolTableIndex);
                System.Console.ReadLine();
            }

            if (IsGlobalScope())
            {
                logWatchWindow(blockId, symbolnode.symbolTableIndex);
            }
            return ret;
        }

        private bool IsDebugRun()
        {
            return (debugFlags & (int)DebugFlags.SPAWN_DEBUGGER) != 0;
        }

        private void SetOperandData(StackValue opdest, StackValue stackData, int blockId = Constants.kInvalidIndex)
        {
            switch (opdest.optype)
            {
                case AddressType.VarIndex:
                case AddressType.MemVarIndex:
                    Validity.Assert(false);

                    SymbolNode symbol = GetSymbolNode(0, Constants.kGlobalScope, (int)opdest.opdata);
                    rmem.SetSymbolValue(symbol, stackData);

                    if (IsDebugRun())
                    {
                        logWatchWindow(Constants.kInvalidIndex, (int)opdest.opdata);
                        System.Console.ReadLine();
                    }

                    if (IsGlobalScope())
                    {
                        logWatchWindow(Constants.kInvalidIndex, (int)opdest.opdata);
                    }
                    break;
                case AddressType.StaticMemVarIndex:
                    SymbolNode staticMember = GetSymbolNode(0, Constants.kGlobalScope, (int)opdest.opdata);
                    rmem.SetSymbolValue(staticMember, stackData);

                    if (IsDebugRun())
                    {
                        logWatchWindow(Constants.kInvalidIndex, (int)opdest.opdata);
                        System.Console.ReadLine();
                    }

                    if (IsGlobalScope())
                    {
                        logWatchWindow(0, (int)opdest.opdata);
                    }
                    break;
                case AddressType.Register:
                {
                    StackValue data = stackData;
                        
                        switch ((Registers)opdest.opdata)
                        {
                            case Registers.AX:
                                AX = data;
                                break;
                            case Registers.BX:
                                BX = data;
                                break;
                            case Registers.CX:
                                CX = data;
                                break;
                            case Registers.DX:
                                DX = data;
                                break;
                            case Registers.EX:
                                EX = data;
                                break;
                            case Registers.FX:
                                FX = data;
                                break;
                            case Registers.LX:
                                LX = data;
                                break;
                            case Registers.RX:
                                RX = data;
                                break;
                            case Registers.SX:
                                SX = data;
                                break;
                            case Registers.TX:
                                TX = data;
                                break;
                            default:
                                throw new NotImplementedException();
                        }
                        break;
                    }
                default:
                    throw new NotImplementedException();
            }
        }

        protected void runtimeVerify(bool condition, string msg = "Dsasm runtime error. Exiting...\n")
        {
            // TODO Jun: hook this up to a runtime error handler            
            if (!condition)
                throw new RuntimeException(msg);
        }

        private StackValue GetFinalPointer(int depth, bool isDotFunctionBody = false)
        {
            RTSymbol[] rtSymbols = new RTSymbol[depth];
            bool isInvalidIdentList = false;
            for (int i = depth - 1; i >= 0; --i)
            {
                // Get the symbol
                rtSymbols[i].Sv = rmem.Pop();

                AddressType optype = rtSymbols[i].Sv.optype;
                if (!isDotFunctionBody
                    && optype != AddressType.Pointer
                    && optype != AddressType.ArrayPointer
                    && optype != AddressType.Dynamic
                    && optype != AddressType.ClassIndex)
                {
                    isInvalidIdentList = true;
                }

                if (isDotFunctionBody && i != 0)
                {
                    StackValue dimSv = rmem.Pop();
                    dimSv.optype = AddressType.ArrayDim;
                    rmem.Push(dimSv);
                }

                if (rmem.Stack[rmem.Stack.Count - 1].IsArrayDimension)
                {
                    // Get the number of demension pushed
                    StackValue svDim = rmem.Pop();
                    int dimensions = (int)svDim.opdata;

                    if (dimensions > 0)
                    {
                        if (isDotFunctionBody && i != 0)
                        {
                            //push its dimension value
                            StackValue dimValArraySv = rmem.Pop();
                            HeapElement he = rmem.Heap.GetHeapElement(dimValArraySv);
                            foreach (StackValue dimValSv in he.Stack)
                            {
                                rmem.Push(dimValSv);
                            }
                        }
                        // Pop off each dimension
                        rtSymbols[i].Dimlist = new int[dimensions];
                        for (int j = dimensions - 1; j >= 0; --j)
                        {
                            svDim = rmem.Pop();
                            if (!svDim.IsInteger)
                            {
                                isInvalidIdentList = true;
                            }
                            rtSymbols[i].Dimlist[j] = (int)svDim.opdata;
                        }
                    }
                    else if (isDotFunctionBody && i != 0)
                    {
                        rmem.Pop(); //pop the rhsDimExprList (arrayPointer)
                    }
                }
            }

            if (isInvalidIdentList)
            {
                return StackValue.Null;
            }

            if (isDotFunctionBody)
            {
                if (rtSymbols[0].Sv.IsInteger) // static, class UID
                {
                    // if static, the opdata of rtSymbols[0] is not used, no need to bother that 
                    int type = (int)rtSymbols[0].Sv.opdata;
                    rtSymbols[0].Sv.metaData.type = type;
                    rtSymbols[0].Sv.optype = AddressType.ClassIndex;
                }
                rtSymbols[1].Sv.optype = AddressType.Dynamic;
            }


            if (1 == depth)
            {
                return GetIndexedArray(rtSymbols[0].Sv, rtSymbols[0].Dimlist);
            }

            // Get first stackvalue of the first elemnt in the ident list
            // Get its indexed value
            rtSymbols[0].Sv = GetIndexedArray(rtSymbols[0].Sv, rtSymbols[0].Dimlist);

            //If the value of the first identifier is null, return null stack value
            if (rtSymbols[0].Sv.IsNull)
            {
                return rtSymbols[0].Sv;
            }

            int index = -1;
            StackValue ptr = rtSymbols[0].Sv;

            // Traverse the heap until the last pointer
            int n;
            int classsccope = rtSymbols[0].Sv.metaData.type;
            for (n = 1; n < rtSymbols.Length; ++n)
            {
                // Index into the current pointer
                // 'index' is the index of the member variable

                // class f {
                //   x : var; y : var // index of x = 0, y = 1
                // }

                //resolve dynamic reference
                if (rtSymbols[n].Sv.IsDynamic)
                {
                    classsccope = rtSymbols[n - 1].Sv.metaData.type;
                    bool succeeded = ProcessDynamicVariable((rtSymbols[n].Dimlist != null), ref rtSymbols[n].Sv, classsccope);
                    //if the identifier is unbounded. Push null
                    if (!succeeded)
                    {
                        return StackValue.Null;
                    }
                }

                if (rtSymbols[n].Sv.IsStaticVariableIndex)
                {
                    StackValue op2 = StackValue.BuildClassIndex(Constants.kInvalidIndex);
                    rtSymbols[n].Sv = GetOperandData(0, rtSymbols[n].Sv, op2);
                }
                else
                {
                    index = (int)rtSymbols[n].Sv.opdata;
                    rtSymbols[n].Sv = rmem.Heap.GetHeapElement(ptr).Stack[index];
                }

                // Once a pointer to the member is retrieved, get its indexed value
                rtSymbols[n].Sv = GetIndexedArray(rtSymbols[n].Sv, rtSymbols[n].Dimlist);
                ptr = rtSymbols[n].Sv;
            }

            // Check the last pointer
            StackValue opVal = rtSymbols[n - 1].Sv;
            if (opVal.IsPointer || opVal.IsInvalid)
            {
                /*
                  if lookahead is Not a pointer then
                      move to that pointer and get its value at stack index 0 (or further if array)
                      push that
                  else 
                      push the current ptr
                  end
                */

                // Determine if we still need to move one more time on the heap
                // Peek into the pointed data using nextPtr. 
                // If nextPtr is not a pointer (a primitive) then return the data at nextPtr
                StackValue nextPtr = opVal;
                var data = rmem.Heap.GetHeapElement(nextPtr).Stack[0];

                bool isActualData = !data.IsPointer && !data.IsArray && !data.IsInvalid;
                if (isActualData)
                {
                    // Move one more and get the value at the first heapstack
                    opVal = data;
                }
            }
            return opVal;
        }

        private StackValue GetIndexedArray(StackValue svPtr, int[] dimList)
        {
            // 'svPtr' is the array pointer that is to be indexed into
            if (null == dimList || dimList.Length <= 0)
            {
                return svPtr;
            }

            if (!svPtr.IsArray)
            {
                runtimeCore.RuntimeStatus.LogWarning(WarningID.kOverIndexing, Resources.kArrayOverIndexed);
                return StackValue.Null;
            }

            //
            // Comment Jun: It is possible that the type is not an array, and in such cases just take the value
            // Here is such as case:
            //      a = 100;
            //      z = 0;
            //      for (i in a)
            //      {
            //          z = z + i;
            //      }
            //
            // In this example, 'a' is assumed to be an array by the forloop and is compiled into: i = a[auto_counter]
            // In this case, just return 'a' and there is no need to traverse the heap
            //

            if (!svPtr.IsArray)
            {
                runtimeCore.RuntimeStatus.LogWarning(WarningID.kOverIndexing, Resources.kArrayOverIndexed);
                return StackValue.Null;
            }

            int dimensions = dimList.Length;
            for (int n = 0; n < dimensions - 1; ++n)
            {
                // TODO Jun: This means that variables are coerced to 32-bit when used as an array index
                try
                {
                    StackValue array = rmem.Heap.GetHeapElement(svPtr).GetValue(dimList[n], core);
                    if (!array.IsArray)
                    {
                        runtimeCore.RuntimeStatus.LogWarning(WarningID.kOverIndexing, Resources.kArrayOverIndexed);
                        return StackValue.Null;
                    }
                    svPtr = array;
                }
                catch (ArgumentOutOfRangeException)
                {
                    runtimeCore.RuntimeStatus.LogWarning(WarningID.kOverIndexing, Resources.kArrayOverIndexed);
                    return StackValue.Null;
                }
            }
            StackValue sv;
            try
            {
                sv = rmem.Heap.GetHeapElement(svPtr).GetValue(dimList[dimensions - 1], core);
            }
            catch (ArgumentOutOfRangeException)
            {
                runtimeCore.RuntimeStatus.LogWarning(WarningID.kOverIndexing, Resources.kArrayOverIndexed);
                sv = StackValue.Null;
            }
            catch (IndexOutOfRangeException)
            {
                runtimeCore.RuntimeStatus.LogWarning(WarningID.kIndexOutOfRange, Resources.kIndexOutOfRange);
                return StackValue.Null;
            }
            return sv;
        }

        public StackValue GetIndexedArray(StackValue array, List<StackValue> indices)
        {
            return ArrayUtils.GetValueFromIndices(array, indices, core);
        }

        public StackValue GetIndexedArrayW(int dimensions, int blockId, StackValue op1, StackValue op2)
        {
            var dims = new List<StackValue>();
            for (int n = dimensions - 1; n >= 0; --n)
            {
                dims.Insert(0, rmem.Pop());
            }

            int symbolIndex = (int)op1.opdata;
            int classIndex = (int)op2.opdata;

            SymbolNode symbolNode = GetSymbolNode(blockId, classIndex, symbolIndex);
            int stackindex = symbolNode.index;
            string varname = symbolNode.name;

            StackValue thisArray;
            if (runtimeCore.Options.RunMode == InterpreterMode.kExpressionInterpreter && core.watchSymbolList.Contains(symbolNode))
            {
                thisArray = core.watchStack[symbolNode.index];
            }
            else
            {
                if (op1.IsMemberVariableIndex)
                {
                    StackValue thisptr = rmem.GetAtRelative(StackFrame.kFrameIndexThisPtr);
                    thisArray = rmem.Heap.GetHeapElement(thisptr).Stack[stackindex];
                }
                else
                {
                    thisArray = rmem.GetSymbolValue(symbolNode);
                }
            }

            if (!thisArray.IsArray)
            {
                if (varname.StartsWith(Constants.kForLoopExpression))
                {
                    return thisArray;
                }

                string message = String.Format(Resources.kSymbolOverIndexed, varname);
                runtimeCore.RuntimeStatus.LogWarning(WarningID.kOverIndexing, message);
                return StackValue.Null;
            }

            StackValue result;
            try
            {
                result = GetIndexedArray(thisArray, dims);
            }
            catch (ArgumentOutOfRangeException)
            {
                string message = String.Format(Resources.kSymbolOverIndexed, varname);
                runtimeCore.RuntimeStatus.LogWarning(WarningID.kOverIndexing, message);
                return StackValue.Null;
            }

            return result;
        }

        public StackValue GetIndexedArray(List<StackValue> dims, int blockId, StackValue op1, StackValue op2)
        {
            int symbolIndex = (int)op1.opdata;
            int classIndex = (int)op2.opdata;

            SymbolNode symbolNode = GetSymbolNode(blockId, classIndex, symbolIndex);
            string varname = symbolNode.name;

            StackValue thisArray;
            if (op1.IsMemberVariableIndex)
            {
                thisArray = rmem.GetMemberData(symbolIndex, classIndex, exe);
           }
            else
            {
                thisArray = rmem.GetSymbolValue(symbolNode);
            }

            if (!thisArray.IsArray && !thisArray.IsString)
            {
                if (varname.StartsWith(Constants.kForLoopExpression))
                {
                    return thisArray;
                }

                string message = String.Format(Resources.kSymbolOverIndexed, varname);
                runtimeCore.RuntimeStatus.LogWarning(WarningID.kOverIndexing, message);
                return StackValue.Null;
            }

            StackValue result;
            try
            {
                result = GetIndexedArray(thisArray, dims);

                // If the source object is a string and the result is an array
                // of character, wrap it into a string. 
                if (result.IsArray && thisArray.IsString)
                {
                    result = StackValue.BuildString(result.opdata);
                }
            }
            catch (ArgumentOutOfRangeException)
            {
                string message = String.Format(Resources.kSymbolOverIndexed, varname);
                runtimeCore.RuntimeStatus.LogWarning(WarningID.kOverIndexing, message);
                return StackValue.Null;
            }

            return result;
        }

        private bool ProcessDynamicVariable(bool isArray, ref StackValue svPtr, int classIndex)
        {
            int variableDynamicIndex = (int)svPtr.opdata;
            var dynamicVariableNode = core.DynamicVariableTable.variableTable[variableDynamicIndex];

            SymbolNode node = null;
            bool isStatic = false;

            if (!((int)PrimitiveType.kTypeVoid == classIndex
                || Constants.kInvalidIndex == classIndex
                || exe.classTable.ClassNodes[classIndex].symbols == null))
            {
                bool hasThisSymbol;
                AddressType addressType;

                string name = dynamicVariableNode.variableName;
                int contextClassIndex = dynamicVariableNode.classIndex;
                int contextProcIndex = dynamicVariableNode.procIndex;
                int symbolIndex = exe.classTable.ClassNodes[classIndex].GetSymbolIndex(name, contextClassIndex, contextProcIndex, core.RunningBlock, core, out hasThisSymbol, out addressType);
                if (Constants.kInvalidIndex != symbolIndex)
                {
                    if (addressType == AddressType.StaticMemVarIndex)
                    {
                        node = core.CodeBlockList[0].symbolTable.symbolList[symbolIndex];
                        isStatic = true;
                    }
                    else
                    {
                        node = exe.classTable.ClassNodes[classIndex].symbols.symbolList[symbolIndex];
                    }
                }
            }

            if (null == node)
            {
                return false;
            }
            svPtr.opdata = node.symbolTableIndex;
            svPtr.optype = isArray ? AddressType.ArrayPointer : (isStatic ? AddressType.StaticMemVarIndex : AddressType.Pointer);
            return true;
        }

        private bool ResolveDynamicFunction(Instruction instr, out bool isMemberFunctionPointer)
        {
            isMemberFunctionPointer = false;
            int fptr = Constants.kInvalidIndex;
            int functionDynamicIndex = (int)instr.op1.opdata;
            int classIndex = (int)instr.op2.opdata;
            int depth = (int)instr.op3.opdata;
            bool isDotMemFuncBody = functionDynamicIndex == Constants.kInvalidIndex;
            bool isFunctionPointerCall = false;
            if (isDotMemFuncBody)
            {
                functionDynamicIndex = (int)rmem.Pop().opdata;
            }

            var dynamicFunction = core.DynamicFunctionTable.GetFunctionAtIndex(functionDynamicIndex);

            if (isDotMemFuncBody)
            {
                classIndex = dynamicFunction.ClassIndex;
            }

            string procName = dynamicFunction.Name;
            int argumentNumber = dynamicFunction.ArgumentNumber;
            List<Type> arglist = new List<Type>();
            for (int i = 0; i < argumentNumber; ++i)
            {
                arglist.Add(new Type());
            }

            if (procName == Constants.kFunctionPointerCall && depth == 0)
            {
                isFunctionPointerCall = true;
                classIndex = Constants.kGlobalScope;
                StackValue fpSv = rmem.Pop();
                if (!fpSv.IsFunctionPointer)
                {
                    rmem.PopFrame(argumentNumber); //remove the arguments
                    return false;
                }
                fptr = (int)fpSv.opdata;
            }

            //retrieve the function arguments
            List<StackValue> argSvList = new List<StackValue>();
            if (isDotMemFuncBody)
            {
                arglist = new List<Type>();
                StackValue argArraySv = rmem.Pop();
                for (int i = 0; i < ArrayUtils.GetElementSize(argArraySv, core); ++i)
                {
                    StackValue sv = rmem.Heap.GetHeapElement(argArraySv).Stack[i];
                    argSvList.Add(sv); //actual arguments
                    Type paramType = new Type();
                    paramType.UID = sv.metaData.type;
                    paramType.rank = 0;
                    if (sv.IsArray)
                    {
                        StackValue paramSv = sv;
                        while (paramSv.IsArray)
                        {
                            paramType.rank++;
                            var he = rmem.Heap.GetHeapElement(paramSv);

                            if (he.VisibleItems.Any())
                            {
                                paramSv = he.VisibleItems.First();
                                paramType.UID = paramSv.metaData.type;
                            }
                            else
                            {
                                paramType.UID = (int)PrimitiveType.kTypeArray;
                                break;
                            }
                        }
                    }
                    arglist.Add(paramType); //build arglist
                }
                argSvList.Reverse();
            }
            else
            {
                for (int i = 0; i < argumentNumber; i++)
                {
                    StackValue argSv = rmem.Pop();
                    argSvList.Add(argSv);
                }
            }
            int lefttype = Constants.kGlobalScope;
            bool isLeftClass = false;
            if (isDotMemFuncBody && rmem.Stack.Last().IsInteger) //constructor or static function
            {
                //in this case, ptr won't be used
                lefttype = (int)rmem.Pop().opdata;
                isLeftClass = true;
            }
            else if (depth > 0)
            {
                //resolve the identifier list            
                StackValue pSv = GetFinalPointer(depth);
                //push the resolved stack value to stack
                rmem.Push(pSv);
                lefttype = pSv.metaData.type;
            }

            int type = lefttype;

            if (depth > 0)
            {
                // check whether it is function pointer, this checking is done at runtime to handle the case
                // when turning on converting dot operator to function call
                if (!((int)PrimitiveType.kTypeVoid == type
                    || Constants.kInvalidIndex == type
                    || exe.classTable.ClassNodes[type].symbols == null))
                {
                    bool hasThisSymbol;
                    AddressType addressType;
                    SymbolNode node = null;
                    bool isStatic = false;
                    int symbolIndex = exe.classTable.ClassNodes[type].GetSymbolIndex(procName, type, Constants.kGlobalScope, core.RunningBlock, core, out hasThisSymbol, out addressType);
                    if (Constants.kInvalidIndex != symbolIndex)
                    {
                        if (addressType == AddressType.StaticMemVarIndex)
                        {
                            node = core.CodeBlockList[0].symbolTable.symbolList[symbolIndex];
                            isStatic = true;
                        }
                        else
                        {
                            node = exe.classTable.ClassNodes[type].symbols.symbolList[symbolIndex];
                        }
                    }
                    if (node != null)
                    {
                        isFunctionPointerCall = true;
                        StackValue fpSv = new StackValue();
                        fpSv.opdata = node.symbolTableIndex;
                        fpSv.optype = isStatic ? AddressType.StaticMemVarIndex : AddressType.Pointer;
                        if (fpSv.IsStaticVariableIndex)
                        {
                            StackValue op2 = new StackValue();
                            op2.optype = AddressType.ClassIndex;
                            op2.opdata = Constants.kInvalidIndex;

                            fpSv = GetOperandData(0, fpSv, op2);
                        }
                        else
                        {
                            StackValue ptr = rmem.Stack.Last();
                            fpSv = rmem.Heap.GetHeapElement(ptr).Stack[(int)fpSv.opdata];
                        }
                        //assuming the dimension is zero, as funtion call with nonzero dimension is not supported yet

                        // Check the last pointer
                        if (fpSv.IsPointer || fpSv.IsInvalid)
                        {
                            /*
                              if lookahead is Not a pointer then
                                  move to that pointer and get its value at stack index 0 (or further if array)
                                  push that
                              else 
                                  push the current ptr
                              end
                            */

                            // Determine if we still need to move one more time on the heap
                            // Peek into the pointed data using nextPtr. 
                            // If nextPtr is not a pointer (a primitive) then return the data at nextPtr
                            var data = rmem.Heap.GetHeapElement(fpSv).Stack[0];

                            bool isActualData = !data.IsPointer && 
                                                !data.IsArray && 
                                                !data.IsInvalid; 

                            if (isActualData)
                            {
                                // Move one more and get the value at the first heapstack
                                fpSv = data; 
                            }
                        }
                        if (!fpSv.IsFunctionPointer)
                        {
                            rmem.Pop(); //remove final pointer
                            return false;
                        }
                        fptr = (int)fpSv.opdata;
                    }
                }
            }

            ProcedureNode procNode = null;
            if (isFunctionPointerCall)
            {
                FunctionPointerNode fptrNode;
                if (core.FunctionPointerTable.functionPointerDictionary.TryGetByFirst(fptr, out fptrNode))
                {
                    int blockId = fptrNode.blockId;
                    int procId = fptrNode.procId;
                    int classId = fptrNode.classScope;

                    if (Constants.kGlobalScope == classId)
                    {
                        procName = exe.procedureTable[blockId].procList[procId].name;
                        CodeBlock codeblock = core.GetCodeBlock(core.CodeBlockList, blockId);
                        procNode = core.GetFirstVisibleProcedure(procName, arglist, codeblock);
                    }
                    else
                    {
                        procNode = exe.classTable.ClassNodes[classId].vtable.procList[procId];
                        isMemberFunctionPointer = !procNode.isConstructor && !procNode.isStatic;                        
                    }
                    type = classId;
                }
                else
                {
                    procNode = null;
                }
            }
            else
            {
                // This is a member function of the previous type
                if (Constants.kInvalidIndex != type)
                {
                    int realType;
                    bool isAccessible;
                    ProcedureNode memProcNode = exe.classTable.ClassNodes[type].GetMemberFunction(procName, arglist, classIndex, out isAccessible, out realType);

                    if (memProcNode == null)
                    {
                        string property;
                        if (CoreUtils.TryGetPropertyName(procName, out property))
                        {
                            string classname = exe.classTable.ClassNodes[type].name;
                            string message = String.Format(Resources.kPropertyOfClassNotFound, classname, property);
                            runtimeCore.RuntimeStatus.LogWarning(WarningID.kMethodResolutionFailure, message);
                        }
                        else
                        {
                            string message = String.Format(Resources.kMethodResolutionFailure, procName);
                            runtimeCore.RuntimeStatus.LogWarning(WarningID.kMethodResolutionFailure, message);
                        }
                    }
                    else
                    {
                        procNode = memProcNode;
                        type = realType;

                        // if the proc node is not accessible, that error will be handled by
                        // callr() later on. 
                    }
                }
            }

            if (null != procNode && Constants.kInvalidIndex != procNode.procId)
            {
                if (isLeftClass || (isFunctionPointerCall && depth > 0)) //constructor or static function or function pointer call
                {
                    rmem.Pop(); //remove the array dimension for "isLeftClass" or final pointer for "isFunctionPointerCall"
                    instr.op3.opdata = 0; //depth = 0
                }
                //push back the function arguments
                for (int i = argSvList.Count - 1; i >= 0; i--)
                {
                    rmem.Push(argSvList[i]);
                }
                //push value-not-provided default argument
                for (int i = arglist.Count; i < procNode.argInfoList.Count; i++)
                {
                    rmem.Push(StackValue.BuildDefaultArgument());
                }

                // Push the function declaration block  
                StackValue opblock = StackValue.BuildBlockIndex(procNode.runtimeIndex);
                rmem.Push(opblock);

                int dimensions = 0;
                StackValue opdim = StackValue.BuildArrayDimension(dimensions);
                rmem.Push(opdim);

                //Modify the operand data
                instr.op1.opdata = procNode.procId;
                instr.op1.optype = AddressType.FunctionIndex;
                instr.op2.opdata = type;

                return true;
            }

            if (!(isFunctionPointerCall && depth == 0))
            {
                rmem.Pop(); //remove the array dimension for "isLeftClass" or final pointer
            }
            return false;
        }

        // GC for local code blocks if,for,while
        public void GCCodeBlock(int blockId, int functionIndex = Constants.kGlobalScope, int classIndex = Constants.kInvalidIndex)
        {
            foreach (SymbolNode sn in exe.runtimeSymbols[blockId].symbolList.Values)
            {   
                bool allowGC = sn.classScope == classIndex 
                    && sn.functionIndex == functionIndex 
                    && !sn.name.Equals(Constants.kWatchResultVar);
                    /*&& !CoreUtils.IsSSATemp(sn.name)*/

                if (runtimeCore.Options.GCTempVarsOnDebug && runtimeCore.Options.ExecuteSSA)
                {
                    if (runtimeCore.Options.IDEDebugMode)
                    {
                        allowGC = sn.classScope == classIndex 
                            && sn.functionIndex == functionIndex 
                            && !sn.name.Equals(Constants.kWatchResultVar)
                            && !CoreUtils.IsSSATemp(sn.name);
                    }
                }

                if (allowGC)
                {
                    int offset = sn.index;
                    int n = offset;
                    if (sn.absoluteFunctionIndex != Constants.kGlobalScope)
                    {
                        // Comment Jun: We only want the relative offset if a variable is in a function
                        n = rmem.GetRelative(rmem.GetStackIndex(offset));
                    }
                    if (n >= 0)
                    {
                        if (blockId != 0)
                        {
                            StackValue sv = rmem.Stack[n];
                            sv.optype = AddressType.Invalid;
                            rmem.Stack[n] = sv;
                        }
                    }
                }
            }
        }

        public void ReturnSiteGC(int blockId, int classIndex, int functionIndex)
        {
            SymbolTable st;
            List<StackValue> ptrList = new List<StackValue>();
            if (Constants.kInvalidIndex == classIndex)
            {
                st = core.CompleteCodeBlockList[blockId].symbolTable;
            }
            else
            {
                st = exe.classTable.ClassNodes[classIndex].symbols;
            }

            foreach (SymbolNode symbol in st.symbolList.Values)
            {
                bool allowGC = symbol.functionIndex == functionIndex
                    && !symbol.name.Equals(Constants.kWatchResultVar);

                if (runtimeCore.Options.GCTempVarsOnDebug && runtimeCore.Options.ExecuteSSA)
                {
                    if (runtimeCore.Options.IDEDebugMode)
                    {
                        allowGC = symbol.functionIndex == functionIndex
                            && !symbol.name.Equals(Constants.kWatchResultVar)
                            && !CoreUtils.IsSSATemp(symbol.name);
                    }
                }

                if (allowGC)
                {
                    StackValue sv = rmem.GetSymbolValue(symbol);
                    if (sv.IsPointer || sv.IsArray)
                    {
                        ptrList.Add(sv);
                    }
                }
            }

            foreach (CodeBlock cb in core.CompleteCodeBlockList[blockId].children)
            {
                if (cb.blockType == CodeBlockType.kConstruct)
                    GCCodeBlock(cb.codeBlockId, functionIndex, classIndex);
            }
        }

        public void Modify_istream_instrList_FromSetValue(int pc, StackValue op)
        {
            istream.instrList[pc].op1 = op;
        }

        public void Modify_istream_instrList_FromSetValue(int blockId, int pc, StackValue op)
        {
            exe.instrStreamList[blockId].instrList[pc].op1 = op;
        }

        public void Modify_istream_entrypoint_FromSetValue(int pc)
        {
            istream.entrypoint = pc;
        }

        public void Modify_istream_entrypoint_FromSetValue(int blockId, int pc)
        {
            exe.instrStreamList[blockId].entrypoint = pc;
        }

        public AssociativeGraph.GraphNode GetLastGraphNode(string varName)
        {
            return istream.dependencyGraph.GraphList.Last(x =>
                    null != x.updateNodeRefList && x.updateNodeRefList.Count > 0
                && null != x.updateNodeRefList[0].nodeList && x.updateNodeRefList[0].nodeList.Count > 0
                && x.updateNodeRefList[0].nodeList[0].symbol.name == varName);
        }


        public AssociativeGraph.GraphNode GetFirstGraphNode(string varName, out int blockId)
        {
            blockId = 0;
            for (int n = 0; n < exe.instrStreamList.Length; ++n)
            {
                InstructionStream stream = exe.instrStreamList[n];
                for (int i = 0; i < stream.dependencyGraph.GraphList.Count; ++i)
                {
                    AssociativeGraph.GraphNode node = stream.dependencyGraph.GraphList[i];
                    if (
                        null != node.updateNodeRefList
                        && node.updateNodeRefList.Count > 0
                        && null != node.updateNodeRefList[0].nodeList
                        && node.updateNodeRefList[0].nodeList.Count > 0
                        && node.updateNodeRefList[0].nodeList[0].symbol.name == varName)
                    {
                        blockId = n;
                        return node;
                    }
                }
            }
            return null;
        }

        public ProcedureNode GetProcedureNode(int blockId, int classIndex, int functionIndex)
        {
            if (Constants.kGlobalScope != classIndex)
            {
                return exe.classTable.ClassNodes[classIndex].vtable.procList[functionIndex];
            }
            return exe.procedureTable[blockId].procList[functionIndex];
        }

        private void GetLocalAndParamCount(int blockId, int classIndex, int functionIndex, out int localCount, out int paramCount)
        {
            localCount = paramCount = 0;

            if (Constants.kGlobalScope != classIndex)
            {
                localCount = exe.classTable.ClassNodes[classIndex].vtable.procList[functionIndex].localCount;
                paramCount = exe.classTable.ClassNodes[classIndex].vtable.procList[functionIndex].argTypeList.Count;
            }
            else
            {
                localCount = exe.procedureTable[blockId].procList[functionIndex].localCount;
                paramCount = exe.procedureTable[blockId].procList[functionIndex].argTypeList.Count;
            }
        }

        public List<List<ReplicationGuide>> GetCachedReplicationGuides(int argumentCount)
        {
            int index = runtimeCore.ReplicationGuides.Count - argumentCount;
            if (index >= 0)
            {
                var replicationGuides = runtimeCore.ReplicationGuides.GetRange(index, argumentCount);
                runtimeCore.ReplicationGuides.RemoveRange(index, argumentCount);
                return replicationGuides;
            }
            return new List<List<ReplicationGuide>>();
        }

        #region Opcode Handlers

        private void ALLOC_Handler()
        {
            throw new NotImplementedException();
        }

        private void ALLOCC_Handler(Instruction instruction)
        {
            fepRunStack.Push(fepRun);
            runtimeVerify(instruction.op1.IsClassIndex);
            int type = (int)instruction.op1.opdata;
            MetaData metadata;
            metadata.type = type;
            StackValue pointer = rmem.Heap.AllocatePointer(exe.classTable.ClassNodes[type].size, metadata);
            rmem.SetAtRelative(StackFrame.kFrameIndexThisPtr, pointer);

            ++pc;
        }

        private void PUSH_Handler(Instruction instruction)
        {
            int dimensions = 0;
            bool objectIndexing = false;

            int blockId = Constants.kInvalidIndex;
            StackValue op1 = instruction.op1;

            if (op1.IsVariableIndex ||
                op1.IsMemberVariableIndex ||
                op1.IsPointer ||
                op1.IsArray ||
                op1.IsStaticVariableIndex ||
                op1.IsFunctionPointer)
            {

                // TODO: Jun this is currently unused but required for stack alignment
                StackValue svType = rmem.Pop();
                runtimeVerify(svType.IsStaticType);

                StackValue svDim = rmem.Pop();
                runtimeVerify(svDim.IsArrayDimension);
                dimensions = (int)svDim.opdata;

                StackValue svBlock = rmem.Pop();
                runtimeVerify(svBlock.IsBlockIndex);
                blockId = (int)svBlock.opdata;

                objectIndexing = true;
            }

            bool elementBasedUpdate = runtimeCore.Options.ElementBasedArrayUpdate
                                    && Properties.executingGraphNode != null
                                    && Properties.executingGraphNode.updateDimensions.Count > 0;
            // At present element based array update only supports single 
            // variable on the RHS of expression. So for graph node
            //
            //    x = foo(a[i]);
            //    a[i][0] = 1;
            // 
            // there are two dependent node 'a', 'i'. To avoid dimension '[0]'
            // applied to 'i', double check to ensure it is the first dependent
            // node 'a'. 
            if (objectIndexing && elementBasedUpdate)
            {
                SymbolNode symbolNode = GetSymbolNode(blockId, (int)instruction.op2.opdata, (int)instruction.op1.opdata);
                AssociativeGraph.UpdateNode firstDepNode = Properties.executingGraphNode.dependentList[0].updateNodeRefList[0].nodeList[0];
                elementBasedUpdate = firstDepNode.symbol.Equals(symbolNode);
            }

            if (0 == dimensions && !elementBasedUpdate || !objectIndexing)
            {
                int fp = core.Rmem.FramePointer;
                if (runtimeCore.Options.RunMode == InterpreterMode.kExpressionInterpreter && instruction.op1.IsThisPtr)
                    core.Rmem.FramePointer = core.watchFramePointer;
                StackValue opdata1 = GetOperandData(blockId, instruction.op1, instruction.op2);
                if (runtimeCore.Options.RunMode == InterpreterMode.kExpressionInterpreter && instruction.op1.IsThisPtr)
                    core.Rmem.FramePointer = fp;
                rmem.Push(opdata1);
            }
            else
            {
                // TODO Jun: This entire block that handles arrays shoudl be integrated with getOperandData

                runtimeVerify(op1.IsVariableIndex ||
                    op1.IsMemberVariableIndex ||
                    op1.IsArray);

                runtimeVerify(instruction.op2.IsClassIndex);

                var dims = new List<StackValue>();

                for (int n = 0; n < dimensions; n++)
                {
                    dims.Add(rmem.Pop());
                }
                dims.Reverse();

                if (elementBasedUpdate)
                {
                    dims.AddRange(Properties.executingGraphNode.updateDimensions);
                }

                StackValue sv = GetIndexedArray(dims, blockId, instruction.op1, instruction.op2);
                rmem.Push(sv);
            }

            ++pc;
        }

        private void PUSHW_Handler(Instruction instruction)
        {
            int dimensions = 0;
            int blockId = Constants.kInvalidIndex;

            StackValue op1 = instruction.op1;
            StackValue op2 = instruction.op2;
    
            if (op1.IsVariableIndex ||
                op1.IsMemberVariableIndex ||
                op1.IsPointer ||
                op1.IsArray ||
                op1.IsStaticVariableIndex ||
                op1.IsFunctionPointer)
            {

                // TODO: Jun this is currently unused but required for stack alignment
                StackValue svType = rmem.Pop();
                runtimeVerify(svType.IsStaticType);

                StackValue svDim = rmem.Pop();
                runtimeVerify(svDim.IsArrayDimension);
                dimensions = (int)svDim.opdata;

                StackValue svBlock = rmem.Pop();
                runtimeVerify(svBlock.IsBlockIndex);
                blockId = (int)svBlock.opdata;
            }

            int fp = core.Rmem.FramePointer;
            if (runtimeCore.Options.RunMode == InterpreterMode.kExpressionInterpreter)
                core.Rmem.FramePointer = core.watchFramePointer;

            if (0 == dimensions)
            {
                PushW(blockId, op1, op2);
            }
            else
            {
                // TODO Jun: This entire block that handles arrays shoudl be integrated with getOperandData

                runtimeVerify(op1.IsVariableIndex || op1.IsMemberVariableIndex || op1.IsArray);
                runtimeVerify(op2.IsClassIndex);
                StackValue sv = GetIndexedArrayW(dimensions, blockId, op1, op2);
                rmem.Push(sv);
            }

            if (runtimeCore.Options.RunMode == InterpreterMode.kExpressionInterpreter)
                core.Rmem.FramePointer = fp;

            ++pc;
        }

        private void PUSHINDEX_Handler(Instruction instruction)
        {
            if (instruction.op1.IsArrayDimension)
            {
                int dimensions = (int)instruction.op1.opdata;

                if (dimensions > 0)
                {
                    List<StackValue> dims = new List<StackValue>();
                    for (int i = 0; i < dimensions; ++i)
                    {
                        dims.Add(rmem.Pop());
                    }
                    dims.Reverse();

                    StackValue arrayPointer = rmem.Pop();
                    StackValue sv = GetIndexedArray(arrayPointer, dims);
                    rmem.Push(sv);
                }
            }
            else if (instruction.op1.IsReplicationGuide)
            {
                int guides = (int)instruction.op1.opdata;

                List<ReplicationGuide> argGuides = new List<ReplicationGuide>();
                for (int i = 0; i < guides; ++i)
                {
                    StackValue svGuideProperty = rmem.Pop();
                    runtimeVerify(svGuideProperty.IsBoolean);
                    bool isLongest = (int)svGuideProperty.opdata == 1;

                    StackValue svGuide = rmem.Pop();
                    runtimeVerify(svGuide.IsInteger);
                    int guideNumber = (int)svGuide.opdata;

                    argGuides.Add(new ReplicationGuide(guideNumber, isLongest));
                }

                argGuides.Reverse();
                runtimeCore.ReplicationGuides.Add(argGuides);
            }

            ++pc;
        }

        private void PUSHG_Handler(Instruction instruction)
        {
            if (runtimeCore.Options.TempReplicationGuideEmptyFlag)
            {
                int dimensions = 0;
                int guides = 0;
                int blockId = Constants.kInvalidIndex;

                StackValue op1 = instruction.op1;
                if (op1.IsVariableIndex ||
                    op1.IsMemberVariableIndex ||
                    op1.IsPointer ||
                    op1.IsArray ||
                    op1.IsStaticVariableIndex ||
                    op1.IsFunctionPointer)
                {

                    // TODO: Jun this is currently unused but required for stack alignment
                    StackValue svType = rmem.Pop();
                    runtimeVerify(svType.IsStaticType);

                    StackValue svDim = rmem.Pop();
                    runtimeVerify(svDim.IsArrayDimension);
                    dimensions = (int)svDim.opdata;

                    StackValue svBlock = rmem.Pop();
                    runtimeVerify(svBlock.IsBlockIndex);
                    blockId = (int)svBlock.opdata;

                }

                if (0 == dimensions)
                {
                    StackValue svNumGuides = rmem.Pop();
                    runtimeVerify(svNumGuides.IsReplicationGuide);
                    guides = (int)svNumGuides.opdata;

                    List<ReplicationGuide> argGuides = new List<ReplicationGuide>();
                    for (int i = 0; i < guides; ++i)
                    {
                        StackValue svGuideProperty = rmem.Pop();
                        runtimeVerify(svGuideProperty.IsBoolean);
                        bool isLongest = (int)svGuideProperty.opdata == 1;

                        StackValue svGuide = rmem.Pop();
                        runtimeVerify(svGuide.IsInteger);
                        int guideNumber = (int)svGuide.opdata;

                        argGuides.Add(new ReplicationGuide(guideNumber, isLongest));
                    }

                    argGuides.Reverse();
                    runtimeCore.ReplicationGuides.Add(argGuides);

                    StackValue opdata1 = GetOperandData(blockId, instruction.op1, instruction.op2);
                    rmem.Push(opdata1);
                }
                else
                {
                    // TODO Jun: This entire block that handles arrays shoudl be integrated with getOperandData

                    runtimeVerify(op1.IsVariableIndex ||
                                  op1.IsMemberVariableIndex ||
                                  op1.IsArray);

                    runtimeVerify(instruction.op2.IsClassIndex);

                    var dims = new List<StackValue>();
                    for (int n = 0; n < dimensions; ++n)
                    {
                        dims.Insert(0, rmem.Pop());
                    }

                    StackValue sv = GetIndexedArray(dims, blockId, instruction.op1, instruction.op2);


                    StackValue svNumGuides = rmem.Pop();
                    runtimeVerify(svNumGuides.IsReplicationGuide);
                    guides = (int)svNumGuides.opdata;

                    rmem.Push(sv);
                }
            }
            else
            {
                int dimensions = 0;
                int guides = 0;
                int blockId = Constants.kInvalidIndex;

                StackValue op1 = instruction.op1;
                if (op1.IsVariableIndex ||
                    op1.IsMemberVariableIndex ||
                    op1.IsPointer ||
                    op1.IsArray ||
                    op1.IsStaticVariableIndex ||
                    op1.IsFunctionPointer)
                {

                    // TODO: Jun this is currently unused but required for stack alignment
                    StackValue svType = rmem.Pop();
                    runtimeVerify(svType.IsStaticType);

                    StackValue svDim = rmem.Pop();
                    runtimeVerify(svDim.IsArrayDimension);
                    dimensions = (int)svDim.opdata;

                    StackValue svBlock = rmem.Pop();
                    runtimeVerify(svBlock.IsBlockIndex);
                    blockId = (int)svBlock.opdata;

                    StackValue svNumGuides = rmem.Pop();
                    runtimeVerify(svNumGuides.IsReplicationGuide);
                    guides = (int)svNumGuides.opdata;

                }

                if (0 == dimensions)
                {
                    List<ReplicationGuide> argGuides = new List<ReplicationGuide>();
                    for (int i = 0; i < guides; ++i)
                    {
                        StackValue svGuideProperty = rmem.Pop();
                        runtimeVerify(svGuideProperty.IsBoolean);
                        bool isLongest = (int)svGuideProperty.opdata == 1;

                        StackValue svGuide = rmem.Pop();
                        runtimeVerify(svGuide.IsInteger);
                        int guideNumber = (int)svGuide.opdata;

                        argGuides.Add(new ReplicationGuide(guideNumber, isLongest));
                    }

                    argGuides.Reverse();
                    runtimeCore.ReplicationGuides.Add(argGuides);

                    StackValue opdata1 = GetOperandData(blockId, instruction.op1, instruction.op2);
                    rmem.Push(opdata1);
                }
                else
                {
                    // TODO Jun: This entire block that handles arrays shoudl be integrated with getOperandData
                    runtimeVerify(op1.IsVariableIndex ||
                                  op1.IsMemberVariableIndex ||
                                  op1.IsArray);

                    runtimeVerify(instruction.op2.IsClassIndex);

                    var dims = new List<StackValue>();
                    for (int n = 0; n < dimensions; ++n)
                    {
                        dims.Insert(0, rmem.Pop());
                    }

                    StackValue sv = GetIndexedArray(dims, blockId, instruction.op1, instruction.op2);

                    rmem.Push(sv);
                }
            }

            ++pc;
        }

        private void PUSHB_Handler(Instruction instruction)
        {
            if (runtimeCore.Options.RunMode != InterpreterMode.kExpressionInterpreter)
            {
                core.Rmem.PushConstructBlockId((int)instruction.op1.opdata);
            }
            ++pc;
        }

        private void POPB_Handler()
        {
            if (runtimeCore.Options.RunMode != InterpreterMode.kExpressionInterpreter)
            {
                core.Rmem.PopConstructBlockId();
            }
            ++pc;
        }

        private void PUSHM_Handler(Instruction instruction)
        {
            int blockId = (int)instruction.op3.opdata;

            if (instruction.op1.IsStaticVariableIndex)
            {
                rmem.Push(StackValue.BuildBlockIndex(blockId));
                rmem.Push(instruction.op1);
            }
            else if (instruction.op1.IsClassIndex)
            {
                rmem.Push(StackValue.BuildClassIndex((int)instruction.op1.opdata));
            }
            else
            {
                StackValue opdata1 = GetOperandData(blockId, instruction.op1, instruction.op2);
                rmem.Push(opdata1);
            }

            ++pc;
        }
        private void PUSHLIST_Handler(Instruction instruction)
        {
            bool isDotFunctionBody = false;
            if (instruction.op1.IsDynamic)
            {
                isDotFunctionBody = true;
            }
            else
            {
                runtimeVerify(instruction.op1.IsInteger);
            }
            int depth = (int)instruction.op1.opdata;

            runtimeVerify(instruction.op2.IsClassIndex);

            runtimeVerify(instruction.op3.IsBlockIndex);

            StackValue sv = GetFinalPointer(depth, isDotFunctionBody);
            rmem.Push(sv);

            ++pc;
        }

        private void PUSH_VARSIZE_Handler(Instruction instruction)
        {
            // TODO Jun: This is a temporary solution to retrieving the array size until lib files are implemented
            runtimeVerify(instruction.op1.IsVariableIndex);
            int symbolIndex = (int)instruction.op1.opdata;

            runtimeVerify(instruction.op2.IsBlockIndex);
            int blockId = (int)instruction.op2.opdata;

            runtimeVerify(instruction.op3.IsClassIndex);
            int classIndex = (int)instruction.op3.opdata;

            SymbolNode snode = GetSymbolNode(blockId, classIndex, symbolIndex);
            runtimeVerify(null != snode);

            StackValue svArrayToIterate = rmem.GetSymbolValue(snode);

            // Check if the array to iterate is a valid array
            StackValue key = StackValue.Null;
            if (svArrayToIterate.IsArray)
            {
                HeapElement he = ArrayUtils.GetHeapElement(svArrayToIterate, core);
                Validity.Assert(he != null);
                bool arrayHasElement = he.VisibleItems.Any();
                bool dictionaryHasElement = he.Dict != null && he.Dict.Count > 0;
                if (arrayHasElement || dictionaryHasElement)
                {
                    key = StackValue.BuildArrayKey(svArrayToIterate, 0);
                }
                else
                {
                    // svArrayToIterate has no elements 
                    key = StackValue.Null;
                }
            }
            else
            {
                // Handle the case if svArrayToIterate is not an array
                if (svArrayToIterate.IsNull)
                {
                    key = StackValue.Null;
                }
                else
                {
                    // svArrayToIterate is not an array and is non-null, build the default key
                    key = StackValue.BuildArrayKey(Constants.kInvalidIndex, Constants.kInvalidIndex);
                }
            }
            rmem.Push(key); 
            ++pc;
        }

        protected StackValue POP_helper(Instruction instruction, out int blockId, out int dimensions)
        {
            dimensions = 0;
            blockId = Constants.kInvalidIndex;
            int staticType = (int)PrimitiveType.kTypeVar;
            int rank = Constants.kArbitraryRank;
            bool objectIndexing = false;

            if (instruction.op1.IsVariableIndex ||
                instruction.op1.IsPointer ||
                instruction.op1.IsArray)
            {

                StackValue svType = rmem.Pop();
                runtimeVerify(svType.IsStaticType);
                staticType = svType.metaData.type;
                rank = (int)svType.opdata;

                StackValue svDim = rmem.Pop();
                runtimeVerify(svDim.IsArrayDimension);
                dimensions = (int)svDim.opdata;

                StackValue svBlock = rmem.Pop();
                runtimeVerify(svBlock.IsBlockIndex);
                blockId = (int)svBlock.opdata;

                objectIndexing = true;
                // TODO(Jun/Jiong): Find a more reliable way to update the current block Id
                //  eg: [Imperative] { a = 10; if (a > 10) c = a; else c = 10; m = a; } 
                //  when the execution cursor is at "m = a;", the user should not be allowed to inspect the value of c 
                //  because it is in the inner scope, 3, of the current block, 1. 
                //  for now, since the pop instruction in "m = a" has not been executed, the currentBlockId has not been updated 
                //  from 3 to 1, the user will be able to inspect the value of c 
                //runtimeCore.DebugProps.CurrentBlockId = blockId;
            }

            bool isSSANode = Properties.executingGraphNode != null && Properties.executingGraphNode.IsSSANode();
            StackValue svData;

            // The returned stackvalue is used by watch test framework - pratapa
            StackValue tempSvData = StackValue.Null;

            bool elementBasedUpdate = runtimeCore.Options.ElementBasedArrayUpdate
                                    && Properties.executingGraphNode != null
                                    && Properties.executingGraphNode.updateDimensions.Count > 0;
            if (0 == dimensions && !elementBasedUpdate || !objectIndexing)
            {
                runtimeVerify(instruction.op2.IsClassIndex);

                svData = rmem.Pop();
                StackValue coercedValue;

                if (isSSANode)
                {
                    coercedValue = svData;
                    // Double check to avoid the case like
                    //    %tvar = obj;
                    //    %tSSA = %tvar;
                    blockId = core.RunningBlock;
                }
                else
                {
                    coercedValue = TypeSystem.Coerce(svData, staticType, rank, core);
                }

                tempSvData = coercedValue;
                EX = PopTo(blockId, instruction.op1, instruction.op2, coercedValue);

                if (runtimeCore.Options.ExecuteSSA)
                {
                    if (!isSSANode)
                    {
                        if (EX.IsPointer && coercedValue.IsPointer)
                        {
                            if (EX.opdata != coercedValue.opdata)
                            {
                                if (null != Properties.executingGraphNode)
                                {
                                    Properties.executingGraphNode.reExecuteExpression = true;
                                }
                            }
                        }
                    }
                }
            }
            else
            {
                runtimeVerify(instruction.op1.IsVariableIndex);

                List<StackValue> dimList = new List<StackValue>();

#if __PROTOTYPE_ARRAYUPDATE_FUNCTIONCALL
                List<int> indexIntoList = new List<int>();
                for (int i = 0; i < dimensions; ++i)
                {
                    StackValue svIndex = rmem.Pop();
                    dimList.Add(svIndex);
                    indexIntoList.Add((int)svIndex.opdata);
                }
                indexIntoList.Reverse();
                dimList.Reverse();

#else
                for (int i = 0; i < dimensions; ++i)
                {
                    dimList.Add(rmem.Pop());
                }
                dimList.Reverse();
#endif

                // Get the original value of variable. Test framework will add
                // svData below too a map and do comparsion. But for element
                // based array update, svData is just the value of element, not
                // the whole array, so we have to get the original value of 
                // array. 
                List<StackValue> partialDimList = new List<StackValue>(dimList);
                if (elementBasedUpdate)
                {
                    dimList.AddRange(Properties.executingGraphNode.updateDimensions);
                }

#if __PROTOTYPE_ARRAYUPDATE_FUNCTIONCALL
                ProtoCore.AssociativeEngine.ArrayUpdate.UpdateSymbolArrayIndex(symbol.name, indexIntoList, symbolArrayIndexMap);
#endif

                svData = rmem.Pop();
                tempSvData = svData;
                EX = PopToIndexedArray(blockId, (int)instruction.op1.opdata, (int)instruction.op2.opdata, dimList, svData);

                if (elementBasedUpdate)
                {
                    if (partialDimList.Count == 0)  // array promotion
                    {
                        tempSvData = GetOperandData(blockId,
                                                    instruction.op1,
                                                    instruction.op2);
                    }
                    else
                    {
                        tempSvData = GetIndexedArray(partialDimList,
                                                     blockId,
                                                     instruction.op1,
                                                     instruction.op2);
                    }
                }
            }

            ++pc;
            return tempSvData;
        }

        protected virtual void POP_Handler(Instruction instruction)
        {
            int blockId;
            int dimensions;
            POP_helper(instruction, out blockId, out dimensions);
        }

        private void POPW_Handler(Instruction instruction)
        {
            int dimensions = 0;
            int blockId = Constants.kInvalidIndex;
            int staticType = (int)PrimitiveType.kTypeVar;
            int rank = Constants.kArbitraryRank;
            if (instruction.op1.IsVariableIndex ||
                instruction.op1.IsPointer ||
                instruction.op1.IsArray)
            {

                StackValue svType = rmem.Pop();
                runtimeVerify(svType.IsStaticType);
                staticType = svType.metaData.type;
                rank = (int)svType.opdata;

                StackValue svDim = rmem.Pop();
                runtimeVerify(svDim.IsArrayDimension);
                dimensions = (int)svDim.opdata;

                StackValue svBlock = rmem.Pop();
                runtimeVerify(svBlock.IsBlockIndex);
                blockId = (int)svBlock.opdata;


                // TODO(Jun/Jiong): Find a more reliable way to update the current block Id
                //  eg: [Imperative] { a = 10; if (a > 10) c = a; else c = 10; m = a; } 
                //  when the execution cursor is at "m = a;", the user should not be allowed to inspect the value of c 
                //  because it is in the inner scope, 3, of the current block, 1. 
                //  for now, since the pop instruction in "m = a" has not been executed, the currentBlockId has not been updated 
                //  from 3 to 1, the user will be able to inspect the value of c 
                //runtimeCore.DebugProps.CurrentBlockId = blockId;
            }

            StackValue svData;
            if (0 == dimensions)
            {
                runtimeVerify(instruction.op2.IsClassIndex);

                svData = rmem.Pop();
                StackValue coercedValue = TypeSystem.Coerce(svData, staticType, rank, core);
                PopToW(blockId, instruction.op1, instruction.op2, coercedValue);
            }
            else
            {
                runtimeVerify(instruction.op1.IsVariableIndex);

                List<StackValue> dimList = new List<StackValue>();
                for (int i = 0; i < dimensions; ++i)
                {
                    dimList.Insert(0, rmem.Pop());
                }

                svData = rmem.Pop();
                EX = PopToIndexedArray(blockId, (int)instruction.op1.opdata, (int)instruction.op2.opdata, dimList, svData);
            }

            ++pc;
        }

        private void POPG_Handler()
        {
            StackValue svNumGuides = rmem.Pop();
            runtimeVerify(svNumGuides.IsReplicationGuide);
            int guides = (int)svNumGuides.opdata;

            List<ReplicationGuide> argGuides = new List<ReplicationGuide>();
            for (int i = 0; i < guides; ++i)
            {
                StackValue svGuideProperty = rmem.Pop();
                runtimeVerify(svGuideProperty.IsBoolean);
                bool isLongest = (int)svGuideProperty.opdata == 1;

                StackValue svGuide = rmem.Pop();
                runtimeVerify(svGuide.IsInteger);
                int guideNumber = (int)svGuide.opdata;

                argGuides.Add(new ReplicationGuide(guideNumber, isLongest));
            }

            argGuides.Reverse();
            runtimeCore.ReplicationGuides.Add(argGuides);

            ++pc;
        }

        protected StackValue POPM_Helper(Instruction instruction, out int blockId, out int classIndex)
        {
            classIndex = Constants.kInvalidIndex;

            StackValue op1 = instruction.op1;
            runtimeVerify(op1.IsMemberVariableIndex || op1.IsStaticVariableIndex);

            StackValue svType = rmem.Pop();
            runtimeVerify(svType.IsStaticType);
            int staticType = svType.metaData.type;
            int rank = (int)svType.opdata;

            StackValue svDim = rmem.Pop();
            runtimeVerify(svDim.IsArrayDimension);
            int dimensions = (int)svDim.opdata;

            StackValue svBlock = rmem.Pop();
            runtimeVerify(svBlock.IsBlockIndex);
            blockId = (int)svBlock.opdata;

            List<StackValue> dimList = new List<StackValue>();
            for (int i = 0; i < dimensions; ++i)
            {
                dimList.Insert(0, rmem.Pop());
            }

            bool isSSANode = Properties.executingGraphNode != null && Properties.executingGraphNode.IsSSANode();
            StackValue svData = rmem.Pop();

            // The returned stackvalue is used by watch test framework - pratapa
            StackValue tempSvData = svData;

            svData.metaData.type = core.TypeSystem.GetType(svData);

            // TODO(Jun/Jiong): Find a more reliable way to update the current block Id
            //runtimeCore.DebugProps.CurrentBlockId = blockId;

            if (instruction.op1.IsStaticVariableIndex)
            {
                if (0 == dimensions)
                {
                    StackValue coercedValue = TypeSystem.Coerce(svData, staticType, rank, core);
                    tempSvData = coercedValue;
                    EX = PopTo(blockId, instruction.op1, instruction.op2, coercedValue);
                }
                else
                {
                    EX = PopToIndexedArray(blockId, (int)instruction.op1.opdata, Constants.kGlobalScope, dimList, svData);
                }

                ++pc;
                return tempSvData;
            }

            int symbolIndex = (int)instruction.op1.opdata;
            classIndex = (int)rmem.GetAtRelative(StackFrame.kFrameIndexClass).opdata;
            int stackIndex = exe.classTable.ClassNodes[classIndex].symbols.symbolList[symbolIndex].index;

            //==================================================
            //  1. If allocated... bypass auto allocation
            //  2. If pointing to a class, just point to the class directly, do not allocate a new pointer
            //==================================================

            StackValue svThis = rmem.CurrentStackFrame.ThisPtr;
            runtimeVerify(svThis.IsPointer);
            StackValue svProperty = rmem.Heap.GetHeapElement(svThis).Stack[stackIndex];

            StackValue svOldData = svData;
            Type targetType = TypeSystem.BuildPrimitiveTypeObject(PrimitiveType.kTypeVar);
            if (staticType != (int)PrimitiveType.kTypeFunctionPointer)
            {
                if (dimensions == 0)
                {
                    StackValue coercedType = TypeSystem.Coerce(svData, staticType, rank, core);
                    svData = coercedType;
                }
                else
                {
                    SymbolNode symbolnode = GetSymbolNode(blockId, classIndex, symbolIndex);
                    targetType = symbolnode.staticType;

                    if (svProperty.IsArray)
                    {
                        if (targetType.UID != (int)PrimitiveType.kTypeVar || targetType.rank >= 0)
                        {
                            int lhsRepCount = 0;
                            foreach (var dim in dimList)
                            {
                                if (dim.IsArray)
                                {
                                    lhsRepCount++;
                                }
                            }

                            if (targetType.rank > 0)
                            {
                                targetType.rank = targetType.rank - dimList.Count;
                                targetType.rank += lhsRepCount;

                                if (targetType.rank < 0)
                                {
                                    string message = String.Format(Resources.kSymbolOverIndexed, symbolnode.name);
                                    runtimeCore.RuntimeStatus.LogWarning(WarningID.kOverIndexing, message);
                                }
                            }

                        }
                    }
                }
            }

            if (svProperty.IsPointer || (svProperty.IsArray && dimensions == 0))
            {
                // The data to assign is already a pointer
                if (svData.IsPointer || svData.IsArray)
                {
                    // Assign the src pointer directily to this property
                    rmem.Heap.GetHeapElement(svThis).Stack[stackIndex] = svData;
                }
                else
                {
                    StackValue svNewProperty = rmem.Heap.AllocatePointer(new [] { svData });
                    rmem.Heap.GetHeapElement(svThis).Stack[stackIndex] = svNewProperty;

                    exe.classTable.ClassNodes[classIndex].symbols.symbolList[stackIndex].heapIndex = (int)svNewProperty.opdata;
                }
            }
            else if (svProperty.IsArray && (dimensions > 0))
            {
                EX = ArrayUtils.SetValueForIndices(svProperty, dimList, svData, targetType, core);
            }
            else // This property has NOT been allocated
            {
                if (svData.IsPointer || svData.IsArray)
                {
                    rmem.Heap.GetHeapElement(svThis).Stack[stackIndex] = svData;
                }
                else
                {
                    StackValue svNewProperty = rmem.Heap.AllocatePointer(new [] {svData});
                    rmem.Heap.GetHeapElement(svThis).Stack[stackIndex] = svNewProperty;

                    exe.classTable.ClassNodes[classIndex].symbols.symbolList[stackIndex].heapIndex = (int)svNewProperty.opdata;
                }
            }

            ++pc;

#if SUPPORT_DS_PROPERTYCHANGED_EVENT
            SymbolNode propertySymbol = GetSymbolNode(blockId, classIndex, symbolIndex);
            ProtoFFI.FFIPropertyChangedMonitor.GetInstance().DSObjectPropertyChanged(this, thisptr, propertySymbol.name, null);
#endif
            return svData;
        }

        protected virtual void POPM_Handler(Instruction instruction)
        {
            int blockId;
            int ci;
            POPM_Helper(instruction, out blockId, out ci);
        }

        private void POPLIST_Handler(Instruction instruction)
        {
            runtimeVerify(instruction.op1.IsInteger);
            int depth = (int)instruction.op1.opdata;

            runtimeVerify(instruction.op2.IsInteger);

            runtimeVerify(instruction.op3.IsBlockIndex);
            int blockId = (int)instruction.op3.opdata;
            // TODO(Jun/Jiong): Find a more reliable way to update the current block Id
            //runtimeCore.DebugProps.CurrentBlockId = blockId;
            RTSymbol[] listInfo = new RTSymbol[depth];
            for (int n = 0; n < depth; ++n)
            {
                listInfo[n].Sv = rmem.Pop();
                if (listInfo[n].Sv.IsStaticVariableIndex)
                {
                    StackValue block = rmem.Pop();
                    Validity.Assert(block.IsBlockIndex);
                    listInfo[n].BlockId = (int)block.opdata;
                }
                int dim = (int)rmem.Pop().opdata;
                if (dim == 0)
                    listInfo[n].Dimlist = null;
                else
                    listInfo[n].Dimlist = new int[dim];

                for (int d = 0; d < dim; ++d)
                {
                    listInfo[n].Dimlist[d] = (int)rmem.Pop().opdata;
                }
            }

            // Handle depth until one before the last pointer
            StackValue finalPointer = StackValue.Null; 
            int classsccope = listInfo.Last().Sv.metaData.type;
            for (int n = listInfo.Length - 1; n >= 1; --n)
            {
                if (n == listInfo.Length - 1)
                    finalPointer = listInfo[n].Sv;
                else
                {
                    //resolve dynamic reference
                    if (listInfo[n].Sv.IsDynamic)
                    {
                        classsccope = listInfo[n + 1].Sv.metaData.type;
                        bool succeeded = ProcessDynamicVariable((listInfo[n].Dimlist != null), ref listInfo[n].Sv, classsccope);
                        //if the identifier is unbounded. Push null
                        if (!succeeded)
                        {
                            finalPointer = StackValue.Null;
                            break;
                        }
                    }

                    if (listInfo[n].Sv.IsStaticVariableIndex)
                        finalPointer = listInfo[n].Sv = GetOperandData(blockId, listInfo[n].Sv, new StackValue());
                    else
                        finalPointer = listInfo[n].Sv = rmem.Heap.GetHeapElement(finalPointer).Stack[(int)listInfo[n].Sv.opdata];
                }
                if (listInfo[n].Dimlist != null)
                {
                    for (int d = listInfo[n].Dimlist.Length - 1; d >= 0; --d)
                    {
                        finalPointer = listInfo[n].Sv = rmem.Heap.GetHeapElement(finalPointer).GetValue(listInfo[n].Dimlist[d], core);
                    }
                }
            }

            // Handle the last pointer
            StackValue tryPointer = StackValue.Null;
            StackValue data = rmem.Pop();
            if (!finalPointer.IsNull)
            {
                if (listInfo[0].Sv.IsDynamic)
                {
                    classsccope = listInfo[1].Sv.metaData.type;
                    bool succeeded = ProcessDynamicVariable((listInfo[0].Dimlist != null), ref listInfo[0].Sv, classsccope);
                    //if the identifier is unbounded. Push null
                    if (!succeeded)
                    {
                        tryPointer = StackValue.Null;
                    }
                    else
                    {
                        if (listInfo[0].Sv.IsStaticVariableIndex)
                        {
                            SetOperandData(listInfo[0].Sv, data, listInfo[0].BlockId);
                            ++pc;
                            return;
                        }
                        tryPointer = rmem.Heap.GetHeapElement(finalPointer).Stack[listInfo[0].Sv.opdata];
                    }
                }
                else if (listInfo[0].Sv.IsStaticVariableIndex)
                {
                    SetOperandData(listInfo[0].Sv, data, listInfo[0].BlockId);
                    ++pc;
                    return;
                }
                else
                {
                    tryPointer = rmem.Heap.GetHeapElement(finalPointer).Stack[listInfo[0].Sv.opdata];
                }
            }
            else
            {
                tryPointer = StackValue.Null;
            }

            if (listInfo[0].Dimlist != null)
            {
                finalPointer = tryPointer;
                for (int d = listInfo[0].Dimlist.Length - 1; d >= 1; --d)
                    finalPointer = rmem.Heap.GetHeapElement(finalPointer).GetValue(listInfo[0].Dimlist[d], core);
                tryPointer = rmem.Heap.GetHeapElement(finalPointer).GetValue(listInfo[0].Dimlist[0], core);
            }

            if (tryPointer.IsNull)
            { //do nothing
            }
            else if (rmem.Heap.GetHeapElement(tryPointer).Stack.Length == 1 &&
                !rmem.Heap.GetHeapElement(tryPointer).Stack[0].IsPointer &&
                !rmem.Heap.GetHeapElement(tryPointer).Stack[0].IsArray)
            {
                // TODO Jun:
                // Spawn GC here

                // Setting a primitive
                DX = rmem.Heap.GetHeapElement(tryPointer).Stack[0];
                rmem.Heap.GetHeapElement(tryPointer).Stack[0] = data;
            }
            else if (finalPointer.IsPointer || data.IsNull)
            {
                if (data.IsNull)
                {
                    StackValue ptr = rmem.Heap.AllocatePointer(new [] { data });
                }

                // Setting a pointer
                int idx = (int)listInfo[0].Sv.opdata;
                DX = ArrayUtils.GetValueFromIndex(finalPointer, idx, core);
                rmem.Heap.GetHeapElement(finalPointer).Stack[listInfo[0].Sv.opdata] = data;
            }
            else
            {
                // TODO Jun:
                // Spawn GC here
                runtimeVerify(finalPointer.IsArray);

                // Setting an array
                DX = rmem.Heap.GetHeapElement(finalPointer).GetValue(listInfo[0].Dimlist[0], core);
                rmem.Heap.GetHeapElement(finalPointer).SetValue(listInfo[0].Dimlist[0], data);
            }

            ++pc;
        }

        private void MOV_Handler(Instruction instruction)
        {
            int blockId = Constants.kInvalidIndex;
            if (instruction.op2.IsVariableIndex ||
                instruction.op2.IsMemberVariableIndex ||
                instruction.op2.IsPointer ||
                instruction.op2.IsArray)
            {
                StackValue svDim = rmem.Pop();
                runtimeVerify(svDim.IsArrayDimension);

                StackValue svBlock = rmem.Pop();
                runtimeVerify(svBlock.IsBlockIndex);
                blockId = (int)svBlock.opdata;
            }

            StackValue opClass = StackValue.BuildClassIndex(Constants.kGlobalScope);
            StackValue opdata1 = GetOperandData(blockId, instruction.op2, opClass);
            SetOperandData(instruction.op1, opdata1);

            ++pc;
        }

        private void ADD_Handler(Instruction instruction)
        {
            StackValue opdata1 = GetOperandData(instruction.op2);
            StackValue opdata2 = GetOperandData(instruction.op1);

            // Need to optmize these if-elses to a table. 
            if (opdata1.IsInteger && opdata2.IsInteger)
            {
                opdata2 = StackValue.BuildInt(opdata1.RawIntValue + opdata2.RawIntValue);

            }
            else if (opdata1.IsNumeric && opdata2.IsNumeric)
            {
                double value1 = opdata1.IsDouble ? opdata1.RawDoubleValue : opdata1.RawIntValue;
                double value2 = opdata2.IsDouble ? opdata2.RawDoubleValue : opdata2.RawIntValue;

                opdata2 = StackValue.BuildDouble(value1 + value2);
            }
            else if (opdata1.IsString && opdata2.IsString)
            {
                opdata2 = StringUtils.ConcatString(opdata2, opdata1, core);
            }
            else if (opdata1.IsString || opdata2.IsString)
            {
                StackValue newSV;
                if (opdata1.IsString)
                {
                    newSV = StringUtils.ConvertToString(opdata2, core, rmem);
                    opdata2 = StringUtils.ConcatString(newSV, opdata1, core);
                }
                else if (opdata2.IsString)
                {
                    newSV = StringUtils.ConvertToString(opdata1, core, rmem);
                    opdata2 = StringUtils.ConcatString(opdata2, newSV, core);
                }
            }
            else if (opdata2.IsArrayKey && opdata1.IsInteger)
            {
                if (opdata1.opdata == 1)
                {
                    opdata2 = ArrayUtils.GetNextKey(opdata2, core);
                }
                else
                {
                    opdata2 = StackValue.Null;
                }
            }
            else
            {
                opdata2 = StackValue.Null;
            }

            SetOperandData(instruction.op1, opdata2);

            ++pc;
        }
        
        private void SUB_Handler(Instruction instruction)
        {
            StackValue opdata1 = GetOperandData(instruction.op2);
            StackValue opdata2 = GetOperandData(instruction.op1);

            if (opdata1.IsInteger && opdata2.IsInteger)
            {
                opdata2 = StackValue.BuildInt(opdata2.RawIntValue - opdata1.RawIntValue);
            }
            else if (opdata1.IsNumeric && opdata2.IsNumeric)
            {
                double value1 = opdata2.IsDouble ? opdata2.RawDoubleValue : opdata2.RawIntValue;
                double value2 = opdata1.IsDouble ? opdata1.RawDoubleValue : opdata1.RawIntValue;
                opdata2 = StackValue.BuildDouble(value1 - value2);
            }

            SetOperandData(instruction.op1, opdata2);

            ++pc;
        }
        
        private void MUL_Handler(Instruction instruction)
        {
            StackValue opdata1 = GetOperandData(instruction.op2);
            StackValue opdata2 = GetOperandData(instruction.op1);

            if (opdata1.IsInteger && opdata2.IsInteger)
            {
                opdata2 = StackValue.BuildInt(opdata1.opdata * opdata2.opdata);
            }
            else if (opdata1.IsNumeric && opdata2.IsNumeric)
            {
                double value1 = opdata1.IsDouble ? opdata1.RawDoubleValue : opdata1.RawIntValue;
                double value2 = opdata2.IsDouble ? opdata2.RawDoubleValue : opdata2.RawIntValue;
                opdata2 = StackValue.BuildDouble(value1 * value2);
            }
            else
            {
                opdata2 = StackValue.Null;
            }

            SetOperandData(instruction.op1, opdata2);

            ++pc;
        }
        
        private void DIV_Handler(Instruction instruction)
        {
            StackValue opdata1 = GetOperandData(instruction.op2);
            StackValue opdata2 = GetOperandData(instruction.op1);

            //division is always carried out as a double
            if (opdata1.IsNumeric && opdata2.IsNumeric)
            {
                double lhs = opdata2.IsDouble ? opdata2.RawDoubleValue : opdata2.RawIntValue;
                double rhs = opdata1.IsDouble ? opdata1.RawDoubleValue : opdata1.RawIntValue;
                opdata2 = StackValue.BuildDouble(lhs / rhs);
            }
            else
            {
                opdata2 = StackValue.Null;
            }

            SetOperandData(instruction.op1, opdata2);

            ++pc;
        }
        
        private void MOD_Handler(Instruction instruction)
        {
            StackValue opdata1 = GetOperandData(instruction.op2);
            StackValue opdata2 = GetOperandData(instruction.op1);

            if (opdata1.IsInteger && opdata2.IsInteger)
            {
                opdata2 = StackValue.BuildInt(opdata2.RawIntValue % opdata1.RawIntValue);
            }
            else
            {
                opdata2 = StackValue.Null;
            }

            SetOperandData(instruction.op1, opdata2);

            ++pc;
        }
       
        private void NEG_Handler(Instruction instruction)
        {
            StackValue opdata1 = GetOperandData(instruction.op1);
            if (opdata1.IsInteger)
            {
                opdata1 = StackValue.BuildInt(-opdata1.RawIntValue);
            }
            else if (opdata1.IsDouble)
            {
                opdata1 = StackValue.BuildDouble(-opdata1.RawDoubleValue);
            }
            else 
            {
                opdata1 = StackValue.Null;
            }

            SetOperandData(instruction.op1, opdata1);
            ++pc;
        }

        private void AND_Handler(Instruction instruction)
        {
            StackValue opdata1 = GetOperandData(instruction.op2);
            StackValue opdata2 = GetOperandData(instruction.op1);

            opdata1 = opdata1.ToBoolean(core);
            opdata2 = opdata2.ToBoolean(core);
            if (opdata1.IsNull || opdata2.IsNull)
            {
                opdata2 = StackValue.Null;
            }
            else
            {
                opdata2 = StackValue.BuildBoolean(opdata2.opdata != 0L && opdata1.opdata != 0L);
            }
            SetOperandData(instruction.op1, opdata2);

            ++pc;
        }

        private void OR_Handler(Instruction instruction)
        {
            StackValue opdata1 = GetOperandData(instruction.op2);
            StackValue opdata2 = GetOperandData(instruction.op1);

            opdata1 = opdata1.ToBoolean(core);
            opdata2 = opdata2.ToBoolean(core);
            if (opdata1.IsNull || opdata2.IsNull)
            {
                opdata2 = StackValue.Null;
            }
            else
            {
                opdata2 = StackValue.BuildBoolean(opdata2.opdata != 0L || opdata1.opdata != 0L);
            }

            SetOperandData(instruction.op1, opdata2);

            ++pc;
        }

        private void NOT_Handler(Instruction instruction)
        {
            StackValue opdata1 = GetOperandData(instruction.op1);

            opdata1 = opdata1.ToBoolean(core);
            if (!opdata1.IsNull)
            {
                opdata1 = StackValue.BuildBoolean(opdata1.opdata == 0L);
            }

            SetOperandData(instruction.op1, opdata1);

            ++pc;
        }

        private void EQ_Handler(Instruction instruction)
        {
            StackValue opdata1 = GetOperandData(instruction.op2);
            StackValue opdata2 = GetOperandData(instruction.op1);

            if (opdata1.IsBoolean || opdata2.IsBoolean)
            {
                opdata1 = opdata1.ToBoolean(core);
                opdata2 = opdata2.ToBoolean(core);
                if (opdata1.IsNull || opdata2.IsNull) 
                {
                    opdata2 = StackValue.Null;
                }
                else
                {
                    opdata2 = StackValue.BuildBoolean(opdata1.RawBooleanValue == opdata2.RawBooleanValue);
                }
            }
            else if (opdata1.IsNumeric && opdata2.IsNumeric)
            {
                if (opdata1.IsDouble || opdata2.IsDouble)
                {
                    double value1 = opdata1.IsDouble ? opdata1.RawDoubleValue : opdata1.RawIntValue;
                    double value2 = opdata2.IsDouble ? opdata2.RawDoubleValue : opdata2.RawIntValue;
                    opdata2 = StackValue.BuildBoolean(MathUtils.Equals(value1, value2));
                }
                else
                {
                    opdata2 = StackValue.BuildBoolean(opdata1.RawIntValue == opdata2.RawIntValue);
                }
            }
            else if (opdata1.IsString && opdata2.IsString)
            {
                int diffIndex = StringUtils.CompareString(opdata2, opdata1, core);
                opdata2 = StackValue.BuildBoolean(diffIndex == 0);
            }
            else if (opdata1.optype == opdata2.optype)
            {
                opdata2 = StackValue.BuildBoolean(opdata1.opdata == opdata2.opdata);
            }
            else
            {
                opdata2 = StackValue.BuildBoolean(false);
            }

            SetOperandData(instruction.op1, opdata2);

            ++pc;
        }
        
        private void NQ_Handler(Instruction instruction)
        {
            StackValue opdata1 = GetOperandData(instruction.op2);
            StackValue opdata2 = GetOperandData(instruction.op1);

            if (opdata1.IsBoolean || opdata2.IsBoolean)
            {
                opdata1 = opdata1.ToBoolean(core);
                opdata2 = opdata2.ToBoolean(core);
                opdata2 = StackValue.BuildBoolean(opdata1.opdata != opdata2.opdata);
            }
            else if (opdata1.IsNumeric && opdata2.IsNumeric)
            {
                if (opdata1.IsDouble || opdata2.IsDouble)
                {
                    double value1 = opdata1.IsDouble ? opdata1.RawDoubleValue : opdata1.RawIntValue;
                    double value2 = opdata2.IsDouble ? opdata2.RawDoubleValue : opdata2.RawIntValue;
                    opdata2 = StackValue.BuildBoolean(!MathUtils.Equals(value1, value2));
                }
                else
                {
                    opdata2 = StackValue.BuildBoolean(opdata1.opdata != opdata2.opdata);
                }
            }
            else if (opdata1.IsString && opdata2.IsString)
            {
                int diffIndex = StringUtils.CompareString(opdata1, opdata2, core);
                opdata2 = StackValue.BuildBoolean(diffIndex != 0);
            }
            else if (opdata1.optype == opdata2.optype)
            {
                opdata2 = StackValue.BuildBoolean(opdata1.opdata != opdata2.opdata);
            }
            else
            {
                opdata2 = StackValue.BuildBoolean(true); ;
            }

            SetOperandData(instruction.op1, opdata2);

            ++pc;
        }
        
        private void GT_Handler(Instruction instruction)
        {
            StackValue opdata1 = GetOperandData(instruction.op2);
            StackValue opdata2 = GetOperandData(instruction.op1);

            if (opdata1.IsNumeric && opdata2.IsNumeric)
            {
                var value1 = opdata2.IsDouble ? opdata2.RawDoubleValue : opdata2.RawIntValue;
                var value2 = opdata1.IsDouble ? opdata1.RawDoubleValue : opdata1.RawIntValue;
                opdata2 = StackValue.BuildBoolean(value1 > value2);
            }
            else
            {
                opdata2 = StackValue.Null;
            }

            SetOperandData(instruction.op1, opdata2);
            ++pc;
        }
        
        private void LT_Handler(Instruction instruction)
        {
            StackValue opdata1 = GetOperandData(instruction.op2);
            StackValue opdata2 = GetOperandData(instruction.op1);

            if (opdata1.IsNumeric && opdata2.IsNumeric)
            {
                double value1 = opdata2.IsDouble ? opdata2.RawDoubleValue : opdata2.RawIntValue;
                double value2 = opdata1.IsDouble ? opdata1.RawDoubleValue : opdata1.RawIntValue;
                opdata2 = StackValue.BuildBoolean(MathUtils.IsLessThan(value1, value2));
            }
            else
            {
                opdata2 = StackValue.Null;
            }

            SetOperandData(instruction.op1, opdata2);

            ++pc;
        }
        
        private void GE_Handler(Instruction instruction)
        {
            StackValue opdata1 = GetOperandData(instruction.op2);
            StackValue opdata2 = GetOperandData(instruction.op1);

            if (opdata1.IsNumeric && opdata2.IsNumeric)
            {
                if (opdata1.IsDouble || opdata2.IsDouble)
                {
                    double lhs = opdata2.IsDouble ? opdata2.RawDoubleValue : opdata2.RawIntValue;
                    double rhs = opdata1.IsDouble ? opdata1.RawDoubleValue : opdata1.RawIntValue;
                    opdata2 = StackValue.BuildBoolean(MathUtils.IsGreaterThanOrEquals(lhs, rhs));
                }
                else
                {
                    opdata2 = StackValue.BuildBoolean(opdata2.opdata >= opdata1.opdata);
                }
            }
            else
            {
                opdata2 = StackValue.Null;
            }

            SetOperandData(instruction.op1, opdata2);

            ++pc;
        }
        
        private void LE_Handler(Instruction instruction)
        {
            StackValue opdata1 = GetOperandData(instruction.op2);
            StackValue opdata2 = GetOperandData(instruction.op1);

            if (opdata1.IsNumeric && opdata2.IsNumeric)
            {
                if (opdata1.IsDouble || opdata2.IsDouble)
                {
                    double lhs = opdata2.IsDouble ? opdata2.RawDoubleValue : opdata2.RawIntValue;
                    double rhs = opdata1.IsDouble ? opdata1.RawDoubleValue : opdata1.RawIntValue;
                    opdata2 = StackValue.BuildBoolean(MathUtils.IsLessThanOrEquals(lhs, rhs));
                }
                else
                {
                    opdata2 = StackValue.BuildBoolean(opdata2.opdata <= opdata1.opdata);
                }
            }
            else
            {
                opdata2 = StackValue.Null;
            }

            SetOperandData(instruction.op1, opdata2);

            ++pc;
        }

        private void ALLOCA_Handler(Instruction instruction)
        {
            StackValue op1 = instruction.op1;
            runtimeVerify(op1.IsInteger || op1.IsRegister);

            int size;
            if (op1.IsInteger)
            {
                size = (int)op1.opdata; //Number of the elements in the array
            }
            else
            {
                StackValue arraySize = GetOperandData(op1);
                runtimeVerify(arraySize.IsInteger);
                size = (int)arraySize.opdata;
            }

            runtimeVerify(Constants.kInvalidIndex != size);

            StackValue[] svs = new StackValue[size];
            for (int i = size - 1; i >= 0; i--)
            {
                StackValue value = rmem.Pop();
                svs[i] = value;
            }
            StackValue pointer = rmem.Heap.AllocateArray(svs);

            if (instruction.op2.IsString)
            {
                pointer = StackValue.BuildString(pointer.opdata);
            }
            rmem.Push(pointer);

            if (instruction.op3.IsReplicationGuide)
            {
                Validity.Assert(instruction.op3.RawIntValue == 0);
                runtimeCore.ReplicationGuides.Add(new List<ReplicationGuide> { });
            }

            ++pc;
        }

        private void BOUNCE_Handler(Instruction instruction)
        {
            // We disallow language blocks inside watch window currently - pratapa
            Validity.Assert(InterpreterMode.kExpressionInterpreter != runtimeCore.Options.RunMode);

            runtimeVerify(instruction.op1.IsBlockIndex);
            int blockId = (int)instruction.op1.opdata;

            // Comment Jun: On a bounce, update the debug property to reflect this.
            // Before the explicit bounce, this was done in Execute() which is now no longer the case
            // as Execute is only called once during first bounce and succeeding bounce reuse the same interpreter
            runtimeCore.DebugProps.CurrentBlockId = blockId;

            runtimeVerify(instruction.op2.IsInteger);

            // TODO(Jun/Jiong): Considering store the orig block id to stack frame
            core.RunningBlock = blockId;

            core.Rmem = rmem;
            if (runtimeCore.Options.RunMode != InterpreterMode.kExpressionInterpreter)
            {
                core.Rmem.PushConstructBlockId(blockId);
            }

#if ENABLE_EXCEPTION_HANDLING
                core.stackActiveExceptionRegistration.Push(core.ExceptionHandlingManager.CurrentActiveRegistration);
#endif

            int ci = Constants.kInvalidIndex;
            int fi = Constants.kInvalidIndex;
            if (rmem.Stack.Count >= StackFrame.kStackFrameSize)
            {
                StackValue sci = rmem.GetAtRelative(StackFrame.kFrameIndexClass);
                StackValue sfi = rmem.GetAtRelative(StackFrame.kFrameIndexFunction);
                if (sci.IsInteger && sfi.IsInteger)
                {
                    ci = (int)sci.opdata;
                    fi = (int)sfi.opdata;
                }
            }

#if ENABLE_EXCEPTION_HANDLING
            core.ExceptionHandlingManager.SwitchContextTo(blockId, fi, ci, pc);
#endif

            StackValue svThisPtr;
            if (rmem.CurrentStackFrame == null)
            {
                svThisPtr = StackValue.BuildPointer(Constants.kInvalidPointer);
            }
            else
            {
                svThisPtr = rmem.CurrentStackFrame.ThisPtr;
            }
            int returnAddr = pc + 1;

            Validity.Assert(Constants.kInvalidIndex != executingBlock);
            //int blockDecl = executingBlock;
            int blockDecl = (int)rmem.GetAtRelative(StackFrame.kFrameIndexFunctionBlock).opdata;
            int blockCaller = executingBlock;

            StackFrameType type = StackFrameType.kTypeLanguage;
            int depth = (int)rmem.GetAtRelative(StackFrame.kFrameIndexStackFrameDepth).opdata;
            int framePointer = core.Rmem.FramePointer;

            // Comment Jun: Use the register TX to store explicit/implicit bounce state
            bounceType = CallingConvention.BounceType.kExplicit;
            TX = StackValue.BuildCallingConversion((int)CallingConvention.BounceType.kExplicit);

            List<StackValue> registers = new List<StackValue>();
            SaveRegisters(registers);

            StackFrameType callerType = (fepRun) ? StackFrameType.kTypeFunction : StackFrameType.kTypeLanguage;


            if (runtimeCore.Options.IDEDebugMode && runtimeCore.Options.RunMode != InterpreterMode.kExpressionInterpreter)
            {
                // Comment Jun: Temporarily disable debug mode on bounce
                //Validity.Assert(false); 

                //Validity.Assert(runtimeCore.Breakpoints != null);
                //blockDecl = blockCaller = runtimeCore.DebugProps.CurrentBlockId;

                runtimeCore.DebugProps.SetUpBounce(this, blockCaller, returnAddr);

                StackFrame stackFrame = new StackFrame(svThisPtr, ci, fi, returnAddr, blockDecl, blockCaller, callerType, type, depth + 1, framePointer, registers, null);
                Language bounceLangauge = exe.instrStreamList[blockId].language;
                BounceExplicit(blockId, 0, bounceLangauge, stackFrame, runtimeCore.Breakpoints);
            }
            else //if (runtimeCore.Breakpoints == null)
            {
                StackFrame stackFrame = new StackFrame(svThisPtr, ci, fi, returnAddr, blockDecl, blockCaller, callerType, type, depth + 1, framePointer, registers, null);

                Language bounceLangauge = exe.instrStreamList[blockId].language;
                BounceExplicit(blockId, 0, bounceLangauge, stackFrame);
            }
        }

        private void CALL_Handler(Instruction instruction)
        {
            PushInterpreterProps(Properties);

            runtimeVerify(instruction.op1.IsFunctionIndex);
            int fi = (int)instruction.op1.opdata;

            runtimeVerify(instruction.op2.IsClassIndex);
            int ci = (int)instruction.op2.opdata;

            rmem.Pop();

            StackValue svBlock = rmem.Pop();
            int blockId = (int)svBlock.opdata;
            if (runtimeCore.Options.RunMode != InterpreterMode.kExpressionInterpreter)
            {
                rmem.PushConstructBlockId(blockId);
            }
            SX = svBlock;

            ProcedureNode fNode;
            if (ci != Constants.kInvalidIndex)
            {
                fNode = exe.classTable.ClassNodes[ci].vtable.procList[fi];
            }
            else
            {
                fNode = exe.procedureTable[blockId].procList[fi];
            }

            // Disabling support for stepping into replicating function calls temporarily 
            // This CALL instruction has a corresponding RETC instruction
            // and for debugger purposes for every RETURN/RETC where we restore the states,
            // we need a corresponding SetUpCallr to save the states. Therefore this call here - pratapa
            if (runtimeCore.Options.IDEDebugMode && runtimeCore.Options.RunMode != InterpreterMode.kExpressionInterpreter)
            {
                runtimeCore.DebugProps.SetUpCallrForDebug(core, runtimeCore, this, fNode, pc, true);
            }

            StackValue svThisPointer = StackValue.BuildInvalid();
            int pcoffset = 0;

            // It is to specially handle calling base constructor 
            // from derive class and calling setter. 
            //
            // For the first case, we want to call base constructor 
            // but dont want to allocate memory from the heap again 
            // (instruction ALLOC), so we want to skip the first 
            // instruction in base constructor. Besides, at the end 
            // of base constructor instruction RETC doesnt actually 
            // returns from a function as here we just simulate 
            // function call.

            if ((instruction.op3.IsInteger) &&
               (instruction.op3.opdata >= 0))
            {
                // thisptr should be the pointer to the instance of derive class
                svThisPointer = rmem.GetAtRelative(StackFrame.kFrameIndexThisPtr);
                // how many instruction offset? basically it should be 1 to skip ALLOCC
                pcoffset = (int)instruction.op3.opdata;
                // Validity.Assert(pcoffset == 1);

                // To simulate CALLR. We have to retrive the param values from the
                // stack and reverse these values and save back to the stack. Otherwise
                // in base constructor all params will be in reverse order
                List<StackValue> argvalues = new List<StackValue>();
                int stackindex = rmem.Stack.Count - 1;
                for (int idx = 0; idx < fNode.argTypeList.Count; ++idx)
                {
                    StackValue value = rmem.Stack[stackindex--];
                    argvalues.Add(value);

                    // Probably it is useless in calling base constructor
                    bool hasGuide = rmem.Stack[stackindex].IsReplicationGuide;
                    if (hasGuide)
                    {
                        var replicationGuideList = new List<int>();

                        // Retrieve replication guides
                        value = rmem.Stack[stackindex--];
                        runtimeVerify(value.IsReplicationGuide);

                        int guides = (int)value.opdata;
                        if (guides > 0)
                        {
                            for (int i = 0; i < guides; ++i)
                            {
                                value = rmem.Stack[stackindex--];
                                replicationGuideList.Add((int)value.opdata);
                            }
                        }
                        replicationGuideList.Reverse();
                    }
                }
                rmem.PopFrame(fNode.argTypeList.Count);
                for (int idx = 0; idx < fNode.argTypeList.Count; ++idx)
                {
                    rmem.Push(argvalues[idx]);
                }
            }

            // TODO: Jun: To set these at compile time. They are being hardcoded to 0 temporarily as
            // class methods are always defined only at the global scope
            int blockDecl = 0;
            int blockCaller = 0;


            // Comment Jun: the caller type is the current type in the stackframe
            StackFrameType callerType = (fepRun) ? StackFrameType.kTypeFunction : StackFrameType.kTypeLanguage;

            StackValue svCallConvention = StackValue.BuildCallingConversion((int)CallingConvention.CallType.kExplicitBase);
            TX = svCallConvention;


            // On implicit call, the SX is set in JIL Fep
            // On explicit call, the SX should be directly set here
            SX = StackValue.BuildInt(blockDecl);

            List<StackValue> registers = new List<StackValue>();
            SaveRegisters(registers);

            // Comment Jun: the depth is always 0 for a function call as we are reseting this for each function call
            // This is only incremented for every language block bounce
            int depth = 0;

            StackFrameType type = StackFrameType.kTypeFunction;
            rmem.PushStackFrame(svThisPointer, ci, fi, pc + 1, blockDecl, blockCaller, callerType, type, depth, rmem.FramePointer, registers, fNode.localCount, 0);


            // Now let's go to the function
            pc = fNode.pc + pcoffset;
            fepRunStack.Push(false);

            // A standard call instruction must reset the graphnodes for associative
            if (Language.kAssociative == executingLanguage)
            {
                UpdateMethodDependencyGraph(pc, fi, ci);
            }

            if (runtimeCore.Options.RunMode != InterpreterMode.kExpressionInterpreter)
            {
                rmem.PopConstructBlockId();
            }
        }

        private void CALLC_Handler()
        {
            if (runtimeCore.Options.RunMode != InterpreterMode.kExpressionInterpreter)
            {
                core.Rmem.PushConstructBlockId(-1);
            }
            throw new NotImplementedException();
        }

        protected virtual void CALLR_Handler(Instruction instruction)
        {
            bool isDynamicCall = instruction.op1.IsDynamic;
            bool isMemberFunctionPointer = false;
            Instruction instr = instruction;

            if (isDynamicCall)
            {
                //a new copy of instruction. this will be modified if it is 
                // dynamic call
                instr = new Instruction();
                instr.op1 = instruction.op1;
                instr.op2 = instruction.op2;
                instr.op3 = instruction.op3;
                instr.debug = instruction.debug;
                instr.opCode = instruction.opCode;

                bool succeeded = ResolveDynamicFunction(instr, out isMemberFunctionPointer);
                if (!succeeded)
                {
                    RX = StackValue.Null;
                    ++pc;
                    return;
                }
            }

            runtimeVerify(instr.op1.IsFunctionIndex);
            int functionIndex = (int)instr.op1.opdata;

            runtimeVerify(instr.op2.IsClassIndex);
            int classIndex = (int)instr.op2.opdata;

            runtimeVerify(instr.op3.IsInteger);
            int depth = (int)instr.op3.opdata;

#if ENABLE_EXCEPTION_HANDLING
            core.stackActiveExceptionRegistration.Push(core.ExceptionHandlingManager.CurrentActiveRegistration);
            core.ExceptionHandlingManager.SwitchContextTo(blockId, functionIndex, classIndex, pc);
#endif

            ++core.FunctionCallDepth;

            bool explicitCall = false;

            //
            // Comment Jun: 
            //      This solution is implemented to be able to capture Exceptions thrown from the callsite that cannot be handled by the runtime
            //      It will allow execution to continue in graph mode while nullifying the RX register
            //      This is a temporary solution until unhandle exceptions in the callsite are addressed
            //
            // TODO: 
            //      Luke/Jun to fix the error propagation from the callsite
            //
            if (isMemberFunctionPointer)
            {
                RX = CallrForMemberFunction(classIndex, functionIndex, instr.debug != null, ref explicitCall);
            }
            else if (!runtimeCore.Options.IsDeltaExecution)
            {
                RX = Callr(functionIndex, classIndex, depth, ref explicitCall, isDynamicCall, instr.debug != null);
            }
            else
            {
                //
                // Comment Jun:
                //      Running in graph mode, nullify the result and continue.
                //      The only affected downstream operations are the ones connected to the graph associated with this call
                try
                {
                    RX = Callr(functionIndex, classIndex, depth, ref explicitCall, isDynamicCall, instr.debug != null);
                }
                catch (ReplicationCaseNotCurrentlySupported e)
                {
                    runtimeCore.RuntimeStatus.LogWarning(WarningID.kReplicationWarning, e.Message);
                    RX = StackValue.Null;
                }
            }

            --core.FunctionCallDepth;

            if (!explicitCall)
            {
#if ENABLE_EXCEPTION_HANDLING
                core.ExceptionHandlingManager.CurrentActiveRegistration = core.stackActiveExceptionRegistration.Pop();

                if (core.ExceptionHandlingManager.IsStackUnwinding)
                {
                    int newpc = Constants.kInvalidIndex;
                    if (core.ExceptionHandlingManager.CanHandleIt(ref newpc))
                    {
                        LX = RX;
                        pc = newpc;
                        core.ExceptionHandlingManager.SetHandled();
                    }
                    else
                    {
                        // Clean up stack
                        isGlobScope = true;
                        runtimeVerify(rmem.ValidateStackFrame());
                        pc = (int)rmem.GetAtRelative(StackFrame.kFrameIndexReturnAddress).opdata;

                        ReturnSiteGC(blockId, classIndex, functionIndex);

                        rmem.FramePointer = (int)rmem.GetAtRelative(StackFrame.kFrameIndexFramePointer).opdata;
                        int localCount, paramCount;
                        GetLocalAndParamCount(blockId, classIndex, functionIndex, out localCount, out paramCount);
                        rmem.PopFrame(StackFrame.kStackFrameSize + localCount + paramCount);

                        if (fepRunStack.Count > 0)
                        {
                            terminate = fepRunStack.Pop();
                        }
                        else if (fepRun)
                        {
                            terminate = true;
                        }
                    }
                }
                else
                {
                    ++pc; setPC(pc);
                }
#else
                ++pc;
#endif
            }
        }

        private void RETC_Handler()
        {
            runtimeVerify(rmem.ValidateStackFrame());

            RX = rmem.GetAtRelative(StackFrame.kFrameIndexThisPtr);

            int ci = (int)rmem.GetAtRelative(StackFrame.kFrameIndexClass).opdata;
            int fi = (int)rmem.GetAtRelative(StackFrame.kFrameIndexFunction).opdata;

            pc = (int)rmem.GetAtRelative(StackFrame.kFrameIndexReturnAddress).opdata;

            // block id is used in ReturnSiteGC to get the procedure node if it is not a member function 
            // not meaningful here, because we are inside a constructor
            int blockId = (int)SX.opdata;

            if (runtimeCore.Options.RunMode != InterpreterMode.kExpressionInterpreter)
            {
                ReturnSiteGC(blockId, ci, fi);
            }


            RestoreFromCall();
            core.RunningBlock = executingBlock;

            // If we're returning from a block to a function, the instruction stream needs to be restored.
            StackValue sv = rmem.GetAtRelative(StackFrame.kFrameIndexRegisterTX);
            Validity.Assert(sv.IsCallingConvention);
            CallingConvention.CallType callType = (CallingConvention.CallType)sv.opdata;
            bool explicitCall = CallingConvention.CallType.kExplicit == callType || CallingConvention.CallType.kExplicitBase == callType;
            IsExplicitCall = explicitCall;

            List<bool> execStateRestore = new List<bool>();
            if (!runtimeCore.Options.IDEDebugMode || runtimeCore.Options.RunMode == InterpreterMode.kExpressionInterpreter)
            {
                int localCount;
                int paramCount;
                GetLocalAndParamCount(blockId, ci, fi, out localCount, out paramCount);

                execStateRestore = RetrieveExecutionStatesFromStack(localCount, paramCount);

                rmem.FramePointer = (int)rmem.GetAtRelative(StackFrame.kFrameIndexFramePointer).opdata;
                rmem.PopFrame(StackFrame.kStackFrameSize + localCount + paramCount + execStateRestore.Count);

                if (runtimeCore.Options.RunMode != InterpreterMode.kExpressionInterpreter)
                {
                    // Restoring the registers require the current frame pointer of the stack frame 
                    RestoreRegistersFromStackFrame();

                    bounceType = (CallingConvention.BounceType)TX.opdata;
                }
            }


            terminate = !explicitCall;

            Properties = PopInterpreterProps();

            ProcedureNode procNode = GetProcedureNode(blockId, ci, fi);
            if (explicitCall)
            {
                DebugReturn(procNode, pc);
            }
            // This resotring execution states is only permitted if the current scope is still in a function
            //if (currentScopeFunction != Constants.kGlobalScope)
            {
                RestoreGraphNodeExecutionStates(procNode, execStateRestore);
            }
        }

        private void RETB_Handler()
        {
            if (runtimeCore.Options.RunMode != InterpreterMode.kExpressionInterpreter)
            {
                core.Rmem.PopConstructBlockId();
            }

            if (!runtimeCore.Options.IsDeltaExecution || (runtimeCore.Options.IsDeltaExecution && 0 != core.RunningBlock))
            {
                GCCodeBlock(core.RunningBlock);
            }

            if (CallingConvention.BounceType.kExplicit == bounceType)
            {
                RestoreFromBounce();
                core.RunningBlock = executingBlock;
            }

            if (CallingConvention.BounceType.kImplicit == bounceType)
            {
                pc = (int)rmem.GetAtRelative(StackFrame.kFrameIndexReturnAddress).opdata;
                terminate = true;
            }


            StackFrameType type;

            // Comment Jun: Just want to see if this is the global rerb, in which case we dont retrieve anything
            //if (executingBlock > 0)
            {
                StackValue svCallerType = rmem.GetAtRelative(StackFrame.kFrameIndexCallerStackFrameType);
                type = (StackFrameType)svCallerType.opdata;
            }

            // Pop the frame as we are adding stackframes for language blocks as well - pratapa
            // Do not do this for the final Retb 
            //if (core.RunningBlock != 0)
            if (!runtimeCore.Options.IDEDebugMode || runtimeCore.Options.RunMode == InterpreterMode.kExpressionInterpreter)
            {
                rmem.FramePointer = (int)rmem.GetAtRelative(StackFrame.kFrameIndexFramePointer).opdata;
                rmem.PopFrame(StackFrame.kStackFrameSize);

                if (bounceType == CallingConvention.BounceType.kExplicit)
                {
                    // Restoring the registers require the current frame pointer of the stack frame 
                    RestoreRegistersFromStackFrame();

                    bounceType = (CallingConvention.BounceType)TX.opdata;

#if ENABLE_EXCEPTION_HANDLING
                    core.ExceptionHandlingManager.CurrentActiveRegistration = core.stackActiveExceptionRegistration.Pop();
                    if (core.ExceptionHandlingManager.IsStackUnwinding)
                    {
                    #region __MERGE_WITH_STACKUNWIND
                        // The excecution of last langage block is interrupted
                        // abnormally because of stack unwinding, so we need to 
                        // run GC to reclaim those allocated memory.
                        GCCodeBlock(core.RunningBlock);

                        int newpc = Constants.kInvalidIndex;
                        if (core.ExceptionHandlingManager.CanHandleIt(ref newpc))
                        {
                            LX = RX;
                            pc = newpc;
                            core.ExceptionHandlingManager.SetHandled();
                        }
                        // else cannot handle in this scope, so in the next
                        // loop of Execute(), current executive will be ;
                        // ended and returns to the last scope, continues
                        // stack unwinding

                        int origRunningBlock = executingBlock;
                        core.RunningBlock = origRunningBlock;
                    #endregion
                    }
                    else
                    {
                        DecRefCounter(RX);
                    }
#endif
                }
            }

            if (type == StackFrameType.kTypeFunction)
            {
                // Comment Jun: 
                // Consider moving this to a restore to function method

                // If this language block was called explicitly, only then do we need to restore the instruction stream
                if (bounceType == CallingConvention.BounceType.kExplicit)
                {
                    // If we're returning from a block to a function, the instruction stream needs to be restored.
                    StackValue sv = rmem.GetAtRelative(StackFrame.kFrameIndexRegisterTX);
                    Validity.Assert(sv.IsCallingConvention);
                    CallingConvention.CallType callType = (CallingConvention.CallType)sv.opdata;
                    if (CallingConvention.CallType.kExplicit == callType)
                    {
                        int callerblock = (int)rmem.GetAtRelative(StackFrame.kFrameIndexFunctionBlock).opdata;
                        istream = exe.instrStreamList[callerblock];
                    }
                }
            }
            Properties = PopInterpreterProps();
        }

        private void RETCN_Handler(Instruction instruction)
        {
            if (runtimeCore.Options.RunMode != InterpreterMode.kExpressionInterpreter)
            {
                core.Rmem.PopConstructBlockId();
            }

            StackValue op1 = instruction.op1;
            runtimeVerify(op1.IsBlockIndex);
            int blockId = (int)op1.opdata;


            CodeBlock codeBlock = core.CompleteCodeBlockList[blockId];
            runtimeVerify(codeBlock.blockType == CodeBlockType.kConstruct);
            GCCodeBlock(blockId);
            pc++;
        }

        private List<bool> RetrieveExecutionStatesFromStack(int localSize, int paramSize)
        {
            // Retrieve the execution execution states 
            List<bool> execStateRestore = new List<bool>();
            int execstates = (int)rmem.GetAtRelative(StackFrame.kFrameIndexExecutionStates).opdata;
            if (execstates > 0)
            {
                int offset = StackFrame.kStackFrameSize + localSize + paramSize;
                for (int n = 0; n < execstates; ++n)
                {
                    int relativeIndex = -offset - n - 1;
                    StackValue svState = rmem.GetAtRelative(relativeIndex);
                    Validity.Assert(svState.IsBoolean);
                    execStateRestore.Add(svState.opdata == 0 ? false : true);
                }
            }
            return execStateRestore;
        }

        private void RestoreGraphNodeExecutionStates(ProcedureNode procNode, List<bool> execStateRestore)
        {
            if (execStateRestore.Count > 0 )
            {
                Validity.Assert(execStateRestore.Count == procNode.GraphNodeList.Count);
                for (int n = 0; n < execStateRestore.Count; ++n)
                {
                    procNode.GraphNodeList[n].isDirty = execStateRestore[n];
                }
            }
        }

        private void RETURN_Handler()
        {
            runtimeVerify(rmem.ValidateStackFrame());

            int ci = (int)rmem.GetAtRelative(StackFrame.kFrameIndexClass).opdata;
            int fi = (int)rmem.GetAtRelative(StackFrame.kFrameIndexFunction).opdata;

            int blockId = (int)SX.opdata;

            StackValue svBlockDecl = rmem.GetAtRelative(StackFrame.kFrameIndexRegisterSX);
            Validity.Assert(svBlockDecl.IsBlockIndex);
            blockId = (int)svBlockDecl.opdata;

            ProcedureNode procNode = GetProcedureNode(blockId, ci, fi);

            if (runtimeCore.Options.ExecuteSSA)
            {
                if (runtimeCore.Options.GCTempVarsOnDebug && runtimeCore.Options.IDEDebugMode)
                {
                    // GC anonymous variables in the return stmt
                    if (null != Properties.executingGraphNode && !Properties.executingGraphNode.IsSSANode())
                    {
                        Properties.executingGraphNode.symbolListWithinExpression.Clear();
                    }
                }
            }

            pc = (int)rmem.GetAtRelative(StackFrame.kFrameIndexReturnAddress).opdata;
            executingBlock = (int)rmem.GetAtRelative(StackFrame.kFrameIndexFunctionCallerBlock).opdata;

            if (runtimeCore.Options.RunMode != InterpreterMode.kExpressionInterpreter)
            {
                ReturnSiteGC(blockId, ci, fi);
            }

            RestoreFromCall();
            core.RunningBlock = executingBlock;


            // If we're returning from a block to a function, the instruction stream needs to be restored.
            StackValue sv = rmem.GetAtRelative(StackFrame.kFrameIndexRegisterTX);
            Validity.Assert(sv.IsCallingConvention);
            CallingConvention.CallType callType = (CallingConvention.CallType)sv.opdata;
            bool explicitCall = CallingConvention.CallType.kExplicit == callType;
            IsExplicitCall = explicitCall;


            List<bool> execStateRestore = new List<bool>();
            if (!runtimeCore.Options.IDEDebugMode || runtimeCore.Options.RunMode == InterpreterMode.kExpressionInterpreter)
            {
                // Get stack frame size
                int localCount;
                int paramCount;
                GetLocalAndParamCount(blockId, ci, fi, out localCount, out paramCount);

                execStateRestore = RetrieveExecutionStatesFromStack(localCount, paramCount);

                // Pop the stackframe
                rmem.FramePointer = (int)rmem.GetAtRelative(StackFrame.kFrameIndexFramePointer).opdata;

                // Get the size of the stackframe and all variable size contents (local, args and exec states)
                int stackFrameSize = StackFrame.kStackFrameSize + localCount + paramCount + execStateRestore.Count;
                rmem.PopFrame(stackFrameSize);

                if (runtimeCore.Options.RunMode != InterpreterMode.kExpressionInterpreter)
                {
                    // Restoring the registers require the current frame pointer of the stack frame 
                    RestoreRegistersFromStackFrame();

                    bounceType = (CallingConvention.BounceType)TX.opdata;
                }
            }


            terminate = !explicitCall;

            // Comment Jun: Dispose calls are always implicit and need to terminate
            // TODO Jun: This instruction should not know about dispose
            bool isDispose = CoreUtils.IsDisposeMethod(procNode.name);
            if (isDispose)
            {
                terminate = true;
            }

            // Let the return graphNode always be active 
            if (null != Properties.executingGraphNode)
            {
                Properties.executingGraphNode.isDirty = true;
            }

            Properties = PopInterpreterProps();

            if (explicitCall)
            {
                bool wasDebugPropsPopped = false;
                if (!isDispose)
                {
                    wasDebugPropsPopped = DebugReturn(procNode, pc);

                }

                // This condition should only be reached in the following cases:
                // 1. Debug StepOver or External Function call in non-replicating mode
                // 2. Normal execution in Serial (explicit call), non-replicating mode
                if (!wasDebugPropsPopped)
                {
                    RX = CallSite.PerformReturnTypeCoerce(procNode, core, RX);
                    StackValue svRet = RX;
                    GCDotMethods(procNode.name, ref svRet, Properties.functionCallDotCallDimensions, Properties.functionCallArguments);
                    RX = svRet;
                }
            }

            RestoreGraphNodeExecutionStates(procNode, execStateRestore);
        }

        private void SerialReplication(ProcedureNode procNode, ref int exeblock, int ci, int fi, DebugFrame debugFrame = null)
        {
            // TODO: Decide where to insert this common code block for Serial mode and Debugging - pratapa
            if (runtimeCore.Options.ExecutionMode == ProtoCore.ExecutionMode.Serial || runtimeCore.Options.IDEDebugMode)
            {
                RX = CallSite.PerformReturnTypeCoerce(procNode, core, RX);

                core.ContinuationStruct.RunningResult.Add(RX);
                core.ContinuationStruct.Result = RX;

                pc = core.ContinuationStruct.InitialPC;

                if (core.ContinuationStruct.Done)
                {
                    RX = rmem.Heap.AllocateArray(core.ContinuationStruct.RunningResult, null);

                    core.ContinuationStruct.RunningResult.Clear();
                    core.ContinuationStruct.IsFirstCall = true;

                    if (runtimeCore.Options.IDEDebugMode)
                    {
                        // If stepping over function call in debug mode
                        if (runtimeCore.DebugProps.RunMode == Runmode.StepNext)
                        {
                            // if stepping over outermost function call
                            if (!runtimeCore.DebugProps.DebugStackFrameContains(DebugProperties.StackFrameFlagOptions.IsFunctionStepOver))
                            {
                                runtimeCore.DebugProps.SetUpStepOverFunctionCalls(core, runtimeCore, procNode, debugFrame.ExecutingGraphNode, debugFrame.HasDebugInfo);
                            }
                        }
                        // The DebugFrame passed here is the previous one that was popped off before this call
                        // In the case of Dot call the debugFrame obtained here is the one for the member function
                        // for both Break and non Break cases - pratapa
                        DebugPerformCoercionAndGC(debugFrame);

                        // If call returns to Dot Call, restore debug props for Dot call
                        debugFrame = runtimeCore.DebugProps.DebugStackFrame.Peek();
                        if (debugFrame.IsDotCall)
                        {
                            List<Instruction> instructions = istream.instrList;
                            bool wasPopped = RestoreDebugPropsOnReturnFromBuiltIns();
                            if (wasPopped)
                            {
                                executingBlock = exeblock;
                                runtimeCore.DebugProps.CurrentBlockId = exeblock;
                            }
                            else
                            {
                                runtimeCore.DebugProps.RestoreCallrForNoBreak(core, runtimeCore, procNode, false);
                            }
                            DebugPerformCoercionAndGC(debugFrame);
                        }

                        //runtimeCore.DebugProps.DebugEntryPC = currentPC;
                    }
                    // Perform return type coercion, GC and/or GC for Dot methods for Non-debug, Serial mode replication case
                    else
                    {
                        // If member function
                        // 1. Release array arguments to Member function
                        // 2. Release this pointer
                        bool isBaseCall = false;
                        StackValue? thisPtr = null;
                        if (thisPtr != null)
                        {
                            // Replicating member function
                            PerformCoercionAndGC(null, false, thisPtr, core.ContinuationStruct.InitialArguments, core.ContinuationStruct.InitialDotCallDimensions);

                            // Perform coercion and GC for Dot call
                            ProcedureNode dotCallprocNode = null;
                            List<StackValue> dotCallArgs = new List<StackValue>();
                            List<StackValue> dotCallDimensions = new List<StackValue>();
                            PerformCoercionAndGC(dotCallprocNode, false, null, dotCallArgs, dotCallDimensions);
                        }
                        else
                        {
                            PerformCoercionAndGC(procNode, isBaseCall, null, core.ContinuationStruct.InitialArguments, core.ContinuationStruct.InitialDotCallDimensions);
                        }
                    }

                    pc++;
                    return;

                }
                else
                {
                    // Jump back to Callr to call ResolveForReplication and recompute fep with next argument
                    core.ContinuationStruct.IsFirstCall = false;

                    ReturnToCallSiteForReplication(procNode, ci, fi);
                    return;
                }

            }
        }

        private void ReturnToCallSiteForReplication(ProcedureNode procNode, int ci, int fi)
        {
            // Jump back to Callr to call ResolveForReplication and recompute fep with next argument
            // Need to push new arguments, then cache block, dim and type, push them before calling callr - pratapa

            // This functionality has to be common for both Serial mode execution and the debugger - pratap
            List<StackValue> nextArgs = core.ContinuationStruct.NextDispatchArgs;

            foreach (var arg in nextArgs)
            {
                rmem.Push(arg);
            }

            // TODO: Currently functions can be defined only in the global and level 1 blocks (BlockIndex = 0 or 1)
            // Ideally the procNode.runtimeIndex should capture this information but this needs to be tested - pratapa
            rmem.Push(StackValue.BuildBlockIndex(procNode.runtimeIndex));

            // The function call dimension for the subsequent feps are assumed to be 0 for now
            // This is not being used currently except for stack alignment - pratapa
            rmem.Push(StackValue.BuildArrayDimension(0));

            // This is unused in Callr() but needed for stack alignment
            rmem.Push(StackValue.BuildStaticType((int)PrimitiveType.kTypeVar));

            bool explicitCall = true;
            Callr(fi, ci, core.ContinuationStruct.InitialDepth, ref explicitCall);
        }

        private void JMP_Handler(Instruction instruction)
        {
            pc = (int)instruction.op1.opdata;
        }

        private void CJMP_Handler(Instruction instruction)
        {
            StackValue opdata1 = GetOperandData(instruction.op1);

            if (opdata1.IsDouble)
            {
                if (opdata1.RawDoubleValue.Equals(0))
                {
                    pc = (int)GetOperandData(instruction.op3).opdata;
                }
                else
                {
                    pc = (int)GetOperandData(instruction.op2).opdata;
                }
            }
            else
            {
                if (opdata1.IsPointer)
                {
                    pc = (int)GetOperandData(instruction.op2).opdata;
                }
                else if (0 == opdata1.opdata)
                {
                    pc = (int)GetOperandData(instruction.op3).opdata;
                }
                else
                {
                    pc = (int)GetOperandData(instruction.op2).opdata;
                }
            }
        }

        private void JMP_EQ_Handler(Instruction instruction)
        {
            StackValue opdata1 = GetOperandData(instruction.op1);
            StackValue opdata2 = GetOperandData(instruction.op2);

            if (opdata1.IsDouble || opdata2.IsDouble)
            {
                double lhs = opdata1.IsDouble ? opdata1.RawDoubleValue : opdata1.RawIntValue;
                double rhs = opdata2.IsDouble ? opdata2.RawDoubleValue : opdata2.RawIntValue;

                if (Math.Equals(lhs, rhs))
                {
                    pc = (int)instruction.op3.opdata;
                }
                else
                {
                    ++pc;
                }
            }
            else
            {
                if (opdata1.opdata == opdata2.opdata)
                {
                    pc = (int)instruction.op3.opdata;
                }
                else
                {
                    ++pc;
                }
            }
        }

        private void JMP_GT_Handler(Instruction instruction)
        {
            StackValue opdata1 = GetOperandData(instruction.op1);
            StackValue opdata2 = GetOperandData(instruction.op2);

            bool isGT;
            if (opdata1.IsDouble || opdata2.IsDouble)
            {
                double value1 = opdata1.IsDouble ? opdata1.RawDoubleValue : opdata1.RawIntValue;
                double value2 = opdata2.IsDouble ? opdata2.RawDoubleValue : opdata2.RawIntValue;
                isGT = value1 > value2;
            }
            else
            {
                isGT = opdata1.opdata > opdata2.opdata;
            }

            if (isGT)
            {
                pc = (int)instruction.op3.opdata;
            }
            else
            {
                ++pc;
            }
        }

        private void JMP_GTEQ_Handler(Instruction instruction)
        {
            StackValue opdata1 = GetOperandData(instruction.op1);
            StackValue opdata2 = GetOperandData(instruction.op2);

            if (opdata1.IsDouble || opdata2.IsDouble)
            {
                double value1 = opdata1.IsDouble ? opdata1.RawDoubleValue : opdata1.RawIntValue;
                double value2 = opdata2.IsDouble ? opdata2.RawDoubleValue : opdata2.RawIntValue;
                if (MathUtils.IsGreaterThanOrEquals(value1, value2))
                {
                    pc = (int)instruction.op3.opdata;
                }
                else
                {
                    ++pc;
                }
            }
            else
            {
                if (opdata1.opdata >= opdata2.opdata)
                {
                    pc = (int)instruction.op3.opdata;
                }
                else
                {
                    ++pc;
                }
            }
        }

        private void JMP_LT_Handler(Instruction instruction)
        {
            StackValue opdata1 = GetOperandData(instruction.op1);
            StackValue opdata2 = GetOperandData(instruction.op2);

            if (opdata1.IsDouble || opdata2.IsDouble)
            {
                var value1 = opdata1.IsDouble ? opdata1.RawDoubleValue : opdata1.RawIntValue;
                var value2 = opdata2.IsDouble ? opdata2.RawDoubleValue : opdata2.RawIntValue;
                if (value1 < value2)
                {
                    pc = (int)instruction.op3.opdata;
                }
                else
                {
                    ++pc;
                }
            }
            else
            {
                if (opdata1.opdata < opdata2.opdata)
                {
                    pc = (int)instruction.op3.opdata;
                }
                else
                {
                    ++pc;
                }
            }
        }

        private void JMP_LTEQ_Handler(Instruction instruction)
        {
            StackValue opdata1 = GetOperandData(instruction.op1);
            StackValue opdata2 = GetOperandData(instruction.op2);

            if (opdata1.IsDouble || opdata2.IsDouble)
            {
                double value1 = opdata1.IsDouble ? opdata1.RawDoubleValue : opdata1.RawIntValue;
                double value2 = opdata2.IsDouble ? opdata2.RawDoubleValue : opdata2.RawIntValue;
                if (MathUtils.IsLessThanOrEquals(value1, value2))
                {
                    pc = (int)instruction.op3.opdata;
                }
                else
                {
                    ++pc;
                }
            }
            else
            {
                if (opdata1.opdata <= opdata2.opdata)
                {
                    pc = (int)instruction.op3.opdata;
                }
                else
                {
                    ++pc;
                }
            }
        }

        private void JMP_NEQ_Handler(Instruction instruction)
        {
            StackValue opdata1 = GetOperandData(instruction.op1);
            StackValue opdata2 = GetOperandData(instruction.op2);

            if (opdata1.IsDouble || opdata2.IsDouble)
            {
                var value1 = opdata1.IsDouble ? opdata1.RawDoubleValue : opdata1.RawIntValue;
                var value2 = opdata2.IsDouble ? opdata2.RawDoubleValue : opdata2.RawIntValue;
                if (!MathUtils.Equals(value1, value2))
                {
                    pc = (int)instruction.op3.opdata;
                }
                else
                {
                    ++pc;
                }
            }
            else
            {
                if (opdata1.opdata != opdata2.opdata)
                {
                    pc = (int)instruction.op3.opdata;
                }
                else
                {
                    ++pc;
                }
            }
        }

        private void JLZ_Handler(Instruction instruction)
        {
            StackValue opdata1 = GetOperandData(instruction.op1);
            var opvalue = opdata1.IsDouble ? opdata1.RawDoubleValue : opdata1.RawIntValue;

            if (opvalue < 0)
            {
                pc = (int)instruction.op2.opdata;
            }
            else
            {
                ++pc;
            }
        }

        private void JGZ_Handler(Instruction instruction)
        {
            StackValue opdata1 = GetOperandData(instruction.op1);
            var value = opdata1.IsDouble ? opdata1.RawDoubleValue : opdata1.RawIntValue;

            if (value > 0)
            {
                pc = (int)instruction.op2.opdata;
            }
            else
            {
                ++pc;
            }
        }

        private void JZ_Handler(Instruction instruction)
        {
            StackValue opdata1 = GetOperandData(instruction.op1);

            var opvalue = opdata1.IsDouble ? opdata1.RawDoubleValue : opdata1.RawIntValue;
            if (MathUtils.Equals(opvalue, 0))
            {
                pc = (int)instruction.op2.opdata;
            }
            else
            {
                ++pc;
            }
        }

        private void CAST_Handler()
        {
            ++pc;
        }

        //instruction dep(block, symbol)
        //    def sv = stack.get(block,symbol)
        //    if sv is not equal to _dx (i.e. is dirty)
        //        // An update is triggered
        //        // Find all graph nodes whos dependents contain this symbol
        //        // Mark those nodes as dirty
        //        for n = 0 to graphNodeList.size n++
        //            def index = graphNodeList[n].Contains(block,symbol)
        //            if index is valid
        //                graphNodeList[n].isDirty = true
        //                break
        //            end
        //        end
        //    end
        //    SetupDependencyGraph()
        //end
        private void DEP_Handler(Instruction instruction)
        {
            // This expression ID of this instruction
            runtimeVerify(instruction.op1.IsInteger);
            int exprID = (int)instruction.op1.opdata;


            // The SSA assignment flag
            runtimeVerify(instruction.op2.IsInteger);
            bool isSSA = (1 == (int)instruction.op2.opdata);

            runtimeVerify(instruction.op3.IsInteger);
            int modBlkID = (int)instruction.op3.opdata;


            // The current function and class scope
            int ci = Constants.kInvalidIndex;
            int fi = Constants.kGlobalScope;
            bool isInFunction = IsInsideFunction();

            if (runtimeCore.Options.IDEDebugMode && runtimeCore.Options.RunMode != InterpreterMode.kExpressionInterpreter)
            {
                Validity.Assert(runtimeCore.DebugProps.DebugStackFrame.Count > 0);
                {
                    isInFunction = runtimeCore.DebugProps.DebugStackFrameContains(DebugProperties.StackFrameFlagOptions.FepRun);
                }
            }

            if (isInFunction)
            {
                ci = (int)rmem.GetAtRelative(StackFrame.kFrameIndexClass).opdata;
                fi = (int)rmem.GetAtRelative(StackFrame.kFrameIndexFunction).opdata;
            }

            if (null != Properties.executingGraphNode)
            {
                // Append this modified graph into the x-lang list
                if (!isSSA && (Properties.executingGraphNode.updateNodeRefList.Count > 0))
                {
                    if (!istream.xUpdateList.Contains(Properties.executingGraphNode.updateNodeRefList[0]))
                    {
                        istream.xUpdateList.Add(Properties.executingGraphNode.updateNodeRefList[0]);
                    }
                }
                if (runtimeCore.Options.ExecuteSSA)
                {
                    if (runtimeCore.Options.GCTempVarsOnDebug && runtimeCore.Options.IDEDebugMode)
                    {
                        if (!Properties.executingGraphNode.IsSSANode())
                        {
                            bool isSetter = Properties.executingGraphNode.updateNodeRefList[0].nodeList.Count > 1;
                            var symbols = Properties.executingGraphNode.symbolListWithinExpression;

                            if (isSetter)
                            {
                                int count = symbols.Count;
                                if (count > 0)
                                {
                                    symbols = symbols.Take(count - 1).ToList();
                                }
                            }

                            Properties.executingGraphNode.symbolListWithinExpression.Clear();
                        }
                    }
                }

                if (runtimeCore.Options.ExecuteSSA)
                {
                    if (!Properties.executingGraphNode.IsSSANode())
                    {
                        foreach (AssociativeGraph.GraphNode gnode in deferedGraphNodes)
                        {
                            gnode.isDirty = true;
                        }
                        deferedGraphNodes.Clear();
                    }
                }
            }

            // Find dependent nodes and mark them dirty
            int reachableNodes = UpdateGraph(exprID, modBlkID, isSSA);

            if (runtimeCore.Options.ApplyUpdate)
            {
                // Go to the first dirty pc
                SetupNextExecutableGraph(fi, ci);
            }
            else
            {
                // Go to the next pc
                pc++;

                // Given the next pc, get the next graphnode to execute and mark it clean
                if (runtimeCore.Options.IsDeltaExecution)
                {
                    // On delta execution, it is possible that the next graphnode is clean
                    // Retrieve the next dirty graphnode given the pc
                    // Associative update is handled when ApplyUpdate = true
                    Properties.executingGraphNode = istream.dependencyGraph.GetFirstDirtyGraphNode(pc, ci, fi);
                }
                else
                {
                    // On normal execution, just retrieve the graphnode associated with pc
                    // Associative update is handled in jdep
                    Properties.executingGraphNode = istream.dependencyGraph.GetGraphNode(pc, ci, fi);
                }

                if (Properties.executingGraphNode != null)
                {
                    Properties.executingGraphNode.isDirty = false;
                    pc = Properties.executingGraphNode.updateBlock.startpc;
                }
            }
            GC();
            return;
        }

        private void JDEP_Handler(Instruction instruction)
        {
            // The current function and class scope
            int ci = DSASM.Constants.kInvalidIndex;
            int fi = DSASM.Constants.kGlobalScope;
            bool isInFunction = IsInsideFunction();

            if (runtimeCore.Options.IDEDebugMode && runtimeCore.Options.RunMode != InterpreterMode.kExpressionInterpreter)
            {
                Validity.Assert(runtimeCore.DebugProps.DebugStackFrame.Count > 0);
                isInFunction = runtimeCore.DebugProps.DebugStackFrameContains(DebugProperties.StackFrameFlagOptions.FepRun);
            }

            if (isInFunction)
            {
                ci = (int)rmem.GetAtRelative(StackFrame.kFrameIndexClass).opdata;
                fi = (int)rmem.GetAtRelative(StackFrame.kFrameIndexFunction).opdata;
            }
            SetupNextExecutableGraph(fi, ci);
        }

        private void PUSHDEP_Handler(Instruction instruction)
        {
            // The symbol block
            runtimeVerify(instruction.op1.IsBlockIndex);
            int block = (int)instruction.op1.opdata;

            runtimeVerify(instruction.op2.IsInteger);
            int depth = (int)instruction.op2.opdata;

            // The symbol and its class index
            runtimeVerify(instruction.op3.IsClassIndex);
            int classIndex = (int)instruction.op3.opdata;

            // Get the identifier list
            List<StackValue> symbolList = new List<StackValue>();
            for (int n = 0; n < depth; ++n)
            {
                // TODO Jun: use the proper ID for this
                StackValue sv = rmem.Pop();
                runtimeVerify(sv.IsInteger);
                symbolList.Add(sv);
            }
            symbolList.Reverse();

            // TODO Jun: use the proper ID for this
            runtimeVerify(symbolList[0].IsInteger);
            int symindex = (int)symbolList[0].opdata;

            if (Constants.kInvalidIndex != symindex)
            {
                SymbolNode symnode;
                if (Constants.kInvalidIndex != classIndex)
                {
                    symnode = exe.classTable.ClassNodes[classIndex].symbols.symbolList[symindex];
                }
                else
                {
                    symnode = exe.runtimeSymbols[block].symbolList[symindex];
                }

                AssociativeGraph.UpdateNode updateNode = new AssociativeGraph.UpdateNode();
                updateNode.symbol = symnode;
                updateNode.nodeType = AssociativeGraph.UpdateNodeType.kSymbol;

                // Build the first symbol of the modified ref
                AssociativeGraph.UpdateNodeRef modifiedRef = new AssociativeGraph.UpdateNodeRef();
                modifiedRef.nodeList.Add(updateNode);
                modifiedRef.block = symnode.runtimeTableIndex;

                // Update the current type
                classIndex = symnode.datatype.UID;

                // Build the rest of the list of symbols of the modified ref
                for (int n = 1; n < symbolList.Count; ++n)
                {
                    // TODO Jun: This should be a memvarindex address type
                    runtimeVerify(symbolList[n].IsInteger);
                    symindex = (int)symbolList[n].opdata;

                    // Get the symbol and append it to the modified ref
                    updateNode = new AssociativeGraph.UpdateNode();
                    updateNode.symbol = exe.classTable.ClassNodes[classIndex].symbols.symbolList[symindex];
                    updateNode.nodeType = AssociativeGraph.UpdateNodeType.kSymbol;

                    runtimeVerify(null != updateNode.symbol);

                    modifiedRef.nodeList.Add(updateNode);

                    // Update the current type
                    classIndex = symnode.datatype.UID;
                }

                // Get the current value of symbol
                StackValue svSym;
                if (Constants.kInvalidIndex != symnode.classScope
                    && Constants.kInvalidIndex == symnode.functionIndex)
                {
                    svSym = StackValue.BuildMemVarIndex(symnode.symbolTableIndex);
                }
                else
                {
                    svSym = StackValue.BuildVarIndex(symnode.symbolTableIndex);
                }
                modifiedRef.symbolData = GetOperandData(block, svSym, instruction.op3);

                bool addNewModifiedRef = true;
                for (int i = 0; i < istream.xUpdateList.Count; ++i)
                {
                    if (modifiedRef.Equals(istream.xUpdateList[i]))
                    {
                        istream.xUpdateList[i].symbolData = modifiedRef.symbolData;
                        addNewModifiedRef = false;
                        break;
                    }
                }
                if (addNewModifiedRef)
                {
                    istream.xUpdateList.Add(modifiedRef);
                }
            }

            ++pc;
        }

        private void DEPX_Handler()
        {
            runtimeVerify(Language.kAssociative == istream.language);

            // The current function and class scope
            int ci = Constants.kInvalidIndex;
            int fi = Constants.kGlobalScope;
            if (fepRun)
            {
                ci = (int)rmem.GetAtRelative(StackFrame.kFrameIndexClass).opdata;
                fi = (int)rmem.GetAtRelative(StackFrame.kFrameIndexFunction).opdata;
            }

            // Set the next graph to be executed
            SetupNextExecutableGraph(fi, ci);
        }

        private void THROW_Handler()
        {
#if ENABLE_EXCEPTION_HANDLING
            runtimeVerify(instruction.op1.IsBlockIndex);
            int blockId = (int)instruction.op1.opdata;

            runtimeVerify(instruction.op2.IsClassIndex);
            int classScope = (int)instruction.op2.opdata;

            runtimeVerify(instruction.op3.IsFunctionIndex);
            int functionScope = (int)instruction.op3.opdata;

            StackValue exceptionValue = LX;
            ProtoCore.Exceptions.ExceptionContext context = new Exceptions.ExceptionContext();
            context.pc = pc;
            context.codeBlockId = blockId;
            context.functionScope = functionScope;
            context.classScope = classScope;
            switch (exceptionValue.optype)
            {
                case AddressType.Int:
                    context.typeUID = (int)ProtoCore.PrimitiveType.kTypeInt;
                    break;
                case AddressType.Double:
                    context.typeUID = (int)ProtoCore.PrimitiveType.kTypeDouble;
                    break;
                case AddressType.Boolean:
                    context.typeUID = (int)ProtoCore.PrimitiveType.kTypeBool;
                    break;
                case AddressType.Pointer:
                    context.typeUID = (int)exceptionValue.metaData.type;
                    break;
                default:
                    context.typeUID = (int)ProtoCore.PrimitiveType.kTypeVar;
                    break;
            }
            // Walk through exception chain, a.k.a. 1st hand exception
            // handling
            core.ExceptionHandlingManager.HandleFirstHandException(context);

            // The exception can be handled in current scope, so simply jmp to 
            // the corresponding catch block
            int newpc = Constants.kInvalidIndex;
            if (core.ExceptionHandlingManager.CanHandleIt(ref newpc))
            {
                pc = newpc;
                core.ExceptionHandlingManager.SetHandled();
            }
            else
            {
                RX = LX;
            }

            if (core.ExceptionHandlingManager.IsStackUnwinding)
            {
                while (core.stackActiveExceptionRegistration.Count > 1)
                {
                    StackValue svType = rmem.GetAtRelative(StackFrame.kFrameIndexStackFrameType);
                    StackFrameType type = (StackFrameType)svType.opdata;
                    if (StackFrameType.kTypeLanguage == type)
                    {
                        RestoreFromBounce();
                        rmem.FramePointer = (int)rmem.GetAtRelative(StackFrame.kFrameIndexFramePointer).opdata;
                        rmem.PopFrame(StackFrame.kStackFrameSize);


                        // Restoring the registers require the current frame pointer of the stack frame 
                        RestoreRegistersFromStackFrame();

                        bounceType = (ProtoCore.DSASM.CallingConvention.BounceType)TX.opdata;

                        core.ExceptionHandlingManager.CurrentActiveRegistration = core.stackActiveExceptionRegistration.Pop();

            #region __MERGE_WITH_STACKUNWIND

                        // The excecution of last langage block is interrupted
                        // abnormally because of stack unwinding, so we need to 
                        // run GC to reclaim those allocated memory.
                        GCCodeBlock(core.RunningBlock);

                        newpc = Constants.kInvalidIndex;
                        if (core.ExceptionHandlingManager.CanHandleIt(ref newpc))
                        {
                            LX = RX;
                            pc = newpc;
                            core.ExceptionHandlingManager.SetHandled();
                            break;
                        }
                        // else cannot handle in this scope, so in the next
                        // loop of Execute(), current executive will be ;
                        // ended and returns to the last scope, continues
                        // stack unwinding

                        int origRunningBlock = executingBlock;
                        core.RunningBlock = origRunningBlock;
#endregion
                    }
                    else
                    {
                        RestoreFromCall();

                        int ci = (int)rmem.GetAtRelative(StackFrame.kFrameIndexClass).opdata;
                        int fi = (int)rmem.GetAtRelative(StackFrame.kFrameIndexFunction).opdata;

                        int localCount = 0;
                        int paramCount = 0;
                        GetLocalAndParamCount(executingBlock, ci, fi, out localCount, out paramCount);

                        rmem.FramePointer = (int)rmem.GetAtRelative(StackFrame.kFrameIndexFramePointer).opdata;
                        rmem.PopFrame(StackFrame.kStackFrameSize + localCount + paramCount);
                    }
                }
            }
            return;
#else
            throw new NotImplementedException();
#endif
        }

        private void SETEXPUID_Handler()
        {
            if (runtimeCore.Options.IDEDebugMode && runtimeCore.Options.RunMode != InterpreterMode.kExpressionInterpreter)
            {
                if (runtimeCore.DebugProps.RunMode == Runmode.StepNext)
                {
                    if (!runtimeCore.DebugProps.DebugStackFrameContains(DebugProperties.StackFrameFlagOptions.IsFunctionStepOver))
                    {
                        // if ec is at end of an expression in imperative lang block
                        // we force restore the breakpoints                     
                        runtimeCore.Breakpoints.Clear();
                        runtimeCore.Breakpoints.AddRange(runtimeCore.DebugProps.AllbreakPoints);
                    }
                }
            }

            pc++;
        }

        #endregion

        private void Exec(Instruction instruction)
        {
            switch (instruction.opCode)
            {
                case OpCode.ALLOC:
                    {
                        ALLOC_Handler();
                        return;
                    }

                case OpCode.ALLOCC:
                    {
                        ALLOCC_Handler(instruction);
                        return;
                    }

                case OpCode.PUSH:
                    {
                        PUSH_Handler(instruction);
                        return;
                    }

                case OpCode.PUSHW:
                    {
                        PUSHW_Handler(instruction);
                        return;
                    }

                case OpCode.PUSHINDEX:
                    {
                        PUSHINDEX_Handler(instruction);
                        return;
                    }
                case OpCode.PUSHG:
                    {
                        PUSHG_Handler(instruction);
                        return;
                    }

                case OpCode.PUSHB:
                    {
                        PUSHB_Handler(instruction);
                        return;
                    }

                case OpCode.POPB:
                    {
                        POPB_Handler();
                        return;
                    }

                case OpCode.PUSHM:
                    {
                        PUSHM_Handler(instruction);
                        return;
                    }
                case OpCode.PUSHLIST:
                    {
                        PUSHLIST_Handler(instruction);
                        return;
                    }
                case OpCode.PUSH_ARRAYKEY:
                    {
                        PUSH_VARSIZE_Handler(instruction);
                        return;
                    }

                case OpCode.POP:
                    {
                        POP_Handler(instruction);
                        return;
                    }

                case OpCode.POPW:
                    {
                        POPW_Handler(instruction);
                        return;
                    }

                case OpCode.POPG:
                    {
                        POPG_Handler();
                        return;
                    }

                case OpCode.POPM:
                    {
                        POPM_Handler(instruction);
                        return;
                    }

                case OpCode.POPLIST:
                    {
                        POPLIST_Handler(instruction);
                        return;
                    }

                case OpCode.MOV:
                    {
                        MOV_Handler(instruction);
                        return;
                    }

                case OpCode.ADD:
                    {
                        ADD_Handler(instruction);
                        return;
                    }

                case OpCode.SUB:
                    {
                        SUB_Handler(instruction);
                        return;
                    }

                case OpCode.MUL:
                    {
                        MUL_Handler(instruction);
                        return;
                    }

                case OpCode.DIV:
                    {
                        DIV_Handler(instruction);
                        return;
                    }

                case OpCode.MOD:
                    {
                        MOD_Handler(instruction);
                        return;
                    }
#if ENABLE_BIT_OP
                case OpCode.BITAND:
                    {
                        BITAND_HANDLER(instruction);
                        return;
                    }

                case OpCode.BITOR:
                    {
                        BITOR_HANDLER(instruction);
                        return;
                    }
                case OpCode.BITXOR:
                    {
                        BITXOR_HANDLER(instruction);
                        return;
                    }
                    case OpCode.NEGATE:
                    {
                        NEGATE_HAndler(instruction);
                        return;
#endif
                case OpCode.NEG:
                    {
                        NEG_Handler(instruction);
                        return;
                    }

                case OpCode.AND:
                    {
                        AND_Handler(instruction);
                        return;
                    }

                case OpCode.OR:
                    {
                        OR_Handler(instruction);
                        return;
                    }

                case OpCode.NOT:
                    {
                        NOT_Handler(instruction);
                        return;
                    }

                case OpCode.EQ:
                    {
                        EQ_Handler(instruction);
                        return;
                    }

                case OpCode.NQ:
                    {
                        NQ_Handler(instruction);
                        return;
                    }

                case OpCode.GT:
                    {
                        GT_Handler(instruction);
                        return;
                    }

                case OpCode.LT:
                    {
                        LT_Handler(instruction);
                        return;
                    }

                case OpCode.GE:
                    {
                        GE_Handler(instruction);
                        return;
                    }

                case OpCode.LE:
                    {
                        LE_Handler(instruction);
                        return;
                    }

                case OpCode.ALLOCA:
                    {
                        ALLOCA_Handler(instruction);
                        return;
                    }

                case OpCode.BOUNCE:
                    {
                        BOUNCE_Handler(instruction);
                        return;
                    }

                case OpCode.CALL:
                    {
                        CALL_Handler(instruction);
                        return;
                    }

                case OpCode.CALLC:
                    {
                        CALLC_Handler();
                        return;
                    }

                case OpCode.CALLR:
                    {
                        CALLR_Handler(instruction);
                        return;
                    }

                case OpCode.RETC:
                    {
                        RETC_Handler();
                        return;
                    }

                case OpCode.RETB:
                    {
                        RETB_Handler();
                        return;
                    }

                case OpCode.RETCN:
                    {
                        RETCN_Handler(instruction);
                        return;
                    }

                case OpCode.RETURN:
                    {
                        RETURN_Handler();
                        return;
                    }

                case OpCode.JMP:
                    {
                        JMP_Handler(instruction);
                        return;
                    }

                case OpCode.CJMP:
                    {
                        CJMP_Handler(instruction);
                        return;
                    }

                case OpCode.JMP_EQ:
                    {
                        JMP_EQ_Handler(instruction);
                        return;
                    }

                case OpCode.JMP_GT:
                    {
                        JMP_GT_Handler(instruction);
                        return;
                    }

                case OpCode.JMP_GTEQ:
                    {
                        JMP_GTEQ_Handler(instruction);
                        return;
                    }

                case OpCode.JMP_LT:
                    {
                        JMP_LT_Handler(instruction);
                        return;
                    }

                case OpCode.JMP_LTEQ:
                    {
                        JMP_LTEQ_Handler(instruction);
                        return;
                    }

                case OpCode.JMP_NEQ:
                    {
                        JMP_NEQ_Handler(instruction);
                        return;
                    }

                case OpCode.JLZ:
                    {
                        JLZ_Handler(instruction);
                        return;
                    }

                case OpCode.JGZ:
                    {
                        JGZ_Handler(instruction);
                        return;
                    }
                case OpCode.JZ:
                    {
                        JZ_Handler(instruction);
                        return;
                    }

                case OpCode.JDEP:
                    {
                        JDEP_Handler(instruction);
                        return;
                    }

                case OpCode.CAST:
                    {
                        CAST_Handler();
                        return;
                    }

                case OpCode.DEP:
                    {
                        DEP_Handler(instruction);
                        return;
                    }

                case OpCode.PUSHDEP:
                    {
                        PUSHDEP_Handler(instruction);
                        return;
                    }

                case OpCode.DEPX:
                    {
                        DEPX_Handler();
                        return;
                    }

                case OpCode.THROW:
                    {
                        THROW_Handler();
                        return;
                    }

                case OpCode.SETEXPUID:
                    {
                        SETEXPUID_Handler();
                        return;
                    }
                default: //Unknown OpCode
                    throw new NotImplementedException("Unknown Op code, NIE Marker: {D6028708-CD47-4D0B-97FC-E681BD65DB5C}");
            }
        }

        private void GC()
        {
            var currentFramePointer = rmem.FramePointer;
            var frames = rmem.GetStackFrames();
            var blockId = executingBlock;
            var gcRoots = new List<StackValue>();

            // Now garbage collection only happens on the top most block. 
            // We will loose this limiation soon.
            if (blockId != 0 || 
                rmem.CurrentStackFrame.StackFrameType != StackFrameType.kTypeLanguage)
            {
                return;
            }

#if DEBUG
            var gcRootSymbolNames = new List<string>();
#endif
            var isInNestedImperativeBlock = frames.Any(f =>
                {
                    var callerBlockId = f.FunctionCallerBlock;
                    var cbn = core.CompleteCodeBlockList[callerBlockId];
                    return cbn.language == Language.kImperative;
                });

            if (isInNestedImperativeBlock)
            {
                return;
            }

            foreach (var stackFrame in frames)
            {
                Validity.Assert(blockId != Constants.kInvalidIndex);
                var functionScope = stackFrame.FunctionScope;
                var classScope = stackFrame.ClassScope;

                IEnumerable<SymbolNode> symbolsInScope;
                if (blockId == 0)
                {
                    ICollection<SymbolNode> symbols;
                    if (classScope == Constants.kGlobalScope)
                    {
                        symbols = exe.runtimeSymbols[blockId].symbolList.Values;
                    }
                    else
                    {
                        symbols = exe.classTable.ClassNodes[classScope].symbols.symbolList.Values;
                    }

                    symbolsInScope = symbols.Where(s => s.functionIndex == functionScope);
                }
                else
                {
                    // Call some language block, so symbols should come from
                    // the corresponding language block. 
                    var symbols = exe.runtimeSymbols[blockId]
                                     .symbolList
                                     .Values
                                     .Where(s => s.absoluteFunctionIndex == functionScope &&
                                                 s.absoluteClassScope == classScope);

                    List<SymbolNode> blockSymbols = new List<SymbolNode>();
                    blockSymbols.AddRange(symbols);

                    // One kind of block is construct block. This kind of block
                    // is not true block because the VM doesn't push a stack
                    // frame for it, and all variables defined in construct
                    // block are visible in language block. For example, 
                    // if-else, for-loop
                    var workingList = new Stack<int>();
                    workingList.Push(blockId);

                    while (workingList.Any())
                    {
                        blockId = workingList.Pop();
                        var block = core.CompleteCodeBlockList[blockId];

                        foreach (var child in block.children)
                        {
                            if (child.blockType != CodeBlockType.kConstruct)
                            {
                                continue;
                            }

                            var childBlockId = child.codeBlockId;
                            workingList.Push(childBlockId);

                            var childSymbols = exe.runtimeSymbols[childBlockId]
                                                  .symbolList
                                                  .Values
                                                  .Where(s => s.absoluteFunctionIndex == functionScope && 
                                                              s.absoluteClassScope == classScope);
                            blockSymbols.AddRange(childSymbols);
                        }
                    }

                    symbolsInScope = blockSymbols;
                }

                foreach (var symbol in symbolsInScope)
                {
                    StackValue value = rmem.GetSymbolValueOnFrame(symbol, currentFramePointer);
                    if (value.IsReferenceType)
                    {
                        gcRoots.Add(value);
#if DEBUG
                        gcRootSymbolNames.Add(symbol.name);
#endif
                    }
                }
#if DEBUG
                gcRootSymbolNames.Add("__thisptr");
#endif
                gcRoots.Add(stackFrame.ThisPtr);
                blockId = stackFrame.FunctionCallerBlock;
                currentFramePointer = stackFrame.FramePointer;
            }

            gcRoots.Add(RX);

            rmem.GC(gcRoots, this);
        }
    }
}<|MERGE_RESOLUTION|>--- conflicted
+++ resolved
@@ -808,18 +808,14 @@
             }
 
             // Get the cached callsite, creates a new one for a first-time call
-<<<<<<< HEAD
-            CallSite callsite = exe.RuntimeData.GetCallSite(exe.RuntimeData.ExecutingGraphnode, classIndex, fNode.name, exe, core.RunningBlock, runtimeCore.Options, runtimeCore.RuntimeStatus);
-=======
             CallSite callsite = exe.RuntimeData.GetCallSite(
                 exe.RuntimeData.ExecutingGraphnode, 
                 classIndex, 
                 fNode.name, 
                 exe, 
                 core.RunningBlock, 
-                runtimeCore.RuntimeOptions, 
+                runtimeCore.Options, 
                 runtimeCore.RuntimeStatus);
->>>>>>> 97a1074c
             Validity.Assert(null != callsite);
 
             List<StackValue> registers = new List<StackValue>();
