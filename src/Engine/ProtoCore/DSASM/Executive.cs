﻿using System;
using System.Collections.Generic;
using System.Linq;
using System.Text;
using ProtoCore.Exceptions;
using ProtoCore.Utils;
using ProtoCore.Runtime;
using System.Diagnostics;
using ProtoCore.Properties;

namespace ProtoCore.DSASM
{ 
    public class Executive : IExecutive
    {
        private readonly bool enableLogging = true;


        private readonly RuntimeCore runtimeCore;
        public RuntimeCore RuntimeCore
        {
            get
            {
                return runtimeCore;
            }
        }

        public RuntimeCore runtimeCore {get; private set;}

        public Executable exe { get; set; }
        public Language executingLanguage = Language.kAssociative;

        protected int pc = Constants.kInvalidPC;
        public int PC
        {
            get
            {
                return pc;
            }
        }

        private bool fepRun;
        bool terminate;

        private InstructionStream istream;
        public Runtime.RuntimeMemory rmem { get; set; }

        private StackValue AX;
        private StackValue BX;
        private StackValue CX;
        private StackValue DX;
        protected StackValue EX;
        protected StackValue FX;
        private StackValue LX;
        public StackValue RX { get; set; }
        public StackValue SX { get; set; }
        public StackValue TX { get; set; }

        public void SetAssociativeUpdateRegister(StackValue sv)
        {
            LX = sv;
        }

        //public ProtoCore.AssociativeGraph.GraphNode executingGraphNode { get; private set; }
        public InterpreterProperties Properties { get; set; }

        enum DebugFlags
        {
            NONE,
            ENABLE_LOG,
            SPAWN_DEBUGGER
        }

        // Execute DS Release build
        private readonly int debugFlags = (int)DebugFlags.NONE;

        private Stack<bool> fepRunStack = new Stack<bool>();

        public int executingBlock = Constants.kInvalidIndex;

        CallingConvention.BounceType bounceType;

        public bool IsExplicitCall { get; set; }

        public List<AssociativeGraph.GraphNode> deferedGraphNodes {get; private set;}
        
#if __PROTOTYPE_ARRAYUPDATE_FUNCTIONCALL
        /// <summary>
        /// Each symbol in this map is associated with a list of indices it was indexexd into
        /// It can then be refered to for every function call that requries this argument
        /// </summary>
        /// This implementation needs to be moved to the array update class
        private Dictionary<string, List<int>> symbolArrayIndexMap = new Dictionary<string,List<int>>();
#endif

<<<<<<< HEAD
        public Executive(Core core, RuntimeCore rtCore, bool isFep = false)
=======
        public Executive(RuntimeCore runtimeCore, bool isFep = false)
>>>>>>> 706b7dd2
        {
            runtimeCore = rtCore;

            IsExplicitCall = false;
            Validity.Assert(runtimeCore != null);

            this.runtimeCore = runtimeCore;
            enableLogging = runtimeCore.Options.Verbose;

            exe = runtimeCore.DSExecutable;
            istream = null;

            fepRun = isFep;
            Properties = new InterpreterProperties();

            rmem = runtimeCore.RuntimeMemory;

            // Execute DS View VM Log
            //
            debugFlags = (int)DebugFlags.ENABLE_LOG;

            bounceType = CallingConvention.BounceType.kImplicit;

            deferedGraphNodes = new List<AssociativeGraph.GraphNode>();
<<<<<<< HEAD
=======
        }

        /// <summary>
        /// Setup the stackframe for a Bounce operation and push it onto the stack
        /// </summary>
        /// <param name="exeblock"></param>
        /// <param name="entry"></param>
        /// <param name="context"></param>
        /// <param name="stackFrame"></param>
        /// <param name="locals"></param>
        /// <param name="sink"></param>
        private void SetupAndPushBounceStackFrame(
          int exeblock,
          int entry,
          StackFrame stackFrame,
          int locals = 0,
          ProtoCore.DebugServices.EventSink sink = null)
        {
            StackValue svThisPtr = stackFrame.ThisPtr;
            int ci = stackFrame.ClassScope;
            int fi = stackFrame.FunctionScope;
            int returnAddr = stackFrame.ReturnPC;
            int blockDecl = stackFrame.FunctionBlock;
            int blockCaller = stackFrame.FunctionCallerBlock;
            StackFrameType callerFrameType = stackFrame.CallerStackFrameType;
            StackFrameType frameType = stackFrame.StackFrameType;
            Validity.Assert(frameType == StackFrameType.kTypeLanguage);

            int depth = stackFrame.Depth;
            int framePointer = stackFrame.FramePointer;
            List<StackValue> registers = stackFrame.GetRegisters();

            rmem.PushStackFrame(svThisPtr, ci, fi, returnAddr, blockDecl, blockCaller, callerFrameType, frameType, depth + 1, framePointer, registers, locals, 0);
            
        }


        /// <summary>
        /// Bounce instantiates a new Executive 
        /// Execution jumps to the new executive
        /// This iverload handles debugger properties when bouncing
        /// </summary>
        /// <param name="exeblock"></param>
        /// <param name="entry"></param>
        /// <param name="context"></param>
        /// <param name="stackFrame"></param>
        /// <param name="locals"></param>
        /// <param name="exec"></param>
        /// <param name="fepRun"></param>
        /// <param name="breakpoints"></param>
        /// <returns></returns>
        public StackValue Bounce(
            int exeblock, 
            int entry, 
            StackFrame stackFrame, 
            int locals = 0,
            bool fepRun = false,
            DSASM.Executive exec = null,
            List<Instruction> breakpoints = null)
        {
            if (stackFrame != null)
            {
                SetupAndPushBounceStackFrame(exeblock, entry, stackFrame, locals);
                runtimeCore.DebugProps.SetUpBounce(exec, stackFrame.FunctionCallerBlock, stackFrame.ReturnPC);
            }
            return runtimeCore.ExecutionInstance.Execute(exeblock, entry, fepRun, breakpoints);
        }

        /// <summary>
        /// Bounce to an existing executive
        /// </summary>
        /// <param name="exeblock"></param>
        /// <param name="entry"></param>
        /// <param name="context"></param>
        /// <param name="stackFrame"></param>
        /// <param name="locals"></param>
        /// <param name="fepRun"></param>
        /// <param name="exec"></param>
        /// <param name="breakpoints"></param>
        /// <returns></returns>
        public StackValue BounceUsingExecutive(
           DSASM.Executive executive,
           int exeblock,
           int entry,
           StackFrame stackFrame,
           int locals = 0,
           bool fepRun = false,
           DSASM.Executive exec = null,
           List<Instruction> breakpoints = null)
        {
            if (stackFrame != null)
            {
                SetupAndPushBounceStackFrame(exeblock, entry, stackFrame, locals);
                runtimeCore.DebugProps.SetUpBounce(exec, stackFrame.FunctionCallerBlock, stackFrame.ReturnPC);
            }
            executive.Execute(exeblock, entry, breakpoints);
            return executive.RX;
>>>>>>> 706b7dd2
        }

        /// <summary>
        /// Determines if the runtime is not inside a function 
        /// Will also return true if within a nested language block
        /// </summary>
        /// <returns></returns>
        private bool IsGlobalScope()
        {
            return rmem.CurrentStackFrame == null || 
                (rmem.CurrentStackFrame.ClassScope == Constants.kInvalidIndex && rmem.CurrentStackFrame.FunctionScope == Constants.kInvalidIndex);
        }

        private void BounceExplicit(int exeblock, int entry, Language language, StackFrame frame, List<Instruction> breakpoints)
        {
            fepRun = false;
            rmem.PushStackFrame(frame);

            SetupExecutive(exeblock, entry, language, breakpoints);

            bool debugRun = (0 != (debugFlags & (int)DebugFlags.SPAWN_DEBUGGER));
            if (!fepRun || fepRun && debugRun)
            {
                logVMMessage("Start JIL Execution - " + CoreUtils.GetLanguageString(language));
            }
        }


        private void BounceExplicit(int exeblock, int entry, Language language, StackFrame frame)
        {
            fepRun = false;
            rmem.PushStackFrame(frame);

            SetupExecutive(exeblock, entry);

            bool debugRun = (0 != (debugFlags & (int)DebugFlags.SPAWN_DEBUGGER));
            if (!fepRun || fepRun && debugRun)
            {
                logVMMessage("Start JIL Execution - " + CoreUtils.GetLanguageString(language));
            }
        }

        private void CallExplicit(int entry)
        {
            StackValue svFunctionBlock = rmem.GetAtRelative(StackFrame.kFrameIndexFunctionBlock);
            Validity.Assert(svFunctionBlock.IsBlockIndex);

            int exeblock = (int)svFunctionBlock.opdata;

            fepRun = true;
            SetupExecutiveForCall(exeblock, entry);
        }

        // TODO Jun: Optimization - instead of inspecting the stack, just store the 'is in function' flag in the stackframe
        // Performance would only siffer if you have so a huge number of nested language blocks
        private bool IsInsideFunction()
        {
            int fpRestore = rmem.FramePointer;
            StackValue svFrameType = rmem.GetAtRelative(StackFrame.kFrameIndexStackFrameType);
            while (svFrameType.IsFrameType)
            {
                StackFrameType frametype = (StackFrameType)svFrameType.opdata;

                if (frametype == StackFrameType.kTypeFunction)
                {
                    rmem.FramePointer = fpRestore;
                    return true;
                }

                rmem.FramePointer -= StackFrame.kStackFrameSize;
                if (rmem.FramePointer >= StackFrame.kStackFrameSize)
                {
                    svFrameType = rmem.GetAtRelative(StackFrame.kFrameIndexStackFrameType);
                }
                else
                {
                    break;
                }
            }
            rmem.FramePointer = fpRestore;
            return false;
        }


        private void RestoreRegistersFromStackFrame()
        {
            AX = rmem.GetAtRelative(StackFrame.kFrameIndexRegisterAX);
            BX = rmem.GetAtRelative(StackFrame.kFrameIndexRegisterBX);
            CX = rmem.GetAtRelative(StackFrame.kFrameIndexRegisterCX);
            DX = rmem.GetAtRelative(StackFrame.kFrameIndexRegisterDX);
            EX = rmem.GetAtRelative(StackFrame.kFrameIndexRegisterEX);
            FX = rmem.GetAtRelative(StackFrame.kFrameIndexRegisterFX);
            LX = rmem.GetAtRelative(StackFrame.kFrameIndexRegisterLX);
            //RX = rmem.GetAtRelative(StackFrame.kFrameIndexRegisterRX);
            SX = rmem.GetAtRelative(StackFrame.kFrameIndexRegisterSX);
            TX = rmem.GetAtRelative(StackFrame.kFrameIndexRegisterTX);
        }

        private void RestoreFromCall()
        {
            StackValue svExecutingBlock = rmem.GetAtRelative(StackFrame.kFrameIndexFunctionCallerBlock);
            Validity.Assert(svExecutingBlock.IsBlockIndex);

            executingBlock = (int)svExecutingBlock.opdata;
            istream = exe.instrStreamList[executingBlock];

            fepRun = false;

            StackFrameType callerType = (StackFrameType)rmem.GetAtRelative(StackFrame.kFrameIndexCallerStackFrameType).opdata;
            if (callerType == StackFrameType.kTypeFunction)
            {
                fepRun = true;
            }
        }

        private void RestoreFromBounce()
        {
            // Comment Jun:
            // X-lang dependency should be done for all languages 
            // as they can potentially trigger parent block updates 

            // Propagate only on lang block bounce (non fep)
            // XLangUpdateDependencyGraph requires the executingBlock to be the current running block (the block before leaving language block)
            XLangUpdateDependencyGraph(executingBlock);

            executingBlock = (int)rmem.GetAtRelative(StackFrame.kFrameIndexFunctionCallerBlock).opdata;
            Language currentLang = executingLanguage;

            RestoreExecutive(executingBlock);


            logVMMessage("End JIL Execution - " + CoreUtils.GetLanguageString(currentLang));
        }


        private void RestoreExecutive(int exeblock)
        {
            // Jun Comment: the stackframe mpof the current language must still be present for this this method to restore the executuve
            // It must be popped off after this call
            executingLanguage = exe.instrStreamList[exeblock].language;


            // TODO Jun: Remove this check once the global bounce stackframe is pushed
            if (rmem.FramePointer >= StackFrame.kStackFrameSize)
            {
                fepRun = false;
                StackFrameType callerType = (StackFrameType)rmem.GetAtRelative(StackFrame.kFrameIndexCallerStackFrameType).opdata;
                if (callerType == StackFrameType.kTypeFunction)
                {
                    fepRun = true;
                }
            }

            istream = exe.instrStreamList[exeblock];
            Validity.Assert(null != istream);
            Validity.Assert(null != istream.instrList);

            pc = (int)rmem.GetAtRelative(StackFrame.kFrameIndexReturnAddress).opdata;
        }

        private void PushInterpreterProps(InterpreterProperties properties)
        {
            runtimeCore.InterpreterProps.Push(new InterpreterProperties(properties));
        }

        private InterpreterProperties PopInterpreterProps()
        {
            return runtimeCore.InterpreterProps.Pop();
        }

        private void SetupEntryPoint()
        {
            int ci = Constants.kInvalidIndex;
            int fi = Constants.kInvalidIndex;
            if (!IsGlobalScope())
            {
                ci = rmem.CurrentStackFrame.ClassScope;
                fi = rmem.CurrentStackFrame.FunctionScope;
            }

            //  Entering a nested block requires all the nodes of that block to be executed
            if (executingBlock > 0)
            {
                istream.dependencyGraph.MarkAllGraphNodesDirty(executingBlock, ci, fi);
            }

            if (fepRun)
            {
                UpdateMethodDependencyGraph(pc, fi, ci);
            }
            else
            {
                if (!runtimeCore.Options.IsDeltaExecution)
                {
                    pc = SetupGraphNodesForEntry(pc);
                    SetupGraphEntryPoint(pc, IsGlobalScope());
                }
                else
                {
                    // See if we need to repond to property changed event.
                    if (UpdatePropertyChangedGraphNode())
                    {
                        SetupNextExecutableGraph(-1, -1);
                    }
                    else
                    {
                        SetupGraphEntryPoint(pc, IsGlobalScope());
                    }
                }
            }
        }

        private void SetupExecutive(int exeblock, int entry)
        {
            PushInterpreterProps(Properties);
            Properties.Reset();

            if (runtimeCore.Options.RunMode == InterpreterMode.kNormal)
            {
                exe = runtimeCore.DSExecutable;
            }
            else if (runtimeCore.Options.RunMode == InterpreterMode.kExpressionInterpreter)
            {
                exe = runtimeCore.ExprInterpreterExe;
            }
            else
            {
                Validity.Assert(false, "Invalid execution mode");
            }

            executingBlock = exeblock;

            istream = exe.instrStreamList[exeblock];
            Validity.Assert(null != istream);

            Validity.Assert(null != istream.instrList);

            if (!fepRun)
            {
                // TODO Jun: Perhaps the entrypoint now can be set from the argument 'entry' only...instead of the stream
                pc = istream.entrypoint;

                // JILFep handles function call stack frames
                rmem.FramePointer = rmem.Stack.Count;
            }
            else
            {
                pc = entry;
            }

            executingLanguage = exe.instrStreamList[exeblock].language;

            if (Language.kAssociative == executingLanguage)
            {
                SetupEntryPoint();
            }

            if (runtimeCore.Options.RunMode == InterpreterMode.kExpressionInterpreter)
            {
                pc = entry;
            }

            Validity.Assert(null != rmem);
        }

        private void SetupExecutiveForCall(int exeblock, int entry)
        {
            PushInterpreterProps(Properties);
            Properties.Reset();

            if (runtimeCore.Options.RunMode == InterpreterMode.kNormal)
            {
                exe = runtimeCore.DSExecutable;
            }
            else if (runtimeCore.Options.RunMode == InterpreterMode.kExpressionInterpreter)
            {
                exe = runtimeCore.ExprInterpreterExe;
            }
            else
            {
                Validity.Assert(false, "Invalid execution mode");
            }

            fepRun = true;
            executingBlock = exeblock;


            istream = exe.instrStreamList[exeblock];
            Validity.Assert(null != istream);
            Validity.Assert(null != istream.instrList);

            pc = entry;

            executingLanguage = exe.instrStreamList[exeblock].language;

            if (Language.kAssociative == executingLanguage)
            {
                int ci = (int)rmem.GetAtRelative(StackFrame.kFrameIndexClass).opdata;
                int fi = (int)rmem.GetAtRelative(StackFrame.kFrameIndexFunction).opdata;
                UpdateMethodDependencyGraph(pc, fi, ci);
            }
        }


        public void GetCallerInformation(out int classIndex, out int functionIndex)
        {
            classIndex = Constants.kGlobalScope;
            functionIndex = Constants.kGlobalScope;

            if (rmem.FramePointer >= StackFrame.kStackFrameSize)
            {
                classIndex = (int)rmem.GetAtRelative(StackFrame.kFrameIndexClass).opdata;
                functionIndex = (int)rmem.GetAtRelative(StackFrame.kFrameIndexFunction).opdata;
            }
        }

        private StackValue IndexIntoArray(StackValue sv, List<StackValue> dimensions)
        {
            if (null == dimensions || dimensions.Count <= 0)
            {
                return sv;
            }

            if (!sv.IsArray)
            {
                sv = StackValue.Null;
            }

            StackValue ret = GetIndexedArray(sv, dimensions);
            return ret;
        }

        private void PopArgumentsFromStack(int argumentCount,
                                           ref List<StackValue> arguments,
                                           ref List<List<ReplicationGuide>> replicationGuides)
        {
            int argFrameSize = 0;
            int stackindex = rmem.Stack.Count - 1;

            for (int p = 0; p < argumentCount; ++p)
            {
                // Must iterate through the args in the stack in reverse as 
                // its unknown how many replication guides were pushed
                StackValue value = rmem.Stack[stackindex--];
                ++argFrameSize;
                arguments.Add(value);

                bool hasGuide = rmem.Stack[stackindex].IsReplicationGuide;
                if (hasGuide)
                {
                    var replicationGuideList = new List<ReplicationGuide>();

                    // Retrieve replication guides
                    value = rmem.Stack[stackindex--];
                    ++argFrameSize;
                    runtimeVerify(value.IsReplicationGuide);

                    int guides = (int)value.opdata;
                    for (int i = 0; i < guides; ++i)
                    {
                        // Get the replicationguide number from the stack
                        value = rmem.Stack[stackindex--];
                        Validity.Assert(value.IsInteger);
                        int guideNumber = (int)value.opdata;

                        // Get the replication guide property from the stack
                        value = rmem.Stack[stackindex--];
                        Validity.Assert(value.IsBoolean);
                        bool isLongest = value.IsBoolean && value.RawBooleanValue;

                        var guide = new ReplicationGuide(guideNumber, isLongest);
                        replicationGuideList.Add(guide);
                        ++argFrameSize;
                    }

                    replicationGuideList.Reverse();
                    replicationGuides.Add(replicationGuideList);
                }
            }

            rmem.PopFrame(argFrameSize);
        }

        public void GCDotMethods(string name, ref StackValue sv, List<StackValue> dotCallDimensions = null, List<StackValue> arguments = null)
        {
            // Index into the resulting array
            if (name == Constants.kDotMethodName)
            {
                sv = IndexIntoArray(sv, dotCallDimensions);
                rmem.PopFrame(Constants.kDotCallArgCount);
            }
        }


#if __PROTOTYPE_ARRAYUPDATE_FUNCTIONCALL

        //proc GetSymbolIndexedIntoList(string symbol, out List<int> indexList)
        //    if symbolIndexMap.exists
        //        indexList = symbolIndexMap[symbol]
        //        return true
        //    end
        //    return false
        //end 

        /// <summary>
        /// Retrives the symbol in the index into list
        /// This implementation needs to be moved to the array update class
        /// </summary>
        /// <param name="symbol"></param>
        /// <param name="indexList"></param>
        /// <returns></returns>
        private bool GetSymbolIndexedIntoList(string symbol, out List<int> indexList)
        {
            indexList = null;
            if (symbolArrayIndexMap.ContainsKey(symbol))
            {
                indexList = symbolArrayIndexMap[symbol];
                return true;
            }
            return false;
        } 
#endif

        public StackValue Callr(int functionIndex, 
                                int classIndex, 
                                int depth, 
                                ref bool explicitCall, 
                                bool isDynamicCall = false, 
                                bool hasDebugInfo = false)
        {
            // This is curently unused but required for stack alignment
            if (!isDynamicCall)
            {
                StackValue svType = rmem.Pop();
                runtimeVerify(svType.IsStaticType);
            }

            ProcedureNode fNode = null;

            // Pop off number of dimensions indexed into this function call
            // f()[0][1] -> 2 dimensions
            StackValue svDim = rmem.Pop();
            runtimeVerify(svDim.IsArrayDimension);

            // Jun Comment: The block where the function was declared in
            StackValue svBlockDeclaration = rmem.Pop();
            runtimeVerify(svBlockDeclaration.IsBlockIndex);
            int blockDeclId = (int)svBlockDeclaration.opdata;

            bool isCallingMemberFunction = Constants.kInvalidIndex != classIndex;
            if (isCallingMemberFunction)
            {
                fNode = exe.classTable.ClassNodes[classIndex].vtable.procList[functionIndex];

                if (depth > 0 && fNode.isConstructor)
                {
                    string message = String.Format(Resources.KCallingConstructorOnInstance, fNode.name);
                    runtimeCore.RuntimeStatus.LogWarning(WarningID.kCallingConstructorOnInstance, message);
                    return StackValue.Null;
                }
            }
            else
            {
                // Global function
                fNode = exe.procedureTable[blockDeclId].procList[functionIndex];
            }

            // Build the arg values list
            var arguments = new List<StackValue>();
            var replicationGuides = new List<List<ReplicationGuide>>();

            // Retrive the param values from the stack
            int stackindex = rmem.Stack.Count - 1;

            List<StackValue> dotCallDimensions = new List<StackValue>();
            if (fNode.name.Equals(Constants.kDotMethodName))
            {
                int firstDotArgIndex = stackindex - (Constants.kDotCallArgCount - 1);
                StackValue svLHS = rmem.Stack[firstDotArgIndex];
                arguments.Add(svLHS);

                // Retrieve the indexed dimensions into the dot call
                int arrayDimIndex = stackindex - (Constants.kDotCallArgCount - Constants.kDotArgIndexArrayIndex - 1);
                StackValue svArrayPtrDimesions = rmem.Stack[arrayDimIndex];
                Validity.Assert(svArrayPtrDimesions.IsArray);

                int arrayCountIndex = stackindex - (Constants.kDotCallArgCount - Constants.kDotArgIndexDimCount - 1);
                StackValue svDimensionCount = rmem.Stack[arrayCountIndex];
                Validity.Assert(svDimensionCount.IsInteger);

                // If array dimension were provided then retrive the final pointer 
                if (svDimensionCount.opdata > 0)
                {
                    HeapElement he = rmem.Heap.GetHeapElement(svArrayPtrDimesions);
                    Validity.Assert(he.VisibleSize == svDimensionCount.opdata);
                    dotCallDimensions.AddRange(he.VisibleItems);
                }
            }
            else
            {
                PopArgumentsFromStack(fNode.argTypeList.Count, ref arguments, ref replicationGuides);
            }

            replicationGuides.Reverse();
            arguments.Reverse();

            Runtime.Context runtimeContext = new Runtime.Context();

#if __PROTOTYPE_ARRAYUPDATE_FUNCTIONCALL

            //
            // Comment Jun: Retrieve the indices used to index in an argument

            //
            //  List<List<int>> indexIntoList
            //  foreach arg in functionNode.args
            //      
            //      Iterate over the symbols in the executing graph node
	        //      foreach symbol in executingGraphNode.dependents
            //          List<int> argIndexInto = GetSymbolIndexedIntoList(symbol)
            //          indexIntoList.push(argIndexInto)
            //      end            
            //      context.indexlist = indexIntoList
            //      sv = JILDispatch.callsite(function, args, context, ...)
            //  end
            //

            if (null != Properties.executingGraphNode 
                && null != Properties.executingGraphNode.dependentList 
                && Properties.executingGraphNode.dependentList.Count > 0 )
            {
                // Save the LHS of this graphnode
                runtimeContext.ArrayPointer = Properties.executingGraphNode.ArrayPointer;

                // Iterate over the symbols in the executing graph node
                for (int n = 0; n < Properties.executingGraphNode.dependentList.Count; n++)
                {
                    List<int> indexIntoList = new List<int>();
                    {
                        // Check if the current dependent was indexed into
                        SymbolNode argSymbol = Properties.executingGraphNode.dependentList[n].updateNodeRefList[0].nodeList[0].symbol;
                        if (symbolArrayIndexMap.ContainsKey(argSymbol.name))
                        {
                            indexIntoList = symbolArrayIndexMap[argSymbol.name];
                        }
                    }
                    runtimeContext.IndicesIntoArgMap.Add(indexIntoList);
                }
            }
#endif

            // Comment Jun: These function do not require replication guides
            // TODO Jun: Move these conditions or refactor JIL code emission so these checks dont reside here (Post R1)
            if (Constants.kDotMethodName != fNode.name
                && Constants.kFunctionRangeExpression != fNode.name)
            {
                // Comment Jun: If this is a non-dot call, cache the guides first and retrieve them on the actual function call
                // TODO Jun: Ideally, cache the replication guides in the dynamic function node
                replicationGuides = GetCachedReplicationGuides(arguments.Count);
            }

            // if is dynamic call, the final pointer has been resovled in the ProcessDynamicFunction function
            StackValue svThisPtr = StackValue.Null;

            if (depth > 0)
            {
                // locals are not yet in the stack so there is no need to account for that in this stack frame

                if (isDynamicCall)
                {
                    svThisPtr = rmem.Pop();
                }
                else
                {
                    svThisPtr = GetFinalPointer(depth);
                }

                // 
                if (!svThisPtr.IsPointer)
                {
                    string message = String.Format(Resources.kInvokeMethodOnInvalidObject, fNode.name);
                    runtimeCore.RuntimeStatus.LogWarning(WarningID.kDereferencingNonPointer, message);
                    return StackValue.Null;
                }
            }
            else
            {
                // There is no depth but check if the function is a member function
                // If its a member function, the this pointer is required by the core to pass on to the FEP call
                if (isCallingMemberFunction && !fNode.isConstructor && !fNode.isStatic)
                {
                    // A member function
                    // Get the this pointer as this class instance would have already been cosntructed
                    svThisPtr = rmem.CurrentStackFrame.ThisPtr;
                }
                else
                {
                    // Global
                    svThisPtr = StackValue.BuildPointer(Constants.kInvalidPointer);
                }
            }

            if (svThisPtr.IsPointer &&
                svThisPtr.opdata != Constants.kInvalidIndex &&
                svThisPtr.metaData.type != Constants.kInvalidIndex)
            {
                int runtimeClassIndex = svThisPtr.metaData.type;
                ClassNode runtimeClass = exe.classTable.ClassNodes[runtimeClassIndex];
                if (runtimeClass.IsMyBase(classIndex))
                {
                    classIndex = runtimeClassIndex;
                }
            }

            // Build the stackframe
            //int thisPtr = (int)svThisPtr.opdata;
            int ci = classIndex; // Constants.kInvalidIndex;   // Handled at FEP
            int fi = Constants.kInvalidIndex;   // Handled at FEP

            int returnAddr = pc + 1;

            int blockDecl = (int)svBlockDeclaration.opdata;

            if (null != Properties.executingGraphNode)
            {
                exe.ExecutingGraphnode = Properties.executingGraphNode;
            }

            // Get the cached callsite, creates a new one for a first-time call
            CallSite callsite = exe.RuntimeData.GetCallSite(
                exe.ExecutingGraphnode, 
                classIndex, 
                fNode.name, 
                exe,
                runtimeCore.RunningBlock, 
                runtimeCore.Options, 
                runtimeCore.RuntimeStatus);
            Validity.Assert(null != callsite);

            List<StackValue> registers = new List<StackValue>();
            SaveRegisters(registers);

            // Get the execution states of the current stackframe
            int currentScopeClass = Constants.kInvalidIndex;
            int currentScopeFunction = Constants.kInvalidIndex;
            GetCallerInformation(out currentScopeClass, out currentScopeFunction);


            // Handle execution states at the FEP
            var stackFrame = new StackFrame(svThisPtr, 
                                            ci, 
                                            fi, 
                                            returnAddr, 
                                            blockDecl,
                                            runtimeCore.RunningBlock, 
                                            fepRun ? StackFrameType.kTypeFunction : StackFrameType.kTypeLanguage, 
                                            StackFrameType.kTypeFunction, 
                                            0, 
                                            rmem.FramePointer, 
                                            registers, 
                                            null);

            FunctionCounter counter = FindCounter(functionIndex, classIndex, fNode.name);
            StackValue sv = StackValue.Null;


            if (runtimeCore.Options.RecursionChecking)
            {
                //Do the recursion check before call
                if (counter.times < Constants.kRecursionTheshold) //&& counter.sharedCounter < Constants.kRepetationTheshold)
                {

                    // Build a context object in JILDispatch and call the Dispatch
                    if (counter.times == 0)
                    {
                        counter.times++;
                        exe.calledInFunction = true;
                    }

                    else if (counter.times >= 1)
                    {
                        if (fNode.name.ToCharArray()[0] != '%' && fNode.name.ToCharArray()[0] != '_' && !fNode.name.Equals(Constants.kDotMethodName) && exe.calledInFunction)
                        {
                            counter.times++;
                        }
                    }


                    if (runtimeCore.Options.IDEDebugMode && runtimeCore.Options.RunMode != InterpreterMode.kExpressionInterpreter)
                    {
                        runtimeCore.DebugProps.SetUpCallrForDebug(runtimeCore, this, fNode, pc, false, callsite, arguments, replicationGuides, stackFrame, dotCallDimensions, hasDebugInfo);
                    }

<<<<<<< HEAD
                    sv = callsite.JILDispatch(arguments, replicationGuides, stackFrame, core, runtimeCore, runtimeContext);
=======
                    sv = callsite.JILDispatch(arguments, replicationGuides, stackFrame, runtimeCore, runtimeContext);
>>>>>>> 706b7dd2
                }
                else
                {
                    FindRecursivePoints();
                    string message = String.Format(Resources.kMethodStackOverflow, exe.recursivePoint[0].name);
                    runtimeCore.RuntimeStatus.LogWarning(WarningID.kInvalidRecursion, message);

                    exe.recursivePoint = new List<FunctionCounter>();
                    exe.funcCounterTable = new List<FunctionCounter>();
                    sv = StackValue.Null;
                }
            }
            else
            {
                if (runtimeCore.Options.IDEDebugMode && runtimeCore.Options.RunMode != InterpreterMode.kExpressionInterpreter)
                {
                    if (runtimeCore.ContinuationStruct.IsFirstCall)
                    {
                        runtimeCore.DebugProps.SetUpCallrForDebug(
                                                           runtimeCore,
                                                           this, 
                                                           fNode, 
                                                           pc, 
                                                           false, 
                                                           callsite, 
                                                           arguments, 
                                                           replicationGuides, 
                                                           stackFrame, 
                                                           dotCallDimensions, 
                                                           hasDebugInfo);
                    }
                    else
                    {
                        runtimeCore.DebugProps.SetUpCallrForDebug( 
                                                           runtimeCore,
                                                           this, 
                                                           fNode, 
                                                           pc, 
                                                           false, 
                                                           callsite, 
                                                           runtimeCore.ContinuationStruct.InitialArguments, 
                                                           replicationGuides, 
                                                           stackFrame,
                                                           runtimeCore.ContinuationStruct.InitialDotCallDimensions, 
                                                           hasDebugInfo);
                    }
                }

                SX = svBlockDeclaration;
                stackFrame.SX = svBlockDeclaration;

                //Dispatch without recursion tracking 
                explicitCall = false;
                IsExplicitCall = explicitCall;

#if __DEBUG_REPLICATE
                // TODO: This if block is currently executed only for a replicating function call in Debug Mode (including each of its continuations) 
                // This condition will no longer be required once the same Dispatch function can decide whether to perform a fast dispatch (parallel mode)
                // OR a Serial/Debug mode dispatch, in which case this same block should work for Serial mode execution w/o the Debug mode check - pratapa
                if (runtimeCore.RuntimeOptions.IDEDebugMode)
                {
                    DebugFrame debugFrame = runtimeCore.DebugProps.DebugStackFrame.Peek();

                    //if (debugFrame.IsReplicating || runtimeCore.ContinuationStruct.IsContinuation)
                    if (debugFrame.IsReplicating)
                    {
                        FunctionEndPoint fep = null;
                        ContinuationStructure cs = runtimeCore.ContinuationStruct;

                        if (runtimeCore.RuntimeOptions.ExecutionMode == ProtoCore.ExecutionMode.Serial || runtimeCore.RuntimeOptions.IDEDebugMode)
                        {
                            // This needs to be done only for the initial argument arrays (ie before the first replicating call) - pratapa
                            if(runtimeCore.ContinuationStruct.IsFirstCall)
                            {
                                runtimeCore.ContinuationStruct.InitialDepth = depth;
                                runtimeCore.ContinuationStruct.InitialPC = pc;
                                runtimeCore.ContinuationStruct.InitialArguments = arguments;
                                runtimeCore.ContinuationStruct.InitialDotCallDimensions = dotCallDimensions;

                                for (int i = 0; i < arguments.Count; ++i)
                                {
                                    GCUtils.GCRetain(arguments[i], core);
                                }

                                // Hardcoded
                                runtimeCore.ContinuationStruct.NextDispatchArgs.Add(StackValue.BuildInt(1));
                            }

                            // The Resolve function is currently hard-coded as a place holder to test debugging replication - pratapa
                            fep = callsite.ResolveForReplication(new ProtoCore.Runtime.Context(), arguments, replicationGuides, stackFrame, core, cs);
                            
                            // TODO: Refactor following steps into new function (ExecWithZeroRI + JILFep.Execute) to be called from here - pratapa
                            // Get final FEP by calling SelectFinalFep()
                            // Update DebugProps with final FEP
                            // Call finalFEP.CoerceParameters()
                            // Setup stackframe
                            // Push Stackframe
                            sv = callsite.ExecuteContinuation(fep, stackFrame, core);

                            runtimeCore.ContinuationStruct = cs;
                            runtimeCore.ContinuationStruct.IsFirstCall = true;

                        }
                    }
                    else
                        sv = callsite.JILDispatch(arguments, replicationGuides, stackFrame, core);
                }
                else
#endif
<<<<<<< HEAD
                sv = callsite.JILDispatch(arguments, replicationGuides, stackFrame, core, runtimeCore, runtimeContext);
=======
                sv = callsite.JILDispatch(arguments, replicationGuides, stackFrame, runtimeCore, runtimeContext);
>>>>>>> 706b7dd2

                if (sv.IsExplicitCall)
                {
                    //
                    // Set the interpreter properties for function calls
                    // These are used when performing GC on return 
                    // The GC occurs: 
                    //      1. In this instruction for implicit calls
                    //      2. In the return instruction
                    //
                    Properties.functionCallArguments = arguments;

                    Properties.functionCallDotCallDimensions = dotCallDimensions;

                    explicitCall = true;
                    IsExplicitCall = explicitCall;
                    int entryPC = (int)sv.opdata;

                    CallExplicit(entryPC);
                }
#if __PROTOTYPE_ARRAYUPDATE_FUNCTIONCALL
                else
                {
                    if (null != Properties.executingGraphNode)
                    {
                        Properties.executingGraphNode.ArrayPointer = sv;
                    }
                }
#endif
            }

            // If the function was called implicitly, The code below assumes this and must be executed
            if (!explicitCall)
            {
                // Restore debug properties after returning from a CALL/CALLR
                if (runtimeCore.Options.IDEDebugMode && runtimeCore.Options.RunMode != InterpreterMode.kExpressionInterpreter)
                {
                    runtimeCore.DebugProps.RestoreCallrForNoBreak(runtimeCore, fNode);
                }

                GCDotMethods(fNode.name, ref sv, dotCallDimensions, arguments);

                if (fNode.name.ToCharArray()[0] != '%' && fNode.name.ToCharArray()[0] != '_')
                {
                    exe.calledInFunction = false;
                }
            }
            return sv;
        }

        private StackValue CallrForMemberFunction(int classIndex,
                                                  int procIndex,
                                                  bool hasDebugInfo,
                                                  ref bool isExplicitCall)
        {
            var arrayDim = rmem.Pop();
            Validity.Assert(arrayDim.IsArrayDimension);

            var blockIndex = rmem.Pop();
            Validity.Assert(blockIndex.IsBlockIndex);

            ClassNode classNode = exe.classTable.ClassNodes[classIndex];
            ProcedureNode procNode = classNode.vtable.procList[procIndex];

            // Get all arguments and replications 
            var arguments = new List<StackValue>();
            var repGuides = new List<List<ReplicationGuide>>();
            PopArgumentsFromStack(procNode.argTypeList.Count,
                                  ref arguments,
                                  ref repGuides);
            arguments.Reverse();
            repGuides = GetCachedReplicationGuides( arguments.Count + 1);

            StackValue lhs = rmem.Pop();
            StackValue thisObject = lhs;
            bool isValidThisPointer = true;
            if (lhs.IsArray)
            {
                isValidThisPointer = ArrayUtils.GetFirstNonArrayStackValue(lhs, ref thisObject, runtimeCore);
                arguments.Insert(0, lhs);
            }

            if (!isValidThisPointer || (!thisObject.IsPointer && !thisObject.IsArray))
            {
                runtimeCore.RuntimeStatus.LogWarning(WarningID.kDereferencingNonPointer,
                                              Resources.kDeferencingNonPointer);
                return StackValue.Null;
            }

            var registers = new List<StackValue>();
            SaveRegisters(registers);

            var stackFrame = new StackFrame(thisObject,         // thisptr 
                                            classIndex,         // function class index
                                            procIndex,          // function index
                                            pc + 1,             // return address
                                            0,                  // member function always declared in block 0 */
                                            runtimeCore.RunningBlock,  // caller block
                                            fepRun ? StackFrameType.kTypeFunction : StackFrameType.kTypeLanguage,
                                            StackFrameType.kTypeFunction,   // frame type
                                            0,                              // block depth
                                            rmem.FramePointer,
                                            registers,
                                            new List<bool>());

            var callsite = exe.RuntimeData.GetCallSite(exe.ExecutingGraphnode,
                                            classIndex,
                                            procNode.name,
                                            exe, runtimeCore.RunningBlock, runtimeCore.Options, runtimeCore.RuntimeStatus);

            Validity.Assert(null != callsite);

            bool setDebugProperty = runtimeCore.Options.IDEDebugMode &&
                                    runtimeCore.Options.RunMode != InterpreterMode.kExpressionInterpreter &&
                                    procNode != null;

            if (setDebugProperty)
            {
                runtimeCore.DebugProps.SetUpCallrForDebug(
                                                   runtimeCore,
                                                   this,
                                                   procNode,
                                                   pc,
                                                   false,
                                                   callsite,
                                                   arguments,
                                                   repGuides,
                                                   stackFrame,
                                                   null,
                                                   hasDebugInfo);
            }

            SX = StackValue.BuildBlockIndex(0);
            stackFrame.SX = SX;

            StackValue sv = callsite.JILDispatch(arguments,
                                                 repGuides,
                                                 stackFrame,
<<<<<<< HEAD
                                                 core,
=======
>>>>>>> 706b7dd2
                                                 runtimeCore,
                                                 new Runtime.Context());

            isExplicitCall = sv.IsExplicitCall;
            if (isExplicitCall)
            {
                Properties.functionCallArguments = arguments;
                Properties.functionCallDotCallDimensions = new List<StackValue>();

                int entryPC = (int)sv.opdata;
                CallExplicit(entryPC);
            }

            return sv;
        }

        private void FindRecursivePoints()
        {
            foreach (FunctionCounter c in exe.funcCounterTable)
            {
                if (c.times == Constants.kRecursionTheshold || c.times == Constants.kRecursionTheshold - 1)
                {
                    exe.recursivePoint.Add(c);
                }
                exe.recursivePoint.Add(c);
            }
        }


        private FunctionCounter FindCounter(int funcIndex, int classScope, string name)
        {
            foreach (FunctionCounter c in exe.funcCounterTable)
            {
                if (c.classScope == classScope && c.functionIndex == funcIndex)
                {
                    return c;
                }
            }
            FunctionCounter newC = new FunctionCounter(funcIndex, classScope, 0, name, 1);
            exe.funcCounterTable.Add(newC);
            return newC;
        }

        private void logVMMessage(string msg)
        {
            if (!enableLogging)
                return;

            if (0 != (debugFlags & (int)DebugFlags.ENABLE_LOG))
            {
                if (exe.EventSink != null && exe.EventSink.PrintMessage != null)
                {
                    exe.EventSink.PrintMessage.Invoke("VMLog: " + msg + "\n");
                }
            }
        }
       
        private void logWatchWindow(int blockId, int index)
        {
            if (!enableLogging)
                return;

            const string watchPrompt = "watch: ";
            if (0 != (debugFlags & (int)DebugFlags.ENABLE_LOG))
            {
                SymbolNode symbol = exe.runtimeSymbols[blockId].symbolList[index];
                string symbolName = symbol.name;

                if (symbolName.StartsWith(Constants.kInternalNamePrefix))
                {
                    return;
                }
                int ci = symbol.classScope;
                if (ci != Constants.kInvalidIndex)
                {
                    symbolName = exe.classTable.ClassNodes[ci].name + "::" + symbolName;
                }
                string lhs = watchPrompt + symbolName;

                if (null != exe.runtimeSymbols[blockId].symbolList[index].arraySizeList)
                {
                    lhs = lhs + "[" + "offset:" + DX + "]";
                }

                string rhs = null;
                StackValue snode = rmem.GetSymbolValue(symbol);
                if (snode.IsPointer)
                {
                    int type = snode.metaData.type;
                    string cname = exe.classTable.ClassNodes[type].name;
                    rhs = cname + ":ptr(" + snode.opdata + ")";
                }
                else if (snode.IsArray)
                {
                    int rawPtr = (int)snode.RawIntValue;
                    rhs = "Array:ptr(" + rawPtr + "):{" + GetArrayTrace(snode, blockId, index, new HashSet<int> { rawPtr } ) + "}";
                }
                else if (snode.IsFunctionPointer)
                {
                    rhs = "fptr: " + snode.opdata;
                }
                else if (snode.IsInteger)
                {
                    rhs = snode.opdata.ToString();
                }
                else if (snode.IsDouble)
                {
                    double data = snode.RawDoubleValue;
                    rhs = data.ToString("R").IndexOf('.') != -1 ? data.ToString("R") : data.ToString("R") + ".0";
                }
                else if (snode.IsBoolean)
                {
                    rhs = snode.RawBooleanValue.ToString().ToLower();
                }
                else if (snode.IsChar)
                {
                    Char character = EncodingUtils.ConvertInt64ToCharacter(snode.RawIntValue);
                    rhs = "'" + character + "'";
                }
                else if (snode.IsString)
                {
                    rhs = UnboxString(snode);
                }
                else if (snode.IsNull)
                {
                    rhs = Literal.Null;
                }

                if (exe.EventSink != null
                    && exe.EventSink.PrintMessage != null)
                {
                    exe.EventSink.PrintMessage.Invoke(lhs + " = " + rhs + "\n");
                }
            }
        }

        private string UnboxArray(StackValue snode, int blockId, int index)
        {
            String rhs = null;
            if (snode.IsArray)
            {
                rhs = "{" + GetArrayTrace(snode, blockId, index, new HashSet<int> { (int)snode.opdata}) + "}";
            }
            else if (snode.IsInteger)
            {
                Int64 data = snode.opdata;
                rhs = data.ToString();
            }
            else if (snode.IsDouble)
            {
                double data = snode.RawDoubleValue;
                rhs = data.ToString("R").IndexOf('.') != -1 ? data.ToString("R") : data.ToString("R") + ".0";
            }
            else if (snode.IsBoolean)
            {
                bool data = snode.opdata == 0 ? false : true;
                rhs = data.ToString().ToLower();
            }
            else if (snode.IsNull)
            {
                rhs = Literal.Null;
            }
            else if (snode.IsChar)
            {
                Int64 data = snode.opdata;
                Char character = EncodingUtils.ConvertInt64ToCharacter(data);
                rhs = "'" + character + "'";
            }
            else if (snode.IsString)
            {
                rhs = UnboxString(snode);
            }
            else if (snode.IsPointer)
            {
                int type = snode.metaData.type;
                string cname = exe.classTable.ClassNodes[type].name;
                rhs = cname + ":ptr(" + snode.opdata.ToString() + ")";
            }
            return rhs;
        }

        private string UnboxString(StackValue pointer)
        {
            if (!pointer.IsString)
                return null;

            string str = rmem.Heap.GetString(pointer);
            if (string.IsNullOrEmpty(str))
                return null;

            return "\"" + str + "\"";
        }

        private string GetArrayTrace(StackValue pointer, int blockId, int index, HashSet<int> pointers)
        {
            StringBuilder arrayelements = new StringBuilder();
            HeapElement hs = rmem.Heap.GetHeapElement(pointer); 

            for (int n = 0; n < hs.VisibleSize; ++n)
            {
                StackValue sv = hs.Stack[n];
                if (sv.IsArray)
                {
                    int ptr = (int)sv.opdata;
                    if (pointers.Contains(ptr))
                    {
                        arrayelements.Append("{...}");
                    }
                    else
                    {
                        pointers.Add(ptr);
                        arrayelements.Append("{" + GetArrayTrace(sv, blockId, index, pointers) + "}");
                    }
                }
                else
                {
                    arrayelements.Append(UnboxArray(hs.Stack[n], blockId, index));
                }

                if (n < hs.VisibleSize - 1)
                {
                    arrayelements.Append(",");
                }
            }
            return arrayelements.ToString();
        }

        //proc SetupNextExecutableGraph
        //    Find the first dirty node and execute it
        //    foreach node in graphNodeList
        //        if node.isDirty is true
        //            node.isDirty = false
        //            pc = node.updateBlock.startpc
        //        end	
        //    end
        //end
        public void SetupNextExecutableGraph(int function, int classscope)
        {
            Validity.Assert(istream != null);
            if (istream.language != Language.kAssociative)
            {
                return;
            }

            bool isUpdated = false;
            List<AssociativeGraph.GraphNode> graphNodes = istream.dependencyGraph.GetGraphNodesAtScope(classscope, function);
            if (graphNodes != null)
            {
                foreach (AssociativeGraph.GraphNode graphNode in graphNodes)
                {
                    if (!graphNode.isDirty || !graphNode.isActive)
                    {
                        continue;
                    }

                    // Is return node or is updatable
                    if (graphNode.isReturn || graphNode.updateNodeRefList[0].nodeList.Count > 0)
                    {
                        graphNode.isDirty = false;

                        // In function calls, the first graphnode in the function is executed first and was not marked 
                        // If this is the case, just move on to the next graphnode
                        if (pc == graphNode.updateBlock.endpc)
                        {
                            continue;
                        }

                        pc = graphNode.updateBlock.startpc;
                        isUpdated = true;

                        if (graphNode.forPropertyChanged)
                        {
                            Properties.updateStatus = AssociativeEngine.UpdateStatus.kPropertyChangedUpdate;
                            graphNode.forPropertyChanged = false;
                        }
                        else
                        {
                            Properties.updateStatus = AssociativeEngine.UpdateStatus.kNormalUpdate;
                        }

                        // Clear runtime warning for the first run in delta
                        // execution.
                        if (runtimeCore.Options.IsDeltaExecution && 
                            (Properties.executingGraphNode == null ||
                             Properties.executingGraphNode.OriginalAstID != graphNode.OriginalAstID))
                        {
                            runtimeCore.RuntimeStatus.ClearWarningsForAst(graphNode.OriginalAstID);
                        }

                        // Set the current graphnode being executed
                        Properties.executingGraphNode = graphNode;
                        runtimeCore.RuntimeExpressionUID = graphNode.exprUID;

                        if (runtimeCore.Options.dynamicCycleCheck)
                        {
                            if (!HasCyclicDependency(graphNode))
                            {
                                //count how many times one graphNode has been edited
                                graphNode.counter++;
                            }
                            else
                            {
                                // If the dependency cycle is not completed, keep 
                                // adding nodes
                                if (!Properties.nodeIterations.Contains(graphNode))
                                {
                                    Properties.nodeIterations.Add(graphNode);
                                }
                                // If all nodes had been added to current cycle, find 
                                // start node and end node, then clear the counters 
                                // and the cycle print out err msg
                                else
                                {
                                    if (Properties.nodeIterations.Count != 1)
                                    {
                                        HandleCycle();
                                    }
                                }
                            }
                        }
                        break;
                    }
                }
            }

            if (!isUpdated)
            {
                // There were no updates, this is the end of this associative block
                pc = Constants.kInvalidPC;
            }
        }

        /// <summary>
        /// Sets up the first graph to be executed
        /// </summary>
        /// <param name="entrypoint"></param>
        /// <param name="isGlobalScope"></param>
        private void SetupGraphEntryPoint(int entrypoint, bool isGlobalScope)
        { 
            List<AssociativeGraph.GraphNode> graphNodeList = null;
            if (runtimeCore.Options.ApplyUpdate && isGlobalScope)
            {
                graphNodeList = istream.dependencyGraph.GetGraphNodesAtScope(Constants.kInvalidIndex, Constants.kInvalidIndex);

                Validity.Assert(graphNodeList.Count > 0);

                // The default entry point on ApplyUpdate is the first graphNode
                entrypoint = graphNodeList[0].updateBlock.startpc;
            }
            else
            {
                graphNodeList = istream.dependencyGraph.GraphList;
            }

            foreach (ProtoCore.AssociativeGraph.GraphNode graphNode in graphNodeList)
            {
                if (runtimeCore.Options.IsDeltaExecution)
                {
                    // COmment Jun: start from graphnodes whose update blocks are in the range of the entry point
                    bool inStartRange = graphNode.updateBlock.startpc >= entrypoint;
                    if (graphNode.isDirty && inStartRange)
                    {
                        pc = graphNode.updateBlock.startpc;
                        graphNode.isDirty = false;
                        Properties.executingGraphNode = graphNode;
                        runtimeCore.RuntimeExpressionUID = graphNode.exprUID;
                        break;
                    }
                }
                else if (graphNode.updateBlock.startpc == entrypoint)
                {
                    Properties.executingGraphNode = graphNode;
                    runtimeCore.RuntimeExpressionUID = graphNode.exprUID;
                    if (graphNode.isDirty)
                    {
                        graphNode.isDirty = false;
                        //count how many times one graphNode has been edited
                        graphNode.counter++;
                        break;
                    }
                }
            }

            if (runtimeCore.Options.IsDeltaExecution)
            {
                runtimeCore.RuntimeStatus.ClearWarningsForAst(Properties.executingGraphNode.OriginalAstID);
            }
        }

        private void HandleCycle()
        {
            List<AssociativeGraph.GraphNode> nodeIterations = Properties.nodeIterations;
            var CycleStartNodeAndEndNode = FindCycleStartNodeAndEndNode(nodeIterations);

            if (enableLogging)
            {
                foreach (AssociativeGraph.GraphNode node in nodeIterations)
                {
                    Console.WriteLine("nodes " + node.updateNodeRefList[0].nodeList[0].symbol.name);
                }
            }

            string message = String.Format(Resources.kCyclicDependency, CycleStartNodeAndEndNode[0].updateNodeRefList[0].nodeList[0].symbol.name, CycleStartNodeAndEndNode[1].updateNodeRefList[0].nodeList[0].symbol.name);
            runtimeCore.RuntimeStatus.LogWarning(WarningID.kCyclicDependency, message);
            //BreakDependency(NodeExecutedSameTimes);
            foreach (AssociativeGraph.GraphNode node in nodeIterations)
            {
                node.isCyclic = true;
                SetGraphNodeStackValueNull(node);
                node.dependentList.Clear();
            }
            Properties.nodeIterations = new List<AssociativeGraph.GraphNode>();
        }

        private bool HasCyclicDependency(AssociativeGraph.GraphNode node)
        {
            return IsExecutedTooManyTimes(node, runtimeCore.Options.kDynamicCycleThreshold);
        }

        private bool IsExecutedTooManyTimes(AssociativeGraph.GraphNode node, int limit)
        {
            Validity.Assert(null != node);
            return (node.counter > limit);
        }

        private AssociativeGraph.GraphNode[] FindCycleStartNodeAndEndNode(List<AssociativeGraph.GraphNode> nodesExecutedSameTime)
        {
            AssociativeGraph.GraphNode cyclicSymbolStart = null;
            AssociativeGraph.GraphNode cyclicSymbolEnd = null;

            cyclicSymbolStart = nodesExecutedSameTime[0];
            cyclicSymbolEnd = nodesExecutedSameTime.Last();

            var StartAndEnd = new [] { cyclicSymbolStart, cyclicSymbolEnd };
            //reset counter
            foreach (AssociativeGraph.GraphNode node in nodesExecutedSameTime)
            {
                node.counter = 0;
            }

            return StartAndEnd;

        }
        private bool IsNodeModified(StackValue svGraphNode, StackValue svUpdateNode)
        {
            bool isPointerModified = svGraphNode.IsPointer || svUpdateNode.IsPointer;
            bool isArrayModified = svGraphNode.IsArray || svUpdateNode.IsArray;
            bool isDataModified = svGraphNode.opdata != svUpdateNode.opdata;
            bool isDoubleDataModified = svGraphNode.IsDouble && svGraphNode.RawDoubleValue != svUpdateNode.ToDouble().RawDoubleValue;
            bool isTypeModified = !svGraphNode.IsInvalid && !svUpdateNode.IsInvalid && svGraphNode.optype != svUpdateNode.optype;

            // Jun Comment: an invalid optype means that the value was not set
            bool isInvalid = svGraphNode.IsInvalid || svUpdateNode.IsInvalid;

            return isInvalid || isPointerModified || isArrayModified || isDataModified || isDoubleDataModified || isTypeModified;
        }


        private void SetGraphNodeStackValue(AssociativeGraph.GraphNode graphNode, StackValue sv)
        {
            Validity.Assert(!graphNode.isReturn);
            // TODO Jun: Expand me to handle complex ident lists
            SymbolNode symbol = graphNode.updateNodeRefList[0].nodeList[0].symbol;
            Validity.Assert(null != symbol);
            rmem.SetSymbolValue(symbol, sv);
        }

        private void SetGraphNodeStackValueNull(AssociativeGraph.GraphNode graphNode)
        {
            StackValue svNull = StackValue.Null;
            SetGraphNodeStackValue(graphNode, svNull);
        }

        private bool UpdatePropertyChangedGraphNode()
        {
            bool propertyChanged = false;
            var graphNodes = istream.dependencyGraph.GraphList;
            foreach (var node in graphNodes)
            {
                if (node.propertyChanged)
                {
                    propertyChanged = true;
                    int exprUID = node.exprUID;
                    int modBlkId = node.modBlkUID;
                    bool isSSAAssign = node.IsSSANode();
                    List<AssociativeGraph.GraphNode> reachableGraphNodes = null;
                    bool recursiveSearch = false;
                    if (runtimeCore.Options.ExecuteSSA)
                    {
                        reachableGraphNodes = AssociativeEngine.Utils.UpdateDependencyGraph(
                            node.lastGraphNode, this, exprUID, modBlkId, isSSAAssign, runtimeCore.Options.ExecuteSSA, executingBlock, recursiveSearch, propertyChanged);
                    }
                    else
                    {
                        reachableGraphNodes = AssociativeEngine.Utils.UpdateDependencyGraph(
                            node, this, exprUID, modBlkId, isSSAAssign, runtimeCore.Options.ExecuteSSA, executingBlock, recursiveSearch, propertyChanged);
                    }

                    // Mark reachable nodes as dirty
                    Validity.Assert(reachableGraphNodes != null);
                    foreach (AssociativeGraph.GraphNode gnode in reachableGraphNodes)
                    {
                        gnode.isDirty = true;
                    }

                    node.propertyChanged = false;
                }
            }
            return propertyChanged;
        }
     
        private int UpdateGraph(int exprUID, int modBlkId, bool isSSAAssign)
        {
            if (null != Properties.executingGraphNode)
            {
                if (!Properties.executingGraphNode.IsSSANode())
                {
                    UpdatePropertyChangedGraphNode();
                }
            }

            // Find reachable graphnodes
            List<AssociativeGraph.GraphNode> reachableGraphNodes = AssociativeEngine.Utils.UpdateDependencyGraph(
                Properties.executingGraphNode, this, exprUID, modBlkId, isSSAAssign, runtimeCore.Options.ExecuteSSA, executingBlock, false);

            // Mark reachable nodes as dirty
            Validity.Assert(reachableGraphNodes != null);
            foreach (AssociativeGraph.GraphNode gnode in reachableGraphNodes)
            {
                gnode.isDirty = true;
            }

            // Get all redefined graphnodes
            int classScope = Constants.kInvalidIndex;
            int functionScope = Constants.kInvalidIndex;
            GetCallerInformation(out classScope, out functionScope);
            var nodesInScope = istream.dependencyGraph.GetGraphNodesAtScope(classScope, functionScope);
            List<AssociativeGraph.GraphNode> redefinedNodes = 
                AssociativeEngine.Utils.GetRedefinedGraphNodes(runtimeCore, Properties.executingGraphNode, nodesInScope, classScope, functionScope);
            Validity.Assert(redefinedNodes != null);
            foreach(AssociativeGraph.GraphNode gnode in redefinedNodes)
            {
                // GC all the temporaries associated with the redefined variable
                // Given:
                //      a = A.A()
                //      a = 10
                //
                // Transforms to:
                //        
                //      t0 = A.A()
                //      a = t0
                //      a = 10      // Redefinition of 'a' will GC 't0'
                //
                // Another example 
                // Given:
                //      a = {A.A()}
                //      a = 10
                //
                // Transforms to:
                //        
                //      t0 = A.A()
                //      t1 = {t0}
                //      a = t1
                //      a = 10      // Redefinition of 'a' will GC t0 and t1
                //

                // Handle deactivated graphnodes
                foreach (var symbol in gnode.symbolListWithinExpression)
                {
                    rmem.SetSymbolValue(symbol, StackValue.Null);
                }
                gnode.isActive = false;
            }
            return reachableGraphNodes.Count;
        }

        /// <summary>
        /// To implement element based update: when an element in an array is
        /// updated, only updates the corresponding element in its updatee.
        /// 
        /// For example:
        /// 
        ///     a = b;    // b = {1, 2, 3};
        ///     b[0] = 0; // should only update a[0].
        ///     
        /// The basic idea is checking the dimension node in the executing 
        /// graph node (i.e., [0] in the executing graph node b[0] = 0), and
        /// apply thsi dimension to the dirty graph node (i.e., a = b), so when
        /// executing that dirty graph node, [0] will be applied to all POP and
        /// PUSH instructions. So for statement a = b; essentially the VM 
        /// will do
        /// 
        ///      push b[0];
        ///      pop to a[0];
        ///  
        /// Now this function only considers about the simpliest case, i.e., 
        /// only variable is on the RHS of expression because a function may
        /// involve array promotion, type conversion, replication guide and so
        /// on.   -- Yu Ke
        /// </summary>
        /// <param name="graphNode">The graph node that is to be update</param>
        /// <param name="matchingNode">Matching node</param>
        /// <param name="executingGraphNode">The executing graph node</param>
        private void UpdateDimensionsForGraphNode(
            AssociativeGraph.GraphNode graphNode,
            AssociativeGraph.GraphNode matchingNode,
            AssociativeGraph.GraphNode executingGraphNode)
        {
            Validity.Assert(graphNode != null && executingGraphNode != null);
            graphNode.updateDimensions.Clear();

            var updateDimNodes = executingGraphNode.dimensionNodeList;
            if (updateDimNodes == null)
            {
                return;
            }

            // Update node list can be a, b, c for the case like:
            //     a.b.c[0] = ...
            // 
            // Let's only support the simplest case now:
            //
            //    a[0] = ...
            Validity.Assert(matchingNode.updateNodeRefList != null
                && matchingNode.updateNodeRefList.Count > 0);
            var depNodes = matchingNode.updateNodeRefList[0].nodeList;
            if (depNodes == null || depNodes.Count != 1)
            {
                return;
            }


            if (graphNode.firstProc != null && graphNode.firstProc.argTypeList.Count != 0)
            {
                // Skip the case that function on RHS takes over 1 parameters --
                // there is potential replication guide which hasn't been supported
                // yet right now. 
                // 
                //     x = foo(a, b);
                //     a[0] = ...
                //
                if (graphNode.firstProc.argTypeList.Count > 1)
                {
                    return;
                }

                // Not support function parameter whose rank >= 1
                // 
                // def foo(a:int[])
                // {
                //    ...
                // }
                // a = {1, 2, 3};
                // b = a;
                // a[0] = 0;   // b[0] = foo(a[0]) doesn't work!
                //  
                if (graphNode.firstProc.argTypeList[0].rank >= 1)
                {
                    return;
                }
            }

            var depDimNodes = depNodes.Last().dimensionNodeList;
            int dimIndex = 0;

            if (depDimNodes != null)
            {
                // Try to match all dependent dimensions. For example:
                //  
                //     ... = a[0][i];
                //     a[0][j] = ...;  
                //
                // Here [i], [j] doesn't match, even they may have same value.
                // Or, 
                //  
                //     ... = a[0][1][2];
                //     a[0][1] = ...;  
                //
                // where [2] hasn't been matched yet. 
                //
                // For these cases, right now just do full update. 
                if (depDimNodes.Count > updateDimNodes.Count)
                {
                    return;
                }

                // For the case:
                //
                //     x = a[0];
                //     a[0] = 1;   
                //
                // We don't want to apply array indexing [0] to a[0] again. But we 
                // do want to apply array indexing [1] for the following case:
                //
                //    x = a[0];
                //    a[0][1] = 1;  --> x[1] = a[0][1]
                //
                // So basically we should eliminate the common part.
                for (; dimIndex < depDimNodes.Count; ++dimIndex)
                {
                    var dimSymbol1 = depDimNodes[dimIndex].symbol;
                    var dimSymbol2 = updateDimNodes[dimIndex].symbol;
                    if (!dimSymbol1.Equals(dimSymbol2))
                    {
                        return;
                    }
                }
            }

            for (; dimIndex < updateDimNodes.Count; ++dimIndex)
            {
                var dimNode = updateDimNodes[dimIndex];
                var dimSymbol = dimNode.symbol;

                switch (dimNode.nodeType)
                {
                    case AssociativeGraph.UpdateNodeType.kSymbol:
                        {
                            var opSymbol = StackValue.Null;
                            if (dimSymbol.classScope != Constants.kInvalidIndex &&
                                dimSymbol.functionIndex == Constants.kInvalidIndex)
                            {
                                opSymbol = StackValue.BuildMemVarIndex(dimSymbol.symbolTableIndex);
                            }
                            else
                            {
                                opSymbol = StackValue.BuildVarIndex(dimSymbol.symbolTableIndex);
                            }

                            var dimValue = GetOperandData(dimSymbol.codeBlockId,
                                                          opSymbol,
                                                          StackValue.BuildInt(dimSymbol.classScope));
                            graphNode.updateDimensions.Add(dimValue);
                            break;
                        }

                    case AssociativeGraph.UpdateNodeType.kLiteral:
                        {
                            int dimValue;
                            if (Int32.TryParse(dimSymbol.name, out dimValue))
                            {
                                graphNode.updateDimensions.Add(StackValue.BuildInt(dimValue));
                            }
                            else
                            {
                                // No idea for this dimension, just terminate. 
                                return;
                            }
                            break;
                        }
                    default:
                        // No idea to how to handle method and other node types,
                        // just stop here at least we can get partial element
                        // based array update. 
                        return;
                }
            }
        }

        /// <summary>
        /// Sets graphnodes dirty flag to true
        /// Returns the entry point
        /// </summary>
        /// <param name="entry"></param>
        /// <returns></returns>
        private int SetupGraphNodesForEntry(int entry)
        {
            int setentry = entry;
            bool isFirstGraphSet = false;
            foreach (AssociativeGraph.GraphNode graphNode in istream.dependencyGraph.GraphList)
            {
                graphNode.isDirty = true;
                if (!isFirstGraphSet)
                {
                    // Setting the first graph of this function to be in executed (not dirty) state
                    isFirstGraphSet = true;
                    graphNode.isDirty = false;
                }

                if (Constants.kInvalidIndex == setentry)
                {
                    // Set the entry point as this graph and mark this graph as executed 
                    setentry = graphNode.updateBlock.startpc;
                    graphNode.isDirty = false;
                }
            }
            return setentry;
        }

        private void UpdateMethodDependencyGraph(int entry, int procIndex, int classIndex)
        {
            int setentry = entry;
            bool isFirstGraphSet = false;
            AssociativeGraph.GraphNode entryNode = null;

            StackValue svFunctionBlock = rmem.GetAtRelative(StackFrame.kFrameIndexFunctionBlock);
            Validity.Assert(svFunctionBlock.IsBlockIndex);
            int langBlockDecl = (int)svFunctionBlock.opdata;
            ProcedureNode procNode = GetProcedureNode(langBlockDecl, classIndex, procIndex);

            List<AssociativeGraph.GraphNode> graphNodes = procNode.GraphNodeList;//istream.dependencyGraph.GetGraphNodesAtScope(classIndex, procIndex);
            if (graphNodes != null)
            {
                foreach (AssociativeGraph.GraphNode graphNode in graphNodes)
                {
                    graphNode.isActive = graphNode.isDirty = true;
                    if (!isFirstGraphSet)
                    {
                        // Get the first graphnode of this function
                        if (graphNode.ProcedureOwned)
                        {
                            // Setting the first graph of this function to be in executed (not dirty) state
                            isFirstGraphSet = true;
                            graphNode.isDirty = false;
                            entryNode = graphNode;
                        }
                    }

                    if (Constants.kInvalidIndex == setentry)
                    {
                        // Set the entry point as this graph and mark this graph as executed 
                        setentry = graphNode.updateBlock.startpc;
                        graphNode.isDirty = false;
                        entryNode = graphNode;
                    }
                }
            }

            Properties.executingGraphNode = entryNode;

            pc = setentry;
        }

        public void XLangSetupNextExecutableGraph(int function, int classscope)
        {
            bool isUpdated = false;

            foreach (InstructionStream instrStream in exe.instrStreamList)
            {
                if (Language.kAssociative == instrStream.language && instrStream.dependencyGraph.GraphList.Count > 0)
                {
                    foreach (AssociativeGraph.GraphNode graphNode in instrStream.dependencyGraph.GraphList)
                    {
                        if (graphNode.isDirty)
                        {
                            //if (null != graphNode.symbol && graphNode.symbol.functionIndex == function && graphNode.symbol.classScope == classscope)
                            bool isUpdateable = graphNode.updateNodeRefList[0].nodeList.Count > 0;
                            if (isUpdateable && graphNode.procIndex == function && graphNode.classIndex == classscope)
                            {
                                graphNode.isDirty = false;

                                // In function calls, the first graphnode in the function is executed first and was not marked 
                                // If this is the case, just move on to the next graphnode
                                if (pc == graphNode.updateBlock.endpc)
                                {
                                    continue;
                                }

                                pc = graphNode.updateBlock.startpc;
                                isUpdated = true;
                                break;
                            }
                        }
                    }
                }
            }

            if (!isUpdated)
            {
                // There were no updates, this is the end of this associative block
                pc = Constants.kInvalidPC;
            }
        }

        private void XLangUpdateDependencyGraph(int currentLangBlock)
        {
            int classScope = (int)rmem.GetAtRelative(StackFrame.kFrameIndexClass).opdata;
            int functionScope = (int)rmem.GetAtRelative(StackFrame.kFrameIndexFunction).opdata;

            List<AssociativeGraph.UpdateNodeRef> upadatedList = new List<AssociativeGraph.UpdateNodeRef>();

            // For every instruction list in the executable
            foreach (InstructionStream xInstrStream in exe.instrStreamList)
            {
                // If the instruction list is valid, is associative and has more than 1 graph node
                if (null != xInstrStream && Language.kAssociative == xInstrStream.language && xInstrStream.dependencyGraph.GraphList.Count > 0)
                {
                    // For every graphnode in the dependency list
                    foreach (AssociativeGraph.GraphNode graphNode in xInstrStream.dependencyGraph.GraphList)
                    {
                        // Do not check for xlang dependencies from within the same block
                        if (graphNode.languageBlockId == executingBlock)
                        {
                            continue;
                        }

                        if (graphNode.classIndex != classScope || graphNode.procIndex != functionScope)
                        {
                            continue;
                        }

                        // To deal with the case
                        // 
                        // a;
                        // b;
                        // c;
                        // [Imperative]
                        // {
                        //     [Associative]
                        //     {
                        //         c = 1;
                        //         a = c;
                        //     }
                        // }
                        // 
                        // Here the dependency on 'c' in the inner associative
                        // language block is propagated to the outer imperative
                        // language block (see EmitLanguageBlockNode() in 
                        // imperative codegen). When the executive has executed 
                        // the inner associative language block, it will add 'c' 
                        // to // cross language dependency graph list (because 
                        // 'c' ismodified so that the outside graph node will be 
                        // UPDATED), then the outer imperative language block
                        // will be marked as dirty again and infinite loop 
                        // happens. 
                        if (graphNode.isLanguageBlock && currentLangBlock != Constants.kInvalidIndex)
                        {
                            if (graphNode.languageBlockId == currentLangBlock
                                || exe.CompleteCodeBlocks[currentLangBlock].IsMyAncestorBlock(graphNode.languageBlockId))
                            {
                                continue;
                            }
                        }

                        // For every updated in the updatelist
                        foreach (AssociativeGraph.UpdateNodeRef modifiedRef in istream.xUpdateList)
                        {
                            // We allow dependency check if the modified graphnode list belong to some other block
                            if (modifiedRef.block != currentLangBlock)
                            {
                                // Check if the graphnode in the associative language depends on the current updated node
                                AssociativeGraph.GraphNode matchingNode = null;
                                if (!graphNode.isReturn && graphNode.DependsOn(modifiedRef, ref matchingNode))
                                {
                                    Validity.Assert(null != matchingNode);
                                    bool isLHSModification = matchingNode.isLHSNode;
                                    bool isUpdateable = matchingNode.IsUpdateableBy(modifiedRef);

                                    // Comment Jun: 
                                    //      If the triggered dependent graphnode is LHS 
                                    //          and... 
                                    //      the triggering node (executing graphnode)
                                    if (isLHSModification && !isUpdateable)
                                    {
                                        continue;
                                    }

                                    AddressType opAddr = AddressType.VarIndex;

                                    SymbolNode firstSymbolInUpdatedRef = graphNode.updateNodeRefList[0].nodeList[0].symbol;
                                    if (Constants.kInvalidIndex != firstSymbolInUpdatedRef.classScope)
                                    {
                                        if (exe.classTable.ClassNodes[firstSymbolInUpdatedRef.classScope].IsMemberVariable(firstSymbolInUpdatedRef))
                                        {
                                            opAddr = AddressType.MemVarIndex;
                                        }
                                    }

                                    // For watching nodes, may not be valid
                                    // TODO: to check whether this is required - Randy, Jun
                                    if (Constants.kInvalidIndex == firstSymbolInUpdatedRef.classScope)
                                    {
                                        if (exe.runtimeSymbols[firstSymbolInUpdatedRef.runtimeTableIndex].symbolList.Count <= firstSymbolInUpdatedRef.symbolTableIndex)
                                        {
                                            continue;
                                        }
                                    }
                                    else if (firstSymbolInUpdatedRef.classScope >= 0 &&
                                        exe.classTable.ClassNodes[firstSymbolInUpdatedRef.classScope].symbols.symbolList.Count <= firstSymbolInUpdatedRef.symbolTableIndex)
                                    {
                                        continue;
                                    }

                                    StackValue svSym = (opAddr == AddressType.MemVarIndex) 
                                           ? StackValue.BuildMemVarIndex(firstSymbolInUpdatedRef.symbolTableIndex)
                                           : StackValue.BuildVarIndex(firstSymbolInUpdatedRef.symbolTableIndex);
                                    StackValue svClass = StackValue.BuildClassIndex(firstSymbolInUpdatedRef.classScope);

                                    runtimeVerify(Constants.kInvalidIndex != firstSymbolInUpdatedRef.runtimeTableIndex);
                                    StackValue svGraphNode = GetOperandData(firstSymbolInUpdatedRef.runtimeTableIndex, svSym, svClass);
                                    StackValue svPropagateNode = modifiedRef.symbolData;
                                    if (IsNodeModified(svGraphNode, svPropagateNode))
                                    {
                                        graphNode.isDirty = true;
                                        upadatedList.Add(modifiedRef);
                                    }
                                }
                            }
                        }
                    }
                }
            }

            if (upadatedList.Count > 0)
            {
                foreach (AssociativeGraph.UpdateNodeRef noderef in upadatedList)
                {
                    istream.xUpdateList.Remove(noderef);
                }
            }
        }

        private void ResumeRegistersFromStack()
        {
            int fp = rmem.FramePointer;
            if (fp >= StackFrame.kStackFrameSize)
            {
                AX = rmem.GetAtRelative(StackFrame.kFrameIndexRegisterAX);
                BX = rmem.GetAtRelative(StackFrame.kFrameIndexRegisterBX);
                CX = rmem.GetAtRelative(StackFrame.kFrameIndexRegisterCX);
                DX = rmem.GetAtRelative(StackFrame.kFrameIndexRegisterDX);
                EX = rmem.GetAtRelative(StackFrame.kFrameIndexRegisterEX);
                FX = rmem.GetAtRelative(StackFrame.kFrameIndexRegisterFX);
                LX = rmem.GetAtRelative(StackFrame.kFrameIndexRegisterLX);
                RX = rmem.GetAtRelative(StackFrame.kFrameIndexRegisterRX);
                SX = rmem.GetAtRelative(StackFrame.kFrameIndexRegisterSX);
                TX = rmem.GetAtRelative(StackFrame.kFrameIndexRegisterTX);
            }
        }

        private void ResumeRegistersFromStackExceptRX()
        {
            int fp = rmem.FramePointer;
            if (fp >= StackFrame.kStackFrameSize)
            {
                AX = rmem.GetAtRelative(StackFrame.kFrameIndexRegisterAX);
                BX = rmem.GetAtRelative(StackFrame.kFrameIndexRegisterBX);
                CX = rmem.GetAtRelative(StackFrame.kFrameIndexRegisterCX);
                DX = rmem.GetAtRelative(StackFrame.kFrameIndexRegisterDX);
                EX = rmem.GetAtRelative(StackFrame.kFrameIndexRegisterEX);
                FX = rmem.GetAtRelative(StackFrame.kFrameIndexRegisterFX);
                LX = rmem.GetAtRelative(StackFrame.kFrameIndexRegisterLX);
                SX = rmem.GetAtRelative(StackFrame.kFrameIndexRegisterSX);
                TX = rmem.GetAtRelative(StackFrame.kFrameIndexRegisterTX);
            }
       }

        private void SaveRegistersToStack()
        {
            int fp = rmem.FramePointer;
            if (fp >= StackFrame.kStackFrameSize)
            {
                rmem.SetAtRelative(StackFrame.kFrameIndexRegisterAX, AX);
                rmem.SetAtRelative(StackFrame.kFrameIndexRegisterBX, BX);
                rmem.SetAtRelative(StackFrame.kFrameIndexRegisterCX, CX);
                rmem.SetAtRelative(StackFrame.kFrameIndexRegisterDX, DX);
                rmem.SetAtRelative(StackFrame.kFrameIndexRegisterEX, EX);
                rmem.SetAtRelative(StackFrame.kFrameIndexRegisterFX, FX);
                rmem.SetAtRelative(StackFrame.kFrameIndexRegisterLX, LX);
                rmem.SetAtRelative(StackFrame.kFrameIndexRegisterRX, RX);
                rmem.SetAtRelative(StackFrame.kFrameIndexRegisterSX, SX);
                rmem.SetAtRelative(StackFrame.kFrameIndexRegisterTX, TX);
            }
        }

        public void SaveRegisters(List<StackValue> registers)
        {
            if (registers != null)
            {
                if (registers.Count > 0)
                    registers.Clear();

                registers.Add(AX);
                registers.Add(BX);
                registers.Add(CX);
                registers.Add(DX);
                registers.Add(EX);
                registers.Add(FX);
                registers.Add(LX);
                registers.Add(RX);
                registers.Add(SX);
                registers.Add(TX);
            }
        }

        /// <summary>
        /// Performs type coercion of returned value and GC of arguments, this ptr and Dot methods
        /// </summary>
        private void DebugPerformCoercionAndGC(DebugFrame debugFrame)
        {
            ProcedureNode procNode = debugFrame.FinalFepChosen != null ? debugFrame.FinalFepChosen.procedureNode : null;

            PerformCoercionAndGC(procNode, debugFrame.IsBaseCall, debugFrame.ThisPtr, debugFrame.Arguments, debugFrame.DotCallDimensions);
        }

        private void PerformCoercionAndGC(ProcedureNode procNode, bool isBaseCall, StackValue? thisPtr, List<StackValue> Arguments, List<StackValue> DotCallDimensions)
        {
            // finalFep is forced to be null for base class constructor calls
            // and for such calls 'PerformReturnTypeCoerce' is not called 
            if (!isBaseCall)
            {
                RX = CallSite.PerformReturnTypeCoerce(procNode, runtimeCore, RX);

                if (thisPtr == null)
                {
                    StackValue sv = RX;
                    GCDotMethods(procNode.name, ref sv, DotCallDimensions, Arguments);
                    RX = sv;
                }
            }
        }

        /// <summary>
        /// Pops Debug stackframe, performs coercion and GC and pops stackframe if there's a break inside the function
        /// </summary>
        /// <param name="exeblock"></param>
        /// <param name="instructions"></param>
        /// <returns></returns>
        bool RestoreDebugPropsOnReturnFromBuiltIns()
        {
            bool waspopped = false;
            // Restore fepRun
            Validity.Assert(runtimeCore.DebugProps.DebugStackFrame.Count > 0);

            DebugFrame debugFrame = runtimeCore.DebugProps.DebugStackFrame.Peek();
            bool isReplicating = debugFrame.IsReplicating;

#if !__DEBUG_REPLICATE
            if (!isReplicating)
#endif
            {
                bool isResume = debugFrame.IsResume;

                // RestoreCallrForNoBreak and PerformReturnTypeCoerce are NOT called if this is true 
                // so these have to be explicitly called here
                if (isResume)
                {
                    debugFrame = runtimeCore.DebugProps.DebugStackFrame.Pop();
                    waspopped = true;
                    if (runtimeCore.DebugProps.DebugStackFrame.Count > 1)
                    {
                        DebugFrame frame = runtimeCore.DebugProps.DebugStackFrame.Peek();
                        frame.IsResume = true;
                    }

#if __DEBUG_REPLICATE
                    // Return type coercion and function call GC for replicating case takes place separately 
                    // in SerialReplication() when ContinuationStruct.Done == true - pratapa
                    if(!isReplicating)
#endif
                    {
                        DebugPerformCoercionAndGC(debugFrame);
                    }

                    // Restore registers except RX on popping of function stackframe
                    ResumeRegistersFromStackExceptRX();

                    terminate = false;
                }

                // Restore return address and lang block
                /*pc = (int)rmem.GetAtRelative(StackFrame.kFrameIndexReturnAddress).opdata;
                exeblock = (int)rmem.GetAtRelative(StackFrame.kFrameIndexFunctionCallerBlock).opdata;

                istream = exe.instrStreamList[exeblock];
                instructions = istream.instrList;
                executingLanguage = istream.language;

                executingGraphNode = debugFrame.ExecutingGraphNode;*/

                if (runtimeCore.DebugProps.RunMode.Equals(Runmode.StepOut) && pc == runtimeCore.DebugProps.StepOutReturnPC)
                {
                    runtimeCore.Breakpoints.Clear();
                    runtimeCore.Breakpoints.AddRange(runtimeCore.DebugProps.AllbreakPoints);
                }
            }
            return waspopped;

        }

        bool RestoreDebugPropsOnReturnFromFunctionCall(ref int exeblock, ref List<Instruction> instructions, out int ci, out int fi, out bool isReplicating,
            out DebugFrame debugFrame)
        {
            //
            // TODO: Aparajit, Jun - Determine an alternative to the waspopped flag
            //
            bool waspopped = false;
            Validity.Assert(runtimeCore.DebugProps.DebugStackFrame.Count > 0);

            debugFrame = runtimeCore.DebugProps.DebugStackFrame.Peek();

            isReplicating = debugFrame.IsReplicating;

#if !__DEBUG_REPLICATE
            if (!isReplicating)
#endif
            {
                bool isResume = debugFrame.IsResume;

                // Comment Jun: Since we dont step into _Dispose() calls, then its debugframe should not be popped off here.
                bool isDispose = debugFrame.IsDisposeCall;

                // RestoreCallrForNoBreak and PerformReturnTypeCoerce are NOT called if this is true
                // or for base class ctor calls and therefore need to be taken care of here
                if ((isResume || debugFrame.IsBaseCall) && !isDispose)
                {
                    debugFrame = runtimeCore.DebugProps.DebugStackFrame.Pop();
                    waspopped = true;

                    if (isResume)
                    {
                        if (runtimeCore.DebugProps.DebugStackFrame.Count > 1)
                        {
                            DebugFrame frame = runtimeCore.DebugProps.DebugStackFrame.Peek();
                            frame.IsResume = true;
                        }
                    }

#if __DEBUG_REPLICATE
                    // Return type coercion and function call GC for replicating case takes place separately 
                    // in SerialReplication() when ContinuationStruct.Done == true - pratapa
                    if (!isReplicating)
#endif
                    {
                        DebugPerformCoercionAndGC(debugFrame);
                    }

                    // Restore registers except RX on popping of function stackframe
                    ResumeRegistersFromStackExceptRX();

                    terminate = false;
                }

                Properties.executingGraphNode = debugFrame.ExecutingGraphNode;

                if (runtimeCore.DebugProps.RunMode.Equals(Runmode.StepOut) && pc == runtimeCore.DebugProps.StepOutReturnPC)
                {
                    runtimeCore.Breakpoints.Clear();
                    runtimeCore.Breakpoints.AddRange(runtimeCore.DebugProps.AllbreakPoints);
                }
            }

            // Restore return address and lang block
            pc = (int)rmem.GetAtRelative(StackFrame.kFrameIndexReturnAddress).opdata;
            exeblock = (int)rmem.GetAtRelative(StackFrame.kFrameIndexFunctionCallerBlock).opdata;

            istream = exe.instrStreamList[exeblock];
            instructions = istream.instrList;
            executingLanguage = istream.language;

            ci = (int)rmem.GetAtRelative(StackFrame.kFrameIndexClass).opdata;
            fi = (int)rmem.GetAtRelative(StackFrame.kFrameIndexFunction).opdata;

            int localCount;
            int paramCount;
            int blockId = (int)rmem.GetAtRelative(StackFrame.kFrameIndexFunctionBlock).opdata;
            GetLocalAndParamCount(blockId, ci, fi, out localCount, out paramCount);

            // Get execution states
            List<bool> execStateRestore = new List<bool>();
            execStateRestore = RetrieveExecutionStatesFromStack(localCount, paramCount);

            // Pop function stackframe as this is not allowed in Ret/Retc in debug mode
            rmem.FramePointer = (int)rmem.GetAtRelative(StackFrame.kFrameIndexFramePointer).opdata;

            //int execstates = (int)rmem.GetAtRelative(StackFrame.kFrameIndexExecutionStates).opdata;
            rmem.PopFrame(StackFrame.kStackFrameSize + localCount + paramCount + execStateRestore.Count); 


            ResumeRegistersFromStackExceptRX();

            //StackValue svFrameType = rmem.GetAtRelative(StackFrame.kFrameIndexCallerStackFrameType);
            StackValue svFrameType = rmem.GetAtRelative(StackFrame.kFrameIndexStackFrameType);
            StackFrameType frametype = (StackFrameType)svFrameType.opdata;
            if (frametype == StackFrameType.kTypeLanguage)
            {
                bounceType = (CallingConvention.BounceType)TX.opdata;
            }
            return waspopped;
        }

        void RestoreDebugPropsOnReturnFromLangBlock(ref int exeblock, ref List<Instruction> instructions)
        {
            // On the new stack frame, this dependency has already been executed at retb in RestoreFromBounce
            //XLangUpdateDependencyGraph(exeblock);

            Validity.Assert(runtimeCore.DebugProps.DebugStackFrame.Count > 0);
            {
                // Restore fepRun
                DebugFrame debugFrame = runtimeCore.DebugProps.DebugStackFrame.Pop();

                bool isResume = debugFrame.IsResume;

                if (isResume)
                {
                    if (runtimeCore.DebugProps.DebugStackFrame.Count > 1)
                    {
                        DebugFrame frame = runtimeCore.DebugProps.DebugStackFrame.Peek();
                        frame.IsResume = true;
                    }

                    terminate = false;

                    // Restore registers except RX on popping of language stackframe
                    ResumeRegistersFromStackExceptRX();
                }

                // Restore return address and lang block    
                pc = (int)rmem.GetAtRelative(StackFrame.kFrameIndexReturnAddress).opdata;
                exeblock = (int)rmem.GetAtRelative(StackFrame.kFrameIndexFunctionCallerBlock).opdata;

                istream = exe.instrStreamList[exeblock];
                instructions = istream.instrList;
                executingLanguage = istream.language;

                Properties.executingGraphNode = debugFrame.ExecutingGraphNode;

                // Pop language stackframe as this is not allowed in Retb in debug mode
                rmem.FramePointer = (int)rmem.GetAtRelative(StackFrame.kFrameIndexFramePointer).opdata;
                rmem.PopFrame(StackFrame.kStackFrameSize);

                ResumeRegistersFromStackExceptRX();
                bounceType = (CallingConvention.BounceType)TX.opdata;
            }

            if (pc < 0)
            {
                throw new EndOfScript();
            }
        }

        /// <summary>
        /// Restores Debug properties from function call and/or from Dot call
        /// </summary>
        /// <param name="currentPC"></param>
        /// <param name="exeblock"></param>
        /// <param name="ci"></param>
        /// <param name="fi"></param>
        /// <param name="isReplicating"></param>
        /// <returns></returns>
        private bool DebugReturnFromFunctionCall(int currentPC, ref int exeblock, out int ci, out int fi, out bool isReplicating, out DebugFrame debugFrame)
        {
            var tempFrame = runtimeCore.DebugProps.DebugStackFrame.Peek();

            List<Instruction> instructions = istream.instrList;

            bool waspopped = RestoreDebugPropsOnReturnFromFunctionCall(ref exeblock, ref instructions, out ci, out fi, out isReplicating, out debugFrame);

            // TODO: If return from previous function calls "_Dispose", and we have stepped into it, 
            // we need to restore the caller stackframe - pratapa
            if (tempFrame.IsDisposeCall)
            {
                // TODO: If we have stepped inside _Dispose and are resuming from it - pratapa
                if (!terminate)
                {
                    // 1. Call everything after RETURNSITEGC in OpCode.RETURN/ OpCode.RETC
                    // 2. Call RestoreDebugPropsOnReturnFromFunctionCall() for caller function
                    // 3. Return address from _Dispose is one more than the correct value and therefore needs to be fixed
                }
                // TODO: This works assuming debugging inside _Dispose functions is disabled
                // ie stepping over _Dispose - pratapa
                runtimeCore.DebugProps.DebugEntryPC = runtimeCore.DebugProps.ReturnPCFromDispose;
                //break;
            }
            else
            {
#if __DEBUG_REPLICATE
                // When debugging replication, we must pop off the DebugFrame for the Dot call only after replication is complete
                // (after ContinuationStruct.Done == true) - pratapa
                if (!isReplicating)
#endif
                {
                    debugFrame = runtimeCore.DebugProps.DebugStackFrame.Peek();
                    // If call returns to Dot Call, restore debug props for Dot call
                    if (debugFrame.IsDotCall)
                    {
                        waspopped = RestoreDebugPropsOnReturnFromBuiltIns();
                    }
                }
                runtimeCore.DebugProps.DebugEntryPC = currentPC;
            }

            return waspopped;
        }

        private bool DebugReturn(ProcedureNode procNode, int currentPC)
        {
            //
            // TODO: Aparajit, Jun - Determine an alternative to the waspopped flag
            // 
            bool waspopped = false;

            bool isReplicating;
            int exeblock = Constants.kInvalidIndex;
            int ci;
            int fi;

            DebugFrame debugFrame = null;
            if (runtimeCore.Options.IDEDebugMode && runtimeCore.Options.RunMode != InterpreterMode.kExpressionInterpreter)
            {
                waspopped = DebugReturnFromFunctionCall(currentPC, ref exeblock, out ci, out fi, out isReplicating, out debugFrame);

                if (!waspopped)
                {
                    runtimeCore.DebugProps.RestoreCallrForNoBreak(runtimeCore, procNode, isReplicating);
                }
            }

            // TODO: This call is common to both Debug as well as Serial mode of execution. Currently this will work only in Debug mode - pratapa
#if __DEBUG_REPLICATE

            if (isReplicating)
            {
                SerialReplication(procNode, ref exeblock, ci, fi, debugFrame);
                waspopped = true;
            }
#endif
            return waspopped;
        }

        private void SetupExecutive(int exeblock, int entry, Language language, List<Instruction> breakpoints)
        {
            // exe need to be assigned at the constructor, 
            // for function call with replication, gc is triggered to handle the parameter and return value at FunctionEndPoint
            // gc requirs exe to be not null but at that point, Execute has not been called
            //Validity.Assert(exe == null);
            exe = runtimeCore.DSExecutable;
            executingBlock = exeblock;

            runtimeCore.DebugProps.CurrentBlockId = exeblock;

            istream = exe.instrStreamList[exeblock];
            Validity.Assert(null != istream);
            runtimeCore.DebugProps.DebugEntryPC = entry;

            List<Instruction> instructions = istream.instrList;
            Validity.Assert(null != instructions);

            // Restore the previous state
            //rmem = runtimeCore.RuntimeMemory;
            rmem = runtimeCore.RuntimeMemory;

            if (runtimeCore.DebugProps.isResume)   // resume from a breakpoint, 
            {
                Validity.Assert(runtimeCore.DebugProps.DebugStackFrame.Count > 0);

                DebugFrame debugFrame = runtimeCore.DebugProps.DebugStackFrame.Peek();

                // TODO: The FepRun info need not be cached in DebugProps any longer
                // as it can be replaced by StackFrameType in rmem.Stack - pratapa
                fepRun = debugFrame.FepRun == 1;
                //StackFrameType stackFrameType = (StackFrameType)rmem.GetAtRelative(StackFrame.kFrameIndexStackFrameType).opdata;
                //fepRun = (stackFrameType == StackFrameType.kTypeFunction) ? true : false;

                //ResumeRegistersFromStack();

                fepRunStack = runtimeCore.DebugProps.FRStack;

                Properties = PopInterpreterProps();
                Properties.executingGraphNode = runtimeCore.DebugProps.executingGraphNode;
                deferedGraphNodes = runtimeCore.DebugProps.deferedGraphnodes;

            }
            else
            {
                PushInterpreterProps(Properties);
                Properties.Reset();
            }

            if (false == fepRun)
            {
                if (runtimeCore.DebugProps.isResume) // resume from a breakpoint, 
                {
                    pc = entry;
                }
                else
                {
                    pc = istream.entrypoint;
                    rmem.FramePointer = rmem.Stack.Count;
                }
            }
            else
            {
                pc = entry;
            }
            executingLanguage = exe.instrStreamList[exeblock].language;

            if (Language.kAssociative == executingLanguage && !runtimeCore.DebugProps.isResume)
            {
                SetupEntryPoint();
            }

            Validity.Assert(null != rmem);
        }


        private bool HandleBreakpoint(List<Instruction> breakpoints, List<Instruction> runningInstructions, int currentPC)
        {
            bool terminateExec = false;
            bool isBreakPoint = false;

            if ((currentPC >= 0) && (currentPC < runningInstructions.Count))
            {
                isBreakPoint = breakpoints.Contains(runningInstructions[currentPC]);
            }

            if (currentPC >= runningInstructions.Count || currentPC < 0 || isBreakPoint)
            {
                if (currentPC < 0)
                {
                    runtimeCore.ReasonForExecutionSuspend = ReasonForExecutionSuspend.NoEntryPoint;
                    terminateExec = true;
                    //break;
                }
                else if (pc >= runningInstructions.Count)
                {
                    runtimeCore.ReasonForExecutionSuspend = ReasonForExecutionSuspend.EndOfFile;
                    terminateExec = true;
                    //break;
                }
                else
                {
                    Validity.Assert(breakpoints.Contains(runningInstructions[currentPC]));
                    runtimeCore.ReasonForExecutionSuspend = ReasonForExecutionSuspend.Breakpoint;
                    logVMMessage("Breakpoint at: " + runningInstructions[currentPC]);

                    Validity.Assert(runtimeCore.DebugProps.DebugStackFrame.Count > 0);
                    {
                        DebugFrame debugFrame = runtimeCore.DebugProps.DebugStackFrame.Peek();

                        // Since the first frame always belongs to the global language block
                        if (runtimeCore.DebugProps.DebugStackFrame.Count > 1)
                        {
                            debugFrame.IsResume = true;
                        }
                    }
                    SaveRegistersToStack();

                    runtimeCore.DebugProps.isResume = true;
                    runtimeCore.DebugProps.FRStack = fepRunStack;
                    runtimeCore.DebugProps.executingGraphNode = Properties.executingGraphNode;
                    runtimeCore.DebugProps.deferedGraphnodes = deferedGraphNodes;

                    if (runtimeCore.DebugProps.RunMode == Runmode.StepNext)
                    {
                        foreach (DebugFrame debugFrame in runtimeCore.DebugProps.DebugStackFrame)
                        {
                            debugFrame.FunctionStepOver = false;
                        }
                    }

                    runtimeCore.RunningBlock = executingBlock;
                    PushInterpreterProps(Properties);

                    if (runtimeCore.DebugProps.FirstStackFrame != null)
                    {
                        runtimeCore.DebugProps.FirstStackFrame = null;
                    }
                    throw new DebugHalting(); 
                }
            }
            return terminateExec;
        }

        /// <summary>
        /// This is the VM execution entry function
        /// </summary>
        /// <param name="exeblock"></param>
        /// <param name="entry"></param>
        /// <param name="breakpoints"></param>
        /// <param name="language"></param>
        public void Execute(int exeblock, int entry, List<Instruction> breakpoints, Language language = Language.kInvalid)
        {
            terminate = true;
            if (entry != Constants.kInvalidPC)
            {
                terminate = false;
                if (runtimeCore.Options.IDEDebugMode && runtimeCore.Options.RunMode != InterpreterMode.kExpressionInterpreter)
                {
                    ExecuteDebug(exeblock, entry, breakpoints, language);
                }
                else
                {
                    Execute(exeblock, entry, language);
                }
            }
        }

        // This will be called only at the time of creation of the main interpreter in the explicit case OR
        // for every implicit function call (like in replication) OR 
        // for every implicit bounce (like in dynamic lang block in inline condition) OR
        // for a Debug Resume from a breakpoint
        private void ExecuteDebug(int exeblock, int entry, List<Instruction> breakpoints, Language language = Language.kInvalid)
        {
            // TODO Jun: Call RestoreFromBounce here?
            StackValue svType = rmem.GetAtRelative(StackFrame.kFrameIndexStackFrameType);
            StackFrameType type = (StackFrameType)svType.opdata;
            if (StackFrameType.kTypeLanguage == type || StackFrameType.kTypeFunction == type)
            {
                ResumeRegistersFromStack();
                bounceType = (CallingConvention.BounceType)TX.opdata;
            }

            SetupExecutive(exeblock, entry, language, breakpoints);


            bool debugRun = (0 != (debugFlags & (int)DebugFlags.SPAWN_DEBUGGER));
            if (!fepRun || fepRun && debugRun)
            {
                logVMMessage("Start JIL Execution - " + CoreUtils.GetLanguageString(language));
            }

            runtimeCore.DebugProps.isResume = false;

            while (!terminate)
            {
                // This will be true only for inline conditions in Associative blocks 
                if (runtimeCore.DebugProps.InlineConditionOptions.isInlineConditional &&
                    runtimeCore.DebugProps.InlineConditionOptions.instructionStream == exeblock && runtimeCore.DebugProps.InlineConditionOptions.endPc == pc)
                {
                    // turn off inline conditional flag
                    {
                        runtimeCore.DebugProps.InlineConditionOptions.isInlineConditional = false;
                        runtimeCore.DebugProps.InlineConditionOptions.startPc = Constants.kInvalidIndex;
                        runtimeCore.DebugProps.InlineConditionOptions.endPc = Constants.kInvalidIndex;
                        runtimeCore.DebugProps.InlineConditionOptions.instructionStream = 0;
                    }

                    // if no longer inside a replicated/external function call, restore breakpoints
                    if (!runtimeCore.DebugProps.DebugStackFrameContains(DebugProperties.StackFrameFlagOptions.IsReplicating) &&
                        !runtimeCore.DebugProps.DebugStackFrameContains(DebugProperties.StackFrameFlagOptions.IsExternalFunction))
                    {
                        if (runtimeCore.DebugProps.InlineConditionOptions.ActiveBreakPoints.Count > 0)
                        {
                            runtimeCore.Breakpoints.Clear();
                            runtimeCore.Breakpoints.AddRange(runtimeCore.DebugProps.InlineConditionOptions.ActiveBreakPoints);
                            runtimeCore.DebugProps.InlineConditionOptions.ActiveBreakPoints.Clear();
                        }
                    }
                }

                List<Instruction> instructions = istream.instrList;

                // Execute the instruction!
                Instruction executeInstruction = instructions[pc];
                Exec(instructions[pc]);

                bool restoreInstructionStream =
                    executeInstruction.opCode == OpCode.CALLR ||
                    executeInstruction.opCode == OpCode.RETURN
                    || executeInstruction.opCode == OpCode.RETC;
                if (restoreInstructionStream && IsExplicitCall)
                {
                    // The instruction stream list is updated on callr
                    instructions = istream.instrList;
                    exeblock = executingBlock;
                    runtimeCore.DebugProps.CurrentBlockId = exeblock;
                }

                // Disabling support for stepping into replicating function calls temporarily - pratapa
                // Check if the current instruction is a return from a function call or constructor

                DebugFrame tempFrame = null;
                if (!IsExplicitCall && (instructions[runtimeCore.DebugProps.DebugEntryPC].opCode == OpCode.RETURN || instructions[runtimeCore.DebugProps.DebugEntryPC].opCode == OpCode.RETC))
                {
                    int ci, fi;
                    bool isReplicating;
                    DebugFrame debugFrame;
                    DebugReturnFromFunctionCall(pc, ref exeblock, out ci, out fi, out isReplicating, out debugFrame);

                    instructions = istream.instrList;
                    executingBlock = exeblock;
                    runtimeCore.DebugProps.CurrentBlockId = exeblock;
                }
                else if (executeInstruction.opCode == OpCode.RETB)
                {
                    tempFrame = runtimeCore.DebugProps.DebugStackFrame.Peek();

                    RestoreDebugPropsOnReturnFromLangBlock(ref exeblock, ref instructions);

                    // TODO: If return from previous lang block calls "_Dispose", and we have stepped into it,
                    // we need to restore the calling stackframe - pratapa
                    if (tempFrame.IsDisposeCall)
                    {
                        // TODO: If we have stepped inside _Dispose and are resuming from it - pratapa
                        if (!terminate)
                        {
                            // 1. Call everything after GC in OpCode.RETB
                            // 2. Call RestoreDebugPropsOnReturnFromLangBlock() for caller lang block
                            // 3. Return address from _Dispose is one more than the correct value and therefore needs to be fixed
                        }
                        // TODO: This works assuming debugging inside _Dispose functions is disabled
                        // ie stepping over _Dispose - pratapa
                        runtimeCore.DebugProps.DebugEntryPC = runtimeCore.DebugProps.ReturnPCFromDispose;
                        break;
                    }
                    else
                    {
                        runtimeCore.DebugProps.DebugEntryPC = pc;
                    }
                    // Comment Jun: On explictit bounce, only on retb we update the executing block
                    // as the block scope has already change by returning to the caller block
                    executingBlock = exeblock;
                    runtimeCore.RunningBlock = exeblock;
                }
                else
                {
                    runtimeCore.DebugProps.DebugEntryPC = pc;
                }

                DebugFrame frame = runtimeCore.DebugProps.DebugStackFrame.Peek();
                if (frame.IsInlineConditional)
                {
                    RestoreDebugPropsOnReturnFromBuiltIns();
                    runtimeCore.DebugProps.DebugEntryPC = pc;
                }

                //runtimeCore.RuntimeMemory = rmem;
                runtimeCore.RuntimeMemory = rmem;

                bool terminateExec = HandleBreakpoint(breakpoints, instructions, pc);
                if (terminateExec)
                {
                    break;
                }
            }

            if (!fepRun || fepRun && debugRun)
            {
                logVMMessage("End JIL Execution - " + CoreUtils.GetLanguageString(language));
            }
        }


        private void Execute(int exeblock, int entry, Language language = Language.kInvalid)
        {
            SetupExecutive(exeblock, entry);

            string engine = CoreUtils.GetLanguageString(language);

            bool debugRun = IsDebugRun();
            if (!fepRun || fepRun && debugRun)
            {
                logVMMessage("Start JIL Execution - " + engine);
            }

            while (!terminate)
            {
                if(runtimeCore.CancellationPending)
                {
                    throw new ExecutionCancelledException();
                }

                if (pc >= istream.instrList.Count || pc < 0)
                {
                    break;
                }
                Exec(istream.instrList[pc]);
            }

            if (!fepRun || fepRun && debugRun)
            {
                logVMMessage("End JIL Execution - " + engine);
            }
        }

        protected SymbolNode GetSymbolNode(int blockId, int classIndex, int symbolIndex)
        {
            if (Constants.kGlobalScope == classIndex)
            {
                return exe.runtimeSymbols[blockId].symbolList[symbolIndex];
            }
            else
            {
                return exe.classTable.ClassNodes[classIndex].symbols.symbolList[symbolIndex];
            }
        }

        private StackValue GetOperandData(StackValue op1)
        {
            StackValue op2 = StackValue.BuildClassIndex(Constants.kInvalidIndex);
            return GetOperandData(-1, op1, op2);
        }

        private StackValue GetOperandData(int blockId, StackValue opSymbol, StackValue opClass)
        {
            StackValue data;
            switch (opSymbol.optype)
            {
                case AddressType.Int:
                case AddressType.Double:
                case AddressType.Boolean:
                case AddressType.Char:
                case AddressType.String:
                case AddressType.BlockIndex:
                case AddressType.LabelIndex:
                case AddressType.ArrayDim:
                case AddressType.Pointer:
                case AddressType.ArrayPointer:
                case AddressType.ReplicationGuide:
                case AddressType.Null:
                case AddressType.Dynamic:
                case AddressType.DefaultArg:
                case AddressType.FunctionPointer:
                    data = opSymbol;
                    data.metaData.type = exe.TypeSystem.GetType(opSymbol);
                    break;
                case AddressType.StaticType:
                    data = opSymbol;
                    break;
                case AddressType.Register:
                    switch ((Registers)opSymbol.opdata)
                    {
                        case Registers.AX:
                            data = AX;
                            break;
                        case Registers.BX:
                            data = BX;
                            break;
                        case Registers.CX:
                            data = CX;
                            break;
                        case Registers.DX:
                            data = DX;
                            break;
                        case Registers.EX:
                            data = EX;
                            break;
                        case Registers.FX:
                            data = FX;
                            break;
                        case Registers.LX:
                            data = LX;
                            break;
                        case Registers.RX:
                            data = RX;
                            break;
                        case Registers.SX:
                            data = SX;
                            break;
                        case Registers.TX:
                            data = TX;
                            break;
                        default:
                            throw new NotImplementedException();
                    }
                    break;

                case AddressType.VarIndex:
                    SymbolNode symbol = GetSymbolNode(blockId, (int)opClass.opdata, (int)opSymbol.opdata);
                    data = rmem.GetSymbolValue(symbol);
                    break;

                case AddressType.MemVarIndex:
                    data = rmem.GetMemberData((int)opSymbol.opdata, (int)opClass.opdata, exe);
                    break;

                case AddressType.StaticMemVarIndex:
                    SymbolNode staticMember = GetSymbolNode(blockId, Constants.kGlobalScope, (int)opSymbol.opdata);
                    data = rmem.GetSymbolValue(staticMember);
                    break;

                case AddressType.ThisPtr:
                    data = rmem.CurrentStackFrame.ThisPtr;
                    break;

                default:
                    throw new NotImplementedException();
            }
            return data;
        }

        private void PopToW(int blockId, StackValue op1, StackValue op2, StackValue opVal)
        {
            int symbolIndex = (int)op1.opdata;
            int classIndex = (int)op2.opdata;
            SymbolNode symbol = GetSymbolNode(blockId, classIndex, symbolIndex);
            int offset = symbol.index;
            runtimeCore.watchStack[offset] = opVal;
        }

        private void PushW(int block, StackValue op1, StackValue op2)
        {
            int symbol = (int)op1.opdata;
            int scope = (int)op2.opdata;
            SymbolNode node;
            if (Constants.kGlobalScope == scope)
            {
                node = exe.runtimeSymbols[block].symbolList[symbol];
            }
            else
            {
                node = exe.classTable.ClassNodes[scope].symbols.symbolList[symbol];
            }

            int offset = node.index;
            //For watch symbol, use watching stack.
            if (runtimeCore.WatchSymbolList.Contains(node))
            {
                rmem.Push(runtimeCore.watchStack[offset]);
            }
            else
            {
                rmem.Push(GetOperandData(block, op1, op2));
            }
        }

        protected StackValue PopTo(int blockId, StackValue op1, StackValue op2, StackValue opVal)
        {
            StackValue opPrev = StackValue.Null;
            switch (op1.optype)
            {
                case AddressType.VarIndex:
                case AddressType.MemVarIndex:

                    SymbolNode symbol = GetSymbolNode(blockId, (int)op2.opdata, (int)op1.opdata);
                    opPrev = rmem.GetSymbolValue(symbol);
                    rmem.SetSymbolValue(symbol, opVal);
<<<<<<< HEAD
                    runtimeCore.UpdatedSymbols.Add(symbol);
=======
                    exe.UpdatedSymbols.Add(symbol);
>>>>>>> 706b7dd2

                    if (IsDebugRun())
                    {
                        logWatchWindow(blockId, (int)op1.opdata);
                        System.Console.ReadLine();
                    }

                    if (Constants.kGlobalScope == op2.opdata)
                    {
                        logWatchWindow(blockId, (int)op1.opdata);
                    }
                    break;

                case AddressType.StaticMemVarIndex:
                    var staticMember = GetSymbolNode( blockId, Constants.kGlobalScope, (int)op1.opdata);
                    opPrev = rmem.GetSymbolValue(staticMember);
                    rmem.SetSymbolValue(staticMember, opVal);
<<<<<<< HEAD
                    runtimeCore.UpdatedSymbols.Add(staticMember);
=======
                    exe.UpdatedSymbols.Add(staticMember);
>>>>>>> 706b7dd2

                    if (IsDebugRun())
                    {
                        logWatchWindow(blockId, (int)op1.opdata);
                        System.Console.ReadLine();
                    }

                    logWatchWindow(blockId, (int)op1.opdata);
                    break;
                case AddressType.Register:
                    {
                        StackValue data = opVal;
                        switch ((Registers)op1.opdata)
                        {
                            case Registers.AX:
                                opPrev = AX;
                                AX = data;
                                break;
                            case Registers.BX:
                                opPrev = BX;
                                BX = data;
                                break;
                            case Registers.CX:
                                opPrev = CX;
                                CX = data;
                                break;
                            case Registers.DX:
                                opPrev = DX;
                                DX = data;
                                break;
                            case Registers.EX:
                                opPrev = EX;
                                EX = data;
                                break;
                            case Registers.FX:
                                opPrev = FX;
                                FX = data;
                                break;
                            case Registers.RX:
                                opPrev = RX;
                                RX = data;
                                break;
                            case Registers.SX:
                                opPrev = SX;
                                SX = data;
                                break;
                            case Registers.TX:
                                opPrev = TX;
                                TX = data;
                                break;
                            case Registers.LX:
                                opPrev = LX;
                                LX = data;
                                break;
                            default:
                                throw new NotImplementedException();
                        }
                        break;
                    }
                default:
                    throw new NotImplementedException();

            }
            return opPrev;
        }

        protected StackValue PopToIndexedArray(int blockId, int symbol, int classIndex, List<StackValue> dimlist, StackValue data)
        {
            SymbolNode symbolnode = GetSymbolNode(blockId, classIndex, symbol);
            Validity.Assert(symbolnode != null);

            StackValue value = rmem.GetSymbolValue(symbolnode);
            if (value.IsInvalid)
            {
                value = StackValue.Null;
            }

            Type t = symbolnode.staticType;
            StackValue ret = StackValue.Null;
            if (value.IsArray)
            {
                if (t.UID != (int)PrimitiveType.kTypeVar || t.rank >= 0)
                {
                    int lhsRepCount = 0;
                    foreach (var dim in dimlist)
                    {
                        if (dim.IsArray)
                        {
                            lhsRepCount++;
                        }
                    }

                    if (t.rank > 0)
                    {
                        t.rank = t.rank - dimlist.Count;
                        t.rank += lhsRepCount;

                        if (t.rank < 0)
                        {
                            string message = String.Format(Resources.kSymbolOverIndexed, symbolnode.name);
                            runtimeCore.RuntimeStatus.LogWarning(WarningID.kOverIndexing, message);
                        }
                    }

                }

                ret = ArrayUtils.SetValueForIndices(value, dimlist, data, t, runtimeCore);
            }
            else if (value.IsString)
            {
                runtimeCore.RuntimeStatus.LogWarning(WarningID.kInvalidIndexing, Resources.kStringIndexingCannotBeAssigned);
                ret = StackValue.Null;
            }
            else
            {
                if (symbolnode.staticType.rank == 0)
                {
                    rmem.SetSymbolValue(symbolnode, StackValue.Null);
                    return value;
                }
                else
                {
                    StackValue array = rmem.Heap.AllocateArray(Enumerable.Empty<StackValue>(), null);
                    rmem.SetSymbolValue(symbolnode, array);
                    if (!value.IsNull)
                    {
                        ArrayUtils.SetValueForIndex(array, 0, value, runtimeCore);
                    }
                    ret = ArrayUtils.SetValueForIndices(array, dimlist, data, t, runtimeCore);
                }
            }

            if (IsDebugRun())
            {
                logWatchWindow(blockId, symbolnode.symbolTableIndex);
                System.Console.ReadLine();
            }

            if (IsGlobalScope())
            {
                logWatchWindow(blockId, symbolnode.symbolTableIndex);
            }
            return ret;
        }

        private bool IsDebugRun()
        {
            return (debugFlags & (int)DebugFlags.SPAWN_DEBUGGER) != 0;
        }

        private void SetOperandData(StackValue opdest, StackValue stackData, int blockId = Constants.kInvalidIndex)
        {
            switch (opdest.optype)
            {
                case AddressType.VarIndex:
                case AddressType.MemVarIndex:
                    Validity.Assert(false);

                    SymbolNode symbol = GetSymbolNode(0, Constants.kGlobalScope, (int)opdest.opdata);
                    rmem.SetSymbolValue(symbol, stackData);

                    if (IsDebugRun())
                    {
                        logWatchWindow(Constants.kInvalidIndex, (int)opdest.opdata);
                        System.Console.ReadLine();
                    }

                    if (IsGlobalScope())
                    {
                        logWatchWindow(Constants.kInvalidIndex, (int)opdest.opdata);
                    }
                    break;
                case AddressType.StaticMemVarIndex:
                    SymbolNode staticMember = GetSymbolNode(0, Constants.kGlobalScope, (int)opdest.opdata);
                    rmem.SetSymbolValue(staticMember, stackData);

                    if (IsDebugRun())
                    {
                        logWatchWindow(Constants.kInvalidIndex, (int)opdest.opdata);
                        System.Console.ReadLine();
                    }

                    if (IsGlobalScope())
                    {
                        logWatchWindow(0, (int)opdest.opdata);
                    }
                    break;
                case AddressType.Register:
                {
                    StackValue data = stackData;
                        
                        switch ((Registers)opdest.opdata)
                        {
                            case Registers.AX:
                                AX = data;
                                break;
                            case Registers.BX:
                                BX = data;
                                break;
                            case Registers.CX:
                                CX = data;
                                break;
                            case Registers.DX:
                                DX = data;
                                break;
                            case Registers.EX:
                                EX = data;
                                break;
                            case Registers.FX:
                                FX = data;
                                break;
                            case Registers.LX:
                                LX = data;
                                break;
                            case Registers.RX:
                                RX = data;
                                break;
                            case Registers.SX:
                                SX = data;
                                break;
                            case Registers.TX:
                                TX = data;
                                break;
                            default:
                                throw new NotImplementedException();
                        }
                        break;
                    }
                default:
                    throw new NotImplementedException();
            }
        }

        protected void runtimeVerify(bool condition, string msg = "Dsasm runtime error. Exiting...\n")
        {
            // TODO Jun: hook this up to a runtime error handler            
            if (!condition)
                throw new RuntimeException(msg);
        }

        private StackValue GetFinalPointer(int depth, bool isDotFunctionBody = false)
        {
            RTSymbol[] rtSymbols = new RTSymbol[depth];
            bool isInvalidIdentList = false;
            for (int i = depth - 1; i >= 0; --i)
            {
                // Get the symbol
                rtSymbols[i].Sv = rmem.Pop();

                AddressType optype = rtSymbols[i].Sv.optype;
                if (!isDotFunctionBody
                    && optype != AddressType.Pointer
                    && optype != AddressType.ArrayPointer
                    && optype != AddressType.Dynamic
                    && optype != AddressType.ClassIndex)
                {
                    isInvalidIdentList = true;
                }

                if (isDotFunctionBody && i != 0)
                {
                    StackValue dimSv = rmem.Pop();
                    dimSv.optype = AddressType.ArrayDim;
                    rmem.Push(dimSv);
                }

                if (rmem.Stack[rmem.Stack.Count - 1].IsArrayDimension)
                {
                    // Get the number of demension pushed
                    StackValue svDim = rmem.Pop();
                    int dimensions = (int)svDim.opdata;

                    if (dimensions > 0)
                    {
                        if (isDotFunctionBody && i != 0)
                        {
                            //push its dimension value
                            StackValue dimValArraySv = rmem.Pop();
                            HeapElement he = rmem.Heap.GetHeapElement(dimValArraySv);
                            foreach (StackValue dimValSv in he.Stack)
                            {
                                rmem.Push(dimValSv);
                            }
                        }
                        // Pop off each dimension
                        rtSymbols[i].Dimlist = new int[dimensions];
                        for (int j = dimensions - 1; j >= 0; --j)
                        {
                            svDim = rmem.Pop();
                            if (!svDim.IsInteger)
                            {
                                isInvalidIdentList = true;
                            }
                            rtSymbols[i].Dimlist[j] = (int)svDim.opdata;
                        }
                    }
                    else if (isDotFunctionBody && i != 0)
                    {
                        rmem.Pop(); //pop the rhsDimExprList (arrayPointer)
                    }
                }
            }

            if (isInvalidIdentList)
            {
                return StackValue.Null;
            }

            if (isDotFunctionBody)
            {
                if (rtSymbols[0].Sv.IsInteger) // static, class UID
                {
                    // if static, the opdata of rtSymbols[0] is not used, no need to bother that 
                    int type = (int)rtSymbols[0].Sv.opdata;
                    rtSymbols[0].Sv.metaData.type = type;
                    rtSymbols[0].Sv.optype = AddressType.ClassIndex;
                }
                rtSymbols[1].Sv.optype = AddressType.Dynamic;
            }


            if (1 == depth)
            {
                return GetIndexedArray(rtSymbols[0].Sv, rtSymbols[0].Dimlist);
            }

            // Get first stackvalue of the first elemnt in the ident list
            // Get its indexed value
            rtSymbols[0].Sv = GetIndexedArray(rtSymbols[0].Sv, rtSymbols[0].Dimlist);

            //If the value of the first identifier is null, return null stack value
            if (rtSymbols[0].Sv.IsNull)
            {
                return rtSymbols[0].Sv;
            }

            int index = -1;
            StackValue ptr = rtSymbols[0].Sv;

            // Traverse the heap until the last pointer
            int n;
            int classsccope = rtSymbols[0].Sv.metaData.type;
            for (n = 1; n < rtSymbols.Length; ++n)
            {
                // Index into the current pointer
                // 'index' is the index of the member variable

                // class f {
                //   x : var; y : var // index of x = 0, y = 1
                // }

                //resolve dynamic reference
                if (rtSymbols[n].Sv.IsDynamic)
                {
                    classsccope = rtSymbols[n - 1].Sv.metaData.type;
                    bool succeeded = ProcessDynamicVariable((rtSymbols[n].Dimlist != null), ref rtSymbols[n].Sv, classsccope);
                    //if the identifier is unbounded. Push null
                    if (!succeeded)
                    {
                        return StackValue.Null;
                    }
                }

                if (rtSymbols[n].Sv.IsStaticVariableIndex)
                {
                    StackValue op2 = StackValue.BuildClassIndex(Constants.kInvalidIndex);
                    rtSymbols[n].Sv = GetOperandData(0, rtSymbols[n].Sv, op2);
                }
                else
                {
                    index = (int)rtSymbols[n].Sv.opdata;
                    rtSymbols[n].Sv = rmem.Heap.GetHeapElement(ptr).Stack[index];
                }

                // Once a pointer to the member is retrieved, get its indexed value
                rtSymbols[n].Sv = GetIndexedArray(rtSymbols[n].Sv, rtSymbols[n].Dimlist);
                ptr = rtSymbols[n].Sv;
            }

            // Check the last pointer
            StackValue opVal = rtSymbols[n - 1].Sv;
            if (opVal.IsPointer || opVal.IsInvalid)
            {
                /*
                  if lookahead is Not a pointer then
                      move to that pointer and get its value at stack index 0 (or further if array)
                      push that
                  else 
                      push the current ptr
                  end
                */

                // Determine if we still need to move one more time on the heap
                // Peek into the pointed data using nextPtr. 
                // If nextPtr is not a pointer (a primitive) then return the data at nextPtr
                StackValue nextPtr = opVal;
                var data = rmem.Heap.GetHeapElement(nextPtr).Stack[0];

                bool isActualData = !data.IsPointer && !data.IsArray && !data.IsInvalid;
                if (isActualData)
                {
                    // Move one more and get the value at the first heapstack
                    opVal = data;
                }
            }
            return opVal;
        }

        private StackValue GetIndexedArray(StackValue svPtr, int[] dimList)
        {
            // 'svPtr' is the array pointer that is to be indexed into
            if (null == dimList || dimList.Length <= 0)
            {
                return svPtr;
            }

            if (!svPtr.IsArray)
            {
                runtimeCore.RuntimeStatus.LogWarning(WarningID.kOverIndexing, Resources.kArrayOverIndexed);
                return StackValue.Null;
            }

            //
            // Comment Jun: It is possible that the type is not an array, and in such cases just take the value
            // Here is such as case:
            //      a = 100;
            //      z = 0;
            //      for (i in a)
            //      {
            //          z = z + i;
            //      }
            //
            // In this example, 'a' is assumed to be an array by the forloop and is compiled into: i = a[auto_counter]
            // In this case, just return 'a' and there is no need to traverse the heap
            //

            if (!svPtr.IsArray)
            {
                runtimeCore.RuntimeStatus.LogWarning(WarningID.kOverIndexing, Resources.kArrayOverIndexed);
                return StackValue.Null;
            }

            int dimensions = dimList.Length;
            for (int n = 0; n < dimensions - 1; ++n)
            {
                // TODO Jun: This means that variables are coerced to 32-bit when used as an array index
                try
                {
                    StackValue array = rmem.Heap.GetHeapElement(svPtr).GetValue(dimList[n], runtimeCore);
                    if (!array.IsArray)
                    {
                        runtimeCore.RuntimeStatus.LogWarning(WarningID.kOverIndexing, Resources.kArrayOverIndexed);
                        return StackValue.Null;
                    }
                    svPtr = array;
                }
                catch (ArgumentOutOfRangeException)
                {
                    runtimeCore.RuntimeStatus.LogWarning(WarningID.kOverIndexing, Resources.kArrayOverIndexed);
                    return StackValue.Null;
                }
            }
            StackValue sv;
            try
            {
                sv = rmem.Heap.GetHeapElement(svPtr).GetValue(dimList[dimensions - 1], runtimeCore);
            }
            catch (ArgumentOutOfRangeException)
            {
                runtimeCore.RuntimeStatus.LogWarning(WarningID.kOverIndexing, Resources.kArrayOverIndexed);
                sv = StackValue.Null;
            }
            catch (IndexOutOfRangeException)
            {
                runtimeCore.RuntimeStatus.LogWarning(WarningID.kIndexOutOfRange, Resources.kIndexOutOfRange);
                return StackValue.Null;
            }
            return sv;
        }

        public StackValue GetIndexedArray(StackValue array, List<StackValue> indices)
        {
            return ArrayUtils.GetValueFromIndices(array, indices, runtimeCore);
        }

        public StackValue GetIndexedArrayW(int dimensions, int blockId, StackValue op1, StackValue op2)
        {
            var dims = new List<StackValue>();
            for (int n = dimensions - 1; n >= 0; --n)
            {
                dims.Insert(0, rmem.Pop());
            }

            int symbolIndex = (int)op1.opdata;
            int classIndex = (int)op2.opdata;

            SymbolNode symbolNode = GetSymbolNode(blockId, classIndex, symbolIndex);
            int stackindex = symbolNode.index;
            string varname = symbolNode.name;

            StackValue thisArray;
            if (runtimeCore.Options.RunMode == InterpreterMode.kExpressionInterpreter && runtimeCore.WatchSymbolList.Contains(symbolNode))
            {
                thisArray = runtimeCore.watchStack[symbolNode.index];
            }
            else
            {
                if (op1.IsMemberVariableIndex)
                {
                    StackValue thisptr = rmem.GetAtRelative(StackFrame.kFrameIndexThisPtr);
                    thisArray = rmem.Heap.GetHeapElement(thisptr).Stack[stackindex];
                }
                else
                {
                    thisArray = rmem.GetSymbolValue(symbolNode);
                }
            }

            if (!thisArray.IsArray)
            {
                if (varname.StartsWith(Constants.kForLoopExpression))
                {
                    return thisArray;
                }

                string message = String.Format(Resources.kSymbolOverIndexed, varname);
                runtimeCore.RuntimeStatus.LogWarning(WarningID.kOverIndexing, message);
                return StackValue.Null;
            }

            StackValue result;
            try
            {
                result = GetIndexedArray(thisArray, dims);
            }
            catch (ArgumentOutOfRangeException)
            {
                string message = String.Format(Resources.kSymbolOverIndexed, varname);
                runtimeCore.RuntimeStatus.LogWarning(WarningID.kOverIndexing, message);
                return StackValue.Null;
            }

            return result;
        }

        public StackValue GetIndexedArray(List<StackValue> dims, int blockId, StackValue op1, StackValue op2)
        {
            int symbolIndex = (int)op1.opdata;
            int classIndex = (int)op2.opdata;

            SymbolNode symbolNode = GetSymbolNode(blockId, classIndex, symbolIndex);
            string varname = symbolNode.name;

            StackValue thisArray;
            if (op1.IsMemberVariableIndex)
            {
                thisArray = rmem.GetMemberData(symbolIndex, classIndex, exe);
           }
            else
            {
                thisArray = rmem.GetSymbolValue(symbolNode);
            }

            if (!thisArray.IsArray && !thisArray.IsString)
            {
                if (varname.StartsWith(Constants.kForLoopExpression))
                {
                    return thisArray;
                }

                string message = String.Format(Resources.kSymbolOverIndexed, varname);
                runtimeCore.RuntimeStatus.LogWarning(WarningID.kOverIndexing, message);
                return StackValue.Null;
            }

            StackValue result;
            try
            {
                result = GetIndexedArray(thisArray, dims);

                // If the source object is a string and the result is an array
                // of character, wrap it into a string. 
                if (result.IsArray && thisArray.IsString)
                {
                    result = StackValue.BuildString(result.opdata);
                }
            }
            catch (ArgumentOutOfRangeException)
            {
                string message = String.Format(Resources.kSymbolOverIndexed, varname);
                runtimeCore.RuntimeStatus.LogWarning(WarningID.kOverIndexing, message);
                return StackValue.Null;
            }

            return result;
        }

        private bool ProcessDynamicVariable(bool isArray, ref StackValue svPtr, int classIndex)
        {
            int variableDynamicIndex = (int)svPtr.opdata;
            var dynamicVariableNode = exe.DynamicVarTable.variableTable[variableDynamicIndex];

            SymbolNode node = null;
            bool isStatic = false;

            if (!((int)PrimitiveType.kTypeVoid == classIndex
                || Constants.kInvalidIndex == classIndex
                || exe.classTable.ClassNodes[classIndex].symbols == null))
            {
                bool hasThisSymbol;
                AddressType addressType;

                string name = dynamicVariableNode.variableName;
                int contextClassIndex = dynamicVariableNode.classIndex;
                int contextProcIndex = dynamicVariableNode.procIndex;
                ClassNode classNode = exe.classTable.ClassNodes[classIndex];
                int symbolIndex = ClassUtils.GetSymbolIndex(
                    classNode, 
                    name, 
                    contextClassIndex, 
                    contextProcIndex, 
                    runtimeCore.RunningBlock,
                    exe.CompleteCodeBlocks, 
                    out hasThisSymbol,
                    out addressType);
                if (Constants.kInvalidIndex != symbolIndex)
                {
                    if (addressType == AddressType.StaticMemVarIndex)
                    {
                        node = exe.CodeBlocks[0].symbolTable.symbolList[symbolIndex];
                        isStatic = true;
                    }
                    else
                    {
                        node = exe.classTable.ClassNodes[classIndex].symbols.symbolList[symbolIndex];
                    }
                }
            }

            if (null == node)
            {
                return false;
            }
            svPtr.opdata = node.symbolTableIndex;
            svPtr.optype = isArray ? AddressType.ArrayPointer : (isStatic ? AddressType.StaticMemVarIndex : AddressType.Pointer);
            return true;
        }

        private bool ResolveDynamicFunction(Instruction instr, out bool isMemberFunctionPointer)
        {
            isMemberFunctionPointer = false;
            int fptr = Constants.kInvalidIndex;
            int functionDynamicIndex = (int)instr.op1.opdata;
            int classIndex = (int)instr.op2.opdata;
            int depth = (int)instr.op3.opdata;
            bool isDotMemFuncBody = functionDynamicIndex == Constants.kInvalidIndex;
            bool isFunctionPointerCall = false;
            if (isDotMemFuncBody)
            {
                functionDynamicIndex = (int)rmem.Pop().opdata;
            }

            var dynamicFunction = exe.DynamicFuncTable.GetFunctionAtIndex(functionDynamicIndex);

            if (isDotMemFuncBody)
            {
                classIndex = dynamicFunction.ClassIndex;
            }

            string procName = dynamicFunction.Name;
            int argumentNumber = dynamicFunction.ArgumentNumber;
            List<Type> arglist = new List<Type>();
            for (int i = 0; i < argumentNumber; ++i)
            {
                arglist.Add(new Type());
            }

            if (procName == Constants.kFunctionPointerCall && depth == 0)
            {
                isFunctionPointerCall = true;
                classIndex = Constants.kGlobalScope;
                StackValue fpSv = rmem.Pop();
                if (!fpSv.IsFunctionPointer)
                {
                    rmem.PopFrame(argumentNumber); //remove the arguments
                    return false;
                }
                fptr = (int)fpSv.opdata;
            }

            //retrieve the function arguments
            List<StackValue> argSvList = new List<StackValue>();
            if (isDotMemFuncBody)
            {
                arglist = new List<Type>();
                StackValue argArraySv = rmem.Pop();
                for (int i = 0; i < ArrayUtils.GetElementSize(argArraySv, runtimeCore); ++i)
                {
                    StackValue sv = rmem.Heap.GetHeapElement(argArraySv).Stack[i];
                    argSvList.Add(sv); //actual arguments
                    Type paramType = new Type();
                    paramType.UID = sv.metaData.type;
                    paramType.rank = 0;
                    if (sv.IsArray)
                    {
                        StackValue paramSv = sv;
                        while (paramSv.IsArray)
                        {
                            paramType.rank++;
                            var he = rmem.Heap.GetHeapElement(paramSv);

                            if (he.VisibleItems.Any())
                            {
                                paramSv = he.VisibleItems.First();
                                paramType.UID = paramSv.metaData.type;
                            }
                            else
                            {
                                paramType.UID = (int)PrimitiveType.kTypeArray;
                                break;
                            }
                        }
                    }
                    arglist.Add(paramType); //build arglist
                }
                argSvList.Reverse();
            }
            else
            {
                for (int i = 0; i < argumentNumber; i++)
                {
                    StackValue argSv = rmem.Pop();
                    argSvList.Add(argSv);
                }
            }
            int lefttype = Constants.kGlobalScope;
            bool isLeftClass = false;
            if (isDotMemFuncBody && rmem.Stack.Last().IsInteger) //constructor or static function
            {
                //in this case, ptr won't be used
                lefttype = (int)rmem.Pop().opdata;
                isLeftClass = true;
            }
            else if (depth > 0)
            {
                //resolve the identifier list            
                StackValue pSv = GetFinalPointer(depth);
                //push the resolved stack value to stack
                rmem.Push(pSv);
                lefttype = pSv.metaData.type;
            }

            int type = lefttype;

            if (depth > 0)
            {
                // check whether it is function pointer, this checking is done at runtime to handle the case
                // when turning on converting dot operator to function call
                if (!((int)PrimitiveType.kTypeVoid == type
                    || Constants.kInvalidIndex == type
                    || exe.classTable.ClassNodes[type].symbols == null))
                {
                    bool hasThisSymbol;
                    AddressType addressType;
                    SymbolNode node = null;
                    bool isStatic = false;
                    ClassNode classNode = exe.classTable.ClassNodes[type];
                    int symbolIndex = ClassUtils.GetSymbolIndex(
                        classNode, 
                        procName, 
                        type, 
                        Constants.kGlobalScope, 
                        runtimeCore.RunningBlock,
                        exe.CompleteCodeBlocks, 
                        out hasThisSymbol,
                        out addressType);

                    if (Constants.kInvalidIndex != symbolIndex)
                    {
                        if (addressType == AddressType.StaticMemVarIndex)
                        {
                            node = exe.CodeBlocks[0].symbolTable.symbolList[symbolIndex];
                            isStatic = true;
                        }
                        else
                        {
                            node = exe.classTable.ClassNodes[type].symbols.symbolList[symbolIndex];
                        }
                    }
                    if (node != null)
                    {
                        isFunctionPointerCall = true;
                        StackValue fpSv = new StackValue();
                        fpSv.opdata = node.symbolTableIndex;
                        fpSv.optype = isStatic ? AddressType.StaticMemVarIndex : AddressType.Pointer;
                        if (fpSv.IsStaticVariableIndex)
                        {
                            StackValue op2 = new StackValue();
                            op2.optype = AddressType.ClassIndex;
                            op2.opdata = Constants.kInvalidIndex;

                            fpSv = GetOperandData(0, fpSv, op2);
                        }
                        else
                        {
                            StackValue ptr = rmem.Stack.Last();
                            fpSv = rmem.Heap.GetHeapElement(ptr).Stack[(int)fpSv.opdata];
                        }
                        //assuming the dimension is zero, as funtion call with nonzero dimension is not supported yet

                        // Check the last pointer
                        if (fpSv.IsPointer || fpSv.IsInvalid)
                        {
                            /*
                              if lookahead is Not a pointer then
                                  move to that pointer and get its value at stack index 0 (or further if array)
                                  push that
                              else 
                                  push the current ptr
                              end
                            */

                            // Determine if we still need to move one more time on the heap
                            // Peek into the pointed data using nextPtr. 
                            // If nextPtr is not a pointer (a primitive) then return the data at nextPtr
                            var data = rmem.Heap.GetHeapElement(fpSv).Stack[0];

                            bool isActualData = !data.IsPointer && 
                                                !data.IsArray && 
                                                !data.IsInvalid; 

                            if (isActualData)
                            {
                                // Move one more and get the value at the first heapstack
                                fpSv = data; 
                            }
                        }
                        if (!fpSv.IsFunctionPointer)
                        {
                            rmem.Pop(); //remove final pointer
                            return false;
                        }
                        fptr = (int)fpSv.opdata;
                    }
                }
            }

            ProcedureNode procNode = null;
            if (isFunctionPointerCall)
            {
                FunctionPointerNode fptrNode;
                if (exe.FuncPointerTable.functionPointerDictionary.TryGetByFirst(fptr, out fptrNode))
                {
                    int blockId = fptrNode.blockId;
                    int procId = fptrNode.procId;
                    int classId = fptrNode.classScope;

                    if (Constants.kGlobalScope == classId)
                    {
                        procName = exe.procedureTable[blockId].procList[procId].name;
                        CodeBlock codeblock = ProtoCore.Utils.CoreUtils.GetCodeBlock(exe.CodeBlocks, blockId);
                        procNode = CoreUtils.GetFirstVisibleProcedure(procName, arglist, codeblock);
                    }
                    else
                    {
                        procNode = exe.classTable.ClassNodes[classId].vtable.procList[procId];
                        isMemberFunctionPointer = !procNode.isConstructor && !procNode.isStatic;                        
                    }
                    type = classId;
                }
                else
                {
                    procNode = null;
                }
            }
            else
            {
                // This is a member function of the previous type
                if (Constants.kInvalidIndex != type)
                {
                    int realType;
                    bool isAccessible;
                    ProcedureNode memProcNode = exe.classTable.ClassNodes[type].GetMemberFunction(procName, arglist, classIndex, out isAccessible, out realType);

                    if (memProcNode == null)
                    {
                        string property;
                        if (CoreUtils.TryGetPropertyName(procName, out property))
                        {
                            string classname = exe.classTable.ClassNodes[type].name;
                            string message = String.Format(Resources.kPropertyOfClassNotFound, classname, property);
                            runtimeCore.RuntimeStatus.LogWarning(WarningID.kMethodResolutionFailure, message);
                        }
                        else
                        {
                            string message = String.Format(Resources.kMethodResolutionFailure, procName);
                            runtimeCore.RuntimeStatus.LogWarning(WarningID.kMethodResolutionFailure, message);
                        }
                    }
                    else
                    {
                        procNode = memProcNode;
                        type = realType;

                        // if the proc node is not accessible, that error will be handled by
                        // callr() later on. 
                    }
                }
            }

            if (null != procNode && Constants.kInvalidIndex != procNode.procId)
            {
                if (isLeftClass || (isFunctionPointerCall && depth > 0)) //constructor or static function or function pointer call
                {
                    rmem.Pop(); //remove the array dimension for "isLeftClass" or final pointer for "isFunctionPointerCall"
                    instr.op3.opdata = 0; //depth = 0
                }
                //push back the function arguments
                for (int i = argSvList.Count - 1; i >= 0; i--)
                {
                    rmem.Push(argSvList[i]);
                }
                //push value-not-provided default argument
                for (int i = arglist.Count; i < procNode.argInfoList.Count; i++)
                {
                    rmem.Push(StackValue.BuildDefaultArgument());
                }

                // Push the function declaration block  
                StackValue opblock = StackValue.BuildBlockIndex(procNode.runtimeIndex);
                rmem.Push(opblock);

                int dimensions = 0;
                StackValue opdim = StackValue.BuildArrayDimension(dimensions);
                rmem.Push(opdim);

                //Modify the operand data
                instr.op1.opdata = procNode.procId;
                instr.op1.optype = AddressType.FunctionIndex;
                instr.op2.opdata = type;

                return true;
            }

            if (!(isFunctionPointerCall && depth == 0))
            {
                rmem.Pop(); //remove the array dimension for "isLeftClass" or final pointer
            }
            return false;
        }

        // GC for local code blocks if,for,while
        public void GCCodeBlock(int blockId, int functionIndex = Constants.kGlobalScope, int classIndex = Constants.kInvalidIndex)
        {
            foreach (SymbolNode sn in exe.runtimeSymbols[blockId].symbolList.Values)
            {   
                bool allowGC = sn.classScope == classIndex 
                    && sn.functionIndex == functionIndex 
                    && !sn.name.Equals(Constants.kWatchResultVar);
                    /*&& !CoreUtils.IsSSATemp(sn.name)*/

                if (runtimeCore.Options.GCTempVarsOnDebug && runtimeCore.Options.ExecuteSSA)
                {
                    if (runtimeCore.Options.IDEDebugMode)
                    {
                        allowGC = sn.classScope == classIndex 
                            && sn.functionIndex == functionIndex 
                            && !sn.name.Equals(Constants.kWatchResultVar)
                            && !CoreUtils.IsSSATemp(sn.name);
                    }
                }

                if (allowGC)
                {
                    int offset = sn.index;
                    int n = offset;
                    if (sn.absoluteFunctionIndex != Constants.kGlobalScope)
                    {
                        // Comment Jun: We only want the relative offset if a variable is in a function
                        n = rmem.GetRelative(rmem.GetStackIndex(offset));
                    }
                    if (n >= 0)
                    {
                        if (blockId != 0)
                        {
                            StackValue sv = rmem.Stack[n];
                            sv.optype = AddressType.Invalid;
                            rmem.Stack[n] = sv;
                        }
                    }
                }
            }
        }

        public void ReturnSiteGC(int blockId, int classIndex, int functionIndex)
        {
            SymbolTable st;
            List<StackValue> ptrList = new List<StackValue>();
            if (Constants.kInvalidIndex == classIndex)
            {
                st = exe.CompleteCodeBlocks[blockId].symbolTable;
            }
            else
            {
                st = exe.classTable.ClassNodes[classIndex].symbols;
            }

            foreach (SymbolNode symbol in st.symbolList.Values)
            {
                bool allowGC = symbol.functionIndex == functionIndex
                    && !symbol.name.Equals(Constants.kWatchResultVar);

                if (runtimeCore.Options.GCTempVarsOnDebug && runtimeCore.Options.ExecuteSSA)
                {
                    if (runtimeCore.Options.IDEDebugMode)
                    {
                        allowGC = symbol.functionIndex == functionIndex
                            && !symbol.name.Equals(Constants.kWatchResultVar)
                            && !CoreUtils.IsSSATemp(symbol.name);
                    }
                }

                if (allowGC)
                {
                    StackValue sv = rmem.GetSymbolValue(symbol);
                    if (sv.IsPointer || sv.IsArray)
                    {
                        ptrList.Add(sv);
                    }
                }
            }

            foreach (CodeBlock cb in exe.CompleteCodeBlocks[blockId].children)
            {
                if (cb.blockType == CodeBlockType.kConstruct)
                    GCCodeBlock(cb.codeBlockId, functionIndex, classIndex);
            }
        }

        public void Modify_istream_instrList_FromSetValue(int pc, StackValue op)
        {
            istream.instrList[pc].op1 = op;
        }

        public void Modify_istream_instrList_FromSetValue(int blockId, int pc, StackValue op)
        {
            exe.instrStreamList[blockId].instrList[pc].op1 = op;
        }

        public void Modify_istream_entrypoint_FromSetValue(int pc)
        {
            istream.entrypoint = pc;
        }

        public void Modify_istream_entrypoint_FromSetValue(int blockId, int pc)
        {
            exe.instrStreamList[blockId].entrypoint = pc;
        }

        public AssociativeGraph.GraphNode GetLastGraphNode(string varName)
        {
            return istream.dependencyGraph.GraphList.Last(x =>
                    null != x.updateNodeRefList && x.updateNodeRefList.Count > 0
                && null != x.updateNodeRefList[0].nodeList && x.updateNodeRefList[0].nodeList.Count > 0
                && x.updateNodeRefList[0].nodeList[0].symbol.name == varName);
        }


        public AssociativeGraph.GraphNode GetFirstGraphNode(string varName, out int blockId)
        {
            blockId = 0;
            for (int n = 0; n < exe.instrStreamList.Length; ++n)
            {
                InstructionStream stream = exe.instrStreamList[n];
                for (int i = 0; i < stream.dependencyGraph.GraphList.Count; ++i)
                {
                    AssociativeGraph.GraphNode node = stream.dependencyGraph.GraphList[i];
                    if (
                        null != node.updateNodeRefList
                        && node.updateNodeRefList.Count > 0
                        && null != node.updateNodeRefList[0].nodeList
                        && node.updateNodeRefList[0].nodeList.Count > 0
                        && node.updateNodeRefList[0].nodeList[0].symbol.name == varName)
                    {
                        blockId = n;
                        return node;
                    }
                }
            }
            return null;
        }

        public ProcedureNode GetProcedureNode(int blockId, int classIndex, int functionIndex)
        {
            if (Constants.kGlobalScope != classIndex)
            {
                return exe.classTable.ClassNodes[classIndex].vtable.procList[functionIndex];
            }
            return exe.procedureTable[blockId].procList[functionIndex];
        }

        private void GetLocalAndParamCount(int blockId, int classIndex, int functionIndex, out int localCount, out int paramCount)
        {
            localCount = paramCount = 0;

            if (Constants.kGlobalScope != classIndex)
            {
                localCount = exe.classTable.ClassNodes[classIndex].vtable.procList[functionIndex].localCount;
                paramCount = exe.classTable.ClassNodes[classIndex].vtable.procList[functionIndex].argTypeList.Count;
            }
            else
            {
                localCount = exe.procedureTable[blockId].procList[functionIndex].localCount;
                paramCount = exe.procedureTable[blockId].procList[functionIndex].argTypeList.Count;
            }
        }

        public List<List<ReplicationGuide>> GetCachedReplicationGuides(int argumentCount)
        {
            int index = runtimeCore.ReplicationGuides.Count - argumentCount;
            if (index >= 0)
            {
                var replicationGuides = runtimeCore.ReplicationGuides.GetRange(index, argumentCount);
                runtimeCore.ReplicationGuides.RemoveRange(index, argumentCount);
                return replicationGuides;
            }
            return new List<List<ReplicationGuide>>();
        }

        #region Opcode Handlers

        private void ALLOC_Handler()
        {
            throw new NotImplementedException();
        }

        private void ALLOCC_Handler(Instruction instruction)
        {
            fepRunStack.Push(fepRun);
            runtimeVerify(instruction.op1.IsClassIndex);
            int type = (int)instruction.op1.opdata;
            MetaData metadata;
            metadata.type = type;
            StackValue pointer = rmem.Heap.AllocatePointer(exe.classTable.ClassNodes[type].size, metadata);
            rmem.SetAtRelative(StackFrame.kFrameIndexThisPtr, pointer);

            ++pc;
        }

        private void PUSH_Handler(Instruction instruction)
        {
            int dimensions = 0;
            bool objectIndexing = false;

            int blockId = Constants.kInvalidIndex;
            StackValue op1 = instruction.op1;

            if (op1.IsVariableIndex ||
                op1.IsMemberVariableIndex ||
                op1.IsPointer ||
                op1.IsArray ||
                op1.IsStaticVariableIndex ||
                op1.IsFunctionPointer)
            {

                // TODO: Jun this is currently unused but required for stack alignment
                StackValue svType = rmem.Pop();
                runtimeVerify(svType.IsStaticType);

                StackValue svDim = rmem.Pop();
                runtimeVerify(svDim.IsArrayDimension);
                dimensions = (int)svDim.opdata;

                StackValue svBlock = rmem.Pop();
                runtimeVerify(svBlock.IsBlockIndex);
                blockId = (int)svBlock.opdata;

                objectIndexing = true;
            }

            bool elementBasedUpdate = runtimeCore.Options.ElementBasedArrayUpdate
                                    && Properties.executingGraphNode != null
                                    && Properties.executingGraphNode.updateDimensions.Count > 0;
            // At present element based array update only supports single 
            // variable on the RHS of expression. So for graph node
            //
            //    x = foo(a[i]);
            //    a[i][0] = 1;
            // 
            // there are two dependent node 'a', 'i'. To avoid dimension '[0]'
            // applied to 'i', double check to ensure it is the first dependent
            // node 'a'. 
            if (objectIndexing && elementBasedUpdate)
            {
                SymbolNode symbolNode = GetSymbolNode(blockId, (int)instruction.op2.opdata, (int)instruction.op1.opdata);
                AssociativeGraph.UpdateNode firstDepNode = Properties.executingGraphNode.dependentList[0].updateNodeRefList[0].nodeList[0];
                elementBasedUpdate = firstDepNode.symbol.Equals(symbolNode);
            }

            if (0 == dimensions && !elementBasedUpdate || !objectIndexing)
            {
                int fp = runtimeCore.RuntimeMemory.FramePointer;
                if (runtimeCore.Options.RunMode == InterpreterMode.kExpressionInterpreter && instruction.op1.IsThisPtr)
                    runtimeCore.RuntimeMemory.FramePointer = runtimeCore.watchFramePointer;
                StackValue opdata1 = GetOperandData(blockId, instruction.op1, instruction.op2);
                if (runtimeCore.Options.RunMode == InterpreterMode.kExpressionInterpreter && instruction.op1.IsThisPtr)
                    runtimeCore.RuntimeMemory.FramePointer = fp;
                rmem.Push(opdata1);
            }
            else
            {
                // TODO Jun: This entire block that handles arrays shoudl be integrated with getOperandData

                runtimeVerify(op1.IsVariableIndex ||
                    op1.IsMemberVariableIndex ||
                    op1.IsArray);

                runtimeVerify(instruction.op2.IsClassIndex);

                var dims = new List<StackValue>();

                for (int n = 0; n < dimensions; n++)
                {
                    dims.Add(rmem.Pop());
                }
                dims.Reverse();

                if (elementBasedUpdate)
                {
                    dims.AddRange(Properties.executingGraphNode.updateDimensions);
                }

                StackValue sv = GetIndexedArray(dims, blockId, instruction.op1, instruction.op2);
                rmem.Push(sv);
            }

            ++pc;
        }

        private void PUSHW_Handler(Instruction instruction)
        {
            int dimensions = 0;
            int blockId = Constants.kInvalidIndex;

            StackValue op1 = instruction.op1;
            StackValue op2 = instruction.op2;
    
            if (op1.IsVariableIndex ||
                op1.IsMemberVariableIndex ||
                op1.IsPointer ||
                op1.IsArray ||
                op1.IsStaticVariableIndex ||
                op1.IsFunctionPointer)
            {

                // TODO: Jun this is currently unused but required for stack alignment
                StackValue svType = rmem.Pop();
                runtimeVerify(svType.IsStaticType);

                StackValue svDim = rmem.Pop();
                runtimeVerify(svDim.IsArrayDimension);
                dimensions = (int)svDim.opdata;

                StackValue svBlock = rmem.Pop();
                runtimeVerify(svBlock.IsBlockIndex);
                blockId = (int)svBlock.opdata;
            }

            int fp = runtimeCore.RuntimeMemory.FramePointer;
            if (runtimeCore.Options.RunMode == InterpreterMode.kExpressionInterpreter)
                runtimeCore.RuntimeMemory.FramePointer = runtimeCore.watchFramePointer;

            if (0 == dimensions)
            {
                PushW(blockId, op1, op2);
            }
            else
            {
                // TODO Jun: This entire block that handles arrays shoudl be integrated with getOperandData

                runtimeVerify(op1.IsVariableIndex || op1.IsMemberVariableIndex || op1.IsArray);
                runtimeVerify(op2.IsClassIndex);
                StackValue sv = GetIndexedArrayW(dimensions, blockId, op1, op2);
                rmem.Push(sv);
            }

            if (runtimeCore.Options.RunMode == InterpreterMode.kExpressionInterpreter)
                runtimeCore.RuntimeMemory.FramePointer = fp;

            ++pc;
        }

        private void PUSHINDEX_Handler(Instruction instruction)
        {
            if (instruction.op1.IsArrayDimension)
            {
                int dimensions = (int)instruction.op1.opdata;

                if (dimensions > 0)
                {
                    List<StackValue> dims = new List<StackValue>();
                    for (int i = 0; i < dimensions; ++i)
                    {
                        dims.Add(rmem.Pop());
                    }
                    dims.Reverse();

                    StackValue arrayPointer = rmem.Pop();
                    StackValue sv = GetIndexedArray(arrayPointer, dims);
                    rmem.Push(sv);
                }
            }
            else if (instruction.op1.IsReplicationGuide)
            {
                int guides = (int)instruction.op1.opdata;

                List<ReplicationGuide> argGuides = new List<ReplicationGuide>();
                for (int i = 0; i < guides; ++i)
                {
                    StackValue svGuideProperty = rmem.Pop();
                    runtimeVerify(svGuideProperty.IsBoolean);
                    bool isLongest = (int)svGuideProperty.opdata == 1;

                    StackValue svGuide = rmem.Pop();
                    runtimeVerify(svGuide.IsInteger);
                    int guideNumber = (int)svGuide.opdata;

                    argGuides.Add(new ReplicationGuide(guideNumber, isLongest));
                }

                argGuides.Reverse();
                runtimeCore.ReplicationGuides.Add(argGuides);
            }

            ++pc;
        }

        private void PUSHG_Handler(Instruction instruction)
        {
            if (runtimeCore.Options.TempReplicationGuideEmptyFlag)
            {
                int dimensions = 0;
                int guides = 0;
                int blockId = Constants.kInvalidIndex;

                StackValue op1 = instruction.op1;
                if (op1.IsVariableIndex ||
                    op1.IsMemberVariableIndex ||
                    op1.IsPointer ||
                    op1.IsArray ||
                    op1.IsStaticVariableIndex ||
                    op1.IsFunctionPointer)
                {

                    // TODO: Jun this is currently unused but required for stack alignment
                    StackValue svType = rmem.Pop();
                    runtimeVerify(svType.IsStaticType);

                    StackValue svDim = rmem.Pop();
                    runtimeVerify(svDim.IsArrayDimension);
                    dimensions = (int)svDim.opdata;

                    StackValue svBlock = rmem.Pop();
                    runtimeVerify(svBlock.IsBlockIndex);
                    blockId = (int)svBlock.opdata;

                }

                if (0 == dimensions)
                {
                    StackValue svNumGuides = rmem.Pop();
                    runtimeVerify(svNumGuides.IsReplicationGuide);
                    guides = (int)svNumGuides.opdata;

                    List<ReplicationGuide> argGuides = new List<ReplicationGuide>();
                    for (int i = 0; i < guides; ++i)
                    {
                        StackValue svGuideProperty = rmem.Pop();
                        runtimeVerify(svGuideProperty.IsBoolean);
                        bool isLongest = (int)svGuideProperty.opdata == 1;

                        StackValue svGuide = rmem.Pop();
                        runtimeVerify(svGuide.IsInteger);
                        int guideNumber = (int)svGuide.opdata;

                        argGuides.Add(new ReplicationGuide(guideNumber, isLongest));
                    }

                    argGuides.Reverse();
                    runtimeCore.ReplicationGuides.Add(argGuides);

                    StackValue opdata1 = GetOperandData(blockId, instruction.op1, instruction.op2);
                    rmem.Push(opdata1);
                }
                else
                {
                    // TODO Jun: This entire block that handles arrays shoudl be integrated with getOperandData

                    runtimeVerify(op1.IsVariableIndex ||
                                  op1.IsMemberVariableIndex ||
                                  op1.IsArray);

                    runtimeVerify(instruction.op2.IsClassIndex);

                    var dims = new List<StackValue>();
                    for (int n = 0; n < dimensions; ++n)
                    {
                        dims.Insert(0, rmem.Pop());
                    }

                    StackValue sv = GetIndexedArray(dims, blockId, instruction.op1, instruction.op2);


                    StackValue svNumGuides = rmem.Pop();
                    runtimeVerify(svNumGuides.IsReplicationGuide);
                    guides = (int)svNumGuides.opdata;

                    rmem.Push(sv);
                }
            }
            else
            {
                int dimensions = 0;
                int guides = 0;
                int blockId = Constants.kInvalidIndex;

                StackValue op1 = instruction.op1;
                if (op1.IsVariableIndex ||
                    op1.IsMemberVariableIndex ||
                    op1.IsPointer ||
                    op1.IsArray ||
                    op1.IsStaticVariableIndex ||
                    op1.IsFunctionPointer)
                {

                    // TODO: Jun this is currently unused but required for stack alignment
                    StackValue svType = rmem.Pop();
                    runtimeVerify(svType.IsStaticType);

                    StackValue svDim = rmem.Pop();
                    runtimeVerify(svDim.IsArrayDimension);
                    dimensions = (int)svDim.opdata;

                    StackValue svBlock = rmem.Pop();
                    runtimeVerify(svBlock.IsBlockIndex);
                    blockId = (int)svBlock.opdata;

                    StackValue svNumGuides = rmem.Pop();
                    runtimeVerify(svNumGuides.IsReplicationGuide);
                    guides = (int)svNumGuides.opdata;

                }

                if (0 == dimensions)
                {
                    List<ReplicationGuide> argGuides = new List<ReplicationGuide>();
                    for (int i = 0; i < guides; ++i)
                    {
                        StackValue svGuideProperty = rmem.Pop();
                        runtimeVerify(svGuideProperty.IsBoolean);
                        bool isLongest = (int)svGuideProperty.opdata == 1;

                        StackValue svGuide = rmem.Pop();
                        runtimeVerify(svGuide.IsInteger);
                        int guideNumber = (int)svGuide.opdata;

                        argGuides.Add(new ReplicationGuide(guideNumber, isLongest));
                    }

                    argGuides.Reverse();
                    runtimeCore.ReplicationGuides.Add(argGuides);

                    StackValue opdata1 = GetOperandData(blockId, instruction.op1, instruction.op2);
                    rmem.Push(opdata1);
                }
                else
                {
                    // TODO Jun: This entire block that handles arrays shoudl be integrated with getOperandData
                    runtimeVerify(op1.IsVariableIndex ||
                                  op1.IsMemberVariableIndex ||
                                  op1.IsArray);

                    runtimeVerify(instruction.op2.IsClassIndex);

                    var dims = new List<StackValue>();
                    for (int n = 0; n < dimensions; ++n)
                    {
                        dims.Insert(0, rmem.Pop());
                    }

                    StackValue sv = GetIndexedArray(dims, blockId, instruction.op1, instruction.op2);

                    rmem.Push(sv);
                }
            }

            ++pc;
        }

        private void PUSHB_Handler(Instruction instruction)
        {
            if (runtimeCore.Options.RunMode != InterpreterMode.kExpressionInterpreter)
            {
                runtimeCore.RuntimeMemory.PushConstructBlockId((int)instruction.op1.opdata);
            }
            ++pc;
        }

        private void POPB_Handler()
        {
            if (runtimeCore.Options.RunMode != InterpreterMode.kExpressionInterpreter)
            {
                runtimeCore.RuntimeMemory.PopConstructBlockId();
            }
            ++pc;
        }

        private void PUSHM_Handler(Instruction instruction)
        {
            int blockId = (int)instruction.op3.opdata;

            if (instruction.op1.IsStaticVariableIndex)
            {
                rmem.Push(StackValue.BuildBlockIndex(blockId));
                rmem.Push(instruction.op1);
            }
            else if (instruction.op1.IsClassIndex)
            {
                rmem.Push(StackValue.BuildClassIndex((int)instruction.op1.opdata));
            }
            else
            {
                StackValue opdata1 = GetOperandData(blockId, instruction.op1, instruction.op2);
                rmem.Push(opdata1);
            }

            ++pc;
        }
        private void PUSHLIST_Handler(Instruction instruction)
        {
            bool isDotFunctionBody = false;
            if (instruction.op1.IsDynamic)
            {
                isDotFunctionBody = true;
            }
            else
            {
                runtimeVerify(instruction.op1.IsInteger);
            }
            int depth = (int)instruction.op1.opdata;

            runtimeVerify(instruction.op2.IsClassIndex);

            runtimeVerify(instruction.op3.IsBlockIndex);

            StackValue sv = GetFinalPointer(depth, isDotFunctionBody);
            rmem.Push(sv);

            ++pc;
        }

        private void PUSH_VARSIZE_Handler(Instruction instruction)
        {
            // TODO Jun: This is a temporary solution to retrieving the array size until lib files are implemented
            runtimeVerify(instruction.op1.IsVariableIndex);
            int symbolIndex = (int)instruction.op1.opdata;

            runtimeVerify(instruction.op2.IsBlockIndex);
            int blockId = (int)instruction.op2.opdata;

            runtimeVerify(instruction.op3.IsClassIndex);
            int classIndex = (int)instruction.op3.opdata;

            SymbolNode snode = GetSymbolNode(blockId, classIndex, symbolIndex);
            runtimeVerify(null != snode);

            StackValue svArrayToIterate = rmem.GetSymbolValue(snode);

            // Check if the array to iterate is a valid array
            StackValue key = StackValue.Null;
            if (svArrayToIterate.IsArray)
            {
                HeapElement he = ArrayUtils.GetHeapElement(svArrayToIterate, runtimeCore);
                Validity.Assert(he != null);
                bool arrayHasElement = he.VisibleItems.Any();
                bool dictionaryHasElement = he.Dict != null && he.Dict.Count > 0;
                if (arrayHasElement || dictionaryHasElement)
                {
                    key = StackValue.BuildArrayKey(svArrayToIterate, 0);
                    key.metaData = svArrayToIterate.metaData;
                }
                else
                {
                    key = StackValue.Null;
                }
            }
            else if (svArrayToIterate.IsString)
            {
                var str = runtimeCore.RuntimeMemory.Heap.GetString(svArrayToIterate);
                Validity.Assert(str != null);
                if (str.Any())
                {
                    key = StackValue.BuildArrayKey(svArrayToIterate, 0);
                    key.metaData = svArrayToIterate.metaData;
                }
                else
                {
                    key = StackValue.Null;
                }
            }
            else
            {
                // Handle the case if svArrayToIterate is not an array
                if (svArrayToIterate.IsNull)
                {
                    key = StackValue.Null;
                }
                else
                {
                    // svArrayToIterate is not an array and is non-null, build the default key
                    key = StackValue.BuildArrayKey(Constants.kInvalidIndex, Constants.kInvalidIndex);
                }
            }
            rmem.Push(key); 
            ++pc;
        }

        protected StackValue POP_helper(Instruction instruction, out int blockId, out int dimensions)
        {
            dimensions = 0;
            blockId = Constants.kInvalidIndex;
            int staticType = (int)PrimitiveType.kTypeVar;
            int rank = Constants.kArbitraryRank;
            bool objectIndexing = false;

            if (instruction.op1.IsVariableIndex ||
                instruction.op1.IsPointer ||
                instruction.op1.IsArray)
            {

                StackValue svType = rmem.Pop();
                runtimeVerify(svType.IsStaticType);
                staticType = svType.metaData.type;
                rank = (int)svType.opdata;

                StackValue svDim = rmem.Pop();
                runtimeVerify(svDim.IsArrayDimension);
                dimensions = (int)svDim.opdata;

                StackValue svBlock = rmem.Pop();
                runtimeVerify(svBlock.IsBlockIndex);
                blockId = (int)svBlock.opdata;

                objectIndexing = true;
                // TODO(Jun/Jiong): Find a more reliable way to update the current block Id
                //  eg: [Imperative] { a = 10; if (a > 10) c = a; else c = 10; m = a; } 
                //  when the execution cursor is at "m = a;", the user should not be allowed to inspect the value of c 
                //  because it is in the inner scope, 3, of the current block, 1. 
                //  for now, since the pop instruction in "m = a" has not been executed, the currentBlockId has not been updated 
                //  from 3 to 1, the user will be able to inspect the value of c 
                //runtimeCore.DebugProps.CurrentBlockId = blockId;
            }

            bool isSSANode = Properties.executingGraphNode != null && Properties.executingGraphNode.IsSSANode();
            StackValue svData;

            // The returned stackvalue is used by watch test framework - pratapa
            StackValue tempSvData = StackValue.Null;

            bool elementBasedUpdate = runtimeCore.Options.ElementBasedArrayUpdate
                                    && Properties.executingGraphNode != null
                                    && Properties.executingGraphNode.updateDimensions.Count > 0;
            if (0 == dimensions && !elementBasedUpdate || !objectIndexing)
            {
                runtimeVerify(instruction.op2.IsClassIndex);

                svData = rmem.Pop();
                StackValue coercedValue;

                if (isSSANode)
                {
                    coercedValue = svData;
                    // Double check to avoid the case like
                    //    %tvar = obj;
                    //    %tSSA = %tvar;
                    blockId = runtimeCore.RunningBlock;
                }
                else
                {
                    coercedValue = TypeSystem.Coerce(svData, staticType, rank, runtimeCore);
                }

                tempSvData = coercedValue;
                EX = PopTo(blockId, instruction.op1, instruction.op2, coercedValue);

                if (runtimeCore.Options.ExecuteSSA)
                {
                    if (!isSSANode)
                    {
                        if (EX.IsPointer && coercedValue.IsPointer)
                        {
                            if (EX.opdata != coercedValue.opdata)
                            {
                                if (null != Properties.executingGraphNode)
                                {
                                    Properties.executingGraphNode.reExecuteExpression = true;
                                }
                            }
                        }
                    }
                }
            }
            else
            {
                runtimeVerify(instruction.op1.IsVariableIndex);

                List<StackValue> dimList = new List<StackValue>();

#if __PROTOTYPE_ARRAYUPDATE_FUNCTIONCALL
                List<int> indexIntoList = new List<int>();
                for (int i = 0; i < dimensions; ++i)
                {
                    StackValue svIndex = rmem.Pop();
                    dimList.Add(svIndex);
                    indexIntoList.Add((int)svIndex.opdata);
                }
                indexIntoList.Reverse();
                dimList.Reverse();

#else
                for (int i = 0; i < dimensions; ++i)
                {
                    dimList.Add(rmem.Pop());
                }
                dimList.Reverse();
#endif

                // Get the original value of variable. Test framework will add
                // svData below too a map and do comparsion. But for element
                // based array update, svData is just the value of element, not
                // the whole array, so we have to get the original value of 
                // array. 
                List<StackValue> partialDimList = new List<StackValue>(dimList);
                if (elementBasedUpdate)
                {
                    dimList.AddRange(Properties.executingGraphNode.updateDimensions);
                }

#if __PROTOTYPE_ARRAYUPDATE_FUNCTIONCALL
                ProtoCore.AssociativeEngine.ArrayUpdate.UpdateSymbolArrayIndex(symbol.name, indexIntoList, symbolArrayIndexMap);
#endif

                svData = rmem.Pop();
                tempSvData = svData;
                EX = PopToIndexedArray(blockId, (int)instruction.op1.opdata, (int)instruction.op2.opdata, dimList, svData);

                if (elementBasedUpdate)
                {
                    if (partialDimList.Count == 0)  // array promotion
                    {
                        tempSvData = GetOperandData(blockId,
                                                    instruction.op1,
                                                    instruction.op2);
                    }
                    else
                    {
                        tempSvData = GetIndexedArray(partialDimList,
                                                     blockId,
                                                     instruction.op1,
                                                     instruction.op2);
                    }
                }
            }

            ++pc;
            return tempSvData;
        }

        protected virtual void POP_Handler(Instruction instruction)
        {
            int blockId;
            int dimensions;
            POP_helper(instruction, out blockId, out dimensions);
        }

        private void POPW_Handler(Instruction instruction)
        {
            int dimensions = 0;
            int blockId = Constants.kInvalidIndex;
            int staticType = (int)PrimitiveType.kTypeVar;
            int rank = Constants.kArbitraryRank;
            if (instruction.op1.IsVariableIndex ||
                instruction.op1.IsPointer ||
                instruction.op1.IsArray)
            {

                StackValue svType = rmem.Pop();
                runtimeVerify(svType.IsStaticType);
                staticType = svType.metaData.type;
                rank = (int)svType.opdata;

                StackValue svDim = rmem.Pop();
                runtimeVerify(svDim.IsArrayDimension);
                dimensions = (int)svDim.opdata;

                StackValue svBlock = rmem.Pop();
                runtimeVerify(svBlock.IsBlockIndex);
                blockId = (int)svBlock.opdata;


                // TODO(Jun/Jiong): Find a more reliable way to update the current block Id
                //  eg: [Imperative] { a = 10; if (a > 10) c = a; else c = 10; m = a; } 
                //  when the execution cursor is at "m = a;", the user should not be allowed to inspect the value of c 
                //  because it is in the inner scope, 3, of the current block, 1. 
                //  for now, since the pop instruction in "m = a" has not been executed, the currentBlockId has not been updated 
                //  from 3 to 1, the user will be able to inspect the value of c 
                //runtimeCore.DebugProps.CurrentBlockId = blockId;
            }

            StackValue svData;
            if (0 == dimensions)
            {
                runtimeVerify(instruction.op2.IsClassIndex);

                svData = rmem.Pop();
                StackValue coercedValue = TypeSystem.Coerce(svData, staticType, rank, runtimeCore);
                PopToW(blockId, instruction.op1, instruction.op2, coercedValue);
            }
            else
            {
                runtimeVerify(instruction.op1.IsVariableIndex);

                List<StackValue> dimList = new List<StackValue>();
                for (int i = 0; i < dimensions; ++i)
                {
                    dimList.Insert(0, rmem.Pop());
                }

                svData = rmem.Pop();
                EX = PopToIndexedArray(blockId, (int)instruction.op1.opdata, (int)instruction.op2.opdata, dimList, svData);
            }

            ++pc;
        }

        private void POPG_Handler()
        {
            StackValue svNumGuides = rmem.Pop();
            runtimeVerify(svNumGuides.IsReplicationGuide);
            int guides = (int)svNumGuides.opdata;

            List<ReplicationGuide> argGuides = new List<ReplicationGuide>();
            for (int i = 0; i < guides; ++i)
            {
                StackValue svGuideProperty = rmem.Pop();
                runtimeVerify(svGuideProperty.IsBoolean);
                bool isLongest = (int)svGuideProperty.opdata == 1;

                StackValue svGuide = rmem.Pop();
                runtimeVerify(svGuide.IsInteger);
                int guideNumber = (int)svGuide.opdata;

                argGuides.Add(new ReplicationGuide(guideNumber, isLongest));
            }

            argGuides.Reverse();
            runtimeCore.ReplicationGuides.Add(argGuides);

            ++pc;
        }

        protected StackValue POPM_Helper(Instruction instruction, out int blockId, out int classIndex)
        {
            classIndex = Constants.kInvalidIndex;

            StackValue op1 = instruction.op1;
            runtimeVerify(op1.IsMemberVariableIndex || op1.IsStaticVariableIndex);

            StackValue svType = rmem.Pop();
            runtimeVerify(svType.IsStaticType);
            int staticType = svType.metaData.type;
            int rank = (int)svType.opdata;

            StackValue svDim = rmem.Pop();
            runtimeVerify(svDim.IsArrayDimension);
            int dimensions = (int)svDim.opdata;

            StackValue svBlock = rmem.Pop();
            runtimeVerify(svBlock.IsBlockIndex);
            blockId = (int)svBlock.opdata;

            List<StackValue> dimList = new List<StackValue>();
            for (int i = 0; i < dimensions; ++i)
            {
                dimList.Insert(0, rmem.Pop());
            }

            bool isSSANode = Properties.executingGraphNode != null && Properties.executingGraphNode.IsSSANode();
            StackValue svData = rmem.Pop();

            // The returned stackvalue is used by watch test framework - pratapa
            StackValue tempSvData = svData;

            svData.metaData.type = exe.TypeSystem.GetType(svData);

            // TODO(Jun/Jiong): Find a more reliable way to update the current block Id
            //runtimeCore.DebugProps.CurrentBlockId = blockId;

            if (instruction.op1.IsStaticVariableIndex)
            {
                if (0 == dimensions)
                {
                    StackValue coercedValue = TypeSystem.Coerce(svData, staticType, rank, runtimeCore);
                    tempSvData = coercedValue;
                    EX = PopTo(blockId, instruction.op1, instruction.op2, coercedValue);
                }
                else
                {
                    EX = PopToIndexedArray(blockId, (int)instruction.op1.opdata, Constants.kGlobalScope, dimList, svData);
                }

                ++pc;
                return tempSvData;
            }

            int symbolIndex = (int)instruction.op1.opdata;
            classIndex = (int)rmem.GetAtRelative(StackFrame.kFrameIndexClass).opdata;
            int stackIndex = exe.classTable.ClassNodes[classIndex].symbols.symbolList[symbolIndex].index;

            //==================================================
            //  1. If allocated... bypass auto allocation
            //  2. If pointing to a class, just point to the class directly, do not allocate a new pointer
            //==================================================

            StackValue svThis = rmem.CurrentStackFrame.ThisPtr;
            runtimeVerify(svThis.IsPointer);
            StackValue svProperty = rmem.Heap.GetHeapElement(svThis).Stack[stackIndex];

            StackValue svOldData = svData;
            Type targetType = TypeSystem.BuildPrimitiveTypeObject(PrimitiveType.kTypeVar);
            if (staticType != (int)PrimitiveType.kTypeFunctionPointer)
            {
                if (dimensions == 0)
                {
                    StackValue coercedType = TypeSystem.Coerce(svData, staticType, rank, runtimeCore);
                    svData = coercedType;
                }
                else
                {
                    SymbolNode symbolnode = GetSymbolNode(blockId, classIndex, symbolIndex);
                    targetType = symbolnode.staticType;

                    if (svProperty.IsArray)
                    {
                        if (targetType.UID != (int)PrimitiveType.kTypeVar || targetType.rank >= 0)
                        {
                            int lhsRepCount = 0;
                            foreach (var dim in dimList)
                            {
                                if (dim.IsArray)
                                {
                                    lhsRepCount++;
                                }
                            }

                            if (targetType.rank > 0)
                            {
                                targetType.rank = targetType.rank - dimList.Count;
                                targetType.rank += lhsRepCount;

                                if (targetType.rank < 0)
                                {
                                    string message = String.Format(Resources.kSymbolOverIndexed, symbolnode.name);
                                    runtimeCore.RuntimeStatus.LogWarning(WarningID.kOverIndexing, message);
                                }
                            }

                        }
                    }
                }
            }

            if (svProperty.IsPointer || (svProperty.IsArray && dimensions == 0))
            {
                // The data to assign is already a pointer
                if (svData.IsPointer || svData.IsArray)
                {
                    // Assign the src pointer directily to this property
                    rmem.Heap.GetHeapElement(svThis).Stack[stackIndex] = svData;
                }
                else
                {
                    StackValue svNewProperty = rmem.Heap.AllocatePointer(new [] { svData });
                    rmem.Heap.GetHeapElement(svThis).Stack[stackIndex] = svNewProperty;

                    exe.classTable.ClassNodes[classIndex].symbols.symbolList[stackIndex].heapIndex = (int)svNewProperty.opdata;
                }
            }
            else if (svProperty.IsArray && (dimensions > 0))
            {
                EX = ArrayUtils.SetValueForIndices(svProperty, dimList, svData, targetType, runtimeCore);
            }
            else // This property has NOT been allocated
            {
                if (svData.IsPointer || svData.IsArray)
                {
                    rmem.Heap.GetHeapElement(svThis).Stack[stackIndex] = svData;
                }
                else
                {
                    StackValue svNewProperty = rmem.Heap.AllocatePointer(new [] {svData});
                    rmem.Heap.GetHeapElement(svThis).Stack[stackIndex] = svNewProperty;

                    exe.classTable.ClassNodes[classIndex].symbols.symbolList[stackIndex].heapIndex = (int)svNewProperty.opdata;
                }
            }

            ++pc;

#if SUPPORT_DS_PROPERTYCHANGED_EVENT
            SymbolNode propertySymbol = GetSymbolNode(blockId, classIndex, symbolIndex);
            ProtoFFI.FFIPropertyChangedMonitor.GetInstance().DSObjectPropertyChanged(this, thisptr, propertySymbol.name, null);
#endif
            return svData;
        }

        protected virtual void POPM_Handler(Instruction instruction)
        {
            int blockId;
            int ci;
            POPM_Helper(instruction, out blockId, out ci);
        }

        private void POPLIST_Handler(Instruction instruction)
        {
            runtimeVerify(instruction.op1.IsInteger);
            int depth = (int)instruction.op1.opdata;

            runtimeVerify(instruction.op2.IsInteger);

            runtimeVerify(instruction.op3.IsBlockIndex);
            int blockId = (int)instruction.op3.opdata;
            // TODO(Jun/Jiong): Find a more reliable way to update the current block Id
            //runtimeCore.DebugProps.CurrentBlockId = blockId;
            RTSymbol[] listInfo = new RTSymbol[depth];
            for (int n = 0; n < depth; ++n)
            {
                listInfo[n].Sv = rmem.Pop();
                if (listInfo[n].Sv.IsStaticVariableIndex)
                {
                    StackValue block = rmem.Pop();
                    Validity.Assert(block.IsBlockIndex);
                    listInfo[n].BlockId = (int)block.opdata;
                }
                int dim = (int)rmem.Pop().opdata;
                if (dim == 0)
                    listInfo[n].Dimlist = null;
                else
                    listInfo[n].Dimlist = new int[dim];

                for (int d = 0; d < dim; ++d)
                {
                    listInfo[n].Dimlist[d] = (int)rmem.Pop().opdata;
                }
            }

            // Handle depth until one before the last pointer
            StackValue finalPointer = StackValue.Null; 
            int classsccope = listInfo.Last().Sv.metaData.type;
            for (int n = listInfo.Length - 1; n >= 1; --n)
            {
                if (n == listInfo.Length - 1)
                    finalPointer = listInfo[n].Sv;
                else
                {
                    //resolve dynamic reference
                    if (listInfo[n].Sv.IsDynamic)
                    {
                        classsccope = listInfo[n + 1].Sv.metaData.type;
                        bool succeeded = ProcessDynamicVariable((listInfo[n].Dimlist != null), ref listInfo[n].Sv, classsccope);
                        //if the identifier is unbounded. Push null
                        if (!succeeded)
                        {
                            finalPointer = StackValue.Null;
                            break;
                        }
                    }

                    if (listInfo[n].Sv.IsStaticVariableIndex)
                        finalPointer = listInfo[n].Sv = GetOperandData(blockId, listInfo[n].Sv, new StackValue());
                    else
                        finalPointer = listInfo[n].Sv = rmem.Heap.GetHeapElement(finalPointer).Stack[(int)listInfo[n].Sv.opdata];
                }
                if (listInfo[n].Dimlist != null)
                {
                    for (int d = listInfo[n].Dimlist.Length - 1; d >= 0; --d)
                    {
                        finalPointer = listInfo[n].Sv = rmem.Heap.GetHeapElement(finalPointer).GetValue(listInfo[n].Dimlist[d], runtimeCore);
                    }
                }
            }

            // Handle the last pointer
            StackValue tryPointer = StackValue.Null;
            StackValue data = rmem.Pop();
            if (!finalPointer.IsNull)
            {
                if (listInfo[0].Sv.IsDynamic)
                {
                    classsccope = listInfo[1].Sv.metaData.type;
                    bool succeeded = ProcessDynamicVariable((listInfo[0].Dimlist != null), ref listInfo[0].Sv, classsccope);
                    //if the identifier is unbounded. Push null
                    if (!succeeded)
                    {
                        tryPointer = StackValue.Null;
                    }
                    else
                    {
                        if (listInfo[0].Sv.IsStaticVariableIndex)
                        {
                            SetOperandData(listInfo[0].Sv, data, listInfo[0].BlockId);
                            ++pc;
                            return;
                        }
                        tryPointer = rmem.Heap.GetHeapElement(finalPointer).Stack[listInfo[0].Sv.opdata];
                    }
                }
                else if (listInfo[0].Sv.IsStaticVariableIndex)
                {
                    SetOperandData(listInfo[0].Sv, data, listInfo[0].BlockId);
                    ++pc;
                    return;
                }
                else
                {
                    tryPointer = rmem.Heap.GetHeapElement(finalPointer).Stack[listInfo[0].Sv.opdata];
                }
            }
            else
            {
                tryPointer = StackValue.Null;
            }

            if (listInfo[0].Dimlist != null)
            {
                finalPointer = tryPointer;
                for (int d = listInfo[0].Dimlist.Length - 1; d >= 1; --d)
                    finalPointer = rmem.Heap.GetHeapElement(finalPointer).GetValue(listInfo[0].Dimlist[d], runtimeCore);
                tryPointer = rmem.Heap.GetHeapElement(finalPointer).GetValue(listInfo[0].Dimlist[0], runtimeCore);
            }

            if (tryPointer.IsNull)
            { //do nothing
            }
            else if (rmem.Heap.GetHeapElement(tryPointer).Stack.Length == 1 &&
                !rmem.Heap.GetHeapElement(tryPointer).Stack[0].IsPointer &&
                !rmem.Heap.GetHeapElement(tryPointer).Stack[0].IsArray)
            {
                // TODO Jun:
                // Spawn GC here

                // Setting a primitive
                DX = rmem.Heap.GetHeapElement(tryPointer).Stack[0];
                rmem.Heap.GetHeapElement(tryPointer).Stack[0] = data;
            }
            else if (finalPointer.IsPointer || data.IsNull)
            {
                if (data.IsNull)
                {
                    StackValue ptr = rmem.Heap.AllocatePointer(new [] { data });
                }

                // Setting a pointer
                int idx = (int)listInfo[0].Sv.opdata;
                DX = ArrayUtils.GetValueFromIndex(finalPointer, idx, runtimeCore);
                rmem.Heap.GetHeapElement(finalPointer).Stack[listInfo[0].Sv.opdata] = data;
            }
            else
            {
                // TODO Jun:
                // Spawn GC here
                runtimeVerify(finalPointer.IsArray);

                // Setting an array
                DX = rmem.Heap.GetHeapElement(finalPointer).GetValue(listInfo[0].Dimlist[0], runtimeCore);
                rmem.Heap.GetHeapElement(finalPointer).SetValue(listInfo[0].Dimlist[0], data);
            }

            ++pc;
        }

        private void MOV_Handler(Instruction instruction)
        {
            int blockId = Constants.kInvalidIndex;
            if (instruction.op2.IsVariableIndex ||
                instruction.op2.IsMemberVariableIndex ||
                instruction.op2.IsPointer ||
                instruction.op2.IsArray)
            {
                StackValue svDim = rmem.Pop();
                runtimeVerify(svDim.IsArrayDimension);

                StackValue svBlock = rmem.Pop();
                runtimeVerify(svBlock.IsBlockIndex);
                blockId = (int)svBlock.opdata;
            }

            StackValue opClass = StackValue.BuildClassIndex(Constants.kGlobalScope);
            StackValue opdata1 = GetOperandData(blockId, instruction.op2, opClass);
            SetOperandData(instruction.op1, opdata1);

            ++pc;
        }

        private void ADD_Handler(Instruction instruction)
        {
            StackValue opdata1 = GetOperandData(instruction.op2);
            StackValue opdata2 = GetOperandData(instruction.op1);

            // Need to optmize these if-elses to a table. 
            if (opdata1.IsInteger && opdata2.IsInteger)
            {
                opdata2 = StackValue.BuildInt(opdata1.RawIntValue + opdata2.RawIntValue);

            }
            else if (opdata1.IsNumeric && opdata2.IsNumeric)
            {
                double value1 = opdata1.IsDouble ? opdata1.RawDoubleValue : opdata1.RawIntValue;
                double value2 = opdata2.IsDouble ? opdata2.RawDoubleValue : opdata2.RawIntValue;

                opdata2 = StackValue.BuildDouble(value1 + value2);
            }
            else if (opdata1.IsString && opdata2.IsString)
            {
                opdata2 = StringUtils.ConcatString(opdata2, opdata1, runtimeCore);
            }
            else if (opdata1.IsString || opdata2.IsString)
            {
                StackValue newSV;
                if (opdata1.IsString)
                {
<<<<<<< HEAD
                    newSV = StringUtils.ConvertToString(opdata2, core, runtimeCore, rmem);
                    opdata2 = StringUtils.ConcatString(newSV, opdata1, core);
                }
                else if (opdata2.IsString)
                {
                    newSV = StringUtils.ConvertToString(opdata1, core, runtimeCore, rmem);
                    opdata2 = StringUtils.ConcatString(opdata2, newSV, core);
=======
                    newSV = StringUtils.ConvertToString(opdata2, runtimeCore, rmem);
                    opdata2 = StringUtils.ConcatString(newSV, opdata1, runtimeCore);
                }
                else if (opdata2.IsString)
                {
                    newSV = StringUtils.ConvertToString(opdata1, runtimeCore, rmem);
                    opdata2 = StringUtils.ConcatString(opdata2, newSV, runtimeCore);
>>>>>>> 706b7dd2
                }
            }
            else if (opdata2.IsArrayKey && opdata1.IsInteger)
            {
                if (opdata1.opdata == 1)
                {
                    opdata2 = ArrayUtils.GetNextKey(opdata2, runtimeCore);
                }
                else
                {
                    opdata2 = StackValue.Null;
                }
            }
            else
            {
                opdata2 = StackValue.Null;
            }

            SetOperandData(instruction.op1, opdata2);

            ++pc;
        }
        
        private void SUB_Handler(Instruction instruction)
        {
            StackValue opdata1 = GetOperandData(instruction.op2);
            StackValue opdata2 = GetOperandData(instruction.op1);

            if (opdata1.IsInteger && opdata2.IsInteger)
            {
                opdata2 = StackValue.BuildInt(opdata2.RawIntValue - opdata1.RawIntValue);
            }
            else if (opdata1.IsNumeric && opdata2.IsNumeric)
            {
                double value1 = opdata2.IsDouble ? opdata2.RawDoubleValue : opdata2.RawIntValue;
                double value2 = opdata1.IsDouble ? opdata1.RawDoubleValue : opdata1.RawIntValue;
                opdata2 = StackValue.BuildDouble(value1 - value2);
            }

            SetOperandData(instruction.op1, opdata2);

            ++pc;
        }
        
        private void MUL_Handler(Instruction instruction)
        {
            StackValue opdata1 = GetOperandData(instruction.op2);
            StackValue opdata2 = GetOperandData(instruction.op1);

            if (opdata1.IsInteger && opdata2.IsInteger)
            {
                opdata2 = StackValue.BuildInt(opdata1.opdata * opdata2.opdata);
            }
            else if (opdata1.IsNumeric && opdata2.IsNumeric)
            {
                double value1 = opdata1.IsDouble ? opdata1.RawDoubleValue : opdata1.RawIntValue;
                double value2 = opdata2.IsDouble ? opdata2.RawDoubleValue : opdata2.RawIntValue;
                opdata2 = StackValue.BuildDouble(value1 * value2);
            }
            else
            {
                opdata2 = StackValue.Null;
            }

            SetOperandData(instruction.op1, opdata2);

            ++pc;
        }
        
        private void DIV_Handler(Instruction instruction)
        {
            StackValue opdata1 = GetOperandData(instruction.op2);
            StackValue opdata2 = GetOperandData(instruction.op1);

            //division is always carried out as a double
            if (opdata1.IsNumeric && opdata2.IsNumeric)
            {
                double lhs = opdata2.IsDouble ? opdata2.RawDoubleValue : opdata2.RawIntValue;
                double rhs = opdata1.IsDouble ? opdata1.RawDoubleValue : opdata1.RawIntValue;
                opdata2 = StackValue.BuildDouble(lhs / rhs);
            }
            else
            {
                opdata2 = StackValue.Null;
            }

            SetOperandData(instruction.op1, opdata2);

            ++pc;
        }
        
        private void MOD_Handler(Instruction instruction)
        {
            StackValue opdata1 = GetOperandData(instruction.op2);
            StackValue opdata2 = GetOperandData(instruction.op1);

            if (opdata1.IsNumeric && opdata2.IsNumeric)
            {
                if (opdata1.IsInteger && opdata2.IsInteger)
                {
                    long lhs = opdata2.RawIntValue;
                    long rhs = opdata1.RawIntValue;
                    if (rhs == 0)
                    {
                        runtimeCore.RuntimeStatus.LogWarning(WarningID.kModuloByZero, Resources.ModuloByZero);
                        opdata2 = StackValue.Null;
                    }
                    else
                    {
                        opdata2 = StackValue.BuildInt(lhs % rhs);
                    }
                }
                else
                {
                    double lhs = opdata2.IsDouble ? opdata2.RawDoubleValue : opdata2.RawIntValue;
                    double rhs = opdata1.IsDouble ? opdata1.RawDoubleValue : opdata1.RawIntValue;
                    opdata2 = StackValue.BuildDouble(lhs % rhs);
                }
            }
            else
            {
                opdata2 = StackValue.Null;
            }

            SetOperandData(instruction.op1, opdata2);

            ++pc;
        }
       
        private void NEG_Handler(Instruction instruction)
        {
            StackValue opdata1 = GetOperandData(instruction.op1);
            if (opdata1.IsInteger)
            {
                opdata1 = StackValue.BuildInt(-opdata1.RawIntValue);
            }
            else if (opdata1.IsDouble)
            {
                opdata1 = StackValue.BuildDouble(-opdata1.RawDoubleValue);
            }
            else 
            {
                opdata1 = StackValue.Null;
            }

            SetOperandData(instruction.op1, opdata1);
            ++pc;
        }

        private void AND_Handler(Instruction instruction)
        {
            StackValue opdata1 = GetOperandData(instruction.op2);
            StackValue opdata2 = GetOperandData(instruction.op1);

            opdata1 = opdata1.ToBoolean(runtimeCore);
            opdata2 = opdata2.ToBoolean(runtimeCore);
            if (opdata1.IsNull || opdata2.IsNull)
            {
                opdata2 = StackValue.Null;
            }
            else
            {
                opdata2 = StackValue.BuildBoolean(opdata2.opdata != 0L && opdata1.opdata != 0L);
            }
            SetOperandData(instruction.op1, opdata2);

            ++pc;
        }

        private void OR_Handler(Instruction instruction)
        {
            StackValue opdata1 = GetOperandData(instruction.op2);
            StackValue opdata2 = GetOperandData(instruction.op1);

            opdata1 = opdata1.ToBoolean(runtimeCore);
            opdata2 = opdata2.ToBoolean(runtimeCore);
            if (opdata1.IsNull || opdata2.IsNull)
            {
                opdata2 = StackValue.Null;
            }
            else
            {
                opdata2 = StackValue.BuildBoolean(opdata2.opdata != 0L || opdata1.opdata != 0L);
            }

            SetOperandData(instruction.op1, opdata2);

            ++pc;
        }

        private void NOT_Handler(Instruction instruction)
        {
            StackValue opdata1 = GetOperandData(instruction.op1);

            opdata1 = opdata1.ToBoolean(runtimeCore);
            if (!opdata1.IsNull)
            {
                opdata1 = StackValue.BuildBoolean(opdata1.opdata == 0L);
            }

            SetOperandData(instruction.op1, opdata1);

            ++pc;
        }

        private void EQ_Handler(Instruction instruction)
        {
            StackValue opdata1 = GetOperandData(instruction.op2);
            StackValue opdata2 = GetOperandData(instruction.op1);

            if (opdata1.IsBoolean || opdata2.IsBoolean)
            {
                opdata1 = opdata1.ToBoolean(runtimeCore);
                opdata2 = opdata2.ToBoolean(runtimeCore);
                if (opdata1.IsNull || opdata2.IsNull) 
                {
                    opdata2 = StackValue.Null;
                }
                else
                {
                    opdata2 = StackValue.BuildBoolean(opdata1.RawBooleanValue == opdata2.RawBooleanValue);
                }
            }
            else if (opdata1.IsNumeric && opdata2.IsNumeric)
            {
                if (opdata1.IsDouble || opdata2.IsDouble)
                {
                    double value1 = opdata1.IsDouble ? opdata1.RawDoubleValue : opdata1.RawIntValue;
                    double value2 = opdata2.IsDouble ? opdata2.RawDoubleValue : opdata2.RawIntValue;
                    opdata2 = StackValue.BuildBoolean(MathUtils.Equals(value1, value2));
                }
                else
                {
                    opdata2 = StackValue.BuildBoolean(opdata1.RawIntValue == opdata2.RawIntValue);
                }
            }
            else if (opdata1.IsString && opdata2.IsString)
            {
                int diffIndex = StringUtils.CompareString(opdata2, opdata1, runtimeCore);
                opdata2 = StackValue.BuildBoolean(diffIndex == 0);
            }
            else if (opdata1.optype == opdata2.optype)
            {
                opdata2 = StackValue.BuildBoolean(opdata1.opdata == opdata2.opdata);
            }
            else
            {
                opdata2 = StackValue.BuildBoolean(false);
            }

            SetOperandData(instruction.op1, opdata2);

            ++pc;
        }
        
        private void NQ_Handler(Instruction instruction)
        {
            StackValue opdata1 = GetOperandData(instruction.op2);
            StackValue opdata2 = GetOperandData(instruction.op1);

            if (opdata1.IsBoolean || opdata2.IsBoolean)
            {
                opdata1 = opdata1.ToBoolean(runtimeCore);
                opdata2 = opdata2.ToBoolean(runtimeCore);
                opdata2 = StackValue.BuildBoolean(opdata1.opdata != opdata2.opdata);
            }
            else if (opdata1.IsNumeric && opdata2.IsNumeric)
            {
                if (opdata1.IsDouble || opdata2.IsDouble)
                {
                    double value1 = opdata1.IsDouble ? opdata1.RawDoubleValue : opdata1.RawIntValue;
                    double value2 = opdata2.IsDouble ? opdata2.RawDoubleValue : opdata2.RawIntValue;
                    opdata2 = StackValue.BuildBoolean(!MathUtils.Equals(value1, value2));
                }
                else
                {
                    opdata2 = StackValue.BuildBoolean(opdata1.opdata != opdata2.opdata);
                }
            }
            else if (opdata1.IsString && opdata2.IsString)
            {
                int diffIndex = StringUtils.CompareString(opdata1, opdata2, runtimeCore);
                opdata2 = StackValue.BuildBoolean(diffIndex != 0);
            }
            else if (opdata1.optype == opdata2.optype)
            {
                opdata2 = StackValue.BuildBoolean(opdata1.opdata != opdata2.opdata);
            }
            else
            {
                opdata2 = StackValue.BuildBoolean(true);
            }

            SetOperandData(instruction.op1, opdata2);

            ++pc;
        }
        
        private void GT_Handler(Instruction instruction)
        {
            StackValue opdata1 = GetOperandData(instruction.op2);
            StackValue opdata2 = GetOperandData(instruction.op1);

            if (opdata1.IsNumeric && opdata2.IsNumeric)
            {
                var value1 = opdata2.IsDouble ? opdata2.RawDoubleValue : opdata2.RawIntValue;
                var value2 = opdata1.IsDouble ? opdata1.RawDoubleValue : opdata1.RawIntValue;
                opdata2 = StackValue.BuildBoolean(value1 > value2);
            }
            else
            {
                opdata2 = StackValue.Null;
            }

            SetOperandData(instruction.op1, opdata2);
            ++pc;
        }
        
        private void LT_Handler(Instruction instruction)
        {
            StackValue opdata1 = GetOperandData(instruction.op2);
            StackValue opdata2 = GetOperandData(instruction.op1);

            if (opdata1.IsNumeric && opdata2.IsNumeric)
            {
                double value1 = opdata2.IsDouble ? opdata2.RawDoubleValue : opdata2.RawIntValue;
                double value2 = opdata1.IsDouble ? opdata1.RawDoubleValue : opdata1.RawIntValue;
                opdata2 = StackValue.BuildBoolean(MathUtils.IsLessThan(value1, value2));
            }
            else
            {
                opdata2 = StackValue.Null;
            }

            SetOperandData(instruction.op1, opdata2);

            ++pc;
        }
        
        private void GE_Handler(Instruction instruction)
        {
            StackValue opdata1 = GetOperandData(instruction.op2);
            StackValue opdata2 = GetOperandData(instruction.op1);

            if (opdata1.IsNumeric && opdata2.IsNumeric)
            {
                if (opdata1.IsDouble || opdata2.IsDouble)
                {
                    double lhs = opdata2.IsDouble ? opdata2.RawDoubleValue : opdata2.RawIntValue;
                    double rhs = opdata1.IsDouble ? opdata1.RawDoubleValue : opdata1.RawIntValue;
                    opdata2 = StackValue.BuildBoolean(MathUtils.IsGreaterThanOrEquals(lhs, rhs));
                }
                else
                {
                    opdata2 = StackValue.BuildBoolean(opdata2.opdata >= opdata1.opdata);
                }
            }
            else
            {
                opdata2 = StackValue.Null;
            }

            SetOperandData(instruction.op1, opdata2);

            ++pc;
        }
        
        private void LE_Handler(Instruction instruction)
        {
            StackValue opdata1 = GetOperandData(instruction.op2);
            StackValue opdata2 = GetOperandData(instruction.op1);

            if (opdata1.IsNumeric && opdata2.IsNumeric)
            {
                if (opdata1.IsDouble || opdata2.IsDouble)
                {
                    double lhs = opdata2.IsDouble ? opdata2.RawDoubleValue : opdata2.RawIntValue;
                    double rhs = opdata1.IsDouble ? opdata1.RawDoubleValue : opdata1.RawIntValue;
                    opdata2 = StackValue.BuildBoolean(MathUtils.IsLessThanOrEquals(lhs, rhs));
                }
                else
                {
                    opdata2 = StackValue.BuildBoolean(opdata2.opdata <= opdata1.opdata);
                }
            }
            else
            {
                opdata2 = StackValue.Null;
            }

            SetOperandData(instruction.op1, opdata2);

            ++pc;
        }

        private void ALLOCA_Handler(Instruction instruction)
        {
            StackValue op1 = instruction.op1;
            runtimeVerify(op1.IsInteger || op1.IsRegister);

            int size;
            if (op1.IsInteger)
            {
                size = (int)op1.opdata; //Number of the elements in the array
            }
            else
            {
                StackValue arraySize = GetOperandData(op1);
                runtimeVerify(arraySize.IsInteger);
                size = (int)arraySize.opdata;
            }

            runtimeVerify(Constants.kInvalidIndex != size);

            StackValue[] svs = new StackValue[size];
            for (int i = size - 1; i >= 0; i--)
            {
                StackValue value = rmem.Pop();
                svs[i] = value;
            }
            StackValue pointer = rmem.Heap.AllocateArray(svs);

            if (instruction.op2.IsString)
            {
                pointer = StackValue.BuildString(pointer.opdata);
            }
            rmem.Push(pointer);

            if (instruction.op3.IsReplicationGuide)
            {
                Validity.Assert(instruction.op3.RawIntValue == 0);
                runtimeCore.ReplicationGuides.Add(new List<ReplicationGuide> { });
            }

            ++pc;
        }

        private void BOUNCE_Handler(Instruction instruction)
        {
            // We disallow language blocks inside watch window currently - pratapa
            Validity.Assert(InterpreterMode.kExpressionInterpreter != runtimeCore.Options.RunMode);

            runtimeVerify(instruction.op1.IsBlockIndex);
            int blockId = (int)instruction.op1.opdata;

            // Comment Jun: On a bounce, update the debug property to reflect this.
            // Before the explicit bounce, this was done in Execute() which is now no longer the case
            // as Execute is only called once during first bounce and succeeding bounce reuse the same interpreter
            runtimeCore.DebugProps.CurrentBlockId = blockId;

            runtimeVerify(instruction.op2.IsInteger);

            // TODO(Jun/Jiong): Considering store the orig block id to stack frame
            runtimeCore.RunningBlock = blockId;

            runtimeCore.RuntimeMemory = rmem;
            if (runtimeCore.Options.RunMode != InterpreterMode.kExpressionInterpreter)
            {
                runtimeCore.RuntimeMemory.PushConstructBlockId(blockId);
            }

            int ci = Constants.kInvalidIndex;
            int fi = Constants.kInvalidIndex;
            if (rmem.Stack.Count >= StackFrame.kStackFrameSize)
            {
                StackValue sci = rmem.GetAtRelative(StackFrame.kFrameIndexClass);
                StackValue sfi = rmem.GetAtRelative(StackFrame.kFrameIndexFunction);
                if (sci.IsInteger && sfi.IsInteger)
                {
                    ci = (int)sci.opdata;
                    fi = (int)sfi.opdata;
                }
            }

            StackValue svThisPtr;
            if (rmem.CurrentStackFrame == null)
            {
                svThisPtr = StackValue.BuildPointer(Constants.kInvalidPointer);
            }
            else
            {
                svThisPtr = rmem.CurrentStackFrame.ThisPtr;
            }
            int returnAddr = pc + 1;

            Validity.Assert(Constants.kInvalidIndex != executingBlock);
            //int blockDecl = executingBlock;
            int blockDecl = (int)rmem.GetAtRelative(StackFrame.kFrameIndexFunctionBlock).opdata;
            int blockCaller = executingBlock;

            StackFrameType type = StackFrameType.kTypeLanguage;
            int depth = (int)rmem.GetAtRelative(StackFrame.kFrameIndexStackFrameDepth).opdata;
            int framePointer = runtimeCore.RuntimeMemory.FramePointer;

            // Comment Jun: Use the register TX to store explicit/implicit bounce state
            bounceType = CallingConvention.BounceType.kExplicit;
            TX = StackValue.BuildCallingConversion((int)CallingConvention.BounceType.kExplicit);

            List<StackValue> registers = new List<StackValue>();
            SaveRegisters(registers);

            StackFrameType callerType = (fepRun) ? StackFrameType.kTypeFunction : StackFrameType.kTypeLanguage;


            if (runtimeCore.Options.IDEDebugMode && runtimeCore.Options.RunMode != InterpreterMode.kExpressionInterpreter)
            {
                // Comment Jun: Temporarily disable debug mode on bounce
                //Validity.Assert(false); 

                //Validity.Assert(runtimeCore.Breakpoints != null);
                //blockDecl = blockCaller = runtimeCore.DebugProps.CurrentBlockId;

                runtimeCore.DebugProps.SetUpBounce(this, blockCaller, returnAddr);

                StackFrame stackFrame = new StackFrame(svThisPtr, ci, fi, returnAddr, blockDecl, blockCaller, callerType, type, depth + 1, framePointer, registers, null);
                Language bounceLangauge = exe.instrStreamList[blockId].language;
                BounceExplicit(blockId, 0, bounceLangauge, stackFrame, runtimeCore.Breakpoints);
            }
            else //if (runtimeCore.Breakpoints == null)
            {
                StackFrame stackFrame = new StackFrame(svThisPtr, ci, fi, returnAddr, blockDecl, blockCaller, callerType, type, depth + 1, framePointer, registers, null);

                Language bounceLangauge = exe.instrStreamList[blockId].language;
                BounceExplicit(blockId, 0, bounceLangauge, stackFrame);
            }
        }

        private void CALL_Handler(Instruction instruction)
        {
            PushInterpreterProps(Properties);

            runtimeVerify(instruction.op1.IsFunctionIndex);
            int fi = (int)instruction.op1.opdata;

            runtimeVerify(instruction.op2.IsClassIndex);
            int ci = (int)instruction.op2.opdata;

            rmem.Pop();

            StackValue svBlock = rmem.Pop();
            int blockId = (int)svBlock.opdata;
            if (runtimeCore.Options.RunMode != InterpreterMode.kExpressionInterpreter)
            {
                rmem.PushConstructBlockId(blockId);
            }
            SX = svBlock;

            ProcedureNode fNode;
            if (ci != Constants.kInvalidIndex)
            {
                fNode = exe.classTable.ClassNodes[ci].vtable.procList[fi];
            }
            else
            {
                fNode = exe.procedureTable[blockId].procList[fi];
            }

            // Disabling support for stepping into replicating function calls temporarily 
            // This CALL instruction has a corresponding RETC instruction
            // and for debugger purposes for every RETURN/RETC where we restore the states,
            // we need a corresponding SetUpCallr to save the states. Therefore this call here - pratapa
            if (runtimeCore.Options.IDEDebugMode && runtimeCore.Options.RunMode != InterpreterMode.kExpressionInterpreter)
            {
                runtimeCore.DebugProps.SetUpCallrForDebug(runtimeCore, this, fNode, pc, true);
            }

            StackValue svThisPointer = StackValue.BuildInvalid();
            int pcoffset = 0;

            // It is to specially handle calling base constructor 
            // from derive class and calling setter. 
            //
            // For the first case, we want to call base constructor 
            // but dont want to allocate memory from the heap again 
            // (instruction ALLOC), so we want to skip the first 
            // instruction in base constructor. Besides, at the end 
            // of base constructor instruction RETC doesnt actually 
            // returns from a function as here we just simulate 
            // function call.

            if ((instruction.op3.IsInteger) &&
               (instruction.op3.opdata >= 0))
            {
                // thisptr should be the pointer to the instance of derive class
                svThisPointer = rmem.GetAtRelative(StackFrame.kFrameIndexThisPtr);
                // how many instruction offset? basically it should be 1 to skip ALLOCC
                pcoffset = (int)instruction.op3.opdata;
                // Validity.Assert(pcoffset == 1);

                // To simulate CALLR. We have to retrive the param values from the
                // stack and reverse these values and save back to the stack. Otherwise
                // in base constructor all params will be in reverse order
                List<StackValue> argvalues = new List<StackValue>();
                int stackindex = rmem.Stack.Count - 1;
                for (int idx = 0; idx < fNode.argTypeList.Count; ++idx)
                {
                    StackValue value = rmem.Stack[stackindex--];
                    argvalues.Add(value);

                    // Probably it is useless in calling base constructor
                    bool hasGuide = rmem.Stack[stackindex].IsReplicationGuide;
                    if (hasGuide)
                    {
                        var replicationGuideList = new List<int>();

                        // Retrieve replication guides
                        value = rmem.Stack[stackindex--];
                        runtimeVerify(value.IsReplicationGuide);

                        int guides = (int)value.opdata;
                        if (guides > 0)
                        {
                            for (int i = 0; i < guides; ++i)
                            {
                                value = rmem.Stack[stackindex--];
                                replicationGuideList.Add((int)value.opdata);
                            }
                        }
                        replicationGuideList.Reverse();
                    }
                }
                rmem.PopFrame(fNode.argTypeList.Count);
                for (int idx = 0; idx < fNode.argTypeList.Count; ++idx)
                {
                    rmem.Push(argvalues[idx]);
                }
            }

            // TODO: Jun: To set these at compile time. They are being hardcoded to 0 temporarily as
            // class methods are always defined only at the global scope
            int blockDecl = 0;
            int blockCaller = 0;


            // Comment Jun: the caller type is the current type in the stackframe
            StackFrameType callerType = (fepRun) ? StackFrameType.kTypeFunction : StackFrameType.kTypeLanguage;

            StackValue svCallConvention = StackValue.BuildCallingConversion((int)CallingConvention.CallType.kExplicitBase);
            TX = svCallConvention;


            // On implicit call, the SX is set in JIL Fep
            // On explicit call, the SX should be directly set here
            SX = StackValue.BuildInt(blockDecl);

            List<StackValue> registers = new List<StackValue>();
            SaveRegisters(registers);

            // Comment Jun: the depth is always 0 for a function call as we are reseting this for each function call
            // This is only incremented for every language block bounce
            int depth = 0;

            StackFrameType type = StackFrameType.kTypeFunction;
            rmem.PushStackFrame(svThisPointer, ci, fi, pc + 1, blockDecl, blockCaller, callerType, type, depth, rmem.FramePointer, registers, fNode.localCount, 0);


            // Now let's go to the function
            pc = fNode.pc + pcoffset;
            fepRunStack.Push(false);

            // A standard call instruction must reset the graphnodes for associative
            if (Language.kAssociative == executingLanguage)
            {
                UpdateMethodDependencyGraph(pc, fi, ci);
            }

            if (runtimeCore.Options.RunMode != InterpreterMode.kExpressionInterpreter)
            {
                rmem.PopConstructBlockId();
            }
        }

        private void CALLC_Handler()
        {
            if (runtimeCore.Options.RunMode != InterpreterMode.kExpressionInterpreter)
            {
                runtimeCore.RuntimeMemory.PushConstructBlockId(-1);
            }
            throw new NotImplementedException();
        }

        protected virtual void CALLR_Handler(Instruction instruction)
        {
            bool isDynamicCall = instruction.op1.IsDynamic;
            bool isMemberFunctionPointer = false;
            Instruction instr = instruction;

            if (isDynamicCall)
            {
                //a new copy of instruction. this will be modified if it is 
                // dynamic call
                instr = new Instruction();
                instr.op1 = instruction.op1;
                instr.op2 = instruction.op2;
                instr.op3 = instruction.op3;
                instr.debug = instruction.debug;
                instr.opCode = instruction.opCode;

                bool succeeded = ResolveDynamicFunction(instr, out isMemberFunctionPointer);
                if (!succeeded)
                {
                    RX = StackValue.Null;
                    ++pc;
                    return;
                }
            }

            runtimeVerify(instr.op1.IsFunctionIndex);
            int functionIndex = (int)instr.op1.opdata;

            runtimeVerify(instr.op2.IsClassIndex);
            int classIndex = (int)instr.op2.opdata;

            runtimeVerify(instr.op3.IsInteger);
            int depth = (int)instr.op3.opdata;

            ++runtimeCore.FunctionCallDepth;

            bool explicitCall = false;

            //
            // Comment Jun: 
            //      This solution is implemented to be able to capture Exceptions thrown from the callsite that cannot be handled by the runtime
            //      It will allow execution to continue in graph mode while nullifying the RX register
            //      This is a temporary solution until unhandle exceptions in the callsite are addressed
            //
            // TODO: 
            //      Luke/Jun to fix the error propagation from the callsite
            //
            if (isMemberFunctionPointer)
            {
                RX = CallrForMemberFunction(classIndex, functionIndex, instr.debug != null, ref explicitCall);
            }
            else if (!runtimeCore.Options.IsDeltaExecution)
            {
                RX = Callr(functionIndex, classIndex, depth, ref explicitCall, isDynamicCall, instr.debug != null);
            }
            else
            {
                //
                // Comment Jun:
                //      Running in graph mode, nullify the result and continue.
                //      The only affected downstream operations are the ones connected to the graph associated with this call
                try
                {
                    RX = Callr(functionIndex, classIndex, depth, ref explicitCall, isDynamicCall, instr.debug != null);
                }
                catch (ReplicationCaseNotCurrentlySupported e)
                {
                    runtimeCore.RuntimeStatus.LogWarning(WarningID.kReplicationWarning, e.Message);
                    RX = StackValue.Null;
                }
            }

            --runtimeCore.FunctionCallDepth;

            if (!explicitCall)
            {
                ++pc;
            }
        }

        private void RETC_Handler()
        {
            runtimeVerify(rmem.ValidateStackFrame());

            RX = rmem.GetAtRelative(StackFrame.kFrameIndexThisPtr);

            int ci = (int)rmem.GetAtRelative(StackFrame.kFrameIndexClass).opdata;
            int fi = (int)rmem.GetAtRelative(StackFrame.kFrameIndexFunction).opdata;

            pc = (int)rmem.GetAtRelative(StackFrame.kFrameIndexReturnAddress).opdata;

            // block id is used in ReturnSiteGC to get the procedure node if it is not a member function 
            // not meaningful here, because we are inside a constructor
            int blockId = (int)SX.opdata;

            if (runtimeCore.Options.RunMode != InterpreterMode.kExpressionInterpreter)
            {
                ReturnSiteGC(blockId, ci, fi);
            }


            RestoreFromCall();
            runtimeCore.RunningBlock = executingBlock;

            // If we're returning from a block to a function, the instruction stream needs to be restored.
            StackValue sv = rmem.GetAtRelative(StackFrame.kFrameIndexRegisterTX);
            Validity.Assert(sv.IsCallingConvention);
            CallingConvention.CallType callType = (CallingConvention.CallType)sv.opdata;
            bool explicitCall = CallingConvention.CallType.kExplicit == callType || CallingConvention.CallType.kExplicitBase == callType;
            IsExplicitCall = explicitCall;

            List<bool> execStateRestore = new List<bool>();
            if (!runtimeCore.Options.IDEDebugMode || runtimeCore.Options.RunMode == InterpreterMode.kExpressionInterpreter)
            {
                int localCount;
                int paramCount;
                GetLocalAndParamCount(blockId, ci, fi, out localCount, out paramCount);

                execStateRestore = RetrieveExecutionStatesFromStack(localCount, paramCount);

                rmem.FramePointer = (int)rmem.GetAtRelative(StackFrame.kFrameIndexFramePointer).opdata;
                rmem.PopFrame(StackFrame.kStackFrameSize + localCount + paramCount + execStateRestore.Count);

                if (runtimeCore.Options.RunMode != InterpreterMode.kExpressionInterpreter)
                {
                    // Restoring the registers require the current frame pointer of the stack frame 
                    RestoreRegistersFromStackFrame();

                    bounceType = (CallingConvention.BounceType)TX.opdata;
                }
            }


            terminate = !explicitCall;

            Properties = PopInterpreterProps();

            ProcedureNode procNode = GetProcedureNode(blockId, ci, fi);
            if (explicitCall)
            {
                DebugReturn(procNode, pc);
            }
            // This resotring execution states is only permitted if the current scope is still in a function
            //if (currentScopeFunction != Constants.kGlobalScope)
            {
                RestoreGraphNodeExecutionStates(procNode, execStateRestore);
            }
        }

        private void RETB_Handler()
        {
            if (runtimeCore.Options.RunMode != InterpreterMode.kExpressionInterpreter)
            {
                runtimeCore.RuntimeMemory.PopConstructBlockId();
            }

            if (!runtimeCore.Options.IsDeltaExecution || (runtimeCore.Options.IsDeltaExecution && 0 != runtimeCore.RunningBlock))
            {
                GCCodeBlock(runtimeCore.RunningBlock);
            }

            if (CallingConvention.BounceType.kExplicit == bounceType)
            {
                RestoreFromBounce();
                runtimeCore.RunningBlock = executingBlock;
            }

            if (CallingConvention.BounceType.kImplicit == bounceType)
            {
                pc = (int)rmem.GetAtRelative(StackFrame.kFrameIndexReturnAddress).opdata;
                terminate = true;
            }


            StackFrameType type;

            // Comment Jun: Just want to see if this is the global rerb, in which case we dont retrieve anything
            //if (executingBlock > 0)
            {
                StackValue svCallerType = rmem.GetAtRelative(StackFrame.kFrameIndexCallerStackFrameType);
                type = (StackFrameType)svCallerType.opdata;
            }

            // Pop the frame as we are adding stackframes for language blocks as well - pratapa
            // Do not do this for the final Retb 
            //if (runtimeCore.RunningBlock != 0)
            if (!runtimeCore.Options.IDEDebugMode || runtimeCore.Options.RunMode == InterpreterMode.kExpressionInterpreter)
            {
                rmem.FramePointer = (int)rmem.GetAtRelative(StackFrame.kFrameIndexFramePointer).opdata;
                rmem.PopFrame(StackFrame.kStackFrameSize);

                if (bounceType == CallingConvention.BounceType.kExplicit)
                {
                    // Restoring the registers require the current frame pointer of the stack frame 
                    RestoreRegistersFromStackFrame();

                    bounceType = (CallingConvention.BounceType)TX.opdata;
                }
            }

            if (type == StackFrameType.kTypeFunction)
            {
                // Comment Jun: 
                // Consider moving this to a restore to function method

                // If this language block was called explicitly, only then do we need to restore the instruction stream
                if (bounceType == CallingConvention.BounceType.kExplicit)
                {
                    // If we're returning from a block to a function, the instruction stream needs to be restored.
                    StackValue sv = rmem.GetAtRelative(StackFrame.kFrameIndexRegisterTX);
                    Validity.Assert(sv.IsCallingConvention);
                    CallingConvention.CallType callType = (CallingConvention.CallType)sv.opdata;
                    if (CallingConvention.CallType.kExplicit == callType)
                    {
                        int callerblock = (int)rmem.GetAtRelative(StackFrame.kFrameIndexFunctionBlock).opdata;
                        istream = exe.instrStreamList[callerblock];
                    }
                }
            }
            Properties = PopInterpreterProps();
        }

        private void RETCN_Handler(Instruction instruction)
        {
            if (runtimeCore.Options.RunMode != InterpreterMode.kExpressionInterpreter)
            {
                runtimeCore.RuntimeMemory.PopConstructBlockId();
            }

            StackValue op1 = instruction.op1;
            runtimeVerify(op1.IsBlockIndex);
            int blockId = (int)op1.opdata;


            CodeBlock codeBlock = exe.CompleteCodeBlocks[blockId];
            runtimeVerify(codeBlock.blockType == CodeBlockType.kConstruct);
            GCCodeBlock(blockId);
            pc++;
        }

        private List<bool> RetrieveExecutionStatesFromStack(int localSize, int paramSize)
        {
            // Retrieve the execution execution states 
            List<bool> execStateRestore = new List<bool>();
            int execstates = (int)rmem.GetAtRelative(StackFrame.kFrameIndexExecutionStates).opdata;
            if (execstates > 0)
            {
                int offset = StackFrame.kStackFrameSize + localSize + paramSize;
                for (int n = 0; n < execstates; ++n)
                {
                    int relativeIndex = -offset - n - 1;
                    StackValue svState = rmem.GetAtRelative(relativeIndex);
                    Validity.Assert(svState.IsBoolean);
                    execStateRestore.Add(svState.opdata == 0 ? false : true);
                }
            }
            return execStateRestore;
        }

        private void RestoreGraphNodeExecutionStates(ProcedureNode procNode, List<bool> execStateRestore)
        {
            if (execStateRestore.Count > 0 )
            {
                Validity.Assert(execStateRestore.Count == procNode.GraphNodeList.Count);
                for (int n = 0; n < execStateRestore.Count; ++n)
                {
                    procNode.GraphNodeList[n].isDirty = execStateRestore[n];
                }
            }
        }

        private void RETURN_Handler()
        {
            runtimeVerify(rmem.ValidateStackFrame());

            int ci = (int)rmem.GetAtRelative(StackFrame.kFrameIndexClass).opdata;
            int fi = (int)rmem.GetAtRelative(StackFrame.kFrameIndexFunction).opdata;

            int blockId = (int)SX.opdata;

            StackValue svBlockDecl = rmem.GetAtRelative(StackFrame.kFrameIndexRegisterSX);
            Validity.Assert(svBlockDecl.IsBlockIndex);
            blockId = (int)svBlockDecl.opdata;

            ProcedureNode procNode = GetProcedureNode(blockId, ci, fi);

            if (runtimeCore.Options.ExecuteSSA)
            {
                if (runtimeCore.Options.GCTempVarsOnDebug && runtimeCore.Options.IDEDebugMode)
                {
                    // GC anonymous variables in the return stmt
                    if (null != Properties.executingGraphNode && !Properties.executingGraphNode.IsSSANode())
                    {
                        Properties.executingGraphNode.symbolListWithinExpression.Clear();
                    }
                }
            }

            pc = (int)rmem.GetAtRelative(StackFrame.kFrameIndexReturnAddress).opdata;
            executingBlock = (int)rmem.GetAtRelative(StackFrame.kFrameIndexFunctionCallerBlock).opdata;

            if (runtimeCore.Options.RunMode != InterpreterMode.kExpressionInterpreter)
            {
                ReturnSiteGC(blockId, ci, fi);
            }

            RestoreFromCall();
            runtimeCore.RunningBlock = executingBlock;


            // If we're returning from a block to a function, the instruction stream needs to be restored.
            StackValue sv = rmem.GetAtRelative(StackFrame.kFrameIndexRegisterTX);
            Validity.Assert(sv.IsCallingConvention);
            CallingConvention.CallType callType = (CallingConvention.CallType)sv.opdata;
            bool explicitCall = CallingConvention.CallType.kExplicit == callType;
            IsExplicitCall = explicitCall;


            List<bool> execStateRestore = new List<bool>();
            if (!runtimeCore.Options.IDEDebugMode || runtimeCore.Options.RunMode == InterpreterMode.kExpressionInterpreter)
            {
                // Get stack frame size
                int localCount;
                int paramCount;
                GetLocalAndParamCount(blockId, ci, fi, out localCount, out paramCount);

                execStateRestore = RetrieveExecutionStatesFromStack(localCount, paramCount);

                // Pop the stackframe
                rmem.FramePointer = (int)rmem.GetAtRelative(StackFrame.kFrameIndexFramePointer).opdata;

                // Get the size of the stackframe and all variable size contents (local, args and exec states)
                int stackFrameSize = StackFrame.kStackFrameSize + localCount + paramCount + execStateRestore.Count;
                rmem.PopFrame(stackFrameSize);

                if (runtimeCore.Options.RunMode != InterpreterMode.kExpressionInterpreter)
                {
                    // Restoring the registers require the current frame pointer of the stack frame 
                    RestoreRegistersFromStackFrame();

                    bounceType = (CallingConvention.BounceType)TX.opdata;
                }
            }


            terminate = !explicitCall;

            // Comment Jun: Dispose calls are always implicit and need to terminate
            // TODO Jun: This instruction should not know about dispose
            bool isDispose = CoreUtils.IsDisposeMethod(procNode.name);
            if (isDispose)
            {
                terminate = true;
            }

            // Let the return graphNode always be active 
            if (null != Properties.executingGraphNode)
            {
                Properties.executingGraphNode.isDirty = true;
            }

            Properties = PopInterpreterProps();

            if (explicitCall)
            {
                bool wasDebugPropsPopped = false;
                if (!isDispose)
                {
                    wasDebugPropsPopped = DebugReturn(procNode, pc);

                }

                // This condition should only be reached in the following cases:
                // 1. Debug StepOver or External Function call in non-replicating mode
                // 2. Normal execution in Serial (explicit call), non-replicating mode
                if (!wasDebugPropsPopped)
                {
                    RX = CallSite.PerformReturnTypeCoerce(procNode, runtimeCore, RX);
                    StackValue svRet = RX;
                    GCDotMethods(procNode.name, ref svRet, Properties.functionCallDotCallDimensions, Properties.functionCallArguments);
                    RX = svRet;
                }
            }

            RestoreGraphNodeExecutionStates(procNode, execStateRestore);
        }

        private void SerialReplication(ProcedureNode procNode, ref int exeblock, int ci, int fi, DebugFrame debugFrame = null)
        {
            // TODO: Decide where to insert this common code block for Serial mode and Debugging - pratapa
            if (runtimeCore.Options.ExecutionMode == ProtoCore.ExecutionMode.Serial || runtimeCore.Options.IDEDebugMode)
            {
                RX = CallSite.PerformReturnTypeCoerce(procNode, runtimeCore, RX);

                runtimeCore.ContinuationStruct.RunningResult.Add(RX);
                runtimeCore.ContinuationStruct.Result = RX;

                pc = runtimeCore.ContinuationStruct.InitialPC;

                if (runtimeCore.ContinuationStruct.Done)
                {
                    RX = rmem.Heap.AllocateArray(runtimeCore.ContinuationStruct.RunningResult, null);

                    runtimeCore.ContinuationStruct.RunningResult.Clear();
                    runtimeCore.ContinuationStruct.IsFirstCall = true;

                    if (runtimeCore.Options.IDEDebugMode)
                    {
                        // If stepping over function call in debug mode
                        if (runtimeCore.DebugProps.RunMode == Runmode.StepNext)
                        {
                            // if stepping over outermost function call
                            if (!runtimeCore.DebugProps.DebugStackFrameContains(DebugProperties.StackFrameFlagOptions.IsFunctionStepOver))
                            {
                                runtimeCore.DebugProps.SetUpStepOverFunctionCalls(runtimeCore, procNode, debugFrame.ExecutingGraphNode, debugFrame.HasDebugInfo);
                            }
                        }
                        // The DebugFrame passed here is the previous one that was popped off before this call
                        // In the case of Dot call the debugFrame obtained here is the one for the member function
                        // for both Break and non Break cases - pratapa
                        DebugPerformCoercionAndGC(debugFrame);

                        // If call returns to Dot Call, restore debug props for Dot call
                        debugFrame = runtimeCore.DebugProps.DebugStackFrame.Peek();
                        if (debugFrame.IsDotCall)
                        {
                            List<Instruction> instructions = istream.instrList;
                            bool wasPopped = RestoreDebugPropsOnReturnFromBuiltIns();
                            if (wasPopped)
                            {
                                executingBlock = exeblock;
                                runtimeCore.DebugProps.CurrentBlockId = exeblock;
                            }
                            else
                            {
                                runtimeCore.DebugProps.RestoreCallrForNoBreak(runtimeCore, procNode, false);
                            }
                            DebugPerformCoercionAndGC(debugFrame);
                        }

                        //runtimeCore.DebugProps.DebugEntryPC = currentPC;
                    }
                    // Perform return type coercion, GC and/or GC for Dot methods for Non-debug, Serial mode replication case
                    else
                    {
                        // If member function
                        // 1. Release array arguments to Member function
                        // 2. Release this pointer
                        bool isBaseCall = false;
                        StackValue? thisPtr = null;
                        if (thisPtr != null)
                        {
                            // Replicating member function
                            PerformCoercionAndGC(null, false, thisPtr, runtimeCore.ContinuationStruct.InitialArguments, runtimeCore.ContinuationStruct.InitialDotCallDimensions);

                            // Perform coercion and GC for Dot call
                            ProcedureNode dotCallprocNode = null;
                            List<StackValue> dotCallArgs = new List<StackValue>();
                            List<StackValue> dotCallDimensions = new List<StackValue>();
                            PerformCoercionAndGC(dotCallprocNode, false, null, dotCallArgs, dotCallDimensions);
                        }
                        else
                        {
                            PerformCoercionAndGC(procNode, isBaseCall, null, runtimeCore.ContinuationStruct.InitialArguments, runtimeCore.ContinuationStruct.InitialDotCallDimensions);
                        }
                    }

                    pc++;
                    return;

                }
                else
                {
                    // Jump back to Callr to call ResolveForReplication and recompute fep with next argument
                    runtimeCore.ContinuationStruct.IsFirstCall = false;

                    ReturnToCallSiteForReplication(procNode, ci, fi);
                    return;
                }

            }
        }

        private void ReturnToCallSiteForReplication(ProcedureNode procNode, int ci, int fi)
        {
            // Jump back to Callr to call ResolveForReplication and recompute fep with next argument
            // Need to push new arguments, then cache block, dim and type, push them before calling callr - pratapa

            // This functionality has to be common for both Serial mode execution and the debugger - pratap
            List<StackValue> nextArgs = runtimeCore.ContinuationStruct.NextDispatchArgs;

            foreach (var arg in nextArgs)
            {
                rmem.Push(arg);
            }

            // TODO: Currently functions can be defined only in the global and level 1 blocks (BlockIndex = 0 or 1)
            // Ideally the procNode.runtimeIndex should capture this information but this needs to be tested - pratapa
            rmem.Push(StackValue.BuildBlockIndex(procNode.runtimeIndex));

            // The function call dimension for the subsequent feps are assumed to be 0 for now
            // This is not being used currently except for stack alignment - pratapa
            rmem.Push(StackValue.BuildArrayDimension(0));

            // This is unused in Callr() but needed for stack alignment
            rmem.Push(StackValue.BuildStaticType((int)PrimitiveType.kTypeVar));

            bool explicitCall = true;
            Callr(fi, ci, runtimeCore.ContinuationStruct.InitialDepth, ref explicitCall);
        }

        private void JMP_Handler(Instruction instruction)
        {
            pc = (int)instruction.op1.opdata;
        }

        private void CJMP_Handler(Instruction instruction)
        {
            StackValue opdata1 = GetOperandData(instruction.op1);

            if (opdata1.IsDouble)
            {
                if (opdata1.RawDoubleValue.Equals(0))
                {
                    pc = (int)GetOperandData(instruction.op3).opdata;
                }
                else
                {
                    pc = (int)GetOperandData(instruction.op2).opdata;
                }
            }
            else
            {
                if (opdata1.IsPointer)
                {
                    pc = (int)GetOperandData(instruction.op2).opdata;
                }
                else if (0 == opdata1.opdata)
                {
                    pc = (int)GetOperandData(instruction.op3).opdata;
                }
                else
                {
                    pc = (int)GetOperandData(instruction.op2).opdata;
                }
            }
        }

        private void JMP_EQ_Handler(Instruction instruction)
        {
            StackValue opdata1 = GetOperandData(instruction.op1);
            StackValue opdata2 = GetOperandData(instruction.op2);

            if (opdata1.IsDouble || opdata2.IsDouble)
            {
                double lhs = opdata1.IsDouble ? opdata1.RawDoubleValue : opdata1.RawIntValue;
                double rhs = opdata2.IsDouble ? opdata2.RawDoubleValue : opdata2.RawIntValue;

                if (Math.Equals(lhs, rhs))
                {
                    pc = (int)instruction.op3.opdata;
                }
                else
                {
                    ++pc;
                }
            }
            else
            {
                if (opdata1.opdata == opdata2.opdata)
                {
                    pc = (int)instruction.op3.opdata;
                }
                else
                {
                    ++pc;
                }
            }
        }

        private void JMP_GT_Handler(Instruction instruction)
        {
            StackValue opdata1 = GetOperandData(instruction.op1);
            StackValue opdata2 = GetOperandData(instruction.op2);

            bool isGT;
            if (opdata1.IsDouble || opdata2.IsDouble)
            {
                double value1 = opdata1.IsDouble ? opdata1.RawDoubleValue : opdata1.RawIntValue;
                double value2 = opdata2.IsDouble ? opdata2.RawDoubleValue : opdata2.RawIntValue;
                isGT = value1 > value2;
            }
            else
            {
                isGT = opdata1.opdata > opdata2.opdata;
            }

            if (isGT)
            {
                pc = (int)instruction.op3.opdata;
            }
            else
            {
                ++pc;
            }
        }

        private void JMP_GTEQ_Handler(Instruction instruction)
        {
            StackValue opdata1 = GetOperandData(instruction.op1);
            StackValue opdata2 = GetOperandData(instruction.op2);

            if (opdata1.IsDouble || opdata2.IsDouble)
            {
                double value1 = opdata1.IsDouble ? opdata1.RawDoubleValue : opdata1.RawIntValue;
                double value2 = opdata2.IsDouble ? opdata2.RawDoubleValue : opdata2.RawIntValue;
                if (MathUtils.IsGreaterThanOrEquals(value1, value2))
                {
                    pc = (int)instruction.op3.opdata;
                }
                else
                {
                    ++pc;
                }
            }
            else
            {
                if (opdata1.opdata >= opdata2.opdata)
                {
                    pc = (int)instruction.op3.opdata;
                }
                else
                {
                    ++pc;
                }
            }
        }

        private void JMP_LT_Handler(Instruction instruction)
        {
            StackValue opdata1 = GetOperandData(instruction.op1);
            StackValue opdata2 = GetOperandData(instruction.op2);

            if (opdata1.IsDouble || opdata2.IsDouble)
            {
                var value1 = opdata1.IsDouble ? opdata1.RawDoubleValue : opdata1.RawIntValue;
                var value2 = opdata2.IsDouble ? opdata2.RawDoubleValue : opdata2.RawIntValue;
                if (value1 < value2)
                {
                    pc = (int)instruction.op3.opdata;
                }
                else
                {
                    ++pc;
                }
            }
            else
            {
                if (opdata1.opdata < opdata2.opdata)
                {
                    pc = (int)instruction.op3.opdata;
                }
                else
                {
                    ++pc;
                }
            }
        }

        private void JMP_LTEQ_Handler(Instruction instruction)
        {
            StackValue opdata1 = GetOperandData(instruction.op1);
            StackValue opdata2 = GetOperandData(instruction.op2);

            if (opdata1.IsDouble || opdata2.IsDouble)
            {
                double value1 = opdata1.IsDouble ? opdata1.RawDoubleValue : opdata1.RawIntValue;
                double value2 = opdata2.IsDouble ? opdata2.RawDoubleValue : opdata2.RawIntValue;
                if (MathUtils.IsLessThanOrEquals(value1, value2))
                {
                    pc = (int)instruction.op3.opdata;
                }
                else
                {
                    ++pc;
                }
            }
            else
            {
                if (opdata1.opdata <= opdata2.opdata)
                {
                    pc = (int)instruction.op3.opdata;
                }
                else
                {
                    ++pc;
                }
            }
        }

        private void JMP_NEQ_Handler(Instruction instruction)
        {
            StackValue opdata1 = GetOperandData(instruction.op1);
            StackValue opdata2 = GetOperandData(instruction.op2);

            if (opdata1.IsDouble || opdata2.IsDouble)
            {
                var value1 = opdata1.IsDouble ? opdata1.RawDoubleValue : opdata1.RawIntValue;
                var value2 = opdata2.IsDouble ? opdata2.RawDoubleValue : opdata2.RawIntValue;
                if (!MathUtils.Equals(value1, value2))
                {
                    pc = (int)instruction.op3.opdata;
                }
                else
                {
                    ++pc;
                }
            }
            else
            {
                if (opdata1.opdata != opdata2.opdata)
                {
                    pc = (int)instruction.op3.opdata;
                }
                else
                {
                    ++pc;
                }
            }
        }

        private void JLZ_Handler(Instruction instruction)
        {
            StackValue opdata1 = GetOperandData(instruction.op1);
            var opvalue = opdata1.IsDouble ? opdata1.RawDoubleValue : opdata1.RawIntValue;

            if (opvalue < 0)
            {
                pc = (int)instruction.op2.opdata;
            }
            else
            {
                ++pc;
            }
        }

        private void JGZ_Handler(Instruction instruction)
        {
            StackValue opdata1 = GetOperandData(instruction.op1);
            var value = opdata1.IsDouble ? opdata1.RawDoubleValue : opdata1.RawIntValue;

            if (value > 0)
            {
                pc = (int)instruction.op2.opdata;
            }
            else
            {
                ++pc;
            }
        }

        private void JZ_Handler(Instruction instruction)
        {
            StackValue opdata1 = GetOperandData(instruction.op1);

            var opvalue = opdata1.IsDouble ? opdata1.RawDoubleValue : opdata1.RawIntValue;
            if (MathUtils.Equals(opvalue, 0))
            {
                pc = (int)instruction.op2.opdata;
            }
            else
            {
                ++pc;
            }
        }

        private void CAST_Handler()
        {
            ++pc;
        }

        //instruction dep(block, symbol)
        //    def sv = stack.get(block,symbol)
        //    if sv is not equal to _dx (i.e. is dirty)
        //        // An update is triggered
        //        // Find all graph nodes whos dependents contain this symbol
        //        // Mark those nodes as dirty
        //        for n = 0 to graphNodeList.size n++
        //            def index = graphNodeList[n].Contains(block,symbol)
        //            if index is valid
        //                graphNodeList[n].isDirty = true
        //                break
        //            end
        //        end
        //    end
        //    SetupDependencyGraph()
        //end
        private void DEP_Handler(Instruction instruction)
        {
            // This expression ID of this instruction
            runtimeVerify(instruction.op1.IsInteger);
            int exprID = (int)instruction.op1.opdata;


            // The SSA assignment flag
            runtimeVerify(instruction.op2.IsInteger);
            bool isSSA = (1 == (int)instruction.op2.opdata);

            runtimeVerify(instruction.op3.IsInteger);
            int modBlkID = (int)instruction.op3.opdata;


            // The current function and class scope
            int ci = Constants.kInvalidIndex;
            int fi = Constants.kGlobalScope;
            bool isInFunction = IsInsideFunction();

            if (runtimeCore.Options.IDEDebugMode && runtimeCore.Options.RunMode != InterpreterMode.kExpressionInterpreter)
            {
                Validity.Assert(runtimeCore.DebugProps.DebugStackFrame.Count > 0);
                {
                    isInFunction = runtimeCore.DebugProps.DebugStackFrameContains(DebugProperties.StackFrameFlagOptions.FepRun);
                }
            }

            if (isInFunction)
            {
                ci = (int)rmem.GetAtRelative(StackFrame.kFrameIndexClass).opdata;
                fi = (int)rmem.GetAtRelative(StackFrame.kFrameIndexFunction).opdata;
            }

            if (null != Properties.executingGraphNode)
            {
                // Append this modified graph into the x-lang list
                if (!isSSA && (Properties.executingGraphNode.updateNodeRefList.Count > 0))
                {
                    if (!istream.xUpdateList.Contains(Properties.executingGraphNode.updateNodeRefList[0]))
                    {
                        istream.xUpdateList.Add(Properties.executingGraphNode.updateNodeRefList[0]);
                    }
                }
                if (runtimeCore.Options.ExecuteSSA)
                {
                    if (runtimeCore.Options.GCTempVarsOnDebug && runtimeCore.Options.IDEDebugMode)
                    {
                        if (!Properties.executingGraphNode.IsSSANode())
                        {
                            bool isSetter = Properties.executingGraphNode.updateNodeRefList[0].nodeList.Count > 1;
                            var symbols = Properties.executingGraphNode.symbolListWithinExpression;

                            if (isSetter)
                            {
                                int count = symbols.Count;
                                if (count > 0)
                                {
                                    symbols = symbols.Take(count - 1).ToList();
                                }
                            }

                            Properties.executingGraphNode.symbolListWithinExpression.Clear();
                        }
                    }
                }

                if (runtimeCore.Options.ExecuteSSA)
                {
                    if (!Properties.executingGraphNode.IsSSANode())
                    {
                        foreach (AssociativeGraph.GraphNode gnode in deferedGraphNodes)
                        {
                            gnode.isDirty = true;
                        }
                        deferedGraphNodes.Clear();
                    }
                }
            }

            // Find dependent nodes and mark them dirty
            int reachableNodes = UpdateGraph(exprID, modBlkID, isSSA);

            if (runtimeCore.Options.ApplyUpdate)
            {
                // Go to the first dirty pc
                SetupNextExecutableGraph(fi, ci);
            }
            else
            {
                // Go to the next pc
                pc++;
                Properties.executingGraphNode = GetNextGraphNodeToExecute(pc, ci, fi);
                if (Properties.executingGraphNode != null)
                {
                    Properties.executingGraphNode.isDirty = false;
                    pc = Properties.executingGraphNode.updateBlock.startpc;
                }
            }
            GC();
            return;
        }

        /// <summary>
        /// Get the next graphnode to execute given the current next pc and scope
        /// </summary>
        /// <param name="pc"></param>
        /// <param name="ci"></param>
        /// <param name="fi"></param>
        private AssociativeGraph.GraphNode GetNextGraphNodeToExecute(int nextPC, int ci, int fi)
        {
            AssociativeGraph.GraphNode nextGraphNode = null;

            // Given the next pc, get the next graphnode to execute and mark it clean
            if (runtimeCore.Options.IsDeltaExecution)
            {
                if (IsGlobalScope())
                {
                    // At the global scope, no associative update occurs. Dirty nodes are accumulated and only executed on ApplyUpdate
                    // This behavior conforms to the Transaction Update design
                    // https://docs.google.com/a/adsk-oss.com/document/d/1v-eV16hzeBINKKY-F8sa6b0s_Q4Fafih1uOus8hYyD8

                    // On delta execution, it is possible that the next graphnode is clean
                    // Retrieve the next dirty graphnode given the pc
                    // Associative update is handled when ApplyUpdate = true
                    nextGraphNode = istream.dependencyGraph.GetFirstDirtyGraphNode(nextPC, ci, fi);
                }
                else
                {
                    // Allow immediate update if we are in a local scope.
                    nextGraphNode = istream.dependencyGraph.GetFirstDirtyGraphNode(Constants.kInvalidIndex, ci, fi);
                }
            }
            else
            {
                // On normal execution, just retrieve the graphnode associated with pc
                // Associative update is handled in jdep
                nextGraphNode = istream.dependencyGraph.GetGraphNode(nextPC, ci, fi);
            }
            return nextGraphNode;
        }

        private void JDEP_Handler(Instruction instruction)
        {
            // The current function and class scope
            int ci = DSASM.Constants.kInvalidIndex;
            int fi = DSASM.Constants.kGlobalScope;
            bool isInFunction = IsInsideFunction();

            if (runtimeCore.Options.IDEDebugMode && runtimeCore.Options.RunMode != InterpreterMode.kExpressionInterpreter)
            {
                Validity.Assert(runtimeCore.DebugProps.DebugStackFrame.Count > 0);
                isInFunction = runtimeCore.DebugProps.DebugStackFrameContains(DebugProperties.StackFrameFlagOptions.FepRun);
            }

            if (isInFunction)
            {
                ci = (int)rmem.GetAtRelative(StackFrame.kFrameIndexClass).opdata;
                fi = (int)rmem.GetAtRelative(StackFrame.kFrameIndexFunction).opdata;
            }
            SetupNextExecutableGraph(fi, ci);
        }

        private void PUSHDEP_Handler(Instruction instruction)
        {
            // The symbol block
            runtimeVerify(instruction.op1.IsBlockIndex);
            int block = (int)instruction.op1.opdata;

            runtimeVerify(instruction.op2.IsInteger);
            int depth = (int)instruction.op2.opdata;

            // The symbol and its class index
            runtimeVerify(instruction.op3.IsClassIndex);
            int classIndex = (int)instruction.op3.opdata;

            // Get the identifier list
            List<StackValue> symbolList = new List<StackValue>();
            for (int n = 0; n < depth; ++n)
            {
                // TODO Jun: use the proper ID for this
                StackValue sv = rmem.Pop();
                runtimeVerify(sv.IsInteger);
                symbolList.Add(sv);
            }
            symbolList.Reverse();

            // TODO Jun: use the proper ID for this
            runtimeVerify(symbolList[0].IsInteger);
            int symindex = (int)symbolList[0].opdata;

            if (Constants.kInvalidIndex != symindex)
            {
                SymbolNode symnode;
                if (Constants.kInvalidIndex != classIndex)
                {
                    symnode = exe.classTable.ClassNodes[classIndex].symbols.symbolList[symindex];
                }
                else
                {
                    symnode = exe.runtimeSymbols[block].symbolList[symindex];
                }

                AssociativeGraph.UpdateNode updateNode = new AssociativeGraph.UpdateNode();
                updateNode.symbol = symnode;
                updateNode.nodeType = AssociativeGraph.UpdateNodeType.kSymbol;

                // Build the first symbol of the modified ref
                AssociativeGraph.UpdateNodeRef modifiedRef = new AssociativeGraph.UpdateNodeRef();
                modifiedRef.nodeList.Add(updateNode);
                modifiedRef.block = symnode.runtimeTableIndex;

                // Update the current type
                classIndex = symnode.datatype.UID;

                // Build the rest of the list of symbols of the modified ref
                for (int n = 1; n < symbolList.Count; ++n)
                {
                    // TODO Jun: This should be a memvarindex address type
                    runtimeVerify(symbolList[n].IsInteger);
                    symindex = (int)symbolList[n].opdata;

                    // Get the symbol and append it to the modified ref
                    updateNode = new AssociativeGraph.UpdateNode();
                    updateNode.symbol = exe.classTable.ClassNodes[classIndex].symbols.symbolList[symindex];
                    updateNode.nodeType = AssociativeGraph.UpdateNodeType.kSymbol;

                    runtimeVerify(null != updateNode.symbol);

                    modifiedRef.nodeList.Add(updateNode);

                    // Update the current type
                    classIndex = symnode.datatype.UID;
                }

                // Get the current value of symbol
                StackValue svSym;
                if (Constants.kInvalidIndex != symnode.classScope
                    && Constants.kInvalidIndex == symnode.functionIndex)
                {
                    svSym = StackValue.BuildMemVarIndex(symnode.symbolTableIndex);
                }
                else
                {
                    svSym = StackValue.BuildVarIndex(symnode.symbolTableIndex);
                }
                modifiedRef.symbolData = GetOperandData(block, svSym, instruction.op3);

                bool addNewModifiedRef = true;
                for (int i = 0; i < istream.xUpdateList.Count; ++i)
                {
                    if (modifiedRef.Equals(istream.xUpdateList[i]))
                    {
                        istream.xUpdateList[i].symbolData = modifiedRef.symbolData;
                        addNewModifiedRef = false;
                        break;
                    }
                }
                if (addNewModifiedRef)
                {
                    istream.xUpdateList.Add(modifiedRef);
                }
            }

            ++pc;
        }

        private void DEPX_Handler()
        {
            runtimeVerify(Language.kAssociative == istream.language);

            // The current function and class scope
            int ci = Constants.kInvalidIndex;
            int fi = Constants.kGlobalScope;
            if (fepRun)
            {
                ci = (int)rmem.GetAtRelative(StackFrame.kFrameIndexClass).opdata;
                fi = (int)rmem.GetAtRelative(StackFrame.kFrameIndexFunction).opdata;
            }

            // Set the next graph to be executed
            SetupNextExecutableGraph(fi, ci);
        }

        private void SETEXPUID_Handler()
        {
            if (runtimeCore.Options.IDEDebugMode && runtimeCore.Options.RunMode != InterpreterMode.kExpressionInterpreter)
            {
                if (runtimeCore.DebugProps.RunMode == Runmode.StepNext)
                {
                    if (!runtimeCore.DebugProps.DebugStackFrameContains(DebugProperties.StackFrameFlagOptions.IsFunctionStepOver))
                    {
                        // if ec is at end of an expression in imperative lang block
                        // we force restore the breakpoints                     
                        runtimeCore.Breakpoints.Clear();
                        runtimeCore.Breakpoints.AddRange(runtimeCore.DebugProps.AllbreakPoints);
                    }
                }
            }

            pc++;
        }

        #endregion

        private void Exec(Instruction instruction)
        {
            switch (instruction.opCode)
            {
                case OpCode.ALLOC:
                    {
                        ALLOC_Handler();
                        return;
                    }

                case OpCode.ALLOCC:
                    {
                        ALLOCC_Handler(instruction);
                        return;
                    }

                case OpCode.PUSH:
                    {
                        PUSH_Handler(instruction);
                        return;
                    }

                case OpCode.PUSHW:
                    {
                        PUSHW_Handler(instruction);
                        return;
                    }

                case OpCode.PUSHINDEX:
                    {
                        PUSHINDEX_Handler(instruction);
                        return;
                    }
                case OpCode.PUSHG:
                    {
                        PUSHG_Handler(instruction);
                        return;
                    }

                case OpCode.PUSHB:
                    {
                        PUSHB_Handler(instruction);
                        return;
                    }

                case OpCode.POPB:
                    {
                        POPB_Handler();
                        return;
                    }

                case OpCode.PUSHM:
                    {
                        PUSHM_Handler(instruction);
                        return;
                    }
                case OpCode.PUSHLIST:
                    {
                        PUSHLIST_Handler(instruction);
                        return;
                    }
                case OpCode.PUSH_ARRAYKEY:
                    {
                        PUSH_VARSIZE_Handler(instruction);
                        return;
                    }

                case OpCode.POP:
                    {
                        POP_Handler(instruction);
                        return;
                    }

                case OpCode.POPW:
                    {
                        POPW_Handler(instruction);
                        return;
                    }

                case OpCode.POPG:
                    {
                        POPG_Handler();
                        return;
                    }

                case OpCode.POPM:
                    {
                        POPM_Handler(instruction);
                        return;
                    }

                case OpCode.POPLIST:
                    {
                        POPLIST_Handler(instruction);
                        return;
                    }

                case OpCode.MOV:
                    {
                        MOV_Handler(instruction);
                        return;
                    }

                case OpCode.ADD:
                    {
                        ADD_Handler(instruction);
                        return;
                    }

                case OpCode.SUB:
                    {
                        SUB_Handler(instruction);
                        return;
                    }

                case OpCode.MUL:
                    {
                        MUL_Handler(instruction);
                        return;
                    }

                case OpCode.DIV:
                    {
                        DIV_Handler(instruction);
                        return;
                    }

                case OpCode.MOD:
                    {
                        MOD_Handler(instruction);
                        return;
                    }
#if ENABLE_BIT_OP
                case OpCode.BITAND:
                    {
                        BITAND_HANDLER(instruction);
                        return;
                    }

                case OpCode.BITOR:
                    {
                        BITOR_HANDLER(instruction);
                        return;
                    }
                case OpCode.BITXOR:
                    {
                        BITXOR_HANDLER(instruction);
                        return;
                    }
                    case OpCode.NEGATE:
                    {
                        NEGATE_HAndler(instruction);
                        return;
#endif
                case OpCode.NEG:
                    {
                        NEG_Handler(instruction);
                        return;
                    }

                case OpCode.AND:
                    {
                        AND_Handler(instruction);
                        return;
                    }

                case OpCode.OR:
                    {
                        OR_Handler(instruction);
                        return;
                    }

                case OpCode.NOT:
                    {
                        NOT_Handler(instruction);
                        return;
                    }

                case OpCode.EQ:
                    {
                        EQ_Handler(instruction);
                        return;
                    }

                case OpCode.NQ:
                    {
                        NQ_Handler(instruction);
                        return;
                    }

                case OpCode.GT:
                    {
                        GT_Handler(instruction);
                        return;
                    }

                case OpCode.LT:
                    {
                        LT_Handler(instruction);
                        return;
                    }

                case OpCode.GE:
                    {
                        GE_Handler(instruction);
                        return;
                    }

                case OpCode.LE:
                    {
                        LE_Handler(instruction);
                        return;
                    }

                case OpCode.ALLOCA:
                    {
                        ALLOCA_Handler(instruction);
                        return;
                    }

                case OpCode.BOUNCE:
                    {
                        BOUNCE_Handler(instruction);
                        return;
                    }

                case OpCode.CALL:
                    {
                        CALL_Handler(instruction);
                        return;
                    }

                case OpCode.CALLC:
                    {
                        CALLC_Handler();
                        return;
                    }

                case OpCode.CALLR:
                    {
                        CALLR_Handler(instruction);
                        return;
                    }

                case OpCode.RETC:
                    {
                        RETC_Handler();
                        return;
                    }

                case OpCode.RETB:
                    {
                        RETB_Handler();
                        return;
                    }

                case OpCode.RETCN:
                    {
                        RETCN_Handler(instruction);
                        return;
                    }

                case OpCode.RETURN:
                    {
                        RETURN_Handler();
                        return;
                    }

                case OpCode.JMP:
                    {
                        JMP_Handler(instruction);
                        return;
                    }

                case OpCode.CJMP:
                    {
                        CJMP_Handler(instruction);
                        return;
                    }

                case OpCode.JMP_EQ:
                    {
                        JMP_EQ_Handler(instruction);
                        return;
                    }

                case OpCode.JMP_GT:
                    {
                        JMP_GT_Handler(instruction);
                        return;
                    }

                case OpCode.JMP_GTEQ:
                    {
                        JMP_GTEQ_Handler(instruction);
                        return;
                    }

                case OpCode.JMP_LT:
                    {
                        JMP_LT_Handler(instruction);
                        return;
                    }

                case OpCode.JMP_LTEQ:
                    {
                        JMP_LTEQ_Handler(instruction);
                        return;
                    }

                case OpCode.JMP_NEQ:
                    {
                        JMP_NEQ_Handler(instruction);
                        return;
                    }

                case OpCode.JLZ:
                    {
                        JLZ_Handler(instruction);
                        return;
                    }

                case OpCode.JGZ:
                    {
                        JGZ_Handler(instruction);
                        return;
                    }
                case OpCode.JZ:
                    {
                        JZ_Handler(instruction);
                        return;
                    }

                case OpCode.JDEP:
                    {
                        JDEP_Handler(instruction);
                        return;
                    }

                case OpCode.CAST:
                    {
                        CAST_Handler();
                        return;
                    }

                case OpCode.DEP:
                    {
                        DEP_Handler(instruction);
                        return;
                    }

                case OpCode.PUSHDEP:
                    {
                        PUSHDEP_Handler(instruction);
                        return;
                    }

                case OpCode.DEPX:
                    {
                        DEPX_Handler();
                        return;
                    }

                case OpCode.SETEXPUID:
                    {
                        SETEXPUID_Handler();
                        return;
                    }
                default: //Unknown OpCode
                    throw new NotImplementedException("Unknown Op code, NIE Marker: {D6028708-CD47-4D0B-97FC-E681BD65DB5C}");
            }
        }

        private void GC()
        {
            var currentFramePointer = rmem.FramePointer;
            var frames = rmem.GetStackFrames();
            var blockId = executingBlock;
            var gcRoots = new List<StackValue>();

            // Now garbage collection only happens on the top most block. 
            // We will loose this limiation soon.
            if (blockId != 0 || 
                rmem.CurrentStackFrame.StackFrameType != StackFrameType.kTypeLanguage)
            {
                return;
            }

#if DEBUG
            var gcRootSymbolNames = new List<string>();
#endif
            var isInNestedImperativeBlock = frames.Any(f =>
                {
                    var callerBlockId = f.FunctionCallerBlock;
                    var cbn = exe.CompleteCodeBlocks[callerBlockId];
                    return cbn.language == Language.kImperative;
                });

            if (isInNestedImperativeBlock)
            {
                return;
            }

            foreach (var stackFrame in frames)
            {
                Validity.Assert(blockId != Constants.kInvalidIndex);
                var functionScope = stackFrame.FunctionScope;
                var classScope = stackFrame.ClassScope;

                IEnumerable<SymbolNode> symbolsInScope;
                if (blockId == 0)
                {
                    ICollection<SymbolNode> symbols;
                    if (classScope == Constants.kGlobalScope)
                    {
                        symbols = exe.runtimeSymbols[blockId].symbolList.Values;
                    }
                    else
                    {
                        symbols = exe.classTable.ClassNodes[classScope].symbols.symbolList.Values;
                    }

                    symbolsInScope = symbols.Where(s => s.functionIndex == functionScope);
                }
                else
                {
                    // Call some language block, so symbols should come from
                    // the corresponding language block. 
                    var symbols = exe.runtimeSymbols[blockId]
                                     .symbolList
                                     .Values
                                     .Where(s => s.absoluteFunctionIndex == functionScope &&
                                                 s.absoluteClassScope == classScope);

                    List<SymbolNode> blockSymbols = new List<SymbolNode>();
                    blockSymbols.AddRange(symbols);

                    // One kind of block is construct block. This kind of block
                    // is not true block because the VM doesn't push a stack
                    // frame for it, and all variables defined in construct
                    // block are visible in language block. For example, 
                    // if-else, for-loop
                    var workingList = new Stack<int>();
                    workingList.Push(blockId);

                    while (workingList.Any())
                    {
                        blockId = workingList.Pop();
                        var block = exe.CompleteCodeBlocks[blockId];

                        foreach (var child in block.children)
                        {
                            if (child.blockType != CodeBlockType.kConstruct)
                            {
                                continue;
                            }

                            var childBlockId = child.codeBlockId;
                            workingList.Push(childBlockId);

                            var childSymbols = exe.runtimeSymbols[childBlockId]
                                                  .symbolList
                                                  .Values
                                                  .Where(s => s.absoluteFunctionIndex == functionScope && 
                                                              s.absoluteClassScope == classScope);
                            blockSymbols.AddRange(childSymbols);
                        }
                    }

                    symbolsInScope = blockSymbols;
                }

                foreach (var symbol in symbolsInScope)
                {
                    StackValue value = rmem.GetSymbolValueOnFrame(symbol, currentFramePointer);
                    if (value.IsReferenceType)
                    {
                        gcRoots.Add(value);
#if DEBUG
                        gcRootSymbolNames.Add(symbol.name);
#endif
                    }
                }
#if DEBUG
                gcRootSymbolNames.Add("__thisptr");
#endif
                gcRoots.Add(stackFrame.ThisPtr);
                blockId = stackFrame.FunctionCallerBlock;
                currentFramePointer = stackFrame.FramePointer;
            }

            gcRoots.Add(RX);

            rmem.GC(gcRoots, this);
        }
    }
}<|MERGE_RESOLUTION|>--- conflicted
+++ resolved
@@ -23,8 +23,6 @@
                 return runtimeCore;
             }
         }
-
-        public RuntimeCore runtimeCore {get; private set;}
 
         public Executable exe { get; set; }
         public Language executingLanguage = Language.kAssociative;
@@ -92,14 +90,8 @@
         private Dictionary<string, List<int>> symbolArrayIndexMap = new Dictionary<string,List<int>>();
 #endif
 
-<<<<<<< HEAD
-        public Executive(Core core, RuntimeCore rtCore, bool isFep = false)
-=======
         public Executive(RuntimeCore runtimeCore, bool isFep = false)
->>>>>>> 706b7dd2
-        {
-            runtimeCore = rtCore;
-
+        {
             IsExplicitCall = false;
             Validity.Assert(runtimeCore != null);
 
@@ -121,8 +113,6 @@
             bounceType = CallingConvention.BounceType.kImplicit;
 
             deferedGraphNodes = new List<AssociativeGraph.GraphNode>();
-<<<<<<< HEAD
-=======
         }
 
         /// <summary>
@@ -220,7 +210,6 @@
             }
             executive.Execute(exeblock, entry, breakpoints);
             return executive.RX;
->>>>>>> 706b7dd2
         }
 
         /// <summary>
@@ -914,11 +903,7 @@
                         runtimeCore.DebugProps.SetUpCallrForDebug(runtimeCore, this, fNode, pc, false, callsite, arguments, replicationGuides, stackFrame, dotCallDimensions, hasDebugInfo);
                     }
 
-<<<<<<< HEAD
-                    sv = callsite.JILDispatch(arguments, replicationGuides, stackFrame, core, runtimeCore, runtimeContext);
-=======
                     sv = callsite.JILDispatch(arguments, replicationGuides, stackFrame, runtimeCore, runtimeContext);
->>>>>>> 706b7dd2
                 }
                 else
                 {
@@ -1028,11 +1013,7 @@
                 }
                 else
 #endif
-<<<<<<< HEAD
-                sv = callsite.JILDispatch(arguments, replicationGuides, stackFrame, core, runtimeCore, runtimeContext);
-=======
                 sv = callsite.JILDispatch(arguments, replicationGuides, stackFrame, runtimeCore, runtimeContext);
->>>>>>> 706b7dd2
 
                 if (sv.IsExplicitCall)
                 {
@@ -1171,10 +1152,6 @@
             StackValue sv = callsite.JILDispatch(arguments,
                                                  repGuides,
                                                  stackFrame,
-<<<<<<< HEAD
-                                                 core,
-=======
->>>>>>> 706b7dd2
                                                  runtimeCore,
                                                  new Runtime.Context());
 
@@ -3093,11 +3070,7 @@
                     SymbolNode symbol = GetSymbolNode(blockId, (int)op2.opdata, (int)op1.opdata);
                     opPrev = rmem.GetSymbolValue(symbol);
                     rmem.SetSymbolValue(symbol, opVal);
-<<<<<<< HEAD
-                    runtimeCore.UpdatedSymbols.Add(symbol);
-=======
                     exe.UpdatedSymbols.Add(symbol);
->>>>>>> 706b7dd2
 
                     if (IsDebugRun())
                     {
@@ -3115,11 +3088,7 @@
                     var staticMember = GetSymbolNode( blockId, Constants.kGlobalScope, (int)op1.opdata);
                     opPrev = rmem.GetSymbolValue(staticMember);
                     rmem.SetSymbolValue(staticMember, opVal);
-<<<<<<< HEAD
-                    runtimeCore.UpdatedSymbols.Add(staticMember);
-=======
                     exe.UpdatedSymbols.Add(staticMember);
->>>>>>> 706b7dd2
 
                     if (IsDebugRun())
                     {
@@ -5361,15 +5330,6 @@
                 StackValue newSV;
                 if (opdata1.IsString)
                 {
-<<<<<<< HEAD
-                    newSV = StringUtils.ConvertToString(opdata2, core, runtimeCore, rmem);
-                    opdata2 = StringUtils.ConcatString(newSV, opdata1, core);
-                }
-                else if (opdata2.IsString)
-                {
-                    newSV = StringUtils.ConvertToString(opdata1, core, runtimeCore, rmem);
-                    opdata2 = StringUtils.ConcatString(opdata2, newSV, core);
-=======
                     newSV = StringUtils.ConvertToString(opdata2, runtimeCore, rmem);
                     opdata2 = StringUtils.ConcatString(newSV, opdata1, runtimeCore);
                 }
@@ -5377,7 +5337,6 @@
                 {
                     newSV = StringUtils.ConvertToString(opdata1, runtimeCore, rmem);
                     opdata2 = StringUtils.ConcatString(opdata2, newSV, runtimeCore);
->>>>>>> 706b7dd2
                 }
             }
             else if (opdata2.IsArrayKey && opdata1.IsInteger)
