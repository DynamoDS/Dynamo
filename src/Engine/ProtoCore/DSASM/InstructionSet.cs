using System;
using System.Collections.Generic;
using System.Linq;
using ProtoCore.Exceptions;
using ProtoCore.Utils;
using Operand = ProtoCore.DSASM.StackValue;

namespace ProtoCore.DSASM
{
    public enum Registers
    {
        RX,
        LX,
    }

    public enum AddressType : int
    {
        Invalid,
        Register,
        VarIndex,
        FunctionIndex,
        MemVarIndex,
        StaticMemVarIndex,
        ClassIndex,
        Int,
        Double,
        Boolean,
        Char,
        String,
        LabelIndex,
        BlockIndex,
        Pointer,
        ArrayPointer,
        FunctionPointer,
        Null,
        DefaultArg,
        ArrayDim,
        ReplicationGuide,
        Dynamic,
        StaticType,
        CallingConvention,
        FrameType,
        ThisPtr,
        ExplicitCall,
        ArrayKey
    }

    public enum OpCode
    {
        NONE,

        // operators
        ADD,
        SUB,
        MUL,
        DIV,
        MOD,
        NEG,
        AND,
        OR,
        NOT,
        EQ,
        NQ,
        GT,
        LT,
        GE,
        LE,

        // memory allocation
        NEWARR,         // Allocate array
        NEWOBJ,         // Allocate object

        PUSH,
        PUSHBLOCK,      // Push construction block id in imperative code
        PUSHM,
        PUSHW,
        PUSHDEP,        // Push symbols in left-hand-side identifier list in impertiave langauge block
        PUSHREPGUIDE,   // Push replicaion guide to the stack
        PUSHLEVEL,      // Push at-level to the stak
        POP,
        POPW,
        POPM,
        POPREPGUIDES,   // Pop replication guides from stack and save to the core

        LOADELEMENT,    // Load array element
        SETELEMENT,     // Set element
        SETMEMElEMENT,  // Set element for member variable

        CAST,

        CALL,
        CALLR,
        RETURN,         // Return from function call
        RETB,           // Return from code block (pushed by BOUNCE)
        RETCN,          // Return from local block

        BOUNCE,         // Bounce to different language block
        JMP,
        CJMP,
        JDEP,
        DEP,

        // TODO Jun: This is temporary until the lib system is implemented. 
        PUSH_ARRAYKEY,
        SETEXPUID
    }

    public struct MetaData
    {
        public int type;
    }

    /// <summary>
    /// Wrapper over all values handled by the MSIL/CLR engine.
    /// </summary>
<<<<<<< HEAD
=======
    [Obsolete("This is an internal class, do not use it.")]
>>>>>>> 0eb29b9c
    public struct CLRStackValue
    {
        // TODO_MSIL: Figure out if we need to use an AddressType, like StackValue
        public bool IsEnumerable => Type != typeof(string) && ArrayUtils.IsEnumerable(Type);

        public bool IsDouble => Value is double;

        // TODO_MSIL: Figure out how to set/use this flag;
        public bool IsDefaultArgument => false;

        // TODO_MSIL: Figure out if we need to use an AddressType, like StackValue
        public bool IsPointer => Type != null && Type != typeof(string) && !ArrayUtils.IsEnumerable(Type) && !Type.IsValueType && Type.IsClass;

        // TODO_MSIL: Figure out how to set/use this flag;
        public bool IsExplicitCall => false;

        public bool IsNull => Value == null;

        // Equivalent to StackValue.metaData.type
        public int TypeUID { get; set; }

        public System.Type Type => Value?.GetType();

        // TODO_MSIL: Figure out how bad boxing/unboxing is for performance
        public object Value { get; set; }


        internal CLRStackValue(object value, int protoType)
        {
            this.Value = value;
            this.TypeUID = protoType;
        }

        internal static CLRStackValue Null => new CLRStackValue(null, (int)PrimitiveType.Null);

        #region Converters
        public CLRStackValue ToBoolean()
        {
            switch (TypeUID)
            {
                case (int)PrimitiveType.Bool:
                    return this;

                case (int)PrimitiveType.Integer:
                    return new CLRStackValue(Value != null && (int)Value != 0, (int)PrimitiveType.Bool);

                case (int)PrimitiveType.InvalidType:
                    return new CLRStackValue(false, (int)PrimitiveType.Bool);

                case (int)PrimitiveType.Double:
                    double val = (double)Value;
                    bool b = !Double.IsNaN(val) && !val.Equals(0.0);
                    return new CLRStackValue(b, (int)PrimitiveType.Bool);

                case (int)PrimitiveType.Pointer:
                    return new CLRStackValue(true, (int)PrimitiveType.Bool);

                case (int)PrimitiveType.String:
                    string str = Value as string;
                    return new CLRStackValue(!string.IsNullOrEmpty(str), (int)PrimitiveType.Bool);

                case (int)PrimitiveType.Char:
                    char c = Convert.ToChar(Value);
                    return new CLRStackValue(c != 0, (int)PrimitiveType.Bool);

                default:
                    return CLRStackValue.Null;
            }
        }

        public CLRStackValue ToDouble()
        {
            switch (TypeUID)
            {
                case (int)PrimitiveType.Integer:
                    return new CLRStackValue(Convert.ToDouble((long)Value), (int)PrimitiveType.Double);

                case (int)PrimitiveType.Double:
                    return this;

                default:
                    return CLRStackValue.Null;
            }
        }

        public CLRStackValue ToInteger()
        {
            switch (TypeUID)
            {
                case (int)PrimitiveType.Integer:
                    return this;

                case (int)PrimitiveType.Double:
                    double value = (double)Value;
                    return new CLRStackValue((Int64)Math.Round(value, 0, MidpointRounding.AwayFromZero), (int)PrimitiveType.Integer);

                default:
                    return CLRStackValue.Null;
            }
        }
        #endregion
    }

    [System.Diagnostics.DebuggerDisplay("{optype}, opdata = {opdata}, metaData = {metaData.type}")]
    public struct StackValue
    {
        private long opdata;
        public AddressType optype;
        public MetaData metaData;

        /// <summary>
        /// Although StackValue is a struct and assignment creates a copy
        /// of StackValue on stack, ShallowClone() has an explicit meaning
        /// to do copy.
        /// </summary>
        /// <returns></returns>
        public StackValue ShallowClone()
        {
            StackValue newSv = new StackValue();
            newSv.optype = optype;
            newSv.opdata = opdata;
            newSv.metaData = new MetaData { type = metaData.type };
            return newSv;

        }

        #region Override functions
        public override bool Equals(object other)
        {
            if (!(other is StackValue))
                return false;

            StackValue rhs = (StackValue)other;
            if (this.optype != rhs.optype || this.metaData.type != rhs.metaData.type)
                return false;

            switch (optype)
            {
                case AddressType.Double:
                    return MathUtils.Equals(this.DoubleValue, rhs.DoubleValue);

                case AddressType.Boolean:
                    return this.BooleanValue == rhs.BooleanValue;

                default:
                    return opdata == rhs.opdata;
            }
        }

        public override int GetHashCode()
        {
            return opdata.GetHashCode() ^ optype.GetHashCode() ^ metaData.GetHashCode();
        }
        #endregion

        #region Get raw values
        /// <summary>
        /// Returns raw data without checking its type or do type conversion.
        /// Use with caution.
        /// </summary>
        public long RawData
        {
            get
            {
                return opdata;
            }
        }
        #endregion
        
        #region Constant values
        public static StackValue Null = BuildNull();
        public static StackValue True = BuildBoolean(true);
        public static StackValue False = BuildBoolean(false);
        #endregion

        #region Type checkers
        public bool IsInvalid
        {
            get { return optype == AddressType.Invalid; }
        }

        public bool IsRegister
        {
            get { return optype == AddressType.Register; }
        }

        public bool IsVariableIndex
        {
            get { return optype == AddressType.VarIndex; }
        }

        public bool IsFunctionIndex
        {
            get { return optype == AddressType.FunctionIndex; }
        }

        public bool IsMemberVariableIndex
        {
            get { return optype == AddressType.MemVarIndex; }
        }

        public bool IsStaticVariableIndex
        {
            get { return optype == AddressType.StaticMemVarIndex; }
        }

        public bool IsClassIndex
        {
            get { return optype == AddressType.ClassIndex; }
        }

        public bool IsInteger
        {
            get { return optype == AddressType.Int; }
        }

        public bool IsDouble
        {
            get { return optype == AddressType.Double; }
        }

        public bool IsNumeric
        {
            get { return optype == AddressType.Int || optype == AddressType.Double; }
        }

        public bool IsBoolean
        {
            get { return optype == AddressType.Boolean; }
        }

        public bool IsChar
        {
            get { return optype == AddressType.Char; }
        }

        public bool IsString
        {
            get { return optype == AddressType.String; }
        }

        public bool IsLabelIndex
        {
            get { return optype == AddressType.LabelIndex; }
        }

        public bool IsBlockIndex
        {
            get { return optype == AddressType.BlockIndex; }
        }

        public bool IsPointer
        {
            get { return optype == AddressType.Pointer; }
        }

        public bool IsArray
        {
            get { return optype == AddressType.ArrayPointer; }
        }

        public bool IsFunctionPointer
        {
            get { return optype == AddressType.FunctionPointer; }
        }

        public bool IsNull
        {
            get { return optype == AddressType.Null; }
        }

        public bool IsDefaultArgument
        {
            get { return optype == AddressType.DefaultArg; }
        }

        public bool IsArrayDimension
        {
            get { return optype == AddressType.ArrayDim; }
        }

        public bool IsReplicationGuide
        {
            get { return optype == AddressType.ReplicationGuide; }
        }

        public bool IsDynamic
        {
            get { return optype == AddressType.Dynamic; }
        }

        public bool IsStaticType
        {
            get { return optype == AddressType.StaticType; }
        }

        public bool IsCallingConvention
        {
            get { return optype == AddressType.CallingConvention; }
        }

        public bool IsFrameType
        {
            get { return optype == AddressType.FrameType; }
        }

        public bool IsThisPtr
        {
            get { return optype == AddressType.ThisPtr; }
        }

        public bool IsExplicitCall
        {
            get { return optype == AddressType.ExplicitCall; }
        }

        public bool IsArrayKey
        {
            get { return optype == AddressType.ArrayKey; }
        }

        public bool IsReferenceType
        {
            get { return opdata != Constants.kInvalidIndex && (IsArray || IsPointer || IsString); }
        }
        #endregion

        private void Check(bool cond, string errorMessage)
        {
            if (!cond)
                throw new RuntimeException(errorMessage);
        }

        #region Type-dependent value extractor
        public int VariableIndex
        {
            get
            {
                Check(IsVariableIndex, "The type of StackValue is not VariableIndex");
                return (int)opdata;
            }
        }

        public int FunctionIndex
        {
            get
            {
                Check(IsFunctionIndex, "The type of StackValue is not FunctionIndex");
                return (int)opdata;
            }
        }

        public int MemberVariableIndex
        {
            get
            {
                Check(IsMemberVariableIndex, "The type of StackValue is not MemberVariableIndex");
                return (int)opdata;
            }
        }

        public int StaticVariableIndex
        {
            get
            {
                Check(IsStaticVariableIndex, "The type of StackValue is not StaticVariableIndex");
                return (int)opdata;
            }
        }

        public int SymbolIndex
        {
            get
            {
                Check(IsVariableIndex || IsStaticVariableIndex || IsMemberVariableIndex, "It is not a symbol type");
                return (int)opdata;
            }
        }

        public int ClassIndex
        {
            get
            {
                Check(IsClassIndex, "The Type of StackValue is not ClassIndex");
                return (int)opdata;
            }
        }

        public long IntegerValue
        {
            get
            {
                Check(IsInteger, "The Type of StackValue is not Integer");
                return opdata;
            }
        }

        public long CharValue
        {
            get
            {
                Check(IsChar, "The Type of StackValue is not Char");
                return opdata;
            }
        }

        public double DoubleValue
        {
            get
            {
                Check(IsDouble, "The Type of StackValue is not Double");
                return BitConverter.Int64BitsToDouble(opdata);
            }
        }

        public bool BooleanValue
        {
            get
            {
                Check(IsBoolean, "The Type of StackValue is not Boolean");
                return opdata != 0;
            }
        }

        public int StringPointer
        {
            get
            {
                Check(IsString, "The Type of StackValue is not String");
                return (int)opdata;
            }
        }

        public int LabelIndex
        {
            get
            {
                Check(IsLabelIndex, "The Type of StackValue is not LabelIndex");
                return (int)opdata;
            }
        }

        public int BlockIndex
        {
            get
            {
                Check(IsBlockIndex, "The Type of StackValue is not BlockIndex");
                return (int)opdata;
            }
        }

        public int Pointer
        {
            get
            {
                Check(IsPointer, "The Type of StackValue is not Pointer");
                return (int)opdata;
            }
        }

        public int ArrayPointer
        {
            get
            {
                Check(IsArray, "The Type of StackValue is not ArrayPointer");
                return (int)opdata;
            }
        }

        public int FunctionPointer
        {
            get
            {
                Check(IsFunctionPointer, "The Type of StackValue is not FunctionPointer");
                return (int)opdata;
            }
        }

        public int ArrayDimension
        {
            get
            {
                Check(IsArrayDimension, "The Type of StackValue is not ArrayDimension");
                return (int)opdata;
            }
        }

        public int ReplicationGuide
        {
            get
            {
                Check(IsReplicationGuide, "The Type of StackValue is not ReplicationGuide");
                return (int)opdata;
            }
        }

        public int Rank 
        {
            get
            {
                Check(IsStaticType, "The Type of StackValue is not StaticType");
                return (int)opdata;
            }
        }

        public CallingConvention.CallType CallType
        {
            get
            {
                Check(IsCallingConvention, "The Type of StackValue is not CallingConvention");
                return (CallingConvention.CallType)opdata;
            }
        }

        public CallingConvention.BounceType BounceType 
        {
            get
            {
                Check(IsCallingConvention, "The Type of StackValue is not CallingConvention");
                return (CallingConvention.BounceType)opdata;
            }
        }

        public int ExplicitCallEntry
        {
            get
            {
                Check(IsExplicitCall, "The Type of StackValue is not ExplicitCall");
                return (int)opdata;
            }
        }

        public StackFrameType FrameType
        {
            get
            {
                Check(IsFrameType, "The Type of StackValue is not FrameType");
                return (StackFrameType)opdata;
            }
        }

        public int DynamicIndex
        {
            get
            {
                Check(IsDynamic, "The Type of StackValue is not Dynamic");
                return (int)opdata;
            }
        }

        public int ThisPtr
        {
            get
            {
                Check(IsThisPtr, "The Type of StackValue is not ThisPtr");
                return (int)opdata;
            }
        }

        public int ArrayKeyIndex
        {
            get
            {
                Check(IsArrayKey, "The Type of StackValue is not ArrayKey");
                return (int)opdata;
            }
        }

        public Registers Register
        {
            get
            {
                Check(IsRegister, "The Type of StackValue is not ArrayKey");
                return (Registers)(int)opdata;
            }
        }

        #endregion

        #region Builders
        public static StackValue BuildInvalid()
        {
            StackValue value = new StackValue();
            value.optype = AddressType.Invalid;
            value.opdata = Constants.kInvalidIndex;
            return value;
        }

        public static StackValue BuildInt(Int64 data)
        {
            StackValue value = new StackValue();
            value.optype = AddressType.Int;
            value.opdata = data;

            MetaData mdata = new MetaData();
            mdata.type = (int)PrimitiveType.Integer;
            value.metaData = mdata;
            return value;
        }

        public static StackValue BuildDouble(double data)
        {
            StackValue value = new StackValue();
            value.optype = AddressType.Double;
            value.opdata = BitConverter.DoubleToInt64Bits(data);

            MetaData mdata = new MetaData();
            mdata.type = (int)PrimitiveType.Double;
            value.metaData = mdata;
            return value;
        }

        public static StackValue BuildChar(char ch)
        {
            StackValue value = new StackValue();
            value.optype = AddressType.Char;
            value.opdata = Convert.ToInt64(ch);

            MetaData mdata = new MetaData();
            mdata.type = (int)PrimitiveType.Char;
            value.metaData = mdata;
            return value;
        }

        public static StackValue BuildNull()
        {
            StackValue value = new StackValue();
            value.optype = AddressType.Null;
            value.opdata = 0;
            MetaData mdata = new MetaData();
            mdata.type = (int)PrimitiveType.Null;
            value.metaData = mdata;
            return value;
        }

        public static StackValue BuildPointer(Int64 data)
        {
            StackValue value = new StackValue();
            value.optype = AddressType.Pointer;
            value.opdata = data;
            return value;
        }

        public static StackValue BuildPointer(Int64 data, MetaData mdata)
        {
            StackValue value = new StackValue();
            value.optype = AddressType.Pointer;
            value.opdata = data;
            value.metaData = mdata;
            return value;
        }

        public static StackValue BuildArrayPointer(Int64 data)
        {
            StackValue value = new StackValue();
            value.optype = AddressType.ArrayPointer;
            value.opdata = data;

            MetaData mdata;
            mdata.type = (int)PrimitiveType.Array;
            value.metaData = mdata;
            return value;
        }

        public static StackValue BuildArrayKey(int arrayPtr, int index)
        {
            StackValue value = new StackValue();
            value.optype = AddressType.ArrayKey;

            if (index == Constants.kInvalidIndex || arrayPtr == Constants.kInvalidIndex)
            {
                value.opdata = Constants.kInvalidIndex;
            }
            else
            {
                // Array key information is encoded in 64bits opdata. 
                //
                // High 32 bits: array pointer
                // Low 32 bits : array key
                
                // TODO: find out a cleaner way to represent array key instead 
                // of using this kind of hacking.
                ulong key = (ulong)arrayPtr;
                key = (key << 32) | (uint)index;
                value.opdata = (long)key;
            }

            return value;
        }

        public static StackValue BuildArrayKey(StackValue array, int index)
        {
            Validity.Assert(array.IsArray || array.IsString);
            int ptr = array.IsArray ? array.ArrayPointer : array.StringPointer;
            var arrayKey = BuildArrayKey(ptr, index);
            arrayKey.metaData = array.metaData;
            return arrayKey;
        }

        public static StackValue BuildThisPtr(int thisptr)
        {
            StackValue value = new StackValue();
            value.optype = AddressType.ThisPtr;
            value.opdata = thisptr;
            return value;
        }

        public static StackValue BuildDynamic(int dynamic)
        {
            StackValue value = new StackValue();
            value.optype = AddressType.Dynamic;
            value.opdata = dynamic;
            return value;
        }

        public static StackValue BuildArrayDimension(int dimension)
        {
            StackValue value = new StackValue();
            value.optype = AddressType.ArrayDim;
            value.opdata = dimension;
            return value;
        }

        public static StackValue BuildBlockIndex(int blockIndex)
        {
            StackValue value = new StackValue();
            value.optype = AddressType.BlockIndex;
            value.opdata = blockIndex;
            return value;
        }

        public static StackValue BuildLabelIndex(int labelIndex)
        {
            StackValue value = new StackValue();
            value.optype = AddressType.LabelIndex;
            value.opdata = labelIndex;
            return value;
        }

        public static StackValue BuildClassIndex(int classIndex)
        {
            StackValue value = new StackValue();
            value.optype = AddressType.ClassIndex;
            value.opdata = classIndex;
            return value;
        }

        public static StackValue BuildFunctionIndex(int functionIndex)
        {
            StackValue value = new StackValue();
            value.optype = AddressType.FunctionIndex;
            value.opdata = functionIndex;
            return value;
        }

        public static StackValue BuildVarIndex(int varIndex)
        {
            StackValue value = new StackValue();
            value.optype = AddressType.VarIndex;
            value.opdata = varIndex;
            return value;
        }

        public static StackValue BuildStaticMemVarIndex(int varIndex)
        {
            StackValue value = new StackValue();
            value.optype = AddressType.StaticMemVarIndex;
            value.opdata = varIndex;
            return value;
        }

        public static StackValue BuildMemVarIndex(int varIndex)
        {
            StackValue value = new StackValue();
            value.optype = AddressType.MemVarIndex;
            value.opdata = varIndex;
            return value;
        }

        public static StackValue BuildFunctionPointer(int fptr)
        {
            StackValue value = new StackValue();
            value.optype = AddressType.FunctionPointer;
            value.opdata = fptr;
            return value;
        }

        public static StackValue BuildReplicationGuide(int guide)
        {
            StackValue value = new StackValue();
            value.optype = AddressType.ReplicationGuide;
            value.opdata = guide;
            return value;
        }

        public static StackValue BuildString(Int64 data)
        {
            StackValue value = new StackValue();
            value.optype = AddressType.String;
            value.opdata = data;

            MetaData mdata;
            mdata.type = (int)PrimitiveType.String;
            value.metaData = mdata;
            return value;
        }

        public static StackValue BuildString(string str, Heap heap)
        {
            return heap.AllocateString(str);
        }

        public static StackValue BuildBoolean(Boolean b)
        {
            StackValue value = new StackValue();
            value.optype = AddressType.Boolean;
            value.opdata = b ? 1 : 0;

            MetaData mdata;
            mdata.type = (int)PrimitiveType.Bool;
            value.metaData = mdata;

            return value;
        }

        public static StackValue BuildDefaultArgument()
        {
            StackValue value = new StackValue();
            value.optype = AddressType.DefaultArg;
            value.opdata = 0;

            MetaData mdata;
            mdata.type = (int)PrimitiveType.Var;
            value.metaData = mdata;

            return value;
        }

        public static StackValue BuildDynamicBlock(int block)
        {
            StackValue value = new StackValue();
            value.optype = AddressType.BlockIndex;
            value.opdata = block;

            MetaData mdata;
            mdata.type = (int)PrimitiveType.Var;
            value.metaData = mdata;

            return value;
        }

        public static StackValue BuildRegister(Registers reg)
        {
            StackValue value = new StackValue();
            value.optype = AddressType.Register;
            value.opdata = (int)reg;
            return value;
        }

        public static StackValue BuildStaticType(int UID, int rank = 0)
        {
            StackValue value = new StackValue();
            value.optype = AddressType.StaticType;
            value.metaData = new MetaData { type = UID };
            value.opdata = rank;
            return value;
        }

        public static StackValue BuildFrameType(int type)
        {
            StackValue value = new StackValue();
            value.optype = AddressType.FrameType;
            value.opdata = type;
            return value;
        }

        public static StackValue BuildExplicitCall(int pc)
        {
            StackValue value = new StackValue();
            value.optype = AddressType.ExplicitCall;
            value.opdata = pc;
            return value;
        }

        public static StackValue BuildCallingConversion(int data)
        {
            StackValue value = new StackValue();
            value.optype = AddressType.CallingConvention;
            value.opdata = data;
            return value;
        }

        public static StackValue BulildInvalid()
        {
            StackValue value = new StackValue();
            value.optype = AddressType.Invalid;
            value.opdata = -1;

            MetaData mdata = new MetaData();
            mdata.type = (int)PrimitiveType.InvalidType;
            value.metaData = mdata;

            return value;
        }

        public static List<StackValue> BuildInvalidRegisters()
        {
            List<StackValue> registers = new List<StackValue>();

            for (int i = 0; i < 10; ++i)
            {
                registers.Add(BulildInvalid());
            }
            return registers;
        }
        #endregion

        /// <summary>
        /// Try to get the host array and key value from StackValue. The address
        /// type of StackValue should be AddressType.ArrayKey. 
        /// </summary>
        /// <param name="array"></param>
        /// <param name="key"></param>
        /// <returns></returns>
        public bool TryGetArrayKey(out StackValue array, out int key)
        {
            array = StackValue.Null;
            key = Constants.kInvalidIndex;

            if (!IsArrayKey || opdata == Constants.kInvalidIndex)
            {
                return false;
            }

            // Array key information is encoded in 64 bits opdata. 
            // High 32 bits: array pointer
            // Low 32 bits : array key, that is the index into the array.
            //
            // TODO: find out a cleaner way to represent array key instead of
            // using this kind of hacking.
            var rawArrayPointer = ((ulong)opdata >> 32);
            if (this.metaData.type == (int)PrimitiveType.String)
            {
                array = BuildString((long)rawArrayPointer);
            }
            else
            {
                array = BuildArrayPointer((long)rawArrayPointer);
            }
            key = (int)(((ulong)opdata << 32) >> 32);
            return true;
        }

        /// <summary>
        /// Returns an array's next key
        /// </summary>
        /// <param name="key"></param>
        /// <param name="core"></param>
        /// <returns></returns>
        public StackValue GetNextKey(RuntimeCore runtimeCore)
        {
            StackValue svArray;
            int index;

            if (!TryGetArrayKey(out svArray, out index))
            {
                return StackValue.Null;
            }

            int nextIndex = Constants.kInvalidIndex;

            if (svArray.IsArray)
            {
                DSArray array = runtimeCore.Heap.ToHeapObject<DSArray>(svArray);
                if (array.Values.Count() > index + 1)
                    nextIndex = index + 1;
            }
            else if (svArray.IsString)
            {
                DSString str = runtimeCore.Heap.ToHeapObject<DSString>(svArray);
                if (str.Value.Length > index + 1)
                    nextIndex = index + 1;

            }

            return nextIndex == Constants.kInvalidIndex ? StackValue.Null : StackValue.BuildArrayKey(svArray, nextIndex);
        }


        #region Converters
        /// <summary>
        /// Convert StackValue to boolean typed StackValue. Returns 
        /// StackValue.Null if not able to do conversion.
        /// </summary>
        /// <param name="core"></param>
        /// <returns></returns>
        public StackValue ToBoolean(RuntimeCore runtimeCore)
        {
            switch (optype)
            {
                case AddressType.Boolean:
                    return this;

                case AddressType.Int:
                    return BuildBoolean(opdata != 0);

                case AddressType.Null:
                    return BuildBoolean(false); 

                case AddressType.Double:
                    bool b = !Double.IsNaN(DoubleValue) && !DoubleValue.Equals(0.0);
                    return BuildBoolean(b);

                case AddressType.Pointer:
                    return StackValue.BuildBoolean(true);

                case AddressType.String:
                    string str = runtimeCore.RuntimeMemory.Heap.ToHeapObject<DSString>(this).Value;
                    return string.IsNullOrEmpty(str) ? StackValue.False : StackValue.True;

                case AddressType.Char:
                    char c = Convert.ToChar(opdata);
                    return (c == 0) ? StackValue.False : StackValue.True;

                default:
                    return StackValue.Null;
            }
        }

        /// <summary>
        /// Convert numeric typed StackValue to double typed StackValue. For
        /// other types, returns StackValue.Null.
        /// </summary>
        /// <returns></returns>
        public StackValue ToDouble()
        {
            switch (optype)
            {
                case AddressType.Int:
                    return BuildDouble(opdata);

                case AddressType.Double:
                    return this;

                default:
                    return StackValue.Null;
            }
        }

        /// <summary>
        /// Convert numeric typed StackValue to integer typed StackValue. For
        /// other types, returns StackValue.Null.
        /// </summary>
        /// <returns></returns>
        public StackValue ToInteger()
        {
            switch (optype)
            {
                case AddressType.Int:
                    return this;

                case AddressType.Double:
                    double value = DoubleValue;
                    return BuildInt((Int64)Math.Round(value, 0, MidpointRounding.AwayFromZero));

                default:
                    return StackValue.Null;
            }
        }
        #endregion
    }

    public class Instruction
    {
        public OpCode opCode;
        public Operand op1;     // Comment Jun: Aliasing StackValue to Operand only here ... to make it clear that an instruction has operands
        public Operand op2;
        public Operand op3;
        public DebugInfo debug;
    }

    public class DebugInfo
    {
        public ProtoCore.CodeModel.CodeRange Location { get; set; }
        public List<int> nextStep;

        public DebugInfo(int line, int col, int eline, int ecol, string file = null)
        {
            InitializeDebugInfo(line, col, eline, ecol, file);
        }

        private void InitializeDebugInfo(int line, int col, int eline, int ecol, string file)
        {
            nextStep = new List<int>();

            CodeModel.CodeFile sourceLocation = new CodeModel.CodeFile { FilePath = file };
            ProtoCore.CodeModel.CodeRange range = new CodeModel.CodeRange
            {
                StartInclusive = new CodeModel.CodePoint
                {
                    LineNo = line,
                    CharNo = col,
                    SourceLocation = sourceLocation
                },

                EndExclusive = new CodeModel.CodePoint
                {
                    LineNo = eline,
                    CharNo = ecol,
                    SourceLocation = sourceLocation
                }
            };

            Location = range;
        }
    }
}<|MERGE_RESOLUTION|>--- conflicted
+++ resolved
@@ -113,10 +113,7 @@
     /// <summary>
     /// Wrapper over all values handled by the MSIL/CLR engine.
     /// </summary>
-<<<<<<< HEAD
-=======
     [Obsolete("This is an internal class, do not use it.")]
->>>>>>> 0eb29b9c
     public struct CLRStackValue
     {
         // TODO_MSIL: Figure out if we need to use an AddressType, like StackValue
