--- conflicted
+++ resolved
@@ -29,12 +29,7 @@
     /// </summary>
     public class ExecutionMirror
     {
-<<<<<<< HEAD
-        private readonly ProtoCore.Core core;
-        private readonly RuntimeCore runtimeCore;
-=======
         private readonly ProtoCore.RuntimeCore runtimeCore;
->>>>>>> 706b7dd2
         public Executive MirrorTarget { get; private set; }
         private OutputFormatParameters formatParams;
         private Dictionary<string, List<string>> propertyFilter;
@@ -43,20 +38,11 @@
         /// Create a mirror for a given executive
         /// </summary>
         /// <param name="exec"></param>
-<<<<<<< HEAD
-        public ExecutionMirror(ProtoCore.DSASM.Executive exec, ProtoCore.Core coreObj, RuntimeCore rtCore)
+        public ExecutionMirror(ProtoCore.DSASM.Executive exec, ProtoCore.RuntimeCore coreObj)
         {
             Validity.Assert(exec != null, "Can't mirror a null executive");
 
-            core = coreObj;
-            runtimeCore = rtCore;
-=======
-        public ExecutionMirror(ProtoCore.DSASM.Executive exec, ProtoCore.RuntimeCore coreObj)
-        {
-            Validity.Assert(exec != null, "Can't mirror a null executive");
-
             runtimeCore = coreObj;
->>>>>>> 706b7dd2
             MirrorTarget = exec;
 
             LoadPropertyFilters();
@@ -952,15 +938,11 @@
                         // Register TX is used for this.
                         stackFrame.TX = StackValue.BuildCallingConversion((int)CallingConvention.BounceType.kImplicit);
 
-<<<<<<< HEAD
-                        core.Bounce(runtimeCore, codeblock.codeBlockId, codeblock.instrStream.entrypoint, context, stackFrame, locals, new ProtoCore.DebugServices.ConsoleEventSink());
-=======
                         runtimeCore.CurrentExecutive.CurrentDSASMExec.Bounce(
                             codeblock.codeBlockId, 
                             codeblock.instrStream.entrypoint, 
                             stackFrame,
                             locals);
->>>>>>> 706b7dd2
                     }
                 }
                 catch
