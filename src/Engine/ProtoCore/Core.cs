using System;
using System.Collections.Generic;
using System.Diagnostics;
using System.IO;
using System.Text;
using ProtoCore.AST.AssociativeAST;
using ProtoCore.Exceptions;
using System.Timers;
using ProtoCore.DSASM;
using ProtoCore.Utils;
using ProtoFFI;
using Autodesk.DesignScript.Interfaces;
using ProtoCore.AssociativeGraph;
using System.Linq;
using System.Xml;

namespace ProtoCore
{
    namespace DebugServices
    {
        public delegate void BeginDocument(string script);
        public delegate void EndDocument(string script);
        public delegate void PrintMessage(string message);
        public abstract class EventSink
        {
            public BeginDocument BeginDocument;
            public EndDocument EndDocument;
            public PrintMessage PrintMessage;
        }

        public class ConsoleEventSink : EventSink
        {
            public int delme;
            public ConsoleEventSink()
            {
                BeginDocument += p => Console.WriteLine(p);
                EndDocument += p => Console.WriteLine(p);
                PrintMessage += p => Console.WriteLine(p);
            }
        }

        internal static class StreamUtil
        {
            internal static void AddText(FileStream stream, string p)
            {
                byte[] info = new UTF8Encoding(true).GetBytes(p);
                stream.Write(info, 0, info.Length);
            }
        }

        public class FEventSink : EventSink, IDisposable
        {
            private readonly FileStream stream;

            public FEventSink(string fileName)
            {
                stream = new FileStream(fileName + ".log", FileMode.Create, FileAccess.Write, FileShare.Read);
                BeginDocument += p => StreamUtil.AddText(stream, "Begin Document: " + p);
                EndDocument += p => StreamUtil.AddText(stream, "End Document: " + p);
                PrintMessage += p => StreamUtil.AddText(stream, p);
            }

            #region IDisposable Members
            public void Dispose()
            {
                stream.Close();
            }
            #endregion
        }
    }

    public enum ExecutionMode
    {
        Parallel,
        Serial
    }

    public enum ReasonForExecutionSuspend
    {
        PreStart,
        Breakpoint,
        Exception,
        Warning,
        EndOfFile,
        NoEntryPoint,
        VMSplit

    }

    /// <summary>
    /// Represents a single replication guide entity that is associated with an argument to a function
    /// 
    /// Given:
    ///     a = f(i<1>, j<2L>)
    ///     
    ///     <1> and <2L> are each represented by a ReplicationGuide instance
    ///     
    /// </summary>
    public class ReplicationGuide
    {
        public ReplicationGuide(int guide, bool longest)
        {
            this.guideNumber = guide;
            this.isLongest = longest;
        }

        public int guideNumber { get; private set; }
        public bool isLongest {get; private set;}
    }

    public class InterpreterProperties
    {
        public AssociativeGraph.GraphNode executingGraphNode { get; set; }
        public List<ProtoCore.AssociativeGraph.GraphNode> nodeIterations { get; set; }

        public List<StackValue> functionCallArguments { get; set; }
        public List<StackValue> functionCallDotCallDimensions { get; set; }

        public AssociativeEngine.UpdateStatus updateStatus { get; set; }

        public InterpreterProperties()
        {
            Reset();
        }

        public InterpreterProperties(InterpreterProperties rhs)
        {
            executingGraphNode = rhs.executingGraphNode;
            nodeIterations = rhs.nodeIterations;
            functionCallArguments = rhs.functionCallArguments;
            functionCallDotCallDimensions = rhs.functionCallDotCallDimensions;
            updateStatus = rhs.updateStatus;
        }

        public void Reset()
        {
            executingGraphNode = null;
            nodeIterations = new List<AssociativeGraph.GraphNode>();
            functionCallArguments = new List<StackValue>();
            functionCallDotCallDimensions = new List<StackValue>();
            updateStatus = AssociativeEngine.UpdateStatus.kNormalUpdate;
        }
    }

    public class Options
    {
        public Options()
        {

            DumpByteCode = false;
            Verbose = false;
            DumpIL = false;

            GenerateSSA = true;
            ExecuteSSA = true;
            GCTempVarsOnDebug = true;

            DumpFunctionResolverLogic = false;
            DumpOperatorToMethodByteCode = false;
            SuppressBuildOutput = false;
            BuildOptWarningAsError = false;
            BuildOptErrorAsWarning = false;
            ExecutionMode = ProtoCore.ExecutionMode.Serial;
            IDEDebugMode = false;
            WatchTestMode = false;
            IncludeDirectories = new List<string>();

            // defaults to 6 decimal places
            //
            FormatToPrintFloatingPoints = "F6";
            RootCustomPropertyFilterPathName = @"C:\arxapiharness\Bin\AcDesignScript\CustomPropertyFilter.txt";
            CompileToLib = false;
            AssocOperatorAsMethod = true;

            EnableProcNodeSanityCheck = true;
            EnableReturnTypeCheck = true;

            RootModulePathName = Path.GetFullPath(@".");
            staticCycleCheck = true;
            dynamicCycleCheck = true;
            RecursionChecking = false;
            EmitBreakpoints = true;

            localDependsOnGlobalSet = false;
            LHSGraphNodeUpdate = true;
            TempReplicationGuideEmptyFlag = true;
            AssociativeToImperativePropagation = true;
            SuppressFunctionResolutionWarning = true;
            EnableVariableAccumulator = true;
            WebRunner = false;
            DisableDisposeFunctionDebug = true;
            GenerateExprID = true;
            IsDeltaExecution = false;
            ElementBasedArrayUpdate = false;

            IsDeltaCompile = false;

        }

        public bool DumpByteCode { get; set; }
        public bool DumpIL { get; private set; }
        public bool GenerateSSA { get; set; }
        public bool ExecuteSSA { get; set; }
        public bool GCTempVarsOnDebug { get; set; }
        public bool Verbose { get; set; }
        public bool DumpOperatorToMethodByteCode { get; set; }
        public bool SuppressBuildOutput { get; set; }
        public bool BuildOptWarningAsError { get; set; }
        public bool BuildOptErrorAsWarning { get; set; }
        public bool IDEDebugMode { get; set; }      //set to true if two way mapping b/w DesignScript and JIL code is needed
        public bool WatchTestMode { get; set; }     // set to true when running automation tests for expression interpreter
        public ExecutionMode ExecutionMode { get; set; }
        public string FormatToPrintFloatingPoints { get; set; }
        public bool CompileToLib { get; set; }
        public bool AssocOperatorAsMethod { get; set; }
        public string LibPath { get; set; }
        public bool staticCycleCheck { get; set; }
        public bool dynamicCycleCheck { get; set; }
        public bool RecursionChecking { get; set; }
        public bool DumpFunctionResolverLogic { get; set; }
        public bool EmitBreakpoints { get; set; }
        public bool localDependsOnGlobalSet { get; set; }
        public bool LHSGraphNodeUpdate { get; set; }
        public bool SuppressFunctionResolutionWarning { get; set; }
        public bool WebRunner { get; set; }

        public bool TempReplicationGuideEmptyFlag { get; set; }
        public bool AssociativeToImperativePropagation { get; set; }
        public bool EnableVariableAccumulator { get; set; }
        public bool DisableDisposeFunctionDebug { get; set; }
        public bool GenerateExprID { get; set; }
        public bool IsDeltaExecution { get; set; }
        public bool ElementBasedArrayUpdate { get; set; }

        /// <summary>
        /// TODO: Aparajit: This flag is true for Delta AST compilation
        /// This will be removed once we make this the default and deprecate "deltaCompileStartPC" 
        /// which requires recompiling the entire source code for every delta execution 
        /// </summary>
        public bool IsDeltaCompile { get; set; }

        
        // This is being moved to Core.Options as this needs to be overridden for the Watch test framework runner        
        public int kDynamicCycleThreshold = 2000;
        
        public double Tolerance
        {
            get { return ProtoCore.Utils.MathUtils.Tolerance; }
            set { ProtoCore.Utils.MathUtils.Tolerance = value; }
        }

        public List<string> IncludeDirectories { get; set; }
        public string RootModulePathName { get; set; }

        private string rootCustomPropertyFilterPathName;
        public string RootCustomPropertyFilterPathName
        {
            get
            {
                return rootCustomPropertyFilterPathName;
            }
            set
            {
                if (value == null)
                {
                    rootCustomPropertyFilterPathName = null;
                }
                else
                {
                    var fileName = value;
                    if (System.IO.File.Exists(fileName))
                    {
                        rootCustomPropertyFilterPathName = fileName;

                        System.IO.StreamReader stream = null;
                        try
                        {
                            stream = new System.IO.StreamReader(fileName);
                        }
                        catch (System.Exception ex)
                        {
                            throw new System.IO.FileLoadException(string.Format("Custom property filter file {0} can't be read. Error Message:{1}", fileName, ex.Message));
                        }
                        finally
                        {
                            if (stream != null)
                            {
                                stream.Dispose();
                            }
                        }
                    }
                    else
                    {
                        //throw new System.IO.FileNotFoundException(string.Format("Custom property filter file {0} does not exists", fileName));
                        rootCustomPropertyFilterPathName = null;
                    }
                }
            }
        }

        public bool EnableReturnTypeCheck { get; set; }

        public bool EnableProcNodeSanityCheck { get; set; }

    }

    public struct InlineConditional
    {
        public bool isInlineConditional;
        public int endPc;
        public int startPc;
        public int instructionStream;
        public List<Instruction> ActiveBreakPoints;
    }

    public enum Runmode
    {
        RunTo, StepNext, StepIn, StepOut
    }

    public class DebugFrame
    {
        public DebugFrame()
        {
            IsReplicating = false;
            IsExternalFunction = false;
            IsBaseCall = false;
            IsDotCall = false;
            IsInlineConditional = false;
            IsMemberFunction = false;
            IsDisposeCall = false;
            HasDebugInfo = false;

            FinalFepChosen = null;
            FunctionStepOver = false;
            DotCallDimensions = null;
            Arguments = null;
            ThisPtr = null;
        }

        public FunctionEndPoint FinalFepChosen { get; set; }

        // TODO: FepRun may no longer be needed as this may also be obtained from the language stack frame - pratapa
        public int FepRun { get; set; }
        public AssociativeGraph.GraphNode ExecutingGraphNode { get; set; }
        public List<StackValue> DotCallDimensions { get; set; }
        public List<StackValue> Arguments { get; set; }
        public StackValue? ThisPtr { get; set; }
        
        // Flag indicating whether execution cursor is being resumed from within the lang block or function
        public bool IsResume { get; set; }
        public bool IsReplicating { get; set; }
        public bool IsExternalFunction { get; set; }
        public bool IsBaseCall { get; set; }
        public bool IsDotCall { get; set; }
        public bool IsInlineConditional { get; set; }
        public bool IsMemberFunction { get; set; }
        public bool IsDisposeCall { get; set; }
        public bool HasDebugInfo { get; set; }

        public bool FunctionStepOver { get; set; }

    }

    public class DebugProperties
    {
        public DebugProperties()
        {
            DebugStackFrame = new Stack<DebugFrame>();

            isResume = false;
            executingGraphNode = null;
            ActiveBreakPoints = new List<Instruction>();
            AllbreakPoints = null;
            FRStack = new Stack<bool>();
            FirstStackFrame = new ProtoCore.DSASM.StackFrame(1);
            
            DebugEntryPC = Constants.kInvalidIndex;
            CurrentBlockId = Constants.kInvalidIndex;
            StepOutReturnPC = Constants.kInvalidIndex;
            ReturnPCFromDispose = Constants.kInvalidIndex;
            IsPopmCall = false;
        }

        public enum BreakpointOptions
        {
            None = 0x00000000,
            EmitIdentifierBreakpoint = 0x00000001,
            EmitPopForTempBreakpoint = 0x00000002,
            EmitCallrForTempBreakpoint = 0x00000004,
            EmitInlineConditionalBreakpoint = 0x00000008,
            SuppressNullVarDeclarationBreakpoint = 0x00000010
        }

        public enum StackFrameFlagOptions
        {
            FepRun = 1,
            IsReplicating,
            IsExternalFunction,
            IsFunctionStepOver
        }

        // This field allows the code generator to selectively output DebugInfo 
        // for various parts of the code emission process. For an example, a 
        // regular identifier of variable would not generally output a DebugInfo 
        // object on the corresponding instruction. This can be temporary turned
        // on (in some very limited cases) if desired.
        // 
        // Moving forward we would introduce few more options in this enumeration 
        // to handle various cases. Note that since memory is reset when a struct 
        // is instantiated, the default value of "breakpointOptions" will be 0. 
        // Any flag introduced to "BreakpointOptions" enumeration will always be 
        // "turned off" by default. For flags that are usually turned on and only 
        // turned off in few scenarios, consider using a name that has the 
        // inversed meaning. For example function calls are always emitted, to 
        // suppress the emission in few cases, use the term along the line of 
        // "SuppressFunctionBreakpoint", which will by default absent.
        // 
        private BreakpointOptions breakpointOptions = BreakpointOptions.None;

        public BreakpointOptions breakOptions
        {
            get { return breakpointOptions; }
            set { breakpointOptions = value; }
        }

        public ProtoCore.DSASM.StackFrame FirstStackFrame { get; set; }

        // Used in Watch test framework
        public string CurrentSymbolName { get; set; }
        public bool IsPopmCall { get; set; }

        public InlineConditional InlineConditionOptions = new InlineConditional
        {
            isInlineConditional = false,
            startPc = Constants.kInvalidIndex,
            endPc = Constants.kInvalidIndex,
            instructionStream = 0,
            ActiveBreakPoints = new List<Instruction>()
        };

        public CodeModel.CodeRange highlightRange = new CodeModel.CodeRange
            {
                StartInclusive = new CodeModel.CodePoint
                {
                    LineNo = Constants.kInvalidIndex,
                    CharNo = Constants.kInvalidIndex
                },

                EndExclusive = new CodeModel.CodePoint
                {
                    LineNo = Constants.kInvalidIndex,
                    CharNo = Constants.kInvalidIndex
                }
            };

        /// <summary>
        /// Gets the Program counter. This is only valid when the executive is suspended
        /// </summary>
        public int DebugEntryPC { get; set; }
        // used by the code gen to insert the file name to the instruction

        // this is needed because in the if/for/while structure, the core.runningBlock is its parent's block id, not its own
        // we will not be able to inspect the local variable in these structures by using core.runningBlock as the current block id
        //
        // core.runningBlock is updated only at Bounce opcode
        // the instructions of if/for/while stay in their parent instruction stream but there symbols stay in their own symbol tables 
        public int CurrentBlockId { get; set; }
        public bool isResume { get; set; }
        public int StepOutReturnPC { get; set; }
        public Stack<bool> FRStack { get; set; }
        public AssociativeGraph.GraphNode executingGraphNode { get; set; }
        public List<AssociativeGraph.GraphNode> deferedGraphnodes { get; set; }
        public List<Instruction> ActiveBreakPoints { get; set; }

        public List<Instruction> AllbreakPoints { get; set; }
        public Runmode RunMode { get; set; }
        public int ReturnPCFromDispose { get; set; }

        public Stack<DebugFrame> DebugStackFrame { get; set; }

        public bool DebugStackFrameContains(StackFrameFlagOptions option)
        {
            foreach (DebugFrame debugFrame in DebugStackFrame)
            {
                if(option == StackFrameFlagOptions.FepRun)
                {
                    if (debugFrame.FepRun == 1)
                    {
                        return true;
                    }
                }
                else if (option == StackFrameFlagOptions.IsReplicating)
                {
                    if(debugFrame.IsReplicating == true)
                    {
                        return true;
                    }
                }
                else if (option == StackFrameFlagOptions.IsExternalFunction)
                {
                    if (debugFrame.IsExternalFunction == true)
                    {
                        return true;
                    }
                }
                else if (option == StackFrameFlagOptions.IsFunctionStepOver)
                {
                    if (debugFrame.FunctionStepOver == true)
                    {
                        return true;
                    }
                }
            }
            return false;
        }

        private int FindEndPCForAssocGraphNode(int tempPC, InstructionStream istream, ProcedureNode fNode, AssociativeGraph.GraphNode graphNode, bool handleSSATemps)
        {
            int limit = Constants.kInvalidIndex;
            //AssociativeGraph.GraphNode currentGraphNode = executingGraphNode;
            AssociativeGraph.GraphNode currentGraphNode = graphNode;
            //Validity.Assert(currentGraphNode != null);

            if (currentGraphNode != null)
            {
                if (tempPC < currentGraphNode.updateBlock.startpc || tempPC > currentGraphNode.updateBlock.endpc)
                {
                    //   return false;
                    return Constants.kInvalidIndex;
                }

                int i = currentGraphNode.dependencyGraphListID;
                AssociativeGraph.GraphNode nextGraphNode = currentGraphNode;
                while (currentGraphNode.exprUID != ProtoCore.DSASM.Constants.kInvalidIndex 
                        && currentGraphNode.exprUID == nextGraphNode.exprUID)

                {
                    limit = nextGraphNode.updateBlock.endpc;
                    if (++i < istream.dependencyGraph.GraphList.Count)
                    {
                        nextGraphNode = istream.dependencyGraph.GraphList[i];
                    }
                    else
                    {
                        break;
                    }

                    // Is it the next statement 
                    // This check will be deprecated on full SSA
                    if (handleSSATemps)
                    {
                        if (!nextGraphNode.IsSSANode())
                        {
                            // The next graphnode is nolonger part of the current statement 
                            // This is the end pc needed to run until
                            nextGraphNode = istream.dependencyGraph.GraphList[i];
                            limit = nextGraphNode.updateBlock.endpc;
                            break;
                        }
                    }
                }
            }
            // If graph node is null in associative lang block, it either is the very first property declaration or
            // it is the very first or only function call statement ("return = f();") inside the calling function
            // Here there's most likely a DEP or RETURN respectively after the function call
            // in which case, search for the instruction and set that as the new pc limit
            else if (!fNode.name.Contains(Constants.kSetterPrefix))
            {
                while (++tempPC < istream.instrList.Count)
                {
                    Instruction instr = istream.instrList[tempPC];
                    if (instr.opCode == OpCode.DEP || instr.opCode == OpCode.RETURN)
                    {
                        limit = tempPC;
                        break;
                    }
                }
            }
            return limit;
        }

        public void SetUpBounce(DSASM.Executive exec, int exeblock, int returnAddr)
        {
            DebugFrame debugFrame = new DebugFrame();

            // TODO: Replace FepRun with StackFrameTypeinfo from Core.Rmem.Stack - pratapa
            debugFrame.FepRun = 0;
            debugFrame.IsResume = false;

            if (exec != null)
            {
                debugFrame.ExecutingGraphNode = exec.Properties.executingGraphNode;
                
            }
            else
                debugFrame.ExecutingGraphNode = null;

            DebugStackFrame.Push(debugFrame);
        }

        private void SetUpCallr(ref DebugFrame debugFrame, bool isReplicating, bool isExternalFunc, DSASM.Executive exec, int fepRun = 1)
        {
            // There is no corresponding RETURN instruction for external functions such as FFI's and dot calls
            //if (procNode.name != DSDefinitions.Kw.kw_Dispose)
            {
                debugFrame.IsExternalFunction = isExternalFunc;
                debugFrame.IsReplicating = isReplicating;

                // TODO: Replace FepRun with StackFrameTypeinfo from Core.Rmem.Stack - pratapa
                debugFrame.FepRun = fepRun;
                debugFrame.IsResume = false;
                debugFrame.ExecutingGraphNode = exec.Properties.executingGraphNode;
                
            }
        }

        public void SetUpCallrForDebug(ProtoCore.Core core, ProtoCore.DSASM.Executive exec, ProcedureNode fNode, int pc, bool isBaseCall = false,
            ProtoCore.CallSite callsite = null, List<StackValue> arguments = null, List<List<ProtoCore.ReplicationGuide>> replicationGuides = null, ProtoCore.DSASM.StackFrame stackFrame = null,
            List<StackValue> dotCallDimensions = null, bool hasDebugInfo = false, bool isMember = false, StackValue? thisPtr = null)
        {
            //ProtoCore.DSASM.Executive exec = core.CurrentExecutive.CurrentDSASMExec;

            DebugFrame debugFrame = new DebugFrame();
            debugFrame.IsBaseCall = isBaseCall;
            debugFrame.Arguments = arguments;
            debugFrame.IsMemberFunction = isMember;
            debugFrame.ThisPtr = thisPtr;
            debugFrame.HasDebugInfo = hasDebugInfo;

            if (CoreUtils.IsDisposeMethod(fNode.name))
            {
                debugFrame.IsDisposeCall = true;
                ReturnPCFromDispose = DebugEntryPC;
            }

            if (RunMode == Runmode.StepNext)
            {
                debugFrame.FunctionStepOver = true;
            }

            bool isReplicating = false;
            bool isExternalFunction = false;
            
            // callsite is set to null for a base class constructor call in CALL
            if (callsite == null)
            {
                isReplicating = false;
                isExternalFunction = false;
                
                SetUpCallr(ref debugFrame, isReplicating, isExternalFunction, exec);
                DebugStackFrame.Push(debugFrame);

                return;
            }

            // Comment Jun: A dot call does not replicate and  must be handled immediately
            if (fNode.name == ProtoCore.DSASM.Constants.kDotMethodName)
            {
                isReplicating = false;
                isExternalFunction = false;
                debugFrame.IsDotCall = true;
                debugFrame.DotCallDimensions = dotCallDimensions;
                
                SetUpCallr(ref debugFrame, isReplicating, isExternalFunction, exec);
                DebugStackFrame.Push(debugFrame);

                return;
            }

            List<List<Lang.Replication.ReplicationInstruction>> replicationTrials;
            bool willReplicate = callsite.WillCallReplicate(new ProtoCore.Runtime.Context(), arguments, replicationGuides, stackFrame, core, out replicationTrials);
            
            // the inline conditional built-in is handled separately as 'WillCallReplicate' is always true in this case
            if(fNode.name.Equals(Constants.kInlineConditionalMethodName))
            {
                // The inline conditional built-in is created only for associative blocks and needs to be handled separately as below
                InstructionStream istream = core.DSExecutable.instrStreamList[CurrentBlockId];
                Validity.Assert(istream.language == Language.kAssociative);
                {
                    core.DebugProps.InlineConditionOptions.isInlineConditional = true;
                    core.DebugProps.InlineConditionOptions.startPc = pc;

                    core.DebugProps.InlineConditionOptions.endPc = FindEndPCForAssocGraphNode(pc, istream, fNode, exec.Properties.executingGraphNode, core.Options.ExecuteSSA);


                    core.DebugProps.InlineConditionOptions.instructionStream = core.RunningBlock;
                    debugFrame.IsInlineConditional = true;
                }
                
                // no replication case
                if (willReplicate && replicationTrials.Count == 1)
                {
                    core.DebugProps.InlineConditionOptions.ActiveBreakPoints.AddRange(core.Breakpoints);

                    /*if (core.DebugProps.RunMode == Runmode.StepNext)
                    {
                        core.Breakpoints.Clear();
                    }*/

                    isReplicating = false;
                    isExternalFunction = false;
                }
                else // an inline conditional call that replicates
                {
#if !__DEBUG_REPLICATE
                    // Clear all breakpoints for outermost replicated call
                    if(!DebugStackFrameContains(StackFrameFlagOptions.IsReplicating))
                    {
                        ActiveBreakPoints.AddRange(core.Breakpoints);
                        core.Breakpoints.Clear();
                    }
#endif
                    isExternalFunction = false;
                    isReplicating = true;
                }
                SetUpCallr(ref debugFrame, isReplicating, isExternalFunction, exec, 0);
                
                DebugStackFrame.Push(debugFrame);

                return;
            }            
            // Prevent breaking inside a function that is external except for dot calls
            // by clearing all breakpoints from outermost external function call
            // This check takes precedence over the replication check
            else if (fNode.isExternal && fNode.name != ProtoCore.DSASM.Constants.kDotMethodName)
            {
                // Clear all breakpoints 
                if (!DebugStackFrameContains(StackFrameFlagOptions.IsExternalFunction) && fNode.name != ProtoCore.DSASM.Constants.kFunctionRangeExpression)
                {
                    ActiveBreakPoints.AddRange(core.Breakpoints);
                    core.Breakpoints.Clear();
                }

                isExternalFunction = true;
                isReplicating = false;
            }
            // Find if function call will replicate or not and if so
            // prevent stepping in by removing all breakpoints from outermost replicated call
            else if (willReplicate)
            {
#if !__DEBUG_REPLICATE
                // Clear all breakpoints for outermost replicated call
                if(!DebugStackFrameContains(StackFrameFlagOptions.IsReplicating))
                {
                    ActiveBreakPoints.AddRange(core.Breakpoints);
                    core.Breakpoints.Clear();
                }
#endif

                isReplicating = true;
                isExternalFunction = false;
            }
            // For all other function calls
            else
            {
                isReplicating = false;
                isExternalFunction = false;
            }

            SetUpCallr(ref debugFrame, isReplicating, isExternalFunction, exec);
            DebugStackFrame.Push(debugFrame);
        }

        /// <summary>
        /// Called only when we step over a function (including replicated and external functions) 
        /// Pops Debug stackframe and Restores breakpoints 
        /// </summary>
        /// <param name="core"></param>
        /// <param name="fNode"></param>
        /// <param name="isReplicating"></param>
        public void RestoreCallrForNoBreak(ProtoCore.Core core, ProcedureNode fNode, bool isReplicating = false)
        {
            Validity.Assert(DebugStackFrame.Count > 0);
            
            // All functions that reach this point are restored here as they have not been
            // done so in RETURN/RETC            
            DebugFrame debugFrame = DebugStackFrame.Pop();

            // Restore breakpoints which occur after returning from outermost replicating function call 
            // as well as outermost external function call
#if !__DEBUG_REPLICATE
            if (!DebugStackFrameContains(StackFrameFlagOptions.IsReplicating) &&
                !DebugStackFrameContains(StackFrameFlagOptions.IsExternalFunction))
            {
                if (ActiveBreakPoints.Count > 0 && fNode.name != ProtoCore.DSASM.Constants.kFunctionRangeExpression)
                {
                    core.Breakpoints.AddRange(ActiveBreakPoints);
                    //if (SetUpStepOverFunctionCalls(core, fNode, ActiveBreakPoints))
                    {
                        ActiveBreakPoints.Clear();
                    }
                }
            }
#else
            if (!DebugStackFrameContains(StackFrameFlagOptions.IsExternalFunction))
            {
                if (ActiveBreakPoints.Count > 0 && fNode.name != ProtoCore.DSASM.Constants.kFunctionRangeExpression)
                {
                    core.Breakpoints.AddRange(ActiveBreakPoints);
                    //if (SetUpStepOverFunctionCalls(core, fNode, ActiveBreakPoints))
                    {
                        ActiveBreakPoints.Clear();
                    }
                }
            }
#endif

#if __DEBUG_REPLICATE
            if(!isReplicating)
#endif
            {
                // If stepping over function call in debug mode
                if (debugFrame.HasDebugInfo && RunMode == Runmode.StepNext)
                {
                    // if stepping over outermost function call
                    if (!DebugStackFrameContains(StackFrameFlagOptions.IsFunctionStepOver))
                    {
                        SetUpStepOverFunctionCalls(core, fNode, debugFrame.ExecutingGraphNode, debugFrame.HasDebugInfo);
                    }
                }
            }
        }
                
        public void SetUpStepOverFunctionCalls(ProtoCore.Core core, ProcedureNode fNode, AssociativeGraph.GraphNode graphNode, bool hasDebugInfo)
        {
            int tempPC = DebugEntryPC;
            int limit = 0;  // end pc of current expression
            InstructionStream istream;

            int pc = tempPC;
            if (core.DebugProps.InlineConditionOptions.isInlineConditional == true)
            {
                tempPC = InlineConditionOptions.startPc;
                limit = InlineConditionOptions.endPc;
                istream = core.DSExecutable.instrStreamList[InlineConditionOptions.instructionStream];
            }
            else
            {
                pc = tempPC;
                istream = core.DSExecutable.instrStreamList[core.RunningBlock];
                if (istream.language == Language.kAssociative)
                {
                    limit = FindEndPCForAssocGraphNode(pc, istream, fNode, graphNode, core.Options.ExecuteSSA);
                    //Validity.Assert(limit != ProtoCore.DSASM.Constants.kInvalidIndex);
                }
                else if (istream.language == Language.kImperative)
                {
                    // Check for 'SETEXPUID' instruction to check for end of expression
                    while (++pc < istream.instrList.Count)
                    {
                        Instruction instr = istream.instrList[pc];
                        if (instr.opCode == OpCode.SETEXPUID)
                        {
                            limit = pc;
                            break;
                        }
                    }
                }
            }

            // Determine if this is outermost CALLR in the expression
            // until then do not restore any breakpoints
            // If outermost CALLR, restore breakpoints after end of expression
            pc = tempPC;
            int numNestedFunctionCalls = 0;
            while (++pc <= limit)
            {
                Instruction instr = istream.instrList[pc];
                if (instr.opCode == OpCode.CALLR && instr.debug != null)
                {
                    numNestedFunctionCalls++;
                }
            }
            if (numNestedFunctionCalls == 0)
            {
                // If this is the outermost function call 
                core.Breakpoints.Clear();
                core.Breakpoints.AddRange(AllbreakPoints);

                pc = tempPC;
                while (++pc <= limit)
                {
                    Instruction instr = istream.instrList[pc];
                    // We still want to break at the closing brace of a function or ctor call or language block
                    if (instr.debug != null && instr.opCode != OpCode.RETC && instr.opCode != OpCode.RETURN && 
                        (instr.opCode != OpCode.RETB)) 
                    {
                        if (core.Breakpoints.Contains(instr))
                            core.Breakpoints.Remove(instr);
                    }
                }
            }
        }
    }

    public class ExecutionStateEventArgs : EventArgs
    {
        public enum State
        {
            kInvalid = -1,
            kExecutionBegin,
            kExecutionEnd,
            kExecutionBreak,
            kExecutionResume,
        }

        public ExecutionStateEventArgs(State state)
        {
            ExecutionState = state;
        }

        public State ExecutionState { get; private set; }
    }

    public enum ParseMode
    {
        Normal,
        AllowNonAssignment,
        None
    }

    public class Core
    {
        public const int FIRST_CORE_ID = 0;

        public int ID { get; private set; }
        //recurtion
        public List<FunctionCounter> recursivePoint { get; set; }
        public List<FunctionCounter> funcCounterTable { get; set; }
        public bool calledInFunction;
        
        // This flag is set true when we call GraphUtilities.PreloadAssembly to load libraries in Graph UI
        public bool IsParsingPreloadedAssembly { get; set; }
        
        // THe ImportModuleHandler owned by the temporary core used in Graph UI precompilation
        // needed to detect if the same assembly is not being imported more than once
        public ProtoFFI.ImportModuleHandler ImportHandler { get; set; }
        
        // This is set to true when the temporary core is used for precompilation of CBN's in GraphUI
        public bool IsParsingCodeBlockNode { get; set; }

        // This is the AST node list of default imported libraries needed for Graph Compiler
        public ProtoCore.AST.AssociativeAST.CodeBlockNode ImportNodes { get; set; }

        // The root AST node obtained from parsing an expression in a Graph node in GraphUI
        public List<ProtoCore.AST.Node> AstNodeList { get; set; }

        public enum ErrorType
        {
            OK,
            Error,
            Warning
        }

        public struct ErrorEntry
        {
            public ErrorType Type;
            public string FileName;
            public string Message;
            public BuildData.WarningID BuildId;
            public RuntimeData.WarningID RuntimeId;
            public int Line;
            public int Col;
        }

        public Dictionary<ulong, ulong> codeToLocation = new Dictionary<ulong, ulong>();
        public Dictionary<ulong, ErrorEntry> LocationErrorMap = new Dictionary<ulong, ErrorEntry>();

        //STop
        public Stopwatch StopWatch;
        public void StartTimer()
        {
            StopWatch = new Stopwatch();
            StopWatch.Start();
        }
        public TimeSpan GetCurrentTime()
        {
            TimeSpan ts = StopWatch.Elapsed;
            return ts;
        }

        public Lang.FunctionTable FunctionTable { get; set; }

        public Script Script { get; set; }
        public LangVerify Langverify = new LangVerify();
        public Dictionary<Language, Executive> Executives { get; private set; }

        public Executive CurrentExecutive { get; private set; }
        public int GlobOffset { get; set; }
        public int GlobHeapOffset { get; set; }
        public int BaseOffset { get; set; }
        public int GraphNodeUID { get; set; }

        public Heap Heap { get; set; }
        public ProtoCore.Runtime.RuntimeMemory Rmem { get; set; }

        public int ClassIndex { get; set; }     // Holds the current class scope
        public int RunningBlock { get; set; }
        public int CodeBlockIndex { get; set; }
        public int RuntimeTableIndex { get; set; }


        public List<CodeBlock> CodeBlockList { get; set; }
        // The Complete Code Block list contains all the code blocks
        // unlike the codeblocklist which only stores the outer most code blocks
        public List<CodeBlock> CompleteCodeBlockList { get; set; }

        /// <summary>
        /// ForLoopBlockIndex tracks the current number of new for loop blocks created at compile time for every new compile phase
        /// It is reset for delta compilation
        /// </summary>
        public int ForLoopBlockIndex { get; set; }

        public Executable DSExecutable { get; set; }

        public List<Instruction> Breakpoints { get; set; }

        public Options Options { get; private set; }
        public BuildStatus BuildStatus { get; private set; }
        public RuntimeStatus RuntimeStatus { get; private set; }

        public TypeSystem TypeSystem { get; set; }

        // The global class table and function tables
        public ClassTable ClassTable { get; set; }
        public ProcedureTable ProcTable { get; set; }
        public ProcedureNode ProcNode { get; set; }

        // The function pointer table
        public FunctionPointerTable FunctionPointerTable { get; set; }

        //The dynamic string table and function table
        public DynamicVariableTable DynamicVariableTable { get; set; }
        public DynamicFunctionTable DynamicFunctionTable { get; set; }

        public IExecutiveProvider ExecutiveProvider { get; set; }

        public Dictionary<string, object> Configurations { get; set; }

        //Manages injected context data.
        internal ContextDataManager ContextDataManager { get; set; }

        public ParseMode ParsingMode { get; set; }

        public FFIPropertyChangedMonitor FFIPropertyChangedMonitor { get; private set; }

        /// <summary>
        /// 
        /// </summary>
        /// <param name="data"></param>
        public void AddContextData(Dictionary<string, Object> data)
        {
            if (data == null)
                return;

            ContextDataManager.GetInstance(this).AddData(data);
        }

        // Cached replication guides for the current call. 
        // TODO Jun: Store this in the dynamic table node
        public List<List<ProtoCore.ReplicationGuide>> replicationGuides;

        // if CompileToLib is true, this is used to output the asm instruction to the dsASM file
        // if CompilerToLib is false, this will be set to Console.Out
        public TextWriter AsmOutput;
        public int AsmOutputIdents;

        public string CurrentDSFileName { get; set; }
        // this field is used to store the inferedtype information  when the code gen cross one langeage to another 
        // otherwize the inferedtype information will be lost
        public Type InferedType;

        public DebugProperties DebugProps;
        
        public Stack<InterpreterProperties> InterpreterProps { get; set; }

        // Continuation properties used for Serial mode execution and Debugging of Replicated calls
        public Lang.ContinuationStructure ContinuationStruct { get; set; }

        /// <summary>
        /// Gets the reason why the execution was last suspended
        /// </summary>
        public ReasonForExecutionSuspend ReasonForExecutionSuspend { get; internal set; }


        public delegate void DisposeDelegate(Core sender);
        public event DisposeDelegate Dispose;
        public event EventHandler<ExecutionStateEventArgs> ExecutionEvent;

        public int ExecutionState { get; set; }

        public bool builtInsLoaded { get; set; }
        public List<string> LoadedDLLs = new List<string>();
        public int deltaCompileStartPC { get; set; }

        public IDictionary<string, CallSite> CallsiteCache { get; set; }

<<<<<<< HEAD
        public bool EnableCallsiteExecutionState { get; set; }
        public CallsiteExecutionState csExecutionState { get; set; }

        public IDictionary<string, CallSite> CallsiteCache { get; set; }

=======
>>>>>>> 0fe067ab
        /// <summary>
        /// This is a mapping of the current guid and number of callsites that appear within that guid.
        /// Language only execution contains only 1 guid for the entire program.
        /// Execution within a visual programming host means 1 guid per node, where 1 node contains a set of DS code.
        /// Each of the callsite instances are mapped to a guid and an instance count.
        /// </summary>
        public Dictionary<Guid, int> CallsiteGuidMap { get; set; }
        public List<ProtoCore.AST.AssociativeAST.AssociativeNode> CachedSSANodes { get; set; }


        /// <summary>
        /// Map from a callsite's guid to a graph UI node. 
        /// </summary>
        public Dictionary<Guid, Guid> CallSiteToNodeMap { get; private set; }

        /// <summary>
        /// Map from a AST node's ID to a callsite.
        /// </summary>
        public Dictionary<int, CallSite> ASTToCallSiteMap { get; private set; }

        // A list of graphnodes that contain a function call
        public List<AssociativeGraph.GraphNode> GraphNodeCallList { get; set; }

        public int newEntryPoint { get; private set; }

        public void SetNewEntryPoint(int pc)
        {
            newEntryPoint = pc;
        }

        /// <summary>
        /// Sets the function to an inactive state where it can no longer be used by the front-end and backend
        /// </summary>
        /// <param name="functionDef"></param>
        public void SetFunctionInactive(ProtoCore.AST.AssociativeAST.FunctionDefinitionNode functionDef)
        {
            // DS language only supports function definition on the global and first language block scope 
            // TODO Jun: Determine if it is still required to combine function tables in the codeblocks and callsite

            // Update the functiond definition in the codeblocks
            int hash = CoreUtils.GetFunctionHash(functionDef);

            foreach (CodeBlock block in CodeBlockList)
            {
                // Update the current function definition in the current block
                int index = block.procedureTable.IndexOfHash(hash);
                if (Constants.kInvalidIndex == index)
                    continue;

                block.procedureTable.SetInactive(index);

                // Remove staled graph nodes
                var graph = block.instrStream.dependencyGraph;
                graph.GraphList.RemoveAll(g => g.classIndex == ClassIndex && 
                                               g.procIndex == index);
                graph.RemoveNodesFromScope(Constants.kGlobalScope, index);

                // Make a copy of all symbols defined in this function
                var localSymbols = block.symbolTable.symbolList.Values
                                        .Where(n => 
                                                n.classScope == Constants.kGlobalScope 
                                             && n.functionIndex == index)
                                        .ToList();

                foreach (var symbol in localSymbols)
                {
                    block.symbolTable.UndefineSymbol(symbol);
                }

                break;
            }

            // Update the function definition in global function tables
            foreach (KeyValuePair<int, Dictionary<string, FunctionGroup>> functionGroupList in FunctionTable.GlobalFuncTable)
            {
                foreach (KeyValuePair<string, FunctionGroup> functionGroup in functionGroupList.Value)
                {
                    functionGroup.Value.FunctionEndPoints.RemoveAll(func => func.procedureNode.HashID == hash);
                }
            }
        }

        public void NotifyExecutionEvent(ExecutionStateEventArgs.State state)
        {
            switch (state)
            {
                case ExecutionStateEventArgs.State.kExecutionBegin:
                    Validity.Assert(ExecutionState == (int)ExecutionStateEventArgs.State.kInvalid, "Invalid Execution state being notified.");
                    break;
                case ExecutionStateEventArgs.State.kExecutionEnd:
                    if (ExecutionState == (int)ExecutionStateEventArgs.State.kInvalid) //execution never begun.
                        return;
                    break;
                case ExecutionStateEventArgs.State.kExecutionBreak:
                    Validity.Assert(ExecutionState == (int)ExecutionStateEventArgs.State.kExecutionBegin || ExecutionState == (int)ExecutionStateEventArgs.State.kExecutionResume, "Invalid Execution state being notified.");
                    break;
                case ExecutionStateEventArgs.State.kExecutionResume:
                    Validity.Assert(ExecutionState == (int)ExecutionStateEventArgs.State.kExecutionBreak, "Invalid Execution state being notified.");
                    break;
                default:
                    Validity.Assert(false, "Invalid Execution state being notified.");
                    break;
            }
            ExecutionState = (int)state;
            if (null != ExecutionEvent)
                ExecutionEvent(this, new ExecutionStateEventArgs(state));
        }

        public class CodeBlockCompilationSnapshot
        {
            public CodeBlockCompilationSnapshot(int codeBlocKId, int graphNodeCount, int endPC)
            {
                CodeBlockId = codeBlocKId;
                GraphNodeCount = graphNodeCount;
                InstructionCount = endPC;
            }

            public static List<CodeBlockCompilationSnapshot> CaptureCoreCompileState(Core core)
            {
                List<CodeBlockCompilationSnapshot> snapShots = new List<CodeBlockCompilationSnapshot>();
                if (core.CodeBlockList != null)
                {
                    foreach (var codeBlock in core.CodeBlockList)
                    {
                        int codeBlockId = codeBlock.codeBlockId;
                        InstructionStream istream = core.CodeBlockList[codeBlockId].instrStream;
                        int graphCount = istream.dependencyGraph.GraphList.Count;
                        int instructionCount = istream.instrList.Count;

                        snapShots.Add(new CodeBlockCompilationSnapshot(codeBlockId, graphCount, instructionCount));
                    }
                }
                return snapShots;
            }

            public int CodeBlockId { get; set;} 
            public int GraphNodeCount { get; set;} 
            public int InstructionCount { get; set;}
        }

        public void ResetDeltaCompileFromSnapshot(List<CodeBlockCompilationSnapshot> snapShots)
        {
            if (snapShots == null)
                throw new ArgumentNullException("snapshots");

            foreach (var snapShot in snapShots)
            {
                InstructionStream istream = CodeBlockList[snapShot.CodeBlockId].instrStream;

                int instrCount = istream.instrList.Count - snapShot.InstructionCount;
                if (instrCount > 0)
                {
                    istream.instrList.RemoveRange(snapShot.InstructionCount, instrCount);
                }

                int graphNodeCount = istream.dependencyGraph.GraphList.Count - snapShot.GraphNodeCount;
                if (graphNodeCount > 0)
                {
                    istream.dependencyGraph.GraphList.RemoveRange(snapShot.GraphNodeCount, graphNodeCount);
                }
            }
        }

        /// <summary>
        /// Reset the VM state for delta execution.
        /// </summary>
        public void ResetForDeltaExecution()
        {
            ExecMode = InterpreterMode.kNormal;
            ExecutionState = (int)ExecutionStateEventArgs.State.kInvalid;
            RunningBlock = 0;
            ForLoopBlockIndex = Constants.kInvalidIndex;

            // Jun this is where the temp solutions starts for implementing language blocks in delta execution
            for (int n = 1; n < CodeBlockList.Count; ++n)
            {
                CodeBlockList[n].instrStream.instrList.Clear();
            }

            // Remove inactive graphnodes in the list
            GraphNodeCallList.RemoveAll(g => !g.isActive);
            ExprInterpreterExe = null;
        }

        public void ResetForPrecompilation()
        {
            GraphNodeUID = 0;
            CodeBlockIndex = 0;
            RuntimeTableIndex = 0;
            
            //Initialize the dynamic string table and dynamic function table
            DynamicVariableTable = new DSASM.DynamicVariableTable();
            DynamicFunctionTable = new DSASM.DynamicFunctionTable();

            if (Options.SuppressBuildOutput)
            {
                //  don't log any of the build related messages
                //  just accumulate them in relevant containers with
                //  BuildStatus object
                //
                BuildStatus = new BuildStatus(this, false, false, false);
            }
            else
            {
                BuildStatus = new BuildStatus(this, Options.BuildOptWarningAsError);
            }
            
            if (AstNodeList != null) 
                AstNodeList.Clear();

            ExpressionUID = 0;
            ForLoopBlockIndex = ProtoCore.DSASM.Constants.kInvalidIndex;
        }

        private void ResetAll(Options options)
        {
            ProtoCore.Utils.Validity.AssertExpiry();
            Options = options;
            Executives = new Dictionary<ProtoCore.Language, ProtoCore.Executive>();
            FunctionTable = new Lang.FunctionTable();
            ClassIndex = ProtoCore.DSASM.Constants.kInvalidIndex;

            Heap = new DSASM.Heap();
            Rmem = new ProtoCore.Runtime.RuntimeMemory(Heap);

            watchClassScope = ProtoCore.DSASM.Constants.kInvalidIndex;
            watchFunctionScope = ProtoCore.DSASM.Constants.kInvalidIndex;
            watchBaseOffset = 0;
            watchStack = new List<StackValue>();
            watchSymbolList = new List<SymbolNode>();
            watchFramePointer = ProtoCore.DSASM.Constants.kInvalidIndex;

            ID = FIRST_CORE_ID;

            //recurtion
            recursivePoint = new List<FunctionCounter>();
            funcCounterTable = new List<FunctionCounter>();
            calledInFunction = false;

            GlobOffset = 0;
            GlobHeapOffset = 0;
            BaseOffset = 0;
            GraphNodeUID = 0;
            RunningBlock = 0;
            CodeBlockIndex = 0;
            RuntimeTableIndex = 0;
            CodeBlockList = new List<DSASM.CodeBlock>();
            CompleteCodeBlockList = new List<DSASM.CodeBlock>();
            DSExecutable = new ProtoCore.DSASM.Executable();

            AssocNode = null;

            // TODO Jun/Luke type system refactoring
            // Initialize the globalClass table and type system
            ClassTable = new DSASM.ClassTable();
            TypeSystem = new TypeSystem();
            TypeSystem.SetClassTable(ClassTable);
            ProcNode = null;
            ProcTable = new DSASM.ProcedureTable(ProtoCore.DSASM.Constants.kGlobalScope);

            //Initialize the function pointer table
            FunctionPointerTable = new DSASM.FunctionPointerTable();

            //Initialize the dynamic string table and dynamic function table
            DynamicVariableTable = new DSASM.DynamicVariableTable();
            DynamicFunctionTable = new DSASM.DynamicFunctionTable();
            replicationGuides = new List<List<ProtoCore.ReplicationGuide>>();

            startPC = ProtoCore.DSASM.Constants.kInvalidIndex;

            deltaCompileStartPC = ProtoCore.DSASM.Constants.kInvalidIndex;

            if (options.SuppressBuildOutput)
            {
                //  don't log any of the build related messages
                //  just accumulate them in relevant containers with
                //  BuildStatus object
                //
                BuildStatus = new BuildStatus(this, false, false, false);
            }
            else
            {
                BuildStatus = new BuildStatus(this, Options.BuildOptWarningAsError, null, Options.BuildOptErrorAsWarning);
            }
            RuntimeStatus = new RuntimeStatus(this);

            SSASubscript = 0;
            SSASubscript_GUID = System.Guid.NewGuid();
            ExpressionUID = 0;
            ModifierBlockUID = 0;
            ModifierStateSubscript = 0;

            ExprInterpreterExe = null;
            ExecMode = ProtoCore.DSASM.InterpreterMode.kNormal;

            assocCodegen = null;
            FunctionCallDepth = 0;

            // Default execution log is Console.Out.
            this.ExecutionLog = Console.Out;
            ExecutionState = (int)ExecutionStateEventArgs.State.kInvalid; //not yet started

            DebugProps = new DebugProperties();
            InterpreterProps = new Stack<InterpreterProperties>();

            ExecutiveProvider = new ExecutiveProvider();

            Configurations = new Dictionary<string, object>();

            ContinuationStruct = new Lang.ContinuationStructure();
            ParsingMode = ProtoCore.ParseMode.Normal;
            
            IsParsingPreloadedAssembly = false;
            IsParsingCodeBlockNode = false;
            ImportHandler = null;

            deltaCompileStartPC = 0;
            builtInsLoaded = false;
            FFIPropertyChangedMonitor = new FFIPropertyChangedMonitor(this);


<<<<<<< HEAD
            // TODO: Remove check once fully implemeted
            if (EnableCallsiteExecutionState)
            {
                csExecutionState = CallsiteExecutionState.LoadState();
            }
            else
            {
                csExecutionState = new CallsiteExecutionState();
            }

=======
>>>>>>> 0fe067ab
            CallsiteCache = new Dictionary<string, CallSite>();
            CachedSSANodes = new List<AssociativeNode>();
            CallSiteToNodeMap = new Dictionary<Guid, Guid>();
            ASTToCallSiteMap = new Dictionary<int, CallSite>();
            CallsiteGuidMap = new Dictionary<Guid, int>();

            ForLoopBlockIndex = ProtoCore.DSASM.Constants.kInvalidIndex;

            GraphNodeCallList = new List<GraphNode>();

            newEntryPoint = ProtoCore.DSASM.Constants.kInvalidIndex;
        }

        #region Trace Data Serialization Methods/Members

        private Dictionary<Guid, List<string>> uiNodeToSerializedDataMap = null;

        /// <summary>
        /// Call this method to obtain serialized trace data for a list of nodes.
        /// </summary>
        /// <param name="nodeGuids">A list of System.Guid of nodes whose 
        /// serialized trace data is to be retrieved. This parameter cannot be 
        /// null.</param>
        /// <returns>Returns a dictionary that maps each node Guid to its 
        /// corresponding list of serialized callsite trace data.</returns>
        /// 
        public IEnumerable<KeyValuePair<Guid, List<string>>>
            GetTraceDataForNodes(IEnumerable<Guid> nodeGuids)
        {
            if (nodeGuids == null)
                throw new ArgumentNullException("nodeGuids");

            var nodeDataPairs = new Dictionary<Guid, List<string>>();

            if (nodeGuids.Count() <= 0) // Nothing to persist now.
                return nodeDataPairs;

            // Attempt to get the list of graph node if one exists.
            IEnumerable<GraphNode> graphNodes = null;
            {
                if (this.DSExecutable != null)
                {
                    var stream = this.DSExecutable.instrStreamList;
                    if (stream != null && (stream.Length > 0))
                    {
                        var graph = stream[0].dependencyGraph;
                        if (graph != null)
                            graphNodes = graph.GraphList;
                    }
                }

                if (graphNodes == null) // No execution has taken place.
                    return nodeDataPairs;
            }

            foreach (Guid nodeGuid in nodeGuids)
            {
                // Get a list of GraphNode objects that correspond to this node.
                var graphNodeIds = graphNodes.
                    Where(gn => gn.guid == nodeGuid).
                    Select(gn => gn.CallsiteIdentifier);

                if (graphNodeIds.Count() <= 0)
                    continue;

                // Get all callsites that match the graph node ids.
                var matchingCallSites = (from cs in CallsiteCache
                                         from gn in graphNodeIds
                                         where cs.Key == gn
                                         select cs.Value);

                // Append each callsite element under node element.
                var serializedCallsites = new List<string>();
                foreach (CallSite callSite in matchingCallSites)
                {
                    String traceDataToSave = callSite.GetTraceDataToSave();
                    if (!String.IsNullOrEmpty(traceDataToSave))
                        serializedCallsites.Add(traceDataToSave);
                }
                // No point adding serialized callsite data if it's empty.
                if (serializedCallsites.Count > 0)
                    nodeDataPairs.Add(nodeGuid, serializedCallsites);
            }

            return nodeDataPairs;
        }

        /// <summary>
        /// Call this method to set the list of serialized trace data, 
        /// possibly loaded from an external storage.
        /// </summary>
        /// <param name="nodeDataPairs">A Dictionary that matches a node Guid 
        /// to its corresponding list of serialized callsite trace data.</param>
        /// 
        public void SetTraceDataForNodes(
            IEnumerable<KeyValuePair<Guid, List<string>>> nodeDataPairs)
        {
            if (nodeDataPairs == null || (nodeDataPairs.Count() <= 0))
                return; // There is no preloaded trace data.

            if (uiNodeToSerializedDataMap == null)
                uiNodeToSerializedDataMap = new Dictionary<Guid, List<string>>();

            foreach (var nodeData in nodeDataPairs)
                uiNodeToSerializedDataMap.Add(nodeData.Key, nodeData.Value);
        }

        /// <summary>
        /// Call this method to remove the trace data list for a given UI node. 
        /// This is required for the scenario where a code block node content is 
        /// modified before its corresponding callsite objects are reconstructed
        /// (i.e. before any execution takes place, and after a file-load). 
        /// Modifications on UI nodes will always result in trace data being 
        /// reconstructed again.
        /// </summary>
        /// <param name="nodeGuid">The System.Guid of the node for which trace 
        /// data is to be destroyed.</param>
        /// 
        public void DestroyLoadedTraceDataForNode(Guid nodeGuid)
        {
            // There is preloaded trace data from external file.
            if (uiNodeToSerializedDataMap != null)
            {
                if (uiNodeToSerializedDataMap.Count > 0)
                    uiNodeToSerializedDataMap.Remove(nodeGuid);
            }
        }

        /// <summary>
        /// Call this method to pop the top-most serialized callsite trace data.
        /// Note that this call only pops off a signle callsite trace data 
        /// belonging to a given UI node denoted by the given node guid.
        /// </summary>
        /// <param name="nodeGuid">The Guid of a given UI node whose top-most 
        /// callsite trace data is to be retrieved and removed.</param>
        /// <returns>Returns the serialized callsite trace data in Base64 encoded
        /// string for the given UI node.</returns>
        /// 
        private string GetAndRemoveTraceDataForNode(System.Guid nodeGuid)
        {
            if (uiNodeToSerializedDataMap == null)
                return null; // There is no preloaded trace data.
            if (uiNodeToSerializedDataMap.Count <= 0)
                return null; // There is no preloaded trace data.

            // Get the node element for the given node.
            List<string> callsiteDataList = null;
            if (!uiNodeToSerializedDataMap.TryGetValue(nodeGuid, out callsiteDataList))
                return null;

            // There exists a node element matching the UI node's GUID, get its 
            // first child callsite element, remove it from the child node list,
            // and return it to the caller.
            // 
            string callsiteTraceData = null;
            if (callsiteDataList != null && (callsiteDataList.Count > 0))
            {
                callsiteTraceData = callsiteDataList[0];
                callsiteDataList.RemoveAt(0);
            }

            // On removal of the last callsite trace data, the node entry
            // itself will be removed from the uiNodeToSerializedDataMap.
            if (callsiteDataList != null && (callsiteDataList.Count <= 0))
                uiNodeToSerializedDataMap.Remove(nodeGuid);

            return callsiteTraceData;
        }

        #endregion // Trace Data Serialization Methods/Members

        // The unique subscript for SSA temporaries
        // TODO Jun: Organize these variables in core into proper enums/classes/struct
        public int SSASubscript { get; set; }
        public Guid SSASubscript_GUID { get; set; }

        /// <summary> 
        /// ExpressionUID is used as the unique id to identify an expression
        /// It is incremented by 1 after mapping tis current value to an expression
        /// </summary>
        public int ExpressionUID { get; set; }

        /// <summary>
        /// RuntimeExpressionUID is used by the associative engine at runtime to determine the current expression ID being executed
        /// </summary>
        public int RuntimeExpressionUID = 0;

        public int ModifierBlockUID { get; set; }
        public int ModifierStateSubscript { get; set; }

        private int tempVarId = 0;
        private int tempLanguageId = 0;

        // TODO Jun: Cleansify me - i dont need to be here
        public AST.AssociativeAST.AssociativeNode AssocNode { get; set; }
        public int startPC { get; set; }


        //
        // TODO Jun: This is the expression interpreters executable. 
        //           It must be moved to its own core, whre each core is an instance of a compiler+interpreter
        //
        public Executable ExprInterpreterExe { get; set; }
        public ProtoCore.DSASM.InterpreterMode ExecMode { get; set; }
        public List<SymbolNode> watchSymbolList { get; set; }
        public int watchClassScope { get; set; }
        public int watchFunctionScope { get; set; }
        public int watchBaseOffset { get; set; }
        public List<StackValue> watchStack { get; set; }
        public int watchFramePointer { get; set; }

        public ProtoCore.CodeGen assocCodegen { get; set; }

        // this one is to address the issue that when the execution control is in a language block
        // which is further inside a function, the compiler feprun is false, 
        // when inspecting value in that language block or the function, debugger will assume the function index is -1, 
        // name look up will fail beacuse all the local variables inside 
        // that language block and fucntion has non-zero function index 
        public int FunctionCallDepth { get; set; }
        public System.IO.TextWriter ExecutionLog { get; set; }

        protected void OnDispose()
        {
            if (Dispose != null)
            {
                Dispose(this);
            }
        }

        public void Cleanup()
        {
            OnDispose();
            ProtoFFI.CLRModuleType.ClearTypes();
        }

        public void InitializeContextGlobals(Dictionary<string, object> context)
        {
            int globalBlock = 0;
            foreach (KeyValuePair<string, object> global in context)
            {
                int stackIndex = CodeBlockList[globalBlock].symbolTable.IndexOf(global.Key);

                if (global.Value.GetType() != typeof(Double) && global.Value.GetType() != typeof(Int32))
                    throw new NotImplementedException("Context that's aren't double are not yet supported @TODO: Jun,Sharad,Luke ASAP");

                double dValue = Convert.ToDouble(global.Value);
                StackValue svData = StackValue.BuildDouble(dValue);
                Rmem.SetGlobalStackData(stackIndex, svData);
            }
        }

        public Core(Options options)
        {
            ResetAll(options);
        }

        public SymbolNode GetSymbolInFunction(string name, int classScope, int functionScope, CodeBlock codeBlock)
        {
            Validity.Assert(functionScope != Constants.kGlobalScope);
            if (Constants.kGlobalScope == functionScope)
            {
                return null;
            }

            int symbolIndex = Constants.kInvalidIndex;

            if (classScope != Constants.kGlobalScope)
            {
                //Search local variable for the class member function
                symbolIndex = ClassTable.ClassNodes[classScope].symbols.IndexOf(name, classScope, functionScope);
                if (symbolIndex != Constants.kInvalidIndex)
                {
                    return ClassTable.ClassNodes[classScope].symbols.symbolList[symbolIndex];
                }

                //Search class members
                symbolIndex = ClassTable.ClassNodes[classScope].symbols.IndexOf(name, classScope, Constants.kGlobalScope);
                if (symbolIndex != Constants.kInvalidIndex)
                {
                    return ClassTable.ClassNodes[classScope].symbols.symbolList[symbolIndex];
                }
            }

            while (symbolIndex == Constants.kInvalidIndex &&
                   codeBlock != null &&
                   codeBlock.blockType != CodeBlockType.kFunction)
            {
                symbolIndex = codeBlock.symbolTable.IndexOf(name, classScope, functionScope);
                if (symbolIndex != Constants.kInvalidIndex)
                {
                    return codeBlock.symbolTable.symbolList[symbolIndex];
                }
                else
                {
                    codeBlock = codeBlock.parent;
                }
            }

            if (symbolIndex == Constants.kInvalidIndex &&
                codeBlock != null &&
                codeBlock.blockType == CodeBlockType.kFunction)
            {
                symbolIndex = codeBlock.symbolTable.IndexOf(name, classScope, functionScope);
                if (symbolIndex != Constants.kInvalidIndex)
                {
                    return codeBlock.symbolTable.symbolList[symbolIndex];
                }
            }

            return null;
        }

        public SymbolNode GetFirstVisibleSymbol(string name, int classscope, int function, CodeBlock codeblock)
        {
            //  
            //

            Validity.Assert(null != codeblock);
            if (null == codeblock)
            {
                return null;
            }

            int symbolIndex = ProtoCore.DSASM.Constants.kInvalidIndex;
            bool stillInsideFunction = function != ProtoCore.DSASM.Constants.kInvalidIndex;
            DSASM.CodeBlock searchBlock = codeblock;
            // TODO(Jiong): Code Duplication, Consider moving this if else block inside the while loop 
            if (stillInsideFunction)
            {
                symbolIndex = searchBlock.symbolTable.IndexOf(name, classscope, function);

                if (function != ProtoCore.DSASM.Constants.kInvalidIndex &&
                    searchBlock.procedureTable != null &&
                    searchBlock.procedureTable.procList.Count > function &&   // Note: This check assumes we can not define functions inside a fucntion 
                    symbolIndex == ProtoCore.DSASM.Constants.kInvalidIndex)
                    symbolIndex = searchBlock.symbolTable.IndexOf(name, classscope, ProtoCore.DSASM.Constants.kInvalidIndex);
            }
            else
            {
                symbolIndex = searchBlock.symbolTable.IndexOf(name, classscope, ProtoCore.DSASM.Constants.kInvalidIndex);
            }
            while (ProtoCore.DSASM.Constants.kInvalidIndex == symbolIndex)
            {
                // if the search block is of type function, it means our search has gone out of the function itself
                // so, we should ignore the given function index and only search its parent block's global variable
                if (searchBlock.blockType == DSASM.CodeBlockType.kFunction)
                    stillInsideFunction = false;

                searchBlock = searchBlock.parent;
                if (null == searchBlock)
                {
                    return null;
                }

                // Continue searching
                if (stillInsideFunction)
                {
                    // we are still inside a function, first search the local variable defined in this function 
                    // if not found, then search the enclosing block by specifying the function index as -1
                    symbolIndex = searchBlock.symbolTable.IndexOf(name, classscope, function);

                    // this check is to avoid unnecessary search
                    // for example if we have a for loop inside an imperative block which is further inside a function
                    // when we are searching inside the for loop or language block, there is no need to search twice
                    // we need to search twice only when we are searching directly inside the function, 
                    if (function != ProtoCore.DSASM.Constants.kInvalidIndex &&
                        searchBlock.procedureTable != null &&
                        searchBlock.procedureTable.procList.Count > function && // Note: This check assumes we can not define functions inside a fucntion 
                        symbolIndex == ProtoCore.DSASM.Constants.kInvalidIndex)

                        symbolIndex = searchBlock.symbolTable.IndexOf(name, classscope, ProtoCore.DSASM.Constants.kInvalidIndex);

                }
                else
                {
                    symbolIndex = searchBlock.symbolTable.IndexOf(name, classscope, ProtoCore.DSASM.Constants.kInvalidIndex);
                }
            }
            return searchBlock.symbolTable.symbolList[symbolIndex];
        }

        public bool IsFunctionCodeBlock(CodeBlock cblock)
        {
            // Determine if the immediate block is a function block
            // Construct blocks are ignored
            Validity.Assert(null != cblock);
            while (null != cblock)
            {
                if (ProtoCore.DSASM.CodeBlockType.kFunction == cblock.blockType)
                {
                    return true;
                }
                else if (ProtoCore.DSASM.CodeBlockType.kLanguage == cblock.blockType)
                {
                    return false;
                }
                cblock = cblock.parent;
            }
            return false;
        }

        public ProcedureNode GetFirstVisibleProcedure(string name, List<Type> argTypeList, CodeBlock codeblock)
        {
            Validity.Assert(null != codeblock);
            if (null == codeblock)
            {
                return null;
            }

            DSASM.CodeBlock searchBlock = codeblock;
            while (null != searchBlock)
            {
                if (null == searchBlock.procedureTable)
                {
                    searchBlock = searchBlock.parent;
                    continue;
                }

                // The class table is passed just to check for coercion values
                int procIndex = searchBlock.procedureTable.IndexOf(name, argTypeList);
                if (ProtoCore.DSASM.Constants.kInvalidIndex != procIndex)
                {
                    return searchBlock.procedureTable.procList[procIndex];
                }
                searchBlock = searchBlock.parent;
            }
            return null;
        }

        public DSASM.CodeBlock GetCodeBlock(List<DSASM.CodeBlock> blockList, int blockId)
        {
            DSASM.CodeBlock codeblock = null;
            codeblock = blockList.Find(x => x.codeBlockId == blockId);
            if (codeblock == null)
            {
                foreach (DSASM.CodeBlock block in blockList)
                {
                    codeblock = GetCodeBlock(block.children, blockId);
                    if (codeblock != null)
                    {
                        break;
                    }
                }
            }
            return codeblock;
        }

        public StackValue Bounce(int exeblock, int entry, ProtoCore.Runtime.Context context, ProtoCore.DSASM.StackFrame stackFrame, int locals = 0, DebugServices.EventSink sink = null)
        {
            if (stackFrame != null)
            {
                StackValue svThisPtr = stackFrame.GetAt(DSASM.StackFrame.AbsoluteIndex.kThisPtr);
                int ci = (int)stackFrame.GetAt(DSASM.StackFrame.AbsoluteIndex.kClass).opdata;
                int fi = (int)stackFrame.GetAt(DSASM.StackFrame.AbsoluteIndex.kFunction).opdata;
                int returnAddr = (int)stackFrame.GetAt(DSASM.StackFrame.AbsoluteIndex.kReturnAddress).opdata;
                int blockDecl = (int)stackFrame.GetAt(DSASM.StackFrame.AbsoluteIndex.kFunctionBlock).opdata;
                int blockCaller = (int)stackFrame.GetAt(DSASM.StackFrame.AbsoluteIndex.kFunctionCallerBlock).opdata;
                ProtoCore.DSASM.StackFrameType callerFrameType = (ProtoCore.DSASM.StackFrameType)stackFrame.GetAt(DSASM.StackFrame.AbsoluteIndex.kCallerStackFrameType).opdata;
                ProtoCore.DSASM.StackFrameType frameType = (ProtoCore.DSASM.StackFrameType)stackFrame.GetAt(DSASM.StackFrame.AbsoluteIndex.kStackFrameType).opdata;
                Validity.Assert(frameType == StackFrameType.kTypeLanguage);
                
                int depth = (int)stackFrame.GetAt(DSASM.StackFrame.AbsoluteIndex.kStackFrameDepth).opdata;
                int framePointer = (int)stackFrame.GetAt(DSASM.StackFrame.AbsoluteIndex.kFramePointer).opdata;
                List<StackValue> registers = stackFrame.GetRegisters();

                Rmem.PushStackFrame(svThisPtr, ci, fi, returnAddr, blockDecl, blockCaller, callerFrameType, frameType, depth + 1, framePointer, registers, locals, 0);
            }

            ProtoCore.Language id = DSExecutable.instrStreamList[exeblock].language;
            CurrentExecutive = Executives[id];
            StackValue sv = Executives[id].Execute(exeblock, entry, context, sink);
            return sv;
        }

        public StackValue Bounce(int exeblock, int entry, ProtoCore.Runtime.Context context, List<Instruction> breakpoints, ProtoCore.DSASM.StackFrame stackFrame, int locals = 0, 
            DSASM.Executive exec = null, DebugServices.EventSink sink = null, bool fepRun = false)
        {
            if (stackFrame != null)
            {
                StackValue svThisPtr = stackFrame.GetAt(DSASM.StackFrame.AbsoluteIndex.kThisPtr);
                int ci = (int)stackFrame.GetAt(DSASM.StackFrame.AbsoluteIndex.kClass).opdata;
                int fi = (int)stackFrame.GetAt(DSASM.StackFrame.AbsoluteIndex.kFunction).opdata;
                int returnAddr = (int)stackFrame.GetAt(DSASM.StackFrame.AbsoluteIndex.kReturnAddress).opdata;
                int blockDecl = (int)stackFrame.GetAt(DSASM.StackFrame.AbsoluteIndex.kFunctionBlock).opdata;
                int blockCaller = (int)stackFrame.GetAt(DSASM.StackFrame.AbsoluteIndex.kFunctionCallerBlock).opdata;
                ProtoCore.DSASM.StackFrameType callerFrameType = (ProtoCore.DSASM.StackFrameType)stackFrame.GetAt(DSASM.StackFrame.AbsoluteIndex.kCallerStackFrameType).opdata;
                ProtoCore.DSASM.StackFrameType frameType = (ProtoCore.DSASM.StackFrameType)stackFrame.GetAt(DSASM.StackFrame.AbsoluteIndex.kStackFrameType).opdata;
                Validity.Assert(frameType == StackFrameType.kTypeLanguage);

                int depth = (int)stackFrame.GetAt(DSASM.StackFrame.AbsoluteIndex.kStackFrameDepth).opdata;
                int framePointer = (int)stackFrame.GetAt(DSASM.StackFrame.AbsoluteIndex.kFramePointer).opdata;
                List<StackValue> registers = stackFrame.GetRegisters();

                DebugProps.SetUpBounce(exec, blockCaller, returnAddr);

                Rmem.PushStackFrame(svThisPtr, ci, fi, returnAddr, blockDecl, blockCaller, callerFrameType, frameType, depth + 1, framePointer, registers, locals, 0);
            }

            ProtoCore.Language id = DSExecutable.instrStreamList[exeblock].language;
            CurrentExecutive = Executives[id];

            StackValue sv = Executives[id].Execute(exeblock, entry, context, breakpoints, sink, fepRun);
            return sv;
        }

        private void BfsBuildSequenceTable(CodeBlock codeBlock, SymbolTable[] runtimeSymbols)
        {
            if (DSASM.CodeBlockType.kLanguage == codeBlock.blockType
                || DSASM.CodeBlockType.kFunction == codeBlock.blockType
                || DSASM.CodeBlockType.kConstruct == codeBlock.blockType)
            {
                Validity.Assert(codeBlock.symbolTable.RuntimeIndex < RuntimeTableIndex);
                runtimeSymbols[codeBlock.symbolTable.RuntimeIndex] = codeBlock.symbolTable;
            }

            foreach (DSASM.CodeBlock child in codeBlock.children)
            {
                BfsBuildSequenceTable(child, runtimeSymbols);
            }
        }

        private void BfsBuildProcedureTable(CodeBlock codeBlock, ProcedureTable[] procTable)
        {
            if (DSASM.CodeBlockType.kLanguage == codeBlock.blockType || DSASM.CodeBlockType.kFunction == codeBlock.blockType)
            {
                Validity.Assert(codeBlock.procedureTable.runtimeIndex < RuntimeTableIndex);
                procTable[codeBlock.procedureTable.runtimeIndex] = codeBlock.procedureTable;
            }

            foreach (DSASM.CodeBlock child in codeBlock.children)
            {
                BfsBuildProcedureTable(child, procTable);
            }
        }

        private void BfsBuildInstructionStreams(CodeBlock codeBlock, InstructionStream[] istreamList)
        {
            if (null != codeBlock)
            {
                if (DSASM.CodeBlockType.kLanguage == codeBlock.blockType || DSASM.CodeBlockType.kFunction == codeBlock.blockType)
                {
                    Validity.Assert(codeBlock.codeBlockId < CodeBlockIndex);
                    istreamList[codeBlock.codeBlockId] = codeBlock.instrStream;
                }

                foreach (DSASM.CodeBlock child in codeBlock.children)
                {
                    BfsBuildInstructionStreams(child, istreamList);
                }
            }
        }


        public void GenerateExprExe()
        {
            // TODO Jun: Determine if we really need another executable for the expression interpreter
            Validity.Assert(null == ExprInterpreterExe);
            ExprInterpreterExe = new DSASM.Executable();

            // Copy all tables
            ExprInterpreterExe.classTable = DSExecutable.classTable;
            ExprInterpreterExe.procedureTable = DSExecutable.procedureTable;
            ExprInterpreterExe.runtimeSymbols = DSExecutable.runtimeSymbols;
            ExprInterpreterExe.isSingleAssocBlock = DSExecutable.isSingleAssocBlock;
            
            // Copy all instruction streams
            // TODO Jun: What method to copy all? Use that
            ExprInterpreterExe.instrStreamList = new InstructionStream[DSExecutable.instrStreamList.Length];
            for (int i = 0; i < DSExecutable.instrStreamList.Length; ++i)
            {
                if (null != DSExecutable.instrStreamList[i])
                {
                    ExprInterpreterExe.instrStreamList[i] = new InstructionStream(DSExecutable.instrStreamList[i].language, this);
                    //ExprInterpreterExe.instrStreamList[i] = new InstructionStream(DSExecutable.instrStreamList[i].language, DSExecutable.instrStreamList[i].dependencyGraph, this);
                    for (int j = 0; j < DSExecutable.instrStreamList[i].instrList.Count; ++j)
                    {
                        ExprInterpreterExe.instrStreamList[i].instrList.Add(DSExecutable.instrStreamList[i].instrList[j]);
                    }
                }
            }
        }


        public void GenerateExprExeInstructions(int blockScope)
        {
            // Append the expression instruction at the end of the current block
            for (int n = 0; n < ExprInterpreterExe.iStreamCanvas.instrList.Count; ++n)
            {
                ExprInterpreterExe.instrStreamList[blockScope].instrList.Add(ExprInterpreterExe.iStreamCanvas.instrList[n]);
            }
        }

        public void GenerateExecutable()
        {
            Validity.Assert(CodeBlockList.Count >= 0);

            // Retrieve the class table directly since it is a global table
            DSExecutable.classTable = ClassTable;

            // Build the runtime symbols
            DSExecutable.runtimeSymbols = new DSASM.SymbolTable[RuntimeTableIndex];
            for (int n = 0; n < CodeBlockList.Count; ++n)
            {
                BfsBuildSequenceTable(CodeBlockList[n], DSExecutable.runtimeSymbols);
            }

            // Build the runtime procedure table
            DSExecutable.procedureTable = new DSASM.ProcedureTable[RuntimeTableIndex];
            for (int n = 0; n < CodeBlockList.Count; ++n)
            {
                BfsBuildProcedureTable(CodeBlockList[n], DSExecutable.procedureTable);
            }

            // Build the executable instruction streams
            DSExecutable.instrStreamList = new DSASM.InstructionStream[CodeBlockIndex];
            for (int n = 0; n < CodeBlockList.Count; ++n)
            {
                BfsBuildInstructionStreams(CodeBlockList[n], DSExecutable.instrStreamList);
            }

            // Single associative block means the first instruction is an immediate bounce 
            // This variable is only used by the mirror to determine if the GetValue()
            // block parameter needs to be incremented or not in order to get the correct global variable
            if (DSExecutable.isSingleAssocBlock)
            {
                DSExecutable.isSingleAssocBlock = (DSASM.OpCode.BOUNCE == CodeBlockList[0].instrStream.instrList[0].opCode) ? true : false;
            }
            GenerateExprExe();
        }



        public string GenerateTempVar()
        {
            tempVarId++;
            return ProtoCore.DSASM.Constants.kTempVar + tempVarId.ToString();
        }


        public string GenerateTempPropertyVar()
        {
            tempVarId++;
            return ProtoCore.DSASM.Constants.kTempPropertyVar + tempVarId.ToString();
        }

        public string GenerateTempLangageVar()
        {
            tempLanguageId++;
            return ProtoCore.DSASM.Constants.kTempLangBlock + tempLanguageId.ToString();
        }

        public bool IsTempVar(String varName)
        {
            if (String.IsNullOrEmpty(varName))
            {
                return false;
            }
            return varName[0] == '%';
        }

        public string GetModifierBlockTemp(string modifierName)
        {
            // The naming convention for auto-generated modifier block states begins with a '%'
            // followed by "<Constants.kTempModifierStateNamePrefix>_<modifier_block_name>_<index>
            string modStateTemp = DSASM.Constants.kTempModifierStateNamePrefix + modifierName + ModifierStateSubscript.ToString();
            ++ModifierStateSubscript;
            return modStateTemp;
        }

        public List<int> GetAncestorBlockIdsOfBlock(int blockId)
        {
            if (blockId >= this.CompleteCodeBlockList.Count || blockId < 0)
            {
                return new List<int>();
            }
            CodeBlock thisBlock = this.CompleteCodeBlockList[blockId];

            var ancestors = new List<int>();
            CodeBlock codeBlock = thisBlock.parent;
            while (codeBlock != null)
            {
                ancestors.Add(codeBlock.codeBlockId);
                codeBlock = codeBlock.parent;
            }
            return ancestors;
        }

        public int GetCurrentBlockId()
        {
            int constructBlockId = this.Rmem.CurrentConstructBlockId;
            if (constructBlockId == Constants.kInvalidIndex)
                return DebugProps.CurrentBlockId;

            CodeBlock constructBlock = GetCodeBlock(CodeBlockList, constructBlockId);
            while (null != constructBlock && constructBlock.blockType == CodeBlockType.kConstruct)
            {
                constructBlock = constructBlock.parent;
            }

            if (null != constructBlock)
                constructBlockId = constructBlock.codeBlockId;

            if (constructBlockId != DebugProps.CurrentBlockId)
                return DebugProps.CurrentBlockId;
            else
                return this.Rmem.CurrentConstructBlockId;
        }

        public AssociativeGraph.GraphNode GetExecutingGraphNode()
        {
            return this.ExecutingGraphnode;
        }

        public bool IsEvalutingPropertyChanged()
        {
            foreach (var prop in this.InterpreterProps)
            {
                if (prop.updateStatus == AssociativeEngine.UpdateStatus.kPropertyChangedUpdate)
                {
                    return true;
                }
            }

            return false;
        }

        public GraphNode ExecutingGraphnode { get; set; }

        /// <summary>
        /// Retrieves an existing instance of a callsite associated with a UID
        /// It creates a new callsite if non was found
        /// </summary>
        /// <param name="core"></param>
        /// <param name="uid"></param>
        /// <returns></returns>
        public CallSite GetCallSite(GraphNode graphNode, 
                                    int classScope, 
                                    string methodName)
        {
            Validity.Assert(null != FunctionTable);
            CallSite csInstance = null;

            // TODO Jun: Currently generates a new callsite for imperative and 
            // internally generated functions.
            // Fix the issues that cause the cache to go out of sync when 
            // attempting to cache internal functions. This may require a 
            // secondary callsite cache for internal functions so they dont 
            // clash with the graphNode UID key
            var language = DSExecutable.instrStreamList[RunningBlock].language;
            bool isImperative =  language == Language.kImperative;
            bool isInternalFunction = CoreUtils.IsInternalFunction(methodName);

            if (isInternalFunction || isImperative)
            {
                csInstance = new CallSite(classScope, 
                                          methodName, 
                                          FunctionTable, 
                                          Options.ExecutionMode);
            }
            else if (!CallsiteCache.TryGetValue(graphNode.CallsiteIdentifier, out csInstance))
            {
                // Attempt to retrieve a preloaded callsite data (optional).
                var traceData = GetAndRemoveTraceDataForNode(graphNode.guid);

                csInstance = new CallSite(classScope,
                                          methodName,
                                          FunctionTable,
                                          Options.ExecutionMode,
                                          traceData);

                CallsiteCache[graphNode.CallsiteIdentifier] = csInstance;
                CallSiteToNodeMap[csInstance.CallSiteID] = graphNode.guid;
                ASTToCallSiteMap[graphNode.AstID] = csInstance;

           }

            if (graphNode != null && Options.IsDeltaExecution && !CoreUtils.IsDisposeMethod(methodName))
            {
                csInstance.UpdateCallSite(classScope, methodName);
                this.RuntimeStatus.ClearWarningForExpression(graphNode.exprUID);                
            }
                
            return csInstance;
        }

        public void ResetSSASubscript(Guid guid, int subscript)
        {
            SSASubscript_GUID = guid;
            SSASubscript = subscript;
        }
    }
}<|MERGE_RESOLUTION|>--- conflicted
+++ resolved
@@ -1096,14 +1096,6 @@
 
         public IDictionary<string, CallSite> CallsiteCache { get; set; }
 
-<<<<<<< HEAD
-        public bool EnableCallsiteExecutionState { get; set; }
-        public CallsiteExecutionState csExecutionState { get; set; }
-
-        public IDictionary<string, CallSite> CallsiteCache { get; set; }
-
-=======
->>>>>>> 0fe067ab
         /// <summary>
         /// This is a mapping of the current guid and number of callsites that appear within that guid.
         /// Language only execution contains only 1 guid for the entire program.
@@ -1425,19 +1417,6 @@
             FFIPropertyChangedMonitor = new FFIPropertyChangedMonitor(this);
 
 
-<<<<<<< HEAD
-            // TODO: Remove check once fully implemeted
-            if (EnableCallsiteExecutionState)
-            {
-                csExecutionState = CallsiteExecutionState.LoadState();
-            }
-            else
-            {
-                csExecutionState = new CallsiteExecutionState();
-            }
-
-=======
->>>>>>> 0fe067ab
             CallsiteCache = new Dictionary<string, CallSite>();
             CachedSSANodes = new List<AssociativeNode>();
             CallSiteToNodeMap = new Dictionary<Guid, Guid>();
