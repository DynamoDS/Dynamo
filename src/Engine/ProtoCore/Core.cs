--- conflicted
+++ resolved
@@ -199,10 +199,6 @@
         }
 
         public bool ApplyUpdate { get; set; }
-<<<<<<< HEAD
-        public int DeferredUpdates { get; set; }
-=======
->>>>>>> 5f144c62
         public bool DumpByteCode { get; set; }
         public bool DumpIL { get; private set; }
         public bool GenerateSSA { get; set; }
