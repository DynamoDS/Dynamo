--- conflicted
+++ resolved
@@ -905,12 +905,10 @@
   <data name="MoreThanOneDominantList" xml:space="preserve">
     <value>Only one dominant list is allowed</value>
   </data>
-<<<<<<< HEAD
   <data name="RangeExpressionOutOfMemory" xml:space="preserve">
     <value>The number of items in range expression is over limit</value>
-=======
+  </data>
   <data name="IndexIntoNonArrayObject" xml:space="preserve">
     <value>No item exists at specified index address</value>
->>>>>>> 0e5c0b15
   </data>
 </root>