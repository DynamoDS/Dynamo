using System.Collections.Generic;
using ProtoCore.Utils;
using System;
using ProtoCore.DSASM;
using ProtoCore.Lang.Replication;
using System.Linq;

namespace ProtoCore.AssociativeEngine
{
    public enum UpdateStatus
    {
        kNormalUpdate,
        kPropertyChangedUpdate
    }

    public class Utils
    {
        /// <summary>
        /// Gets the dirty graphnode of the given pc
        /// </summary>
        /// <param name="pc"></param>
        /// <param name="classIndex"></param>
        /// <param name="procIndex"></param>
        /// <returns></returns>
        public static AssociativeGraph.GraphNode GetGraphNodeAtPC(int pc, List<AssociativeGraph.GraphNode> graphNodesInScope)
        {
            Validity.Assert(graphNodesInScope != null);
            return graphNodesInScope.FirstOrDefault(g => g.isActive && g.isDirty && g.updateBlock.startpc == pc);
        }

        /// <summary>
        /// Gets the first dirty graphnode starting from the given pc
        /// </summary>
        /// <param name="pc"></param>
        /// <param name="classIndex"></param>
        /// <param name="procIndex"></param>
        /// <returns></returns>
        public static AssociativeGraph.GraphNode GetFirstDirtyGraphNodeFromPC(int pc, List<AssociativeGraph.GraphNode> graphNodesInScope)
        {
            Validity.Assert(graphNodesInScope != null);
            return graphNodesInScope.FirstOrDefault(g => g.isActive && g.isDirty && g.updateBlock.startpc >= pc);
        }

        /// <summary>
        /// Marks all graphnodes ditry within the specified block
        /// </summary>
        /// <param name="block"></param>
        /// <param name="graphNodesInScope"></param>
        public static void MarkAllGraphNodesDirty(int block, List<AssociativeGraph.GraphNode> graphNodesInScope)
        {
            if (graphNodesInScope != null)
            {
                foreach (AssociativeGraph.GraphNode gnode in graphNodesInScope)
                {
                    if (gnode.languageBlockId == block)
                    {
                        gnode.isDirty = true;
                    }
                }
            }
        }

        /// <summary>
        /// Builds the dependencies within the list of graphNodes
        /// </summary>
        /// <param name="graphNodeScopeToCheck"></param>
        public static void BuildGraphNodeDependencies(List<AssociativeGraph.GraphNode> graphNodesInScope)
        {
            if (graphNodesInScope == null)
            {
                return;
            }

            // Get the current graphnode to check against the list
            //  [a = 10]  -> this one
            //  c = 1
            //  b = a
            //  d = a
            for (int i = 0; i < graphNodesInScope.Count; ++i)
            {
                AssociativeGraph.GraphNode currentNode = graphNodesInScope[i];
                if (!currentNode.isActive)
                {
                    continue;
                }
                // Get the graphnode to check if it depends on nodeToCheckAgainstList
                //  a = 10 (currentnode)
                //  c = 1  (gnode) -> this is checked if it depends on [a]. If it does, add it to the dependency list of  a = 10 (currentnode)
                //  b = a  (gnode) -> next
                //  d = a  (gnode) -> next
                for (int j = 0; j < graphNodesInScope.Count; ++j)
                {
                    AssociativeGraph.GraphNode gnode = graphNodesInScope[j];
                    if (currentNode.UID != gnode.UID)
                    {
                        if (!gnode.isActive)
                        {
                            continue;
                        }

                        //
                        // Associative update within an expression only allows downstream update
                        //  Case 1
                        //  a = a + 1
                        //      [0] t0 = a
                        //      [1] t1 = t0 + 1
                        //      [2] a = t1  <- The final assignment to 'a' should not re-execute [0] as they are part of the same expression
                        //
                        //  Case 2
                        //  a = b + c
                        //  b = 2
                        //      [0] t0 = b
                        //      [1] t1 = c
                        //      [2] t2 = t0 + t1
                        //      [3] a = t2  
                        //      [3] b = 2   <- Modifying 'b' should re-execute [0], [2] and [3]
                        //

                        bool isUpdatableNode = currentNode.updateNodeRefList != null && currentNode.updateNodeRefList.Count > 0;
                        if (!isUpdatableNode)
                        {
                            continue;
                        }

                        bool nodesAreSelfModifying = AreNodesSelfModifyingAndEqualLHS(currentNode, gnode);
                        if (nodesAreSelfModifying)
                        {
                            continue;
                        }

                        bool nodesAreSelfModifyingIdentList = AreNodesSelfModifyingAndEqualIdentList(currentNode, gnode);
                        if (nodesAreSelfModifyingIdentList)
                        {
                            continue;
                        }

                        bool canUpdate = DoesExecutingNodeAffectOtherNode(currentNode, gnode);
                        if (!canUpdate)
                        {
                            continue;
                        }

                        // No update for auto generated temps
                        bool isTempVarUpdate = IsTempVarLHS(currentNode);
                        if (isTempVarUpdate)
                        {
                            continue;
                        }


                        bool equalIdentList = AreLHSEqualIdentList(currentNode, gnode);
                        if (equalIdentList)
                        {
                            continue;
                        }

                        currentNode.PushGraphNodeToExecute(gnode);
                    }
                }
            }
        }

        public static bool IsTempVarLHS(AssociativeGraph.GraphNode graphNode)
        {
            Validity.Assert(graphNode != null);
            if(graphNode.updateNodeRefList.Count > 0)
            {
                return graphNode.updateNodeRefList[0].nodeList[0].symbol.name.Equals(Constants.kTempVar);
            }
            return false;
        }

        /// <summary>
        /// Check if executing 'execNode' will cause re-execution 'otherNode'
        /// </summary>
        /// <param name="executingNode"></param>
        /// <param name="otherNode"></param>
        private static bool DoesExecutingNodeAffectOtherNode(AssociativeGraph.GraphNode execNode, AssociativeGraph.GraphNode otherNode)
        {
            bool isWithinSSAExpression = execNode.ssaExpressionUID == otherNode.ssaExpressionUID;
            bool isDownstreamUpdate = isWithinSSAExpression && execNode.UID < otherNode.UID;
            bool isUpdatable = !isWithinSSAExpression || isDownstreamUpdate;
            if (!isUpdatable)
            {
                return false;
            }

            AssociativeGraph.GraphNode dependent = null;
            bool doesOtherNodeDependOnExecNode = false; 
            foreach (AssociativeGraph.UpdateNodeRef nodeRef in execNode.updateNodeRefList)
            {
                if (otherNode.DependsOn(nodeRef, ref dependent))
                {
                    doesOtherNodeDependOnExecNode = true;
                    break;
                }
            }

            // Other conditions can go here

            return doesOtherNodeDependOnExecNode;
        }


        /// <summary>
        /// Check if both nodes are self modifying and have equal lhs
        /// Example cases:
        ///     x = x + 1 is equal to x = x + 1
        ///     x = x + 1 is equal to x = a + x + 1
        /// </summary>
        /// <param name="varAssignNode"></param>
        /// <param name="inspectNode"></param>
        /// <returns></returns>
        private static bool AreNodesSelfModifyingAndEqualLHS(AssociativeGraph.GraphNode varAssignNode, AssociativeGraph.GraphNode inspectNode)
        {
            // Check if self modifying
            bool areNodesSelfModifying = varAssignNode.IsModifier && inspectNode.IsModifier;
            if (!areNodesSelfModifying)
            {
                return false;
            }

            // Check if varAssignNode is indeed the final assignment node
            //  x = x + 1
            //      [0] t0 = x
            //      [1] t1 = t0 + 1;
            //      [2] x = t1  <- This is the varAssignNode
            if (!varAssignNode.IsLastNodeInSSA)
            {
                return false; 
            }

            bool canInspectNodes =
                varAssignNode != null && inspectNode != null
                && varAssignNode.updateNodeRefList.Count > 0 && inspectNode.updateNodeRefList.Count > 0;
            if (!canInspectNodes)
            {
                return false;
            }

            // Check if they are from different expressions
            bool isWithinSSAExpression = varAssignNode.ssaExpressionUID == inspectNode.ssaExpressionUID;
            if (isWithinSSAExpression)
            {
                return false;
            }

            // Check for equal LHS
            AssociativeGraph.GraphNode assignNode = inspectNode.lastGraphNode;
            bool isValidAssignNode = assignNode != null && assignNode.updateNodeRefList.Count > 0;
            if (!isValidAssignNode)
            {
                return false;
            }

            bool areLHSEqual = AreLHSEqual(varAssignNode, assignNode);  
            return areLHSEqual;
        }


        /// <summary>
        /// Check if both nodes are self modifying and have equal lhs
        /// Example cases:
        ///     x.y = x.y + 1 is equal to x.y = x.y + 1
        ///     x.y = x.y + 1 is equal to x.y = a + x.y + 1
        /// </summary>
        /// <param name="varAssignNode"></param>
        /// <param name="inspectNode"></param>
        /// <returns></returns>
        private static bool AreNodesSelfModifyingAndEqualIdentList(AssociativeGraph.GraphNode varAssignNode, AssociativeGraph.GraphNode inspectNode)
        {
            AssociativeGraph.GraphNode node1 = varAssignNode.lastGraphNode;
            AssociativeGraph.GraphNode node2 = inspectNode.lastGraphNode;

            bool isUpdateable = node1 != null && node2 != null;
            if (!isUpdateable)
            {
                return false;
            }

            // Check if their lhs are equal identlists
            return AreLHSEqualIdentList(node1, node2);
        }

        /// <summary>
        /// Checks if both nodes are LHS identlists and that their identlists are equal
        /// </summary>
        /// <param name="executingNode"></param>
        /// <param name="dependentNode"></param>
        /// <returns></returns>
        public static bool AreLHSEqualIdentList(AssociativeGraph.GraphNode node, AssociativeGraph.GraphNode otherNode)
        {
            bool areBothLHSIdentList = node.IsLHSIdentList && otherNode.IsLHSIdentList;
            if (!areBothLHSIdentList)
            {
                return false;
            }

            for (int n = 0; n < node.updateNodeRefList.Count; ++n)
            {
                // Only check for identlists where the nodeList > 1 
                // nodeList contains all the symbols in an identlist 
                // a.b.c -> nodeList.Count == 3
                if (node.updateNodeRefList[n].nodeList.Count > 1)
                {
                    if (!node.updateNodeRefList[n].Equals(otherNode.updateNodeRefList[n]))
                    {
                        return false;
                    }
                }
            }
            return true;
        }


        /// <summary>
        /// Checks if the lhs (updateNodeRefList) are equal for both graphnodes
        /// </summary>
        /// <param name="node"></param>
        /// <param name="otherNode"></param>
        /// <returns></returns>
        private static bool AreLHSEqual(AssociativeGraph.GraphNode node, AssociativeGraph.GraphNode otherNode)
        {
            Validity.Assert(node != null && otherNode != null);
            Validity.Assert(node.updateNodeRefList.Count > 0);

            // Check for same number of noderefs
            if (node.updateNodeRefList.Count != otherNode.updateNodeRefList.Count)
            {
                return false;
            }

            return node.updateNodeRefList.SequenceEqual(otherNode.updateNodeRefList);
        }

        /// <summary>
        /// Returns the VM Graphnodes associated with the input ASTs
        /// </summary>
        /// <param name="core"></param>
        /// <param name="astList"></param>
        /// <returns></returns>
        public static List<AssociativeGraph.GraphNode> GetGraphNodesFromAST(ProtoCore.DSASM.Executable exe, List<AST.AssociativeAST.AssociativeNode> astList)
        {
            List<AssociativeGraph.GraphNode> deltaGraphNodes = new List<AssociativeGraph.GraphNode>();

            // Get nodes at global scope
            int classIndex = Constants.kInvalidIndex;
            int procIndex = Constants.kGlobalScope;
            int blockScope = (int)Executable.OffsetConstants.kInstrStreamGlobalScope;
            AssociativeGraph.DependencyGraph dependencyGraph = exe.GetInstructionStream(blockScope).dependencyGraph;
            List<AssociativeGraph.GraphNode> graphNodesInScope = dependencyGraph.GetGraphNodesAtScope(classIndex, procIndex);


            // Get a list of AST guids 
            List<Guid> astGuidList = new List<Guid>();
            foreach (AST.AssociativeAST.AssociativeNode ast in astList)
            {
                AST.AssociativeAST.BinaryExpressionNode bnode = ast as AST.AssociativeAST.BinaryExpressionNode;
                if (!astGuidList.Contains(bnode.guid))
                {
                    astGuidList.Add(bnode.guid);
                }
            }

            // For every graphnode in scope, find the graphodes that have the same guid as the guids in astList
            foreach (AssociativeGraph.GraphNode graphNode in graphNodesInScope)
            {
                foreach (Guid guid in astGuidList)
                {
                    if (graphNode.guid == guid)
                    {
                        deltaGraphNodes.Add(graphNode);
                    }
                }
            }
            return deltaGraphNodes;
        }

        /// <summary>
        /// Determines if at least one graphnode in the glboal scope is dirty
        /// </summary>
        /// <param name="exe"></param>
        /// <returns></returns>
        public static bool IsGlobalScopeDirty(Executable exe)
        {
            Validity.Assert(exe != null);
            var graph = exe.GetInstructionStream(0).dependencyGraph;
            var graphNodes = graph.GetGraphNodesAtScope(Constants.kInvalidIndex, Constants.kGlobalScope);
            if (graphNodes != null)
            {
                foreach (AssociativeGraph.GraphNode graphNode in graphNodes)
                {
                    if (graphNode.isDirty)
                    {
                        return true;
                    }
                }
            }
            return false;
        }

        /// <summary>
        /// Find and return all graphnodes that can be reached by executingGraphNode
        /// </summary>
        /// <param name="executingGraphNode"></param>
        /// <param name="executive"></param>
        /// <param name="exprUID"></param>
        /// <param name="modBlkId"></param>
        /// <param name="isSSAAssign"></param>
        /// <param name="executeSSA"></param>
        /// <param name="languageBlockID"></param>
        /// <param name="propertyChanged"></param>
        /// <returns></returns>
        public static List<AssociativeGraph.GraphNode> UpdateDependencyGraph(
            AssociativeGraph.GraphNode executingGraphNode,
            DSASM.Executive executive,
            int exprUID,
            int modBlkId,
            bool isSSAAssign,
            bool executeSSA,
            int languageBlockID,
            bool recursiveSearch,
            bool propertyChanged = false)
        {
            AssociativeGraph.DependencyGraph dependencyGraph = executive.exe.GetInstructionStream(languageBlockID).dependencyGraph;
            List<AssociativeGraph.GraphNode> reachableGraphNodes = new List<AssociativeGraph.GraphNode>();

            if (executingGraphNode == null)
            {
                return reachableGraphNodes;
            }

            int classIndex = executingGraphNode.classIndex;
            int procIndex = executingGraphNode.procIndex;

            var graph = dependencyGraph;
            var graphNodes = graph.GetGraphNodesAtScope(classIndex, procIndex);
            if (graphNodes == null)
            {
                return reachableGraphNodes;
            }

            //foreach (var graphNode in graphNodes)
            for (int i = 0; i < graphNodes.Count; ++i)
            {
                var graphNode = graphNodes[i];

                // If the graphnode is inactive then it is no longer executed
                if (!graphNode.isActive)
                {
                    continue;
                }

                //
                // Comment Jun: 
                //      This is clarifying the intention that if the graphnode is within the same SSA expression, we still allow update
                //
                bool allowUpdateWithinSSA = false;
                if (executeSSA)
                {
                    allowUpdateWithinSSA = true;
                    isSSAAssign = false; // Remove references to this when ssa flag is removed

                    // Do not update if its a property change and the current graphnode is the same expression
                    if (propertyChanged && graphNode.exprUID == executingGraphNode.exprUID)
                    {
                        continue;
                    }
                }
                else
                {
                    // TODO Jun: Remove this code immediatley after enabling SSA
                    bool withinSSAStatement = graphNode.UID == executingGraphNode.UID;
                    allowUpdateWithinSSA = !withinSSAStatement;
                }

                if (!allowUpdateWithinSSA || (propertyChanged && graphNode == executingGraphNode))
                {
                    continue;
                }

                foreach (var noderef in executingGraphNode.updateNodeRefList)
                {
                    // If this dirty graphnode is an associative lang block, 
                    // then find all that nodes in that lang block and mark them dirty
                    if (graphNode.isLanguageBlock)
                    {
                        List<AssociativeGraph.GraphNode> subGraphNodes = ProtoCore.AssociativeEngine.Utils.UpdateDependencyGraph(
                            executingGraphNode, executive, exprUID, modBlkId, isSSAAssign, executeSSA, graphNode.languageBlockId, recursiveSearch);
                        if (subGraphNodes.Count > 0)
                        {
                            reachableGraphNodes.Add(graphNode);
                        }
                    }

                    AssociativeGraph.GraphNode matchingNode = null;
                    if (!graphNode.DependsOn(noderef, ref matchingNode))
                    {
                        continue;
                    }

                    // @keyu: if we are modifying an object's property, e.g.,
                    // 
                    //    foo.id = 42;
                    //
                    // both dependent list and update list of the corresponding 
                    // graph node contains "foo" and "id", so if property "id"
                    // is changed, this graph node will be re-executed and the
                    // value of "id" is incorrectly set back to old value.
                    if (propertyChanged)
                    {
                        var depUpdateNodeRef = graphNode.dependentList[0].updateNodeRefList[0];
                        if (graphNode.updateNodeRefList.Count == 1)
                        {
                            var updateNodeRef = graphNode.updateNodeRefList[0];
                            if (depUpdateNodeRef.Equals(updateNodeRef))
                            {
                                continue;
                            }
                        }
                    }

                    //
                    // Comment Jun: We dont want to cycle between such statements:
                    //
                    // a1.a = 1;
                    // a1.a = 10;
                    //

                    Validity.Assert(null != matchingNode);
                    bool isLHSModification = matchingNode.isLHSNode;
                    bool isUpdateable = matchingNode.IsUpdateableBy(noderef);

                    // isSSAAssign means this is the graphnode of the final SSA assignment
                    // Overrride this if allowing within SSA update
                    // TODO Jun: Remove this code when SSA is completely enabled
                    bool allowSSADownstream = false;
                    if (executeSSA)
                    {
                        // Check if we allow downstream update
                        if (exprUID == graphNode.exprUID)
                        {
                            allowSSADownstream = graphNode.AstID > executingGraphNode.AstID;
                        }
                    }


                    // Comment Jun: 
                    //      If the triggered dependent graphnode is LHS 
                    //          and... 
                    //      the triggering node (executing graphnode)
                    if (isLHSModification && !isUpdateable)
                    {
                        break;
                    }

                    // TODO Jun: Optimization - Reimplement update delta evaluation using registers
                    //if (IsNodeModified(EX, FX))
                    bool isLastSSAAssignment = (exprUID == graphNode.exprUID) && graphNode.IsLastNodeInSSA && !graphNode.isReturn;
                    if (exprUID != graphNode.exprUID && modBlkId != graphNode.modBlkUID)
                    {
                        UpdateModifierBlockDependencyGraph(graphNode, dependencyGraph.GraphList);
                    }
                    else if (allowSSADownstream
                                || isSSAAssign
                                || isLastSSAAssignment
                                || (exprUID != graphNode.exprUID
                                    && modBlkId == Constants.kInvalidIndex
                                    && graphNode.modBlkUID == Constants.kInvalidIndex)
                        )
                    {
                        if (graphNode.isCyclic)
                        {
                            // If the graphnode is cyclic, mark it as not dirst so it wont get executed 
                            // Sets its cyclePoint graphnode to be not dirty so it also doesnt execute.
                            // The cyclepoint is the other graphNode that the current node cycles with
                            graphNode.isDirty = false;
                            if (null != graphNode.cyclePoint)
                            {
                                graphNode.cyclePoint.isDirty = false;
                                graphNode.cyclePoint.isCyclic = true;
                            }
                        }
                        else if (!graphNode.isDirty)
                        {
                            graphNode.forPropertyChanged = propertyChanged;
                            reachableGraphNodes.Add(graphNode);

                            // On debug mode:
                            //      we want to mark all ssa statements dirty for an if the lhs pointer is a new instance.
                            //      In this case, the entire line must be re-executed
                            //      
                            //  Given:
                            //      x = 1
                            //      p = p.f(x) 
                            //      x = 2
                            //
                            //  To SSA:
                            //
                            //      x = 1
                            //      t0 = p -> we want to execute from here of member function 'f' returned a new instance of 'p'
                            //      t1 = x
                            //      t2 = t0.f(t1)
                            //      p = t2
                            //      x = 2
                            if (null != executingGraphNode.lastGraphNode && executingGraphNode.lastGraphNode.reExecuteExpression)
                            {
                                executingGraphNode.lastGraphNode.reExecuteExpression = false;
                                // TODO Jun: Perform reachability analysis at compile time so the first node can  be determined statically at compile time
                                var firstGraphNode = AssociativeEngine.Utils.GetFirstSSAGraphnode(i - 1, graphNodes);
                                reachableGraphNodes.Add(firstGraphNode);
                                
                            }

                            // When a graphnode is dirty, recursively search of other graphnodes that may be affected
                            // Recursive search is only done statically 
                            if (recursiveSearch)
                            {
                                List<AssociativeGraph.GraphNode> subGraphNodes = ProtoCore.AssociativeEngine.Utils.UpdateDependencyGraph(
                                    graphNode,
                                    executive,
                                    graphNode.exprUID,
                                    graphNode.modBlkUID,
                                    graphNode.IsSSANode(),
                                    executeSSA,
                                    graphNode.languageBlockId,
                                    recursiveSearch);
                                if (subGraphNodes.Count > 0)
                                {
                                    reachableGraphNodes.AddRange(subGraphNodes);
                                }
                            }
                        }
                    }
                }
            }
            return reachableGraphNodes;
        }

        //
        // Comment Jun: Revised 
        //
        //  proc UpdateGraphNodeDependency(execnode)
        //      foreach node in graphnodelist 
        //          if execnode.lhs is equal to node.lhs
        //              if execnode.HasDependents() 
        //                  if execnode.Dependents() is not equal to node.Dependents()
        //                      node.RemoveDependents()
        //                  end
        //              end
        //          end
        //      end
        //  end
        //

        /// <summary>
        /// Determines if a graphnode was redefined by executingNode
        /// Given:
        ///     a = b;
        ///     a = 1; 
        ///  Where: 'a = b' has been redefined by 'a = 1'
        ///  
        /// </summary>
        /// <param name="gnode"></param>
        /// <param name="executingNode"></param>
        /// <returns></returns>
        public static bool IsGraphNodeRedefined(AssociativeGraph.GraphNode gnode, AssociativeGraph.GraphNode executingNode)
        {
            if (gnode.UID >= executingNode.UID // for previous graphnodes
                || gnode.updateNodeRefList.Count == 0
                || gnode.updateNodeRefList.Count != executingNode.updateNodeRefList.Count
                || gnode.isAutoGenerated)
            {
                return false;
            }

            // Check if the updateNodeRefList is equal for both graphnodes
            // In code form, it checks if the LHS symbols of an assignment stmt are equal
            if (!gnode.updateNodeRefList.SequenceEqual(executingNode.updateNodeRefList))
            {
                return false;
            }

            return true;
        }

        public static void UpdateModifierBlockDependencyGraph(AssociativeGraph.GraphNode graphNode, List<AssociativeGraph.GraphNode> graphNodeList)
        {
            int modBlkUID = graphNode.modBlkUID;
            int index = graphNode.UID;
            bool setModifierNode = true;
            if (graphNode.isCyclic)
            {
                // If the graphnode is cyclic, mark it as not first so it wont get executed 
                // Sets its cyclePoint graphnode to be not dirty so it also doesnt execute.
                // The cyclepoint is the other graphNode that the current node cycles with
                graphNode.isDirty = false;
                if (null != graphNode.cyclePoint)
                {
                    graphNode.cyclePoint.isDirty = false;
                    graphNode.cyclePoint.isCyclic = true;
                }
                setModifierNode = false;
            }

            if (modBlkUID != Constants.kInvalidIndex)
            {
                for (int i = index; i < graphNodeList.Count; ++i)
                {
                    AssociativeGraph.GraphNode node = graphNodeList[i];
                    if (node.modBlkUID == modBlkUID)
                    {
                        node.isDirty = setModifierNode;
                    }
                }
            }
            else
            {
                graphNode.isDirty = true;
            }
        }

        /// <summary>
        /// GetRedefinedGraphNodes will return a list of graphnodes that have been redefined by executingGraphNode
        /// 
        /// Given:
        ///     [1] a = b + c
        ///     [2] a = d
        /// Statement [1] has been redefined by statment [2]    
        /// Return true if this has occured
        /// 
        /// </summary>
        /// <param name="executingGraphNode"></param>
        /// <param name="classScope"></param>
        /// <param name="functionScope"></param>
        public static List<AssociativeGraph.GraphNode> GetRedefinedGraphNodes(RuntimeCore runtimeCore, AssociativeGraph.GraphNode executingGraphNode, List<AssociativeGraph.GraphNode> nodesInScope, int classScope, int functionScope)
        {
            List<AssociativeGraph.GraphNode> redefinedNodes = new List<AssociativeGraph.GraphNode>();
            if (executingGraphNode != null)
            {
                // Remove this condition when full SSA is enabled
                bool isssa = (!executingGraphNode.IsSSANode() && executingGraphNode.DependsOnTempSSA());

                if (runtimeCore.Options.ExecuteSSA)
                {
                    isssa = executingGraphNode.IsSSANode();
                }
                if (!isssa)
                {
                    foreach (AssociativeGraph.GraphNode graphNode in nodesInScope)
                    {
                        bool allowRedefine = true;

                        SymbolNode symbol = executingGraphNode.updateNodeRefList[0].nodeList[0].symbol;
                        bool isMember = symbol.classScope != Constants.kInvalidIndex
                            && symbol.functionIndex == Constants.kInvalidIndex;

                        if (isMember)
                        {
                            // For member vars, do not allow if not in the same scope
                            if (symbol.classScope != graphNode.classIndex || symbol.functionIndex != graphNode.procIndex)
                            {
                                allowRedefine = false;
                            }
                        }

                        if (allowRedefine)
                        {
                            // Check if graphnode was redefined by executingGraphNode
                            if (AssociativeEngine.Utils.IsGraphNodeRedefined(graphNode, executingGraphNode))
                            {
                                redefinedNodes.Add(graphNode);
                            }
                        }
                    }
                }
            }
            return redefinedNodes;
        }


        /// <summary>
        /// Find the first dirty node of the graphnode residing at indexOfDirtyNode
        /// </summary>
        /// <param name="indexOfDirtyNode"></param>
        /// <param name="nodesInScope"></param>
        /// <returns></returns>
        public static ProtoCore.AssociativeGraph.GraphNode GetFirstSSAGraphnode(int indexOfDirtyNode, List<AssociativeGraph.GraphNode> nodesInScope)
        {
            while (nodesInScope[indexOfDirtyNode].IsSSANode())
            {
                --indexOfDirtyNode;
                if (indexOfDirtyNode < 0)
                {
                    // In this case, the first SSA statemnt is the first graphnode
                    break;
                }

                Validity.Assert(indexOfDirtyNode >= 0);
            }
            return nodesInScope[indexOfDirtyNode + 1];
        }

       


        /// <summary>
        ///  Finds all graphnodes associated with each AST and marks them dirty. Returns the first dirty node
        /// </summary>
        /// <param name="core"></param>
        /// <param name="nodeList"></param>
        /// <returns></returns>
        public static AssociativeGraph.GraphNode MarkGraphNodesDirtyAtGlobalScope
(RuntimeCore core, IEnumerable<AST.AssociativeAST.AssociativeNode> nodeList)
        {
            if (nodeList == null)
            {
                return null;
            }

            AssociativeGraph.GraphNode firstDirtyNode = null;
            foreach (var node in nodeList)
            {
                var bNode = node as AST.AssociativeAST.BinaryExpressionNode;
                if (bNode == null)
                {
                    continue;
                }

                foreach (var gnode in core.DSExecutable.GetInstructionStream(0).dependencyGraph.GetGraphNodesAtScope(Constants.kInvalidIndex, Constants.kGlobalScope))
                {
                    if (gnode.isActive && gnode.OriginalAstID == bNode.OriginalAstID)
                    {
                        
                        gnode.isDirty = true;
                        gnode.isActive = true;
                        if (gnode.updateBlock.updateRegisterStartPC != Constants.kInvalidIndex)
                        {
                            gnode.updateBlock.startpc = gnode.updateBlock.updateRegisterStartPC;
                        }
                        if (firstDirtyNode == null)
                        {
                            firstDirtyNode = gnode;
                        }
                    }
                }
            }
            return firstDirtyNode;
        }

        public static void MarkGraphNodesDirtyFromFunctionRedef(RuntimeCore runtimeCore, List<AST.AssociativeAST.AssociativeNode> fnodeList)
        {
            bool entrypointSet = false;
            foreach (var node in fnodeList)
            {
                var fnode = node as AST.AssociativeAST.FunctionDefinitionNode;
                if (null == fnode)
                {
                    continue;
                }

                int exprId = Constants.kInvalidIndex;
                foreach (var gnode in runtimeCore.DSExecutable.GetInstructionStream(0).dependencyGraph.GraphList)
                {
                    if (gnode.isActive)
                    {
                        if (null != gnode.firstProc)
                        {
                            if (fnode.Name == gnode.firstProc.name && fnode.Signature.Arguments.Count == gnode.firstProc.argInfoList.Count)
                            {
                                if (Constants.kInvalidIndex == exprId)
                                {
                                    exprId = gnode.exprUID;
                                    if (!entrypointSet)
                                    {
                                        runtimeCore.SetStartPC(gnode.updateBlock.startpc);
                                        entrypointSet = true;
                                    }
                                }
                                gnode.isDirty = true;
                            }
                        }
                        else if (Constants.kInvalidIndex != exprId)
                        {
                            if (gnode.exprUID == exprId)
                            {
                                gnode.isDirty = true;
                                if (gnode.IsLastNodeInSSA)
                                {
                                    exprId = Constants.kInvalidIndex;
                                }
                            }
                        }
                    }
                }
            }
        }
    }
}

namespace ProtoCore.AssociativeGraph
{
    public class UpdateBlock
    {
        public int startpc { get; set; }
        public int endpc { get; set; }
        public int updateRegisterStartPC { get; set; }

        public UpdateBlock()
        {
            startpc = Constants.kInvalidIndex;
            endpc = Constants.kInvalidIndex;
            updateRegisterStartPC = Constants.kInvalidIndex;
        }
    }

    public class GraphNode
    {
        public int ssaExpressionUID { get; set; }
        public bool IsModifier { get; set; }    // Flags if a graphnode is part of a statement that performs self assignment (the LHS appears on the RHS)
        public int UID { get; set; }
        public Guid guid {get; set;}
        public int dependencyGraphListID { get; set; }
        public int AstID { get; set; }
        public int OriginalAstID { get; set; }    // The original AST that this graphnode is associated with
        public int exprUID { get; set; }
        public int ssaExprID { get; set; }
        public int modBlkUID { get; set; }
        public string CallsiteIdentifier { get; set; }
        public List<UpdateNode> dimensionNodeList { get; set; }
        public List<UpdateNodeRef> updateNodeRefList { get; set; }
        public bool isDirty { get; set; }
        public bool isDeferred { get; set; }
        public bool isReturn { get; set; }
        public int procIndex { get; set; }              // Function that this graph resides in
        public int classIndex { get; set; }             // Class index that this graph resides in
        public bool ProcedureOwned { get; set; }       // This graphnode's immediate scope is within a function (as opposed to languageblock or construct)
        public UpdateBlock updateBlock { get; set; }
        public List<GraphNode> dependentList { get; set; }
        public List<GraphNode> graphNodesToExecute { get; set; }
        public bool allowDependents { get; set; }
        public bool isIndexingLHS { get; set; }
        public bool isLHSNode { get; set; }
        public bool IsLHSIdentList { get; set; }
        public ProcedureNode firstProc { get; set; }
        public int firstProcRefIndex { get; set; }
        public bool isCyclic { get; set; }
        public bool isInlineConditional { get; set; }
        public GraphNode cyclePoint { get; set; }
        public bool isAutoGenerated { get; set; }
        public bool isLanguageBlock { get; set; }
        public int languageBlockId { get; set; }
        public List<StackValue> updateDimensions { get; set; }
        public int counter { get; set; }
        public ReplicationControl replicationControl {get; set;}
        public bool propertyChanged { get; set; }       // The property of ffi object that created in this graph node is changed
        public bool forPropertyChanged { get; set; }    // The graph node is marked as dirty because of property changed event

        public GraphNode lastGraphNode { get; set; }    // This is the last graphnode of an SSA'd statement

        public List<UpdateNodeRef> updatedArguments { get; set; }


        /// <summary>
        /// This is the list of lhs symbols in the same expression ID
        /// It is applicable for expressions transformed to SSA where each ssa temp in the same expression is in this list
        /// This list is only populated on the last SSA assignment as such:
        ///     
        /// Given
        ///     a = b.c.d
        ///     
        ///     [0] t0 = b      -> List empty
        ///     [1] t1 = t0.b   -> List empty
        ///     [2] t2 = t1.c   -> List empty
        ///     [3] a = t2      -> This is the last SSA stmt, its graphnode contains a list of graphnodes {t0,t1,t2}
        ///     
        /// </summary>
        public List<SymbolNode> symbolListWithinExpression { get; set; }

        public bool reExecuteExpression { get; set; }
        /// <summary>
        /// Flag determines if a graph node is active or not. If inactive, the graph node is invalid
        /// this is especially used in the LiveRunner to mark modified/deleted nodes inactive so that they are not executed
        /// </summary>
        public bool isActive { get; set; }

        public int SSASubscript { get; set; }
        public bool IsLastNodeInSSA { get; set; }


        public int MacroblockID { get; set; }
        public bool Visited { get; set; }

        /// <summary>
        /// A graphnode is flagged as an allocation represents a variable that was initially allocated on the DS stack or heap
        /// i.e. the graphnode associated with a variable declaration
        /// </summary>
        public bool IsAllocation { get; set; }

        public GraphNode()
        {
            IsModifier = false;
            UID = Constants.kInvalidIndex;
            AstID = Constants.kInvalidIndex;
            dependencyGraphListID = Constants.kInvalidIndex;
            CallsiteIdentifier = string.Empty;
            dimensionNodeList = new List<UpdateNode>();
            updateNodeRefList = new List<UpdateNodeRef>();
            isDirty = true;
            isDeferred = false;
            isReturn = false;
            procIndex = Constants.kGlobalScope;
            classIndex = Constants.kInvalidIndex;
            updateBlock = new UpdateBlock();
            dependentList = new List<GraphNode>();
            graphNodesToExecute = new List<GraphNode>();
            allowDependents = true;
            isIndexingLHS = false;
            isLHSNode = false;
            IsLHSIdentList = false;
            firstProc = null;
            firstProcRefIndex = Constants.kInvalidIndex;
            isCyclic = false;
            isInlineConditional = false;
            counter = 0;
            updatedArguments = new List<UpdateNodeRef>();
            isAutoGenerated = false;
            isLanguageBlock = false;
            languageBlockId = Constants.kInvalidIndex;
            updateDimensions = new List<StackValue>();
            propertyChanged = false;
            forPropertyChanged = false;
            lastGraphNode = null;
            isActive = true;
            symbolListWithinExpression = new List<SymbolNode>();
            reExecuteExpression = false;
            SSASubscript = Constants.kInvalidIndex;
            IsLastNodeInSSA = false;

            MacroblockID = Constants.kInvalidIndex;
            Visited = false;
            IsAllocation = false;
        }


        public void PushGraphNodeToExecute(GraphNode dependent)
        {
            // Do not add if it already contains this dependent
            foreach (GraphNode node in graphNodesToExecute)
            {
                if (node.UID == dependent.UID)
                {
                    return;
                }
            }
            graphNodesToExecute.Add(dependent);
        }

        public void PushDependent(GraphNode dependent)
        {
            if (!allowDependents)
            {
                return;
            }

            bool exists = false;
            foreach (GraphNode gnode in dependentList)
            {
                if (dependent.updateNodeRefList[0].nodeList[0].Equals(gnode.updateNodeRefList[0].nodeList[0]))
                {
                    exists = true;
                }
            }

            if (!exists)
            {
                if (dependent.UID != Constants.kInvalidIndex)
                {
                    dependent.UID = dependentList.Count;
                }
                dependentList.Add(dependent);
            }
        }

        public void ResolveLHSArrayIndex()
        {
            if (dimensionNodeList.Count > 0)
            {
                int last = updateNodeRefList[0].nodeList.Count - 1;
                updateNodeRefList[0].nodeList[last].dimensionNodeList.AddRange(dimensionNodeList);
            }
        }

        public void PushSymbolReference(SymbolNode symbol, UpdateNodeType type = UpdateNodeType.kSymbol)
        {
            Validity.Assert(null != symbol);
            UpdateNode updateNode = new UpdateNode();
            updateNode.symbol = symbol;
            updateNode.nodeType = type;

            UpdateNodeRef nodeRef = new UpdateNodeRef();
            nodeRef.PushUpdateNode(updateNode);

            updateNodeRefList.Add(nodeRef);
        }

        public void PushSymbolReference(SymbolNode symbol)
        {
            Validity.Assert(null != symbol);
            UpdateNode updateNode = new UpdateNode();
            updateNode.symbol = symbol;
            updateNode.nodeType = UpdateNodeType.kSymbol;

            UpdateNodeRef nodeRef = new UpdateNodeRef();
            nodeRef.block = symbol.runtimeTableIndex;
            nodeRef.PushUpdateNode(updateNode);

            updateNodeRefList.Add(nodeRef);
        }

        public bool IsUpdateableBy(UpdateNodeRef modifiedRef)
        {
            // Function to check if the current graphnode can be modified by the modified reference
            bool isUpdateable = false;
            if (modifiedRef.nodeList.Count < updateNodeRefList[0].nodeList.Count)
            {
                isUpdateable = true;
                for (int n = 0; n < modifiedRef.nodeList.Count; ++n)
                {
                    UpdateNode updateNode = modifiedRef.nodeList[n];
                    if (!updateNode.Equals(updateNodeRefList[0].nodeList[n]))
                    {
                        isUpdateable = false;
                        break;
                    }
                }
            }
            return isUpdateable;
        }

        public bool DependsOnProperty(string propertyName)
        {
            string getter = Constants.kGetterPrefix + propertyName;

            foreach (var dependent in dependentList)
            {
                foreach (var updateNodeRef in dependent.updateNodeRefList)
                {
                    foreach (var node in updateNodeRef.nodeList)
                    {
                        if (node.procNode != null && node.procNode.name == getter)
                        {
                            return true;
                        }
                    }
                }
            }

            return false;
        }


        /// <summary>
        /// For a list of update node like x.y.z, for specified property name
        /// "y", return x.
        /// </summary>
        /// <param name="propertyName"></param>
        /// <returns></returns>
        public UpdateNode GetUpdateNodeForGetter(string propertyName)
        {
            string getter = Constants.kGetterPrefix + propertyName;

            foreach (var dependent in dependentList)
            {
                foreach (var updateNodeRef in dependent.updateNodeRefList)
                {
                    for (int i = 0; i < updateNodeRef.nodeList.Count; ++i)
                    {
                        if (updateNodeRef.nodeList[i].procNode.name == getter && i == 1)
                        {
                            return updateNodeRef.nodeList[0];
                        }
                    }
                }
            }

            return null;
        }

        public bool DependsOn(UpdateNodeRef modifiedRef, ref GraphNode dependentNode)
        {
            bool match = false;

            foreach (GraphNode depNode in dependentList)
            {

                Validity.Assert(1 == depNode.updateNodeRefList.Count);
                //foreach (UpdateNodeRef depNodeRef in depNode.updateNodeRefList)
                //{
                UpdateNodeRef depNodeRef = depNode.updateNodeRefList[0];
                bool bothSymbolsMatch = false;
                bool bothSymbolsStatic = false;
                bool inImperativeMatch = false;
                bool inImperative = false;
                if (depNodeRef != null)
                    if (depNodeRef.nodeList != null && modifiedRef.nodeList != null && depNodeRef.nodeList.Count > 0 && modifiedRef.nodeList.Count > 0)
                    {
                        if (depNodeRef.nodeList.Count > modifiedRef.nodeList.Count)
                        {
                            for (int m = 0; m < depNodeRef.nodeList.Count; m++)
                            {

                                if (depNodeRef.nodeList[m] != null && modifiedRef.nodeList[0] != null && depNodeRef.nodeList[m].symbol != null && modifiedRef.nodeList[0].symbol != null)
                                {
                                    if (modifiedRef.nodeList[0].symbol.forArrayName != null && !modifiedRef.nodeList[0].symbol.forArrayName.Equals(""))
                                    {
                                        inImperative = true;
                                        if (modifiedRef.nodeList[0].symbol.functionIndex == Constants.kInvalidIndex)
                                        {
                                            inImperative = inImperative
                                                && (depNodeRef.nodeList[m].symbol.functionIndex == Constants.kInvalidIndex)
                                                && (modifiedRef.nodeList[0].symbol.codeBlockId == depNodeRef.nodeList[m].symbol.codeBlockId);
                                        }

                                        if (inImperative && modifiedRef.nodeList[0].symbol.functionIndex == depNodeRef.nodeList[m].symbol.functionIndex && (modifiedRef.nodeList[0].symbol.name == depNodeRef.nodeList[m].symbol.name || modifiedRef.nodeList[0].symbol.forArrayName == depNodeRef.nodeList[m].symbol.name))
                                        {
                                            inImperativeMatch = true;
                                        }

                                    }
                                }
                            }
                        }
                        else if (depNodeRef.nodeList.Count == modifiedRef.nodeList.Count)
                        {
                            for (int m = 0; m < depNodeRef.nodeList.Count && m < modifiedRef.nodeList.Count; m++)
                            {

                                if (depNodeRef.nodeList[m] != null && modifiedRef.nodeList[m] != null && depNodeRef.nodeList[m].symbol != null && modifiedRef.nodeList[m].symbol != null)
                                {
                                    if (modifiedRef.nodeList[0].symbol.forArrayName != null && !modifiedRef.nodeList[0].symbol.forArrayName.Equals(""))
                                    {
                                        inImperative = true;
                                        if (modifiedRef.nodeList[m].symbol.functionIndex == Constants.kInvalidIndex)
                                        {
                                            inImperative = inImperative
                                                && (depNodeRef.nodeList[m].symbol.functionIndex == Constants.kInvalidIndex)
                                                && (modifiedRef.nodeList[m].symbol.codeBlockId == depNodeRef.nodeList[m].symbol.codeBlockId);
                                        }
                                        if (inImperative && modifiedRef.nodeList[m].symbol.functionIndex == depNodeRef.nodeList[m].symbol.functionIndex && modifiedRef.nodeList[m].symbol.name == depNodeRef.nodeList[m].symbol.name )
                                        {
                                            inImperativeMatch = true;
                                        }

                                    }
                                }
                            }
                        }
                    }


                if (!inImperativeMatch)
                {
                    // Does first symbol match


                    if (null != modifiedRef.nodeList[0].symbol && null != depNodeRef.nodeList[0].symbol)
                    {
                        bothSymbolsMatch = modifiedRef.nodeList[0].symbol.Equals(depNodeRef.nodeList[0].symbol);


                        bothSymbolsStatic =
                            modifiedRef.nodeList[0].symbol.memregion == MemoryRegion.kMemStatic
                            && depNodeRef.nodeList[0].symbol.memregion == MemoryRegion.kMemStatic
                            && modifiedRef.nodeList[0].symbol.name == depNodeRef.nodeList[0].symbol.name;

                        // Check further if their array index match in literal values
                        if (bothSymbolsMatch)
                        {
                            // Are the indices the same number
                            bool areIndicesMatching = modifiedRef.nodeList[0].dimensionNodeList.Count >= depNodeRef.nodeList[0].dimensionNodeList.Count;
                            if (areIndicesMatching && depNodeRef.nodeList[0].dimensionNodeList.Count > 0)
                            {
                                for (int n = 0; n < depNodeRef.nodeList[0].dimensionNodeList.Count; ++n)
                                {
                                    // Is either a non-literal
                                    UpdateNode modDimNode =modifiedRef.nodeList[0].dimensionNodeList[n];
                                    UpdateNode depDimNode = depNodeRef.nodeList[0].dimensionNodeList[n];

                                    if (modDimNode.nodeType != depDimNode.nodeType)
                                    {
                                        bothSymbolsMatch = false;
                                    }
                                    else if (modDimNode.nodeType == UpdateNodeType.kLiteral)
                                    {
                                        bothSymbolsMatch = modDimNode.symbol.name.CompareTo(depDimNode.symbol.name) == 0;
                                    }
                                    else if (modDimNode.nodeType == UpdateNodeType.kSymbol)
                                    {
                                        bothSymbolsMatch = modDimNode.symbol.Equals(depDimNode.symbol);
                                    }
                                    else
                                    {
                                        bothSymbolsMatch = false;
                                    }

                                    if (!bothSymbolsMatch)
                                    { 
                                        break;
                                    }
                                }
                            }
                        }
                    }

                    if (bothSymbolsMatch || bothSymbolsStatic)
                    {
                        match = true;

                        // If it is static, then all symbols must match
                        if (bothSymbolsStatic)
                        {
                            // The number of symbols in the modifed reference... 
                            //  ...must match
                            // The number of symbols in the current dependency noderef
                            if (modifiedRef.nodeList.Count == depNodeRef.nodeList.Count)
                            {
                                for (int n = 1; n < modifiedRef.nodeList.Count; ++n)
                                {
                                    //Validity.Assert(!modifiedRef.nodeList[n].isMethod);
                                    //Validity.Assert(!depNodeRef.nodeList[n].isMethod);

                                    if (UpdateNodeType.kMethod == modifiedRef.nodeList[n].nodeType || UpdateNodeType.kMethod == depNodeRef.nodeList[n].nodeType)
                                    {
                                        match = false;
                                        break;
                                    }

                                    if (modifiedRef.nodeList[n].symbol.index != depNodeRef.nodeList[n].symbol.index)
                                    {
                                        match = false;
                                        break;
                                    }
                                }
                            }
                            else
                            {
                                match = false;
                            }
                        }
                        else
                        {
                            if (modifiedRef.nodeList.Count >= depNodeRef.nodeList.Count)
                            {
                                //
                                // The modifed reference is either the same nodelist length or more than the current dependent
                                // a.x.y is being compared to a.x
                                //
                                for (int n = 1; n < modifiedRef.nodeList.Count; ++n)
                                {
                                    if (modifiedRef.nodeList.Count != depNodeRef.nodeList.Count)
                                    {
                                        if (n >= depNodeRef.nodeList.Count)
                                        {
                                            match = false;
                                            break;
                                        }
                                    }

                                    if (UpdateNodeType.kMethod == modifiedRef.nodeList[n].nodeType || UpdateNodeType.kMethod == depNodeRef.nodeList[n].nodeType)
                                    {
                                        match = false;
                                        break;
                                    }

                                    if (modifiedRef.nodeList[n].symbol.name != depNodeRef.nodeList[n].symbol.name)
                                    {
                                        match = false;
                                        break;
                                    }
                                }
                            }
                            else
                            {
                                //
                                // The modifed reference nodelist is less than than the current dependent nodelist
                                // a.x is being compared to a.x.y 
                                //
                                for (int n = 1; n < depNodeRef.nodeList.Count; ++n)
                                {

                                    if (n >= modifiedRef.nodeList.Count)
                                    {
                                        break;
                                    }

                                    if (UpdateNodeType.kMethod == modifiedRef.nodeList[n].nodeType || UpdateNodeType.kMethod == depNodeRef.nodeList[n].nodeType)
                                    {
                                        match = false;
                                        break;
                                    }

                                    if (modifiedRef.nodeList[n].symbol.name != depNodeRef.nodeList[n].symbol.name)
                                    {
                                        match = false;
                                        break;
                                    }
                                }
                            }
                        }
                    }

                    dependentNode = depNode;
                    if (match)
                    {
                        break;
                    }

                }
                else
                {
                    for (int m = 0; m < depNodeRef.nodeList.Count && m < modifiedRef.nodeList.Count; m++)
                    {
                        // Does first symbol match

                        if (null != modifiedRef.nodeList[m].symbol && null != depNodeRef.nodeList[m].symbol)
                        {
                            bothSymbolsMatch = modifiedRef.nodeList[m].symbol.Equals(depNodeRef.nodeList[m].symbol);
                            bothSymbolsStatic =
                                modifiedRef.nodeList[m].symbol.memregion == MemoryRegion.kMemStatic
                                && depNodeRef.nodeList[m].symbol.memregion == MemoryRegion.kMemStatic
                                && modifiedRef.nodeList[m].symbol.name == depNodeRef.nodeList[m].symbol.name;

                            // Check further if their array index match in literal values
                            if (bothSymbolsMatch)
                            {
                                // Are the indices the same number
                                bool areIndicesMatching = modifiedRef.nodeList[m].dimensionNodeList.Count == depNodeRef.nodeList[m].dimensionNodeList.Count;
                                if (areIndicesMatching && modifiedRef.nodeList[m].dimensionNodeList.Count > 0)
                                {
                                    for (int n = 0; n < modifiedRef.nodeList[m].dimensionNodeList.Count; ++n)
                                    {
                                        // Is either a non-literal
                                        bool isEitherNonLiteral = modifiedRef.nodeList[m].dimensionNodeList[n].nodeType != UpdateNodeType.kLiteral
                                            || depNodeRef.nodeList[m].dimensionNodeList[n].nodeType != UpdateNodeType.kLiteral;
                                        if (isEitherNonLiteral)
                                        {
                                            bothSymbolsMatch = false;
                                            break;
                                        }

                                        // They are both literal, now check for their literal values
                                        if (0 != modifiedRef.nodeList[m].dimensionNodeList[n].symbol.name.CompareTo(depNodeRef.nodeList[m].dimensionNodeList[n].symbol.name))
                                        {
                                            // They are not the same
                                            bothSymbolsMatch = false;
                                            break;
                                        }
                                    }
                                }
                            }
                        }

                        if (bothSymbolsMatch || bothSymbolsStatic || inImperativeMatch)
                        {
                            match = true;

                            // If it is static, then all symbols must match
                            if (bothSymbolsStatic)
                            {
                                // The number of symbols in the modifed reference... 
                                //  ...must match
                                // The number of symbols in the current dependency noderef
                                if (modifiedRef.nodeList.Count == depNodeRef.nodeList.Count)
                                {
                                    for (int n = 1; n < modifiedRef.nodeList.Count; ++n)
                                    {
                                        //Validity.Assert(!modifiedRef.nodeList[n].isMethod);
                                        //Validity.Assert(!depNodeRef.nodeList[n].isMethod);

                                        if (UpdateNodeType.kMethod == modifiedRef.nodeList[n].nodeType || UpdateNodeType.kMethod == depNodeRef.nodeList[n].nodeType)
                                        {
                                            match = false;
                                            break;
                                        }

                                        if (modifiedRef.nodeList[n].symbol.index != depNodeRef.nodeList[n].symbol.index)
                                        {
                                            match = false;
                                            break;
                                        }
                                    }
                                }
                                else
                                {
                                    match = false;
                                }
                            }
                            else
                            {
                                if (modifiedRef.nodeList.Count >= depNodeRef.nodeList.Count)
                                {
                                    //
                                    // The modifed reference is either the same nodelist length or more than the current dependent
                                    // a.x.y is being compared to a.x
                                    //
                                    for (int n = 1; n < modifiedRef.nodeList.Count; ++n)
                                    {
                                        if (modifiedRef.nodeList.Count != depNodeRef.nodeList.Count)
                                        {
                                            if (n >= depNodeRef.nodeList.Count)
                                            {
                                                match = false;
                                                break;
                                            }
                                        }

                                        if (UpdateNodeType.kMethod == modifiedRef.nodeList[n].nodeType || UpdateNodeType.kMethod == depNodeRef.nodeList[n].nodeType)
                                        {
                                            match = false;
                                            break;
                                        }

                                        if (modifiedRef.nodeList[n].symbol.name != depNodeRef.nodeList[n].symbol.name)
                                        {
                                            match = false;
                                            break;
                                        }
                                    }
                                }
                                else
                                {
                                    //
                                    // The modifed reference nodelist is less than than the current dependent nodelist
                                    // a.x is being compared to a.x.y 
                                    //
                                    for (int n = 1; n < depNodeRef.nodeList.Count; ++n)
                                    {

                                        if (n >= modifiedRef.nodeList.Count)
                                        {
                                            break;
                                        }

                                        if (UpdateNodeType.kMethod == modifiedRef.nodeList[n].nodeType || UpdateNodeType.kMethod == depNodeRef.nodeList[n].nodeType)
                                        {
                                            match = false;
                                            break;
                                        }

                                        if (modifiedRef.nodeList[n].symbol.name != depNodeRef.nodeList[n].symbol.name)
                                        {
                                            match = false;
                                            break;
                                        }
                                    }
                                }
                            }
                        }
                    }
                    dependentNode = depNode;
                    if (match)
                    {
                        break;
                    }
                }
                //}
            }
            return match;
        }

        public bool DependsOnTempSSA()
        {
            foreach (GraphNode dnode in dependentList)
            {
                if (dnode.IsSSANode())
                {
                    return true;
                }
            }
            return false;
        }

        public bool IsSSANode()
        {
            if (updateNodeRefList.Count == 0)
            {
                return false;
            }

            return CoreUtils.IsSSATemp(updateNodeRefList[0].nodeList[0].symbol.name);
        }
    }

    public class DependencyGraph
    {
        private readonly Core core;
        private List<GraphNode> graphList;

        // For quickly get a list of graph nodes at some scope. 
        private Dictionary<ulong, List<GraphNode>> graphNodeMap;

        public List<GraphNode> GraphList
        {
            get
            {
                return graphList;
            }
        }

<<<<<<< HEAD
        /// <summary>
        /// Marks all graphnodes in scope as dirty
        /// </summary>
        /// <param name="block"></param>
        /// <param name="classIndex"></param>
        /// <param name="procIndex"></param>
        public void MarkAllGraphNodesDirty(int block, int classIndex, int procIndex)
        {
            List<GraphNode> gnodeList = GetGraphNodesAtScope(classIndex, procIndex);
            if (gnodeList != null)
            {
                foreach (GraphNode gnode in gnodeList)
                {
                    if (gnode.languageBlockId == block)
                    {
                        gnode.isDirty = true;
                    }
                }
            }
        }


        /// <summary>
        /// Gets the graphnode of the given pc and scope
        /// </summary>
        /// <param name="pc"></param>
        /// <param name="classIndex"></param>
        /// <param name="procIndex"></param>
        /// <returns></returns>
        public GraphNode GetGraphNode(int pc, int classIndex, int procIndex)
        {
            List<GraphNode> gnodeList = GetGraphNodesAtScope(classIndex, procIndex);
            if (gnodeList != null && gnodeList.Count > 0)
            {
                foreach (GraphNode gnode in gnodeList)
                {
                    if (gnode.isActive && gnode.isDirty && gnode.updateBlock.startpc == pc)
                    {
                        return gnode;
                    }
                }
            }
            return null;
        }


        /// <summary>
        /// Gets the first dirty graphnode starting from the given pc
        /// </summary>
        /// <param name="pc"></param>
        /// <param name="classIndex"></param>
        /// <param name="procIndex"></param>
        /// <returns></returns>
        public GraphNode GetFirstDirtyGraphNode(int pc, int classIndex, int procIndex)
        {
            List<GraphNode> gnodeList = GetGraphNodesAtScope(classIndex, procIndex);
            if (gnodeList != null && gnodeList.Count > 0)
            {
                foreach (GraphNode gnode in gnodeList)
                {
                    if (gnode.isActive && gnode.isDirty && gnode.updateBlock.startpc >= pc)
                    {
                        return gnode;
                    }
                }
            }
            return null;
        }

        /// <summary>
        /// Gets the first dirty graphnode at the global and macroblock scope
        /// </summary>
        /// <param name="pc"></param>
        /// <param name="macroBlockID"></param>
        /// <returns></returns>
        public GraphNode GetFirstDirtyGraphNodeAtGlobalScope(int pc, int macroBlockID)
        {
            List<GraphNode> gnodeList = GetGraphNodesAtScope(Constants.kInvalidIndex, Constants.kGlobalScope);
            if (gnodeList == null || gnodeList.Count < 1)
            {
                return null;
            }

            foreach (GraphNode gnode in gnodeList)
            {
                if (gnode.isActive && gnode.isDirty && gnode.updateBlock.startpc >= pc && gnode.MacroblockID == macroBlockID)
                {
                    return gnode;
                }
            }

            return null;
        }


=======
>>>>>>> dd5dff6b
        private ulong GetGraphNodeKey(int classIndex, int procIndex)
        {
            uint ci = (uint)classIndex;
            uint pi = (uint)procIndex;
            return (((ulong)ci) << 32) | pi;
        }

        public DependencyGraph(Core core)
        {
            this.core = core;
            graphList = new List<GraphNode>();
            graphNodeMap = new Dictionary<ulong, List<GraphNode>>();
        }

        public List<GraphNode> GetGraphNodesAtScope(int classIndex, int procIndex)
        {
            List<GraphNode> nodes = new List<GraphNode>();
            graphNodeMap.TryGetValue(GetGraphNodeKey(classIndex, procIndex), out nodes);
            return nodes;
        }

        public List<bool> GetExecutionStatesAtScope(int classIndex, int procIndex)
        {
            List<GraphNode> nodes = GetGraphNodesAtScope(classIndex, procIndex);

            List<bool> execStates = new List<bool>();
            if (null != nodes && nodes.Count > 0)
            {
                for (int n = 0; n < nodes.Count; ++n)
                {
                    execStates.Add(nodes[n].isDirty);
                }
            }
            return execStates;
        }

        public void RemoveNodesFromScope(int classIndex, int procIndex)
        {
            ulong removeKey = GetGraphNodeKey(classIndex, procIndex);
            graphNodeMap.Remove(removeKey);
        }

        public void Push(GraphNode node)
        {
            Validity.Assert(null != core);
            Validity.Assert(core.GraphNodeUID >= 0);
            node.UID = core.GraphNodeUID++;
            node.dependencyGraphListID = graphList.Count;
            graphList.Add(node);

            ulong key = GetGraphNodeKey(node.classIndex, node.procIndex);
            List<GraphNode> nodes;
            if (graphNodeMap.TryGetValue(key, out nodes))
            {
                nodes.Add(node);
            }
            else
            {
                nodes = new List<GraphNode> {node};
                graphNodeMap[key] = nodes;
            }
        }
    }

    public enum UpdateNodeType
    {
        kLiteral,
        kSymbol,
        kMethod
    };

    public class UpdateNode
    {
        public SymbolNode symbol;
        public ProcedureNode procNode;
        public UpdateNodeType nodeType;

        // This is the list of nodes represting every indexed dimension
        public List<UpdateNode> dimensionNodeList { get; set; }

        public UpdateNode()
        {
            dimensionNodeList = new List<UpdateNode>();
        }

        public override bool Equals(object obj)
        {
            var rhs = obj as UpdateNode;
            if (rhs == null)
            {
                return false;
            }

            if (nodeType != rhs.nodeType)
            {
                return false;
            }

            if (nodeType == UpdateNodeType.kSymbol || nodeType == UpdateNodeType.kLiteral)
            {
                return symbol.Equals(rhs.symbol);
            }
            else if (nodeType == UpdateNodeType.kMethod)
            {
                return procNode.Equals(rhs.procNode);
            }

            return false;
        }
    }


    // An update node reference is an entity in a graphnode that represents 
    // the LHS of an identifer or one of the RHS identifiers of an expression
    public class UpdateNodeRef
    {
        public int block { get; set; }
        public List<UpdateNode> nodeList { get; set; }
        public StackValue symbolData { get; set; }

        public UpdateNodeRef()
        {
            nodeList = new List<UpdateNode>();
        }

        public UpdateNodeRef(UpdateNodeRef rhs)
        {
            if (null != rhs && null != rhs.nodeList)
            {
                nodeList = new List<UpdateNode>(rhs.nodeList);
            }
            else
            {
                nodeList = new List<UpdateNode>();
            }
        }

        public void PushUpdateNode(UpdateNode node)
        {
            nodeList.Add(node);
        }

        public void PushUpdateNodeRef(UpdateNodeRef nodeRef)
        {
            Validity.Assert(null != nodeList);
            foreach (UpdateNode node in nodeRef.nodeList)
            {
                nodeList.Add(node);
            }
        }

        public UpdateNodeRef GetUntilFirstProc()
        {
            UpdateNodeRef newRef = new UpdateNodeRef();
            foreach (UpdateNode node in nodeList)
            {
                if (node.nodeType != UpdateNodeType.kMethod)
                {
                    newRef.nodeList.Add(node);
                }
            }
            return newRef;
        }

        public override bool Equals(object obj)
        {
            var rhs = obj as UpdateNodeRef;
            if (rhs == null)
            {
                return false;
            }

            if (nodeList.Count != rhs.nodeList.Count)
            {
                return false;
            }

            for (int n = 0; n < nodeList.Count; ++n)
            {
                if (nodeList[n].dimensionNodeList.Count != rhs.nodeList[n].dimensionNodeList.Count)
                {
                    return false;
                }
                else if (nodeList[n].dimensionNodeList.Count != 0)
                {
                    for (int m = 0; m < nodeList[n].dimensionNodeList.Count; m++)
                    {
                        if (nodeList[n].dimensionNodeList[m].symbol.name != rhs.nodeList[n].dimensionNodeList[m].symbol.name)
                        {
                            return false;
                        }
                    }
                }

                if (!nodeList[n].Equals(rhs.nodeList[n]))
                {
                    return false;
                }
            }
            return true;
        }
    }
}<|MERGE_RESOLUTION|>--- conflicted
+++ resolved
@@ -1608,104 +1608,6 @@
             }
         }
 
-<<<<<<< HEAD
-        /// <summary>
-        /// Marks all graphnodes in scope as dirty
-        /// </summary>
-        /// <param name="block"></param>
-        /// <param name="classIndex"></param>
-        /// <param name="procIndex"></param>
-        public void MarkAllGraphNodesDirty(int block, int classIndex, int procIndex)
-        {
-            List<GraphNode> gnodeList = GetGraphNodesAtScope(classIndex, procIndex);
-            if (gnodeList != null)
-            {
-                foreach (GraphNode gnode in gnodeList)
-                {
-                    if (gnode.languageBlockId == block)
-                    {
-                        gnode.isDirty = true;
-                    }
-                }
-            }
-        }
-
-
-        /// <summary>
-        /// Gets the graphnode of the given pc and scope
-        /// </summary>
-        /// <param name="pc"></param>
-        /// <param name="classIndex"></param>
-        /// <param name="procIndex"></param>
-        /// <returns></returns>
-        public GraphNode GetGraphNode(int pc, int classIndex, int procIndex)
-        {
-            List<GraphNode> gnodeList = GetGraphNodesAtScope(classIndex, procIndex);
-            if (gnodeList != null && gnodeList.Count > 0)
-            {
-                foreach (GraphNode gnode in gnodeList)
-                {
-                    if (gnode.isActive && gnode.isDirty && gnode.updateBlock.startpc == pc)
-                    {
-                        return gnode;
-                    }
-                }
-            }
-            return null;
-        }
-
-
-        /// <summary>
-        /// Gets the first dirty graphnode starting from the given pc
-        /// </summary>
-        /// <param name="pc"></param>
-        /// <param name="classIndex"></param>
-        /// <param name="procIndex"></param>
-        /// <returns></returns>
-        public GraphNode GetFirstDirtyGraphNode(int pc, int classIndex, int procIndex)
-        {
-            List<GraphNode> gnodeList = GetGraphNodesAtScope(classIndex, procIndex);
-            if (gnodeList != null && gnodeList.Count > 0)
-            {
-                foreach (GraphNode gnode in gnodeList)
-                {
-                    if (gnode.isActive && gnode.isDirty && gnode.updateBlock.startpc >= pc)
-                    {
-                        return gnode;
-                    }
-                }
-            }
-            return null;
-        }
-
-        /// <summary>
-        /// Gets the first dirty graphnode at the global and macroblock scope
-        /// </summary>
-        /// <param name="pc"></param>
-        /// <param name="macroBlockID"></param>
-        /// <returns></returns>
-        public GraphNode GetFirstDirtyGraphNodeAtGlobalScope(int pc, int macroBlockID)
-        {
-            List<GraphNode> gnodeList = GetGraphNodesAtScope(Constants.kInvalidIndex, Constants.kGlobalScope);
-            if (gnodeList == null || gnodeList.Count < 1)
-            {
-                return null;
-            }
-
-            foreach (GraphNode gnode in gnodeList)
-            {
-                if (gnode.isActive && gnode.isDirty && gnode.updateBlock.startpc >= pc && gnode.MacroblockID == macroBlockID)
-                {
-                    return gnode;
-                }
-            }
-
-            return null;
-        }
-
-
-=======
->>>>>>> dd5dff6b
         private ulong GetGraphNodeKey(int classIndex, int procIndex)
         {
             uint ci = (uint)classIndex;
