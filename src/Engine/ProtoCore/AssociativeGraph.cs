--- conflicted
+++ resolved
@@ -285,18 +285,7 @@
                 return false;
             }
 
-<<<<<<< HEAD
-            for (int n = 0; n < node.updateNodeRefList.Count; ++n)
-            {
-                if (!node.updateNodeRefList[n].Equals(otherNode.updateNodeRefList[n]))
-                {
-                    return false;
-                }
-            }
-            return true;
-=======
             return node.updateNodeRefList.SequenceEqual(otherNode.updateNodeRefList);
->>>>>>> bbfa6c8e
         }
 
         /// <summary>
