using System.Collections.Generic;
using ProtoCore.Utils;
using System;
using ProtoCore.DSASM;
using ProtoCore.Lang.Replication;

namespace ProtoCore.AssociativeEngine
{
    public enum UpdateStatus
    {
        kNormalUpdate,
        kPropertyChangedUpdate
    }

    public class Utils
    {
        /// <summary>
        /// Finds all graphnodes associated with each AST and marks them dirty
        /// </summary>
        /// <param name="nodeList"></param>
        /// <summary>
        /// <returns></returns>
        public static void MarkGraphNodesDirty(Core core, IEnumerable<AST.AssociativeAST.AssociativeNode> nodeList)
        {
            if (nodeList == null)
                return;

            bool setEntryPoint = false;
            foreach (var node in nodeList)
            {
                var bNode = node as AST.AssociativeAST.BinaryExpressionNode;
                if (bNode == null)
                {
                    continue;
                }

                foreach (var gnode in core.DSExecutable.instrStreamList[0].dependencyGraph.GraphList)
                {
                    if (gnode.isActive && gnode.OriginalAstID == bNode.OriginalAstID)
                    {
                        if (!setEntryPoint)
                        {
                            setEntryPoint = true;
                            core.SetNewEntryPoint(gnode.updateBlock.startpc);
                        }
                        gnode.isDirty = true;
                        gnode.isActive = true;
                    }
                }
            }
        }

        public static void MarkGraphNodesDirtyFromFunctionRedef(Core core, List<AST.AssociativeAST.AssociativeNode> fnodeList)
        {
            foreach (var node in fnodeList)
            {
                var fnode = node as AST.AssociativeAST.FunctionDefinitionNode;
                if (null == fnode)
                {
                    continue;
                }

<<<<<<< HEAD
                int exprId = Constants.kInvalidIndex;
=======
                bool entrypointSet = false;
                int exprId = ProtoCore.DSASM.Constants.kInvalidIndex;
>>>>>>> 5f144c62
                foreach (var gnode in core.DSExecutable.instrStreamList[0].dependencyGraph.GraphList)
                {
                    if (gnode.isActive)
                    {
                        if (null != gnode.firstProc)
                        {
                            if (fnode.Name == gnode.firstProc.name && fnode.Signature.Arguments.Count == gnode.firstProc.argInfoList.Count)
                            {
                                if (Constants.kInvalidIndex == exprId)
                                {
                                    exprId = gnode.exprUID;
                                    if (!entrypointSet)
                                    {
                                        core.SetNewEntryPoint(gnode.updateBlock.startpc);
                                        entrypointSet = true;
                                    }
                                }
                                gnode.isDirty = true;
                            }
                        }
                        else if (Constants.kInvalidIndex != exprId)
                        {
                            if (gnode.exprUID == exprId)
                            {
                                gnode.isDirty = true;
                                if (gnode.IsLastNodeInSSA)
                                {
                                    exprId = Constants.kInvalidIndex;
                                }
                            }
                        }
                    }
                }
            }
        }
    }
}

namespace ProtoCore.AssociativeGraph
{
    public class UpdateBlock
    {
        public int startpc { get; set; }
        public int endpc { get; set; }

        public UpdateBlock()
        {
            startpc = Constants.kInvalidIndex;
            endpc = Constants.kInvalidIndex;
        }
    }

    public class GraphNode
    {
        public int UID { get; set; }
        public Guid guid {get; set;}
        public int dependencyGraphListID { get; set; }
        public int AstID { get; set; }
        public int OriginalAstID { get; set; }    // The original AST that this graphnode is associated with
        public int exprUID { get; set; }
        public int ssaExprID { get; set; }
        public int modBlkUID { get; set; }
        public string CallsiteIdentifier { get; set; }
        public List<UpdateNode> dimensionNodeList { get; set; }
        public List<UpdateNodeRef> updateNodeRefList { get; set; }
        public bool isDirty { get; set; }
        public bool isDeferred { get; set; }
        public bool isReturn { get; set; }
        public int procIndex { get; set; }              // Function that this graph resides in
        public int classIndex { get; set; }             // Class index that this graph resides in
        public bool ProcedureOwned { get; set; }       // This graphnode's immediate scope is within a function (as opposed to languageblock or construct)
        public UpdateBlock updateBlock { get; set; }
        public List<GraphNode> dependentList { get; set; }
        public bool allowDependents { get; set; }
        public bool isIndexingLHS { get; set; }
        public bool isLHSNode { get; set; }
        public ProcedureNode firstProc { get; set; }
        public int firstProcRefIndex { get; set; }
        public bool isCyclic { get; set; }
        public bool isInlineConditional { get; set; }
        public GraphNode cyclePoint { get; set; }
        public bool isAutoGenerated { get; set; }
        public bool isLanguageBlock { get; set; }
        public int languageBlockId { get; set; }
        public List<StackValue> updateDimensions { get; set; }
        public int counter { get; set; }
        public ReplicationControl replicationControl {get; set;}
        public bool propertyChanged { get; set; }       // The property of ffi object that created in this graph node is changed
        public bool forPropertyChanged { get; set; }    // The graph node is marked as dirty because of property changed event

        public GraphNode lastGraphNode { get; set; }    // This is the last graphnode of an SSA'd statement

        public List<UpdateNodeRef> updatedArguments { get; set; }


        /// <summary>
        /// This is the list of lhs symbols in the same expression ID
        /// It is applicable for expressions transformed to SSA where each ssa temp in the same expression is in this list
        /// This list is only populated on the last SSA assignment as such:
        ///     
        /// Given
        ///     a = b.c.d
        ///     
        ///     [0] t0 = b      -> List empty
        ///     [1] t1 = t0.b   -> List empty
        ///     [2] t2 = t1.c   -> List empty
        ///     [3] a = t2      -> This is the last SSA stmt, its graphnode contains a list of graphnodes {t0,t1,t2}
        ///     
        /// </summary>
        public List<SymbolNode> symbolListWithinExpression { get; set; }

        public bool reExecuteExpression { get; set; }
        /// <summary>
        /// Flag determines if a graph node is active or not. If inactive, the graph node is invalid
        /// this is especially used in the LiveRunner to mark modified/deleted nodes inactive so that they are not executed
        /// </summary>
        public bool isActive { get; set; }

        public int SSASubscript { get; set; }
        public bool IsLastNodeInSSA { get; set; }


        
#if __PROTOTYPE_ARRAYUPDATE_FUNCTIONCALL
        public StackValue ArrayPointer { get; set; }
#endif

        public GraphNode()
        {
            UID = Constants.kInvalidIndex;
            AstID = Constants.kInvalidIndex;
            dependencyGraphListID = Constants.kInvalidIndex;
            CallsiteIdentifier = string.Empty;
            dimensionNodeList = new List<UpdateNode>();
            updateNodeRefList = new List<UpdateNodeRef>();
            isDirty = true;
            isDeferred = false;
            isReturn = false;
            procIndex = Constants.kGlobalScope;
            classIndex = Constants.kInvalidIndex;
            updateBlock = new UpdateBlock();
            dependentList = new List<GraphNode>();
            allowDependents = true;
            isIndexingLHS = false;
            isLHSNode = false;
            firstProc = null;
            firstProcRefIndex = Constants.kInvalidIndex;
            isCyclic = false;
            isInlineConditional = false;
            counter = 0;
            updatedArguments = new List<UpdateNodeRef>();
            isAutoGenerated = false;
            isLanguageBlock = false;
            languageBlockId = Constants.kInvalidIndex;
            updateDimensions = new List<StackValue>();
            propertyChanged = false;
            forPropertyChanged = false;
            lastGraphNode = null;
            isActive = true;

#if __PROTOTYPE_ARRAYUPDATE_FUNCTIONCALL
            ArrayPointer = StackValue.Null;
#endif
            symbolListWithinExpression = new List<SymbolNode>();
            reExecuteExpression = false;
            SSASubscript = Constants.kInvalidIndex;
            IsLastNodeInSSA = false;
        }


        public void PushDependent(GraphNode dependent)
        {
            if (!allowDependents)
            {
                return;
            }

            bool exists = false;
            foreach (GraphNode gnode in dependentList)
            {
                if (dependent.updateNodeRefList[0].nodeList[0].Equals(gnode.updateNodeRefList[0].nodeList[0]))
                {
                    exists = true;
                }
            }

            if (!exists)
            {
                if (dependent.UID != Constants.kInvalidIndex)
                {
                    dependent.UID = dependentList.Count;
                }
                dependentList.Add(dependent);
            }
        }

        public void ResolveLHSArrayIndex()
        {
            if (dimensionNodeList.Count > 0)
            {
                int last = updateNodeRefList[0].nodeList.Count - 1;
                updateNodeRefList[0].nodeList[last].dimensionNodeList.AddRange(dimensionNodeList);
            }
        }

        public void PushSymbolReference(SymbolNode symbol, UpdateNodeType type = UpdateNodeType.kSymbol)
        {
            Validity.Assert(null != symbol);
            UpdateNode updateNode = new UpdateNode();
            updateNode.symbol = symbol;
            updateNode.nodeType = type;

            UpdateNodeRef nodeRef = new UpdateNodeRef();
            nodeRef.PushUpdateNode(updateNode);

            updateNodeRefList.Add(nodeRef);
        }

        public void PushSymbolReference(SymbolNode symbol)
        {
            Validity.Assert(null != symbol);
            UpdateNode updateNode = new UpdateNode();
            updateNode.symbol = symbol;
            updateNode.nodeType = UpdateNodeType.kSymbol;

            UpdateNodeRef nodeRef = new UpdateNodeRef();
            nodeRef.block = symbol.runtimeTableIndex;
            nodeRef.PushUpdateNode(updateNode);

            updateNodeRefList.Add(nodeRef);
        }

        public bool IsUpdateableBy(UpdateNodeRef modifiedRef)
        {
            // Function to check if the current graphnode can be modified by the modified reference
            bool isUpdateable = false;
            if (modifiedRef.nodeList.Count < updateNodeRefList[0].nodeList.Count)
            {
                isUpdateable = true;
                for (int n = 0; n < modifiedRef.nodeList.Count; ++n)
                {
                    UpdateNode updateNode = modifiedRef.nodeList[n];
                    if (!updateNode.Equals(updateNodeRefList[0].nodeList[n]))
                    {
                        isUpdateable = false;
                        break;
                    }
                }
            }
            return isUpdateable;
        }

        public bool DependsOnProperty(string propertyName)
        {
            string getter = Constants.kGetterPrefix + propertyName;

            foreach (var dependent in dependentList)
            {
                foreach (var updateNodeRef in dependent.updateNodeRefList)
                {
                    foreach (var node in updateNodeRef.nodeList)
                    {
                        if (node.procNode != null && node.procNode.name == getter)
                        {
                            return true;
                        }
                    }
                }
            }

            return false;
        }


        /// <summary>
        /// For a list of update node like x.y.z, for specified property name
        /// "y", return x.
        /// </summary>
        /// <param name="propertyName"></param>
        /// <returns></returns>
        public UpdateNode GetUpdateNodeForGetter(string propertyName)
        {
            string getter = Constants.kGetterPrefix + propertyName;

            foreach (var dependent in dependentList)
            {
                foreach (var updateNodeRef in dependent.updateNodeRefList)
                {
                    for (int i = 0; i < updateNodeRef.nodeList.Count; ++i)
                    {
                        if (updateNodeRef.nodeList[i].procNode.name == getter && i == 1)
                        {
                            return updateNodeRef.nodeList[0];
                        }
                    }
                }
            }

            return null;
        }

        public bool DependsOn(UpdateNodeRef modifiedRef, ref GraphNode dependentNode)
        {
            bool match = false;

            foreach (GraphNode depNode in dependentList)
            {

                Validity.Assert(1 == depNode.updateNodeRefList.Count);
                //foreach (UpdateNodeRef depNodeRef in depNode.updateNodeRefList)
                //{
                UpdateNodeRef depNodeRef = depNode.updateNodeRefList[0];
                bool bothSymbolsMatch = false;
                bool bothSymbolsStatic = false;
                bool inImperativeMatch = false;
                bool inImperative = false;
                if (depNodeRef != null)
                    if (depNodeRef.nodeList != null && modifiedRef.nodeList != null && depNodeRef.nodeList.Count > 0 && modifiedRef.nodeList.Count > 0)
                    {
                        if (depNodeRef.nodeList.Count > modifiedRef.nodeList.Count)
                        {
                            for (int m = 0; m < depNodeRef.nodeList.Count; m++)
                            {

                                if (depNodeRef.nodeList[m] != null && modifiedRef.nodeList[0] != null && depNodeRef.nodeList[m].symbol != null && modifiedRef.nodeList[0].symbol != null)
                                {
                                    if (modifiedRef.nodeList[0].symbol.forArrayName != null && !modifiedRef.nodeList[0].symbol.forArrayName.Equals(""))
                                    {
                                        inImperative = true;
                                        if (modifiedRef.nodeList[0].symbol.functionIndex == Constants.kInvalidIndex)
                                        {
                                            inImperative = inImperative
                                                && (depNodeRef.nodeList[m].symbol.functionIndex == Constants.kInvalidIndex)
                                                && (modifiedRef.nodeList[0].symbol.codeBlockId == depNodeRef.nodeList[m].symbol.codeBlockId);
                                        }

                                        if (inImperative && modifiedRef.nodeList[0].symbol.functionIndex == depNodeRef.nodeList[m].symbol.functionIndex && (modifiedRef.nodeList[0].symbol.name == depNodeRef.nodeList[m].symbol.name || modifiedRef.nodeList[0].symbol.forArrayName == depNodeRef.nodeList[m].symbol.name))
                                        {
                                            inImperativeMatch = true;
                                        }

                                    }
                                }
                            }
                        }
                        else if (depNodeRef.nodeList.Count == modifiedRef.nodeList.Count)
                        {
                            for (int m = 0; m < depNodeRef.nodeList.Count && m < modifiedRef.nodeList.Count; m++)
                            {

                                if (depNodeRef.nodeList[m] != null && modifiedRef.nodeList[m] != null && depNodeRef.nodeList[m].symbol != null && modifiedRef.nodeList[m].symbol != null)
                                {
                                    if (modifiedRef.nodeList[0].symbol.forArrayName != null && !modifiedRef.nodeList[0].symbol.forArrayName.Equals(""))
                                    {
                                        inImperative = true;
                                        if (modifiedRef.nodeList[m].symbol.functionIndex == Constants.kInvalidIndex)
                                        {
                                            inImperative = inImperative
                                                && (depNodeRef.nodeList[m].symbol.functionIndex == Constants.kInvalidIndex)
                                                && (modifiedRef.nodeList[m].symbol.codeBlockId == depNodeRef.nodeList[m].symbol.codeBlockId);
                                        }
                                        if (inImperative && modifiedRef.nodeList[m].symbol.functionIndex == depNodeRef.nodeList[m].symbol.functionIndex && modifiedRef.nodeList[m].symbol.name == depNodeRef.nodeList[m].symbol.name )
                                        {
                                            inImperativeMatch = true;
                                        }

                                    }
                                }
                            }
                        }
                    }


                if (!inImperativeMatch)
                {
                    // Does first symbol match


                    if (null != modifiedRef.nodeList[0].symbol && null != depNodeRef.nodeList[0].symbol)
                    {
                        bothSymbolsMatch = modifiedRef.nodeList[0].symbol.Equals(depNodeRef.nodeList[0].symbol);


                        bothSymbolsStatic =
                            modifiedRef.nodeList[0].symbol.memregion == MemoryRegion.kMemStatic
                            && depNodeRef.nodeList[0].symbol.memregion == MemoryRegion.kMemStatic
                            && modifiedRef.nodeList[0].symbol.name == depNodeRef.nodeList[0].symbol.name;

                        // Check further if their array index match in literal values
                        if (bothSymbolsMatch)
                        {
                            // Are the indices the same number
                            bool areIndicesMatching = modifiedRef.nodeList[0].dimensionNodeList.Count >= depNodeRef.nodeList[0].dimensionNodeList.Count;
                            if (areIndicesMatching && depNodeRef.nodeList[0].dimensionNodeList.Count > 0)
                            {
                                for (int n = 0; n < depNodeRef.nodeList[0].dimensionNodeList.Count; ++n)
                                {
                                    // Is either a non-literal
                                    UpdateNode modDimNode =modifiedRef.nodeList[0].dimensionNodeList[n];
                                    UpdateNode depDimNode = depNodeRef.nodeList[0].dimensionNodeList[n];

                                    if (modDimNode.nodeType != depDimNode.nodeType)
                                    {
                                        bothSymbolsMatch = false;
                                    }
                                    else if (modDimNode.nodeType == UpdateNodeType.kLiteral)
                                    {
                                        bothSymbolsMatch = modDimNode.symbol.name.CompareTo(depDimNode.symbol.name) == 0;
                                    }
                                    else if (modDimNode.nodeType == UpdateNodeType.kSymbol)
                                    {
                                        bothSymbolsMatch = modDimNode.symbol.Equals(depDimNode.symbol);
                                    }
                                    else
                                    {
                                        bothSymbolsMatch = false;
                                    }

                                    if (!bothSymbolsMatch)
                                    { 
                                        break;
                                    }
                                }
                            }
                        }
                    }

                    if (bothSymbolsMatch || bothSymbolsStatic)
                    {
                        match = true;

                        // If it is static, then all symbols must match
                        if (bothSymbolsStatic)
                        {
                            // The number of symbols in the modifed reference... 
                            //  ...must match
                            // The number of symbols in the current dependency noderef
                            if (modifiedRef.nodeList.Count == depNodeRef.nodeList.Count)
                            {
                                for (int n = 1; n < modifiedRef.nodeList.Count; ++n)
                                {
                                    //Validity.Assert(!modifiedRef.nodeList[n].isMethod);
                                    //Validity.Assert(!depNodeRef.nodeList[n].isMethod);

                                    if (UpdateNodeType.kMethod == modifiedRef.nodeList[n].nodeType || UpdateNodeType.kMethod == depNodeRef.nodeList[n].nodeType)
                                    {
                                        match = false;
                                        break;
                                    }

                                    if (modifiedRef.nodeList[n].symbol.index != depNodeRef.nodeList[n].symbol.index)
                                    {
                                        match = false;
                                        break;
                                    }
                                }
                            }
                            else
                            {
                                match = false;
                            }
                        }
                        else
                        {
                            if (modifiedRef.nodeList.Count >= depNodeRef.nodeList.Count)
                            {
                                //
                                // The modifed reference is either the same nodelist length or more than the current dependent
                                // a.x.y is being compared to a.x
                                //
                                for (int n = 1; n < modifiedRef.nodeList.Count; ++n)
                                {
                                    if (modifiedRef.nodeList.Count != depNodeRef.nodeList.Count)
                                    {
                                        if (n >= depNodeRef.nodeList.Count)
                                        {
                                            match = false;
                                            break;
                                        }
                                    }

                                    if (UpdateNodeType.kMethod == modifiedRef.nodeList[n].nodeType || UpdateNodeType.kMethod == depNodeRef.nodeList[n].nodeType)
                                    {
                                        match = false;
                                        break;
                                    }

                                    if (modifiedRef.nodeList[n].symbol.name != depNodeRef.nodeList[n].symbol.name)
                                    {
                                        match = false;
                                        break;
                                    }
                                }
                            }
                            else
                            {
                                //
                                // The modifed reference nodelist is less than than the current dependent nodelist
                                // a.x is being compared to a.x.y 
                                //
                                for (int n = 1; n < depNodeRef.nodeList.Count; ++n)
                                {

                                    if (n >= modifiedRef.nodeList.Count)
                                    {
                                        break;
                                    }

                                    if (UpdateNodeType.kMethod == modifiedRef.nodeList[n].nodeType || UpdateNodeType.kMethod == depNodeRef.nodeList[n].nodeType)
                                    {
                                        match = false;
                                        break;
                                    }

                                    if (modifiedRef.nodeList[n].symbol.name != depNodeRef.nodeList[n].symbol.name)
                                    {
                                        match = false;
                                        break;
                                    }
                                }
                            }
                        }
                    }

                    dependentNode = depNode;
                    if (match)
                    {
                        break;
                    }

                }
                else
                {
                    for (int m = 0; m < depNodeRef.nodeList.Count && m < modifiedRef.nodeList.Count; m++)
                    {
                        // Does first symbol match

                        if (null != modifiedRef.nodeList[m].symbol && null != depNodeRef.nodeList[m].symbol)
                        {
                            bothSymbolsMatch = modifiedRef.nodeList[m].symbol.Equals(depNodeRef.nodeList[m].symbol);
                            bothSymbolsStatic =
                                modifiedRef.nodeList[m].symbol.memregion == MemoryRegion.kMemStatic
                                && depNodeRef.nodeList[m].symbol.memregion == MemoryRegion.kMemStatic
                                && modifiedRef.nodeList[m].symbol.name == depNodeRef.nodeList[m].symbol.name;

                            // Check further if their array index match in literal values
                            if (bothSymbolsMatch)
                            {
                                // Are the indices the same number
                                bool areIndicesMatching = modifiedRef.nodeList[m].dimensionNodeList.Count == depNodeRef.nodeList[m].dimensionNodeList.Count;
                                if (areIndicesMatching && modifiedRef.nodeList[m].dimensionNodeList.Count > 0)
                                {
                                    for (int n = 0; n < modifiedRef.nodeList[m].dimensionNodeList.Count; ++n)
                                    {
                                        // Is either a non-literal
                                        bool isEitherNonLiteral = modifiedRef.nodeList[m].dimensionNodeList[n].nodeType != UpdateNodeType.kLiteral
                                            || depNodeRef.nodeList[m].dimensionNodeList[n].nodeType != UpdateNodeType.kLiteral;
                                        if (isEitherNonLiteral)
                                        {
                                            bothSymbolsMatch = false;
                                            break;
                                        }

                                        // They are both literal, now check for their literal values
                                        if (0 != modifiedRef.nodeList[m].dimensionNodeList[n].symbol.name.CompareTo(depNodeRef.nodeList[m].dimensionNodeList[n].symbol.name))
                                        {
                                            // They are not the same
                                            bothSymbolsMatch = false;
                                            break;
                                        }
                                    }
                                }
                            }
                        }

                        if (bothSymbolsMatch || bothSymbolsStatic || inImperativeMatch)
                        {
                            match = true;

                            // If it is static, then all symbols must match
                            if (bothSymbolsStatic)
                            {
                                // The number of symbols in the modifed reference... 
                                //  ...must match
                                // The number of symbols in the current dependency noderef
                                if (modifiedRef.nodeList.Count == depNodeRef.nodeList.Count)
                                {
                                    for (int n = 1; n < modifiedRef.nodeList.Count; ++n)
                                    {
                                        //Validity.Assert(!modifiedRef.nodeList[n].isMethod);
                                        //Validity.Assert(!depNodeRef.nodeList[n].isMethod);

                                        if (UpdateNodeType.kMethod == modifiedRef.nodeList[n].nodeType || UpdateNodeType.kMethod == depNodeRef.nodeList[n].nodeType)
                                        {
                                            match = false;
                                            break;
                                        }

                                        if (modifiedRef.nodeList[n].symbol.index != depNodeRef.nodeList[n].symbol.index)
                                        {
                                            match = false;
                                            break;
                                        }
                                    }
                                }
                                else
                                {
                                    match = false;
                                }
                            }
                            else
                            {
                                if (modifiedRef.nodeList.Count >= depNodeRef.nodeList.Count)
                                {
                                    //
                                    // The modifed reference is either the same nodelist length or more than the current dependent
                                    // a.x.y is being compared to a.x
                                    //
                                    for (int n = 1; n < modifiedRef.nodeList.Count; ++n)
                                    {
                                        if (modifiedRef.nodeList.Count != depNodeRef.nodeList.Count)
                                        {
                                            if (n >= depNodeRef.nodeList.Count)
                                            {
                                                match = false;
                                                break;
                                            }
                                        }

                                        if (UpdateNodeType.kMethod == modifiedRef.nodeList[n].nodeType || UpdateNodeType.kMethod == depNodeRef.nodeList[n].nodeType)
                                        {
                                            match = false;
                                            break;
                                        }

                                        if (modifiedRef.nodeList[n].symbol.name != depNodeRef.nodeList[n].symbol.name)
                                        {
                                            match = false;
                                            break;
                                        }
                                    }
                                }
                                else
                                {
                                    //
                                    // The modifed reference nodelist is less than than the current dependent nodelist
                                    // a.x is being compared to a.x.y 
                                    //
                                    for (int n = 1; n < depNodeRef.nodeList.Count; ++n)
                                    {

                                        if (n >= modifiedRef.nodeList.Count)
                                        {
                                            break;
                                        }

                                        if (UpdateNodeType.kMethod == modifiedRef.nodeList[n].nodeType || UpdateNodeType.kMethod == depNodeRef.nodeList[n].nodeType)
                                        {
                                            match = false;
                                            break;
                                        }

                                        if (modifiedRef.nodeList[n].symbol.name != depNodeRef.nodeList[n].symbol.name)
                                        {
                                            match = false;
                                            break;
                                        }
                                    }
                                }
                            }
                        }
                    }
                    dependentNode = depNode;
                    if (match)
                    {
                        break;
                    }
                }
                //}
            }
            return match;
        }

        public bool DependsOnTempSSA()
        {
            foreach (GraphNode dnode in dependentList)
            {
                if (dnode.IsSSANode())
                {
                    return true;
                }
            }
            return false;
        }

        public bool IsSSANode()
        {
            if (updateNodeRefList.Count == 0)
            {
                return false;
            }

            return CoreUtils.IsSSATemp(updateNodeRefList[0].nodeList[0].symbol.name);
        }
    }

    public class DependencyGraph
    {
        private readonly Core core;
        private List<GraphNode> graphList;

        // For quickly get a list of graph nodes at some scope. 
        private Dictionary<ulong, List<GraphNode>> graphNodeMap;

        public List<GraphNode> GraphList
        {
            get
            {
                return graphList;
            }
        }

        /// <summary>
        /// Gets the next graphnode given the scope and pc regardless of dirty flag
        /// </summary>
        /// <param name="pc"></param>
        /// <param name="classIndex"></param>
        /// <param name="procIndex"></param>
        /// <returns></returns>
        public GraphNode GetNextGraphNode(int pc, int classIndex, int procIndex)
        {
            List<GraphNode> gnodeList = GetGraphNodesAtScope(classIndex, procIndex);
            if (gnodeList != null && gnodeList.Count > 0)
            {
                foreach (GraphNode gnode in gnodeList)
                {
                    if (gnode.updateBlock.startpc == pc)
                    {
                        return gnode;
                    }
                }
            }
            return null;
        }


        private ulong GetGraphNodeKey(int classIndex, int procIndex)
        {
            uint ci = (uint)classIndex;
            uint pi = (uint)procIndex;
            return (((ulong)ci) << 32) | pi;
        }

        public DependencyGraph(Core core)
        {
            this.core = core;
            graphList = new List<GraphNode>();
            graphNodeMap = new Dictionary<ulong, List<GraphNode>>();
        }

        public List<GraphNode> GetGraphNodesAtScope(int classIndex, int procIndex)
        {
            List<GraphNode> nodes;
            graphNodeMap.TryGetValue(GetGraphNodeKey(classIndex, procIndex), out nodes);
            return nodes;
        }

        public List<bool> GetExecutionStatesAtScope(int classIndex, int procIndex)
        {
            List<GraphNode> nodes = GetGraphNodesAtScope(classIndex, procIndex);

            List<bool> execStates = new List<bool>();
            if (null != nodes && nodes.Count > 0)
            {
                for (int n = 0; n < nodes.Count; ++n)
                {
                    execStates.Add(nodes[n].isDirty);
                }
            }
            return execStates;
        }

        public void RemoveNodesFromScope(int classIndex, int procIndex)
        {
            ulong removeKey = GetGraphNodeKey(classIndex, procIndex);
            graphNodeMap.Remove(removeKey);
        }

        public void Push(GraphNode node)
        {
            Validity.Assert(null != core);
            Validity.Assert(core.GraphNodeUID >= 0);
            node.UID = core.GraphNodeUID++;
            node.dependencyGraphListID = graphList.Count;
            graphList.Add(node);

            ulong key = GetGraphNodeKey(node.classIndex, node.procIndex);
            List<GraphNode> nodes;
            if (graphNodeMap.TryGetValue(key, out nodes))
            {
                nodes.Add(node);
            }
            else
            {
                nodes = new List<GraphNode> {node};
                graphNodeMap[key] = nodes;
            }
        }
    }

    public enum UpdateNodeType
    {
        kLiteral,
        kSymbol,
        kMethod
    };

    public class UpdateNode
    {
        public SymbolNode symbol;
        public ProcedureNode procNode;
        public UpdateNodeType nodeType;

        // This is the list of nodes represting every indexed dimension
        public List<UpdateNode> dimensionNodeList { get; set; }

        public UpdateNode()
        {
            dimensionNodeList = new List<UpdateNode>();
        }

        public override bool Equals(object obj)
        {
            var rhs = obj as UpdateNode;
            if (rhs == null)
            {
                return false;
            }

            if (nodeType != rhs.nodeType)
            {
                return false;
            }

            if (nodeType == UpdateNodeType.kSymbol || nodeType == UpdateNodeType.kLiteral)
            {
                return symbol.Equals(rhs.symbol);
            }
            else if (nodeType == UpdateNodeType.kMethod)
            {
                return procNode.Equals(rhs.procNode);
            }

            return false;
        }
    }


    // An update node reference is an entity in a graphnode that represents 
    // the LHS of an identifer or one of the RHS identifiers of an expression
    public class UpdateNodeRef
    {
        public int block { get; set; }
        public List<UpdateNode> nodeList { get; set; }
        public StackValue symbolData { get; set; }

        public UpdateNodeRef()
        {
            nodeList = new List<UpdateNode>();
        }

        public UpdateNodeRef(UpdateNodeRef rhs)
        {
            if (null != rhs && null != rhs.nodeList)
            {
                nodeList = new List<UpdateNode>(rhs.nodeList);
            }
            else
            {
                nodeList = new List<UpdateNode>();
            }
        }

        public void PushUpdateNode(UpdateNode node)
        {
            nodeList.Add(node);
        }

        public void PushUpdateNodeRef(UpdateNodeRef nodeRef)
        {
            Validity.Assert(null != nodeList);
            foreach (UpdateNode node in nodeRef.nodeList)
            {
                nodeList.Add(node);
            }
        }

        public UpdateNodeRef GetUntilFirstProc()
        {
            UpdateNodeRef newRef = new UpdateNodeRef();
            foreach (UpdateNode node in nodeList)
            {
                if (node.nodeType != UpdateNodeType.kMethod)
                {
                    newRef.nodeList.Add(node);
                }
            }
            return newRef;
        }

        public override bool Equals(object obj)
        {
            var rhs = obj as UpdateNodeRef;
            if (rhs == null)
            {
                return false;
            }

            if (nodeList.Count != rhs.nodeList.Count)
            {
                return false;
            }

            for (int n = 0; n < nodeList.Count; ++n)
            {
                if (nodeList[n].dimensionNodeList.Count != rhs.nodeList[n].dimensionNodeList.Count)
                {
                    return false;
                }
                else if (nodeList[n].dimensionNodeList.Count != 0)
                {
                    for (int m = 0; m < nodeList[n].dimensionNodeList.Count; m++)
                    {
                        if (nodeList[n].dimensionNodeList[m].symbol.name != rhs.nodeList[n].dimensionNodeList[m].symbol.name)
                        {
                            return false;
                        }
                    }
                }

                if (!nodeList[n].Equals(rhs.nodeList[n]))
                {
                    return false;
                }
            }
            return true;
        }
    }
}<|MERGE_RESOLUTION|>--- conflicted
+++ resolved
@@ -60,12 +60,8 @@
                     continue;
                 }
 
-<<<<<<< HEAD
+                bool entrypointSet = false;
                 int exprId = Constants.kInvalidIndex;
-=======
-                bool entrypointSet = false;
-                int exprId = ProtoCore.DSASM.Constants.kInvalidIndex;
->>>>>>> 5f144c62
                 foreach (var gnode in core.DSExecutable.instrStreamList[0].dependencyGraph.GraphList)
                 {
                     if (gnode.isActive)
