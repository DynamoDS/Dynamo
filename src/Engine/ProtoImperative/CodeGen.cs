//#define ENABLE_INC_DEC_FIX

using System;
using System.Collections.Generic;
using System.Diagnostics;
using ProtoCore;
using ProtoCore.AST.ImperativeAST;
using ProtoCore.Exceptions;
using ProtoCore.DSASM;
using System.Text;
using ProtoCore.Utils;
using ProtoCore.BuildData;

namespace ProtoImperative
{
    public class BackpatchMap
    {
        public BackpatchMap()
        {
            BreakTable = new Dictionary<int, BackpatchTable>();
            EntryTable = new Dictionary<int, int>();
        }

        public Dictionary<int, BackpatchTable> BreakTable;
        public Dictionary<int, int> EntryTable;
    }

    public class CodeGen : ProtoCore.CodeGen
    {
        private List<ImperativeNode> astNodes; 

        private ProtoCore.Compiler.Imperative.CompilePass compilePass;

        private readonly BackpatchMap backpatchMap;

        private NodeBuilder nodeBuilder;

        public CodeGen(Core coreObj, ProtoCore.CompileTime.Context callContext, ProtoCore.DSASM.CodeBlock parentBlock = null) : base(coreObj, parentBlock)
        {
            context = callContext;
            //  dumpbytecode is optionally enabled
            //
            astNodes = new List<ImperativeNode>();

            // Create a new symboltable for this block
            // Set the new symbol table's parent
            // Set the new table as a child of the parent table

            // Comment Jun: Get the codeblock to use for this codegenerator
            if (core.Options.IsDeltaExecution)
            {
                codeBlock = GetDeltaCompileCodeBlock();
            }
            else
            {
                codeBlock = BuildNewCodeBlock();
            }

            if (null == parentBlock)
            {
                // This is a top level block
                core.CodeBlockList.Add(codeBlock);
            }
            else
            {
                // This is a nested block
                parentBlock.children.Add(codeBlock);
                codeBlock.parent = parentBlock;
            }

            blockScope = 0;

            // Bouncing to this language codeblock from a function should immediatlet se the first instruction as the entry point
            if (ProtoCore.DSASM.Constants.kGlobalScope != globalProcIndex)
            {
                isEntrySet = true;
                codeBlock.instrStream.entrypoint = 0;
            }

            backpatchMap = new BackpatchMap();

            nodeBuilder = new NodeBuilder(core);
        }

        private ProtoCore.DSASM.CodeBlock GetDeltaCompileCodeBlock()
        {
            ProtoCore.DSASM.CodeBlock cb = null;
            cb = BuildNewCodeBlock();
            Validity.Assert(null != cb);
            return cb;
        }

        private ProtoCore.DSASM.CodeBlock BuildNewCodeBlock(ProcedureTable procTable = null)
        {
            /*
            ProcedureTable pTable = procTable == null ? new ProtoCore.DSASM.ProcedureTable(core.RuntimeTableIndex) : procTable;

            // Create a new symboltable for this block
            // Set the new symbol table's parent
            // Set the new table as a child of the parent table
            ProtoCore.DSASM.CodeBlock cb = new ProtoCore.DSASM.CodeBlock(
                    ProtoCore.DSASM.CodeBlockType.kLanguage,
                    ProtoCore.Language.kAssociative,
                    core.CodeBlockIndex,
                    new ProtoCore.DSASM.SymbolTable("associative lang block", core.RuntimeTableIndex),
                    pTable,
                    false,
                    core);

            ++core.CodeBlockIndex;
            ++core.RuntimeTableIndex;

            return cb;
             * */

            ProtoCore.DSASM.CodeBlock cb = new ProtoCore.DSASM.CodeBlock(
                context.guid,
                ProtoCore.DSASM.CodeBlockType.kLanguage,
                ProtoCore.Language.kImperative,
                core.CodeBlockIndex,
                new ProtoCore.DSASM.SymbolTable("imperative lang block", core.RuntimeTableIndex),
                new ProtoCore.DSASM.ProcedureTable(core.RuntimeTableIndex), 
                false, 
                core);

            ++core.CodeBlockIndex;
            ++core.RuntimeTableIndex;

            return cb;
        }

        protected override void SetEntry()
        {
            if (ProtoCore.DSASM.Constants.kGlobalScope == globalProcIndex && !isEntrySet)
            {
                isEntrySet = true;
                if (ProtoCore.DSASM.Constants.kInvalidIndex != core.newEntryPoint && core.newEntryPoint < pc)
                {
                    codeBlock.instrStream.entrypoint = core.newEntryPoint;
                    core.SetNewEntryPoint(ProtoCore.DSASM.Constants.kInvalidIndex);
                }
                else
                {
                    codeBlock.instrStream.entrypoint = pc;
                }
                codeBlock.instrStream.entrypoint = pc;
            }
        }

        private string GetForLoopKeyIdent()
        {
            return ProtoCore.DSASM.Constants.kForLoopKey + core.ForLoopBlockIndex.ToString();
        }

        private string GetForExprIdent()
        {
            // TODO Jun: Should this be autogenerated or kept as a constant?
            return ProtoCore.DSASM.Constants.kForLoopExpression + core.ForLoopBlockIndex.ToString();
        }

        private bool IsNoValueStatement(ImperativeNode node)
        {
            return (node is IfStmtNode) || (node is ForLoopNode) || (node is WhileStmtNode); 
        }

        private int DfsExprValue(ImperativeNode node)
        {
            if (node is IdentifierNode)
            {
                int val = 0;
                IdentifierNode t = node as IdentifierNode;
                try
                {
                    val = System.Convert.ToInt32(t.Value);
                    return val;
                }
                catch (OverflowException)
                {
                    buildStatus.LogSemanticError("Array size overflow", core.CurrentDSFileName, t.line, t.col);
                }
                catch (FormatException)
                {
                    buildStatus.LogSemanticError("Array declaration expected constant expression", core.CurrentDSFileName, t.line, t.col);
                } 
            }
            else if (node is BinaryExpressionNode)
            {
                BinaryExpressionNode b = node as BinaryExpressionNode;
                Validity.Assert(ProtoCore.DSASM.Operator.mul == b.Optr);
                int left = DfsExprValue(b.LeftNode);
                int right = DfsExprValue(b.RightNode);
                return left * right;
            }
            return 1;
        }

        private void DfsEmitArraySize(ImperativeNode node)
        {
            // s = size * ( i * j * k..n )
            if (node is ArrayNode)
            {
                ArrayNode array = node as ArrayNode;

                ProtoCore.Type type = TypeSystem.BuildPrimitiveTypeObject(PrimitiveType.kInvalidType, 0);
                DfsTraverse(array.Expr, ref type);

                if (array.Type is ArrayNode)
                {
                    DfsEmitArraySize(array.Type);

                    EmitInstrConsole(ProtoCore.DSASM.kw.pop, ProtoCore.DSASM.kw.regBX);
                    StackValue opBX = StackValue.BuildRegister(Registers.BX);
                    EmitPop(opBX, Constants.kGlobalScope);

                    EmitInstrConsole(ProtoCore.DSASM.kw.pop, ProtoCore.DSASM.kw.regAX);
                    StackValue opAX = StackValue.BuildRegister(Registers.AX);
                    EmitPop(opAX, Constants.kGlobalScope);

                    string op = Op.GetOpName(ProtoCore.DSASM.Operator.add);
                    EmitInstrConsole(op, ProtoCore.DSASM.kw.regAX, ProtoCore.DSASM.kw.regBX);
                    EmitBinary(Op.GetOpCode(ProtoCore.DSASM.Operator.add), opAX, opBX);

                    EmitInstrConsole(ProtoCore.DSASM.kw.push, ProtoCore.DSASM.kw.regAX);
                    EmitPush(opAX);
                }
            }
            else
            {
                Validity.Assert(false, "ast error ? check ast construction");
            }
        }

        // this method is used in conjuction with array indexing
        private void DfsEmitArrayIndex(ImperativeNode node, int symbolindex, int index = 0)
        {
            // s = b + ((i * i.w) + (j * j.w) + (n * n.w))

            if (node is ArrayNode)
            {
                ArrayNode array = node as ArrayNode;

                ProtoCore.Type type = TypeSystem.BuildPrimitiveTypeObject(PrimitiveType.kTypeVar, 0);

                DfsTraverse(array.Expr, ref type);

                // Max size of the current dimension
                int w = codeBlock.symbolTable.symbolList[symbolindex].arraySizeList[index];

                // TODO Jun: Performance improvement
                // Avoid having to generate instructions for the current index if 'w' is 0

                EmitInstrConsole(ProtoCore.DSASM.kw.push, w.ToString());
                StackValue opWidth = StackValue.BuildInt(w);
                EmitPush(opWidth);

                string op = null;
                StackValue opAX = StackValue.BuildRegister(Registers.AX);
                StackValue opBX = StackValue.BuildRegister(Registers.BX);
                StackValue opRes = StackValue.BuildRegister(Registers.AX);

                // Multiplying the max array size by the number of elements
                EmitInstrConsole(ProtoCore.DSASM.kw.pop, ProtoCore.DSASM.kw.regBX);
                EmitPop(opBX, Constants.kGlobalScope);

                EmitInstrConsole(ProtoCore.DSASM.kw.pop, ProtoCore.DSASM.kw.regAX);
                EmitPop(opAX, Constants.kGlobalScope);

                op = Op.GetOpName(ProtoCore.DSASM.Operator.mul);
                EmitInstrConsole(op, ProtoCore.DSASM.kw.regAX, ProtoCore.DSASM.kw.regBX);
                EmitBinary(Op.GetOpCode(ProtoCore.DSASM.Operator.mul), opAX, opBX);

                EmitInstrConsole(ProtoCore.DSASM.kw.push, ProtoCore.DSASM.kw.regAX);
                EmitPush(opRes);

                if (array.Type is ArrayNode)
                {
                    DfsEmitArrayIndex(array.Type, symbolindex, index + 1);

                    // Adding the previous arraysize to the current one
                    EmitInstrConsole(ProtoCore.DSASM.kw.pop, ProtoCore.DSASM.kw.regBX);
                    EmitPop(opBX, Constants.kGlobalScope);

                    EmitInstrConsole(ProtoCore.DSASM.kw.pop, ProtoCore.DSASM.kw.regAX);
                    EmitPop(opAX, Constants.kGlobalScope);

                    op = Op.GetOpName(ProtoCore.DSASM.Operator.add);
                    EmitInstrConsole(op, ProtoCore.DSASM.kw.regAX, ProtoCore.DSASM.kw.regBX);
                    EmitBinary(Op.GetOpCode(ProtoCore.DSASM.Operator.add), opAX, opBX);

                    EmitInstrConsole(ProtoCore.DSASM.kw.push, ProtoCore.DSASM.kw.regAX);
                    EmitPush(opRes);
                }
            }
            else
            {
                Validity.Assert(false, "ast error ? check ast construction");
            }
        }

        // this method is used in conjuction with array var declarations
        private void DfsBuildIndex(ImperativeNode node, List<int> indexlist) 
        {
            if (node is ArrayNode)
            {
                ArrayNode array = node as ArrayNode;
                int exprval = 0;
                if (null != array.Expr) {
                    exprval = DfsExprValue(array.Expr);
                }
                indexlist.Add(exprval);
                DfsBuildIndex(array.Type, indexlist);
            }
        }

        private void AllocateArray(ProtoCore.DSASM.SymbolNode symbol, ImperativeNode nodeArray)
        {
            symbol.isArray = true;

            //===================================================
            // TODO Jun: 
            //  Determine which is optimal-
            //  1. Storing the array flag in the symbol, or...
            //  2. Storing the array flag as an instruction operand
            //===================================================

            // TODO Jun: allocate to the stack is the array has empty expressions
            ArrayNode array = nodeArray as ArrayNode;
            bool heapAlloc = null != array.Expr;
            symbol.memregion = heapAlloc ? ProtoCore.DSASM.MemoryRegion.kMemHeap : ProtoCore.DSASM.MemoryRegion.kMemStack;

            if (ProtoCore.DSASM.MemoryRegion.kMemStack == symbol.memregion)
            {
                symbol.arraySizeList = new List<int>();
                List<int> indexlist = new List<int>();

                // TODO Jun: Optimize this
                DfsBuildIndex(nodeArray, indexlist);
                foreach (int indexVal in indexlist) 
                {
                    if (0 != indexVal) 
                    {
                        symbol.size *= indexVal;
                    }
                }

                // Rebuild the array that is needed to compute the size at each index
                indexlist.RemoveAt(0);
                indexlist.Add(symbol.datasize);

                for (int n = 0; n < indexlist.Count; ++n)
                {
                    symbol.arraySizeList.Add(1);
                    for (int i = n; i < indexlist.Count; ++i)
                    {
                        symbol.arraySizeList[n] *= indexlist[i];
                    }
                }
            }
            else if (ProtoCore.DSASM.MemoryRegion.kMemHeap == symbol.memregion)
            {
                int indexCnt = DfsEmitArrayIndexHeap(nodeArray);

                EmitInstrConsole(ProtoCore.DSASM.kw.push, indexCnt.ToString());
                StackValue opSize = StackValue.BuildInt(indexCnt);
                EmitPush(opSize);
                SetHeapData(symbol);
            }
            else
            {
                Validity.Assert(false, "Invalid memory region");
            }
            SetStackIndex(symbol);
        }

        private ProtoCore.DSASM.SymbolNode Allocate( 
            string ident, 
            int funcIndex, 
            ProtoCore.Type datatype, 
            int size = 1, 
            int datasize = ProtoCore.DSASM.Constants.kPrimitiveSize, 
            ImperativeNode nodeArray = null,
            ProtoCore.DSASM.MemoryRegion region = ProtoCore.DSASM.MemoryRegion.kMemStack)
        {
            if (core.ClassTable.IndexOf(ident) != ProtoCore.DSASM.Constants.kInvalidIndex)
                buildStatus.LogSemanticError(ident + " is a class name, can't be used as a variable.");

            ProtoCore.DSASM.SymbolNode symbolnode = new ProtoCore.DSASM.SymbolNode(
                ident, 
                ProtoCore.DSASM.Constants.kInvalidIndex, 
                ProtoCore.DSASM.Constants.kInvalidIndex, 
                funcIndex, 
                datatype,
                TypeSystem.BuildPrimitiveTypeObject(PrimitiveType.kTypeVar, Constants.kArbitraryRank),
                size, 
                datasize,
                false,
                codeBlock.symbolTable.RuntimeIndex,
                region,
                false,
                null,
                globalClassIndex,
                ProtoCore.Compiler.AccessSpecifier.kPublic,
                false,
                codeBlock.codeBlockId);

            if (this.isEmittingImportNode)
                symbolnode.ExternLib = core.CurrentDSFileName;


            Validity.Assert(ProtoCore.DSASM.Constants.kInvalidIndex == symbolnode.symbolTableIndex);

            if (null == nodeArray)
            {
                AllocateVar(symbolnode);
            }
            else
            {
                AllocateArray(symbolnode, nodeArray);
            }

            // This is to handle that a variable is defined in a language
            // block which defined in a function, so the variable's scope
            // is that language block instead of function
            if (IsInLanguageBlockDefinedInFunction())
            {
                symbolnode.classScope = Constants.kGlobalScope;
                symbolnode.functionIndex = Constants.kGlobalScope;
            }

            int symbolindex = ProtoCore.DSASM.Constants.kInvalidIndex;
            if (ProtoCore.DSASM.Constants.kInvalidIndex != globalClassIndex && !IsInLanguageBlockDefinedInFunction())
            {
                
                symbolindex = core.ClassTable.ClassNodes[globalClassIndex].symbols.Append(symbolnode);
            }
            else
            {
                // Do not import global symbols from external libraries
                //if (this.isEmittingImportNode && core.IsParsingPreloadedAssembly)
                //{
                //    bool importGlobalSymbolFromLib = !string.IsNullOrEmpty(symbolnode.ExternLib) &&
                //        symbolnode.functionIndex == -1 && symbolnode.classScope == -1;

                //    if (importGlobalSymbolFromLib)
                //    {
                //        return symbolnode;
                //    }
                //}

                
                symbolindex = codeBlock.symbolTable.Append(symbolnode);                
            }

            if (ProtoCore.DSASM.MemoryRegion.kMemHeap == symbolnode.memregion)
            {
                EmitInstrConsole(ProtoCore.DSASM.kw.alloca, symbolindex.ToString());
                EmitAlloc(symbolindex);
            }

            symbolnode.symbolTableIndex = symbolindex;
            return symbolnode;
        }

        private int AllocateArg(
            string ident, 
            int funcIndex, 
            ProtoCore.Type datatype, 
            int size = 1,
            int datasize = ProtoCore.DSASM.Constants.kPrimitiveSize,
            ImperativeNode nodeArray = null,
            ProtoCore.DSASM.MemoryRegion region = ProtoCore.DSASM.MemoryRegion.kMemStack)
        {
            ProtoCore.DSASM.SymbolNode symbolnode = new ProtoCore.DSASM.SymbolNode(
                ident,
                ProtoCore.DSASM.Constants.kInvalidIndex,
                ProtoCore.DSASM.Constants.kInvalidIndex,
                funcIndex,
                datatype,
                datatype,
                size,
                datasize,
                true,
                codeBlock.symbolTable.RuntimeIndex,
                region);
            symbolnode.codeBlockId = codeBlock.codeBlockId;
            if (this.isEmittingImportNode)
                symbolnode.ExternLib = core.CurrentDSFileName;

            int symbolindex = ProtoCore.DSASM.Constants.kInvalidIndex;
            if (ProtoCore.DSASM.Constants.kInvalidIndex != codeBlock.symbolTable.IndexOf(symbolnode))
            {
                buildStatus.LogSemanticError("redefinition of identifier '" + ident + "'");
            }
            else
            {
                int locOffset = localProcedure.localCount;
                locOffset = localProcedure.localCount;
                symbolnode.index = -1 - ProtoCore.DSASM.StackFrame.kStackFrameSize - (locOffset + argOffset);
                ++argOffset;

                symbolindex = codeBlock.symbolTable.Append(symbolnode);
            }
            return symbolindex;
        }

        protected override void EmitReturn(int line = ProtoCore.DSASM.Constants.kInvalidIndex, int col = ProtoCore.DSASM.Constants.kInvalidIndex,
            int endline = ProtoCore.DSASM.Constants.kInvalidIndex, int endcol = ProtoCore.DSASM.Constants.kInvalidIndex)
        {
            Instruction instr = new Instruction();
            instr.opCode = ProtoCore.DSASM.OpCode.RETURN;

            AuditReturnLocationFromFunction(ref line, ref col, ref endline, ref endcol);

            ++pc;
            instr.debug = GetDebugObject(line, col, endline, endcol, pc);
            codeBlock.instrStream.instrList.Add(instr);

            // TODO: Figure out why using AppendInstruction fails for adding these instructions to ExpressionInterpreter
            //AppendInstruction(instr, line, col);
            updatePcDictionary(line, col);
        }

        protected override void EmitRetb(int line = ProtoCore.DSASM.Constants.kInvalidIndex, int col = ProtoCore.DSASM.Constants.kInvalidIndex,
            int endline = ProtoCore.DSASM.Constants.kInvalidIndex, int endcol = ProtoCore.DSASM.Constants.kInvalidIndex)
        {
            Instruction instr = new Instruction();
            instr.opCode = ProtoCore.DSASM.OpCode.RETB;

            AuditReturnLocationFromCodeBlock(ref line, ref col, ref endline, ref endcol);

            ++pc;
            instr.debug = GetDebugObject(line, col, endline, endcol, pc);
            codeBlock.instrStream.instrList.Add(instr);

            // TODO: Figure out why using AppendInstruction fails for adding these instructions to ExpressionInterpreter
            //AppendInstruction(instr, line, col);
            updatePcDictionary(line, col);
        }
		
		protected override void EmitRetcn(int blockId = Constants.kInvalidIndex, int line = ProtoCore.DSASM.Constants.kInvalidIndex, int col = ProtoCore.DSASM.Constants.kInvalidIndex,
            int endline = ProtoCore.DSASM.Constants.kInvalidIndex, int endcol = ProtoCore.DSASM.Constants.kInvalidIndex)
        {
            Instruction instr = new Instruction();
            instr.opCode = ProtoCore.DSASM.OpCode.RETCN;
            instr.op1 = StackValue.BuildBlockIndex(blockId);
            AuditReturnLocationFromCodeBlock(ref line, ref col, ref endline, ref endcol);

            ++pc;
            instr.debug = GetDebugObject(line, col, endline, endcol, pc);
            codeBlock.instrStream.instrList.Add(instr);

            // TODO: Figure out why using AppendInstruction fails for adding these instructions to ExpressionInterpreter
            //AppendInstruction(instr, line, col);
            updatePcDictionary(line, col);
        }

        private void EmitPushArrayKey(int symbol, int block, int classIndex)
        {
            Instruction instr = new Instruction();
            instr.opCode = ProtoCore.DSASM.OpCode.PUSH_ARRAYKEY;
            instr.op1 = StackValue.BuildVarIndex(symbol);
            instr.op2 = StackValue.BuildBlockIndex(block);
            instr.op3 = StackValue.BuildClassIndex(classIndex);

            ++pc;
            codeBlock.instrStream.instrList.Add(instr);

            // TODO: Figure out why using AppendInstruction fails for adding these instructions to ExpressionInterpreter
            //AppendInstruction(instr);
        }

        public override ProtoCore.DSASM.ProcedureNode TraverseFunctionCall(ProtoCore.AST.Node node, ProtoCore.AST.Node parentNode, int lefttype, int depth, ref ProtoCore.Type inferedType, 
            ProtoCore.AssociativeGraph.GraphNode graphNode = null, ProtoCore.Compiler.Associative.SubCompilePass subPass = ProtoCore.Compiler.Associative.SubCompilePass.kNone, 
            ProtoCore.AST.Node bnode = null)
        {
            if (!IsParsingGlobal() && !IsParsingGlobalFunctionBody())
            {
                return null;
            }

            //Validity.Assert(null == graphNode);

            FunctionCallNode funcCall = node as FunctionCallNode;
            string procName = funcCall.Function.Name;
            List<ProtoCore.Type> arglist = new List<ProtoCore.Type>();
            foreach (ImperativeNode paramNode in funcCall.FormalArguments)
            {
                ProtoCore.Type paramType = TypeSystem.BuildPrimitiveTypeObject(PrimitiveType.kTypeVar, 0);

                // If it's a binary node then continue type check, otherwise disable type check and just take the type of paramNode itself
                // f(1+2.0) -> type check enabled - param is typed as double
                // f(2) -> type check disabled - param is typed as int
                enforceTypeCheck = !(paramNode is BinaryExpressionNode);

                DfsTraverse(paramNode, ref paramType, false, graphNode, ProtoCore.Compiler.Associative.SubCompilePass.kNone, bnode);
                enforceTypeCheck = true;

                arglist.Add(paramType);
            }

            ProtoCore.DSASM.ProcedureNode procNode = null;
            int type = ProtoCore.DSASM.Constants.kInvalidIndex;
            bool isConstructor = false;
            bool isStatic = false;
            bool hasLogError = false;

            int refClassIndex = ProtoCore.DSASM.Constants.kInvalidIndex;
            if (parentNode != null && parentNode is ProtoCore.AST.ImperativeAST.IdentifierListNode)
            {
                ProtoCore.AST.Node leftnode = (parentNode as ProtoCore.AST.ImperativeAST.IdentifierListNode).LeftNode;
                if (leftnode != null && leftnode is ProtoCore.AST.ImperativeAST.IdentifierNode)
                {
                    refClassIndex = core.ClassTable.IndexOf(leftnode.Name);
                }
            }

            // If lefttype is a valid class then check if calling a constructor
            if ((int)ProtoCore.PrimitiveType.kInvalidType != inferedType.UID && (int)ProtoCore.PrimitiveType.kTypeVoid != inferedType.UID)
            {
                bool isAccessible;
                int realType;

                if (procName != ProtoCore.DSASM.Constants.kFunctionPointerCall)
                {
                    bool isStaticOrConstructor = refClassIndex != ProtoCore.DSASM.Constants.kInvalidIndex;
                    procNode = core.ClassTable.ClassNodes[inferedType.UID].GetMemberFunction(procName, arglist, globalClassIndex, out isAccessible, out realType, isStaticOrConstructor);

                    if (procNode != null)
                    {
                        Validity.Assert(realType != ProtoCore.DSASM.Constants.kInvalidIndex);
                        isConstructor = procNode.isConstructor;
                        isStatic = procNode.isStatic;
                        type = lefttype = realType;

                        if (!isAccessible)
                        {
                            type = lefttype = realType;
                            string message = String.Format(ProtoCore.BuildData.WarningMessage.kMethodIsInaccessible, procName);
                            buildStatus.LogWarning(WarningID.kAccessViolation, message, core.CurrentDSFileName, funcCall.line, funcCall.col, graphNode);
                            hasLogError = true;
                        }
                    }
                    // To support unamed constructor, x = A();
                    else if (refClassIndex != Constants.kInvalidIndex)
                    {
                        string message = String.Format(WarningMessage.kCallingNonStaticMethod, core.ClassTable.ClassNodes[refClassIndex].name, procName);
                        buildStatus.LogWarning(WarningID.kCallingNonStaticMethodOnClass, message, core.CurrentDSFileName, funcCall.line, funcCall.col, graphNode);
                        inferedType.UID = (int)PrimitiveType.kTypeNull;
                        EmitPushNull();
                        return null;
                    }
                    else
                    {
                        int classIndex = core.ClassTable.IndexOf(procName);
                        int dummy;

                        if (classIndex != Constants.kInvalidIndex)
                        {
                            procNode = core.ClassTable.ClassNodes[classIndex].GetMemberFunction(procName, arglist, globalClassIndex, out isAccessible, out dummy, true);
                            if (procNode != null && procNode.isConstructor)
                            {
                                type = classIndex;
                            }
                            else
                            {
                                procNode = null;
                            }
                        }
                    }
                }
            }

            // Try function pointer firstly
            if ((procNode == null) && (procName != ProtoCore.DSASM.Constants.kFunctionPointerCall))
            {
                bool isAccessibleFp;
                ProtoCore.DSASM.SymbolNode symbolnode = null;
                bool isAllocated = VerifyAllocation(procName, globalClassIndex, globalProcIndex, out symbolnode, out isAccessibleFp);
                if (isAllocated) // not checking the type against function pointer, as the type could be var
                {
                    procName = ProtoCore.DSASM.Constants.kFunctionPointerCall;
                    // The graph node always depends on this function pointer
                    if (null != graphNode)
                    {
                        ProtoCore.AssociativeGraph.GraphNode dependentNode = new ProtoCore.AssociativeGraph.GraphNode();
                        dependentNode.PushSymbolReference(symbolnode);
                        graphNode.PushDependent(dependentNode);
                    }
                }
            }

            // Always try global function firstly. Because we dont have syntax
            // support for calling global function (say, ::foo()), if we try
            // member function firstly, there is no way to call a global function
            // For member function, we can use this.foo() to distinguish it from 
            // global function. 
            if ((procNode == null) && (procName != ProtoCore.DSASM.Constants.kFunctionPointerCall))
            {
                procNode = core.GetFirstVisibleProcedure(procName, arglist, codeBlock);
                if (null != procNode)
                {
                    type = ProtoCore.DSASM.Constants.kGlobalScope;
                    if (core.TypeSystem.IsHigherRank(procNode.returntype.UID, inferedType.UID))
                    {
                        inferedType = procNode.returntype;
                    }
                }
            }

            // Try member functions in global class scope
            if ((procNode == null) && (procName != ProtoCore.DSASM.Constants.kFunctionPointerCall) && (parentNode == null))
            {
                if (globalClassIndex != ProtoCore.DSASM.Constants.kInvalidIndex)
                {
                    int realType;
                    bool isAccessible;
                    bool isStaticOrConstructor = refClassIndex != ProtoCore.DSASM.Constants.kInvalidIndex;
                    ProtoCore.DSASM.ProcedureNode memProcNode = core.ClassTable.ClassNodes[globalClassIndex].GetMemberFunction(procName, arglist, globalClassIndex, out isAccessible, out realType, isStaticOrConstructor);

                    if (memProcNode != null)
                    {
                        Validity.Assert(realType != ProtoCore.DSASM.Constants.kInvalidIndex);
                        procNode = memProcNode;
                        inferedType = procNode.returntype;
                        type = realType;

                        if (!isAccessible)
                        {
                            string message = String.Format(ProtoCore.BuildData.WarningMessage.kMethodIsInaccessible, procName);
                            buildStatus.LogWarning(ProtoCore.BuildData.WarningID.kAccessViolation, message, core.CurrentDSFileName, funcCall.line, funcCall.col, graphNode);

                            inferedType.UID = (int)PrimitiveType.kTypeNull;
                            EmitPushNull();
                            return null;
                        }
                    }
                }
            }

            if (null != procNode)
            {
                inferedType = procNode.returntype;

                if (ProtoCore.DSASM.Constants.kInvalidIndex != procNode.procId)
                {
                    // The function is at block 0 if its a constructor, member or at the globals scope.
                    // Its at block 1 if its inside a language block. 
                    // Its limited to block 1 as of R1 since we dont support nested function declarations yet
                    int blockId = procNode.runtimeIndex;

                    //push value-not-provided default argument
                    for (int i = arglist.Count; i < procNode.argInfoList.Count; i++)
                    {
                        EmitDefaultArgNode();
                    }

                    // Push the function declaration block  
                    // Jun TODO: Implementeation of indexing into a function call:
                    //  x = f()[0][1]
                    int dimensions = 0;
                    EmitPushVarData(blockId, dimensions);


                    // The function call
                    EmitInstrConsole(ProtoCore.DSASM.kw.callr, procNode.name);

                    DebugProperties.BreakpointOptions oldOptions = core.DebugProps.breakOptions;
                    if(procNode.name.StartsWith(Constants.kSetterPrefix))
                    {
                        EmitCall(procNode.procId, type, depth, parentNode.line, parentNode.col, parentNode.endLine, parentNode.endCol);
                    }
                    /*else if(procNode.isExternal)
                    {
                        EmitCall(procNode.procId, type, depth);
                    }*/
                    else if (bnode != null)
                    {
                        EmitCall(procNode.procId, type, depth, bnode.line, bnode.col, bnode.endLine, bnode.endCol);
                    }
                    else if (!procNode.name.Equals(Constants.kFunctionRangeExpression) ||
                        oldOptions.HasFlag(DebugProperties.BreakpointOptions.EmitCallrForTempBreakpoint))
                    {
                        EmitCall(procNode.procId, type, depth, node.line, node.col, node.endLine, node.endCol);
                    }
                    else
                    {
                        EmitCall(procNode.procId, type, depth);
                    }
                    EmitInstrConsole(ProtoCore.DSASM.kw.push, ProtoCore.DSASM.kw.regRX);
                    StackValue opReturn = StackValue.BuildRegister(Registers.RX);
                    EmitPush(opReturn);
                }
            }
            else
            {
                if (depth <= 0 && procName != ProtoCore.DSASM.Constants.kFunctionPointerCall)
                {
                    if (!hasLogError)
                    {
                        if (!core.Options.SuppressFunctionResolutionWarning || parentNode == null)
                        {
                            string property;
                            if (CoreUtils.TryGetPropertyName(procName, out property))
                            {
                                string message = String.Format(ProtoCore.BuildData.WarningMessage.kPropertyNotFound, property);
                                buildStatus.LogWarning(ProtoCore.BuildData.WarningID.kPropertyNotFound, message, core.CurrentDSFileName, funcCall.line, funcCall.col, graphNode);
                            }
                            else
                            {
                                string message = String.Format(ProtoCore.BuildData.WarningMessage.kMethodNotFound, procName);
                                buildStatus.LogWarning(ProtoCore.BuildData.WarningID.kFunctionNotFound, message, core.CurrentDSFileName, funcCall.line, funcCall.col, graphNode);
                            }
                        }
                        inferedType.UID = (int)PrimitiveType.kTypeNull;
                        EmitPushNull();
                    }
                }
                else
                {
                    DynamicFunction dynFunc = null;
                    if (procName == Constants.kFunctionPointerCall && depth == 0)
                    {
                        if (!core.DynamicFunctionTable.TryGetFunction(procName, 
                                                                      arglist.Count, 
                                                                      lefttype, 
                                                                      out dynFunc))
                        {
                            dynFunc = core.DynamicFunctionTable.AddNewFunction(procName, arglist.Count, lefttype);
                        }
                        var iNode = nodeBuilder.BuildIdentfier(funcCall.Function.Name);
                        EmitIdentifierNode(iNode, ref inferedType);
                    }
                    else
                    {
                        if (!core.DynamicFunctionTable.TryGetFunction(procName, 
                                                                      arglist.Count, 
                                                                      lefttype, 
                                                                      out dynFunc))
                        {
                            dynFunc = core.DynamicFunctionTable.AddNewFunction(procName, arglist.Count, lefttype);
                        }
                    }
                    // The function call
                    EmitInstrConsole(ProtoCore.DSASM.kw.callr, funcCall.Function.Name + "[dynamic]");
                    EmitDynamicCall(dynFunc.Index, globalClassIndex, depth, funcCall.line, funcCall.col, funcCall.endLine, funcCall.endCol);

                    // The function return value
                    EmitInstrConsole(ProtoCore.DSASM.kw.push, ProtoCore.DSASM.kw.regRX);
                    StackValue opReturn = StackValue.BuildRegister(Registers.RX);
                    EmitPush(opReturn);

                    //assign inferedType to var
                    inferedType.UID = (int)PrimitiveType.kTypeVar;
                }
            }
            return procNode;
        }

        private bool AuditReturnLocationFromCodeBlock(ref int line, ref int col, ref int endLine, ref int endCol)
        {
            if (null != localCodeBlockNode)
            {
                if (localCodeBlockNode is CodeBlockNode ||
                    localCodeBlockNode is IfStmtPositionNode ||
                    localCodeBlockNode is WhileStmtNode)
                {
                    ImperativeNode codeBlockNode = localCodeBlockNode as ImperativeNode;
                    if (null == codeBlockNode)
                        return false;

                    col = codeBlockNode.endCol - 1;
                    endCol = codeBlockNode.endCol;
                    line = endLine = codeBlockNode.endLine;
                    return true;
                }
            }

            if (null != localFunctionDefNode)
            {
                FunctionDefinitionNode funcDefNode = localFunctionDefNode as FunctionDefinitionNode;
                if (null == funcDefNode || (null == funcDefNode.FunctionBody))
                    return false;

                col = funcDefNode.FunctionBody.endCol - 1;
                endCol = funcDefNode.FunctionBody.endCol;
                line = endLine = funcDefNode.FunctionBody.endLine;
                return true;
            }            

            return false;
        }

        private bool AuditReturnLocationFromFunction(ref int line, ref int col, ref int endLine, ref int endCol)
        {
            if (null != localFunctionDefNode)
            {
                FunctionDefinitionNode funcDefNode = localFunctionDefNode as FunctionDefinitionNode;
                if (null == funcDefNode || (null == funcDefNode.FunctionBody))
                    return false;

                col = funcDefNode.FunctionBody.endCol - 1;
                endCol = funcDefNode.FunctionBody.endCol;
                line = endLine = funcDefNode.FunctionBody.endLine;
                return true;
            }

            if (null != localCodeBlockNode)
            {
                if (localCodeBlockNode is CodeBlockNode ||
                    localCodeBlockNode is IfStmtPositionNode ||
                    localCodeBlockNode is WhileStmtNode)
                {
                    ImperativeNode codeBlockNode = localCodeBlockNode as ImperativeNode;
                    if (null == codeBlockNode)
                        return false;

                    col = codeBlockNode.endCol - 1;
                    endCol = codeBlockNode.endCol;
                    line = endLine = codeBlockNode.endLine;
                    return true;
                }
            }

            return false;
        }

        private int EmitExpressionInterpreter(ProtoCore.AST.Node codeBlockNode)
        {
            core.startPC = this.pc;
            compilePass = ProtoCore.Compiler.Imperative.CompilePass.kGlobalScope;
            ProtoCore.AST.ImperativeAST.CodeBlockNode codeblock = codeBlockNode as ProtoCore.AST.ImperativeAST.CodeBlockNode;

            ProtoCore.Type inferedType = new ProtoCore.Type();
            foreach (ImperativeNode node in codeblock.Body)
            {
                inferedType = TypeSystem.BuildPrimitiveTypeObject(PrimitiveType.kTypeVar, 0);

                DfsTraverse(node, ref inferedType);

                BinaryExpressionNode binaryNode = node as BinaryExpressionNode;
            }
            core.InferedType = inferedType;

            this.pc = core.startPC;

            return codeBlock.codeBlockId;
        }


        public override int Emit(ProtoCore.AST.Node codeBlockNode, ProtoCore.AssociativeGraph.GraphNode graphNode = null)
        {
            core.startPC = this.pc;
            if (core.ExecMode == ProtoCore.DSASM.InterpreterMode.kExpressionInterpreter)
            {
                return EmitExpressionInterpreter(codeBlockNode);
            }

            this.localCodeBlockNode = codeBlockNode;
            ProtoCore.AST.ImperativeAST.CodeBlockNode codeblock = codeBlockNode as ProtoCore.AST.ImperativeAST.CodeBlockNode;
            bool isTopBlock = null == codeBlock.parent;
            if (!isTopBlock)
            {
                // If this is an inner block where there can be no classes, we can start at parsing at the global function state
                compilePass = ProtoCore.Compiler.Imperative.CompilePass.kGlobalFuncSig;
            }

            bool hasReturnStatement = false;
            ProtoCore.Type type = new ProtoCore.Type();
            while (ProtoCore.Compiler.Imperative.CompilePass.kDone != compilePass)
            {
                foreach (ImperativeNode node in codeblock.Body)
                {
                    type = TypeSystem.BuildPrimitiveTypeObject(PrimitiveType.kTypeVar, 0);

                    if (node is LanguageBlockNode)
                    {
                        // Build a binary node with a temporary lhs for every stand-alone language block
                        var iNode = nodeBuilder.BuildIdentfier(core.GenerateTempLangageVar());
                        var langBlockNode = nodeBuilder.BuildBinaryExpression(iNode, node);
                        DfsTraverse(langBlockNode, ref type, false, graphNode);
                    }
                    else
                    {
                        DfsTraverse(node, ref type, false, graphNode);
                    }                    

                    if (ProtoCore.Utils.NodeUtils.IsReturnExpressionNode(node))
                        hasReturnStatement = true;
                }
                if (compilePass == ProtoCore.Compiler.Imperative.CompilePass.kGlobalScope && !hasReturnStatement)
                {
                    EmitReturnNull();
                }

                compilePass++;
            }

            core.InferedType = type;

            if (core.AsmOutput != Console.Out)
            {
                core.AsmOutput.Flush();
            }

            this.localCodeBlockNode = null;
            return codeBlock.codeBlockId;
        }

        private void EmitIdentifierNode(ImperativeNode node, ref ProtoCore.Type inferedType, bool isBooleanOp = false, ProtoCore.AssociativeGraph.GraphNode graphNode = null)
        {
            IdentifierNode t = node as IdentifierNode;
            if (t.Name.Equals(ProtoCore.DSDefinitions.Keyword.This))
            {
                if (localProcedure != null)
                {
                    if (localProcedure.isStatic)
                    {
                        string message = WarningMessage.kUsingThisInStaticFunction;
                        core.BuildStatus.LogWarning(WarningID.kInvalidThis, message, core.CurrentDSFileName, t.line, t.col, graphNode);
                        EmitPushNull();
                        return;
                    }
                    else if (localProcedure.classScope == Constants.kGlobalScope)
                    {
                        string message = WarningMessage.kInvalidThis;
                        core.BuildStatus.LogWarning(WarningID.kInvalidThis, message, core.CurrentDSFileName, t.line, t.col, graphNode);
                        EmitPushNull();
                        return;
                    }
                    else
                    {
                        EmitThisPointerNode();
                        return;
                    }
                }
                else
                {
                    string message = WarningMessage.kInvalidThis;
                    core.BuildStatus.LogWarning(WarningID.kInvalidThis, message, core.CurrentDSFileName, t.line, t.col, graphNode);
                    EmitPushNull();
                    return;
                }
            }

            int dimensions = 0;

            int runtimeIndex = codeBlock.symbolTable.RuntimeIndex;

            ProtoCore.Type type = TypeSystem.BuildPrimitiveTypeObject(PrimitiveType.kTypeVar, 0);

            ProtoCore.DSASM.SymbolNode symbolnode = null;
            //bool isAllocated = VerifyAllocation(t.Value, out blockId, out localAllocBlock, out symindex, ref type);
            //bool allocatedLocally = isAllocated && core.runtimeTableIndex == localAllocBlock;
            //bool allocatedExternally = isAllocated && core.runtimeTableIndex > localAllocBlock;
            //bool isVisible = isAllocated && core.runtimeTableIndex >= localAllocBlock;
            bool isAccessible = false;

            if (null == t.ArrayDimensions)
            {
                //check if it is a function instance
                ProtoCore.DSASM.ProcedureNode procNode = null;
                procNode = core.GetFirstVisibleProcedure(t.Name, null, codeBlock);
                if (null != procNode)
                {
                    if (ProtoCore.DSASM.Constants.kInvalidIndex != procNode.procId)
                    {
                        // A global function
                        inferedType.UID = (int)PrimitiveType.kTypeFunctionPointer;

                        int fptr = core.FunctionPointerTable.functionPointerDictionary.Count;
                        var fptrNode = new ProtoCore.DSASM.FunctionPointerNode(procNode);
                        core.FunctionPointerTable.functionPointerDictionary.TryAdd(fptr, fptrNode);
                        core.FunctionPointerTable.functionPointerDictionary.TryGetBySecond(fptrNode, out fptr);

                        EmitPushVarData(runtimeIndex, 0);

                        EmitInstrConsole(ProtoCore.DSASM.kw.push, t.Name);
                        StackValue opFunctionPointer = StackValue.BuildFunctionPointer(fptr);
                        EmitPush(opFunctionPointer, t.line, t.col);
                        return;
                    }
                }
            }

            bool isAllocated = VerifyAllocation(t.Value, globalClassIndex, globalProcIndex, out symbolnode, out isAccessible);
            if (!isAllocated || !isAccessible)
            {
                if (isAllocated)
                {
                    if (!isAccessible)
                    {
                        string message = String.Format(WarningMessage.kPropertyIsInaccessible, t.Value);
                        buildStatus.LogWarning(WarningID.kAccessViolation, message, core.CurrentDSFileName, t.line, t.col, graphNode);
                    }
                }
                else
                {
                    string message = String.Format(WarningMessage.kUnboundIdentifierMsg, t.Value);
                    buildStatus.LogWarning(WarningID.kIdUnboundIdentifier, message, core.CurrentDSFileName, t.line, t.col, graphNode);
                }

                inferedType.UID = (int)ProtoCore.PrimitiveType.kTypeNull;

                // Jun Comment: Specification excerpt
                //      If resolution fails at this point a com.Design-Script.Imperative.Core.UnboundIdentifier 
                //      warning is emitted during pre-execute phase, and at the ID is bound to null. (R1 - Feb)

                EmitPushNull();

                EmitPushVarData(runtimeIndex, dimensions);

                ProtoCore.Type varType = TypeSystem.BuildPrimitiveTypeObject(PrimitiveType.kTypeVar, 0);
                symbolnode = Allocate(t.Value, globalProcIndex, varType);

                EmitInstrConsole(ProtoCore.DSASM.kw.pop, t.Value);
                EmitPopForSymbol(symbolnode);
            }
            else
            {
                type = symbolnode.datatype;
                runtimeIndex = symbolnode.runtimeTableIndex;

                if (core.Options.AssociativeToImperativePropagation)
                {
                    // Comment Jun: If this symbol belongs to an outer block, then append it to this language blocks dependent
                    if (symbolnode.codeBlockId != codeBlock.codeBlockId)
                    {
                        // A parent codeblock owns this symbol
                        if (null != graphNode)
                        {
                            ProtoCore.AssociativeGraph.GraphNode dependentNode = new ProtoCore.AssociativeGraph.GraphNode();
                            dependentNode.PushSymbolReference(symbolnode);
                            graphNode.PushDependent(dependentNode);
                        }
                    }
                }
            }


            if (null != t.ArrayDimensions)
            {
                dimensions = DfsEmitArrayIndexHeap(t.ArrayDimensions);
            }

            //fix type's rank    
            //fix type's rank   
            if (type.rank >= 0)
            {
                type.rank -= dimensions;
                if (type.rank < 0)
                {
                    //throw new Exception("Exceed maximum rank!");
                    type.rank = 0;
                }
            }

            EmitPushVarData(runtimeIndex, dimensions);

            EmitInstrConsole(ProtoCore.DSASM.kw.push, t.Value);
            EmitPushForSymbol(symbolnode, t);

            if (core.TypeSystem.IsHigherRank(type.UID, inferedType.UID))
            {
                inferedType = type;
            }
            // We need to get inferedType for boolean variable so that we can perform type check
            inferedType.UID = (isBooleanOp || (type.UID == (int)PrimitiveType.kTypeBool)) ? (int)PrimitiveType.kTypeBool : type.UID;
        }
#if ENABLE_INC_DEC_FIX
        private void EmitPostFixNode(ImperativeNode node, ref ProtoCore.Type inferedType)
        {
            bool parseGlobal = null == localProcedure && ProtoCore.Compiler.Imperative.CompilePass.kAll == compilePass;
            bool parseGlobalFunction = null != localProcedure && ProtoCore.Compiler.Imperative.CompilePass.kGlobalFuncBody == compilePass;

            if (parseGlobal || parseGlobalFunction)
            {
                PostFixNode pfNode = node as PostFixNode;

                //convert post fix operation to a binary operation
                BinaryExpressionNode binRight = new BinaryExpressionNode();
                BinaryExpressionNode bin = new BinaryExpressionNode();

                binRight.LeftNode = pfNode.Identifier;
                binRight.RightNode = new IntNode() { value = "1" };
                binRight.Optr = (ProtoCore.DSASM.UnaryOperator.Increment == pfNode.Operator) ? ProtoCore.DSASM.Operator.add : ProtoCore.DSASM.Operator.sub;
                bin.LeftNode = pfNode.Identifier;
                bin.RightNode = binRight;
                bin.Optr = ProtoCore.DSASM.Operator.assign;
                EmitBinaryExpressionNode(bin, ref inferedType);
            }
        }
#endif
        private void EmitLanguageBlockNode(ImperativeNode node, ref ProtoCore.Type inferedType, ProtoCore.AssociativeGraph.GraphNode propogateUpdateGraphNode = null)
        {
            if (IsParsingGlobal() || IsParsingGlobalFunctionBody())
            {
                LanguageBlockNode langblock = node as LanguageBlockNode;
                //(Fuqiang, Ayush) : Throwing an assert stops NUnit. Negative tests expect to catch a 
                // CompilerException, so we throw that instead.
                //Validity.Assert(ProtoCore.Language.kInvalid != langblock.codeblock.language);

                if (ProtoCore.Language.kInvalid == langblock.codeblock.language)
                {
                    throw new ProtoCore.Exceptions.CompileErrorsOccured("Invalid language block");
                }

                ProtoCore.CompileTime.Context context = new ProtoCore.CompileTime.Context();
                // Save the guid of the current scope (which is stored in the current graphnodes) to the nested language block.
                // This will be passed on to the nested language block that will be compiled
                if (propogateUpdateGraphNode != null)
                {
                    context.guid = propogateUpdateGraphNode.guid;
                }

                int entry = 0;
                int blockId = ProtoCore.DSASM.Constants.kInvalidIndex;
                if (ProtoCore.Language.kImperative == langblock.codeblock.language)
                {
                    // TODO Jun: Move the associative and all common string into some table
                    buildStatus.LogSyntaxError("An imperative language block is declared within an imperative language block.", core.CurrentDSFileName, langblock.line, langblock.col);
                }

                if (globalProcIndex != ProtoCore.DSASM.Constants.kInvalidIndex && core.ProcNode == null)
                    core.ProcNode = codeBlock.procedureTable.procList[globalProcIndex];

                core.Executives[langblock.codeblock.language].Compile(out blockId, codeBlock, langblock.codeblock, context, codeBlock.EventSink, langblock.CodeBlockNode);

                if (propogateUpdateGraphNode != null)
                {
                    propogateUpdateGraphNode.languageBlockId = blockId;
                    CodeBlock childBlock = core.CompleteCodeBlockList[blockId];
                    foreach (var subGraphNode in childBlock.instrStream.dependencyGraph.GraphList)
                    {
                        foreach (var depentNode in subGraphNode.dependentList)
                        {
                            if (depentNode.updateNodeRefList != null 
                                && depentNode.updateNodeRefList.Count > 0 
                                && depentNode.updateNodeRefList[0].nodeList != null
                                && depentNode.updateNodeRefList[0].nodeList.Count > 0)
                            {
                                SymbolNode dependentSymbol = depentNode.updateNodeRefList[0].nodeList[0].symbol;
                                int symbolBlockId = dependentSymbol.codeBlockId;
                                if (symbolBlockId != Constants.kInvalidIndex)
                                {
                                    CodeBlock symbolBlock = core.CompleteCodeBlockList[symbolBlockId];
                                    if (!symbolBlock.IsMyAncestorBlock(codeBlock.codeBlockId))
                                    {
                                        propogateUpdateGraphNode.PushDependent(depentNode);
                                    }
                                }
                            }
                        }
                    }
                }

                setBlkId(blockId);
                inferedType = core.InferedType;
                //Validity.Assert(codeBlock.children[codeBlock.children.Count - 1].blockType == ProtoCore.DSASM.CodeBlockType.kLanguage);
                codeBlock.children[codeBlock.children.Count - 1].Attributes = PopulateAttributes(langblock.Attributes);

#if ENABLE_EXCEPTION_HANDLING
                core.ExceptionHandlingManager.Register(blockId, globalProcIndex, globalClassIndex);
#endif

                EmitInstrConsole("bounce " + blockId + ", " + entry.ToString());
                EmitBounceIntrinsic(blockId, entry);

                // The callee language block will have stored its result into the RX register. 
                EmitInstrConsole(ProtoCore.DSASM.kw.push, ProtoCore.DSASM.kw.regRX);
                StackValue opRes = StackValue.BuildRegister(Registers.RX);
                EmitPush(opRes);
            }
        }

        private void EmitClassDeclNode(ImperativeNode node)
        {
            throw new NotImplementedException();
        }

        private void EmitConstructorDefinitionNode(ImperativeNode node)
        {
            throw new NotImplementedException();
        }

        private void EmitFunctionDefinitionNode(ImperativeNode node, ref ProtoCore.Type inferedType)
        {
<<<<<<< HEAD
            bool parseGlobalFunctionSig = null == localProcedure && ProtoCore.DSASM.ImperativeCompilePass.kGlobalFuncSig == compilePass;
            bool parseGlobalFunctionBody = null == localProcedure && ProtoCore.DSASM.ImperativeCompilePass.kGlobalFuncBody == compilePass;
=======
            Guid guid = firstSSAGraphNode == null ? default(Guid) : firstSSAGraphNode.guid;

            bool parseGlobalFunctionSig = null == localProcedure && ProtoCore.Compiler.Imperative.CompilePass.kGlobalFuncSig == compilePass;
            bool parseGlobalFunctionBody = null == localProcedure && ProtoCore.Compiler.Imperative.CompilePass.kGlobalFuncBody == compilePass;
>>>>>>> c09ad7f8

            FunctionDefinitionNode funcDef = node as FunctionDefinitionNode;
            localFunctionDefNode = funcDef;

            ProtoCore.DSASM.CodeBlockType originalBlockType = codeBlock.blockType;
            codeBlock.blockType = ProtoCore.DSASM.CodeBlockType.kFunction;
            if (parseGlobalFunctionSig)
            {
                Validity.Assert(null == localProcedure);


                // TODO jun: Add semantics for checking overloads (different parameter types)
                localProcedure = new ProtoCore.DSASM.ProcedureNode();
                localProcedure.name = funcDef.Name;
                localProcedure.pc = pc;
                localProcedure.localCount = funcDef.localVars;
                localProcedure.returntype.UID = core.TypeSystem.GetType(funcDef.ReturnType.Name);
                if (localProcedure.returntype.UID == (int)PrimitiveType.kInvalidType)
                {
                    string message = String.Format(ProtoCore.BuildData.WarningMessage.kReturnTypeUndefined, funcDef.ReturnType.Name, funcDef.Name);
                    buildStatus.LogWarning(ProtoCore.BuildData.WarningID.kTypeUndefined, message, null, funcDef.line, funcDef.col, firstSSAGraphNode);
                    localProcedure.returntype.UID = (int)PrimitiveType.kTypeVar;
                }
                localProcedure.returntype.rank = funcDef.ReturnType.rank;
                localProcedure.runtimeIndex = codeBlock.codeBlockId;
                globalProcIndex = codeBlock.procedureTable.Append(localProcedure);
                core.ProcNode = localProcedure;


                // Append arg symbols
                if (null != funcDef.Signature)
                {
                    foreach (VarDeclNode argNode in funcDef.Signature.Arguments)
                    {
                        IdentifierNode paramNode = null;
                        ProtoCore.AST.Node aDefaultExpression = null;
                        if (argNode.NameNode is IdentifierNode)
                        {
                            paramNode = argNode.NameNode as IdentifierNode;
                        }
                        else if (argNode.NameNode is BinaryExpressionNode)
                        {
                            BinaryExpressionNode bNode = argNode.NameNode as BinaryExpressionNode;
                            paramNode = bNode.LeftNode as IdentifierNode;
                            aDefaultExpression = bNode;
                        }
                        else
                        {
                            Validity.Assert(false, "Check generated AST");
                        }

                        ProtoCore.Type argType = BuildArgumentTypeFromVarDeclNode(argNode, firstSSAGraphNode);
                        int symbolIndex = AllocateArg(paramNode.Value, localProcedure.procId, argType);
                        if (ProtoCore.DSASM.Constants.kInvalidIndex == symbolIndex)
                        {
                            throw new BuildHaltException("26384684");
                        }

                        localProcedure.argTypeList.Add(argType);
                        ProtoCore.DSASM.ArgumentInfo argInfo = new ProtoCore.DSASM.ArgumentInfo { DefaultExpression = aDefaultExpression };
                        localProcedure.argInfoList.Add(argInfo);
                    }
                }


                // TODO Jun: Remove this once agree that alltest cases assume the default assoc block is block 0
                // NOTE: Only affects mirror, not actual execution
                if (null == codeBlock.parent && pc <= 0)
                {
                    // The first node in the top level block is a function
                    core.DSExecutable.isSingleAssocBlock = false;
                }
#if ENABLE_EXCEPTION_HANDLING
                core.ExceptionHandlingManager.Register(codeBlock.codeBlockId, globalProcIndex, globalClassIndex);
#endif
            }
            else if (parseGlobalFunctionBody)
            {
                EmitCompileLogFunctionStart(GetFunctionSignatureString(funcDef.Name, funcDef.ReturnType, funcDef.Signature));

                // Build arglist for comparison
                List<ProtoCore.Type> argList = new List<ProtoCore.Type>();
                if (null != funcDef.Signature)
                {
                    foreach (VarDeclNode argNode in funcDef.Signature.Arguments)
                    {
                        ProtoCore.Type argType = BuildArgumentTypeFromVarDeclNode(argNode, firstSSAGraphNode);
                        argList.Add(argType);
                    }
                }

                // Get the exisitng procedure that was added on the previous pass
                globalProcIndex = codeBlock.procedureTable.IndexOfExact(funcDef.Name, argList, false);
                localProcedure = codeBlock.procedureTable.procList[globalProcIndex];


                Validity.Assert(null != localProcedure);
                localProcedure.Attributes = PopulateAttributes(funcDef.Attributes);
                // Its only on the parse body pass where the real pc is determined. Update this procedures' pc
                //Validity.Assert(ProtoCore.DSASM.Constants.kInvalidIndex == localProcedure.pc);
                localProcedure.pc = pc;

                // Copy the active function to the core so nested language blocks can refer to it
                core.ProcNode = localProcedure;

                // Arguments have been allocated, update the baseOffset
                localProcedure.localCount = core.BaseOffset;


                ProtoCore.FunctionEndPoint fep = null;
                                
                //Traverse default argument
                emitDebugInfo = false;
                foreach (ProtoCore.DSASM.ArgumentInfo argNode in localProcedure.argInfoList)
                {
                    if (!argNode.IsDefault)
                    {
                        continue;
                    }
                    BinaryExpressionNode bNode = argNode.DefaultExpression as BinaryExpressionNode;

                    // build a temporay node for statement : temp = defaultarg;
                    var iNodeTemp = nodeBuilder.BuildIdentfier(Constants.kTempDefaultArg);
                    BinaryExpressionNode bNodeTemp = nodeBuilder.BuildBinaryExpression(iNodeTemp, bNode.LeftNode) as BinaryExpressionNode;
                    EmitBinaryExpressionNode(bNodeTemp, ref inferedType);

                    //duild an inline conditional node for statement: defaultarg = (temp == DefaultArgNode) ? defaultValue : temp;
                    InlineConditionalNode icNode = new InlineConditionalNode();
                    icNode.ConditionExpression = nodeBuilder.BuildBinaryExpression(iNodeTemp, new DefaultArgNode(), Operator.eq);
                    icNode.TrueExpression = bNode.RightNode;
                    icNode.FalseExpression = iNodeTemp;
                    bNodeTemp.LeftNode = bNode.LeftNode;
                    bNodeTemp.RightNode = icNode;
                    EmitBinaryExpressionNode(bNodeTemp, ref inferedType);
                }
                emitDebugInfo = true;

                // Traverse definition
                bool hasReturnStatement = false;
                foreach (ImperativeNode bnode in funcDef.FunctionBody.Body)
                {
                    DfsTraverse(bnode, ref inferedType);
                    if (ProtoCore.Utils.NodeUtils.IsReturnExpressionNode(bnode))
                    {
                        hasReturnStatement = true;
                    }

                    if (bnode is FunctionCallNode)
                    {
                        EmitSetExpressionUID(core.ExpressionUID++);
                    }
                }

                // All locals have been stack allocated, update the local count of this function
                localProcedure.localCount = core.BaseOffset;

                // Update the param stack indices of this function
                foreach (ProtoCore.DSASM.SymbolNode symnode in codeBlock.symbolTable.symbolList.Values)
                {
                    if (symnode.functionIndex == localProcedure.procId && symnode.isArgument)
                    {
                        symnode.index -= localProcedure.localCount;
                    }
                }

                ProtoCore.Lang.JILActivationRecord record = new ProtoCore.Lang.JILActivationRecord();
                record.pc = localProcedure.pc;
                record.locals = localProcedure.localCount;
                record.classIndex = ProtoCore.DSASM.Constants.kInvalidIndex;
                record.funcIndex = localProcedure.procId;
                fep = new ProtoCore.Lang.JILFunctionEndPoint(record);



                // Construct the fep arguments
                fep.FormalParams = new ProtoCore.Type[localProcedure.argTypeList.Count];
                fep.BlockScope = codeBlock.codeBlockId;
                fep.procedureNode = localProcedure;
                localProcedure.argTypeList.CopyTo(fep.FormalParams, 0);

                // TODO Jun: 'classIndexAtCallsite' is the class index as it is stored at the callsite function tables
                // Determine whether this still needs to be aligned to the actual 'classIndex' variable
                // The factors that will affect this is whether the 2 function tables (compiler and callsite) need to be merged
                int classIndexAtCallsite = ProtoCore.DSASM.Constants.kInvalidIndex + 1;
                if (!core.FunctionTable.GlobalFuncTable.ContainsKey(classIndexAtCallsite))
                {
                    Dictionary<string, FunctionGroup> funcList = new Dictionary<string, FunctionGroup>();
                    core.FunctionTable.GlobalFuncTable.Add(classIndexAtCallsite, funcList);
                }

                Dictionary<string, FunctionGroup> fgroup = core.FunctionTable.GlobalFuncTable[classIndexAtCallsite];
                if (!fgroup.ContainsKey(funcDef.Name))
                {
                    // Create a new function group in this class
                    ProtoCore.FunctionGroup funcGroup = new ProtoCore.FunctionGroup();
                    funcGroup.FunctionEndPoints.Add(fep);

                    // Add this group to the class function tables
                    core.FunctionTable.GlobalFuncTable[classIndexAtCallsite].Add(funcDef.Name, funcGroup);
                }
                else
                {
                    // Add this fep into the exisitng function group
                    core.FunctionTable.GlobalFuncTable[classIndexAtCallsite][funcDef.Name].FunctionEndPoints.Add(fep);
                }

                if (!hasReturnStatement)
                {
                    if (!core.Options.SuppressFunctionResolutionWarning)
                    {
                        string message = String.Format(ProtoCore.BuildData.WarningMessage.kFunctionNotReturnAtAllCodePaths, localProcedure.name);
                        core.BuildStatus.LogWarning(ProtoCore.BuildData.WarningID.kMissingReturnStatement, message, core.CurrentDSFileName, funcDef.line, funcDef.col, firstSSAGraphNode);
                    }

                    EmitReturnNull();
                }

                EmitCompileLogFunctionEnd();
                //Fuqiang: return is already done in traversing the function body
                //// function return
                //EmitInstrConsole(ProtoCore.DSASM.kw.ret);
                //EmitReturn();
            }

            core.ProcNode = localProcedure = null;
            globalProcIndex = ProtoCore.DSASM.Constants.kGlobalScope;
            argOffset = 0;
            core.BaseOffset = 0;
            codeBlock.blockType = originalBlockType;
            localFunctionDefNode = null;
        }

        private void EmitFunctionCallNode(ImperativeNode node, ref ProtoCore.Type inferedType, bool isBooleanOp = false, ProtoCore.AssociativeGraph.GraphNode graphNode = null, ProtoCore.AST.ImperativeAST.BinaryExpressionNode bnode = null)
        {
            FunctionCallNode fnode = node as FunctionCallNode;

            ProtoCore.DSASM.ProcedureNode procNode = TraverseFunctionCall(node, null, ProtoCore.DSASM.Constants.kInvalidIndex, 0, ref inferedType, graphNode, ProtoCore.Compiler.Associative.SubCompilePass.kNone, bnode);
            if (fnode != null && fnode.ArrayDimensions != null)
            {
                int dimensions = DfsEmitArrayIndexHeap(fnode.ArrayDimensions);
                EmitInstrConsole(ProtoCore.DSASM.kw.pushindex, dimensions.ToString() + "[dim]");
                EmitPushArrayIndex(dimensions);
                fnode.ArrayDimensions = null;
            }

            if(bnode == null)
                EmitSetExpressionUID(core.ExpressionUID++);
        }

        private void EmitIfStmtNode(ImperativeNode node, ref ProtoCore.Type inferedType, ProtoCore.AST.ImperativeAST.BinaryExpressionNode parentNode = null, bool isForInlineCondition = false, ProtoCore.AssociativeGraph.GraphNode graphNode = null)
        {
            if (core.IsParsingCodeBlockNode || core.IsParsingPreloadedAssembly)
            {
                return;
            }

            if (IsParsingGlobal() || IsParsingGlobalFunctionBody())
            {
                /*
                                def backpatch(bp, pc)
                                    instr = instrstream[bp]
                                    if instr.opcode is jmp
                                        instr.op1 = pc
                                    elseif instr.opcode is cjmp
                                        instr.op2 = pc
                                    end
                                end

                                def backpatch(table, pc)
                                    foreach node in table
                                        backpatch(node.pc, pc)
                                    end
                                end

                */
                /*
                 if(E)		->	traverse E	
                                bpTable = new instance
                                L1 = pc + 1
                                L2 = null 
                                bp = pc
                                emit(jmp, _cx, L1, L2) 
                {
                    S		->	traverse S
                                L1 = null
                                bpTable.append(pc)
                                emit(jmp,labelEnd)
                                backpatch(bp,pc)
                }
                 * */


                int bp = (int)ProtoCore.DSASM.Constants.kInvalidIndex;
                int L1 = (int)ProtoCore.DSASM.Constants.kInvalidIndex;
                int L2 = (int)ProtoCore.DSASM.Constants.kInvalidIndex;

                // If-expr
                IfStmtNode ifnode = node as IfStmtNode;
                DfsTraverse(ifnode.IfExprNode, ref inferedType, false, graphNode, ProtoCore.Compiler.Associative.SubCompilePass.kNone, parentNode);

                EmitInstrConsole(ProtoCore.DSASM.kw.pop, ProtoCore.DSASM.kw.regCX);
                StackValue opCX = StackValue.BuildRegister(Registers.CX);
                EmitPop(opCX, Constants.kGlobalScope);

                L1 = pc + 1;
                L2 = ProtoCore.DSASM.Constants.kInvalidIndex;
                bp = pc;
                EmitCJmp(L1, L2, ifnode.IfExprNode.line, ifnode.IfExprNode.col, ifnode.IfExprNode.endLine, ifnode.IfExprNode.endCol);

                if (!isForInlineCondition)
                {
                    EmitSetExpressionUID(core.ExpressionUID++);
                }

                // Create a new codeblock for this block
                // Set the current codeblock as the parent of the new codeblock
                // Set the new codeblock as a new child of the current codeblock
                // Set the new codeblock as the current codeblock
                ProtoCore.DSASM.CodeBlock localCodeBlock = null;

            
                localCodeBlock = new ProtoCore.DSASM.CodeBlock(
                    context.guid,
                    ProtoCore.DSASM.CodeBlockType.kConstruct,
                    Language.kInvalid,
                    core.CodeBlockIndex,
                    new ProtoCore.DSASM.SymbolTable(GetConstructBlockName("if"), core.RuntimeTableIndex++),
                    null,
                    false,
                    core);

                core.CodeBlockIndex++;

                localCodeBlock.instrStream = codeBlock.instrStream;
                localCodeBlock.parent = codeBlock;
                codeBlock.children.Add(localCodeBlock);

                codeBlock = localCodeBlock;
                EmitPushBlockID(localCodeBlock.codeBlockId);

                // If-body
                foreach (ImperativeNode ifBody in ifnode.IfBody)
                {
                    inferedType = new ProtoCore.Type();
                    inferedType.UID = (int)PrimitiveType.kTypeVar;
                    DfsTraverse(ifBody, ref inferedType, false, graphNode, ProtoCore.Compiler.Associative.SubCompilePass.kNone, parentNode);
                }

                if (!isForInlineCondition)
                {
                    ProtoCore.AST.Node oldBlockNode = localCodeBlockNode;
                    localCodeBlockNode = ifnode.IfBodyPosition;
                    EmitInstrConsole(ProtoCore.DSASM.kw.retcn);
                    EmitRetcn(localCodeBlock.codeBlockId);
                    localCodeBlockNode = oldBlockNode;
                }

                // Restore - Set the local codeblock parent to be the current codeblock
                codeBlock = localCodeBlock.parent;


                L1 = ProtoCore.DSASM.Constants.kInvalidIndex;

                BackpatchTable backpatchTable = new BackpatchTable();
                backpatchTable.Append(pc, L1);
                EmitJmp(L1);
                EmitPopBlockID();

                // Backpatch the L2 destination of the if block
                Backpatch(bp, pc);


                /*		
                else if(E)	->	traverse E
                                L1 = pc + 1
                                L2 = null 
                                bp = pc
                                emit(jmp, _cx, L1, L2) 
                {				
                    S		->	traverse S
                                L1 = null
                                bpTable.append(pc)
                                emit(jmp,labelEnd) 
                                backpatch(bp,pc)
                }
                 * */

                // Elseif-expr
                foreach (ElseIfBlock elseifNode in ifnode.ElseIfList)
                {
                    DfsTraverse(elseifNode.Expr, ref inferedType, false, graphNode);

                    EmitInstrConsole(ProtoCore.DSASM.kw.pop, ProtoCore.DSASM.kw.regCX);
                    opCX = StackValue.BuildRegister(Registers.CX);
                    EmitPop(opCX, Constants.kGlobalScope);

                    L1 = pc + 1;
                    L2 = ProtoCore.DSASM.Constants.kInvalidIndex;
                    bp = pc;
                    EmitCJmp(L1, L2, elseifNode.Expr.line, elseifNode.Expr.col, elseifNode.Expr.endLine, elseifNode.Expr.endCol);

                    EmitSetExpressionUID(core.ExpressionUID++);

                    // Elseif-body   
                    if (null != elseifNode.Body)
                    {
                        // Create a new codeblock for this block
                        // Set the current codeblock as the parent of the new codeblock
                        // Set the new codeblock as a new child of the current codeblock
                        // Set the new codeblock as the current codeblock
                        localCodeBlock = new ProtoCore.DSASM.CodeBlock(
                            context.guid,
                            ProtoCore.DSASM.CodeBlockType.kConstruct,
                            Language.kInvalid,
                            core.CodeBlockIndex++,
                            new ProtoCore.DSASM.SymbolTable(GetConstructBlockName("elseif"), core.RuntimeTableIndex++),
                            null,
                            false,
                            core);

                        core.CodeBlockIndex++;

                        localCodeBlock.instrStream = codeBlock.instrStream;
                        localCodeBlock.parent = codeBlock;
                        codeBlock.children.Add(localCodeBlock);
                        codeBlock = localCodeBlock;
                        EmitPushBlockID(localCodeBlock.codeBlockId);
                        foreach (ImperativeNode elseifBody in elseifNode.Body)
                        {
                            inferedType = new ProtoCore.Type();
                            inferedType.UID = (int)PrimitiveType.kTypeVar;
                            DfsTraverse(elseifBody, ref inferedType, false, graphNode);
                        }

                        if (!isForInlineCondition)
                        {
                            ProtoCore.AST.Node oldBlockNode = localCodeBlockNode;
                            localCodeBlockNode = elseifNode.ElseIfBodyPosition;
                            EmitInstrConsole(ProtoCore.DSASM.kw.retcn);
                            EmitRetcn(localCodeBlock.codeBlockId);
                            localCodeBlockNode = oldBlockNode;
                        }

                        // Restore - Set the local codeblock parent to be the current codeblock
                        codeBlock = localCodeBlock.parent;
                    }

                    L1 = ProtoCore.DSASM.Constants.kInvalidIndex;
                    backpatchTable.Append(pc, L1);
                    EmitJmp(L1);
                    EmitPopBlockID();

                    // Backpatch the L2 destination of the elseif block
                    Backpatch(bp, pc);
                }

                /*
                else 			
                {				
                    S		->	traverse S
                                L1 = null
                                bpTable.append(pc)
                                emit(jmp,labelEnd) 
                                backpatch(bp,pc)
                }		
                 * */
                // Else-body     

                Validity.Assert(null != ifnode.ElseBody);
                if (0 != ifnode.ElseBody.Count)
                {
                    // Create a new symboltable for this block
                    // Set the current table as the parent of the new table
                    // Set the new table as a new child of the current table
                    // Set the new table as the current table
                    // Create a new codeblock for this block
                    // Set the current codeblock as the parent of the new codeblock
                    // Set the new codeblock as a new child of the current codeblock
                    // Set the new codeblock as the current codeblock
                    localCodeBlock = new ProtoCore.DSASM.CodeBlock(
                        context.guid,
                        ProtoCore.DSASM.CodeBlockType.kConstruct,
                        Language.kInvalid,
                        core.CodeBlockIndex++,
                        new ProtoCore.DSASM.SymbolTable(GetConstructBlockName("else"), core.RuntimeTableIndex++),
                        null,
                        false,
                        core);

                    core.CodeBlockIndex++;

                    localCodeBlock.instrStream = codeBlock.instrStream;
                    localCodeBlock.parent = codeBlock;
                    codeBlock.children.Add(localCodeBlock);
                    codeBlock = localCodeBlock;
                    EmitPushBlockID(localCodeBlock.codeBlockId);
                    foreach (ImperativeNode elseBody in ifnode.ElseBody)
                    {
                        inferedType = new ProtoCore.Type();
                        inferedType.UID = (int)PrimitiveType.kTypeVar;
                        DfsTraverse(elseBody, ref inferedType, false, graphNode, ProtoCore.Compiler.Associative.SubCompilePass.kNone, parentNode);
                    }

                    if (!isForInlineCondition)
                    {
                        ProtoCore.AST.Node oldBlockNode = localCodeBlockNode;
                        localCodeBlockNode = ifnode.ElseBodyPosition;
                        EmitInstrConsole(ProtoCore.DSASM.kw.retcn);
                        EmitRetcn(localCodeBlock.codeBlockId);
                        localCodeBlockNode = oldBlockNode;
                    }

                    // Restore - Set the local codeblock parent to be the current codeblock
                    codeBlock = localCodeBlock.parent;

                    L1 = ProtoCore.DSASM.Constants.kInvalidIndex;
                    backpatchTable.Append(pc, L1);
                    EmitJmp(L1);
                    EmitPopBlockID();
                }

                /*
                 * 
                          ->	backpatch(bpTable, pc) 
                 */
                // ifstmt-exit
                // Backpatch all the previous unconditional jumps
                Backpatch(backpatchTable.backpatchList, pc);
            }
        }

        private void EmitWhileStmtNode(ImperativeNode node, ref ProtoCore.Type inferedType, bool isBooleanOp = false, ProtoCore.AssociativeGraph.GraphNode graphNode = null)
        {
            if (core.IsParsingCodeBlockNode || core.IsParsingPreloadedAssembly)
            {
                return;
            }

            if (IsParsingGlobal() || IsParsingGlobalFunctionBody())
            {
                /*
                   
                while(E)	->	entry = pc
                                traverse E	
                                emit(pop,cx)
                                L1 = pc + 1
                                L2 = null 
                                bp = pc
                                emit(jmp, _cx, L1, L2) 

                 * */

                int bp = (int)ProtoCore.DSASM.Constants.kInvalidIndex;
                int L1 = (int)ProtoCore.DSASM.Constants.kInvalidIndex;
                int L2 = (int)ProtoCore.DSASM.Constants.kInvalidIndex;
                int entry = (int)ProtoCore.DSASM.Constants.kInvalidIndex;

                entry = pc;

                WhileStmtNode whileNode = node as WhileStmtNode;
                DfsTraverse(whileNode.Expr, ref inferedType);

                EmitInstrConsole(ProtoCore.DSASM.kw.pop, ProtoCore.DSASM.kw.regCX);
                StackValue opCX = StackValue.BuildRegister(Registers.CX);
                EmitPop(opCX, Constants.kGlobalScope);

                L1 = pc + 1;
                L2 = ProtoCore.DSASM.Constants.kInvalidIndex;
                bp = pc;
                EmitCJmp(L1, L2, whileNode.Expr.line, whileNode.Expr.col, whileNode.Expr.endLine, whileNode.Expr.endCol);

                EmitSetExpressionUID(core.ExpressionUID++);

                /*
                {
                    S		->	traverse S	
                                bptable.append(pc)
                                emit(jmp, entry) 
                }	
                            ->  backpatch(bp, pc)
                */
                if (null != whileNode.Body)
                {
                    // Create a new symboltable for this block
                    // Set the current table as the parent of the new table
                    // Set the new table as a new child of the current table
                    // Set the new table as the current table
                    // Create a new codeblock for this block
                    // Set the current codeblock as the parent of the new codeblock
                    // Set the new codeblock as a new child of the current codeblock
                    // Set the new codeblock as the current codeblock
                    ProtoCore.DSASM.CodeBlock localCodeBlock = new ProtoCore.DSASM.CodeBlock(
                        context.guid,
                        ProtoCore.DSASM.CodeBlockType.kConstruct,
                        Language.kInvalid,
                        core.CodeBlockIndex++,
                        new ProtoCore.DSASM.SymbolTable(GetConstructBlockName("while"), core.RuntimeTableIndex++),
                        null,
                        true,
                        core);

                    core.CodeBlockIndex++;

                    localCodeBlock.instrStream = codeBlock.instrStream;
                    localCodeBlock.parent = codeBlock;
                    codeBlock.children.Add(localCodeBlock);
                    codeBlock = localCodeBlock;
                    backpatchMap.EntryTable[localCodeBlock.codeBlockId] = entry;
                    backpatchMap.BreakTable[localCodeBlock.codeBlockId] = new BackpatchTable();
                    
                    EmitPushBlockID(localCodeBlock.codeBlockId);
                    foreach (ImperativeNode bodyNode in whileNode.Body)
                    {
                        inferedType = new ProtoCore.Type();
                        inferedType.UID = (int)PrimitiveType.kTypeVar;

                        if (bodyNode is LanguageBlockNode)
                        {
                            BinaryExpressionNode langBlockNode = new BinaryExpressionNode();
                            langBlockNode.LeftNode = nodeBuilder.BuildIdentfier(core.GenerateTempLangageVar());
                            langBlockNode.Optr = ProtoCore.DSASM.Operator.assign;
                            langBlockNode.RightNode = bodyNode;
                            DfsTraverse(langBlockNode, ref inferedType, isBooleanOp, graphNode);
                        }
                        else
                        {
                            DfsTraverse(bodyNode, ref inferedType, isBooleanOp, graphNode);
                        }
                    }

                    ProtoCore.AST.Node oldBlockNode = localCodeBlockNode;
                    localCodeBlockNode = node;
                    EmitInstrConsole(ProtoCore.DSASM.kw.retcn);
                    EmitRetcn(localCodeBlock.codeBlockId);
                    localCodeBlockNode = oldBlockNode;


                    // Restore - Set the local codeblock parent to be the current codeblock
                    codeBlock = localCodeBlock.parent;

                    EmitJmp(entry);
                    EmitPopBlockID();
                    Backpatch(backpatchMap.BreakTable[localCodeBlock.codeBlockId].backpatchList, pc);
                }
                Backpatch(bp, pc);
            }
        }

        private void EmitVarDeclNode(ImperativeNode node, ref ProtoCore.Type inferedType, ProtoCore.AssociativeGraph.GraphNode graphNode = null)
        {
            VarDeclNode varNode = node as VarDeclNode;

            ProtoCore.Type type = BuildArgumentTypeFromVarDeclNode(varNode, graphNode);
            type.rank = 0;

            // TODO Jun: Create a class table for holding the primitive and custom data types
            const int primitivesize = 1;
            int datasize = primitivesize;

            int symindex = ProtoCore.DSASM.Constants.kInvalidIndex;
            IdentifierNode tVar = null;
            if (varNode.NameNode is IdentifierNode)
            {
                // Allocate with no initializer
                tVar = varNode.NameNode as IdentifierNode;
                ProtoCore.DSASM.SymbolNode symnode = Allocate(tVar.Value, globalProcIndex, type, datasize, datasize, tVar.ArrayDimensions, varNode.memregion);
                symindex = symnode.symbolTableIndex;
            }
            else if (varNode.NameNode is BinaryExpressionNode)
            {
                BinaryExpressionNode bNode = varNode.NameNode as BinaryExpressionNode;
                tVar = bNode.LeftNode as IdentifierNode;

                Validity.Assert(null != tVar, "Check generated AST");
                Validity.Assert(null != bNode.RightNode, "Check generated AST");

                ProtoCore.DSASM.SymbolNode symnode = null;

                // Is it an array
                if (null != tVar.ArrayDimensions)
                {
                    // Allocate an array with initializer
                    if (bNode.RightNode is ExprListNode)
                    {
                        ExprListNode exprlist = bNode.RightNode as ExprListNode;
                        int size = datasize * exprlist.list.Count;

                        symnode = Allocate(tVar.Value, globalProcIndex, type, size, datasize, tVar.ArrayDimensions, varNode.memregion);
                        symindex = symnode.symbolTableIndex;

                        for (int n = 0; n < exprlist.list.Count; ++n)
                        {
                            DfsTraverse(exprlist.list[n], ref inferedType);

                            ArrayNode array = new ArrayNode();
                            array.Expr = nodeBuilder.BuildIdentfier(n.ToString(), PrimitiveType.kTypeInt);
                            array.Type = null;

                            DfsEmitArrayIndex(array, symindex);

                            EmitInstrConsole(ProtoCore.DSASM.kw.pop, ProtoCore.DSASM.kw.regDX);
                            StackValue opRes = StackValue.BuildRegister(Registers.DX);
                            EmitPop(opRes, Constants.kGlobalScope);

                            EmitInstrConsole(ProtoCore.DSASM.kw.pop, tVar.Value);
                            EmitPopForSymbol(symnode);
                        }
                    }
                    else
                    {
                        buildStatus.LogSemanticError("array initializer must be an expression list", core.CurrentDSFileName, bNode.RightNode.line, bNode.RightNode.col);
                    }
                }
                else
                {
                    // Allocate a single variable with initializer

                    symnode = Allocate(tVar.Value, globalProcIndex, type, datasize, datasize, tVar.ArrayDimensions, varNode.memregion);
                    symindex = symnode.symbolTableIndex;
                    DfsTraverse(bNode.RightNode, ref inferedType);

                    EmitInstrConsole(ProtoCore.DSASM.kw.pop, tVar.Value);
                    EmitPopForSymbol(symnode);
                }
            }
            else
            {
                Validity.Assert(false, "Check generated AST");
            }

            if (ProtoCore.DSASM.Constants.kInvalidIndex == symindex)
            {
                throw new BuildHaltException("0CB5BD17");
            }
        }

        private void EmitBinaryExpressionNode(ImperativeNode node, ref ProtoCore.Type inferedType, bool isBooleanOp = false, ProtoCore.AssociativeGraph.GraphNode graphNode = null,
            ProtoCore.AST.ImperativeAST.BinaryExpressionNode parentNode = null)
        {
            if (!IsParsingGlobal() && !IsParsingGlobalFunctionBody())
                return;

            bool isBooleanOperation = false;
            BinaryExpressionNode b = node as BinaryExpressionNode;

            ProtoCore.Type leftType = new ProtoCore.Type();
            leftType.UID = (int)ProtoCore.PrimitiveType.kTypeVar;

            ProtoCore.Type rightType = new ProtoCore.Type();
            rightType.UID = (int)ProtoCore.PrimitiveType.kTypeVar;

            if (ProtoCore.DSASM.Operator.assign != b.Optr)
            {
                isBooleanOperation = ProtoCore.DSASM.Operator.lt == b.Optr
                    || ProtoCore.DSASM.Operator.gt == b.Optr
                    || ProtoCore.DSASM.Operator.le == b.Optr
                    || ProtoCore.DSASM.Operator.ge == b.Optr
                    || ProtoCore.DSASM.Operator.eq == b.Optr
                    || ProtoCore.DSASM.Operator.nq == b.Optr
                    || ProtoCore.DSASM.Operator.and == b.Optr
                    || ProtoCore.DSASM.Operator.or == b.Optr;

                DfsTraverse(b.LeftNode, ref inferedType, isBooleanOperation, graphNode, ProtoCore.Compiler.Associative.SubCompilePass.kNone, parentNode);

                if (inferedType.UID == (int)PrimitiveType.kTypeFunctionPointer && emitDebugInfo)
                {
                    buildStatus.LogSemanticError("Function pointer is not allowed at binary expression other than assignment!", core.CurrentDSFileName, b.LeftNode.line, b.LeftNode.col);
                }

                leftType.UID = inferedType.UID;
                leftType.rank = inferedType.rank;
            }
            else
            {
                if (b.LeftNode is IdentifierListNode)
                {
                    ProtoCore.AST.Node lnode = b.LeftNode;
                    bool isCollapsed;

                    if (parentNode != null)
                    {
                        NodeUtils.SetNodeLocation(lnode, parentNode, parentNode);
                    }
                    else
                    {
                        NodeUtils.SetNodeLocation(lnode, b, b);
                    }
                    EmitGetterSetterForIdentList(lnode, ref inferedType, null, ProtoCore.Compiler.Associative.SubCompilePass.kNone, out isCollapsed, b.RightNode);


                    // Get the lhs symbol list
                    ProtoCore.Type type = new ProtoCore.Type();
                    type.UID = globalClassIndex;
                    ProtoCore.AssociativeGraph.UpdateNodeRef leftNodeRef = new ProtoCore.AssociativeGraph.UpdateNodeRef();
                    DFSGetSymbolList(lnode, ref type, leftNodeRef);



                    // Get the first identifier symbol runtime index as it is required for the pushdep
                    List<ProtoCore.DSASM.SymbolNode> symbolList = new List<ProtoCore.DSASM.SymbolNode>();
                    symbolList.Add(leftNodeRef.nodeList[0].symbol);
                    int runtimeIndex = leftNodeRef.nodeList[0].symbol.runtimeTableIndex;

                    // Append the rest of the symbols in the identifierlist
                    for (int n = 1; n < leftNodeRef.nodeList.Count; ++n)
                    {
                        if (leftNodeRef.nodeList[n].symbol != null)
                            symbolList.Add(leftNodeRef.nodeList[n].symbol);
                    }

                    EmitPushDepData(symbolList);
                    EmitPushDep(runtimeIndex, symbolList.Count, globalClassIndex);

                    return;
                }
            }

            // (Ayush) in case of PostFixNode, only traverse the identifier now. Post fix operation will be applied later.
#if ENABLE_INC_DEC_FIX
                if (b.RightNode is PostFixNode)
                    DfsTraverse((b.RightNode as PostFixNode).Identifier, ref inferedType, isBooleanOperation);
                else
                {
#endif
            if ((ProtoCore.DSASM.Operator.assign == b.Optr) && (b.RightNode is LanguageBlockNode))
            {
                inferedType = TypeSystem.BuildPrimitiveTypeObject(PrimitiveType.kTypeVar, 0);
            }

            if (b.RightNode == null && b.Optr == Operator.assign && b.LeftNode is IdentifierNode)
            {
                IdentifierNode t = b.LeftNode as IdentifierNode;
                ProtoCore.DSASM.SymbolNode symbolnode = null;
                bool isAccessible = false;
                bool hasAllocated = VerifyAllocation(t.Value, globalClassIndex, globalProcIndex, out symbolnode, out isAccessible);
                if (hasAllocated)
                {
                    b.RightNode = nodeBuilder.BuildIdentfier(t.Value);
                }
                else
                {
                    b.RightNode = new NullNode();
                }
            }

            if (parentNode != null)
            {
                DfsTraverse(b.RightNode, ref inferedType, isBooleanOperation, graphNode, ProtoCore.Compiler.Associative.SubCompilePass.kNone, parentNode);
            }
            else
            {
                DfsTraverse(b.RightNode, ref inferedType, isBooleanOperation, graphNode, ProtoCore.Compiler.Associative.SubCompilePass.kNone, b);
            }

#if ENABLE_INC_DEC_FIX
                }
#endif

            rightType.UID = inferedType.UID;
            rightType.rank = inferedType.rank;

            BinaryExpressionNode rightNode = b.RightNode as BinaryExpressionNode;
            if ((rightNode != null) && (ProtoCore.DSASM.Operator.assign == rightNode.Optr))
                DfsTraverse(rightNode.LeftNode, ref inferedType);

            if (b.Optr != ProtoCore.DSASM.Operator.assign)
            {
                if (inferedType.UID == (int)PrimitiveType.kTypeFunctionPointer && emitDebugInfo)
                {
                    buildStatus.LogSemanticError("Function pointer is not allowed at binary expression other than assignment!", core.CurrentDSFileName, b.RightNode.line, b.RightNode.col);
                }
                EmitBinaryOperation(leftType, rightType, b.Optr);
                isBooleanOp = false;

                //if post fix, now traverse the post fix
#if ENABLE_INC_DEC_FIX
                if (b.RightNode is PostFixNode)
                    EmitPostFixNode(b.RightNode, ref inferedType);
#endif
                return;
            }

            if (b.LeftNode is IdentifierNode)
            {
                IdentifierNode t = b.LeftNode as IdentifierNode;
                ProtoCore.DSASM.SymbolNode symbolnode = null;

                string s = t.Value;
                bool isReturn = (s == ProtoCore.DSDefinitions.Keyword.Return);
                if (isReturn)
                {
                    EmitReturnStatement(node, inferedType);
                }
                else
                {
                    {
                        // check whether the variable name is a function name
                        bool isAccessibleFp;
                        int realType;
                        ProtoCore.DSASM.ProcedureNode procNode = null;
                        if (globalClassIndex != ProtoCore.DSASM.Constants.kGlobalScope)
                        {
                            procNode = core.ClassTable.ClassNodes[globalClassIndex].GetMemberFunction(t.Name, null, globalClassIndex, out isAccessibleFp, out realType);
                        }
                        if (procNode == null)
                        {
                            procNode = core.GetFirstVisibleProcedure(t.Name, null, codeBlock);
                        }
                        if (procNode != null)
                        {
                            if (ProtoCore.DSASM.Constants.kInvalidIndex != procNode.procId && emitDebugInfo)
                            {
                                buildStatus.LogSemanticError("\"" + t.Name + "\"" + "is a function and not allowed as a variable name", core.CurrentDSFileName, t.line, t.col);
                            }
                        }
                    }

                    bool isAccessible = false;
                    bool isAllocated = false;
                    bool isLocalDeclaration = t.IsLocal;
                    // if it's forloop, verify allocation with its original arrayname
                    if (t.ArrayName != null && !t.ArrayName.Equals(""))
                    {
                        isAllocated = VerifyAllocation(t.Value, t.ArrayName, globalClassIndex, globalProcIndex, out symbolnode, out isAccessible);
                    }
                    else
                    {
                        if (isLocalDeclaration)
                        {
                            isAllocated = VerifyAllocationInScope(t.Value, globalClassIndex, globalProcIndex, out symbolnode, out isAccessible);
                        }
                        else
                        {
                            isAllocated = VerifyAllocation(t.Value, globalClassIndex, globalProcIndex, out symbolnode, out isAccessible);
                        }
                    }
                   
                    int runtimeIndex = (!isAllocated) ? codeBlock.symbolTable.RuntimeIndex : symbolnode.runtimeTableIndex;

                    // Comment Jun: Add modifeid properties into the updatedProperties list of the current function
                    // This propagates upated of mproperties taht were modified in an imperative block
                    if (null != localProcedure && ProtoCore.DSASM.Constants.kGlobalScope != localProcedure.classScope)
                    {
                        if (isAllocated)
                        {
                            Validity.Assert(null != symbolnode);

                            // Get the lhs symbol list
                            ProtoCore.Type type = new ProtoCore.Type();
                            type.UID = globalClassIndex;
                            ProtoCore.AssociativeGraph.UpdateNodeRef leftNodeRef = new ProtoCore.AssociativeGraph.UpdateNodeRef();
                            DFSGetSymbolList(b.LeftNode, ref type, leftNodeRef);

                            localProcedure.updatedProperties.Push(leftNodeRef);
                        }
                    }

                    // TODO Jun: Update mechanism work in progress - a flag to manually enable update 
                    bool enableUpdate = false;
                    if (enableUpdate)
                    {
                        bool isExternal = false; // isAllocated && currentLangBlock != codeBlockId;
                        //bool isAssociative = ProtoCore.Language.kAssociative == core.exeList[currentLangBlock].language; 
                        bool isAssociative = false;
                        if (isExternal && isAssociative)
                        {
                            // Check if this is a modifier variable
                            bool isVariableAModifierStack = false;
                            if (isVariableAModifierStack)
                            {
                                // Check if modifying a named modifier state
                                bool isNameModifierState = false;
                                if (isNameModifierState)
                                {
                                    //bool isStateIntermediate = false;

                                }
                                else
                                {

                                }
                                //targetLangBlock = blockId;
                            }
                        }
                    }

                    int dimensions = 0;
                    if (null != t.ArrayDimensions)
                    {
                        dimensions = DfsEmitArrayIndexHeap(t.ArrayDimensions);
                    }

                    ProtoCore.Type castType = TypeSystem.BuildPrimitiveTypeObject(PrimitiveType.kTypeVar, 0);
                    var tident = b.LeftNode as TypedIdentifierNode;
                    if (tident != null)
                    {
                        int castUID = tident.datatype.UID;
                        if ((int)PrimitiveType.kInvalidType == castUID)
                        {
                            castUID = core.ClassTable.IndexOf(tident.datatype.Name);
                        }

                        if ((int)PrimitiveType.kInvalidType == castUID)
                        {
                            string message = String.Format(ProtoCore.BuildData.WarningMessage.kTypeUndefined, tident.datatype.Name);
                            buildStatus.LogWarning(ProtoCore.BuildData.WarningID.kTypeUndefined, message, core.CurrentDSFileName, b.line, b.col, graphNode);
                            castType = TypeSystem.BuildPrimitiveTypeObject(PrimitiveType.kInvalidType, 0);
                            castType.Name = tident.datatype.Name;
                            castType.rank = tident.datatype.rank;
                        }
                        else
                        {
                            castType = core.TypeSystem.BuildTypeObject(castUID, tident.datatype.rank);
                        }
                    }

                    if (globalClassIndex != ProtoCore.DSASM.Constants.kInvalidIndex)
                    {
                        int symbol = ProtoCore.DSASM.Constants.kInvalidIndex;

                        for (int n = 0; n < core.ClassTable.ClassNodes[globalClassIndex].symbols.symbolList.Count; ++n)
                        {
                            //Fuqiang: Not a member variable if it is a local variable inside a function with the same name
                            bool localVarInMemFunc = false;
                            if (localProcedure != null)
                            {
                                if (symbolnode == null)
                                {
                                    if (!isAllocated) // if isAllocated, inaccessible member variable 
                                    {
                                        localVarInMemFunc = true;
                                    }
                                }
                                else if (symbolnode.functionIndex != ProtoCore.DSASM.Constants.kGlobalScope && !localProcedure.isConstructor)
                                {
                                    localVarInMemFunc = true;
                                }
                            }
                            bool isMemberVar = ProtoCore.DSASM.Constants.kGlobalScope == core.ClassTable.ClassNodes[globalClassIndex].symbols.symbolList[n].functionIndex
                                && core.ClassTable.ClassNodes[globalClassIndex].symbols.symbolList[n].name == t.Name
                                && !localVarInMemFunc;
                            if (isMemberVar)
                            {
                                if (t.ArrayDimensions == null)
                                    core.ClassTable.ClassNodes[globalClassIndex].symbols.symbolList[n].datatype = inferedType;
                                else if (dimensions == inferedType.rank)
                                    core.ClassTable.ClassNodes[globalClassIndex].symbols.symbolList[n].datatype.UID = inferedType.UID;
                                symbol = symbolnode.symbolTableIndex;
                                break;
                            }
                        }

                        if (symbol == ProtoCore.DSASM.Constants.kInvalidIndex)
                        {
                            if (!isAllocated)
                            {
                                symbolnode = Allocate(t.Name, globalProcIndex, inferedType);
                            }

                            symbol = symbolnode.symbolTableIndex;

                            if (b.LeftNode is TypedIdentifierNode)
                            {
                                symbolnode.SetStaticType(castType);
                            }
                            castType = symbolnode.staticType;
                            EmitPushVarData(runtimeIndex, dimensions, castType.UID, castType.rank);

                            EmitInstrConsole(ProtoCore.DSASM.kw.pop, s);
                            StackValue operand = StackValue.BuildVarIndex(symbol);
                            EmitPop(operand, symbolnode.classScope, node.line, node.col, node.endLine, node.endCol);
                        }
                        else
                        {
                            if (b.LeftNode is TypedIdentifierNode)
                            {
                                symbolnode.SetStaticType(castType);
                            }
                            castType = symbolnode.staticType;
                            EmitPushVarData(runtimeIndex, dimensions, castType.UID, castType.rank);

                            EmitInstrConsole(ProtoCore.DSASM.kw.popm, t.Name);

                            StackValue operand = symbolnode.isStatic
                                                 ? StackValue.BuildStaticMemVarIndex(symbol)
                                                 : StackValue.BuildMemVarIndex(symbol);

                            EmitPopm(operand, node.line, node.col, node.endLine, node.endCol);
                        }
                    }
                    else
                    {
                        if (!isAllocated)
                        {
                            symbolnode = Allocate(t.Value, globalProcIndex, inferedType);
                            if (dimensions > 0)
                            {
                                symbolnode.datatype.rank = dimensions;
                            }
                        }
                        else if (dimensions == 0)
                        {
                            if (core.TypeSystem.IsHigherRank(inferedType.UID, symbolnode.datatype.UID))
                            {
                                symbolnode.datatype = inferedType;
                            }
                        }

                        if (b.LeftNode is TypedIdentifierNode)
                        {
                            symbolnode.SetStaticType(castType);
                        }
                        castType = symbolnode.staticType;
                        EmitPushVarData(runtimeIndex, dimensions, castType.UID, castType.rank);
                        EmitInstrConsole(ProtoCore.DSASM.kw.pop, t.Value);
                        if (parentNode != null)
                        {
                            EmitPopForSymbol(symbolnode, parentNode.line, parentNode.col, parentNode.endLine, parentNode.endCol);
                        }
                        else
                        {
                            EmitPopForSymbol(symbolnode, node.line, node.col, node.endLine, node.endCol);
                        }
                        

                        // Check if the symbol was not here, only then it becomes a valid propagation symbol 
                        // TODO Jun: check if the symbol was allocated from an associative block
                        if (!ProtoCore.Utils.CoreUtils.IsAutoGeneratedVar(symbolnode.name))
                        {
                            if (codeBlock.symbolTable.RuntimeIndex != symbolnode.runtimeTableIndex)
                            {
                                List<ProtoCore.DSASM.SymbolNode> symbolList = new List<ProtoCore.DSASM.SymbolNode>();
                                symbolList.Add(symbolnode);

                                EmitPushDepData(symbolList);
                                EmitPushDep(runtimeIndex, symbolList.Count, globalClassIndex);
                            }
                        }
                    }
                }
            }
            else if (b.LeftNode is IdentifierListNode)
            {
                // keyu: the left hand side of an assignment statement won't be an
                // identifier list anymore after replacing all properties (not 
                // including the left-most property) with getters/setter.
                // 
                // If this case really happens, we need to look into that.
                Validity.Assert(false, "The left hand of an assignment statement never will be an identifier list node");

                /*
                int depth = 0;

                ProtoCore.Type lastType = new ProtoCore.Type();
                lastType.UID = (int)PrimitiveType.kInvalidType;
                lastType.IsIndexable = false;

                bool isFirstIdent = false;
                bool isIdentReference = DfsEmitIdentList(b.LeftNode, b, globalClassIndex, ref lastType, ref depth, ref inferedType, true, ref isFirstIdent);
                inferedType.UID = isBooleanOp ? (int)PrimitiveType.kTypeBool : inferedType.UID;

                if (!isIdentReference)
                {
                    buildStatus.LogSemanticError("The left hand side of an operation cannot be a function call", core.CurrentDSFileName, b.LeftNode.line, b.LeftNode.col);
                    throw new BuildHaltException();
                }

                EmitInstrConsole(ProtoCore.DSASM.kw.poplist, depth.ToString(), globalClassIndex.ToString());

                // TODO Jun: Get blockid
                int blockId = 0;
                EmitPopList(depth, globalClassIndex, blockId, node.line, node.col, node.endLine, node.endCol);
                */
            }
            else
            {
                string message = "Illegal assignment (38A37EA5)";
                buildStatus.LogSemanticError(message, core.CurrentDSFileName, b.line, b.col);
                throw new BuildHaltException(message);
            }

            if ((node as BinaryExpressionNode).Optr == Operator.assign)
                EmitSetExpressionUID(core.ExpressionUID++);

            //if post fix, now traverse the post fix
#if ENABLE_INC_DEC_FIX
                if (b.RightNode is PostFixNode)
                    EmitPostFixNode(b.RightNode, ref inferedType);
#endif
        }

        private void EmitUnaryExpressionNode(ImperativeNode node, ref ProtoCore.Type inferedType, ProtoCore.AST.ImperativeAST.BinaryExpressionNode parentNode)
        {
            if (IsParsingGlobal() || IsParsingGlobalFunctionBody())
            {
                UnaryExpressionNode u = node as UnaryExpressionNode;
                bool isPrefixOperation = ProtoCore.DSASM.UnaryOperator.Increment == u.Operator || ProtoCore.DSASM.UnaryOperator.Decrement == u.Operator;
                //(Ayush) In case of prefix, apply prefix operation first
                if (isPrefixOperation)
                {
                    if (u.Expression is IdentifierListNode || u.Expression is IdentifierNode)
                    {
                        BinaryExpressionNode binRight = new BinaryExpressionNode();
                        BinaryExpressionNode bin = new BinaryExpressionNode();
                        binRight.LeftNode = u.Expression;
                        binRight.RightNode = new IntNode(1);
                        binRight.Optr = (ProtoCore.DSASM.UnaryOperator.Increment == u.Operator) ? ProtoCore.DSASM.Operator.add : ProtoCore.DSASM.Operator.sub;
                        bin.LeftNode = u.Expression; bin.RightNode = binRight; bin.Optr = ProtoCore.DSASM.Operator.assign;
                        EmitBinaryExpressionNode(bin, ref inferedType);
                    }
                    else
                        throw new BuildHaltException("Invalid use of prefix operation (15BB9C10).");
                }

                DfsTraverse(u.Expression, ref inferedType, false, null, ProtoCore.Compiler.Associative.SubCompilePass.kNone, parentNode);

                if (!isPrefixOperation)
                {
                    EmitInstrConsole(ProtoCore.DSASM.kw.pop, ProtoCore.DSASM.kw.regAX);
                    StackValue opAX = StackValue.BuildRegister(Registers.AX);
                    EmitPop(opAX, Constants.kGlobalScope);

                    string op = Op.GetUnaryOpName(u.Operator);
                    EmitInstrConsole(op, ProtoCore.DSASM.kw.regAX);
                    EmitUnary(Op.GetUnaryOpCode(u.Operator), opAX);

                    EmitInstrConsole(ProtoCore.DSASM.kw.push, ProtoCore.DSASM.kw.regAX);
                    StackValue opRes = StackValue.BuildRegister(Registers.AX);
                    EmitPush(opRes);
                }
            }
        }

        private void EmitForLoopNode(ImperativeNode node, ref ProtoCore.Type inferredType, bool isBooleanOp = false, ProtoCore.AssociativeGraph.GraphNode graphNode = null)
        {
            if (core.IsParsingCodeBlockNode || core.IsParsingPreloadedAssembly)
            {
                return;
            }

            if (IsParsingGlobal() || IsParsingGlobalFunctionBody())
            {
                /*
                x = 0;
                a = {10,20,30,40}
                for(val in a)
                {
                    x = x + val;
                }

                Compiles down to:

                x = 0;
                a = {10,20,30,40};
                val = null;
                %forloop_key = a.key;
                %forloop_expr = a;

                while( %forloop_key != null)
                {
                    val = %forloop_expr[%forloop_key];
                    %forloop_key = %forloop_key + 1;
                    x = x + val;
                }
                */
                DebugProperties.BreakpointOptions oldOptions = core.DebugProps.breakOptions;
                DebugProperties.BreakpointOptions newOptions = oldOptions;
                newOptions |= DebugProperties.BreakpointOptions.EmitCallrForTempBreakpoint;
                core.DebugProps.breakOptions = newOptions;

                // TODO Jun: This compilation unit has many opportunities for optimization 
                //      1. Compiling to while need not be necessary if 'expr' has exactly one element
                //      2. For-loop can have its own semantics without the need to convert to a while node

                ForLoopNode forNode = node as ForLoopNode;
                ++core.ForLoopBlockIndex;   //new forloop beginning. increment loop counter 

                ProtoCore.Type type = TypeSystem.BuildPrimitiveTypeObject(PrimitiveType.kTypeVoid, 0);

                // val = null; 
                IdentifierNode loopvar = nodeBuilder.BuildIdentfier(forNode.loopVar.Name) as IdentifierNode;
                {
                    loopvar.ArrayName = forNode.expression.Name;
                    ProtoCore.Utils.NodeUtils.CopyNodeLocation(loopvar, forNode.loopVar);
                    BinaryExpressionNode loopvarInit = new BinaryExpressionNode();
                    loopvarInit.Optr = ProtoCore.DSASM.Operator.assign;
                    loopvarInit.LeftNode = loopvar;
                    loopvarInit.RightNode = new NullNode();

                    ProtoCore.Utils.NodeUtils.CopyNodeLocation(loopvarInit, forNode);
                    loopvarInit.endLine = loopvarInit.line;
                    loopvarInit.endCol = loopvarInit.col + 3;
                    EmitBinaryExpressionNode(loopvarInit, ref type, isBooleanOp, graphNode);
                }

                // %key = null;
                string keyIdent = GetForLoopKeyIdent();
                Allocate(keyIdent, globalProcIndex, TypeSystem.BuildPrimitiveTypeObject(PrimitiveType.kTypeVoid, 0));
                var key = nodeBuilder.BuildIdentfier(keyIdent);

                // %array = complicated expr in for...in loop, so that we could
                // index into it. 
                string identName = GetForExprIdent();
                var arrayExpr = nodeBuilder.BuildIdentfier(identName);
                NodeUtils.CopyNodeLocation(arrayExpr, forNode.expression);
                BinaryExpressionNode arrayexprAssignment = new BinaryExpressionNode();
                arrayexprAssignment.Optr = ProtoCore.DSASM.Operator.assign;
                arrayexprAssignment.LeftNode = arrayExpr;
                arrayexprAssignment.RightNode = forNode.expression;
                NodeUtils.UpdateBinaryExpressionLocation(arrayexprAssignment);

                switch (forNode.expression.GetType().ToString())
                {
                    case "ProtoCore.AST.ImperativeAST.IdentifierNode":
                    case "ProtoCore.AST.ImperativeAST.ExprListNode":
                        newOptions |= DebugProperties.BreakpointOptions.EmitPopForTempBreakpoint;
                        core.DebugProps.breakOptions = newOptions;
                        break;
                }

                type.UID = (int)ProtoCore.PrimitiveType.kTypeVoid;
                EmitBinaryExpressionNode(arrayexprAssignment, ref type, isBooleanOp, graphNode);
                core.DebugProps.breakOptions = oldOptions; // Restore breakpoint behaviors.

                // Get the size of expr and assign it to the autogen iteration var
                int symbolIndex = Constants.kInvalidIndex;
                SymbolNode symbol = null;
                if (ProtoCore.DSASM.Constants.kInvalidIndex != globalClassIndex && !IsInLanguageBlockDefinedInFunction())
                {
                    symbolIndex = core.ClassTable.ClassNodes[globalClassIndex].symbols.IndexOf(identName);
                    if (symbolIndex != Constants.kInvalidIndex)
                    {
                        symbol = core.ClassTable.ClassNodes[globalClassIndex].symbols.symbolList[symbolIndex];
                    }
                }
                else
                {
                    symbolIndex = codeBlock.symbolTable.IndexOf(identName);
                    if (symbolIndex != Constants.kInvalidIndex)
                    {
                        symbol = codeBlock.symbolTable.symbolList[symbolIndex];
                    }
                }
                EmitInstrConsole(ProtoCore.DSASM.kw.pushvarsize, identName);
                EmitPushArrayKey(symbolIndex, codeBlock.symbolTable.RuntimeIndex, (symbol == null) ? globalClassIndex : symbol.classScope);

                // Push the identifier local block information 
                // Push the array dimensions
                int dimensions = 0;
                EmitPushVarData(codeBlock.symbolTable.RuntimeIndex, dimensions);

                if (ProtoCore.DSASM.Constants.kInvalidIndex != globalClassIndex && !IsInLanguageBlockDefinedInFunction())
                {
                    symbolIndex = core.ClassTable.ClassNodes[globalClassIndex].symbols.IndexOf(keyIdent);
                    if (symbolIndex != Constants.kInvalidIndex)
                    {
                        symbol = core.ClassTable.ClassNodes[globalClassIndex].symbols.symbolList[symbolIndex];
                    }
                }
                else
                {
                    symbolIndex = codeBlock.symbolTable.IndexOf(keyIdent);
                    if (symbolIndex != Constants.kInvalidIndex)
                    {
                        symbol = codeBlock.symbolTable.symbolList[symbolIndex];
                    }
                }
                StackValue opDest = StackValue.BuildVarIndex(symbolIndex);
                EmitInstrConsole(ProtoCore.DSASM.kw.pop, keyIdent);
                EmitPop(opDest, (symbol == null) ? globalClassIndex : symbol.classScope);

                // key == null ?
                BinaryExpressionNode condition = new BinaryExpressionNode();
                {
                    condition.Optr = ProtoCore.DSASM.Operator.nq;
                    condition.LeftNode = key;
                    condition.RightNode = new NullNode();
                    condition.line = forNode.KwInLine;
                    condition.col = forNode.KwInCol;
                    condition.endLine = forNode.KwInLine;
                    condition.endCol = forNode.KwInCol + 2; // 2 character for keyword "in".
                }

                // val = array[key];
                BinaryExpressionNode arrayIndexing = new BinaryExpressionNode();
                {
                    arrayIndexing.Optr = ProtoCore.DSASM.Operator.assign;
                    arrayIndexing.LeftNode = loopvar;

                    // Array index into the expr ident
                    ArrayNode arrayIndex = new ArrayNode();
                    arrayIndex.Expr = key;
                    arrayIndex.Type = null;
                    (arrayExpr as IdentifierNode).ArrayDimensions = arrayIndex;
                    arrayIndexing.RightNode = arrayExpr;

                    arrayIndexing.line = loopvar.line;
                    arrayIndexing.col = loopvar.col;
                    arrayIndexing.endLine = loopvar.endLine;
                    arrayIndexing.endCol = loopvar.endCol;
                }

                // key = key + 1;
                BinaryExpressionNode nextKey = new BinaryExpressionNode();
                {
                    nextKey.LeftNode = key;
                    nextKey.Optr = Operator.assign;
                    nextKey.RightNode = nodeBuilder.BuildBinaryExpression(key,
                                                    new IntNode(1),
                                                    Operator.add);
                }

                // Append the array indexing and key increment expressions into 
                // the for-loop body
                forNode.body.Insert(0, arrayIndexing);
                forNode.body.Insert(1, nextKey);

                // Construct and populate the equivalent while node
                WhileStmtNode whileStatement = new WhileStmtNode();
                whileStatement.Expr = condition;
                whileStatement.Body = forNode.body;
                whileStatement.endLine = node.endLine;
                whileStatement.endCol = node.endCol;

                type.UID = (int)ProtoCore.PrimitiveType.kTypeVoid;
                EmitWhileStmtNode(whileStatement, ref type, isBooleanOp, graphNode);
                //}

                // Comment Jun: The for loop counter must be unique and does not need to reset
                //forloopCounter--;   //for loop ended. decrement counter 
            }
        }

        private void EmitInlineConditionalNode(ImperativeNode node, ref ProtoCore.Type inferedType, ProtoCore.AST.ImperativeAST.BinaryExpressionNode parentNode = null)
        {
            InlineConditionalNode inlineConNode = node as InlineConditionalNode;
            IfStmtNode ifNode = new IfStmtNode();
            ifNode.IfExprNode = inlineConNode.ConditionExpression;
            List<ImperativeNode> trueBody = new List<ImperativeNode>();
            trueBody.Add(inlineConNode.TrueExpression);
            List<ImperativeNode> falseBody = new List<ImperativeNode>();
            falseBody.Add(inlineConNode.FalseExpression);
            ifNode.IfBody = trueBody;
            ifNode.ElseBody = falseBody;

            DebugProperties.BreakpointOptions oldOptions = core.DebugProps.breakOptions;
            DebugProperties.BreakpointOptions newOptions = oldOptions;
            newOptions |= DebugProperties.BreakpointOptions.EmitInlineConditionalBreakpoint;
            core.DebugProps.breakOptions = newOptions;

            EmitIfStmtNode(ifNode, ref inferedType, parentNode, true);

            core.DebugProps.breakOptions = oldOptions;
        }

        private void EmitRangeExprNode(ImperativeNode node, ref ProtoCore.Type inferedType, ProtoCore.AssociativeGraph.GraphNode graphNode = null)
        {
            RangeExprNode range = node as RangeExprNode;

            // Do some static checking...probably it is not necessary. 
            // Need to move these checkings to built-in function.
            if ((range.FromNode is IntNode || range.FromNode is DoubleNode) &&
                (range.ToNode is IntNode || range.ToNode is DoubleNode) &&
                (range.StepNode == null || (range.StepNode != null && (range.StepNode is IntNode || range.StepNode is DoubleNode))))
            {
                double current = (range.FromNode is IntNode) ? (range.FromNode as IntNode).Value : (range.FromNode as DoubleNode).Value;
                double end = (range.ToNode is IntNode) ? (range.ToNode as IntNode).Value : (range.ToNode as DoubleNode).Value;
                ProtoCore.DSASM.RangeStepOperator stepoperator = range.stepoperator;

                double step = 1;
                if (range.StepNode != null)
                {
                    step = (range.StepNode is IntNode) ? (range.StepNode as IntNode).Value : (range.StepNode as DoubleNode).Value;
                }

                bool hasAmountOp = range.HasRangeAmountOperator;
                string warningMsg = String.Empty;

                if (stepoperator == ProtoCore.DSASM.RangeStepOperator.stepsize)
                {
                    if (!hasAmountOp)
                    {
                        if (range.StepNode == null && end < current)
                        {
                            step = -1;
                        }

                        if (step == 0)
                        {
                            warningMsg = WarningMessage.kRangeExpressionWithStepSizeZero;
                        }
                        else if ((end > current && step < 0) || (end < current && step > 0))
                        {
                            warningMsg = WarningMessage.kRangeExpressionWithInvalidStepSize;
                        }
                    }
                }
                else if (stepoperator == ProtoCore.DSASM.RangeStepOperator.num)
                {
                    if (hasAmountOp)
                    {
                        warningMsg = WarningMessage.kRangeExpressionConflictOperator;
                    }
                    else if (range.StepNode != null && !(range.StepNode is IntNode))
                    {
                        warningMsg = WarningMessage.kRangeExpressionWithNonIntegerStepNumber;
                    }
                    else if (step <= 0)
                    {
                        warningMsg = WarningMessage.kRangeExpressionWithNegativeStepNumber;
                    }
                }
                else if (stepoperator == ProtoCore.DSASM.RangeStepOperator.approxsize)
                {
                    if (hasAmountOp)
                    {
                        warningMsg = WarningMessage.kRangeExpressionConflictOperator;
                    }
                    else if (step == 0)
                    {
                        warningMsg = WarningMessage.kRangeExpressionWithStepSizeZero;
                    }
                }

                if (!string.IsNullOrEmpty(warningMsg))
                {
                    buildStatus.LogWarning(WarningID.kInvalidRangeExpression,
                                           warningMsg,
                                           core.CurrentDSFileName,
                                           range.StepNode.line,
                                           range.StepNode.col,
                                           graphNode);
                    EmitNullNode(new NullNode(), ref inferedType);
                    return;
                }
            }

            // Replace with build-in RangeExpression() function. - Yu Ke
            var tmpFrom = nodeBuilder.BuildTempVariable();
            var assignFrom = nodeBuilder.BuildBinaryExpression(tmpFrom, range.FromNode);
            EmitBinaryExpressionNode(assignFrom, ref inferedType);

            var tmpTo = nodeBuilder.BuildTempVariable();
            var assignTo = nodeBuilder.BuildBinaryExpression(tmpTo, range.ToNode);
            EmitBinaryExpressionNode(assignTo, ref inferedType);

            var tmpStep = nodeBuilder.BuildTempVariable();
            var assignStep = nodeBuilder.BuildBinaryExpression(tmpStep, range.StepNode == null ? new NullNode() : range.StepNode);
            EmitBinaryExpressionNode(assignStep, ref inferedType);

            BooleanNode hasStep = new BooleanNode(range.StepNode != null);
            var tmpStepSkip = nodeBuilder.BuildTempVariable();
            var assignStepSkip = nodeBuilder.BuildBinaryExpression(tmpStepSkip, hasStep);
            EmitBinaryExpressionNode(assignStepSkip, ref inferedType);

            IntNode op = null;
            switch (range.stepoperator)
            {
                case ProtoCore.DSASM.RangeStepOperator.stepsize:
                    op = new IntNode(0);
                    break;
                case ProtoCore.DSASM.RangeStepOperator.num:
                    op = new IntNode(1);
                    break;
                case ProtoCore.DSASM.RangeStepOperator.approxsize:
                    op = new IntNode(2);
                    break;
                default:
                    op = new IntNode(-1);
                    break;
            }

            var rangeExprFunc = nodeBuilder.BuildFunctionCall(Constants.kFunctionRangeExpression,
                new List<ImperativeNode> { tmpFrom, tmpTo, tmpStep, op, tmpStepSkip, new BooleanNode(range.HasRangeAmountOperator) });

            NodeUtils.CopyNodeLocation(rangeExprFunc, range);
            EmitFunctionCallNode(rangeExprFunc, ref inferedType, false, graphNode);

            if (range.ArrayDimensions != null)
            {
                int dimensions = DfsEmitArrayIndexHeap(range.ArrayDimensions);
                EmitInstrConsole(ProtoCore.DSASM.kw.pushindex, dimensions.ToString() + "[dim]");
                EmitPushArrayIndex(dimensions);
            }
        }

        private void EmitBreakNode(ProtoCore.AST.Node node)
        {
            ProtoCore.DSASM.CodeBlock breakableCodeBlock = codeBlock;
            while ((breakableCodeBlock != null) && (!breakableCodeBlock.isBreakable))
                breakableCodeBlock = breakableCodeBlock.parent;

            if (breakableCodeBlock != null)
            {
                int L1 = ProtoCore.DSASM.Constants.kInvalidIndex;
                BackpatchTable breakTable = backpatchMap.BreakTable[breakableCodeBlock.codeBlockId];
                if (breakTable != null)
                {
                    breakTable.Append(pc, L1);
                    EmitJmp(L1);
                }
            }
            else
            {
                if (localProcedure != null)
                {
                    core.BuildStatus.LogWarning(ProtoCore.BuildData.WarningID.kFunctionAbnormalExit, ProtoCore.BuildData.WarningMessage.kInvalidBreakForFunction , core.CurrentDSFileName, node.line, node.col);
                    EmitPushNull();
                    EmitReturnToRegister();
                }
            }
        }

        private void EmitContinueNode(ProtoCore.AST.Node node)
        {
            ProtoCore.DSASM.CodeBlock breakableCodeBlock = codeBlock;
            while ((breakableCodeBlock != null) && (!breakableCodeBlock.isBreakable))
                breakableCodeBlock = breakableCodeBlock.parent;

            if (breakableCodeBlock != null)
            {
                int entry = backpatchMap.EntryTable[breakableCodeBlock.codeBlockId];
                EmitJmp(entry);
            }
            else
            {
                if (localProcedure != null)
                {
                    core.BuildStatus.LogWarning(ProtoCore.BuildData.WarningID.kFunctionAbnormalExit, ProtoCore.BuildData.WarningMessage.kInvalidContinueForFunction, core.CurrentDSFileName, node.line, node.col);
                    EmitPushNull();
                    EmitReturnToRegister();
                }
            }
        }

        protected void EmitExceptionHandlingNode(ProtoCore.AST.Node node, ProtoCore.AssociativeGraph.GraphNode graphNode = null, ProtoCore.Compiler.Associative.SubCompilePass subPass = ProtoCore.Compiler.Associative.SubCompilePass.kNone)
        {
#if ENABLE_EXCEPTION_HANDLING
            if (!IsParsingGlobal() && !IsParsingGlobalFunctionBody())
            {
                return;
            }

            ExceptionHandlingNode exceptionNode = node as ExceptionHandlingNode;
            if (exceptionNode == null)
                return;

            tryLevel++;
            ExceptionHandler exceptionHandler = new ExceptionHandler();
            exceptionHandler.TryLevel = tryLevel;

            ExceptionRegistration registration = core.ExceptionHandlingManager.Register(codeBlock.codeBlockId, globalProcIndex, globalClassIndex);
            registration.Add(exceptionHandler);

            exceptionHandler.StartPc = pc;
            TryBlockNode tryNode = exceptionNode.tryBlock;
            Validity.Assert(tryNode != null);
            foreach (var subnode in tryNode.body)
            {
                ProtoCore.Type inferedType = new ProtoCore.Type();
                inferedType.UID = (int)ProtoCore.PrimitiveType.kTypeVar;
                inferedType.IsIndexable = false;
                DfsTraverse(subnode, ref inferedType, false, graphNode, subPass);
            }
            exceptionHandler.EndPc = pc;

            // Jmp to code after catch block
            BackpatchTable backpatchTable = new BackpatchTable();
            backpatchTable.Append(pc);
            EmitJmp(ProtoCore.DSASM.Constants.kInvalidIndex);

            foreach (var catchBlock in exceptionNode.catchBlocks)
            {
                CatchHandler catchHandler = new CatchHandler();
                exceptionHandler.AddCatchHandler(catchHandler);

                CatchFilterNode filterNode = catchBlock.catchFilter;
                Validity.Assert(filterNode != null);
                catchHandler.FilterTypeUID = core.TypeSystem.GetType(filterNode.type.Name);
                if (catchHandler.FilterTypeUID == (int)PrimitiveType.kInvalidType)
                {
                    string message = String.Format(ProtoCore.BuildData.WarningMessage.kExceptionTypeUndefined, filterNode.type.Name);
                    buildStatus.LogWarning(ProtoCore.BuildData.WarningID.kTypeUndefined, message, null, filterNode.line, filterNode.col);
                    catchHandler.FilterTypeUID = (int)PrimitiveType.kTypeVar;
                }

                // For filter expression catch(e:int), generate an assignment
                //    e = LX;
                catchHandler.Entry = pc;

                EmitInstrConsole(ProtoCore.DSASM.kw.push, ProtoCore.DSASM.kw.regLX);
                StackValue opLx = StackValue.BuildRegister(Registers.LX);
                EmitPush(opLx);

                ProtoCore.DSASM.SymbolNode excpVarSymbol = null;
                bool stub;
                bool isAllocated = VerifyAllocation(filterNode.var.Value, globalClassIndex, globalProcIndex, out excpVarSymbol, out stub);
                int runtimeIndex = (!isAllocated) ? codeBlock.symbolTable.runtimeIndex : excpVarSymbol.runtimeTableIndex;
                if (!isAllocated)
                {
                    excpVarSymbol = Allocate(filterNode.var.Value, globalProcIndex, new ProtoCore.Type());
                }
                EmitPushVarData(runtimeIndex, 0, (int)PrimitiveType.kTypeVar, 0);
                EmitInstrConsole(ProtoCore.DSASM.kw.pop, filterNode.var.Value);
                EmitPopForSymbol(excpVarSymbol, filterNode.var.line, filterNode.var.col, filterNode.var.endLine, filterNode.var.endCol);

                ProtoCore.Type inferedType = new ProtoCore.Type();
                inferedType.UID = (int)ProtoCore.PrimitiveType.kTypeVar;
                inferedType.IsIndexable = false;
                
                foreach (var subnode in catchBlock.body)
                {
                    inferedType.UID = (int)ProtoCore.PrimitiveType.kTypeVar;
                    inferedType.IsIndexable = false;
                    DfsTraverse(subnode, ref inferedType, false, graphNode, subPass);
                }

                // Jmp to code after catch block
                backpatchTable.Append(pc);
                EmitJmp(ProtoCore.DSASM.Constants.kInvalidIndex);
            }

            Backpatch(backpatchTable.backpatchList, pc);

            tryLevel--;
#endif
        }

        protected void EmitThrowNode(ProtoCore.AST.Node node, ProtoCore.AssociativeGraph.GraphNode graphNode = null, ProtoCore.Compiler.Associative.SubCompilePass subPass = ProtoCore.Compiler.Associative.SubCompilePass.kNone)
        {
#if ENABLE_EXCEPTION_HANDLING
            if (!IsParsingGlobal() && !IsParsingGlobalFunctionBody())
            {
                return;
            }

            ThrowNode throwNode = node as ThrowNode;
            if (throwNode == null)
            {
                return;
            }

            ProtoCore.Type inferedType = new ProtoCore.Type();
            inferedType.UID = (int)ProtoCore.PrimitiveType.kTypeVar;
            inferedType.IsIndexable = false;
            DfsTraverse(throwNode.expression, ref inferedType, false, graphNode, subPass);

            EmitInstrConsole(ProtoCore.DSASM.kw.pop, ProtoCore.DSASM.kw.regLX);
            StackValue opLx = StackValue.BuildRegister(Registers.LX);
            EmitPop(opLx, Constants.kGlobalScope);

            EmitInstrConsole(ProtoCore.DSASM.kw.throwexception);
            EmitThrow();
#endif
        }

        // what we are going to do here is go through the identifier list node,
        // and for each identifier node we convert it to a getter. Say:
        // 
        //     x = a.b[i].c.d[j]
        //
        // will be converted to:
        //
        //     %t1 = a.get_b();
        //     %t2 = %t1[i].get_c();
        //     %t3 = %t2.get_d();
        //     return %t3;
        // 
        private IdentifierNode EmitGettersForRHSIdentList(ProtoCore.AST.Node node, ref ProtoCore.Type inferedType, ProtoCore.AssociativeGraph.GraphNode graphNode)
        {
            IdentifierListNode identList = node as IdentifierListNode;
            if (identList == null)
            {
                return null;
            }

            if (identList.LeftNode is IdentifierListNode)
            {
                ProtoCore.AST.Node leftIdentList = identList.LeftNode;
                IdentifierNode retNode = EmitGettersForRHSIdentList(leftIdentList, ref inferedType, graphNode);
                if (retNode != null)
                {
                    identList.LeftNode = retNode;
                }
            }

            IdentifierNode result = null;

            if (identList.RightNode is IdentifierNode)
            {
                IdentifierNode thisNode = identList.RightNode as IdentifierNode;

                // a.x; => a.get_x(); 
                string getterName = ProtoCore.DSASM.Constants.kGetterPrefix + thisNode.Name;
                identList.RightNode = nodeBuilder.BuildFunctionCall(getterName, new List<ImperativeNode>()); ;

                // %t = a.get_x();
                result = nodeBuilder.BuildTempVariable() as IdentifierNode;
                var assignment = nodeBuilder.BuildBinaryExpression(result, identList);
                EmitBinaryExpressionNode(assignment, ref inferedType, false);
                result.ArrayDimensions = thisNode.ArrayDimensions;
            }
            else if (identList.RightNode is FunctionCallNode)
            {
                FunctionCallNode funcNode = identList.RightNode as FunctionCallNode;
                if (funcNode.ArrayDimensions != null)
                {
                    var arrayDimension = funcNode.ArrayDimensions;
                    funcNode.ArrayDimensions = null;

                    result = nodeBuilder.BuildTempVariable() as IdentifierNode;
                    var assignment = nodeBuilder.BuildBinaryExpression(result, identList);
                    EmitBinaryExpressionNode(assignment, ref inferedType, false);

                    result.ArrayDimensions = arrayDimension;
                }
            }

            return result;
        }

        override protected void EmitGetterSetterForIdentList(
            ProtoCore.AST.Node node,
            ref ProtoCore.Type inferedType,
            ProtoCore.AssociativeGraph.GraphNode graphNode,
            ProtoCore.Compiler.Associative.SubCompilePass subPass,
            out bool isCollapsed,
            ProtoCore.AST.Node setterArgument = null)
        {
            isCollapsed = false;

            IdentifierListNode inode = node as IdentifierListNode;
            if (inode == null)
            {
                return;
            }


            // If the left-most property is not "this", insert a "this" node 
            // so a.b.c will be converted to this.a.b.c. Otherwise we have to 
            // specially deal with the left-most property.
            //
            // Imperative language block doesn't need this preprocessing.
            IdentifierListNode leftMostIdentList = inode;
            while (leftMostIdentList.LeftNode is IdentifierListNode)
            {
                leftMostIdentList = leftMostIdentList.LeftNode as IdentifierListNode;
            }
            if (leftMostIdentList.LeftNode is IdentifierNode)
            {
                IdentifierNode leftMostIdent = leftMostIdentList.LeftNode as IdentifierNode;
                if (!string.Equals(ProtoCore.DSDefinitions.Keyword.This, leftMostIdent.Name) &&
                    IsProperty(leftMostIdent.Name))
                {
                    var thisIdent = nodeBuilder.BuildIdentfier(ProtoCore.DSDefinitions.Keyword.This);
                    var thisIdentList = nodeBuilder.BuildIdentList(thisIdent, leftMostIdent);
                    leftMostIdentList.LeftNode = thisIdentList;
                }
            }

            // If this identifier list appears on the left hand side of an 
            // assignment statement, we need to emit setter for the last propery
            // on this identifier list. Two cases: the last (right-most) property
            // is an array identifier or a normal one. 
            if (setterArgument != null)
            {
                if (setterArgument is LanguageBlockNode)
                {
                    var tmpVar = nodeBuilder.BuildTempVariable();
                    var assignment = nodeBuilder.BuildBinaryExpression(tmpVar, setterArgument as ImperativeNode);
                    EmitBinaryExpressionNode(assignment, ref inferedType, false);

                    setterArgument = tmpVar;
                }

                if (inode.LeftNode is IdentifierListNode)
                {
                    inode.LeftNode = EmitGettersForRHSIdentList(inode.LeftNode, ref inferedType, graphNode); ;
                }

                if (inode.RightNode is IdentifierNode)
                {
                    IdentifierNode rnode = inode.RightNode as IdentifierNode;
                    if (rnode.ArrayDimensions == null)
                    {
                        // %t1.x = v; => %t2 = %t1.set_x(v); 
                        String rnodeName = ProtoCore.DSASM.Constants.kSetterPrefix + rnode.Name;

                        if (setterArgument is InlineConditionalNode ||
                            setterArgument is FunctionCallNode)
                        {
                            var tmpRetVar = nodeBuilder.BuildTempVariable();
                            var tmpGetInlineRet = nodeBuilder.BuildBinaryExpression(tmpRetVar, setterArgument as ImperativeNode);
                            NodeUtils.SetNodeLocation(tmpGetInlineRet, inode, inode);
                            EmitBinaryExpressionNode(tmpGetInlineRet, ref inferedType, false);
                            inode.RightNode = nodeBuilder.BuildFunctionCall(rnodeName, new List<ImperativeNode> { tmpRetVar });
                        }
                        else
                        {
                            inode.RightNode = nodeBuilder.BuildFunctionCall(rnodeName, new List<ImperativeNode> { setterArgument as ImperativeNode });
                        }

                        var tmpVar = nodeBuilder.BuildIdentfier(Constants.kTempArg);
                        var tmpAssignmentNode = nodeBuilder.BuildBinaryExpression(tmpVar, inode);
                        EmitBinaryExpressionNode(tmpAssignmentNode, ref inferedType, false);
                    }
                    else
                    {
                        // %t1.x[i] = v;
                        //
                        // will be converted to
                        // 
                        // %t2 = %t1.get_x();
                        // %t2[i] = v;
                        // %t3 = %t1.set_x(%t2);
                        //

                        // %t2 = %t1.%get_x();
                        var tmpVar = EmitGettersForRHSIdentList(inode, ref inferedType, graphNode);

                        // %t2[i] = v;
                        var assignment = nodeBuilder.BuildBinaryExpression(tmpVar, setterArgument as ImperativeNode);
                        EmitBinaryExpressionNode(assignment, ref inferedType, false);
                        (tmpVar as IdentifierNode).ArrayDimensions = null;

                        // %t3 = %t1.%set_y(%t2[i]);
                        string setterName = ProtoCore.DSASM.Constants.kSetterPrefix + rnode.Name;
                        inode.RightNode = nodeBuilder.BuildFunctionCall(setterName, new List<ImperativeNode> { tmpVar });
                        var tmpSetterVar = nodeBuilder.BuildTempVariable();
                        assignment = nodeBuilder.BuildBinaryExpression(tmpSetterVar, inode);
                        EmitBinaryExpressionNode(assignment, ref inferedType, false);
                    }
                }
                else
                {
                    core.BuildStatus.LogSyntaxError("Only identifier or identifier list can appear on the left hand side of assignment.", core.CurrentDSFileName, inode.RightNode.line, inode.RightNode.col);
                }
            }
            else
            {
                IdentifierNode retnode = EmitGettersForRHSIdentList(node, ref inferedType, graphNode);
                if (retnode != null)
                {
                    EmitIdentifierNode(retnode, ref inferedType, false);
                    isCollapsed = true;
                }
            }

        }     

        //protected override void EmitDependency(int exprUID, bool isSSAAssign)
        protected void EmitDependency(int exprUID, bool isSSAAssign)
        {
            throw new NotImplementedException();
        }

        private void EmitPushDepData(List<ProtoCore.DSASM.SymbolNode> symbolList)
        {
            foreach (ProtoCore.DSASM.SymbolNode symbol in symbolList)
            {
                EmitInstrConsole(ProtoCore.DSASM.kw.push, symbol.name);
                StackValue op = StackValue.BuildInt(symbol.symbolTableIndex);
                EmitPush(op);
            }
        }

        private void EmitPushDep(int block, int depth, int classScope)
        {
            EmitInstrConsole(ProtoCore.DSASM.kw.pushdep, block.ToString() + "[block]", depth.ToString() + "[depth]", classScope.ToString() + "[classScope]");

            Instruction instr = new Instruction();
            instr.opCode = ProtoCore.DSASM.OpCode.PUSHDEP;
            instr.op1 = StackValue.BuildBlockIndex(block);
            instr.op2 = StackValue.BuildInt(depth);
            instr.op3 = StackValue.BuildClassIndex(classScope);

            ++pc;
            
            codeBlock.instrStream.instrList.Add(instr);

            // TODO: Figure out why using AppendInstruction fails for adding these instructions to ExpressionInterpreter
            //AppendInstruction(instr);
        }

        private void EmitSetExpressionUID(int exprId)
        {
            EmitInstrConsole(ProtoCore.DSASM.kw.setexpuid, exprId.ToString() + "[exprId]");

            Instruction instr = new Instruction();
            instr.opCode = OpCode.SETEXPUID;
            instr.op1 = StackValue.BuildInt(exprId);

            ++pc;
            
            codeBlock.instrStream.instrList.Add(instr);

            // TODO: Figure out why using AppendInstruction fails for adding these instructions to ExpressionInterpreter
            //AppendInstruction(instr);
        }

        protected override void EmitReturnNull()
        {
            EmitPushNull();
            EmitReturnToRegister();
        }

        protected void EmitGropuExpressionNode(ImperativeNode node, ref ProtoCore.Type inferedType)
        {
            GroupExpressionNode group = node as GroupExpressionNode;
            if (group == null)
            {
                return;
            }

            var tmpVar = nodeBuilder.BuildTempVariable();
            var binaryExpr = nodeBuilder.BuildBinaryExpression(tmpVar, group.Expression);
            EmitBinaryExpressionNode(binaryExpr, ref inferedType, false);

            if (group.ArrayDimensions != null)
            {
                (tmpVar as IdentifierNode).ArrayDimensions = group.ArrayDimensions;
            }
            EmitIdentifierNode(tmpVar, ref inferedType, false);
        }

        public String GetFunctionSignatureString(string functionName, ProtoCore.Type returnType, ArgumentSignatureNode signature, bool isConstructor = false)
        {
            StringBuilder functionSig = new StringBuilder(isConstructor ? "\nconstructor " : "\ndef ");
            functionSig.Append(functionName);
            functionSig.Append(":");
            functionSig.Append(core.TypeSystem.GetType(returnType.UID));
            if (returnType.rank < 0)
            {
                functionSig.Append("[]..[]");
            }
            else
            {
                for (int k = 0; k < returnType.rank; ++k)
                {
                    functionSig.Append("[]");
                }
            }
            functionSig.Append("(");

            for (int i = 0; i < signature.Arguments.Count; ++i)
            {
                var arg = signature.Arguments[i];
                functionSig.Append(arg.NameNode.Name);
                functionSig.Append(":");

                if (arg.ArgumentType.UID < 0)
                {
                    functionSig.Append("invalid");
                }
                else if (arg.ArgumentType.UID == 0 && !String.IsNullOrEmpty(arg.ArgumentType.Name))
                {
                    functionSig.Append(arg.ArgumentType.Name);
                }
                else
                {
                    functionSig.Append(core.TypeSystem.GetType(arg.ArgumentType.UID));
                }

                if (arg.ArgumentType.rank < 0)
                {
                    functionSig.Append("[]..[]");
                }
                else
                {
                    for (int k = 0; k < arg.ArgumentType.rank; ++k)
                    {
                        functionSig.Append("[]");
                    }
                }

                if (i < signature.Arguments.Count - 1)
                {
                    functionSig.Append(", ");
                }
            }
            functionSig.Append(")\n");
            return functionSig.ToString();
        }

        private ProtoCore.Type BuildArgumentTypeFromVarDeclNode(VarDeclNode argNode, ProtoCore.AssociativeGraph.GraphNode graphNode = null)
        {
            ProtoCore.Utils.Validity.Assert(argNode != null);
            if (argNode == null)
            {
                return new ProtoCore.Type();
            }

            int uid = core.TypeSystem.GetType(argNode.ArgumentType.Name);
            if (uid == (int)PrimitiveType.kInvalidType && !core.IsTempVar(argNode.NameNode.Name))
            {
                string message = String.Format(WarningMessage.kArgumentTypeUndefined, argNode.ArgumentType.Name, argNode.NameNode.Name);
                buildStatus.LogWarning(WarningID.kTypeUndefined, message, null, argNode.line, argNode.col, graphNode);
            }

            int rank = argNode.ArgumentType.rank;
            return core.TypeSystem.BuildTypeObject(uid, rank);
        }

        private bool IsParsingGlobal()
        {
            return (!InsideFunction()) && (ProtoCore.Compiler.Imperative.CompilePass.kGlobalScope == compilePass);
        }

        private bool IsParsingGlobalFunctionBody()
        {
            return (InsideFunction()) && (ProtoCore.Compiler.Imperative.CompilePass.kGlobalFuncBody == compilePass);
        }

        protected void EmitIdentifierListNode(ProtoCore.AST.ImperativeAST.ImperativeNode node, ref ProtoCore.Type inferedType, ProtoCore.AssociativeGraph.GraphNode graphNode = null, ProtoCore.AST.Node parentNode = null)
        {
            if (parentNode == null && !IsParsingGlobal() && !IsParsingGlobalFunctionBody())
                return;

            EmitIdentifierListNode(node, ref inferedType, false, graphNode, ProtoCore.Compiler.Associative.SubCompilePass.kNone, parentNode);

            if(parentNode == null)
                EmitSetExpressionUID(core.ExpressionUID++);
        }

        protected override void DfsTraverse(ProtoCore.AST.Node pNode, ref ProtoCore.Type inferedType, bool isBooleanOp = false, ProtoCore.AssociativeGraph.GraphNode graphNode = null, 
            ProtoCore.Compiler.Associative.SubCompilePass subPass = ProtoCore.Compiler.Associative.SubCompilePass.kNone, ProtoCore.AST.Node parentNode = null)
        {
            ImperativeNode node = pNode as ImperativeNode;
            if (null == node)
                return;

            if (node is IdentifierNode)
            {
                EmitIdentifierNode(node, ref inferedType, isBooleanOp, graphNode);
            }
            else if (node is IntNode)
            {
                EmitIntNode(node, ref inferedType, isBooleanOp);
            }
            else if (node is DoubleNode)
            {
                EmitDoubleNode(node, ref inferedType, isBooleanOp);
            }
            else if (node is BooleanNode)
            {
                EmitBooleanNode(node, ref inferedType);
            }
            else if (node is CharNode)
            {
                EmitCharNode(node, ref inferedType);
            }
            else if (node is StringNode)
            {
                EmitStringNode(node, ref inferedType);
            }
            else if (node is NullNode)
            {
                EmitNullNode(node, ref inferedType, isBooleanOp);
            }
#if ENABLE_INC_DEC_FIX
            else if (node is PostFixNode)
            {
                EmitPostFixNode(node, ref inferedType);
            }
#endif
            else if (node is ReturnNode)
            {
                EmitReturnNode(node);
            }
            else if (node is LanguageBlockNode)
            {
                EmitLanguageBlockNode(node, ref inferedType, graphNode);
            }
            else if (node is ConstructorDefinitionNode)
            {
                EmitConstructorDefinitionNode(node);
            }
            else if (node is FunctionDefinitionNode)
            {
                EmitFunctionDefinitionNode(node, ref inferedType);
            }
            else if (node is FunctionCallNode)
            {
                EmitFunctionCallNode(node, ref inferedType, isBooleanOp, graphNode, parentNode as BinaryExpressionNode);
            }
            else if (node is IfStmtNode)
            {
                EmitIfStmtNode(node, ref inferedType, parentNode as BinaryExpressionNode, isBooleanOp, graphNode);
            }
            else if (node is WhileStmtNode)
            {
                EmitWhileStmtNode(node, ref inferedType, isBooleanOp, graphNode);
            }
            else if (node is VarDeclNode)
            {
                EmitVarDeclNode(node, ref inferedType, graphNode);
            }
            else if (node is ExprListNode)
            {
                EmitExprListNode(node, ref inferedType, null, ProtoCore.Compiler.Associative.SubCompilePass.kNone, parentNode);
            }
            else if (node is IdentifierListNode)
            {
                EmitIdentifierListNode(node, ref inferedType, graphNode, parentNode as BinaryExpressionNode);
            }
            else if (node is BinaryExpressionNode)
            {
                EmitBinaryExpressionNode(node, ref inferedType, isBooleanOp, graphNode, parentNode as BinaryExpressionNode);
            }
            else if (node is UnaryExpressionNode)
            {
                EmitUnaryExpressionNode(node, ref inferedType, parentNode as BinaryExpressionNode);
            }
            else if (node is ForLoopNode)
            {
                EmitForLoopNode(node, ref inferedType, isBooleanOp, graphNode);
            }
            else if (node is InlineConditionalNode)
            {
                EmitInlineConditionalNode(node, ref inferedType, parentNode as BinaryExpressionNode);
            }
            else if (node is RangeExprNode)
            {
                EmitRangeExprNode(node, ref inferedType, graphNode);
            }
            else if (node is BreakNode)
            {
                EmitBreakNode(node);
            }
            else if (node is ContinueNode)
            {
                EmitContinueNode(node);
            }
            else if (node is DefaultArgNode)
            {
                EmitDefaultArgNode();
            }
            else if (node is ExceptionHandlingNode)
            {
                EmitExceptionHandlingNode(node);
            }
            else if (node is ThrowNode)
            {
                EmitThrowNode(node);
            }
            else if (node is GroupExpressionNode)
            {
                EmitGropuExpressionNode(node, ref inferedType);
            }

            int blockId = codeBlock.codeBlockId; 
            //updatePcDictionary(node, blockId);
            //updatePcDictionary(node.line, node.col);
        }
    }

    public class NodeBuilder
    {
        private ProtoCore.Core core { get; set; }

        public NodeBuilder(ProtoCore.Core protocore)
        {
            core = protocore;
        }

        public ImperativeNode BuildIdentfier(string name, PrimitiveType type = PrimitiveType.kTypeVar)
        {
            var ident = new IdentifierNode();
            ident.Name = ident.Value = name;
            ident.datatype = TypeSystem.BuildPrimitiveTypeObject(type, 0);

            return ident;
        }

        public ImperativeNode BuildTempVariable()
        {
            return BuildIdentfier(core.GenerateTempVar(), PrimitiveType.kTypeVar);
        }

        public ImperativeNode BuildReturn()
        {
            return BuildIdentfier(ProtoCore.DSDefinitions.Keyword.Return, PrimitiveType.kTypeReturn);
        }

        public ImperativeNode BuildIdentList(ImperativeNode leftNode, ImperativeNode rightNode)
        {
            var identList = new IdentifierListNode();
            identList.LeftNode = leftNode;
            identList.RightNode = rightNode;
            identList.Optr = ProtoCore.DSASM.Operator.dot;
            return identList;
        }

        public ImperativeNode BuildBinaryExpression(ImperativeNode leftNode, ImperativeNode rightNode, Operator op = Operator.assign)
        {
            var binaryExpr = new BinaryExpressionNode();
            binaryExpr.LeftNode = leftNode;
            binaryExpr.Optr = op;
            binaryExpr.RightNode = rightNode;
            return binaryExpr;
        }

        public ImperativeNode BuildFunctionCall(string functionName, List<ImperativeNode> arguments)
        {
            var func = new FunctionCallNode();
            func.Function = BuildIdentfier(functionName);
            func.FormalArguments = arguments;

            return func;
        }
    }
}
<|MERGE_RESOLUTION|>--- conflicted
+++ resolved
@@ -1284,15 +1284,8 @@
 
         private void EmitFunctionDefinitionNode(ImperativeNode node, ref ProtoCore.Type inferedType)
         {
-<<<<<<< HEAD
-            bool parseGlobalFunctionSig = null == localProcedure && ProtoCore.DSASM.ImperativeCompilePass.kGlobalFuncSig == compilePass;
-            bool parseGlobalFunctionBody = null == localProcedure && ProtoCore.DSASM.ImperativeCompilePass.kGlobalFuncBody == compilePass;
-=======
-            Guid guid = firstSSAGraphNode == null ? default(Guid) : firstSSAGraphNode.guid;
-
             bool parseGlobalFunctionSig = null == localProcedure && ProtoCore.Compiler.Imperative.CompilePass.kGlobalFuncSig == compilePass;
             bool parseGlobalFunctionBody = null == localProcedure && ProtoCore.Compiler.Imperative.CompilePass.kGlobalFuncBody == compilePass;
->>>>>>> c09ad7f8
 
             FunctionDefinitionNode funcDef = node as FunctionDefinitionNode;
             localFunctionDefNode = funcDef;
