--- conflicted
+++ resolved
@@ -8,8 +8,7 @@
 {
 	public class Executive : ProtoCore.Executive
 	{
-        public Executive(ProtoCore.Core core)
-            : base(core)
+		public Executive(ProtoCore.Core core) : base(core)
 		{
 		}
 
@@ -58,15 +57,11 @@
             return buildSucceeded;
         }
 
-        public override StackValue Execute(ProtoCore.RuntimeCore runtimeCore, int codeblock, int entry, ProtoCore.Runtime.Context callContext, ProtoCore.DebugServices.EventSink sink)
+        public override StackValue Execute(int codeblock, int entry, ProtoCore.Runtime.Context callContext, ProtoCore.DebugServices.EventSink sink)
         {
             if (!core.Options.CompileToLib)
             {
-<<<<<<< HEAD
-                ProtoCore.DSASM.Interpreter interpreter = new ProtoCore.DSASM.Interpreter(core, runtimeCore);
-=======
                 ProtoCore.DSASM.Interpreter interpreter = new ProtoCore.DSASM.Interpreter(core, core.RuntimeCoreBridge);
->>>>>>> 706b7dd2
                 CurrentDSASMExec = interpreter.runtime;
                 var sv = interpreter.Run(codeblock, entry, ProtoCore.Language.kImperative);
                 return sv;
@@ -78,15 +73,12 @@
         }
 
 
-        public override StackValue Execute(ProtoCore.RuntimeCore runtimeCore, int codeblock, int entry, ProtoCore.Runtime.Context callContext, List<Instruction> breakpoints, ProtoCore.DebugServices.EventSink sink, bool fepRun = false)
+        public override StackValue Execute(int codeblock, int entry, ProtoCore.Runtime.Context callContext, List<Instruction> breakpoints, ProtoCore.DebugServices.EventSink sink, bool fepRun = false)
         {
-<<<<<<< HEAD
-            ProtoCore.DSASM.Interpreter interpreter = new ProtoCore.DSASM.Interpreter(core, runtimeCore);
-=======
             ProtoCore.DSASM.Interpreter interpreter = new ProtoCore.DSASM.Interpreter(core, core.RuntimeCoreBridge);
->>>>>>> 706b7dd2
             CurrentDSASMExec = interpreter.runtime;
             return interpreter.Run(breakpoints, codeblock, entry, ProtoCore.Language.kImperative);
         }
+
 	}
 }
