--- conflicted
+++ resolved
@@ -12,42 +12,7 @@
     {
         public ProtoCore.DebugServices.EventSink EventSink = new ProtoCore.DebugServices.ConsoleEventSink();
 
-
-        public bool Compile(ProtoCore.CompileTime.Context context, ProtoCore.Core core)
-        {
-            bool buildSucceeded = false;
-            try
-            {
-                // No More HashAngleReplace for unified parser (Fuqiang)
-                //String strSource = ProtoCore.Utils.LexerUtils.HashAngleReplace(code);    
-
-                //defining the global Assoc block that wraps the entire .ds source file
-                ProtoCore.LanguageCodeBlock globalBlock = new ProtoCore.LanguageCodeBlock();
-                globalBlock.language = ProtoCore.Language.kAssociative;
-
-                Validity.Assert(null != context.SourceCode && String.Empty != context.SourceCode);
-                globalBlock.body = context.SourceCode;
-                //the wrapper block can be given a unique id to identify it as the global scope
-                globalBlock.id = ProtoCore.LanguageCodeBlock.OUTERMOST_BLOCK_ID;
-
-
-                //passing the global Assoc wrapper block to the compiler
-                ProtoCore.Language id = globalBlock.language;
-                int blockId = ProtoCore.DSASM.Constants.kInvalidIndex;
-                core.Compilers[id].Compile(out blockId, null, globalBlock, context, EventSink);
-
-                core.BuildStatus.ReportBuildResult();
-                buildSucceeded = core.BuildStatus.BuildSucceeded;
-            }
-            catch (Exception ex)
-            {
-                Console.WriteLine(ex.ToString());
-            }
-
-            return buildSucceeded;
-        }
-
-        private bool Compile(string code, ProtoCore.Core core)
+        private bool Compile(string code, ProtoCore.Core core, ProtoCore.CompileTime.Context context)
         {
             bool buildSucceeded = false;
             try
@@ -64,7 +29,6 @@
 
 
                 //passing the global Assoc wrapper block to the compiler
-                ProtoCore.CompileTime.Context context = new ProtoCore.CompileTime.Context();
                 ProtoCore.Language id = globalBlock.language;
                 int blockId = Constants.kInvalidIndex;
                 core.Compilers[id].Compile(out blockId, null, globalBlock, context, EventSink);
@@ -81,7 +45,7 @@
         }
 
 
-        private bool Compile(List<ProtoCore.AST.AssociativeAST.AssociativeNode> astList, ProtoCore.Core core)
+        private bool Compile(List<ProtoCore.AST.AssociativeAST.AssociativeNode> astList, ProtoCore.Core core, ProtoCore.CompileTime.Context context)
         {
             bool buildSucceeded = false;
             if (astList.Count <= 0)
@@ -102,7 +66,6 @@
 
 
                     //passing the global Assoc wrapper block to the compiler
-                    ProtoCore.CompileTime.Context context = new ProtoCore.CompileTime.Context();
                     context.SetData(string.Empty, new Dictionary<string, object>(), null);
                     ProtoCore.Language id = globalBlock.language;
 
@@ -251,14 +214,9 @@
             ProtoCore.RuntimeCore runtimeCore = null;
 
             core.AddContextData(staticContext.GlobalVarList);
-<<<<<<< HEAD
-   
-            bool succeeded = Compile(staticContext, core);
-=======
-
-            int blockId = ProtoCore.DSASM.Constants.kInvalidIndex;
-            bool succeeded = Compile(staticContext, core, out blockId);
->>>>>>> 6c54f89d
+
+            string code = staticContext.SourceCode;
+            bool succeeded = CompileAndGenerateExe(code, core, staticContext);
             if (succeeded)
             {
                 core.GenerateExecutable();
@@ -292,17 +250,11 @@
         public ExecutionMirror Execute(List<ProtoCore.AST.AssociativeAST.AssociativeNode> astList, ProtoCore.Core core, bool isTest = true)
         {
             ProtoCore.RuntimeCore runtimeCore = null;
-            bool succeeded = CompileAndGenerateExe(astList, core);
-            if (succeeded)
-            {
-<<<<<<< HEAD
+            bool succeeded = CompileAndGenerateExe(astList, core, new ProtoCore.CompileTime.Context());
+            if (succeeded)
+            {
                 runtimeCore = ExecuteVM(core);
                 if (!isTest) 
-=======
-                core.GenerateExecutable();
-                runtimeCore = Execute(core, blockId, new ProtoCore.CompileTime.Context());
-                if (!isTest)
->>>>>>> 6c54f89d
                 {
                     runtimeCore.RuntimeMemory.Heap.Free();
                 }
@@ -331,7 +283,7 @@
         public ExecutionMirror Execute(string sourcecode, ProtoCore.Core core, out ProtoCore.RuntimeCore runtimeCoreOut, bool isTest = true)
         {
             ProtoCore.RuntimeCore runtimeCore = null;
-            bool succeeded = CompileAndGenerateExe(sourcecode, core);
+            bool succeeded = CompileAndGenerateExe(sourcecode, core, new ProtoCore.CompileTime.Context());
             if (succeeded)
             {
                 try
@@ -402,9 +354,9 @@
         /// <param name="sourcecode"></param>
         /// <param name="compileCore"></param>
         /// <returns></returns>
-        public bool CompileAndGenerateExe(string sourcecode, ProtoCore.Core compileCore)
-        {
-            bool succeeded = Compile(sourcecode, compileCore);
+        public bool CompileAndGenerateExe(string sourcecode, ProtoCore.Core compileCore, ProtoCore.CompileTime.Context context)
+        {
+            bool succeeded = Compile(sourcecode, compileCore, context);
             if (succeeded)
             {
                 compileCore.GenerateExecutable();
@@ -418,17 +370,17 @@
         /// <param name="astList"></param>
         /// <param name="compileCore"></param>
         /// <returns></returns>
-        public bool CompileAndGenerateExe(List<ProtoCore.AST.AssociativeAST.AssociativeNode> astList, ProtoCore.Core compileCore)
-        {
-            bool succeeded = Compile(astList, compileCore);
+        public bool CompileAndGenerateExe(
+            List<ProtoCore.AST.AssociativeAST.AssociativeNode> astList, 
+            ProtoCore.Core compileCore,
+            ProtoCore.CompileTime.Context context)
+        {
+            bool succeeded = Compile(astList, compileCore, context);
             if (succeeded)
             {
                 compileCore.GenerateExecutable();
             }
-<<<<<<< HEAD
             return succeeded;
-=======
->>>>>>> 6c54f89d
         }
     }
 }
