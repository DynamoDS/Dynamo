using System;
using System.Collections.Generic;
using System.Text;
using ProtoCore.DSASM;
using ProtoCore.DSASM.Mirror;
using ProtoCore.Utils;

namespace ProtoScript.Runners
{

    public class ProtoScriptRunner
    {
        public ProtoCore.DebugServices.EventSink EventSink = new ProtoCore.DebugServices.ConsoleEventSink();

        private bool Compile(string code, ProtoCore.Core core, ProtoCore.CompileTime.Context context)
        {
            bool buildSucceeded = false;
            try
            {
                // No More HashAngleReplace for unified parser (Fuqiang)
                //String strSource = ProtoCore.Utils.LexerUtils.HashAngleReplace(code);    

                //defining the global Assoc block that wraps the entire .ds source file
                ProtoCore.LanguageCodeBlock globalBlock = new ProtoCore.LanguageCodeBlock();
                globalBlock.Language = ProtoCore.Language.Associative;
                globalBlock.Code = code;

                //passing the global Assoc wrapper block to the compiler
                ProtoCore.Language id = globalBlock.Language;
                int blockId = Constants.kInvalidIndex;
                core.Compilers[id].Compile(out blockId, null, globalBlock, context, EventSink);

                core.BuildStatus.ReportBuildResult();
                buildSucceeded = core.BuildStatus.BuildSucceeded;
            }
            catch (Exception ex)
            {
                Console.WriteLine(ex.ToString());
            }

            return buildSucceeded;
        }


        private bool Compile(List<ProtoCore.AST.AssociativeAST.AssociativeNode> astList, ProtoCore.Core core, ProtoCore.CompileTime.Context context)
        {
            bool buildSucceeded = false;
            if (astList.Count <= 0)
            {
                // Nothing to compile
                buildSucceeded = true;
            }
            else
            {
                try
                {
                    //defining the global Assoc block that wraps the entire .ds source file
                    ProtoCore.LanguageCodeBlock globalBlock = new ProtoCore.LanguageCodeBlock();
                    globalBlock.Language = ProtoCore.Language.Associative;
                    globalBlock.Code = string.Empty;

                    //passing the global Assoc wrapper block to the compiler
                    context.SetData(string.Empty, new Dictionary<string, object>(), null);
                    ProtoCore.Language id = globalBlock.Language;


                    ProtoCore.AST.AssociativeAST.CodeBlockNode codeblock = new ProtoCore.AST.AssociativeAST.CodeBlockNode();
                    codeblock.Body.AddRange(astList);

                    int blockId = ProtoCore.DSASM.Constants.kInvalidIndex;
                    core.Compilers[id].Compile(out blockId, null, globalBlock, context, EventSink, codeblock);

                    core.BuildStatus.ReportBuildResult();

                    buildSucceeded = core.BuildStatus.BuildSucceeded;
                }
                catch (Exception ex)
                {
                    Console.WriteLine(ex.ToString());
                }
            }

            return buildSucceeded;
        }

        private ProtoCore.RuntimeCore CreateRuntimeCore(ProtoCore.Core core)
        {
            ProtoCore.RuntimeCore runtimeCore = new ProtoCore.RuntimeCore(core.Heap);
            runtimeCore.SetupForExecution(core, core.GlobOffset);
            return runtimeCore;
        }

        /// <summary>
        /// Execute the data stored in core
        /// This is the entry point of all DS code to be executed
        /// </summary>
        /// <param name="core"></param>
        /// <returns></returns>
        public ProtoCore.RuntimeCore ExecuteVM(ProtoCore.Core core)
        {
            ProtoCore.RuntimeCore runtimeCore = CreateRuntimeCore(core);  
            runtimeCore.StartTimer();
            try
            {
                foreach (ProtoCore.DSASM.CodeBlock codeblock in core.CodeBlockList)
                {
                    // Comment Jun:
                    // On first bounce, the stackframe depth is initialized to -1 in the Stackfame constructor.
                    // Passing it to bounce() increments it so the first depth is always 0
                    ProtoCore.DSASM.StackFrame stackFrame = new ProtoCore.DSASM.StackFrame(core.GlobOffset);
                    stackFrame.FramePointer = runtimeCore.RuntimeMemory.FramePointer;

                    // Comment Jun: Tell the new bounce stackframe that this is an implicit bounce
                    // Register TX is used for this.
                    StackValue svCallConvention = StackValue.BuildCallingConversion((int)ProtoCore.DSASM.CallingConvention.BounceType.Implicit);
                    stackFrame.TX = svCallConvention;

                    // Initialize the entry point interpreter
                    int locals = 0; // This is the global scope, there are no locals
                    ProtoCore.DSASM.Interpreter interpreter = new ProtoCore.DSASM.Interpreter(runtimeCore);
                    runtimeCore.CurrentExecutive.CurrentDSASMExec = interpreter.runtime;
                    runtimeCore.CurrentExecutive.CurrentDSASMExec.Bounce(codeblock.codeBlockId, codeblock.instrStream.entrypoint, stackFrame, locals);
                }
                runtimeCore.NotifyExecutionEvent(ProtoCore.ExecutionStateEventArgs.State.ExecutionEnd);
            }
            catch
            {
                runtimeCore.NotifyExecutionEvent(ProtoCore.ExecutionStateEventArgs.State.ExecutionEnd);
                throw;
            }
            return runtimeCore;
        }

        /// <summary>
        /// ExecuteLive is called by the liverunner where a persistent RuntimeCore is provided
        /// ExecuteLive assumes only a single global scope
        /// </summary>
        /// <param name="core"></param>
        /// <param name="runtimeCore"></param>
        /// <param name="runningBlock"></param>
        /// <param name="staticContext"></param>
        /// <param name="runtimeContext"></param>
        /// <returns></returns>
        public ProtoCore.RuntimeCore ExecuteLive(ProtoCore.Core core, ProtoCore.RuntimeCore runtimeCore)
        {
            try
            {
                Executable exe = runtimeCore.DSExecutable;
                Validity.Assert(exe.CodeBlocks.Count == 1);
                CodeBlock codeBlock = runtimeCore.DSExecutable.CodeBlocks[0];
                int codeBlockID = codeBlock.codeBlockId;

                // Comment Jun:
                // On first bounce, the stackframe depth is initialized to -1 in the Stackfame constructor.
                // Passing it to bounce() increments it so the first depth is always 0
                ProtoCore.DSASM.StackFrame stackFrame = new ProtoCore.DSASM.StackFrame(core.GlobOffset);
                stackFrame.FramePointer = runtimeCore.RuntimeMemory.FramePointer;

                // Comment Jun: Tell the new bounce stackframe that this is an implicit bounce
                // Register TX is used for this.
                StackValue svCallConvention = StackValue.BuildCallingConversion((int)ProtoCore.DSASM.CallingConvention.BounceType.Implicit);
                stackFrame.TX = svCallConvention;

                // Initialize the entry point interpreter
                int locals = 0; // This is the global scope, there are no locals
                if (runtimeCore.CurrentExecutive.CurrentDSASMExec == null)
                {
                    ProtoCore.DSASM.Interpreter interpreter = new ProtoCore.DSASM.Interpreter(runtimeCore);
                    runtimeCore.CurrentExecutive.CurrentDSASMExec = interpreter.runtime;
                }

                runtimeCore.CurrentExecutive.CurrentDSASMExec.BounceUsingExecutive(
                    runtimeCore.CurrentExecutive.CurrentDSASMExec,
                    codeBlock.codeBlockId,
                    runtimeCore.StartPC,
                    stackFrame,
                    locals);

                runtimeCore.NotifyExecutionEvent(ProtoCore.ExecutionStateEventArgs.State.ExecutionEnd);
            }
            catch
            {
                runtimeCore.NotifyExecutionEvent(ProtoCore.ExecutionStateEventArgs.State.ExecutionEnd);
                throw;
            }
            return runtimeCore;
        }


        /// <summary>
        /// Compile and execute the source that is stored in the static context
        /// </summary>
        /// <param name="staticContext"></param>
        /// <param name="runtimeContext"></param>
        /// <param name="core"></param>
        /// <param name="isTest"></param>
        /// <returns></returns>
        public ExecutionMirror Execute(
            ProtoCore.CompileTime.Context staticContext,
            ProtoCore.Core core,
            out ProtoCore.RuntimeCore runtimeCoreOut,
            bool isTest = true)
        {
            Validity.Assert(null != staticContext.SourceCode && String.Empty != staticContext.SourceCode);
            ProtoCore.RuntimeCore runtimeCore = null;

            core.AddContextData(staticContext.GlobalVarList);

            string code = staticContext.SourceCode;
            bool succeeded = CompileAndGenerateExe(code, core, staticContext);
            if (succeeded)
            {
                runtimeCore = ExecuteVM(core);
                if (!isTest)
                {
                    runtimeCore.RuntimeMemory.Heap.Free();
                }
            }
            else
            {
                throw new ProtoCore.Exceptions.CompileErrorsOccured();
            }
            runtimeCoreOut = runtimeCore;

            if (isTest)
            {
                return new ExecutionMirror(runtimeCore.CurrentExecutive.CurrentDSASMExec, runtimeCore);
            }

            return null;
        }

        /// <summary>
        /// Compile and execute the given list of ASTs
        /// </summary>
        /// <param name="astList"></param>
        /// <param name="core"></param>
        /// <param name="isTest"></param>
        /// <returns></returns>
        public ProtoCore.RuntimeCore Execute(List<ProtoCore.AST.AssociativeAST.AssociativeNode> astList, ProtoCore.Core core, bool isTest = true)
        {
            ProtoCore.RuntimeCore runtimeCore = null;
            bool succeeded = CompileAndGenerateExe(astList, core, new ProtoCore.CompileTime.Context());
            if (succeeded)
            {
                runtimeCore = ExecuteVM(core);
                if (!isTest) 
                {
                    runtimeCore.RuntimeMemory.Heap.Free();
                }
            }
            else
            {
                throw new ProtoCore.Exceptions.CompileErrorsOccured();
            }

            if (isTest)
            {
                runtimeCore.Mirror = new ExecutionMirror(runtimeCore.CurrentExecutive.CurrentDSASMExec, runtimeCore);
            }
            return runtimeCore;
        }


        /// <summary>
        /// Compile and execute the given sourcecode
        /// </summary>
        /// <param name="code"></param>
        /// <param name="core"></param>
        /// <param name="isTest"></param>
        /// <returns></returns>
        public ProtoCore.RuntimeCore Execute(string sourcecode, ProtoCore.Core core, bool isTest = true)
        {
            ProtoCore.RuntimeCore runtimeCore = null;
            bool succeeded = CompileAndGenerateExe(sourcecode, core, new ProtoCore.CompileTime.Context());
            if (succeeded)
            {
                try
                {
                    runtimeCore = ExecuteVM(core);
                }
                catch (ProtoCore.Exceptions.ExecutionCancelledException)
                {
                    Console.WriteLine("The execution has been cancelled!");
                }

                if (!isTest)
                {
                    runtimeCore.RuntimeMemory.Heap.Free();
                }
            }
            else
            {
                throw new ProtoCore.Exceptions.CompileErrorsOccured();
            }

            if (isTest)
            {
                runtimeCore.Mirror = new ExecutionMirror(runtimeCore.CurrentExecutive.CurrentDSASMExec, runtimeCore);
            }
            return runtimeCore;
        }

        /// <summary>
        /// Load and executes the DS code in the specified file
        /// </summary>
        /// <param name="filename"></param>
        /// <param name="core"></param>
        /// <param name="isTest"></param>
        /// <returns></returns>
        public ProtoCore.RuntimeCore LoadAndExecute(string filename, ProtoCore.Core core, bool isTest = true)
        {
            System.IO.StreamReader reader = null;
            try
            {
                reader = new System.IO.StreamReader(filename, Encoding.UTF8, true);
            }
            catch (System.IO.IOException)
            {
                throw new Exception("Cannot open file " + filename);
            }

            string strSource = reader.ReadToEnd();
            reader.Dispose();

            core.Options.RootModulePathName = ProtoCore.Utils.FileUtils.GetFullPathName(filename);
            core.CurrentDSFileName = core.Options.RootModulePathName;
            return Execute(strSource, core);
        }

        
        /// <summary>
        /// The public method to compile DS code and stores the executable in core
        /// </summary>
        /// <param name="sourcecode"></param>
        /// <param name="compileCore"></param>
        /// <returns></returns>
        public bool CompileAndGenerateExe(string sourcecode, ProtoCore.Core compileCore, ProtoCore.CompileTime.Context context)
        {
            bool succeeded = Compile(sourcecode, compileCore, context);
            if (succeeded)
            {
                compileCore.GenerateExecutable();
            }
            return succeeded;
        }

<<<<<<< HEAD
        public Dictionary<string, object> CompileAndGenerateMSIL(string souce, EmitMSIL.CodeGenIL codegen)
        {
            var ast = ParserUtils.Parse(souce).Body;
=======
        public Dictionary<string, object> CompileAndGenerateMSIL(string source, EmitMSIL.CodeGenIL codegen)
        {
            var ast = ParserUtils.Parse(source).Body;
>>>>>>> e10890ed
            return codegen.EmitAndExecute(ast);
        }

        /// <summary>
        /// The public method to compile DS AST and stores the executable in core
        /// </summary>
        /// <param name="astList"></param>
        /// <param name="compileCore"></param>
        /// <returns></returns>
        public bool CompileAndGenerateExe(
            List<ProtoCore.AST.AssociativeAST.AssociativeNode> astList, 
            ProtoCore.Core compileCore,
            ProtoCore.CompileTime.Context context)
        {
            bool succeeded = Compile(astList, compileCore, context);
            if (succeeded)
            {
                compileCore.GenerateExecutable();
            }
            return succeeded;
        }
    }
}
<|MERGE_RESOLUTION|>--- conflicted
+++ resolved
@@ -345,15 +345,9 @@
             return succeeded;
         }
 
-<<<<<<< HEAD
-        public Dictionary<string, object> CompileAndGenerateMSIL(string souce, EmitMSIL.CodeGenIL codegen)
-        {
-            var ast = ParserUtils.Parse(souce).Body;
-=======
         public Dictionary<string, object> CompileAndGenerateMSIL(string source, EmitMSIL.CodeGenIL codegen)
         {
             var ast = ParserUtils.Parse(source).Body;
->>>>>>> e10890ed
             return codegen.EmitAndExecute(ast);
         }
 
