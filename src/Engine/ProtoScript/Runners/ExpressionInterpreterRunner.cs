﻿using System;
using System.Collections.Generic;
using System.IO;
using System.Linq;
using ProtoCore.DSASM;
using ProtoCore.DSASM.Mirror;
using ProtoCore.Lang;

namespace ProtoScript.Runners
{
    public class ExpressionInterpreterRunner
    {
        private ProtoCore.Core Core;
        private ProtoCore.RuntimeCore runtimeCore;
        private readonly ProtoCore.DebugServices.EventSink EventSink = new ProtoCore.DebugServices.ConsoleEventSink();

        public ExpressionInterpreterRunner(ProtoCore.Core core, ProtoCore.RuntimeCore runtimeCore)
        {
<<<<<<< HEAD
            this.Core = core;
            this.runtimeCore = runtimeCore;
            core.ExecMode = ProtoCore.DSASM.InterpreterMode.kExpressionInterpreter;
=======
            Core = core;
            this.runtimeCore = runtimeCore;
>>>>>>> 706b7dd2
        }

        public bool Compile(string code, int currentBlockID, out int blockId)
        {
            bool buildSucceeded = false;
            blockId = ProtoCore.DSASM.Constants.kInvalidIndex;
            try
            {
                //defining the global Assoc block that wraps the entire .ds source file
                ProtoCore.LanguageCodeBlock globalBlock = new ProtoCore.LanguageCodeBlock();
                globalBlock.language = ProtoCore.Language.kAssociative;
                //globalBlock.language = ProtoCore.Language.kImperative;
                globalBlock.body = code;
                //the wrapper block can be given a unique id to identify it as the global scope
                globalBlock.id = ProtoCore.LanguageCodeBlock.OUTERMOST_BLOCK_ID;


                //passing the global Assoc wrapper block to the compiler
                ProtoCore.CompileTime.Context context = new ProtoCore.CompileTime.Context();
                context.SetExprInterpreterProperties(currentBlockID, runtimeCore.RuntimeMemory, runtimeCore.watchClassScope, runtimeCore.DebugProps);
                ProtoCore.Language id = globalBlock.language;

                runtimeCore.ExprInterpreterExe.iStreamCanvas = new InstructionStream(globalBlock.language, Core);

                // Save the global offset and restore after compilation
                int offsetRestore = Core.GlobOffset;
                Core.GlobOffset = runtimeCore.RuntimeMemory.Stack.Count;

                Core.Compilers[id].Compile(out blockId, null, globalBlock, context, EventSink);

                // Restore the global offset
                Core.GlobOffset = offsetRestore;

                Core.BuildStatus.ReportBuildResult();

                buildSucceeded = Core.BuildStatus.BuildSucceeded;
            }
            catch (Exception ex)
            {
                Console.WriteLine(ex.ToString());
            }

            return buildSucceeded;
        }

        public ExecutionMirror Execute(string code)
        {
            bool ssastate = Core.Options.GenerateSSA;
            bool ssastateExec = Core.Options.ExecuteSSA;

            runtimeCore.Options.RunMode = ProtoCore.DSASM.InterpreterMode.kExpressionInterpreter;

            runtimeCore.Options.GenerateSSA = false;
            runtimeCore.Options.ExecuteSSA = false;

            code = string.Format("{0} = {1};", Constants.kWatchResultVar, code);

            // TODO Jun: Move this initaliztion of the exe into a unified function
            //Core.ExprInterpreterExe = new Executable();

            int blockId = ProtoCore.DSASM.Constants.kInvalidIndex;
            runtimeCore.RuntimeMemory.AlignStackForExprInterpreter();

            //Initialize the watch stack and watchBaseOffset
            //The watchBaseOffset is used to indexing the watch variables and related temporary variables
            Core.watchBaseOffset = 0;
            runtimeCore.watchStack.Clear();

            bool succeeded = Compile(code, runtimeCore.GetCurrentBlockId(), out blockId);

            //Clear the warnings and errors so they will not continue impact the next compilation.
            Core.BuildStatus.ClearErrors();
            Core.BuildStatus.ClearWarnings();

            for (int i = 0; i < Core.watchBaseOffset; ++i )
                runtimeCore.watchStack.Add(StackValue.Null);

            //Record the old function call depth
            //Fix IDE-523: part of error for watching non-existing member
            int oldFunctionCallDepth = runtimeCore.FunctionCallDepth;

            //Record the old start PC
            int oldStartPC = Core.watchStartPC;
            if (succeeded)
            {

                //a2. Record the old start PC for restore instructions
                Core.watchStartPC = runtimeCore.ExprInterpreterExe.instrStreamList[blockId].instrList.Count;
                Core.GenerateExprExeInstructions(blockId);
                
                //a3. Record the old running block
                int restoreBlock = runtimeCore.RunningBlock;
                runtimeCore.RunningBlock = blockId;

                //a4. Record the old debug entry PC and stack size of FileFepChosen
                int oldDebugEntryPC = runtimeCore.DebugProps.DebugEntryPC;

                //a5. Record the frame pointer for referencing to thisPtr
                runtimeCore.watchFramePointer = runtimeCore.RuntimeMemory.FramePointer;

                // The "Core.Bounce" below is gonna adjust the "FramePointer" 
                // based on the current size of "Core.Rmem.Stack". All that is 
                // good except that "Bounce" does not restore the previous value 
                // of frame pointer after "bouncing back". Here we make a backup
                // of it and restore it right after the "Core.Bounce" call.
                // 
                //Core.Executives[Core.CodeBlockList[Core.RunningBlock].language].
                try
                {
                    ProtoCore.DSASM.StackFrame stackFrame = null;
                    int locals = 0;

<<<<<<< HEAD
                    StackValue sv = Core.Bounce(runtimeCore, blockId, Core.startPC, context, stackFrame, locals, EventSink);
=======
                    StackValue sv = runtimeCore.CurrentExecutive.CurrentDSASMExec.Bounce(blockId, Core.watchStartPC, stackFrame, locals);
>>>>>>> 706b7dd2

                    // As Core.InterpreterProps stack member is pushed to every time the Expression Interpreter begins executing
                    // it needs to be popped off at the end for stack alignment - pratapa
                    runtimeCore.InterpreterProps.Pop();
                }
                catch
                { }

                //r5. Restore frame pointer.
                runtimeCore.RuntimeMemory.FramePointer = runtimeCore.watchFramePointer; 

                //r4. Restore the debug entry PC and stack size of FileFepChosen
                runtimeCore.DebugProps.DebugEntryPC = oldDebugEntryPC;

                //r3. Restore the running block 
                runtimeCore.RunningBlock = restoreBlock;

                //r2. Restore the instructions in Core.ExprInterpreterExe
                int from = Core.watchStartPC;
                int elems = runtimeCore.ExprInterpreterExe.iStreamCanvas.instrList.Count;
                runtimeCore.ExprInterpreterExe.instrStreamList[blockId].instrList.RemoveRange(from, elems);

                //Restore the start PC
                Core.watchStartPC = oldStartPC;

                //Restore the function call depth
                //Fix IDE-523: part of error for watching non-existing member
                runtimeCore.FunctionCallDepth = oldFunctionCallDepth;


                //Clear the watchSymbolList
                foreach (SymbolNode node in runtimeCore.WatchSymbolList)
                {
                    if (ProtoCore.DSASM.Constants.kInvalidIndex == node.classScope)
                        Core.DSExecutable.runtimeSymbols[node.runtimeTableIndex].Remove(node);
                    else
                        Core.ClassTable.ClassNodes[node.classScope].symbols.Remove(node);
                }
            }
            else
            {
                //Restore the start PC
                Core.watchStartPC = oldStartPC;

                //Restore the function call depth
                //Fix IDE-523: part of error for watching non-existing member
                runtimeCore.FunctionCallDepth = oldFunctionCallDepth;

                //Clear the watchSymbolList
                foreach (SymbolNode node in runtimeCore.WatchSymbolList)
                {
                    if (ProtoCore.DSASM.Constants.kInvalidIndex == node.classScope)
                        Core.DSExecutable.runtimeSymbols[node.runtimeTableIndex].Remove(node);
                    else
                        Core.ClassTable.ClassNodes[node.classScope].symbols.Remove(node);
                }

                // TODO: investigate why additional elements are added to the stack.
                runtimeCore.RuntimeMemory.RestoreStackForExprInterpreter();

                throw new ProtoCore.Exceptions.CompileErrorsOccured();
            }

            // TODO: investigate why additional elements are added to the stack.
            runtimeCore.RuntimeMemory.RestoreStackForExprInterpreter();

            runtimeCore.Options.GenerateSSA = ssastate;
            runtimeCore.Options.ExecuteSSA = ssastateExec;
            runtimeCore.Options.RunMode = ProtoCore.DSASM.InterpreterMode.kNormal;

<<<<<<< HEAD
            return new ExecutionMirror(Core.CurrentExecutive.CurrentDSASMExec, Core, runtimeCore);
=======
            return new ExecutionMirror(runtimeCore.CurrentExecutive.CurrentDSASMExec, runtimeCore);
>>>>>>> 706b7dd2
        }
    }
}<|MERGE_RESOLUTION|>--- conflicted
+++ resolved
@@ -16,14 +16,8 @@
 
         public ExpressionInterpreterRunner(ProtoCore.Core core, ProtoCore.RuntimeCore runtimeCore)
         {
-<<<<<<< HEAD
-            this.Core = core;
-            this.runtimeCore = runtimeCore;
-            core.ExecMode = ProtoCore.DSASM.InterpreterMode.kExpressionInterpreter;
-=======
             Core = core;
             this.runtimeCore = runtimeCore;
->>>>>>> 706b7dd2
         }
 
         public bool Compile(string code, int currentBlockID, out int blockId)
@@ -136,11 +130,7 @@
                     ProtoCore.DSASM.StackFrame stackFrame = null;
                     int locals = 0;
 
-<<<<<<< HEAD
-                    StackValue sv = Core.Bounce(runtimeCore, blockId, Core.startPC, context, stackFrame, locals, EventSink);
-=======
                     StackValue sv = runtimeCore.CurrentExecutive.CurrentDSASMExec.Bounce(blockId, Core.watchStartPC, stackFrame, locals);
->>>>>>> 706b7dd2
 
                     // As Core.InterpreterProps stack member is pushed to every time the Expression Interpreter begins executing
                     // it needs to be popped off at the end for stack alignment - pratapa
@@ -211,11 +201,7 @@
             runtimeCore.Options.ExecuteSSA = ssastateExec;
             runtimeCore.Options.RunMode = ProtoCore.DSASM.InterpreterMode.kNormal;
 
-<<<<<<< HEAD
-            return new ExecutionMirror(Core.CurrentExecutive.CurrentDSASMExec, Core, runtimeCore);
-=======
             return new ExecutionMirror(runtimeCore.CurrentExecutive.CurrentDSASMExec, runtimeCore);
->>>>>>> 706b7dd2
         }
     }
 }