﻿using System;
using System.Collections.Generic;
using System.IO;
using System.Linq;
using ProtoCore.DSASM;
using ProtoCore.DSASM.Mirror;
using ProtoCore.Lang;
using ProtoCore.Utils;

namespace ProtoScript.Runners
{
    /// <summary>
    /// Debug runner is intended for debug IDE etc. use, it starts a virtual machine in debug mode
    /// These calls are blocking, but maintain a seperate VM Thread intfrastructure
    /// </summary>
    public class DebugRunner
    {
        private bool inited;
        private bool executionsuspended;
        private VMState lastState;
        private ProtoCore.Core core;
        public ProtoCore.RuntimeCore runtimeCore;
        private String code;
        private List<Dictionary<DebugInfo, Instruction>> diList;
        private readonly List<Instruction> allbreakPoints = new List<Instruction>();
        public bool isEnded { get; set; }

        public VMState LastState
        {
            get 
            {
               return lastState; 
            }
            private set 
            {
               lastState = value; 
            }
        }

        public Instruction CurrentInstruction { get; private set; }  

        int resumeBlockID;
        public DebugRunner(ProtoCore.Core core)
        {
            this.core = core;
            this.core.Options.IDEDebugMode = true;
            RegisteredBreakpoints = new List<Breakpoint>();
            executionsuspended = false;
        }

        /// <summary>
        /// Setup to run with customised launch options
        /// </summary>
        /// <param name="configuration"></param>
        /// <returns>Ready to run?</returns>
        /// 
        private bool _PreStart(string code, Config.RunConfiguration configuration, string fileName)
        {
            this.code = code;
            if (null == core)
            {
                core = new ProtoCore.Core(new ProtoCore.Options { IDEDebugMode = true });
                core.Compilers.Add(ProtoCore.Language.kAssociative, new ProtoAssociative.Compiler(core));
                core.Compilers.Add(ProtoCore.Language.kImperative, new ProtoImperative.Compiler(core));
            }

            if (null != fileName)
            {
                core.CurrentDSFileName = Path.GetFullPath(fileName);
                core.Options.RootModulePathName = Path.GetFullPath(fileName);
            }

            //Run the compilation process
            if (Compile(out resumeBlockID))
            {
                inited = true;
                core.NotifyExecutionEvent(ProtoCore.ExecutionStateEventArgs.State.kExecutionBegin);

                //int blockId = ProtoCore.DSASM.Constants.kInvalidIndex;
                //core.runningBlock = blockId;

                ProtoCore.Runtime.Context context = new ProtoCore.Runtime.Context();
                runtimeCore = new ProtoCore.RuntimeCore(core.Options, core.DSExecutable, context);
                core.RuntimeCoreBridge = runtimeCore;

                FirstExec();
                diList = BuildReverseIndex();
                return true;
            }
            else
            {
                inited = false;
                return false;
            }
        }
        
        public bool PreStart(string src, Config.RunConfiguration configuration = new Config.RunConfiguration())
        {
            return _PreStart(src, configuration, null);
        }
        public bool LoadAndPreStart(string src, Config.RunConfiguration configuration = new Config.RunConfiguration())
        {
            return _PreStart(File.ReadAllText(src), configuration, src);
        }

        /// <summary>
        /// Setup to run with the default options
        /// </summary>

        /// <summary>
        /// Perform one execution step on the VM
        /// </summary>
        /// <returns></returns>
        /// 


        public VMState Step()
        {
            DebuggerStateCheckBeforeRun();

            runtimeCore.DebugProps.RunMode = ProtoCore.Runmode.StepIn;
            runtimeCore.DebugProps.AllbreakPoints = allbreakPoints;
            lastState =  RunVM(allbreakPoints);
            return lastState;
        }

        public VMState StepOver()
        {
            DebuggerStateCheckBeforeRun();
            // check if the current instruction is a function call instruction 
            // if it is, set a breakpoint at the next instruction and call Run
            // if not, call Step
            VMState vms = null;

            runtimeCore.DebugProps.AllbreakPoints = allbreakPoints;
            Instruction instr = GetCurrentInstruction();
            if (instr.opCode == OpCode.CALL ||
                instr.opCode == OpCode.CALLR)
            {
                runtimeCore.DebugProps.RunMode = ProtoCore.Runmode.StepNext;
                List<Instruction> instructions = new List<Instruction>();
                foreach (Breakpoint bp in RegisteredBreakpoints)
                {
                    instructions.Add(BreakpointToInstruction(bp));
                }
                vms = RunVM(instructions);
            }
            else
            {
                vms = Step();
            }

            return vms;
        }

        public VMState StepOut()
        {
            VMState vms = null;

            DebuggerStateCheckBeforeRun();

            if(runtimeCore.DebugProps.DebugStackFrameContains(ProtoCore.DebugProperties.StackFrameFlagOptions.FepRun))
            {
                runtimeCore.DebugProps.RunMode = ProtoCore.Runmode.StepOut;
                runtimeCore.DebugProps.AllbreakPoints = allbreakPoints;

                runtimeCore.DebugProps.StepOutReturnPC = (int)core.Rmem.GetAtRelative(StackFrame.kFrameIndexReturnAddress).opdata;

                List<Instruction> instructions = new List<Instruction>();
                foreach (Breakpoint bp in RegisteredBreakpoints)
                {
                    instructions.Add(BreakpointToInstruction(bp));
                }
                vms = RunVM(instructions);
            }
            else
            {
                vms = Run();
            }

            return vms;
        }

        public VMState Run()
        {
            DebuggerStateCheckBeforeRun();

            runtimeCore.DebugProps.RunMode = ProtoCore.Runmode.RunTo;
            runtimeCore.DebugProps.AllbreakPoints = allbreakPoints;

            List<Instruction> instructions = new List<Instruction>();
            foreach (Breakpoint bp in RegisteredBreakpoints)
            {
                instructions.Add(BreakpointToInstruction(bp));
            }
            return RunVM(instructions);
        }

        private void DebuggerStateCheckBeforeRun()
        {
            if (lastState != null)
                lastState.Invalidate();
            if (!inited)
                throw new RunnerNotInitied();
            if (isEnded)
                throw new EndofScriptException();
        }
        private VMState RunVM(List<Instruction> breakPoints)
        {
            //Get the next available location and set a break point
            //Unset the break point at the current location

            Instruction currentInstr = null; // will be instantialized when a proper breakpoint is reached
            VMState vms = null;
            try
            {
                if (executionsuspended)
                    core.NotifyExecutionEvent(ProtoCore.ExecutionStateEventArgs.State.kExecutionResume);

                Execute(runtimeCore.DebugProps.DebugEntryPC, breakPoints);
                isEnded = true; // the script has ended smoothly, 
            }
            catch (ProtoCore.Exceptions.DebugHalting)
            {
                if (core.CurrentExecutive == null) //This was before the VM was properly started
                    return null;
                currentInstr = GetCurrentInstruction(); // set the current instruction to the current breakpoint instruction
                core.NotifyExecutionEvent(ProtoCore.ExecutionStateEventArgs.State.kExecutionBreak);
                executionsuspended = true;
            }
            catch (ProtoCore.Exceptions.EndOfScript)
            {
                isEnded = true;
            }
            finally
            {
                ExecutionMirror execMirror = new ProtoCore.DSASM.Mirror.ExecutionMirror(core.CurrentExecutive.CurrentDSASMExec, core);
                vms = new VMState(execMirror, core);
                vms.isEnded = isEnded;
                ProtoCore.CodeModel.CodePoint start = new ProtoCore.CodeModel.CodePoint();
                ProtoCore.CodeModel.CodePoint end = new ProtoCore.CodeModel.CodePoint();

                if (currentInstr != null) // equal to null means that the whole script has ended, reset the cursor
                {
                    start = InstructionToBeginCodePoint(currentInstr);
                    end = InstructionToEndCodePoint(currentInstr);
                }
                CurrentInstruction = currentInstr;

                vms.ExecutionCursor = new ProtoCore.CodeModel.CodeRange { StartInclusive = start, EndExclusive = end };
            }

            return vms;

        }
        public void Shutdown()
        {
            if (lastState != null)
                lastState.Invalidate();

            try
            {
                //core.heap.Free();
            }
            catch (Exception)
            { }

            //Drop the VM state objects so they can be GCed
            core.NotifyExecutionEvent(ProtoCore.ExecutionStateEventArgs.State.kExecutionEnd);
            lastState = null;
            core = null;

        }

        private Instruction GetCurrentInstruction()
        {
            return core.DSExecutable.instrStreamList[core.RunningBlock].instrList[runtimeCore.DebugProps.DebugEntryPC];
        }

        private ProtoCore.CodeModel.CodePoint InstructionToBeginCodePoint(Instruction instr)
        {
            if (instr.debug == null)
                throw new InvalidOperationException("This instuction has no source representation");

            return instr.debug.Location.StartInclusive;
        }
        private ProtoCore.CodeModel.CodePoint InstructionToEndCodePoint(Instruction instr)
        {
            if (instr.debug == null)
                throw new InvalidOperationException("This instuction has no source representation");

            return instr.debug.Location.EndExclusive;
        }

        /* private Instruction BreakpointToInstruction(Breakpoint bp)
        {
            //@PERF
            //Compute the distance between this location and all the registered available codepoints

            int lineNo = bp.Location.LineNo;
            int closestDistance = int.MaxValue;
            Dictionary<DebugInfo, Instruction> closest = diList[0];

            //First find the closest list to this
            foreach (Dictionary<DebugInfo, Instruction> lineDis in diList)
            {
                int diLine = lineDis.Values.First().debug.line;
                if (Math.Abs(lineNo - diLine) < closestDistance)
                {
                    closestDistance = Math.Abs(lineNo - diLine);
                    closest = lineDis;
                }
            }

            //@TODO(luke)
            //For now return the first item on the line, this won't be correct in general
            return closest.Values.First();

        } */

        /// <summary>
        /// This method runs until the next breakpoint is reached
        /// </summary>
        

        

        /// <summary>
        /// Terminate the program and reclaim the resources
        /// </summary>
        

        #region Breakpoints

        //Handle registration of breakpoints
        //For now do the simple add/remove, may need to do more than this

        //public Breakpoint GetBreakpointAtLine(int line)
        //{
        //    foreach (Breakpoint b in RegisteredBreakpoints)
        //    {
        //        if (b.Location.LineNo == line)
        //        {
        //            return b;
        //        }
        //    }
        //    return null;
        //}

        public List<Breakpoint> RegisteredBreakpoints
        {
            get;
            private set;
        }
        public void RegisterBreakpoint(Breakpoint bp)
        {
            RegisteredBreakpoints.Add(bp);
        }
        public void UnRegisterBreakpoint(Breakpoint bp)
        {
            RegisteredBreakpoints.Remove(bp);
        }
        public bool ToggleBreakpoint(ProtoCore.CodeModel.CodePoint cp)
        {
            Breakpoint bp = BuildBreakPointFromCodePoint(cp);

            if (bp == null)
                return false;

            if (RegisteredBreakpoints.Count(x => x.Location == bp.Location) != 0)
                RegisteredBreakpoints.Remove(bp);
            else
                RegisteredBreakpoints.Add(bp);

            return true;
        }

        private Breakpoint BuildBreakPointFromCodePoint(ProtoCore.CodeModel.CodePoint codePoint)
        {
            if (codePoint.SourceLocation == null)
                codePoint.SourceLocation = new ProtoCore.CodeModel.CodeFile();
            // get the instructions with debug info in at cursor position and in the same file
            IEnumerable<Instruction> sameLine = allbreakPoints.Where(x => x.debug.Location.StartInclusive.SourceLocation == codePoint.SourceLocation &&
                x.debug.Location.EndExclusive.SourceLocation == codePoint.SourceLocation &&
                x.debug.Location.StartInclusive.LineNo == codePoint.LineNo);
            if (sameLine.Count() == 0)
                return null;

            IEnumerable<Instruction> sameCol = sameLine.Where(x => x.debug.Location.StartInclusive.CharNo <= codePoint.CharNo && x.debug.Location.EndExclusive.CharNo >= codePoint.CharNo);
            Instruction instr = null;
            if (sameCol.Count() != 0)
            {
                instr = sameCol.ElementAt(0);
                foreach (Instruction i in sameCol)
                {
                    if (i.debug.Location.EndExclusive.CharNo - i.debug.Location.StartInclusive.CharNo < instr.debug.Location.EndExclusive.CharNo - instr.debug.Location.StartInclusive.CharNo)
                        instr = i;
                }
            }
            else
            {
                instr = sameLine.ElementAt(0);
                foreach (Instruction i in sameLine)
                {
                    if (i.debug.Location.EndExclusive.CharNo - i.debug.Location.StartInclusive.CharNo > instr.debug.Location.EndExclusive.CharNo - instr.debug.Location.StartInclusive.CharNo)
                        instr = i;
                }
            }

            return new Breakpoint(instr.debug);
        }
        private Instruction BreakpointToInstruction(Breakpoint bp)
        {
            return allbreakPoints.Where(x => x.debug.Location == bp.Location).ElementAt(0);
        }
        /// <summary>
        /// A list of the current known breakpoints
        /// Interact with through register and unregister methods
        /// </summary>
        

        #endregion

        private readonly ProtoCore.DebugServices.EventSink EventSink = new ProtoCore.DebugServices.ConsoleEventSink();

        private bool Compile(out int blockId)
        {
            bool buildSucceeded = false;
            blockId = ProtoCore.DSASM.Constants.kInvalidIndex;
            try
            {
                //defining the global Assoc block that wraps the entire .ds source file
                ProtoCore.LanguageCodeBlock globalBlock = new ProtoCore.LanguageCodeBlock();
                globalBlock.language = ProtoCore.Language.kAssociative;
                globalBlock.body = code;
                //the wrapper block can be given a unique id to identify it as the global scope
                globalBlock.id = ProtoCore.LanguageCodeBlock.OUTERMOST_BLOCK_ID;

                //passing the global Assoc wrapper block to the compiler
                ProtoCore.CompileTime.Context context = new ProtoCore.CompileTime.Context();
                ProtoCore.Language id = globalBlock.language;
                core.Compilers[id].Compile(out blockId, null, globalBlock, context);

                core.BuildStatus.ReportBuildResult();

                buildSucceeded = core.BuildStatus.BuildSucceeded;
                core.GenerateExecutable();
                core.Rmem.PushFrameForGlobals(core.GlobOffset);

            }
            catch (Exception ex)
            {
                Messages.FatalCompileError fce = new Messages.FatalCompileError { Message = ex.ToString() };

                Console.WriteLine(fce.Message);
                return false;
            }

            return buildSucceeded;
        }

        /// <summary>
        /// First exec starts up the VM and breaks at the first instruction
        /// </summary>
        private void FirstExec()
        {

            List<Instruction> bps = new List<Instruction>();
            runtimeCore.DebugProps.DebugEntryPC = core.DSExecutable.instrStreamList[0].entrypoint;

            foreach (InstructionStream instrStream in core.DSExecutable.instrStreamList)
            {
                //Register the first initial breakpoint
                if (null != instrStream)
                {
                    for (int i = 0; i < instrStream.instrList.Count; i++)
                    {
                        if (instrStream.instrList[i].debug != null)
                        {
                            bps.Add(instrStream.instrList[i]);
                            break;
                        }
                    }
                }
            }
            try
            {
                // Jun Comment: Do not pre execute, wait for the next click
                //Execute(entryPoint, bps);
            }
            catch (ProtoCore.Exceptions.DebugHalting)
            { }

        }

        /// <summary>
        /// Walk over the registered Debug points 
        /// </summary>
        private List<Dictionary<DebugInfo, Instruction>> BuildReverseIndex()
        {
            //List of Lines -> List of Debug Infos
            List<Dictionary<DebugInfo, Instruction>> ret = new List<Dictionary<DebugInfo, Instruction>>();

            foreach (InstructionStream instrStream in core.DSExecutable.instrStreamList)
            {
                if (null != instrStream)
                {
                    int lastLineMarker = -1;
                    Dictionary<DebugInfo, Instruction> lastDiList = null;
                    //Register the first initial breakpoint
                    for (int i = 0; i < instrStream.instrList.Count; i++)
                    {
                        DebugInfo di = instrStream.instrList[i].debug;
                        if (di != null)
                        {
                            if (instrStream.instrList[i].opCode != OpCode.BOUNCE)
                                allbreakPoints.Add(instrStream.instrList[i]);

                            if (di.Location.StartInclusive.LineNo != lastLineMarker)
                            {
                                Validity.Assert(di.Location.StartInclusive.LineNo > lastLineMarker);
                                lastDiList = new Dictionary<DebugInfo, Instruction>();
                                lastDiList.Add(di, instrStream.instrList[i]);
                                ret.Add(lastDiList);
                            }
                            else
                                lastDiList.Add(di, instrStream.instrList[i]);

                        }
                    }
                }
            }

            return ret;
        }

        private ExecutionMirror Execute(int programCounterToExecuteFrom, List<Instruction> breakpoints, bool fepRun = false)
        {

            ProtoCore.Runtime.Context context = new ProtoCore.Runtime.Context();
            runtimeCore.Breakpoints = breakpoints;
            resumeBlockID = core.RunningBlock;

<<<<<<< HEAD
            // Debugger setup
            //runtimeCore.DebugProps = core.DebuggerProperties;

            int locals = 0;

            if (runtimeCore.DebugProps.FirstStackFrame != null)
=======
            if (core.DebugProps.FirstStackFrame != null)
>>>>>>> c6de7889
            {
                runtimeCore.DebugProps.FirstStackFrame.FramePointer = core.GlobOffset;

                // Comment Jun: Tell the new bounce stackframe that this is an implicit bounce
                // Register TX is used for this.
                StackValue svCallConvention = StackValue.BuildCallingConversion((int)ProtoCore.DSASM.CallingConvention.BounceType.kImplicit);
                runtimeCore.DebugProps.FirstStackFrame.TX = svCallConvention;
            }
<<<<<<< HEAD
            core.Bounce(resumeBlockID, programCounterToExecuteFrom, context, breakpoints, runtimeCore.DebugProps.FirstStackFrame, locals, null, EventSink, fepRun);
=======

            // Initialize the entry point interpreter
            int locals = 0; // This is the global scope, there are no locals
            ProtoCore.DSASM.Interpreter interpreter = new ProtoCore.DSASM.Interpreter(core);
            core.CurrentExecutive.CurrentDSASMExec = interpreter.runtime;
            core.CurrentExecutive.CurrentDSASMExec.Bounce(
                resumeBlockID, 
                programCounterToExecuteFrom,
                context, 
                core.DebugProps.FirstStackFrame, 
                locals, 
                fepRun,
                null,
                breakpoints);
>>>>>>> c6de7889

            return new ExecutionMirror(core.CurrentExecutive.CurrentDSASMExec, core);

        }
        /// <summary>
        /// This class supports introgation of the VM state
        /// </summary>
        public class VMState
        {
            public ExecutionMirror mirror { get; private set; }
            private ProtoCore.Core core;
            public bool isEnded { get; set; }
            public ProtoCore.CodeModel.CodeRange ExecutionCursor { get; set; }

            public VMState(ExecutionMirror mirror, ProtoCore.Core core, int fi = -1)
            {
                this.mirror = mirror;
                this.core = core;
            }

            /// <summary>
            /// Have we been through a state transition?
            /// </summary>
            public bool IsInvalid { get; private set; }

            public void Invalidate()
            {
                IsInvalid = true;
            }

            public List<Obj> DumpScope()
            {


                throw new NotImplementedException();
            }

            public Obj ResolveName(String name)
            {

                return mirror.GetValue(name);
            }



        }

        public class Breakpoint
        {
            // public ProtoCore.CodeModel.CodePoint Location { get; private set; }
            //public Breakpoint(ProtoCore.CodeModel.CodePoint location)
            //{
            //    this.Location = location;
            //}

            public ProtoCore.CodeModel.CodeRange Location { get; set; }

            public Breakpoint(DebugInfo di, string sourceLocation = null)
            {
                Location = di.Location;
            }
            public override bool Equals(object obj)
            {
                if (obj is Breakpoint)
                {
                    Breakpoint bp = obj as Breakpoint;
                    if (Location.Equals(bp.Location))
                        return true;
                }
                return false;
            }

            public override int GetHashCode()
            {
                return Location == null ? 10589 : Location.GetHashCode();
            }
        }

        public class RunnerNotInitied : Exception
        { }

        public class EndofScriptException : Exception
        { }
    }
}<|MERGE_RESOLUTION|>--- conflicted
+++ resolved
@@ -541,16 +541,8 @@
             runtimeCore.Breakpoints = breakpoints;
             resumeBlockID = core.RunningBlock;
 
-<<<<<<< HEAD
-            // Debugger setup
-            //runtimeCore.DebugProps = core.DebuggerProperties;
-
-            int locals = 0;
 
             if (runtimeCore.DebugProps.FirstStackFrame != null)
-=======
-            if (core.DebugProps.FirstStackFrame != null)
->>>>>>> c6de7889
             {
                 runtimeCore.DebugProps.FirstStackFrame.FramePointer = core.GlobOffset;
 
@@ -559,9 +551,6 @@
                 StackValue svCallConvention = StackValue.BuildCallingConversion((int)ProtoCore.DSASM.CallingConvention.BounceType.kImplicit);
                 runtimeCore.DebugProps.FirstStackFrame.TX = svCallConvention;
             }
-<<<<<<< HEAD
-            core.Bounce(resumeBlockID, programCounterToExecuteFrom, context, breakpoints, runtimeCore.DebugProps.FirstStackFrame, locals, null, EventSink, fepRun);
-=======
 
             // Initialize the entry point interpreter
             int locals = 0; // This is the global scope, there are no locals
@@ -571,12 +560,11 @@
                 resumeBlockID, 
                 programCounterToExecuteFrom,
                 context, 
-                core.DebugProps.FirstStackFrame, 
+                runtimeCore.DebugProps.FirstStackFrame, 
                 locals, 
                 fepRun,
                 null,
                 breakpoints);
->>>>>>> c6de7889
 
             return new ExecutionMirror(core.CurrentExecutive.CurrentDSASMExec, core);
 
