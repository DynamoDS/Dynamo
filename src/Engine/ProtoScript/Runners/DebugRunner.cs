﻿using System;
using System.Collections.Generic;
using System.IO;
using System.Linq;
using ProtoCore.DSASM;
using ProtoCore.DSASM.Mirror;
using ProtoCore.Lang;
using ProtoCore.Utils;

namespace ProtoScript.Runners
{
    /// <summary>
    /// Debug runner is intended for debug IDE etc. use, it starts a virtual machine in debug mode
    /// These calls are blocking, but maintain a seperate VM Thread intfrastructure
    /// </summary>
    public class DebugRunner
    {
        private bool inited;
        private bool executionsuspended;
        private VMState lastState;
        private ProtoCore.Core core;
<<<<<<< HEAD
        private ProtoCore.RuntimeCore runtimeCore;
=======
        public ProtoCore.RuntimeCore runtimeCore;
>>>>>>> 706b7dd2
        private String code;
        private List<Dictionary<DebugInfo, Instruction>> diList;
        private readonly List<Instruction> allbreakPoints = new List<Instruction>();
        public bool isEnded { get; set; }

        public VMState LastState
        {
            get 
            {
               return lastState; 
            }
            private set 
            {
               lastState = value; 
            }
        }

        public Instruction CurrentInstruction { get; private set; }  

        int resumeBlockID;
        public DebugRunner(ProtoCore.Core core, ProtoCore.RuntimeCore runtimeCore)
        {
            this.core = core;
            this.runtimeCore = runtimeCore;
            this.core.Options.IDEDebugMode = true;
            RegisteredBreakpoints = new List<Breakpoint>();
            executionsuspended = false;
        }

        private ProtoCore.RuntimeCore CreateRuntimeCore(ProtoCore.Core core)
        {
            ProtoCore.RuntimeCore runtimeCore = new ProtoCore.RuntimeCore(core.Heap);
            runtimeCore.SetupForExecution(core, core.GlobOffset);
            return runtimeCore;
        }

        /// <summary>
        /// Setup to run with customised launch options
        /// </summary>
        /// <param name="configuration"></param>
        /// <returns>Ready to run?</returns>
        /// 
        private bool _PreStart(string code, Config.RunConfiguration configuration, string fileName)
        {
            this.code = code;
            if (null == core)
            {
                core = new ProtoCore.Core(new ProtoCore.Options { IDEDebugMode = true });
                core.Compilers.Add(ProtoCore.Language.kAssociative, new ProtoAssociative.Compiler(core));
                core.Compilers.Add(ProtoCore.Language.kImperative, new ProtoImperative.Compiler(core));

            }


            if (null != fileName)
            {
                core.CurrentDSFileName = Path.GetFullPath(fileName);
                core.Options.RootModulePathName = Path.GetFullPath(fileName);
            }

            //Run the compilation process
            if (Compile(out resumeBlockID))
            {
                inited = true;
                runtimeCore = CreateRuntimeCore(core);

                FirstExec();
                diList = BuildReverseIndex();
                return true;
            }
            else
            {
                inited = false;
                return false;
            }
        }
        
        public bool PreStart(string src, Config.RunConfiguration configuration = new Config.RunConfiguration())
        {
            return _PreStart(src, configuration, null);
        }
        public bool LoadAndPreStart(string src, Config.RunConfiguration configuration = new Config.RunConfiguration())
        {
            return _PreStart(File.ReadAllText(src), configuration, src);
        }

        /// <summary>
        /// Setup to run with the default options
        /// </summary>

        /// <summary>
        /// Perform one execution step on the VM
        /// </summary>
        /// <returns></returns>
        /// 


        public VMState Step()
        {
            DebuggerStateCheckBeforeRun();

            runtimeCore.DebugProps.RunMode = ProtoCore.Runmode.StepIn;
            runtimeCore.DebugProps.AllbreakPoints = allbreakPoints;
            lastState =  RunVM(allbreakPoints);
            return lastState;
        }

        public VMState StepOver()
        {
            DebuggerStateCheckBeforeRun();
            // check if the current instruction is a function call instruction 
            // if it is, set a breakpoint at the next instruction and call Run
            // if not, call Step
            VMState vms = null;

            runtimeCore.DebugProps.AllbreakPoints = allbreakPoints;
            Instruction instr = GetCurrentInstruction();
            if (instr.opCode == OpCode.CALL ||
                instr.opCode == OpCode.CALLR)
            {
                runtimeCore.DebugProps.RunMode = ProtoCore.Runmode.StepNext;
                List<Instruction> instructions = new List<Instruction>();
                foreach (Breakpoint bp in RegisteredBreakpoints)
                {
                    instructions.Add(BreakpointToInstruction(bp));
                }
                vms = RunVM(instructions);
            }
            else
            {
                vms = Step();
            }

            return vms;
        }

        public VMState StepOut()
        {
            VMState vms = null;

            DebuggerStateCheckBeforeRun();

            if(runtimeCore.DebugProps.DebugStackFrameContains(ProtoCore.DebugProperties.StackFrameFlagOptions.FepRun))
            {
                runtimeCore.DebugProps.RunMode = ProtoCore.Runmode.StepOut;
                runtimeCore.DebugProps.AllbreakPoints = allbreakPoints;

                runtimeCore.DebugProps.StepOutReturnPC = (int)runtimeCore.RuntimeMemory.GetAtRelative(StackFrame.kFrameIndexReturnAddress).opdata;

                List<Instruction> instructions = new List<Instruction>();
                foreach (Breakpoint bp in RegisteredBreakpoints)
                {
                    instructions.Add(BreakpointToInstruction(bp));
                }
                vms = RunVM(instructions);
            }
            else
            {
                vms = Run();
            }

            return vms;
        }

        public VMState Run()
        {
            DebuggerStateCheckBeforeRun();

            runtimeCore.DebugProps.RunMode = ProtoCore.Runmode.RunTo;
            runtimeCore.DebugProps.AllbreakPoints = allbreakPoints;

            List<Instruction> instructions = new List<Instruction>();
            foreach (Breakpoint bp in RegisteredBreakpoints)
            {
                instructions.Add(BreakpointToInstruction(bp));
            }
            return RunVM(instructions);
        }

        private void DebuggerStateCheckBeforeRun()
        {
            if (lastState != null)
                lastState.Invalidate();
            if (!inited)
                throw new RunnerNotInitied();
            if (isEnded)
                throw new EndofScriptException();
        }
        private VMState RunVM(List<Instruction> breakPoints)
        {
            //Get the next available location and set a break point
            //Unset the break point at the current location
            Instruction currentInstr = null; // will be instantialized when a proper breakpoint is reached
            VMState vms = null;
            try
            {
                if (executionsuspended)
                    runtimeCore.NotifyExecutionEvent(ProtoCore.ExecutionStateEventArgs.State.kExecutionResume);

                Execute(runtimeCore.DebugProps.DebugEntryPC, breakPoints);
                isEnded = true; // the script has ended smoothly, 
            }
            catch (ProtoCore.Exceptions.DebugHalting)
            {
                if (runtimeCore.CurrentExecutive == null) //This was before the VM was properly started
                    return null;
                currentInstr = GetCurrentInstruction(); // set the current instruction to the current breakpoint instruction
                runtimeCore.NotifyExecutionEvent(ProtoCore.ExecutionStateEventArgs.State.kExecutionBreak);
                executionsuspended = true;
            }
            catch (ProtoCore.Exceptions.EndOfScript)
            {
                isEnded = true;
            }
            finally
            {
<<<<<<< HEAD
                ExecutionMirror execMirror = new ProtoCore.DSASM.Mirror.ExecutionMirror(core.CurrentExecutive.CurrentDSASMExec, core, runtimeCore);
=======
                ExecutionMirror execMirror = new ProtoCore.DSASM.Mirror.ExecutionMirror(runtimeCore.CurrentExecutive.CurrentDSASMExec, runtimeCore);
>>>>>>> 706b7dd2
                vms = new VMState(execMirror, core);
                vms.isEnded = isEnded;
                ProtoCore.CodeModel.CodePoint start = new ProtoCore.CodeModel.CodePoint();
                ProtoCore.CodeModel.CodePoint end = new ProtoCore.CodeModel.CodePoint();

                if (currentInstr != null) // equal to null means that the whole script has ended, reset the cursor
                {
                    start = InstructionToBeginCodePoint(currentInstr);
                    end = InstructionToEndCodePoint(currentInstr);
                }
                CurrentInstruction = currentInstr;

                vms.ExecutionCursor = new ProtoCore.CodeModel.CodeRange { StartInclusive = start, EndExclusive = end };
            }

            return vms;

        }
        public void Shutdown()
        {
            if (lastState != null)
                lastState.Invalidate();

            try
            {
                //core.heap.Free();
            }
            catch (Exception)
            { }

            //Drop the VM state objects so they can be GCed
            runtimeCore.NotifyExecutionEvent(ProtoCore.ExecutionStateEventArgs.State.kExecutionEnd);
            lastState = null;
            core = null;

        }

        private Instruction GetCurrentInstruction()
        {
            return core.DSExecutable.instrStreamList[runtimeCore.RunningBlock].instrList[runtimeCore.DebugProps.DebugEntryPC];
        }

        private ProtoCore.CodeModel.CodePoint InstructionToBeginCodePoint(Instruction instr)
        {
            if (instr.debug == null)
                throw new InvalidOperationException("This instuction has no source representation");

            return instr.debug.Location.StartInclusive;
        }
        private ProtoCore.CodeModel.CodePoint InstructionToEndCodePoint(Instruction instr)
        {
            if (instr.debug == null)
                throw new InvalidOperationException("This instuction has no source representation");

            return instr.debug.Location.EndExclusive;
        }

        /* private Instruction BreakpointToInstruction(Breakpoint bp)
        {
            //@PERF
            //Compute the distance between this location and all the registered available codepoints

            int lineNo = bp.Location.LineNo;
            int closestDistance = int.MaxValue;
            Dictionary<DebugInfo, Instruction> closest = diList[0];

            //First find the closest list to this
            foreach (Dictionary<DebugInfo, Instruction> lineDis in diList)
            {
                int diLine = lineDis.Values.First().debug.line;
                if (Math.Abs(lineNo - diLine) < closestDistance)
                {
                    closestDistance = Math.Abs(lineNo - diLine);
                    closest = lineDis;
                }
            }

            //@TODO(luke)
            //For now return the first item on the line, this won't be correct in general
            return closest.Values.First();

        } */

        /// <summary>
        /// This method runs until the next breakpoint is reached
        /// </summary>
        

        

        /// <summary>
        /// Terminate the program and reclaim the resources
        /// </summary>
        

        #region Breakpoints

        //Handle registration of breakpoints
        //For now do the simple add/remove, may need to do more than this

        //public Breakpoint GetBreakpointAtLine(int line)
        //{
        //    foreach (Breakpoint b in RegisteredBreakpoints)
        //    {
        //        if (b.Location.LineNo == line)
        //        {
        //            return b;
        //        }
        //    }
        //    return null;
        //}

        public List<Breakpoint> RegisteredBreakpoints
        {
            get;
            private set;
        }
        public void RegisterBreakpoint(Breakpoint bp)
        {
            RegisteredBreakpoints.Add(bp);
        }
        public void UnRegisterBreakpoint(Breakpoint bp)
        {
            RegisteredBreakpoints.Remove(bp);
        }
        public bool ToggleBreakpoint(ProtoCore.CodeModel.CodePoint cp)
        {
            Breakpoint bp = BuildBreakPointFromCodePoint(cp);

            if (bp == null)
                return false;

            if (RegisteredBreakpoints.Count(x => x.Location == bp.Location) != 0)
                RegisteredBreakpoints.Remove(bp);
            else
                RegisteredBreakpoints.Add(bp);

            return true;
        }

        private Breakpoint BuildBreakPointFromCodePoint(ProtoCore.CodeModel.CodePoint codePoint)
        {
            if (codePoint.SourceLocation == null)
                codePoint.SourceLocation = new ProtoCore.CodeModel.CodeFile();
            // get the instructions with debug info in at cursor position and in the same file
            IEnumerable<Instruction> sameLine = allbreakPoints.Where(x => x.debug.Location.StartInclusive.SourceLocation == codePoint.SourceLocation &&
                x.debug.Location.EndExclusive.SourceLocation == codePoint.SourceLocation &&
                x.debug.Location.StartInclusive.LineNo == codePoint.LineNo);
            if (sameLine.Count() == 0)
                return null;

            IEnumerable<Instruction> sameCol = sameLine.Where(x => x.debug.Location.StartInclusive.CharNo <= codePoint.CharNo && x.debug.Location.EndExclusive.CharNo >= codePoint.CharNo);
            Instruction instr = null;
            if (sameCol.Count() != 0)
            {
                instr = sameCol.ElementAt(0);
                foreach (Instruction i in sameCol)
                {
                    if (i.debug.Location.EndExclusive.CharNo - i.debug.Location.StartInclusive.CharNo < instr.debug.Location.EndExclusive.CharNo - instr.debug.Location.StartInclusive.CharNo)
                        instr = i;
                }
            }
            else
            {
                instr = sameLine.ElementAt(0);
                foreach (Instruction i in sameLine)
                {
                    if (i.debug.Location.EndExclusive.CharNo - i.debug.Location.StartInclusive.CharNo > instr.debug.Location.EndExclusive.CharNo - instr.debug.Location.StartInclusive.CharNo)
                        instr = i;
                }
            }

            return new Breakpoint(instr.debug);
        }
        private Instruction BreakpointToInstruction(Breakpoint bp)
        {
            return allbreakPoints.Where(x => x.debug.Location == bp.Location).ElementAt(0);
        }
        /// <summary>
        /// A list of the current known breakpoints
        /// Interact with through register and unregister methods
        /// </summary>
        

        #endregion

        private readonly ProtoCore.DebugServices.EventSink EventSink = new ProtoCore.DebugServices.ConsoleEventSink();

        private bool Compile(out int blockId)
        {
            bool buildSucceeded = false;
            blockId = ProtoCore.DSASM.Constants.kInvalidIndex;
            try
            {
                //defining the global Assoc block that wraps the entire .ds source file
                ProtoCore.LanguageCodeBlock globalBlock = new ProtoCore.LanguageCodeBlock();
                globalBlock.language = ProtoCore.Language.kAssociative;
                globalBlock.body = code;
                //the wrapper block can be given a unique id to identify it as the global scope
                globalBlock.id = ProtoCore.LanguageCodeBlock.OUTERMOST_BLOCK_ID;

                //passing the global Assoc wrapper block to the compiler
                ProtoCore.CompileTime.Context context = new ProtoCore.CompileTime.Context();
                ProtoCore.Language id = globalBlock.language;
                core.Compilers[id].Compile(out blockId, null, globalBlock, context);

                core.BuildStatus.ReportBuildResult();

                buildSucceeded = core.BuildStatus.BuildSucceeded;
                core.GenerateExecutable();

            }
            catch (Exception ex)
            {
                Messages.FatalCompileError fce = new Messages.FatalCompileError { Message = ex.ToString() };

                Console.WriteLine(fce.Message);
                return false;
            }

            return buildSucceeded;
        }

        /// <summary>
        /// First exec starts up the VM and breaks at the first instruction
        /// </summary>
        private void FirstExec()
        {
            List<Instruction> bps = new List<Instruction>();
            runtimeCore.DebugProps.DebugEntryPC = core.DSExecutable.instrStreamList[0].entrypoint;

            foreach (InstructionStream instrStream in core.DSExecutable.instrStreamList)
            {
                //Register the first initial breakpoint
                if (null != instrStream)
                {
                    for (int i = 0; i < instrStream.instrList.Count; i++)
                    {
                        if (instrStream.instrList[i].debug != null)
                        {
                            bps.Add(instrStream.instrList[i]);
                            break;
                        }
                    }
                }
            }
            try
            {
                // Jun Comment: Do not pre execute, wait for the next click
                //Execute(entryPoint, bps);
            }
            catch (ProtoCore.Exceptions.DebugHalting)
            { }

        }

        /// <summary>
        /// Walk over the registered Debug points 
        /// </summary>
        private List<Dictionary<DebugInfo, Instruction>> BuildReverseIndex()
        {
            //List of Lines -> List of Debug Infos
            List<Dictionary<DebugInfo, Instruction>> ret = new List<Dictionary<DebugInfo, Instruction>>();

            foreach (InstructionStream instrStream in core.DSExecutable.instrStreamList)
            {
                if (null != instrStream)
                {
                    int lastLineMarker = -1;
                    Dictionary<DebugInfo, Instruction> lastDiList = null;
                    //Register the first initial breakpoint
                    for (int i = 0; i < instrStream.instrList.Count; i++)
                    {
                        DebugInfo di = instrStream.instrList[i].debug;
                        if (di != null)
                        {
                            if (instrStream.instrList[i].opCode != OpCode.BOUNCE)
                                allbreakPoints.Add(instrStream.instrList[i]);

                            if (di.Location.StartInclusive.LineNo != lastLineMarker)
                            {
                                Validity.Assert(di.Location.StartInclusive.LineNo > lastLineMarker);
                                lastDiList = new Dictionary<DebugInfo, Instruction>();
                                lastDiList.Add(di, instrStream.instrList[i]);
                                ret.Add(lastDiList);
                            }
                            else
                                lastDiList.Add(di, instrStream.instrList[i]);

                        }
                    }
                }
            }

            return ret;
        }

        private ExecutionMirror Execute(int programCounterToExecuteFrom, List<Instruction> breakpoints, bool fepRun = false)
        {
            runtimeCore.Breakpoints = breakpoints;
            resumeBlockID = runtimeCore.RunningBlock;


            if (runtimeCore.DebugProps.FirstStackFrame != null)
            {
                runtimeCore.DebugProps.FirstStackFrame.FramePointer = core.GlobOffset;

                // Comment Jun: Tell the new bounce stackframe that this is an implicit bounce
                // Register TX is used for this.
                StackValue svCallConvention = StackValue.BuildCallingConversion((int)ProtoCore.DSASM.CallingConvention.BounceType.kImplicit);
<<<<<<< HEAD
                core.DebugProps.FirstStackFrame.TX = svCallConvention;
            }
            core.Bounce(runtimeCore, resumeBlockID, programCounterToExecuteFrom, context, breakpoints, core.DebugProps.FirstStackFrame, locals, null, EventSink, fepRun);

            return new ExecutionMirror(core.CurrentExecutive.CurrentDSASMExec, core, runtimeCore);
=======
                runtimeCore.DebugProps.FirstStackFrame.TX = svCallConvention;
            }

            // Initialize the entry point interpreter
            int locals = 0; // This is the global scope, there are no locals
            ProtoCore.DSASM.Interpreter interpreter = new ProtoCore.DSASM.Interpreter(runtimeCore);
            runtimeCore.CurrentExecutive.CurrentDSASMExec = interpreter.runtime;
            runtimeCore.CurrentExecutive.CurrentDSASMExec.Bounce(
                resumeBlockID, 
                programCounterToExecuteFrom,
                runtimeCore.DebugProps.FirstStackFrame, 
                locals, 
                fepRun,
                null,
                breakpoints);

            return new ExecutionMirror(runtimeCore.CurrentExecutive.CurrentDSASMExec, runtimeCore);
>>>>>>> 706b7dd2

        }
        /// <summary>
        /// This class supports introgation of the VM state
        /// </summary>
        public class VMState
        {
            public ExecutionMirror mirror { get; private set; }
            private ProtoCore.Core core;
            public bool isEnded { get; set; }
            public ProtoCore.CodeModel.CodeRange ExecutionCursor { get; set; }

            public VMState(ExecutionMirror mirror, ProtoCore.Core core, int fi = -1)
            {
                this.mirror = mirror;
                this.core = core;
            }

            /// <summary>
            /// Have we been through a state transition?
            /// </summary>
            public bool IsInvalid { get; private set; }

            public void Invalidate()
            {
                IsInvalid = true;
            }

            public List<Obj> DumpScope()
            {


                throw new NotImplementedException();
            }

            public Obj ResolveName(String name)
            {

                return mirror.GetValue(name);
            }



        }

        public class Breakpoint
        {
            // public ProtoCore.CodeModel.CodePoint Location { get; private set; }
            //public Breakpoint(ProtoCore.CodeModel.CodePoint location)
            //{
            //    this.Location = location;
            //}

            public ProtoCore.CodeModel.CodeRange Location { get; set; }

            public Breakpoint(DebugInfo di, string sourceLocation = null)
            {
                Location = di.Location;
            }
            public override bool Equals(object obj)
            {
                if (obj is Breakpoint)
                {
                    Breakpoint bp = obj as Breakpoint;
                    if (Location.Equals(bp.Location))
                        return true;
                }
                return false;
            }

            public override int GetHashCode()
            {
                return Location == null ? 10589 : Location.GetHashCode();
            }
        }

        public class RunnerNotInitied : Exception
        { }

        public class EndofScriptException : Exception
        { }
    }
}<|MERGE_RESOLUTION|>--- conflicted
+++ resolved
@@ -19,11 +19,7 @@
         private bool executionsuspended;
         private VMState lastState;
         private ProtoCore.Core core;
-<<<<<<< HEAD
-        private ProtoCore.RuntimeCore runtimeCore;
-=======
         public ProtoCore.RuntimeCore runtimeCore;
->>>>>>> 706b7dd2
         private String code;
         private List<Dictionary<DebugInfo, Instruction>> diList;
         private readonly List<Instruction> allbreakPoints = new List<Instruction>();
@@ -44,10 +40,9 @@
         public Instruction CurrentInstruction { get; private set; }  
 
         int resumeBlockID;
-        public DebugRunner(ProtoCore.Core core, ProtoCore.RuntimeCore runtimeCore)
+        public DebugRunner(ProtoCore.Core core)
         {
             this.core = core;
-            this.runtimeCore = runtimeCore;
             this.core.Options.IDEDebugMode = true;
             RegisteredBreakpoints = new List<Breakpoint>();
             executionsuspended = false;
@@ -240,11 +235,7 @@
             }
             finally
             {
-<<<<<<< HEAD
-                ExecutionMirror execMirror = new ProtoCore.DSASM.Mirror.ExecutionMirror(core.CurrentExecutive.CurrentDSASMExec, core, runtimeCore);
-=======
                 ExecutionMirror execMirror = new ProtoCore.DSASM.Mirror.ExecutionMirror(runtimeCore.CurrentExecutive.CurrentDSASMExec, runtimeCore);
->>>>>>> 706b7dd2
                 vms = new VMState(execMirror, core);
                 vms.isEnded = isEnded;
                 ProtoCore.CodeModel.CodePoint start = new ProtoCore.CodeModel.CodePoint();
@@ -555,13 +546,6 @@
                 // Comment Jun: Tell the new bounce stackframe that this is an implicit bounce
                 // Register TX is used for this.
                 StackValue svCallConvention = StackValue.BuildCallingConversion((int)ProtoCore.DSASM.CallingConvention.BounceType.kImplicit);
-<<<<<<< HEAD
-                core.DebugProps.FirstStackFrame.TX = svCallConvention;
-            }
-            core.Bounce(runtimeCore, resumeBlockID, programCounterToExecuteFrom, context, breakpoints, core.DebugProps.FirstStackFrame, locals, null, EventSink, fepRun);
-
-            return new ExecutionMirror(core.CurrentExecutive.CurrentDSASMExec, core, runtimeCore);
-=======
                 runtimeCore.DebugProps.FirstStackFrame.TX = svCallConvention;
             }
 
@@ -579,7 +563,6 @@
                 breakpoints);
 
             return new ExecutionMirror(runtimeCore.CurrentExecutive.CurrentDSASMExec, runtimeCore);
->>>>>>> 706b7dd2
 
         }
         /// <summary>
