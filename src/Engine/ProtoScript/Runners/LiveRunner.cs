--- conflicted
+++ resolved
@@ -1702,7 +1702,6 @@
                 bool anyForcedExecutedNodes = changeSetComputer.csData.ForceExecuteASTList.Any();
                 changeSetApplier.Apply(runnerCore, runtimeCore, changeSetComputer.csData);
 
-<<<<<<< HEAD
                 ///////////////////////////////////////////////////
                 Dictionary<string, IList> input = new Dictionary<string, IList>();
                 var codeGenIL = new EmitMSIL.CodeGenIL(input, 
@@ -1711,8 +1710,6 @@
 
                 ///////////////////////////////////////////////////
 
-=======
->>>>>>> 4f5610ff
                 if (finalDeltaAstList.Any() || anyForcedExecutedNodes || changeSetComputer.csData.ModifiedNodesForRuntimeSetValue.Any())
                 {
                     CompileAndExecuteForDeltaExecution(finalDeltaAstList);
