﻿using System;
using System.Collections;
using System.Collections.Generic;
using System.Linq;
using System.Text;
using System.Threading.Tasks;
using System.Reflection;
using ProtoCore;
using ProtoCore.Utils;
using ProtoCore.Lang.Replication;

namespace EmitMSIL
{
    public class Replication
    {
        /// <summary>
        /// Invoke method with replication.
        /// </summary>
        /// <param name="className">fully qualified name parsed from function call AST</param>
        /// <param name="methodName">parsed from function call AST</param>
        /// <param name="args"></param>
        /// <param name="replicationAttrs"></param>
        /// <returns></returns>
        public static IList ReplicationLogic(IEnumerable<MethodBase> mInfos, IList args, string[][] replicationAttrs)
        {
            var reducedArgs = ReduceArgs(args);

            // Construct replicationGuides from replicationAttrs
            var replicationGuides = ConstructRepGuides(replicationAttrs);

            var partialReplicationGuides = PerformRepGuideDemotion(reducedArgs, replicationGuides);

            //Replication Control is an ordered list of the elements that we have to replicate over
            //Ordering implies containment, so element 0 is the outer most forloop, element 1 is nested within it etc.
            //Take the explicit replication guides and build the replication structure
            //Turn the replication guides into a guide -> List args data structure
            var partialInstructions = Replicator.BuildPartialReplicationInstructions(partialReplicationGuides);

            // TODO: Determine final function endpoint here based on fitting runtime args to function parameters
            var mi = mInfos.FirstOrDefault();

            // Testing invoking method without replication
            object result;
            if (mi.IsStatic)
            {
                //Validity.Assert(args.Count == mi.GetParameters().Length);
                result = mi.Invoke(null, reducedArgs.ToArray());
            }
            else if(mi.IsConstructor)
            {
                result = (mi as ConstructorInfo).Invoke(reducedArgs.ToArray());
            }
            else
            {
                result = mi.Invoke(reducedArgs[0], reducedArgs.Skip(1).ToArray());
            }
<<<<<<< HEAD
            //TODO return lists/arrays without extra wrapping in next PR.
=======
            if (result is IList) return (IList)result;

>>>>>>> caa934c5
            return new[] { result };

        }

        private static List<object> ReduceArgs(IList args)
        {
            var reducedArgs = new List<object>();
            foreach(var arg in args)
            {
                if (arg is IList argList && argList.Count == 1)
                {
                    reducedArgs.Add(argList[0]);
                }
                else
                {
                    reducedArgs.Add(arg);
                }
            }
            return reducedArgs;
        }

        private static List<List<ReplicationGuide>> ConstructRepGuides(string[][] replicationAttrs)
        {
            var repGuides = new List<List<ReplicationGuide>>();
            foreach(var argGuides in replicationAttrs)
            {
                var argRepGuides = new List<ReplicationGuide>();
                foreach(var guide in argGuides)
                {
                    bool longest = false;
                    int guideNum = 0;
                    if (!string.IsNullOrEmpty(guide))
                    {
                        int len = guide.Length - 1;
                        if (guide[len] == 'L')
                        {
                            longest = true;
                            guideNum = int.Parse(guide.Substring(0, len));
                        }
                        else
                            guideNum = int.Parse(guide);
                    }
                    argRepGuides.Add(new ReplicationGuide(guideNum, longest));
                }
                repGuides.Add(argRepGuides);
            }
            return repGuides;
        }

        /// <summary>
        /// If all the arguments that have rep guides are single values, then strip the rep guides
        /// </summary>
        /// <param name="arguments"></param>
        /// <param name="partialReplicationGuides"></param>
        /// <returns></returns>
        private static List<List<ReplicationGuide>> PerformRepGuideDemotion(IList arguments,
            List<List<ReplicationGuide>> providedReplicationGuides)
        {
            if (providedReplicationGuides.Count == 0)
                return providedReplicationGuides;

            //Check if rep guide demotion needed (each time there is a rep guide, the value is a single)
            for (int i = 0; i < arguments.Count; i++)
            {
                if (providedReplicationGuides[i].Count == 0)
                {
                    continue; //Ignore this case
                }

                //We have rep guides
                if (arguments[i] is IList)
                {
                    //Rep guides on array, use guides as provided
                    return providedReplicationGuides;
                }
            }

            //Everwhere where we have replication guides, we have single values
            //drop the guides
            return new List<List<ReplicationGuide>>();
        }

    }
}<|MERGE_RESOLUTION|>--- conflicted
+++ resolved
@@ -54,12 +54,8 @@
             {
                 result = mi.Invoke(reducedArgs[0], reducedArgs.Skip(1).ToArray());
             }
-<<<<<<< HEAD
-            //TODO return lists/arrays without extra wrapping in next PR.
-=======
             if (result is IList) return (IList)result;
 
->>>>>>> caa934c5
             return new[] { result };
 
         }
