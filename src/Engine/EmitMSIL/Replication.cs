﻿using System;
using System.Collections;
using System.Collections.Generic;
using System.Linq;
using System.Reflection;
using ProtoCore;
using ProtoCore.Lang.Replication;
using ProtoCore.Exceptions;
using ProtoCore.Properties;
using ProtoCore.DSASM;
using ProtoCore.Utils;

namespace EmitMSIL
{
    public class Replication
    {
        internal static List<CLRStackValue> MarshalFunctionArguments(IList args, MSILRuntimeCore runtimeCore)
        {
            var marshaller = ProtoFFI.CLRDLLModule.GetMarshaler(runtimeCore);
            List<CLRStackValue> stackValues = new List<CLRStackValue>();
            foreach (var arg in args)
            {
                CLRStackValue dsObj;
                if (arg != null)
                {
                    var protoType = ProtoFFI.CLRObjectMarshaler.GetProtoCoreType(arg.GetType());
                    dsObj = marshaller.Marshal(arg, protoType, runtimeCore);
                }
                else
                {
                    dsObj = CLRStackValue.Null;
                }
                
                stackValues.Add(dsObj);
            }
            return stackValues;
        }

        internal static List<object> UnmarshalFunctionArguments(List<CLRFunctionEndPoint.ParamInfo> formalParams, List<CLRStackValue> args, MSILRuntimeCore runtimeCore)
        {
            var marshaller = ProtoFFI.CLRDLLModule.GetMarshaler(runtimeCore);
            List<object> values = new List<object>();

            Validity.Assert(formalParams.Count == args.Count);

            for (int i = 0; i < args.Count; ++i)
            {
                CLRStackValue arg = args[i];
                System.Type paramType = formalParams[i].CLRType;
                try
                {
                    object param = null;
                    if (arg.IsDefaultArgument)
                        param = System.Type.Missing;
                    else
                    {
                        param = marshaller.UnMarshal(arg, paramType, runtimeCore);
                        marshaller.OnDispose(arg);
                    }

                    /*TODO_MSIL: Figure out how to set/use these flags
                    if (paraminfos[i].KeepReference && opArg.IsReferenceType)
                    {
                        referencedParameters.Add(opArg);
                    }*/

                    //null is passed for a value type, so we must return null 
                    //rather than interpreting any value from null. fix defect 1462014 
                    if (!paramType.IsGenericType && paramType.IsValueType && param == null)
                    {
                        //This is going to cause a cast exception. This is a very frequently called problem, so we want to short-cut the execution

                        runtimeCore.LogWarning(ProtoCore.Runtime.WarningID.AccessViolation,
                            string.Format(Resources.FailedToCastFromNull, paramType.Name));

                        return null;
                        //throw new System.InvalidCastException(string.Format("Null value cannot be cast to {0}", paraminfos[i].ParameterType.Name));

                    }

                    values.Add(param);
                }
                catch (System.InvalidCastException ex)
                {
                    runtimeCore.LogWarning(ProtoCore.Runtime.WarningID.AccessViolation, ex.Message);
                    return null;
                }
                catch (InvalidOperationException)
                {
                    string message = String.Format(Resources.kFFIFailedToObtainObject, paramType.Name, formalParams[i].CLRInfo.Member.DeclaringType.Name, formalParams[i].CLRInfo.Member.Name);
                    runtimeCore.LogWarning(ProtoCore.Runtime.WarningID.AccessViolation, message);
                    return null;
                }
            }
            return values;
        }

        internal static List<CLRFunctionEndPoint> ConvertMethodsToFEPs(IEnumerable<MethodBase> methods)
        {
            List<CLRFunctionEndPoint> feps = new List<CLRFunctionEndPoint>();
            foreach (var method in methods)
            {
                List<CLRFunctionEndPoint.ParamInfo> formalParams = new List<CLRFunctionEndPoint.ParamInfo>();
                foreach (var param in method.GetParameters())
                {
                    var dsType = ProtoFFI.CLRObjectMarshaler.GetProtoCoreType(param.ParameterType);
                    formalParams.Add(new CLRFunctionEndPoint.ParamInfo() { CLRInfo = param, ProtoInfo = dsType }); ;
                }
                CLRFunctionEndPoint fep = new CLRFunctionEndPoint() { method = method, FormalParams = formalParams };
                feps.Add(fep);
            }
            return feps;
        }

        /// <summary>
        /// Invoke method with replication.
        /// </summary>
        /// <param name="className">fully qualified name parsed from function call AST</param>
        /// <param name="methodName">parsed from function call AST</param>
        /// <param name="args"></param>
        /// <param name="replicationAttrs"></param>
        /// <returns></returns>
        public static IList ReplicationLogic(IEnumerable<MethodBase> mInfos, IList args, string[][] replicationAttrs)
        {
            // Static instance of MSILRuntimeCore
            // TODO_MSIL: FIgure out how and when to set this runtimeCore (CodeGen should have it too)
            MSILRuntimeCore runtimeCore = MSILRuntimeCore.Instance;

            // TODO_MSIL: Emit these CLRStackValue's from the CodeGen stage.
            var stackValues = MarshalFunctionArguments(args, runtimeCore);

            var reducedArgs = ReduceArgs(stackValues);

            // Construct replicationGuides from replicationAttrs
            var replicationGuides = ConstructRepGuides(replicationAttrs);

            var partialReplicationGuides = PerformRepGuideDemotion(reducedArgs, replicationGuides);

            //Replication Control is an ordered list of the elements that we have to replicate over
            //Ordering implies containment, so element 0 is the outer most forloop, element 1 is nested within it etc.
            //Take the explicit replication guides and build the replication structure
            //Turn the replication guides into a guide -> List args data structure
            var partialInstructions = Replicator.BuildPartialReplicationInstructions(partialReplicationGuides);

            // TODO_MSIL: Emit these CLRFunctionEndpoint's from the CodeGen stage.
            var feps = ConvertMethodsToFEPs(mInfos);

            List<CLRFunctionEndPoint> resolvedFeps;
            List<ReplicationInstruction> replicationInstructions;
            ComputeFeps(reducedArgs, feps, partialInstructions, runtimeCore, out resolvedFeps, out replicationInstructions);

            var finalFep = SelectFinalFep(resolvedFeps, reducedArgs);

            object result;
            if (replicationInstructions.Count == 0)
            {
                result = ExecWithZeroRI(finalFep, reducedArgs, runtimeCore);
            }
<<<<<<< HEAD
            else //replicated call
=======
            else if(mi.IsConstructor)
            {
                result = (mi as ConstructorInfo).Invoke(reducedArgs.ToArray());
            }
            else
>>>>>>> caa934c5
            {
                result = ExecWithRISlowPath(finalFep, reducedArgs, replicationInstructions, runtimeCore);
            }
            if (result is IList) return (IList)result;

            return new[] { result };
        }

        private static List<CLRStackValue> ReduceArgs(List<CLRStackValue> args)
        {
            var reducedArgs = new List<CLRStackValue>();
            foreach (var arg in args)
            {
                if (arg.IsEnumerable && (arg.Value as IList).Count == 1)
                {
                    reducedArgs.Add((arg.Value as IList<CLRStackValue>)[0]);
                }
                else
                {
                    reducedArgs.Add(arg);
                }
            }
            return reducedArgs;
        }

        private static List<List<ReplicationGuide>> ConstructRepGuides(string[][] replicationAttrs)
        {
            var repGuides = new List<List<ReplicationGuide>>();
            foreach (var argGuides in replicationAttrs)
            {
                var argRepGuides = new List<ReplicationGuide>();
                foreach (var guide in argGuides)
                {
                    bool longest = false;
                    int guideNum = 0;
                    if (!string.IsNullOrEmpty(guide))
                    {
                        int len = guide.Length - 1;
                        if (guide[len] == 'L')
                        {
                            longest = true;
                            guideNum = int.Parse(guide.Substring(0, len));
                        }
                        else
                            guideNum = int.Parse(guide);
                    }
                    argRepGuides.Add(new ReplicationGuide(guideNum, longest));
                }
                repGuides.Add(argRepGuides);
            }
            return repGuides;
        }

        /// <summary>
        /// If all the arguments that have rep guides are single values, then strip the rep guides
        /// </summary>
        /// <param name="arguments"></param>
        /// <param name="partialReplicationGuides"></param>
        /// <returns></returns>
        private static List<List<ReplicationGuide>> PerformRepGuideDemotion(List<CLRStackValue> arguments,
            List<List<ReplicationGuide>> providedReplicationGuides)
        {
            if (providedReplicationGuides.Count == 0)
                return providedReplicationGuides;

            //Check if rep guide demotion needed (each time there is a rep guide, the value is a single)
            for (int i = 0; i < arguments.Count; i++)
            {
                if (providedReplicationGuides[i].Count == 0)
                {
                    continue; //Ignore this case
                }

                //We have rep guides
                if (arguments[i].IsEnumerable)
                {
                    //Rep guides on array, use guides as provided
                    return providedReplicationGuides;
                }
            }

            //Everwhere where we have replication guides, we have single values
            //drop the guides
            return new List<List<ReplicationGuide>>();
        }

        private static CLRFunctionEndPoint GetCompliantFEP(
            List<CLRStackValue> arguments,
            List<CLRFunctionEndPoint> funcGroup,
            List<ReplicationInstruction> replicationInstructions,
            MSILRuntimeCore runtimeCore,
            bool allowArrayPromotion = false)
        {
            Dictionary<CLRFunctionEndPoint, int> candidatesWithDistances =
                FunctionGroup.GetConversionDistances(
                    funcGroup,
                    arguments,
                    replicationInstructions,
                    runtimeCore,
                    allowArrayPromotion);

            Dictionary<CLRFunctionEndPoint, int> candidatesWithCastDistances =
                FunctionGroup.GetCastDistances(
                    funcGroup,
                    arguments,
                    replicationInstructions);

            // TODO_MSIL: implement GetCandidateFunctions;
            List<CLRFunctionEndPoint> candidateFunctions = candidatesWithDistances.Keys.ToList();//CallSite.GetCandidateFunctions(candidatesWithDistances);

            CLRFunctionEndPoint compliantTarget = candidateFunctions.Count > 0 ? candidateFunctions[0] : null;
            // TODO_MSIL: implement GetCompliantTarget
            /*GetCompliantTarget(
                    arguments,
                    replicationInstructions,
                    candidatesWithCastDistances,
                    candidateFunctions,
                    candidatesWithDistances);*/

            return compliantTarget;
        }

        private static void ComputeFeps(List<CLRStackValue> arguments,
            List<CLRFunctionEndPoint> funcGroup,
            List<ReplicationInstruction> instructions,
            MSILRuntimeCore runtimeCore,
            out List<CLRFunctionEndPoint> resolvedFeps,
            out List<ReplicationInstruction> replicationInstructions)
        {
            replicationInstructions = null;
            resolvedFeps = null;
            var matchFound = false;

            //TODO_MSIL: implement case 1
            #region Case 1: Replication guide with exact match 
            #endregion

            var replicationTrials = Replicator.BuildReplicationCombinations(instructions, arguments);

            //TODO_MSIL: implement case 2
            #region Case 2: Replication and replication guide with exact match
            #endregion

            #region Case 3: Replication with type conversion
            {
                CLRFunctionEndPoint compliantTarget = GetCompliantFEP(arguments, funcGroup, instructions, runtimeCore);
                if (compliantTarget != null)
                {
                    resolvedFeps = new List<CLRFunctionEndPoint>() { compliantTarget };
                    replicationInstructions = instructions;
                    return;
                }
            }
            #endregion

            #region Case 4: Replication and replication guide with type conversion
            {
                if (arguments.Any(arg => arg.IsEnumerable))
                {
                    foreach (var replicationOption in replicationTrials)
                    {
                        CLRFunctionEndPoint compliantTarget = GetCompliantFEP(arguments, funcGroup, replicationOption, runtimeCore);
                        if (compliantTarget != null)
                        {
                            if (replicationInstructions == null ||
                                CallSite.IsSimilarOptionButOfHigherRank(replicationInstructions, replicationOption))
                            {
                                resolvedFeps = new List<CLRFunctionEndPoint>() { compliantTarget };
                                replicationInstructions = replicationOption;
                                matchFound = true;
                            }
                        }
                    }
                    if (matchFound)
                        return;
                }
            }
            #endregion

            #region Case 5: Replication and replication guide with type conversion and array promotion
            {
                //Add as a first attempt a no-replication, but allowing up-promoting
                replicationTrials.Add(new List<ReplicationInstruction>());

                foreach (List<ReplicationInstruction> replicationOption in replicationTrials)
                {
                    CLRFunctionEndPoint compliantTarget = GetCompliantFEP(arguments, funcGroup, replicationOption, runtimeCore, true);
                    if (compliantTarget != null)
                    {
                        resolvedFeps = new List<CLRFunctionEndPoint>() { compliantTarget };
                        replicationInstructions = replicationOption;
                        return;
                    }
                }
            }
            #endregion

            //TODO_MSIL: implement case 6
            #region Case 6: Replication and replication guide with type conversion and array promotion, and OK if not all convertible
            #endregion

            resolvedFeps = new List<CLRFunctionEndPoint>();
            replicationInstructions = instructions;
        }

        private static CLRFunctionEndPoint SelectFinalFep(List<CLRFunctionEndPoint> functionEndPoints, List<CLRStackValue> formalParameters)
        {
            // TODO_MSIL: Determine final function endpoint here based on fitting runtime args to function parameters
            return functionEndPoints.FirstOrDefault();
        }

        private static object ExecWithZeroRI(CLRFunctionEndPoint finalFep, List<CLRStackValue> formalParameters, MSILRuntimeCore runtimeCore)
        {
            List<CLRStackValue> coercedParameters = finalFep.CoerceParameters(formalParameters, runtimeCore);

            List<object> args = UnmarshalFunctionArguments(finalFep.FormalParams, coercedParameters, runtimeCore);

            // Testing invoking method without replication
            object result;
            if (finalFep.method.IsStatic)
            {
                result = finalFep.method.Invoke(null, args.ToArray());
            }
            else
            {
                result = finalFep.method.Invoke(args[0], args.Skip(1).ToArray());
            }

            var marshaller = ProtoFFI.CLRDLLModule.GetMarshaler(runtimeCore);
            CLRStackValue dsRetValue = marshaller.Marshal(result, ProtoFFI.CLRObjectMarshaler.GetProtoCoreType(finalFep.ReturnType), runtimeCore);

            if (!dsRetValue.IsExplicitCall)
            {
                // An explicit call requires return coercion at the return instruction
                dsRetValue = CallSite.PerformReturnTypeCoerce(finalFep, dsRetValue, runtimeCore);
            }

            var returnVal = marshaller.UnMarshal(dsRetValue, finalFep.ReturnType, runtimeCore);
            marshaller.OnDispose(dsRetValue);

            return returnVal;
        }

        private static IList<CLRStackValue> getSubParameters(CLRStackValue o)
        {

            if (o.IsEnumerable)
            {
                return o.Value as IList<CLRStackValue>;
            }
            else
            {
                return new List<CLRStackValue>() { o };
            }
        }

        private static object ExecWithRISlowPath(CLRFunctionEndPoint finalFep, List<CLRStackValue> formalParameters,
            List<ReplicationInstruction> replicationInstructions, MSILRuntimeCore runtimeCore)
        {
            //Recursion base case
            if (replicationInstructions.Count == 0)
            {
                return ExecWithZeroRI(finalFep, formalParameters, runtimeCore);
            }

            //Get the replication instruction that this call will deal with
            ReplicationInstruction ri = replicationInstructions[0];

            if (ri.Zipped)
            {
                ZipAlgorithm algorithm = ri.ZipAlgorithm;

                //For each item in this plane, an array of the length of the minimum will be constructed

                //The size of the array will be the minimum size of the passed arrays
                List<int> repIndecies = ri.ZipIndecies;

                List<CLRStackValue[]> parameters = new List<CLRStackValue[]>();

                int retSize;
                switch (algorithm)
                {
                    case ZipAlgorithm.Shortest:
                        retSize = Int32.MaxValue; //Search to find the smallest
                        break;

                    case ZipAlgorithm.Longest:
                        retSize = Int32.MinValue; //Search to find the largest
                        break;

                    default:
                        throw new ReplicationCaseNotCurrentlySupported(Resources.AlgorithmNotSupported);
                }

                bool hasEmptyArg = false;
                foreach (int repIndex in repIndecies)
                {
                    // TODO: Investigate convertToArray performance
                    var subParameters = getSubParameters(formalParameters[repIndex]).ToArray();
                    parameters.Add(subParameters);

                    if (subParameters.Length == 0)
                        hasEmptyArg = true;

                    switch (algorithm)
                    {
                        case ZipAlgorithm.Shortest:
                            retSize = Math.Min(retSize, subParameters.Length); //We need the smallest array
                            break;
                        case ZipAlgorithm.Longest:
                            retSize = Math.Max(retSize, subParameters.Length); //We need the longest array
                            break;
                    }

                }

                // If we're being asked to replicate across an empty list
                // then it's always going to be zero, as there will never be any
                // data to pass to that parameter.
                if (hasEmptyArg)
                    retSize = 0;

                object[] retSVs = new object[retSize];
                for (int i = 0; i < retSize; i++)
                {
                    //Build the call
                    List<CLRStackValue> newFormalParams = formalParameters.ToList();
                    for (int repIi = 0; repIi < repIndecies.Count; repIi++)
                    {
                        switch (algorithm)
                        {
                            case ZipAlgorithm.Shortest:
                                //If the shortest algorithm is selected this would
                                newFormalParams[repIndecies[repIi]] = parameters[repIi][i];
                                break;

                            case ZipAlgorithm.Longest:

                                int length = parameters[repIi].Length;
                                if (i < length)
                                {
                                    newFormalParams[repIndecies[repIi]] = parameters[repIi][i];
                                }
                                else
                                {
                                    newFormalParams[repIndecies[repIi]] = parameters[repIi].Last();
                                }
                                break;
                        }
                    }

                    List<ReplicationInstruction> newRIs = replicationInstructions.GetRange(1, replicationInstructions.Count - 1);
                    retSVs[i] = ExecWithRISlowPath(finalFep, newFormalParams, newRIs, runtimeCore);
                }

                return retSVs;
            }
            else
            {
                //With a cartesian product over an array, we are going to create an array of n
                //where the n is the product of the next item

                //We will call the subsequent reductions n times
                int cartIndex = ri.CartesianIndex;

                //this will hold the heap elements for all the arrays that are going to be replicated over
                bool suppressArray = false;
                int retSize;
                IList<CLRStackValue> array = null;

                if (formalParameters[cartIndex].IsEnumerable)
                {
                    array = formalParameters[cartIndex].Value as IList<CLRStackValue>;
                    retSize = array.Count;
                }
                else
                {
                    retSize = 1;
                    suppressArray = true;
                }

                object[] retSVs = new object[retSize];

                //Build the call
                List<CLRStackValue> newFormalParams = formalParameters.ToList();
                if (suppressArray)
                {
                    List<ReplicationInstruction> newRIs = replicationInstructions.GetRange(1, replicationInstructions.Count - 1);
                    return ExecWithRISlowPath(finalFep, newFormalParams, newRIs, runtimeCore);
                }

                //Now iterate over each of these options
                for (int i = 0; i < retSize; i++)
                {
                    //It was an array pack the arg with the current value
                    newFormalParams[cartIndex] = array[i];

                    List<ReplicationInstruction> newRIs = replicationInstructions.GetRange(1, replicationInstructions.Count - 1);
                    retSVs[i] = ExecWithRISlowPath(finalFep, newFormalParams, newRIs, runtimeCore);
                }

                return retSVs;
            }
        }
    }
}<|MERGE_RESOLUTION|>--- conflicted
+++ resolved
@@ -156,15 +156,11 @@
             {
                 result = ExecWithZeroRI(finalFep, reducedArgs, runtimeCore);
             }
-<<<<<<< HEAD
+            else if(mi.IsConstructor) // Constructors cannot be replicated over yet
+            {
+                result = (mi as ConstructorInfo).Invoke(reducedArgs.ToArray());
+            }
             else //replicated call
-=======
-            else if(mi.IsConstructor)
-            {
-                result = (mi as ConstructorInfo).Invoke(reducedArgs.ToArray());
-            }
-            else
->>>>>>> caa934c5
             {
                 result = ExecWithRISlowPath(finalFep, reducedArgs, replicationInstructions, runtimeCore);
             }
