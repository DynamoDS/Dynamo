--- conflicted
+++ resolved
@@ -6,32 +6,6 @@
     <ProjectGuid>{2E7BE1FB-7038-4277-9DAE-FD0FAABF5768}</ProjectGuid>
     <RootNamespace>EmitMSIL</RootNamespace>
     <AssemblyName>EmitMSIL</AssemblyName>
-<<<<<<< HEAD
-=======
-    <TargetFrameworkVersion>v4.8</TargetFrameworkVersion>
-    <FileAlignment>512</FileAlignment>
-    <Deterministic>true</Deterministic>
-  </PropertyGroup>
-  <PropertyGroup Condition=" '$(Configuration)|$(Platform)' == 'Debug|AnyCPU' ">
-    <DebugSymbols>true</DebugSymbols>
-    <DebugType>full</DebugType>
-    <Optimize>false</Optimize>
-    <OutputPath>..\..\..\bin\AnyCPU\Debug\</OutputPath>
-    <DefineConstants>DEBUG;TRACE</DefineConstants>
-    <ErrorReport>prompt</ErrorReport>
-    <WarningLevel>4</WarningLevel>
-    <PlatformTarget>x64</PlatformTarget>
-  </PropertyGroup>
-  <PropertyGroup Condition=" '$(Configuration)|$(Platform)' == 'Release|AnyCPU' ">
-    <DebugType>pdbonly</DebugType>
-    <Optimize>true</Optimize>
-    <OutputPath>..\..\..\bin\AnyCPU\Release\</OutputPath>
-    <DefineConstants>TRACE</DefineConstants>
-    <ErrorReport>prompt</ErrorReport>
-    <WarningLevel>4</WarningLevel>
-  </PropertyGroup>
-  <PropertyGroup>
->>>>>>> 5e493141
     <StartupObject />
   </PropertyGroup>
   <ItemGroup>
@@ -45,24 +19,13 @@
     <Reference Include="System.Xml" />
   </ItemGroup>
   <ItemGroup>
-<<<<<<< HEAD
-=======
-    <Compile Include="BuilderHelper.cs" />
-    <Compile Include="CodeGenIL.cs" />
-    <Compile Include="ExecuteIL.cs" />
-    <Compile Include="Program.cs" />
-    <Compile Include="Properties\AssemblyInfo.cs" />
-    <Compile Include="Replication.cs" />
-  </ItemGroup>
-  <ItemGroup>
+    <ProjectReference Include="..\ProtoCore\ProtoCore.csproj">
+      <Project>{7a9e0314-966f-4584-baa3-7339cbb849d1}</Project>
+      <Name>ProtoCore</Name>
+    </ProjectReference>
     <ProjectReference Include="..\..\Libraries\DesignScriptBuiltin\DesignScriptBuiltin.csproj">
       <Project>{c0d6dee5-5532-4345-9c66-4c00d7fdb8be}</Project>
       <Name>DesignScriptBuiltin</Name>
     </ProjectReference>
->>>>>>> 5e493141
-    <ProjectReference Include="..\ProtoCore\ProtoCore.csproj">
-      <Project>{7a9e0314-966f-4584-baa3-7339cbb849d1}</Project>
-      <Name>ProtoCore</Name>
-    </ProjectReference>
   </ItemGroup>
 </Project>