--- conflicted
+++ resolved
@@ -1307,30 +1307,7 @@
 
             var isStaticOrCtor = clrFep.IsStatic || clrFep.IsConstructor;
 
-<<<<<<< HEAD
-            var doesReplicate = WillCallReplicate(clrFep, parameters, isStaticOrCtor, args);
-
-            // TODO: Figure out a way to avoid calling WillCallReplicate twice -
-            // once in the GatherTypeInfo phase and again in the emitIL phase.
-            // We should be able to cache the result in the GatherTypeInfo compile pass
-            // and reuse it in the emitIL pass.
-            //if (compilePass == CompilePass.GatherTypeInfo)
-            //{
-            //    if(isRepCall.ContainsKey(node.ID))
-            //    {
-            //        throw new Exception($"ast {node.ID}:{node.Kind} already exists in replicated call map.");
-            //    }
-            //    isRepCall.Add(node.ID, WillCallReplicate(parameters, isStatic, args));
-            //}
-
-            //bool doesReplicate = false;
-            //if(!isRepCall.TryGetValue(node.ID, out doesReplicate))
-            //{
-            //    throw new Exception($"ast { node.ID }:{ node.Kind} does not exist in replicated call map.");
-            //}
-=======
-            var doesReplicate = WillCallReplicate(node.ID, parameters, isStaticOrCtor, args);
->>>>>>> a672b253
+            var doesReplicate = WillCallReplicate(node.ID, clrFep, parameters, isStaticOrCtor, args);
             if (doesReplicate)
             {
                 EmitILComment("emit replicating call");
@@ -1704,40 +1681,11 @@
             return 1 + GetEnumerableRank(genericArgs.FirstOrDefault());
         }
 
-<<<<<<< HEAD
-        private bool WillCallReplicate(ProtoCore.CLRFunctionEndPoint fep,List<Type> paramTypes, bool isStaticOrCtor, List<AssociativeNode> args)
-=======
-        private static int GetArgumentRank(AssociativeNode val)
-        {
-            var arr = val is ExprListNode ? (val as ExprListNode).Exprs : null;
-            if (arr == null)
-            {
-                return 0;
-            }
-            int firstRank = 0;
-            int i = 0;
-            //De-ref the val
-            foreach (var subVal in arr)
-            {
-                int rank = GetArgumentRank(subVal);
-                if (i == 0) firstRank = rank;
-
-                if (rank != firstRank) return -1;
-                i++;
-            }
-            return 1 + firstRank;
-        }
-
-        private bool WillCallReplicate(int id, List<Type> paramTypes, bool isStaticOrCtor, List<AssociativeNode> args)
->>>>>>> a672b253
+        private bool WillCallReplicate(int id, ProtoCore.CLRFunctionEndPoint fep, List<Type> paramTypes, bool isStaticOrCtor, List<AssociativeNode> args)
         {
             if (willReplicateCache.TryGetValue(id, out bool willReplicate))
             {
-<<<<<<< HEAD
-                return !DoParamsRankMatchArgs(fep,paramTypes, args);
-=======
                 return willReplicate;
->>>>>>> a672b253
             }
 
             using (Disposable.Create(() => willReplicateCache.Add(id, willReplicate)))
@@ -1758,12 +1706,8 @@
                         return willReplicate;
                     }
                 }
-<<<<<<< HEAD
-                return !DoParamsRankMatchArgs(fep,paramTypes, args);
-=======
                 willReplicate = !DoesParamArgRankMatch(paramTypes, args);
                 return willReplicate;
->>>>>>> a672b253
             }
         }
 
