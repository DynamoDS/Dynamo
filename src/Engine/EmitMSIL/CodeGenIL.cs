--- conflicted
+++ resolved
@@ -140,13 +140,9 @@
 
         private Type EmitCoercionCode(Type argType, ParameterInfo param)
         {
-<<<<<<< HEAD
-            if (argType == typeof(double) && param.ParameterType == typeof(long))
-=======
             if (param.ParameterType.IsAssignableFrom(argType)) return argType;
 
             if(argType == typeof(double) && param.ParameterType == typeof(long))
->>>>>>> caa934c5
             {
                 // Call Math.Round(arg, 0, MidpointRounding.AwayFromZero);
                 EmitMathRound();
@@ -1099,7 +1095,6 @@
             }
 
 
-<<<<<<< HEAD
             //if the method name is builtin.valueAtIndex then don't emit a function call yet.
             //instead try to emit direct indexing... to do so, we'll need to wait until ilemit phase
             //so variable dictionary has valid data.
@@ -1129,8 +1124,6 @@
                 }
             }
 
-=======
->>>>>>> caa934c5
             if (compilePass == CompilePass.MethodLookup)
             {
                 FunctionLookup(args);
