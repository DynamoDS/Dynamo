--- conflicted
+++ resolved
@@ -206,11 +206,11 @@
 
         private Type EmitIListCoercion<T>(AssociativeNode arg)
         {
-<<<<<<< HEAD
             if (compilePass == CompilePass.GatherTypeInfo)
             {
                 return typeof(T[]);
-=======
+            }
+
             LocalBuilder localBuilder;
             // Load array to be coerced.
             int currentVarIndex = localVarIndex;
@@ -225,7 +225,6 @@
 
                 EmitOpCode(OpCodes.Stloc, currentVarIndex);
                 EmitOpCode(OpCodes.Ldloc, currentVarIndex);
->>>>>>> 41d4b827
             }
 
             // Find length for IList to be coerced (already on top of eval stack), len
@@ -271,17 +270,6 @@
             EmitOpCode(OpCodes.Ldloc, counterIndex);
 
             // Load array to be coerced.
-<<<<<<< HEAD
-            var currentVarIndex = localVarIndex;
-            if (arg is IdentifierNode ident)
-            {
-                currentVarIndex = variables[ident.Value].Item1;
-            }
-            //TODO fix SomeFunction([1,2,3]) case
-            //where emitExpression directly emits args.
-
-=======
->>>>>>> 41d4b827
             EmitOpCode(OpCodes.Ldloc, currentVarIndex);
             EmitOpCode(OpCodes.Ldloc, counterIndex);
 
@@ -334,7 +322,6 @@
         // Coerce int/long/double arrays to IEnumerable<T> or IList<T>
         private Type EmitArrayCoercion<Source, Target>(AssociativeNode arg, Type ienumerableParamType)
         {
-<<<<<<< HEAD
             if (compilePass == CompilePass.GatherTypeInfo)
             {
                 var returnType = typeof(Target[]);
@@ -344,7 +331,7 @@
                 }
 
                 return returnType;
-=======
+            }
             LocalBuilder localBuilder;
             // Load array to be coerced.
             int currentVarIndex = localVarIndex;
@@ -359,7 +346,6 @@
 
                 EmitOpCode(OpCodes.Stloc, currentVarIndex);
                 EmitOpCode(OpCodes.Ldloc, currentVarIndex);
->>>>>>> 41d4b827
             }
             // Find length for array to be coerced (already on top of eval stack), len
             EmitOpCode(OpCodes.Ldlen);
@@ -392,19 +378,7 @@
             EmitOpCode(OpCodes.Ldloc, newArrIndex);
             EmitOpCode(OpCodes.Ldloc, counterIndex);
 
-<<<<<<< HEAD
-            // Load array to be coerced.
-            var currentVarIndex = localVarIndex;
-            if (arg is IdentifierNode ident)
-            {
-                currentVarIndex = variables[ident.Value].Item1;
-            }
-            //TODO fix SomeFunction([1,2,3]) case
-            //where emitExpression directly emits args.
-
-=======
             
->>>>>>> 41d4b827
             EmitOpCode(OpCodes.Ldloc, currentVarIndex);
             EmitOpCode(OpCodes.Ldloc, counterIndex);
 
@@ -1225,18 +1199,12 @@
             var keygen = typeof(CodeGenIL).GetMethod(nameof(CodeGenIL.KeyGen));
             EmitOpCode(OpCodes.Call, keygen);
 
-<<<<<<< HEAD
-            var local = DeclareLocal(typeof(IEnumerable<MethodBase>), "mInfos");
+            var local = DeclareLocal(typeof(IEnumerable<MethodBase>), "cached MethodBase objects");
             //local could be null if we are not emitting currently.
             if(local != null)
             {
                 EmitOpCode(OpCodes.Ldloca, local);
             }
-=======
-            var local = DeclareLocal(typeof(IEnumerable<MethodBase>), "cached MethodBase objects");
-
-            EmitOpCode(OpCodes.Ldloca, local);
->>>>>>> 41d4b827
 
             // Emit methodCache.TryGetValue(KeyGen(...), out IEnumerable<MethodBase> mInfos)
             var dictLookup = typeof(IDictionary<int, IEnumerable<MethodBase>>).GetMethod(
