﻿using ProtoCore.AST;
using ProtoCore.AST.AssociativeAST;
using ProtoCore.Properties;
using ProtoCore.Utils;
using System;
using System.Collections;
using System.Collections.Generic;
using System.IO;
using System.Linq;
using System.Reflection;
using System.Reflection.Emit;
using DSASM = ProtoCore.DSASM;

namespace EmitMSIL
{
    public class CodeGenIL : IDisposable
    {
        private ILGenerator ilGen;
        internal string className;
        internal string methodName;
        // True for internal methods (for example operators and unary operators)
        private IDictionary<string, IList> input;
        private IDictionary<string, IList> output;
        private int localVarIndex = -1;
        private Dictionary<string, Tuple<int, Type>> variables = new Dictionary<string, Tuple<int, Type>>();
        /// <summary>
        /// AST node to type info map, filled in the GatherTypeInfo compiler phase.
        /// </summary>
        private Dictionary<int, Type> astTypeInfoMap = new Dictionary<int, Type>();
        private StreamWriter writer;
        private Dictionary<int, IEnumerable<MethodBase>> methodCache = new Dictionary<int, IEnumerable<MethodBase>>();
        private CompilePass compilePass;

        private enum CompilePass
        {
            // Compile pass to perform method lookup and populate method cache only
            MethodLookup,
            // Compile pass that performs the actual MSIL opCode emission
            emitIL,
            GatherTypeInfo,
            Done
        }

        public static int KeyGen(string className, string methodName, int numParameters)
        {
            unchecked
            {
                int hash = 0;
                hash = (hash * 397) ^ className.GetHashCode();
                hash = (hash * 397) ^ methodName.GetHashCode();
                return hash + numParameters;
            }
        }

        public CodeGenIL(IDictionary<string, IList> input, string filePath)
        {
            this.input = input;
            writer = new StreamWriter(filePath);
        }

        public IDictionary<string, IList> Emit(List<AssociativeNode> astList)
        {
            var compileResult = CompileAstToDynamicType(astList, AssemblyBuilderAccess.RunAndSave);

            // Invoke emitted method (ExecuteIL.Execute)
            var t = compileResult.tbuilder.CreateType();
            var mi = t.GetMethod("Execute");
            var output = new Dictionary<string, IList>();
            var obj = mi.Invoke(null, new object[] { null, methodCache, output });

            compileResult.asmbuilder.Save("DynamicAssembly.dll");

            return output;
        }

        internal Dictionary<string, IList> EmitAndExecute(List<AssociativeNode> astList)
        {
            var compileResult = CompileAstToDynamicType(astList, AssemblyBuilderAccess.RunAndCollect);

            // Invoke emitted method (ExecuteIL.Execute)
            var t = compileResult.tbuilder.CreateType();
            var mi = t.GetMethod("Execute");
            var output = new Dictionary<string, IList>();
            mi.Invoke(null, new object[] { null, methodCache, output });
            return output;
        }

        private (AssemblyBuilder asmbuilder, TypeBuilder tbuilder) CompileAstToDynamicType(List<AssociativeNode> astList, AssemblyBuilderAccess access)
        {
            compilePass = CompilePass.MethodLookup;
            foreach (var ast in astList)
            {
                DfsTraverse(ast);
            }

            // 1. Create assembly builder (dynamic assembly)
            var asm = BuilderHelper.CreateAssemblyBuilder("DynamicAssembly", false, access);
            // 2. Create module builder
            var mod = BuilderHelper.CreateDLLModuleBuilder(asm, "DynamicModule");
            // 3. Create type builder (name it "ExecuteIL")
            var type = BuilderHelper.CreateType(mod, "ExecuteIL");
            // 4. Create method ("Execute"), get ILGenerator 
            var execMethod = BuilderHelper.CreateMethod(type, "Execute",
                System.Reflection.MethodAttributes.Static, typeof(void), new[] { typeof(IDictionary<string, IList>),
                typeof(IDictionary<int, IEnumerable<MethodBase>>), typeof(IDictionary<string, IList>)});
            ilGen = execMethod.GetILGenerator();

            compilePass = CompilePass.GatherTypeInfo;
            // 5. Traverse AST and gather what type info we can.
            foreach (var ast in astList)
            {
                DfsTraverse(ast);
            }

            compilePass = CompilePass.emitIL;
            // 6. Traverse AST and use ILGen to emit code for Execute method
            foreach (var ast in astList)
            {
                DfsTraverse(ast);
            }
            EmitOpCode(OpCodes.Ret);

            writer.Close();
            return (asm, type);
        }

        // Given a double value on the stack, emit call to Math.Round(arg, 0, MidpointRounding.AwayFromZero);
        // to convert to int or long.
        private void EmitMathRound()
        {
            EmitOpCode(OpCodes.Ldc_I4_0);
            EmitOpCode(OpCodes.Ldc_I4_1);
            var roundMethod = typeof(Math).GetMethod(nameof(Math.Round), new[] { typeof(double), typeof(int), typeof(MidpointRounding) });
            EmitOpCode(OpCodes.Call, roundMethod);
        }

<<<<<<< HEAD
        private Type EmitCoercionCode(AssociativeNode arg,Type argType, ParameterInfo param)
=======
        private Type EmitCoercionCode(AssociativeNode arg, Type argType, ParameterInfo param)
>>>>>>> 52663689
        {
            if (param.ParameterType.IsAssignableFrom(argType)) return argType;

            if(argType == typeof(double) && param.ParameterType == typeof(long))
            {
                // Call Math.Round(arg, 0, MidpointRounding.AwayFromZero);
                EmitMathRound();

                EmitOpCode(OpCodes.Conv_I8);
                return typeof(long);
            }
            if (argType == typeof(double) && param.ParameterType == typeof(int))
            {
                // Call Math.Round(arg, 0, MidpointRounding.AwayFromZero);
                EmitMathRound();

                EmitOpCode(OpCodes.Conv_I4);
                return typeof(int);
            }
            if (argType == typeof(long) && param.ParameterType == typeof(int))
            {
                EmitOpCode(OpCodes.Conv_I4);
                return typeof(int);
            }

            if (argType == typeof(double[]) && typeof(IEnumerable<int>).IsAssignableFrom(param.ParameterType))
            {
<<<<<<< HEAD
                return EmitArrayCoercion<double, int>(arg,param.ParameterType);
            }
            if (argType == typeof(int[]) && typeof(IEnumerable<double>).IsAssignableFrom(param.ParameterType))
            {
                return EmitArrayCoercion<int, double>(arg,param.ParameterType);
            }
            if (argType == typeof(double[]) && typeof(IEnumerable<long>).IsAssignableFrom(param.ParameterType))
            {
                return EmitArrayCoercion<double, long>(arg,param.ParameterType);
            }
            if (argType == typeof(long[]) && typeof(IEnumerable<double>).IsAssignableFrom(param.ParameterType))
            {
                return EmitArrayCoercion<long, double>(arg,param.ParameterType);
            }
            if (argType == typeof(long[]) && typeof(IEnumerable<int>).IsAssignableFrom(param.ParameterType))
            {
                return EmitArrayCoercion<long, int>(arg,param.ParameterType);
            }
            if (argType == typeof(int[]) && typeof(IEnumerable<long>).IsAssignableFrom(param.ParameterType))
            {
                return EmitArrayCoercion<int, long>(arg,param.ParameterType);
=======
                return EmitArrayCoercion<double, int>(arg, param.ParameterType);
            }
            if (argType == typeof(int[]) && typeof(IEnumerable<double>).IsAssignableFrom(param.ParameterType))
            {
                return EmitArrayCoercion<int, double>(arg, param.ParameterType);
            }
            if (argType == typeof(double[]) && typeof(IEnumerable<long>).IsAssignableFrom(param.ParameterType))
            {
                return EmitArrayCoercion<double, long>(arg, param.ParameterType);
            }
            if (argType == typeof(long[]) && typeof(IEnumerable<double>).IsAssignableFrom(param.ParameterType))
            {
                return EmitArrayCoercion<long, double>(arg, param.ParameterType);
            }
            if (argType == typeof(long[]) && typeof(IEnumerable<int>).IsAssignableFrom(param.ParameterType))
            {
                return EmitArrayCoercion<long, int>(arg, param.ParameterType);
            }
            if (argType == typeof(int[]) && typeof(IEnumerable<long>).IsAssignableFrom(param.ParameterType))
            {
                return EmitArrayCoercion<int, long>(arg, param.ParameterType);
>>>>>>> 52663689
            }
            if (typeof(IList).IsAssignableFrom(argType) && typeof(IEnumerable<double>).IsAssignableFrom(param.ParameterType))
            {
                return EmitIListCoercion<double>(arg);
            }
            if (typeof(IList).IsAssignableFrom(argType) && typeof(IEnumerable<int>).IsAssignableFrom(param.ParameterType))
            {
                return EmitIListCoercion<int>(arg);
            }
            if (typeof(IList).IsAssignableFrom(argType) && typeof(IEnumerable<long>).IsAssignableFrom(param.ParameterType))
            {
                return EmitIListCoercion<long>(arg);
            }
            // TODO: Add more coercion cases here.

            return argType;
        }
<<<<<<< HEAD
=======

>>>>>>> 52663689
        private Type EmitIListCoercion<T>(AssociativeNode arg)
        {
            if (compilePass == CompilePass.GatherTypeInfo)
            {
                return typeof(T[]);
            }

            // Find length for IList to be coerced (already on top of eval stack), len
            var prop = typeof(ICollection).GetProperties(BindingFlags.Public | BindingFlags.Instance).Where(
                                p => p.Name == nameof(ICollection.Count)).FirstOrDefault();

            // mInfo is get_Count() method on ICollection.
            var mInfo = prop.GetAccessors().FirstOrDefault();

            EmitOpCode(OpCodes.Callvirt, mInfo);

            // len = source.Count;
            var localBuilder = DeclareLocal(typeof(int), "length of IList to coerce");
            var sourceArrayLengthIndex = localBuilder.LocalIndex;
            EmitOpCode(OpCodes.Stloc, sourceArrayLengthIndex);

            // Load length of source array, var newarr = new Target[len];
            EmitOpCode(OpCodes.Ldloc, sourceArrayLengthIndex);
            EmitOpCode(OpCodes.Newarr, typeof(T));

            // Declare new array to store coerced values
            var t = typeof(T[]);
            localBuilder = DeclareLocal(t, "coerced array");
            var newArrIndex = localBuilder.LocalIndex;
            EmitOpCode(OpCodes.Stloc, newArrIndex);

            // Emit for loop to loop over array and convert.

            // i = 0;
            var counterIndex = newArrIndex + 1;
            EmitOpCode(OpCodes.Ldc_I4_0);
            EmitOpCode(OpCodes.Stloc, counterIndex);

            var loopBodyLabel = ilGen.DefineLabel();
            var loopCondLabel = ilGen.DefineLabel();

            EmitOpCode(OpCodes.Br_S, loopCondLabel);

            // newarr[i] = (Target)arr[i];
            ilGen.MarkLabel(loopBodyLabel);

            EmitOpCode(OpCodes.Ldloc, newArrIndex);
            EmitOpCode(OpCodes.Ldloc, counterIndex);

            // Load array to be coerced.
            var currentVarIndex = localVarIndex;
            if (arg is IdentifierNode ident)
            {
                currentVarIndex = variables[ident.Value].Item1;
            }
<<<<<<< HEAD
            //TODO fix SomeFunction([1,2,3]) case
            //where emitExpression directly emits args.

=======
>>>>>>> 52663689
            EmitOpCode(OpCodes.Ldloc, currentVarIndex);
            EmitOpCode(OpCodes.Ldloc, counterIndex);

            prop = typeof(IList).GetProperties(BindingFlags.Public | BindingFlags.Instance).Where(
                                    p => p.Name == "Item").FirstOrDefault();
            mInfo = prop.GetAccessors().FirstOrDefault();

            EmitOpCode(OpCodes.Callvirt, mInfo);

            // unboxing
            if (typeof(T) == typeof(double))
            {
                EmitOpCode(OpCodes.Call, typeof(Convert).GetMethod(nameof(Convert.ToDouble), new Type[] { typeof(object) }));
                EmitOpCode(OpCodes.Stelem_R8);
            }
            else if (typeof(T) == typeof(int))
            {
                EmitOpCode(OpCodes.Call, typeof(Convert).GetMethod(nameof(Convert.ToInt32), new Type[] { typeof(object) }));
                EmitOpCode(OpCodes.Stelem_I4);
            }
            else if (typeof(T) == typeof(long))
            {
                EmitOpCode(OpCodes.Call, typeof(Convert).GetMethod(nameof(Convert.ToInt64), new Type[] { typeof(object) }));
                EmitOpCode(OpCodes.Stelem_I8);
            }
            // i++;
            EmitOpCode(OpCodes.Ldloc, counterIndex);
            EmitOpCode(OpCodes.Ldc_I4_1);

            EmitOpCode(OpCodes.Add);

            EmitOpCode(OpCodes.Stloc, counterIndex);

            // i < len;
            ilGen.MarkLabel(loopCondLabel);

            EmitOpCode(OpCodes.Ldloc, counterIndex);

            EmitOpCode(OpCodes.Ldloc, sourceArrayLengthIndex);

            EmitOpCode(OpCodes.Clt);

            EmitOpCode(OpCodes.Brtrue_S, loopBodyLabel);

            EmitOpCode(OpCodes.Ldloc, newArrIndex);

            return t;
        }

        // Coerce int/long/double arrays to IEnumerable<T> or IList<T>
<<<<<<< HEAD
        private Type EmitArrayCoercion<Source, Target>(AssociativeNode arg,Type ienumerableParamType)
=======
        private Type EmitArrayCoercion<Source, Target>(AssociativeNode arg, Type ienumerableParamType)
>>>>>>> 52663689
        {
            if (compilePass == CompilePass.GatherTypeInfo)
            {
                var returnType = typeof(Target[]);
                if (typeof(IList<Target>).IsAssignableFrom(ienumerableParamType))
                {
                    returnType = typeof(List<Target>);
                }

                return returnType;
            }
            // Find length for array to be coerced (already on top of eval stack), len
            EmitOpCode(OpCodes.Ldlen);
            EmitOpCode(OpCodes.Conv_I4);

            // var newarr = new Target[len];
            EmitOpCode(OpCodes.Newarr, typeof(Target));

            // Declare new array to store coerced values
            var t = typeof(Target[]);
            var localBuilder = DeclareLocal(t, "coerced array");
            var newArrIndex = localBuilder.LocalIndex;
            EmitOpCode(OpCodes.Stloc, newArrIndex);

            // Emit for loop to loop over array and convert.

            // i = 0;
            var counterIndex = newArrIndex + 1;
            EmitOpCode(OpCodes.Ldc_I4_0);
            EmitOpCode(OpCodes.Stloc, counterIndex);

            var loopBodyLabel = ilGen.DefineLabel();
            var loopCondLabel = ilGen.DefineLabel();

            EmitOpCode(OpCodes.Br_S, loopCondLabel);

            // newarr[i] = (Target)arr[i];
            ilGen.MarkLabel(loopBodyLabel);
            EmitILComment("label:body");

            EmitOpCode(OpCodes.Ldloc, newArrIndex);
            EmitOpCode(OpCodes.Ldloc, counterIndex);

            // Load array to be coerced.
<<<<<<< HEAD
            var currentVarIndex = localVarIndex;
            if (arg is IdentifierNode ident)
            {
                currentVarIndex = variables[ident.Value].Item1;
            }
            //TODO fix SomeFunction([1,2,3]) case
            //where emitExpression directly emits args.

=======
            int currentVarIndex = localVarIndex;
            var ident = arg as IdentifierNode;
            if (ident != null)
            {
                currentVarIndex = variables[ident.Value].Item1;
            }
>>>>>>> 52663689
            EmitOpCode(OpCodes.Ldloc, currentVarIndex);
            EmitOpCode(OpCodes.Ldloc, counterIndex);

            if (typeof(Source) == typeof(double))
            {
                EmitOpCode(OpCodes.Ldelem_R8);
            }
            else if (typeof(Source) == typeof(long))
            {
                EmitOpCode(OpCodes.Ldelem_I8);
            }
            else if (typeof(Source) == typeof(int))
            {
                EmitOpCode(OpCodes.Ldelem_I4);
            }
            if (typeof(Target) == typeof(int))
            {
                if (typeof(Source) == typeof(double))
                {
                    EmitMathRound();
                }
                EmitOpCode(OpCodes.Conv_I4);
                EmitOpCode(OpCodes.Stelem_I4);
            }
            else if (typeof(Target) == typeof(long))
            {
                if (typeof(Source) == typeof(double))
                {
                    EmitMathRound();
                }
                EmitOpCode(OpCodes.Conv_I8);
                EmitOpCode(OpCodes.Stelem_I8);
            }
            if (typeof(Target) == typeof(double))
            {
                EmitOpCode(OpCodes.Conv_R8);
                EmitOpCode(OpCodes.Stelem_R8);
            }
            // i++;
            EmitOpCode(OpCodes.Ldloc, counterIndex);
            EmitOpCode(OpCodes.Ldc_I4_1);

            EmitOpCode(OpCodes.Add);
            
            EmitOpCode(OpCodes.Stloc, counterIndex);

            // i < arr.Length;
            ilGen.MarkLabel(loopCondLabel);
            EmitILComment("label:cond");

            EmitOpCode(OpCodes.Ldloc, counterIndex);

            // Load input array
            EmitOpCode(OpCodes.Ldloc, currentVarIndex);
            EmitOpCode(OpCodes.Ldlen);
            EmitOpCode(OpCodes.Conv_I4);

            EmitOpCode(OpCodes.Clt);

            EmitOpCode(OpCodes.Brtrue_S, loopBodyLabel);

            EmitOpCode(OpCodes.Ldloc, newArrIndex);

            if(typeof(List<Target>).IsAssignableFrom(ienumerableParamType))
            {
                var requiredType = typeof(Target);
                var toListMethod = typeof(Enumerable).GetMethod(nameof(Enumerable.ToList));
                var mInfo = toListMethod.MakeGenericMethod(requiredType);

                EmitOpCode(OpCodes.Call, mInfo);
                t = typeof(List<Target>);
            }
            return t;
        }

        private IEnumerable<MethodBase> FunctionLookup(IList args)
        {
            IEnumerable<MethodBase> mi = null;
            var key = KeyGen(className, methodName, args.Count);
            if (methodCache.TryGetValue(key, out IEnumerable<MethodBase> mBase))
            {
                mi = mBase;
            }
            else
            {
                if (!CoreUtils.IsInternalMethod(methodName))
                {
                    var modules = ProtoFFI.DLLFFIHandler.Modules.Values.OfType<ProtoFFI.CLRDLLModule>();
                    var assemblies = modules.Select(m => m.Assembly ?? (m.Module?.Assembly)).Where(m => m != null);
                    foreach (var asm in assemblies)
                    {
                        var type = asm.GetType(className);
                        if (type == null) continue;

                        // There should be a way to get the exact method after matching parameter types for a node
                        // using its function descriptor. AST isn't sufficient for parameter type info.
                        // Fist check for static methods
                        mi = type.GetMethods(BindingFlags.Public | BindingFlags.Static).Where(
                            m => m.Name == methodName && m.GetParameters().Length == args.Count).ToList();

                        // Check for instance methods
                        if (mi == null || !mi.Any())
                        {
                            mi = type.GetMethods(BindingFlags.Public | BindingFlags.Instance).Where(
                                m => m.Name == methodName && m.GetParameters().Length + 1 == args.Count).ToList();
                        }

                        // Check for property getters
                        if (mi == null || !mi.Any())
                        {
                            var prop = type
                                .GetProperties(BindingFlags.Public | BindingFlags.Static | BindingFlags.Instance).Where(
                                    p => p.Name == methodName).FirstOrDefault();

                            if (prop != null)
                            {
                                mi = prop.GetAccessors().ToList();
                            }
                        }

                        // Check for constructorinfo objects
                        if(mi == null || !mi.Any())
                        {
                            mi = type.GetConstructors().Where(
                                m => m.DeclaringType.Name == methodName && m.GetParameters().Length == args.Count).ToList();
                        }

                        if (mi != null && mi.Any())
                        {
                            methodCache.Add(key, mi);
                            break;
                        }

                        //if (method != null)
                        //{
                        //    argTypes = method.GetParameters().Select(p => p.ParameterType).ToList();
                        //    return method.ReturnType;
                        //}
                    }
                }
                else
                {
                    var method = BuiltIn.GetInternalMethod(methodName);
                    if (method != null)
                    {
                        mi = new List<MethodBase>() { method };
                        methodCache.Add(key, mi);
                    }
                }
            }
            if (mi == null || !mi.Any())
            {
                throw new MissingMethodException("No matching method found in loaded assemblies.");
            }
            return mi;
        }

        private static HashSet<Type> GetTypeStatisticsForArray(ExprListNode array)
        {
            var arrayTypes = new HashSet<Type>();

            foreach (var exp in array.Exprs)
            {
                if (exp is ExprListNode eln)
                {
                    var subArray = GetTypeStatisticsForArray(eln);
                    var t = GetOverallTypeForArray(subArray);

                    if (t != typeof(object))
                    {
                        t = t.MakeArrayType();
                    }
                    arrayTypes.Add(t);
                }
                else
                {
                    Type t;
                    switch (exp.Kind)
                    {
                        case AstKind.Integer:
                            t = typeof(long);
                            break;
                        case AstKind.Double:
                            t = typeof(double);
                            break;
                        case AstKind.Boolean:
                            t = typeof(bool);
                            break;
                        case AstKind.Char:
                            t = typeof(char);
                            break;
                        case AstKind.String:
                            t = typeof(string);
                            break;
                        case AstKind.Identifier:
                            t = typeof(object);
                            break;
                        default:
                            t = typeof(object);
                            break;
                    }
                    arrayTypes.Add(t);
                }
            }
            return arrayTypes;
        }

        private static Type GetOverallTypeForArray(HashSet<Type> arrayTypes)
        {
            if (arrayTypes.Count == 1)
            {
                // There is only a single type in the array, return it.
                return arrayTypes.FirstOrDefault();
            }
            // TODO: Do we need to address cases, where there are more than 2 types?
            if (arrayTypes.Count == 2)
            {
                bool isLong = false;
                bool isDouble = false;
                bool isChar = false;
                bool isString = false;
                foreach (var type in arrayTypes)
                {
                    isLong = isLong || type == typeof(long);
                    isDouble = isDouble || type == typeof(double);
                    isChar = isChar || type == typeof(char);
                    isString = isString || type == typeof(string);
                }
                if (isLong && isDouble)
                {
                    return typeof(double);
                }
                if (isChar && isString)
                {
                    return typeof(string);
                }
            }
            return typeof(object);
        }

        public Type DfsTraverse(Node n)
        {
            Type t = null;
            if (!(n is AssociativeNode node) || node.skipMe)
                return t;

            switch (node.Kind)
            {
                case AstKind.Identifier:
                case AstKind.TypedIdentifier:
                    t = EmitIdentifierNode(node);
                    break;
                case AstKind.Integer:
                    t = EmitIntNode(node);
                    break;
                case AstKind.Double:
                    t = EmitDoubleNode(node);
                    break;
                case AstKind.Boolean:
                    t = EmitBooleanNode(node);
                    break;
                case AstKind.Char:
                    t = EmitCharNode(node);
                    break;
                case AstKind.String:
                    t = EmitStringNode(node);
                    break;
                case AstKind.DefaultArgument:
                    EmitDefaultArgNode();
                    break;
                case AstKind.Null:
                    t = EmitNullNode(node);
                    break;
                case AstKind.RangeExpression:
                    t = EmitRangeExprNode(node);
                    break;
                case AstKind.LanguageBlock:
                    EmitLanguageBlockNode(node);
                    break;
                case AstKind.ClassDeclaration:
                    EmitClassDeclNode(node);
                    break;
                case AstKind.Constructor:
                    EmitConstructorDefinitionNode(node);
                    break;
                case AstKind.FunctionDefintion:
                    EmitFunctionDefinitionNode(node);
                    break;
                case AstKind.FunctionCall:
                    t = EmitFunctionCallNode(node);
                    break;
                case AstKind.FunctionDotCall:
                    EmitFunctionCallNode(node);
                    break;
                case AstKind.ExpressionList:
                    t = EmitExprListNode(node);
                    break;
                case AstKind.IdentifierList:
                    t = EmitIdentifierListNode(node);
                    break;
                case AstKind.InlineConditional:
                    EmitInlineConditionalNode(node);
                    break;
                case AstKind.UnaryExpression:
                    EmitUnaryExpressionNode(node);
                    break;
                case AstKind.BinaryExpression:
                    t = EmitBinaryExpressionNode(node);
                    break;
                case AstKind.Import:
                    EmitImportNode(node);
                    break;
                case AstKind.DynamicBlock:
                    {
                        int block = (node as DynamicBlockNode).block;
                        EmitDynamicBlockNode(block);
                        break;
                    }
                case AstKind.ThisPointer:
                    EmitThisPointerNode();
                    break;
                case AstKind.Dynamic:
                    EmitDynamicNode();
                    break;
                case AstKind.GroupExpression:
                    EmitGroupExpressionNode(node);
                    break;
            }
            if(compilePass == CompilePass.GatherTypeInfo)
            {
                //if the map already contains the node id AND it has changed type, then throw.
                if (astTypeInfoMap.ContainsKey(node.ID))
                {
                    if(t != astTypeInfoMap[node.ID])
                    {
                        throw new Exception($"ast {node.ID}:{node.Kind} already exists in map, and has changed type {astTypeInfoMap[node.ID]}-> {t}");
                    }
                }
                else
                {
                    astTypeInfoMap.Add(node.ID, t);
                }
            }
            return t;
        }

        private LocalBuilder DeclareLocal(Type t, string identifier)
        {
<<<<<<< HEAD
            if (compilePass == CompilePass.GatherTypeInfo) return null;
            writer.WriteLine($"{nameof(ilGen.DeclareLocal)} {t}");
=======
            writer.WriteLine($"{nameof(ilGen.DeclareLocal)} {t} {identifier}");
>>>>>>> 52663689
            return ilGen.DeclareLocal(t);
        }

        private void EmitOpCode(OpCode opCode, Label label)
        {
            if (compilePass == CompilePass.GatherTypeInfo) return;
            ilGen.Emit(opCode, label);
            writer.WriteLine($"{opCode} {label}");
        }

        private void EmitOpCode(OpCode opCode, LocalBuilder local)
        {
            if (compilePass == CompilePass.GatherTypeInfo) return;
            ilGen.Emit(opCode, local);
            writer.WriteLine($"{opCode} {local}");
        }

        private void EmitOpCode(OpCode opCode)
        {
            if (compilePass == CompilePass.GatherTypeInfo) return;
            ilGen.Emit(opCode);
            writer.WriteLine(opCode);
        }

        private void EmitOpCode(OpCode opCode, Type t)
        {
            if (compilePass == CompilePass.GatherTypeInfo) return;
            ilGen.Emit(opCode, t);
            writer.WriteLine($"{opCode} {t}");
        }

        private void EmitOpCode(OpCode opCode, int index)
        {
            if (compilePass == CompilePass.GatherTypeInfo) return;
            ilGen.Emit(opCode, index);
            writer.WriteLine($"{opCode} {index}");
        }

        private void EmitOpCode(OpCode opCode, string str)
        {
            if (compilePass == CompilePass.GatherTypeInfo) return;
            ilGen.Emit(opCode, str);
            writer.WriteLine($"{opCode} {str}");
        }

        private void EmitOpCode(OpCode opCode, MethodBase mBase)
        {
            if (compilePass == CompilePass.GatherTypeInfo) return;
            var mInfo = mBase as MethodInfo;
            if (mInfo != null)
            {
                ilGen.Emit(opCode, mInfo);
            }
            else
            {
                var cInfo = mBase as ConstructorInfo;
                if (cInfo != null) ilGen.Emit(opCode, cInfo);
            }
            writer.WriteLine($"{opCode} {mBase}");
        }

        private void EmitOpCode(OpCode opCode, double val)
        {
            if (compilePass == CompilePass.GatherTypeInfo) return;
            ilGen.Emit(opCode, val);
            writer.WriteLine($"{opCode} {val}");
        }

        private void EmitOpCode(OpCode opCode, long val)
        {
            if (compilePass == CompilePass.GatherTypeInfo) return;
            ilGen.Emit(opCode, val);
            writer.WriteLine($"{opCode} {val}");
        }
        private void EmitILComment(string comment)
        {
            if (compilePass == CompilePass.GatherTypeInfo) return;
            writer.WriteLine($"//{comment}");
        }

        private void EmitGroupExpressionNode(AssociativeNode node)
        {
            throw new NotImplementedException();
        }

        private void EmitDynamicNode()
        {
            throw new NotImplementedException();
        }

        private void EmitThisPointerNode()
        {
            throw new NotImplementedException();
        }

        private void EmitDynamicBlockNode(int block)
        {
            throw new NotImplementedException();
        }

        private void EmitImportNode(AssociativeNode node)
        {
            //doing absolutely nothing is actually
            //enough to import binaries.
            //TODO do other important things here!
            //see: ProtoAssociative.CodeGen.EmitImportNode
        }
        /// <summary>
        /// Emits binary expression IL, returns type of RHS if assignment.
        /// </summary>
        /// <param name="node"></param>
        /// <returns>T of right hand side if assignment.</returns>
        /// <exception cref="ArgumentException"></exception>
        /// <exception cref="Exception"></exception>
        private Type EmitBinaryExpressionNode(AssociativeNode node)
        {
            var bNode = node as BinaryExpressionNode;
            if (bNode == null) throw new ArgumentException("AST node must be a Binary Expression");

            if (bNode.Optr == ProtoCore.DSASM.Operator.assign)
            {
                var t = DfsTraverse(bNode.RightNode);

                if (compilePass == CompilePass.MethodLookup) return null;

                var lNode = bNode.LeftNode as IdentifierNode;
                if (lNode == null)
                {
                    throw new Exception("Left node is expected to be an identifier.");
                }
                if (compilePass == CompilePass.GatherTypeInfo)
                {
                    if (variables.ContainsKey(lNode.Value))
                    {
                        // variable being assigned already exists in dictionary.
                        throw new Exception("Variable redefinition is not allowed.");
                    }
                    variables.Add(lNode.Value, new Tuple<int, Type>(++localVarIndex, t));
                }
<<<<<<< HEAD
                DeclareLocal(t);
                var currentLocalVarIndex = variables[lNode.Value].Item1;
                EmitOpCode(OpCodes.Stloc, currentLocalVarIndex);
=======
                variables.Add(lNode.Value, new Tuple<int, Type>(++localVarIndex, t));
                DeclareLocal(t, lNode.Value);

                EmitOpCode(OpCodes.Stloc, localVarIndex);
>>>>>>> 52663689
                // Add variable to output dictionary: output.Add("varName", variable);
                EmitOpCode(OpCodes.Ldarg_2);
                EmitOpCode(OpCodes.Ldstr, lNode.Value);
                // if t is a single value, wrap it in an array of the single value.
                if (!typeof(IEnumerable).IsAssignableFrom(t) || typeof(string).IsAssignableFrom(t))
                {
                    var localVarIndxes = new List<int>() { currentLocalVarIndex };
                    EmitArray(t, localVarIndxes, (int varIdx, int _) =>
                    {
                        EmitOpCode(OpCodes.Ldloc, varIdx);
                    });
                }
                else
                {
                    EmitOpCode(OpCodes.Ldloc, currentLocalVarIndex);
                }
                var mInfo = typeof(IDictionary<string, IList>).GetMethod(nameof(IDictionary<string, IList>.Add));
                EmitOpCode(OpCodes.Callvirt, mInfo);
                return t;
            }
            return null;
        }

        private void EmitUnaryExpressionNode(AssociativeNode node)
        {
            throw new NotImplementedException();
        }

        private void EmitInlineConditionalNode(AssociativeNode node)
        {
            throw new NotImplementedException();
        }

        private Type EmitIdentifierListNode(AssociativeNode node)
        {
            var iln = node as IdentifierListNode;
            if (iln == null) throw new ArgumentException("AST node must be an Identifier List.");
            className = CoreUtils.GetIdentifierExceptMethodName(iln);

            return DfsTraverse(iln.RightNode);
        }

        private Type EmitExprListNode(AssociativeNode node)
        {
            if (compilePass == CompilePass.MethodLookup) return null;

            if (!(node is ExprListNode eln))
            {
                throw new ArgumentException("AST node must be an Expression List.");
            }
            var arrayTypes = GetTypeStatisticsForArray(eln);
            var ot = GetOverallTypeForArray(arrayTypes);

            EmitArray(ot, eln.Exprs, (AssociativeNode el, int idx) =>
            {
                Type t = DfsTraverse(el);
                if (t == null) return;

                if (ot == typeof(object) && t.IsValueType)
                {
                    EmitOpCode(OpCodes.Box, t);
                }
                if (ot == typeof(double))
                {
                    if (t == typeof(int) || t == typeof(long))
                    {
                        EmitOpCode(OpCodes.Conv_R8);
                    }
                }
            });
            return ot.MakeArrayType();
        }

        /// <summary>
        /// Creates an array of type "arrType" on the evaluation stack
        /// Each Item of the array must be emitted by the caller through the itemEmitter callback.
        /// </summary>
        /// <typeparam name="T"></typeparam>
        /// <param name="arrType">The type of the array</param>
        /// <param name="items">The list that will be iterated</param>
        /// <param name="itemEmitter">A callback on each of the items</param>
        private void EmitArray<T>(Type arrType, IEnumerable<T> items, Action<T, int> itemEmitter)
        {
            EmitOpCode(OpCodes.Ldc_I4, items == null ? 0 : items.Count());
            EmitOpCode(OpCodes.Newarr, arrType);

            if (items == null) return;

            OpCode stElemOpCode = OpCodes.Stelem_Ref;
            if (arrType == typeof(int))
            {
                stElemOpCode = OpCodes.Stelem_I4;
            }
            else if (arrType == typeof(long))
            {
                stElemOpCode = OpCodes.Stelem_I8;
            }
            else if (arrType == typeof(double))
            {
                stElemOpCode = OpCodes.Stelem_R8;
            }
            else if (arrType == typeof(bool))
            {
                stElemOpCode = OpCodes.Stelem_I1;
            }
            else if (arrType == typeof(char))
            {
                stElemOpCode = OpCodes.Stelem_I2;
            }

            int itemIndex = -1;
            foreach (T item in items)
            {
                itemIndex++;

                EmitOpCode(OpCodes.Dup);
                EmitOpCode(OpCodes.Ldc_I4, itemIndex);

                itemEmitter(item, itemIndex);

                EmitOpCode(stElemOpCode);
            }
        }

        //tries to emit opcodes for indexing an array or dictioanry
        private (bool success, Type type) TryEmitIndexing(FunctionCallNode fcn)
        {
          

            //to emit the correct msil we need to know the type of collection we are indexing.
            var array = fcn.FormalArguments.FirstOrDefault();

            //lets check the types in the astTypeMap - if enough info is known
            //we can proceed to emit indexing opcodes.
            if(compilePass == CompilePass.emitIL)
            {
                Type arrayT;
                if (astTypeInfoMap.TryGetValue(array.ID, out arrayT))
                {
                    //can't handle these with compile time indexing.
                    //TODO remove IList from this if stmt when we figure out function call return wrapping behavior.
                    //this is still a problem for BuiltIn Dictionaries that are wrapped in an IList.
                    if (arrayT == null || arrayT == typeof(IList) || arrayT == typeof(object))
                    {
                        return (false, null);
                    }
                }
                else
                {
                    return (false, null);
                }
            }
          
            //emit load array to stack.
            var t = DfsTraverse(array);

            if (t == null)
            {
                return (false, null);
            }
            else if (typeof(IDictionary).IsAssignableFrom(t))
            {
                if (t.IsGenericType)
                {
                    EmitIndexingForDictionary(fcn.FormalArguments[0], fcn.FormalArguments[1], t);
                    return (true, t.GenericTypeArguments[0]);
                }
                else
                {
                    EmitIndexingForDictionary(fcn.FormalArguments[0], fcn.FormalArguments[1], t);
                    return (true, typeof(object));
                }
            }
            //builtin DS dict is a wrapper
            else if (typeof(DesignScript.Builtin.Dictionary).IsAssignableFrom(t))
            {
                //TODO
                //emit function call for ValueAtKey or fallback to replication.
            }

            else if (t.IsArray)
            {
                EmitIndexingForArray(fcn.FormalArguments[0], fcn.FormalArguments[1], t.GetElementType());
                return (true, t.GetElementType());
            }
            // TODO we may want to bail for IList currently and let 
            // replication handle it as Ilist is usually a replicated output, and is nested.
            //Today either we end up emitting IList index opcodes incorrectly for all func return vals,
            //or we'll call the wrong overload until overload matching is fixed.
            else if (t == typeof(IList))
            {
                if (t.IsGenericType)
                {
                    EmitIndexingForIList(fcn.FormalArguments[0], fcn.FormalArguments[1], t, t.GenericTypeArguments[0]);
                    return (true, t.GenericTypeArguments[0]);
                }
                else
                {
                    EmitIndexingForIList(fcn.FormalArguments[0], fcn.FormalArguments[1], t, typeof(object));
                    return (true, typeof(object));
                }
            }
            EmitILComment("NOT ENOUGH TYPE INFO TO EMIT INDEXING");
            return (false, null);
        }


        private void EmitIndexingForIList(AssociativeNode array, AssociativeNode index, Type collectionType, Type listElementType)
        {
            var indexT = DfsTraverse(index);
            var mi = typeof(IList).GetMethod("get_Item", BindingFlags.Instance | BindingFlags.Public);
            if (collectionType.IsGenericType)
            {
                mi = collectionType.GetMethod("get_Item");
            }
            EmitOpCode(OpCodes.Callvirt, mi);
            EmitILComment("INDEX ILIST OPERATION END");
        }

        private void EmitIndexingForDictionary(AssociativeNode array, AssociativeNode index, Type collectionType)
        {
            var indexT = DfsTraverse(index);
            var mi = typeof(IDictionary).GetMethod("get_Item", BindingFlags.Instance | BindingFlags.Public);
            if (collectionType.IsGenericType)
            {
                mi = collectionType.GetMethod("get_Item");
            }
            EmitOpCode(OpCodes.Callvirt, mi);
            EmitILComment("INDEX IDICTIONARY OPERATION END");
        }

        private void EmitIndexingForArray(AssociativeNode array, AssociativeNode index, Type arrayElementType)
        {
            //emit load index to stack.
            var indexT = DfsTraverse(index);
            //TODO if indexT is a collection then we need to generate multiple ldelem calls -
            //or we could also give up and let replication handle this by falling back to ValueAtIndex()

            //emit the call to do the lookup.
            if (arrayElementType.IsValueType)
            {
                EmitOpCode(OpCodes.Ldelem, arrayElementType);
            }
            else
            {
                EmitOpCode(OpCodes.Ldelem_Ref);
            }
            EmitILComment("INDEX ARRAY OPERATION END");
        }


        private Type EmitFunctionCallNode(AssociativeNode node)
        {
            var fcn = node as FunctionCallNode;
            if (fcn == null) throw new ArgumentException("AST node must be a Function Call Node.");

            methodName = fcn.Function.Name;
            var args = fcn.FormalArguments;
            var numArgs = args.Count;
            if (CoreUtils.IsInternalMethod(methodName))
            {
                className = nameof(BuiltIn);
            }


            //if the method name is builtin.valueAtIndex then don't emit a function call yet.
            //instead try to emit direct indexing... to do so, we'll need to wait until ilemit phase
            //so variable dictionary has valid data.
            if (className == Node.BuiltinGetValueAtIndexTypeName && methodName == Node.BuiltinValueAtIndexMethodName)
            {
                if (compilePass == CompilePass.MethodLookup)
                {
                    return null;
                }
                //try to emit indexing
                {
                    //if we succeed, no need to emit a function call for indexing.
                    //if we fail to emit direct indexing, we should emit a function
                    //call for one of the ValueAtIndex() overloads or ValueAtIndexDynamic().

                    var indexResult = TryEmitIndexing(fcn);
                    if (indexResult.success)
                    {
                        return indexResult.type;
                    }
                    //if we fail to emit indexing at compile time, 
                    //emit a function call to ValueAtIndexDynamic to avoid overload issues.
                    else
                    {
                        methodName = nameof(DesignScript.Builtin.Get.ValueAtIndexDynamic);
                        EmitILComment("NOT ENOUGH TYPE INFO TO EMIT INDEXING, EMIT VALUEATINDEXDYNAMIC FUNCTION CALL");
                    }
                }
            }

            if (compilePass == CompilePass.MethodLookup)
            {
                FunctionLookup(args);
                return null;
            }

            // Emit methodCache
            EmitOpCode(OpCodes.Ldarg_1);

            // Emit className for input to call to CodeGenIL.KeyGen
            EmitOpCode(OpCodes.Ldstr, className);

            // Emit methodName for input to call to CodeGenIL.KeyGen
            EmitOpCode(OpCodes.Ldstr, methodName);
            EmitOpCode(OpCodes.Ldc_I4, numArgs);

            var keygen = typeof(CodeGenIL).GetMethod(nameof(CodeGenIL.KeyGen));
            EmitOpCode(OpCodes.Call, keygen);

<<<<<<< HEAD
            var local = DeclareLocal(typeof(IEnumerable<MethodBase>));
            //local could be null if we are not emitting currently.
            if(local != null)
            {
                EmitOpCode(OpCodes.Ldloca, local);
            }
=======
            var local = DeclareLocal(typeof(IEnumerable<MethodBase>), "mInfos");

            EmitOpCode(OpCodes.Ldloca, local);
>>>>>>> 52663689

            // Emit methodCache.TryGetValue(KeyGen(...), out IEnumerable<MethodBase> mInfos)
            var dictLookup = typeof(IDictionary<int, IEnumerable<MethodBase>>).GetMethod(
                nameof(IDictionary<int, IEnumerable<MethodBase>>.TryGetValue));
            EmitOpCode(OpCodes.Callvirt, dictLookup);

            EmitOpCode(OpCodes.Pop);
            if (local != null)
            {
                EmitOpCode(OpCodes.Ldloc, local.LocalIndex);
            }

            // Retrieve previously cached functions
            // TODO: Decide whether to process overloaded methods at compile time or leave it for runtime.
            // For now, we assume no overloads.
            var mBase = FunctionLookup(args).FirstOrDefault();
            var parameters = mBase.GetParameters();

            // number of args = number of parameters if static.
            // num args = num params + 1 if instance as first arg is this pointer.
            var isStatic = mBase.IsStatic;

            // Emit args for input to call to ReplicationLogic
            EmitArray(typeof(object), args, (AssociativeNode n, int index) =>
            {
                Type t = DfsTraverse(n);
                if (isStatic)
                {
<<<<<<< HEAD
                    t = EmitCoercionCode(n,t, parameters[index]);
                }
                else if (index > 0)
                {
                    t = EmitCoercionCode(n,t, parameters[index - 1]);
=======
                    t = EmitCoercionCode(n, t, parameters[index]);
                }
                else if (index > 0)
                {
                    t = EmitCoercionCode(n, t, parameters[index - 1]);
>>>>>>> 52663689
                }

                if (t == null) return;

                if (t.IsValueType)
                {
                    EmitOpCode(OpCodes.Box, t);
                }
            });

            // Emit guides
            EmitArray(typeof(string[]), args, (AssociativeNode n, int idx) =>
            {
                if (n is ArrayNameNode argIdent)
                {
                    var argGuides = argIdent.ReplicationGuides;
                    EmitArray(typeof(string), argGuides, (AssociativeNode gn, int gidx) =>
                    {
                        EmitOpCode(OpCodes.Ldstr, (gn as ReplicationGuideNode).RepGuide.Name);
                    });
                }
                else
                {
                    // Emit an empty string array.
                    EmitArray<string>(arrType: typeof(string), items: null, itemEmitter: null);
                }
            });

            // Emit call to ReplicationLogic
            keygen = typeof(Replication).GetMethod(nameof(Replication.ReplicationLogic));
            EmitOpCode(OpCodes.Call, keygen);

            return typeof(IList);
        }

        private void EmitFunctionDefinitionNode(AssociativeNode node)
        {
            throw new NotImplementedException();
        }

        private void EmitConstructorDefinitionNode(AssociativeNode node)
        {
            throw new NotImplementedException();
        }

        private void EmitClassDeclNode(AssociativeNode node)
        {
            throw new NotImplementedException();
        }

        private void EmitLanguageBlockNode(AssociativeNode node)
        {
            throw new NotImplementedException();
        }



        private double GetStepValueAsDouble(AssociativeNode stepNode)
        {
            if (stepNode == null)
            {
                return 1;
            }
            if (stepNode is IntNode stpInt)
            {
                return stpInt.Value;
            }
            if (stepNode is DoubleNode stpDB)
            {
                return stpDB.Value;
            }
            return double.NaN;
        }

        private bool CheckIdentType<T>(IdentifierNode ident)
        {
            if (variables.TryGetValue(ident.Value, out Tuple<int, Type> output))
            {
                if (typeof(T) == output.Item2)
                {
                    return true;
                }
            }
            return false;
        }

        private Type EmitRangeExprNode(AssociativeNode node)
        {
            //we don't do anything if this is the methodlookup phase
            //as we need want to access the variable types which are not computed
            //until the emitIL phase.
            if (compilePass == CompilePass.MethodLookup)
            {
                return null;
            }
            const string unselectedToken = "UNSELECTEDTOKEN";
            const string intRangeMethodName = nameof(Builtin.RangeHelpers.GenerateRangeILInt);
            const string doubleRangeMethodName = nameof(Builtin.RangeHelpers.GenerateRangeILDouble);

            var range = node as RangeExprNode;
            var fromNode = range.From;
            var toNode = range.To;
            var stepNode = range.Step;
            var stepOp = range.StepOperator;
            var hasAmountOperator = range.HasRangeAmountOperator;

            //TODO we may want to do this check again at runtime.
            if (stepNode is DoubleNode && stepOp == DSASM.RangeStepOperator.Number)
            {
                throw new ArgumentException(Resources.kInvalidAmountInRangeExpression);
            }


            var methodName = unselectedToken;

            var isIntStep = stepNode is IntNode stpInt ||
                (hasAmountOperator && stepOp == DSASM.RangeStepOperator.StepSize && stepNode is DoubleNode stpDB && Math.Truncate(stpDB.Value) == stpDB.Value) ||
                stepNode == null;


            if (fromNode is IntNode fint && toNode is IntNode tint && isIntStep)
            {

                var stpval = GetStepValueAsDouble(stepNode);
                //the requested range was not divided evenly by the approximate step, so we create a double range.
                if (stepOp == DSASM.RangeStepOperator.ApproximateSize && Math.Abs(fint.Value - tint.Value) % stpval != 0 ||
                   //the requested number of items does not fit evenly into the range, so we create a double range.
                   stepOp == DSASM.RangeStepOperator.Number && (Math.Abs(fint.Value - tint.Value) % (stpval - 1) != 0)
                   )
                {
                    methodName = doubleRangeMethodName;
                }
                else
                {
                    methodName = intRangeMethodName;
                }
            }

            else if (fromNode is DoubleNode || toNode is DoubleNode || stepNode is DoubleNode)
            {
                methodName = doubleRangeMethodName;
            }

            //we still have not selected a method, lets check if our inputs are idents and have known types.
            if (methodName == unselectedToken)
            {
                //if we are generating a simple range and we have all doubles or ints we know what methods to call
                //in other cases we can't determine which overload to call without the values of these idents.
                if (stepOp == DSASM.RangeStepOperator.StepSize)
                {
                    if (new[] { fromNode, toNode, stepNode }.All(x => x is IdentifierNode ident && CheckIdentType<long>(ident)))
                    {
                        methodName = intRangeMethodName;
                    }
                    else if (new[] { fromNode, toNode, stepNode }.All(x => x is IdentifierNode ident && CheckIdentType<double>(ident)))
                    {
                        methodName = doubleRangeMethodName;
                    }
                }
            }
            if (methodName == unselectedToken)
            {
                //if we still have not been able to determine the type of range to generate, temporarily generate a double range.
                //TODO when we add alphabetic ranges we'll want to check for string/char types in the above logic but,
                //if we still get to this line we'll need to call a dynamic version of generate range that boxes objects.
                methodName = doubleRangeMethodName;
            }

            //call the generate method we've selected.

            IntNode op = null;
            switch (stepOp)
            {
                case DSASM.RangeStepOperator.StepSize:
                    op = new IntNode(0);
                    break;
                case DSASM.RangeStepOperator.Number:
                    op = new IntNode(1);
                    break;
                case DSASM.RangeStepOperator.ApproximateSize:
                    op = new IntNode(2);
                    break;
                default:
                    op = new IntNode(-1);
                    break;
            }
            var arguments = new List<AssociativeNode>
            {
                fromNode,
                toNode,
                stepNode ?? new NullNode(),
                op,
                AstFactory.BuildBooleanNode(stepNode != null),
                AstFactory.BuildBooleanNode(hasAmountOperator),
            };


            var rangeExprFunc = AstFactory.BuildFunctionCall(methodName, arguments);
            var idlist = new IdentifierListNode()
            {
                LeftNode = new IdentifierNode(typeof(Builtin.RangeHelpers).FullName),
                RightNode = rangeExprFunc
            };
            //we want to cache the call to generate range, so traverse down in any case.
            var t = DfsTraverse(idlist);

            return t;
        }


        private Type EmitNullNode(AssociativeNode node)
        {
            if (compilePass == CompilePass.MethodLookup) return null;
            if (node is NullNode)
            {
                EmitOpCode(OpCodes.Ldnull);
                return null;
            }
            throw new ArgumentException("null node is expected.");
        }

        private void EmitDefaultArgNode()
        {
            throw new NotImplementedException();
        }

        private Type EmitStringNode(AssociativeNode node)
        {
            if (compilePass == CompilePass.MethodLookup) return null;

            if (node is StringNode strNode)
            {
                EmitOpCode(OpCodes.Ldstr, strNode.Value);
                return typeof(string);
            }
            throw new ArgumentException("string node is expected.");
        }

        private Type EmitCharNode(AssociativeNode node)
        {
            if (compilePass == CompilePass.MethodLookup) return null;

            if (node is CharNode charNode)
            {
                EmitOpCode(OpCodes.Ldc_I4_S, charNode.Value[0]);
                return typeof(char);
            }
            throw new ArgumentException("char node is expected.");
        }

        private Type EmitBooleanNode(AssociativeNode node)
        {
            if (compilePass == CompilePass.MethodLookup) return null;

            if (node is BooleanNode boolNode)
            {
                if (boolNode.Value)
                    EmitOpCode(OpCodes.Ldc_I4_1);
                else
                    EmitOpCode(OpCodes.Ldc_I4_0);
                return typeof(bool);
            }
            throw new ArgumentException("bool node is expected.");
        }

        private Type EmitDoubleNode(AssociativeNode node)
        {
            if (compilePass == CompilePass.MethodLookup) return null;

            if (node is DoubleNode dblNode)
            {
                EmitOpCode(OpCodes.Ldc_R8, dblNode.Value);
                return typeof(double);
            }
            throw new ArgumentException("double node is expected.");
        }

        private Type EmitIntNode(AssociativeNode node)
        {
            if (compilePass == CompilePass.MethodLookup) return null;

            if (node is IntNode intNode)
            {
                EmitOpCode(OpCodes.Ldc_I8, intNode.Value);
                return typeof(long);
            }
            throw new ArgumentException("Int node is expected.");
        }

        private Type EmitIdentifierNode(AssociativeNode node)
        {

            if (compilePass == CompilePass.MethodLookup) return null;

            // only handle identifiers on rhs of assignment expression for now.
            if (node is IdentifierNode idNode)
            {
                // local variables on rhs of expression should have already been defined.
                if (!variables.TryGetValue(idNode.Value, out Tuple<int, Type> tup))
                {
                    throw new Exception("Variable is undefined!");
                }
                EmitOpCode(OpCodes.Ldloc, tup.Item1);
                return tup.Item2;
            }
            throw new ArgumentException("Identifier node expected.");
        }

        public void Dispose()
        {
            writer?.Dispose();
        }
    }

}<|MERGE_RESOLUTION|>--- conflicted
+++ resolved
@@ -134,11 +134,7 @@
             EmitOpCode(OpCodes.Call, roundMethod);
         }
 
-<<<<<<< HEAD
-        private Type EmitCoercionCode(AssociativeNode arg,Type argType, ParameterInfo param)
-=======
         private Type EmitCoercionCode(AssociativeNode arg, Type argType, ParameterInfo param)
->>>>>>> 52663689
         {
             if (param.ParameterType.IsAssignableFrom(argType)) return argType;
 
@@ -166,51 +162,27 @@
 
             if (argType == typeof(double[]) && typeof(IEnumerable<int>).IsAssignableFrom(param.ParameterType))
             {
-<<<<<<< HEAD
-                return EmitArrayCoercion<double, int>(arg,param.ParameterType);
+                return EmitArrayCoercion<double, int>(arg, param.ParameterType);
             }
             if (argType == typeof(int[]) && typeof(IEnumerable<double>).IsAssignableFrom(param.ParameterType))
             {
-                return EmitArrayCoercion<int, double>(arg,param.ParameterType);
+                return EmitArrayCoercion<int, double>(arg, param.ParameterType);
             }
             if (argType == typeof(double[]) && typeof(IEnumerable<long>).IsAssignableFrom(param.ParameterType))
             {
-                return EmitArrayCoercion<double, long>(arg,param.ParameterType);
+                return EmitArrayCoercion<double, long>(arg, param.ParameterType);
             }
             if (argType == typeof(long[]) && typeof(IEnumerable<double>).IsAssignableFrom(param.ParameterType))
             {
-                return EmitArrayCoercion<long, double>(arg,param.ParameterType);
+                return EmitArrayCoercion<long, double>(arg, param.ParameterType);
             }
             if (argType == typeof(long[]) && typeof(IEnumerable<int>).IsAssignableFrom(param.ParameterType))
             {
-                return EmitArrayCoercion<long, int>(arg,param.ParameterType);
+                return EmitArrayCoercion<long, int>(arg, param.ParameterType);
             }
             if (argType == typeof(int[]) && typeof(IEnumerable<long>).IsAssignableFrom(param.ParameterType))
             {
-                return EmitArrayCoercion<int, long>(arg,param.ParameterType);
-=======
-                return EmitArrayCoercion<double, int>(arg, param.ParameterType);
-            }
-            if (argType == typeof(int[]) && typeof(IEnumerable<double>).IsAssignableFrom(param.ParameterType))
-            {
-                return EmitArrayCoercion<int, double>(arg, param.ParameterType);
-            }
-            if (argType == typeof(double[]) && typeof(IEnumerable<long>).IsAssignableFrom(param.ParameterType))
-            {
-                return EmitArrayCoercion<double, long>(arg, param.ParameterType);
-            }
-            if (argType == typeof(long[]) && typeof(IEnumerable<double>).IsAssignableFrom(param.ParameterType))
-            {
-                return EmitArrayCoercion<long, double>(arg, param.ParameterType);
-            }
-            if (argType == typeof(long[]) && typeof(IEnumerable<int>).IsAssignableFrom(param.ParameterType))
-            {
-                return EmitArrayCoercion<long, int>(arg, param.ParameterType);
-            }
-            if (argType == typeof(int[]) && typeof(IEnumerable<long>).IsAssignableFrom(param.ParameterType))
-            {
                 return EmitArrayCoercion<int, long>(arg, param.ParameterType);
->>>>>>> 52663689
             }
             if (typeof(IList).IsAssignableFrom(argType) && typeof(IEnumerable<double>).IsAssignableFrom(param.ParameterType))
             {
@@ -228,10 +200,7 @@
 
             return argType;
         }
-<<<<<<< HEAD
-=======
-
->>>>>>> 52663689
+
         private Type EmitIListCoercion<T>(AssociativeNode arg)
         {
             if (compilePass == CompilePass.GatherTypeInfo)
@@ -287,12 +256,9 @@
             {
                 currentVarIndex = variables[ident.Value].Item1;
             }
-<<<<<<< HEAD
             //TODO fix SomeFunction([1,2,3]) case
             //where emitExpression directly emits args.
 
-=======
->>>>>>> 52663689
             EmitOpCode(OpCodes.Ldloc, currentVarIndex);
             EmitOpCode(OpCodes.Ldloc, counterIndex);
 
@@ -343,11 +309,7 @@
         }
 
         // Coerce int/long/double arrays to IEnumerable<T> or IList<T>
-<<<<<<< HEAD
-        private Type EmitArrayCoercion<Source, Target>(AssociativeNode arg,Type ienumerableParamType)
-=======
         private Type EmitArrayCoercion<Source, Target>(AssociativeNode arg, Type ienumerableParamType)
->>>>>>> 52663689
         {
             if (compilePass == CompilePass.GatherTypeInfo)
             {
@@ -392,7 +354,6 @@
             EmitOpCode(OpCodes.Ldloc, counterIndex);
 
             // Load array to be coerced.
-<<<<<<< HEAD
             var currentVarIndex = localVarIndex;
             if (arg is IdentifierNode ident)
             {
@@ -401,14 +362,6 @@
             //TODO fix SomeFunction([1,2,3]) case
             //where emitExpression directly emits args.
 
-=======
-            int currentVarIndex = localVarIndex;
-            var ident = arg as IdentifierNode;
-            if (ident != null)
-            {
-                currentVarIndex = variables[ident.Value].Item1;
-            }
->>>>>>> 52663689
             EmitOpCode(OpCodes.Ldloc, currentVarIndex);
             EmitOpCode(OpCodes.Ldloc, counterIndex);
 
@@ -756,13 +709,9 @@
         }
 
         private LocalBuilder DeclareLocal(Type t, string identifier)
-        {
-<<<<<<< HEAD
+        {         
             if (compilePass == CompilePass.GatherTypeInfo) return null;
-            writer.WriteLine($"{nameof(ilGen.DeclareLocal)} {t}");
-=======
             writer.WriteLine($"{nameof(ilGen.DeclareLocal)} {t} {identifier}");
->>>>>>> 52663689
             return ilGen.DeclareLocal(t);
         }
 
@@ -902,16 +851,9 @@
                     }
                     variables.Add(lNode.Value, new Tuple<int, Type>(++localVarIndex, t));
                 }
-<<<<<<< HEAD
                 DeclareLocal(t);
                 var currentLocalVarIndex = variables[lNode.Value].Item1;
                 EmitOpCode(OpCodes.Stloc, currentLocalVarIndex);
-=======
-                variables.Add(lNode.Value, new Tuple<int, Type>(++localVarIndex, t));
-                DeclareLocal(t, lNode.Value);
-
-                EmitOpCode(OpCodes.Stloc, localVarIndex);
->>>>>>> 52663689
                 // Add variable to output dictionary: output.Add("varName", variable);
                 EmitOpCode(OpCodes.Ldarg_2);
                 EmitOpCode(OpCodes.Ldstr, lNode.Value);
@@ -1226,18 +1168,12 @@
             var keygen = typeof(CodeGenIL).GetMethod(nameof(CodeGenIL.KeyGen));
             EmitOpCode(OpCodes.Call, keygen);
 
-<<<<<<< HEAD
-            var local = DeclareLocal(typeof(IEnumerable<MethodBase>));
+            var local = DeclareLocal(typeof(IEnumerable<MethodBase>), "mInfos");
             //local could be null if we are not emitting currently.
             if(local != null)
             {
                 EmitOpCode(OpCodes.Ldloca, local);
             }
-=======
-            var local = DeclareLocal(typeof(IEnumerable<MethodBase>), "mInfos");
-
-            EmitOpCode(OpCodes.Ldloca, local);
->>>>>>> 52663689
 
             // Emit methodCache.TryGetValue(KeyGen(...), out IEnumerable<MethodBase> mInfos)
             var dictLookup = typeof(IDictionary<int, IEnumerable<MethodBase>>).GetMethod(
@@ -1266,19 +1202,11 @@
                 Type t = DfsTraverse(n);
                 if (isStatic)
                 {
-<<<<<<< HEAD
-                    t = EmitCoercionCode(n,t, parameters[index]);
+                    t = EmitCoercionCode(n, t, parameters[index]);
                 }
                 else if (index > 0)
                 {
-                    t = EmitCoercionCode(n,t, parameters[index - 1]);
-=======
-                    t = EmitCoercionCode(n, t, parameters[index]);
-                }
-                else if (index > 0)
-                {
                     t = EmitCoercionCode(n, t, parameters[index - 1]);
->>>>>>> 52663689
                 }
 
                 if (t == null) return;
