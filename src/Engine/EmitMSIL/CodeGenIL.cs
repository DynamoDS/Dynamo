using Dynamo.Scheduler;
using ProtoCore.AST;
using ProtoCore.AST.AssociativeAST;
using ProtoCore.Lang;
using ProtoCore.Properties;
using ProtoCore.Utils;
using ProtoFFI;
using System;
using System.Collections;
using System.Collections.Generic;
using System.Configuration.Assemblies;
using System.Diagnostics;
using System.IO;
using System.Linq;
using System.Reflection;
using System.Reflection.Emit;
using DSASM = ProtoCore.DSASM;

namespace EmitMSIL
{
    public class CodeGenIL : IDisposable
    {
        private ILGenerator ilGen;
        internal string className;
        internal string methodName;
        private IDictionary<string, IList> input;

        internal ProtoCore.MSILRuntimeCore runtimeCore;
        private Dictionary<string, Tuple<int, Type>> variables = new Dictionary<string, Tuple<int, Type>>();
        private string logPath;
        /// <summary>
        /// AST node to type info map, filled in the GatherTypeInfo compiler phase.
        /// </summary>
        private Dictionary<int, Type> astTypeInfoMap = new Dictionary<int, Type>();
<<<<<<< HEAD
//#if DEBUG
        private StreamWriter writer;
//#endif
=======
#if DEBUG
        private StreamWriter writer;
#endif
>>>>>>> 36f52d97
        private Dictionary<int, IEnumerable<ProtoCore.CLRFunctionEndPoint>> methodCache = new Dictionary<int, IEnumerable<ProtoCore.CLRFunctionEndPoint>>();
        private Dictionary<int, bool> willReplicateCache = new Dictionary<int, bool>();
        private CompilePass compilePass;
        internal (TimeSpan compileTime, TimeSpan executionTime) CompileAndExecutionTime;

        private enum CompilePass
        {
            // Compile pass to perform method lookup and populate method cache only
            MethodLookup,
            // Compile pass that performs the actual MSIL opCode emission
            emitIL,
            GatherTypeInfo,
            Done
        }

        public static int KeyGen(string className, string methodName, int numParameters)
        {
            unchecked
            {
                int hash = 0;
                hash = (hash * 397) ^ className.GetHashCode();
                hash = (hash * 397) ^ methodName.GetHashCode();
                return hash + numParameters;
            }
        }

        internal CodeGenIL(IDictionary<string, IList> input, string filePath, ProtoCore.MSILRuntimeCore runtimeCore)
        {
            this.logPath = filePath;
            this.input = input;
#if DEBUG
            writer = new StreamWriter(filePath);
#endif
            this.runtimeCore = runtimeCore;
        }

        internal IDictionary<string, object> Emit(List<AssociativeNode> astList)
        {
            var compileResult = CompileAstToDynamicType(astList, AssemblyBuilderAccess.RunAndSave);
            // Invoke emitted method (ExecuteIL.Execute)
            var t = compileResult.tbuilder.CreateType();
            var mi = t.GetMethod("Execute", BindingFlags.NonPublic | BindingFlags.Static);
            var output = new BuiltIn.MSILOutputMap<string, object>(runtimeCore);
            compileResult.asmbuilder.Save("DynamicAssembly.dll");

            // null can be replaced by an 'input' dictionary if available.
            var obj = mi.Invoke(null, new object[] { null, methodCache, output, runtimeCore });


            return output;
        }

        internal IDictionary<string, object> EmitAndExecute(List<AssociativeNode> astList)
        {
            var timer = new Stopwatch();
            timer.Start();
            var compileResult = CompileAstToDynamicType(astList, AssemblyBuilderAccess.RunAndCollect);
            timer.Stop();
            CompileAndExecutionTime.compileTime = timer.Elapsed;

            // Invoke emitted method (ExecuteIL.Execute)
            timer.Restart();
            var t = compileResult.tbuilder.CreateType();
            var mi = t.GetMethod("Execute", BindingFlags.NonPublic | BindingFlags.Static);
            var output = new BuiltIn.MSILOutputMap<string, object>(runtimeCore);
            mi.Invoke(null, new object[] { null, methodCache, output, runtimeCore });
            timer.Stop();
            CompileAndExecutionTime.executionTime = timer.Elapsed;

            return output;
        }

        private (AssemblyBuilder asmbuilder, TypeBuilder tbuilder) CompileAstToDynamicType(List<AssociativeNode> astList, AssemblyBuilderAccess access)
        {
            AssemblyBuilder asm;
            TypeBuilder type;
#if DEBUG
            using (writer = new StreamWriter(logPath))
            {
#endif
                compilePass = CompilePass.MethodLookup;
                // 0. Gather all loaded function endpoints and cache them.
                foreach (var ast in astList)
                {
                    DfsTraverse(ast);
                }
                // 1. Create assembly builder (dynamic assembly)
                asm = BuilderHelper.CreateAssemblyBuilder("DynamicAssembly", false, access);
                // 2. Create module builder
                var mod = BuilderHelper.CreateDLLModuleBuilder(asm, "DynamicAssembly");
                // 3. Create type builder (name it "ExecuteIL")
                type = BuilderHelper.CreateType(mod, "ExecuteIL");
                // 4. Create method ("Execute"), get ILGenerator 
                var execMethod = BuilderHelper.CreateMethod(type, "Execute",
                    System.Reflection.MethodAttributes.Static | System.Reflection.MethodAttributes.Private, typeof(void), new[] { typeof(IDictionary<string, IList>),
                typeof(IDictionary<int, IEnumerable<ProtoCore.CLRFunctionEndPoint>>), typeof(IDictionary<string, object>), typeof(ProtoCore.MSILRuntimeCore)});
                ilGen = execMethod.GetILGenerator();

                compilePass = CompilePass.GatherTypeInfo;
                // 5. Traverse AST and gather what type info we can.
                foreach (var ast in astList)
                {
                    DfsTraverse(ast);
                }

                compilePass = CompilePass.emitIL;
                // 6. Traverse AST and use ILGen to emit code for Execute method
                foreach (var ast in astList)
                {
                    DfsTraverse(ast);
                }
                EmitOpCode(OpCodes.Ret);
                return (asm, type);
#if DEBUG
            }
#endif
            EmitOpCode(OpCodes.Ret);

            return (asm, type);
        }

        // Given a double value on the stack, emit call to Math.Round(arg, 0, MidpointRounding.AwayFromZero);
        // to convert to int or long.
        private void EmitMathRound()
        {
            EmitOpCode(OpCodes.Ldc_I4_0);
            EmitOpCode(OpCodes.Ldc_I4_1);
            var roundMethod = typeof(Math).GetMethod(nameof(Math.Round), new[] { typeof(double), typeof(int), typeof(MidpointRounding) });
            EmitOpCode(OpCodes.Call, roundMethod);
        }

        private Type EmitCoercionCode(AssociativeNode arg, Type argType, Type param)
        {
            EmitILComment("coerce impl");
            if (argType == null) return argType;

            if(param == typeof(object) && argType.IsValueType)
            {
                EmitOpCode(OpCodes.Box, argType);
                return typeof(object);
            }

            if (param.IsAssignableFrom(argType)) return argType;

            if(argType == typeof(double) && param == typeof(long))
            {
                // Call Math.Round(arg, 0, MidpointRounding.AwayFromZero);
                EmitMathRound();

                EmitOpCode(OpCodes.Conv_I8);
                return typeof(long);
            }
            if (argType == typeof(double) && param == typeof(int))
            {
                // Call Math.Round(arg, 0, MidpointRounding.AwayFromZero);
                EmitMathRound();

                EmitOpCode(OpCodes.Conv_I4);
                return typeof(int);
            }
            if (argType == typeof(long) && param == typeof(int))
            {
                EmitOpCode(OpCodes.Conv_I4);
                return typeof(int);
            }
            if (argType == typeof(long) && param == typeof(double))
            {
                EmitOpCode(OpCodes.Conv_R8);
                return typeof(double);
            }

            if (argType == typeof(double[]) && typeof(IEnumerable<int>).IsAssignableFrom(param))
            {
                return EmitArrayCoercion<double, int>(arg, param);
            }
            if (argType == typeof(int[]) && typeof(IEnumerable<double>).IsAssignableFrom(param))
            {
                return EmitArrayCoercion<int, double>(arg, param);
            }
            if (argType == typeof(double[]) && typeof(IEnumerable<long>).IsAssignableFrom(param))
            {
                return EmitArrayCoercion<double, long>(arg, param);
            }
            if (argType == typeof(long[]) && typeof(IEnumerable<double>).IsAssignableFrom(param))
            {
                return EmitArrayCoercion<long, double>(arg, param);
            }
            if (argType == typeof(long[]) && typeof(IEnumerable<int>).IsAssignableFrom(param))
            {
                return EmitArrayCoercion<long, int>(arg, param);
            }
            if (argType == typeof(int[]) && typeof(IEnumerable<long>).IsAssignableFrom(param))
            {
                return EmitArrayCoercion<int, long>(arg, param);
            }

            if (typeof(IEnumerable<int>).IsAssignableFrom(argType) && typeof(IEnumerable<double>).IsAssignableFrom(param))
            {
                return EmitIEnumerableCoercion<int, double>(arg);
            }
            if (typeof(IEnumerable<int>).IsAssignableFrom(argType) && typeof(IEnumerable<long>).IsAssignableFrom(param))
            {
                return EmitIEnumerableCoercion<int, long>(arg);
            }
            if (typeof(IEnumerable<long>).IsAssignableFrom(argType) && typeof(IEnumerable<double>).IsAssignableFrom(param))
            {
                return EmitIEnumerableCoercion<long, double>(arg);
            }
            if (typeof(IEnumerable<long>).IsAssignableFrom(argType) && typeof(IEnumerable<int>).IsAssignableFrom(param))
            {
                return EmitIEnumerableCoercion<long, int>(arg);
            }
            if (typeof(IEnumerable<double>).IsAssignableFrom(argType) && typeof(IEnumerable<int>).IsAssignableFrom(param))
            {
                return EmitIEnumerableCoercion<double, int>(arg);
            }
            if (typeof(IEnumerable<double>).IsAssignableFrom(argType) && typeof(IEnumerable<long>).IsAssignableFrom(param))
            {
                return EmitIEnumerableCoercion<double, long>(arg);
            }
            // TODO: Add more coercion cases here.

            return argType;
        }

        private Type EmitIEnumerableCoercion<Source, Target>(AssociativeNode arg)
        {
            EmitILComment("coerce IEnumerable");
            if (compilePass == CompilePass.GatherTypeInfo)
            {
                return typeof(Target[]);
            }

            /* This is emitting the following foreach loop for the conversion:
             
                var len = a.Count();    // where a is an IEnumerable<Source>
                var res = new Target[len];
                int c = 0;
                foreach (var i in a)
                {
                    res[c] = i;
                    c++;
                }
            */

            // Load array to be coerced.
            LocalBuilder localBuilder;
            int sourceArrayIndex = -1;
            if (arg is IdentifierNode ident)
            {
                sourceArrayIndex = variables[ident.Value].Item1;
            }
            else
            {
                localBuilder = DeclareLocal(typeof(IEnumerable<Source>), "IEnumerable to coerce");
                sourceArrayIndex = localBuilder.LocalIndex;

                EmitOpCode(OpCodes.Stloc, sourceArrayIndex);
                EmitOpCode(OpCodes.Ldloc, sourceArrayIndex);
            }

            var mInfo = typeof(Enumerable).GetMethods().Single(
                m => m.Name == nameof(Enumerable.Count) && m.IsStatic && m.GetParameters().Length == 1);
            var genericMInfo = mInfo.MakeGenericMethod(typeof(Source));

            // len = source.Count();
            EmitOpCode(OpCodes.Call, genericMInfo);
            localBuilder = DeclareLocal(typeof(int), "length of IEnumerable to coerce");
            var sourceArrayLengthIndex = localBuilder.LocalIndex;
            EmitOpCode(OpCodes.Stloc, sourceArrayLengthIndex);

            // Load length of source array, var newarr = new Target[len];
            EmitOpCode(OpCodes.Ldloc, sourceArrayLengthIndex);
            EmitOpCode(OpCodes.Newarr, typeof(Target));

            // Declare new array to store coerced values
            var t = typeof(Target[]);
            localBuilder = DeclareLocal(t, "coerced target array");
            var newArrIndex = localBuilder.LocalIndex;
            EmitOpCode(OpCodes.Stloc, newArrIndex);

            // Emit for loop to loop over array and convert.

            // i = 0;
            EmitOpCode(OpCodes.Ldc_I4_0);
            localBuilder = DeclareLocal(typeof(int), "for loop counter");
            var counterIndex = localBuilder.LocalIndex;
            EmitOpCode(OpCodes.Stloc, counterIndex);

            // Load array to be coerced.
            EmitOpCode(OpCodes.Ldloc, sourceArrayIndex);
            mInfo = typeof(IEnumerable<Source>).GetMethod(nameof(IEnumerable<Source>.GetEnumerator));
            EmitOpCode(OpCodes.Callvirt, mInfo);

            localBuilder = DeclareLocal(typeof(IEnumerator<Source>), "enumerator");
            var enumeratorIndex = localBuilder.LocalIndex;
            EmitOpCode(OpCodes.Stloc, enumeratorIndex);

            var loopBodyLabel = DefineLabel();
            var loopCondLabel = DefineLabel();

            EmitOpCode(OpCodes.Br_S, loopCondLabel.Value);

            MarkLabel(loopBodyLabel.Value, "label:body");
            EmitOpCode(OpCodes.Ldloc, enumeratorIndex);

            var prop = typeof(IEnumerator<Source>).GetProperties(BindingFlags.Public | BindingFlags.Instance).Where(
                                    p => p.Name == nameof(IEnumerator<Source>.Current)).FirstOrDefault();
            mInfo = prop.GetAccessors().FirstOrDefault();
            EmitOpCode(OpCodes.Callvirt, mInfo);

            localBuilder = DeclareLocal(typeof(Source), "element in source array");
            var sourceArrayElementIndex = localBuilder.LocalIndex;
            EmitOpCode(OpCodes.Stloc, sourceArrayElementIndex);

            // target[i] = source_element;
            EmitOpCode(OpCodes.Ldloc, newArrIndex);
            EmitOpCode(OpCodes.Ldloc, counterIndex);
            EmitOpCode(OpCodes.Ldloc, sourceArrayElementIndex);
            if (typeof(Target) == typeof(double))
            {
                EmitOpCode(OpCodes.Conv_R8);
                EmitOpCode(OpCodes.Stelem_R8);
            }
            else if (typeof(Target) == typeof(int))
            {
                EmitOpCode(OpCodes.Conv_I4);
                EmitOpCode(OpCodes.Stelem_I4);
            }
            else if (typeof(Target) == typeof(long))
            {
                EmitOpCode(OpCodes.Conv_I8);
                EmitOpCode(OpCodes.Stelem_I8);
            }
            // i++;
            EmitOpCode(OpCodes.Ldloc, counterIndex);
            EmitOpCode(OpCodes.Ldc_I4_1);
            EmitOpCode(OpCodes.Add);
            EmitOpCode(OpCodes.Stloc, counterIndex);

            MarkLabel(loopCondLabel.Value, "label:loop condition");
            EmitOpCode(OpCodes.Ldloc, enumeratorIndex);

            mInfo = typeof(IEnumerator).GetMethod(nameof(IEnumerator.MoveNext));
            EmitOpCode(OpCodes.Callvirt, mInfo);

            EmitOpCode(OpCodes.Brtrue_S, loopBodyLabel.Value);

            EmitOpCode(OpCodes.Ldloc, enumeratorIndex);

            mInfo = typeof(IDisposable).GetMethod(nameof(IDisposable.Dispose));
            EmitOpCode(OpCodes.Callvirt, mInfo);

           
            EmitOpCode(OpCodes.Ldloc, newArrIndex);

            localBuilder = DeclareLocal(t, "target array");
            var targetArrayIndex = localBuilder.LocalIndex;
            EmitOpCode(OpCodes.Stloc, targetArrayIndex);
            EmitOpCode(OpCodes.Ldloc, targetArrayIndex);

            return t;
        }

        // Coerce int/long/double arrays to IEnumerable<T> or IList<T>
        private Type EmitArrayCoercion<Source, Target>(AssociativeNode arg, Type ienumerableParamType)
        {
            EmitILComment("array coercion");
            if (compilePass == CompilePass.GatherTypeInfo)
            {
                var returnType = typeof(Target[]);
                if (typeof(List<Target>).IsAssignableFrom(ienumerableParamType))
                {
                    returnType = typeof(List<Target>);
                }
                return returnType;
            }
            LocalBuilder localBuilder;
            // Load array to be coerced.
            int currentVarIndex = -1;
            if (arg is IdentifierNode ident)
            {
                currentVarIndex = variables[ident.Value].Item1;
            }
            else
            {
                localBuilder = DeclareLocal(typeof(Source[]), "array to coerce");
                currentVarIndex = localBuilder.LocalIndex;

                EmitOpCode(OpCodes.Stloc, currentVarIndex);
                EmitOpCode(OpCodes.Ldloc, currentVarIndex);
            }
            // Find length for array to be coerced (already on top of eval stack), len
            EmitOpCode(OpCodes.Ldlen);
            EmitOpCode(OpCodes.Conv_I4);

            // var newarr = new Target[len];
            EmitOpCode(OpCodes.Newarr, typeof(Target));

            // Declare new array to store coerced values
            var t = typeof(Target[]);
            localBuilder = DeclareLocal(t, "coerced array");
            var newArrIndex = localBuilder.LocalIndex;
            EmitOpCode(OpCodes.Stloc, newArrIndex);

            // Emit for loop to loop over array and convert.

            // i = 0;
            localBuilder = DeclareLocal(typeof(int), "for loop counter");
            var counterIndex = localBuilder.LocalIndex;
            EmitOpCode(OpCodes.Ldc_I4_0);
            EmitOpCode(OpCodes.Stloc, counterIndex);

            var loopBodyLabel = DefineLabel();
            var loopCondLabel = DefineLabel();

            EmitOpCode(OpCodes.Br_S, loopCondLabel.Value);

            // newarr[i] = (Target)arr[i];
            MarkLabel(loopBodyLabel.Value, "label:body");

            EmitOpCode(OpCodes.Ldloc, newArrIndex);
            EmitOpCode(OpCodes.Ldloc, counterIndex);

            
            EmitOpCode(OpCodes.Ldloc, currentVarIndex);
            EmitOpCode(OpCodes.Ldloc, counterIndex);

            if (typeof(Source) == typeof(double))
            {
                EmitOpCode(OpCodes.Ldelem_R8);
            }
            else if (typeof(Source) == typeof(long))
            {
                EmitOpCode(OpCodes.Ldelem_I8);
            }
            else if (typeof(Source) == typeof(int))
            {
                EmitOpCode(OpCodes.Ldelem_I4);
            }
            if (typeof(Target) == typeof(int))
            {
                if (typeof(Source) == typeof(double))
                {
                    EmitMathRound();
                }
                EmitOpCode(OpCodes.Conv_I4);
                EmitOpCode(OpCodes.Stelem_I4);
            }
            else if (typeof(Target) == typeof(long))
            {
                if (typeof(Source) == typeof(double))
                {
                    EmitMathRound();
                }
                EmitOpCode(OpCodes.Conv_I8);
                EmitOpCode(OpCodes.Stelem_I8);
            }
            if (typeof(Target) == typeof(double))
            {
                EmitOpCode(OpCodes.Conv_R8);
                EmitOpCode(OpCodes.Stelem_R8);
            }
            // i++;
            EmitOpCode(OpCodes.Ldloc, counterIndex);
            EmitOpCode(OpCodes.Ldc_I4_1);

            EmitOpCode(OpCodes.Add);
            
            EmitOpCode(OpCodes.Stloc, counterIndex);

            // i < arr.Length;
            MarkLabel(loopCondLabel.Value,"label:cond");

            EmitOpCode(OpCodes.Ldloc, counterIndex);

            // Load input array
            EmitOpCode(OpCodes.Ldloc, currentVarIndex);
            EmitOpCode(OpCodes.Ldlen);
            EmitOpCode(OpCodes.Conv_I4);

            EmitOpCode(OpCodes.Clt);

            EmitOpCode(OpCodes.Brtrue_S, loopBodyLabel.Value);

            EmitOpCode(OpCodes.Ldloc, newArrIndex);

            if(typeof(List<Target>).IsAssignableFrom(ienumerableParamType))
            {
                var requiredType = typeof(Target);
                var toListMethod = typeof(Enumerable).GetMethod(nameof(Enumerable.ToList));
                var mInfo = toListMethod.MakeGenericMethod(requiredType);

                EmitOpCode(OpCodes.Call, mInfo);
                t = typeof(List<Target>);
            }
            return t;
        }

        private IEnumerable<ProtoCore.CLRFunctionEndPoint> FunctionLookup(IList args)
        {
            var mbs = new List<ProtoCore.CLRFunctionEndPoint>();
            var key = KeyGen(className, methodName, args.Count);
            if (methodCache.TryGetValue(key, out IEnumerable<ProtoCore.CLRFunctionEndPoint> mBase))
            {
                return mBase;
            }
            
            if (!CoreUtils.IsInternalMethod(methodName))
            {
                int cid = runtimeCore.ClassTable.GetClassId(className);
                Validity.Assert(cid != DSASM.Constants.kInvalidIndex);
            }

            // TODO_MSIL: Figure out polymorfism when calling functions
            // That should be done at runtime (when we know the exact runtime type of the caller type)
            var fg = runtimeCore.GetFuncGroup(methodName, className);

            // This checks if there is a static property like Point.X(arg) 
            // and if so renames it to Point.get_X(arg) so that it can be 
            // found as a static getter in the class declaration.
            if (fg == null && args.Count == 1)
            {
                // Try to find a getter
                methodName = DSASM.Constants.kGetterPrefix + methodName;
                fg = runtimeCore.GetFuncGroup(methodName, className);
            }

            Validity.Assert(fg != null, "Did not find a function group");

            foreach (var funcEnd in fg.FunctionEndPoints)
            {
                var procNode = funcEnd.procedureNode;
                Validity.Assert(procNode != null, "Expected to have a valid procedureNode");

                bool IsExternalInstanceMethod = !procNode.IsStatic &&
                    !procNode.IsConstructor && !CoreUtils.IsInternalMethod(methodName);

                int parameterNumber = funcEnd.FormalParams.Length;
                int argsNumber = args.Count;
                int defaultParamNumber = funcEnd.procedureNode.ArgumentInfos.Count(x => x.IsDefault);
                if (!(argsNumber <= parameterNumber &&
                    parameterNumber - argsNumber <= defaultParamNumber))
                {
                    continue;
                }

                var methodParams = funcEnd.FormalParams.ToList();
                if (procNode.IsAutoGeneratedThisProc)
                {
                    // These are special pseudo-static functions created by the VM, to wrap non-static CLR methods.
                    // Ex. for ClassA_instance.DoSomething(int, int); the autoGeneratedThisProc function would be
                    // ClassA.DoSomething(ClassA_instance, int, int) {ClassA_instance.DoSomething(int, int);};

                    // We need to remove the "this" parameter so that we can match the CLR paramters
                    methodParams.RemoveAt(0);
                }

                FFIMemberInfo fFIMemberInfo = null;
                System.Type declaringType = null;
                ParameterInfo[] parameterInfos = null;

                if (CoreUtils.IsInternalMethod(methodName))//equivalent to if (funcEnd is JILFunctionEndPoint)
                {
                    var mInfo = BuiltIn.GetInternalMethod(methodName);
                    parameterInfos = mInfo.GetParameters();
                    declaringType = mInfo.DeclaringType;
                    fFIMemberInfo = new FFIMethodInfo(mInfo);
                }
                else if (funcEnd is FFIFunctionEndPoint ffiFep)
                {
                    FFIHandler handler = FFIFunctionEndPoint.FFIHandlers[ffiFep.activation.ModuleType];
                    Validity.Assert(handler != null, "Expected a valid FFIHandler");

                    FFIFunctionPointer functionPointer = handler.GetFunctionPointer(ffiFep.activation.ModuleName, className,
                            ffiFep.activation.FunctionName, methodParams, ffiFep.activation.ReturnType);
                    
                    if (functionPointer == null)
                    {
                        continue;
                    }

                    var clrFFI = functionPointer as CLRFFIFunctionPointer;
                    Validity.Assert(clrFFI != null, "Only CLRFFIFunctionPointer is supported for now");

                    parameterInfos = clrFFI.ReflectionInfo.GetParameters().Select(x => x.Info).ToArray();
                    declaringType = clrFFI.ReflectionInfo.DeclaringType;
                    fFIMemberInfo = clrFFI.ReflectionInfo;
                }
                else
                {
                    throw new NotImplementedException("Unkown FunctionEndpoint type. Not implemented yet");
                }

                Validity.Assert(parameterInfos.Length == methodParams.Count, "Expected argument counts to match");
                var fepParams = new List<ProtoCore.CLRFunctionEndPoint.ParamInfo>();

                if (IsExternalInstanceMethod || procNode.IsAutoGeneratedThisProc)
                {
                    // First argument is the this pointer
                    // So we need to add an extra parameter to match the arguments
                    var dsType = runtimeCore.GetProtoCoreType(declaringType);
                    fepParams.Add(new ProtoCore.CLRFunctionEndPoint.ParamInfo() { CLRType = declaringType, ProtoInfo = dsType });
                }

                // Add the CLR parameter infos and matching protoCore parameter types
                int i = 0;
                foreach (var paramInfo in parameterInfos)
                {
                    var protoType = methodParams[i];
                    fepParams.Add(new ProtoCore.CLRFunctionEndPoint.ParamInfo() { CLRType = paramInfo.ParameterType, ProtoInfo = protoType });
                    i++;
                }

                ProtoCore.CLRFunctionEndPoint fep = new ProtoCore.CLRFunctionEndPoint(fFIMemberInfo, fepParams, procNode);
                mbs.Add(fep);
            }

            if (mbs.Any())
            {
                methodCache.Add(key, mbs);
            }

            if (!mbs.Any())
            {
                throw new MissingMethodException("No matching method found in loaded assemblies.");
            }

            return mbs;
        }

        private HashSet<Type> GetTypeStatisticsForArray(ExprListNode array)
        {
            var arrayTypes = new HashSet<Type>();

            foreach (var exp in array.Exprs)
            {
                if (exp is ExprListNode eln)
                {
                    var subArray = GetTypeStatisticsForArray(eln);
                    var t = GetOverallTypeForArray(subArray);

                    if (t != typeof(object))
                    {
                        t = t.MakeArrayType();
                    }
                    arrayTypes.Add(t);
                }
                else
                {
                    Type t;
                    switch (exp.Kind)
                    {
                        case AstKind.Integer:
                            t = typeof(long);
                            break;
                        case AstKind.Double:
                            t = typeof(double);
                            break;
                        case AstKind.Boolean:
                            t = typeof(bool);
                            break;
                        case AstKind.Char:
                            t = typeof(char);
                            break;
                        case AstKind.String:
                            t = typeof(string);
                            break;
                        case AstKind.Identifier:
                            if(variables.TryGetValue((exp as IdentifierNode).Value, out Tuple<int, Type> tuple))
                            {
                                t = tuple.Item2;
                            }
                            else t = typeof(object);
                            break;
                        default:
                            t = typeof(object);
                            break;
                    }
                    arrayTypes.Add(t);
                }
            }
            return arrayTypes;
        }

        private static Type GetOverallTypeForArray(HashSet<Type> arrayTypes)
        {
            if (arrayTypes.Count == 1)
            {
                // There is only a single type in the array, return it.
                return arrayTypes.FirstOrDefault();
            }
            // TODO: Do we need to address cases, where there are more than 2 types?
            if (arrayTypes.Count == 2)
            {
                bool isLong = false;
                bool isDouble = false;
                bool isChar = false;
                bool isString = false;
                foreach (var type in arrayTypes)
                {
                    isLong = isLong || type == typeof(long);
                    isDouble = isDouble || type == typeof(double);
                    isChar = isChar || type == typeof(char);
                    isString = isString || type == typeof(string);
                }
                if (isLong && isDouble)
                {
                    return typeof(double);
                }
                if (isChar && isString)
                {
                    return typeof(string);
                }
            }
            return typeof(object);
        }

        public Type DfsTraverse(Node n)
        {
            Type t = null;
            if (!(n is AssociativeNode node) || node.skipMe)
                return t;

            switch (node.Kind)
            {
                case AstKind.Identifier:
                case AstKind.TypedIdentifier:
                    t = EmitIdentifierNode(node);
                    break;
                case AstKind.Integer:
                    t = EmitIntNode(node);
                    break;
                case AstKind.Double:
                    t = EmitDoubleNode(node);
                    break;
                case AstKind.Boolean:
                    t = EmitBooleanNode(node);
                    break;
                case AstKind.Char:
                    t = EmitCharNode(node);
                    break;
                case AstKind.String:
                    t = EmitStringNode(node);
                    break;
                case AstKind.DefaultArgument:
                    EmitDefaultArgNode();
                    break;
                case AstKind.Null:
                    t = EmitNullNode(node);
                    break;
                case AstKind.RangeExpression:
                    t = EmitRangeExprNode(node);
                    break;
                case AstKind.LanguageBlock:
                    EmitLanguageBlockNode(node);
                    break;
                case AstKind.ClassDeclaration:
                    EmitClassDeclNode(node);
                    break;
                case AstKind.Constructor:
                    EmitConstructorDefinitionNode(node);
                    break;
                case AstKind.FunctionDefintion:
                    EmitFunctionDefinitionNode(node);
                    break;
                case AstKind.FunctionCall:
                    t = EmitFunctionCallNode(node);
                    break;
                case AstKind.FunctionDotCall:
                    EmitFunctionCallNode(node);
                    break;
                case AstKind.ExpressionList:
                    t = EmitExprListNode(node);
                    break;
                case AstKind.IdentifierList:
                    t = EmitIdentifierListNode(node);
                    break;
                case AstKind.InlineConditional:
                    EmitInlineConditionalNode(node);
                    break;
                case AstKind.UnaryExpression:
                    EmitUnaryExpressionNode(node);
                    break;
                case AstKind.BinaryExpression:
                    t = EmitBinaryExpressionNode(node);
                    break;
                case AstKind.Import:
                    EmitImportNode(node);
                    break;
                case AstKind.DynamicBlock:
                    {
                        int block = (node as DynamicBlockNode).block;
                        EmitDynamicBlockNode(block);
                        break;
                    }
                case AstKind.ThisPointer:
                    EmitThisPointerNode();
                    break;
                case AstKind.Dynamic:
                    EmitDynamicNode();
                    break;
                case AstKind.GroupExpression:
                    EmitGroupExpressionNode(node);
                    break;
            }
            if(compilePass == CompilePass.GatherTypeInfo)
            {
                //if the map already contains the node id AND it has changed type, then throw.
                if (astTypeInfoMap.ContainsKey(node.ID))
                {
                    if(t != astTypeInfoMap[node.ID])
                    {
                        throw new Exception($"ast {node.ID}:{node.Kind} already exists in map, and has changed type {astTypeInfoMap[node.ID]}-> {t}");
                    }
                }
                else
                {
                    astTypeInfoMap.Add(node.ID, t);
                }
            }
            return t;
        }

        private LocalBuilder DeclareLocal(Type t, string identifier)
        {         
            if (compilePass == CompilePass.GatherTypeInfo) return null;
#if DEBUG
            writer.WriteLine($"{nameof(ilGen.DeclareLocal)} {t} {identifier}");
#endif
            return ilGen.DeclareLocal(t);
        }

        private void EmitOpCode(OpCode opCode, Label label)
        {
            if (compilePass == CompilePass.GatherTypeInfo) return;
            ilGen.Emit(opCode, label);
#if DEBUG
            writer.WriteLine($"{opCode} {label}");
#endif
        }

        private void EmitOpCode(OpCode opCode, LocalBuilder local)
        {
            if (compilePass == CompilePass.GatherTypeInfo) return;
            ilGen.Emit(opCode, local);
#if DEBUG
            writer.WriteLine($"{opCode} {local}");
#endif
        }

        private void EmitOpCode(OpCode opCode)
        {
            if (compilePass == CompilePass.GatherTypeInfo) return;
            ilGen.Emit(opCode);
#if DEBUG
            writer.WriteLine(opCode);
#endif
        }

        private void EmitOpCode(OpCode opCode, Type t)
        {
            if (compilePass == CompilePass.GatherTypeInfo) return;
            ilGen.Emit(opCode, t);
#if DEBUG
            writer.WriteLine($"{opCode} {t}");
#endif
        }

        private void EmitOpCode(OpCode opCode, int index)
        {
            if (compilePass == CompilePass.GatherTypeInfo) return;
            ilGen.Emit(opCode, index);
#if DEBUG
            writer.WriteLine($"{opCode} {index}");
#endif
        }

        private void EmitOpCode(OpCode opCode, string str)
        {
            if (compilePass == CompilePass.GatherTypeInfo) return;
            ilGen.Emit(opCode, str);
#if DEBUG
            writer.WriteLine($"{opCode} {str}");
#endif
        }

        private void EmitOpCode(OpCode opCode, MethodBase mBase)
        {
            if (compilePass == CompilePass.GatherTypeInfo) return;
            var mInfo = mBase as MethodInfo;
            if (mInfo != null)
            {
                ilGen.Emit(opCode, mInfo);
            }
            else
            {
                ilGen.Emit(opCode, mBase as ConstructorInfo);
            }
#if DEBUG
            writer.WriteLine($"{opCode} {mBase}");
#endif
        }

        private void EmitOpCode(OpCode opCode, double val)
        {
            if (compilePass == CompilePass.GatherTypeInfo) return;
            ilGen.Emit(opCode, val);
#if DEBUG
            writer.WriteLine($"{opCode} {val}");
#endif
        }

        private void EmitOpCode(OpCode opCode, long val)
        {
            if (compilePass == CompilePass.GatherTypeInfo) return;
            ilGen.Emit(opCode, val);
#if DEBUG
            writer.WriteLine($"{opCode} {val}");
#endif
        }

        private void EmitILComment(string comment)
        {
            if (compilePass == CompilePass.GatherTypeInfo) return;
#if DEBUG
            writer.WriteLine($"//{comment}");
#endif
        }

        private Label? DefineLabel()
        {
            if (compilePass == CompilePass.GatherTypeInfo) return null;
            return ilGen.DefineLabel();
        }

        private void MarkLabel(Label label,string labelcomment = "")
        {
            if (compilePass == CompilePass.GatherTypeInfo) return;
#if DEBUG
            writer.WriteLine($"//{labelcomment}");
#endif
            ilGen.MarkLabel(label);
        }

        private void EmitGroupExpressionNode(AssociativeNode node)
        {
            throw new NotImplementedException();
        }

        private void EmitDynamicNode()
        {
            throw new NotImplementedException();
        }

        private void EmitThisPointerNode()
        {
            throw new NotImplementedException();
        }

        private void EmitDynamicBlockNode(int block)
        {
            throw new NotImplementedException();
        }

        private void EmitImportNode(AssociativeNode node)
        {
            //doing absolutely nothing is actually
            //enough to import binaries.
            //TODO do other important things here!
            //see: ProtoAssociative.CodeGen.EmitImportNode
        }
        /// <summary>
        /// Emits binary expression IL, returns type of RHS if assignment.
        /// </summary>
        /// <param name="node"></param>
        /// <returns>T of right hand side if assignment.</returns>
        /// <exception cref="ArgumentException"></exception>
        /// <exception cref="Exception"></exception>
        private Type EmitBinaryExpressionNode(AssociativeNode node)
        {
            var bNode = node as BinaryExpressionNode;
            if (bNode == null) throw new ArgumentException("AST node must be a Binary Expression");

            if (bNode.Optr == DSASM.Operator.assign)
            {
                var t = DfsTraverse(bNode.RightNode);

                if (compilePass == CompilePass.MethodLookup) return null;

                var lNode = bNode.LeftNode as IdentifierNode;
                if (lNode == null)
                {
                    throw new Exception("Left node is expected to be an identifier.");
                }
                if (compilePass == CompilePass.GatherTypeInfo)
                {
                    if (variables.ContainsKey(lNode.Value))
                    {
                        // variable being assigned already exists in dictionary.
                        throw new Exception("Variable redefinition is not allowed.");
                    }
                    variables.Add(lNode.Value, new Tuple<int, Type>(-1, t));
                }
                var localBuilder = DeclareLocal(t, lNode.Value);
                int currentLocalVarIndex = -1;
                if (localBuilder != null)
                {
                    currentLocalVarIndex = localBuilder.LocalIndex;
                    variables[lNode.Value] = new Tuple<int, Type>(currentLocalVarIndex, variables[lNode.Value].Item2);
                }
                EmitOpCode(OpCodes.Stloc, currentLocalVarIndex);
                // Add variable to output dictionary: output.Add("varName", variable);
                EmitOpCode(OpCodes.Ldarg_2);
                EmitOpCode(OpCodes.Ldstr, lNode.Value);

                EmitOpCode(OpCodes.Ldloc, currentLocalVarIndex);
                if (t.IsValueType)
                {
                    EmitOpCode(OpCodes.Box, t);
                }
                var mInfo = typeof(IDictionary<string, object>).GetMethod(nameof(IDictionary<string, object>.Add));
                EmitOpCode(OpCodes.Callvirt, mInfo);
                return t;
            }
            return null;
        }

        private void EmitUnaryExpressionNode(AssociativeNode node)
        {
            throw new NotImplementedException();
        }

        private void EmitInlineConditionalNode(AssociativeNode node)
        {
            throw new NotImplementedException();
        }

        private Type EmitIdentifierListNode(AssociativeNode node)
        {
            var iln = node as IdentifierListNode;
            if (iln == null) throw new ArgumentException("AST node must be an Identifier List.");
            className = CoreUtils.GetIdentifierExceptMethodName(iln);

            return DfsTraverse(iln.RightNode);
        }

        private Type EmitExprListNode(AssociativeNode node)
        {
            if (compilePass == CompilePass.MethodLookup) return null;

            if (!(node is ExprListNode eln))
            {
                throw new ArgumentException("AST node must be an Expression List.");
            }
            var arrayTypes = GetTypeStatisticsForArray(eln);
            var ot = GetOverallTypeForArray(arrayTypes);

            EmitArray(ot, eln.Exprs, (AssociativeNode el, int idx) =>
            {

                Type t;
                //if this element is a CLRStackValue, we need to unmarshal it.

                if (astTypeInfoMap.TryGetValue(el.ID, out t) && t == typeof(DSASM.CLRStackValue))
                {
                    EmitOpCode(OpCodes.Ldarg_2);
                    DfsTraverse(el);
                    //TODO cache this
                    var unmarshalMethod = typeof(BuiltIn.MSILOutputMap<string, object>).GetMethod("Unmarshal",
                    BindingFlags.Instance | BindingFlags.Public);
                    EmitOpCode(OpCodes.Callvirt, unmarshalMethod);
                    t = unmarshalMethod.ReturnType;
                }
                else
                {
                    t = DfsTraverse(el);
                }


                if (t == null) return;



                if (ot == typeof(object) && t.IsValueType)
                {
                    EmitOpCode(OpCodes.Box, t);
                }
                if (ot == typeof(double))
                {
                    if (t == typeof(int) || t == typeof(long))
                    {
                        EmitOpCode(OpCodes.Conv_R8);
                    }
                }
            });
            return ot.MakeArrayType();
        }

        /// <summary>
        /// Creates an array of type "arrType" on the evaluation stack
        /// Each Item of the array must be emitted by the caller through the itemEmitter callback.
        /// </summary>
        /// <typeparam name="T"></typeparam>
        /// <param name="arrType">The type of the array</param>
        /// <param name="items">The list that will be iterated</param>
        /// <param name="itemEmitter">A callback on each of the items</param>
        private void EmitArray<T>(Type arrType, IEnumerable<T> items, Action<T, int> itemEmitter)
        {
            EmitOpCode(OpCodes.Ldc_I4, items == null ? 0 : items.Count());
            EmitOpCode(OpCodes.Newarr, arrType);

            if (items == null) return;

            OpCode stElemOpCode = OpCodes.Stelem_Ref;
            if (arrType == typeof(int))
            {
                stElemOpCode = OpCodes.Stelem_I4;
            }
            else if (arrType == typeof(long))
            {
                stElemOpCode = OpCodes.Stelem_I8;
            }
            else if (arrType == typeof(double))
            {
                stElemOpCode = OpCodes.Stelem_R8;
            }
            else if (arrType == typeof(bool))
            {
                stElemOpCode = OpCodes.Stelem_I1;
            }
            else if (arrType == typeof(char))
            {
                stElemOpCode = OpCodes.Stelem_I2;
            }

            int itemIndex = -1;
            foreach (T item in items)
            {
                itemIndex++;

                EmitOpCode(OpCodes.Dup);
                EmitOpCode(OpCodes.Ldc_I4, itemIndex);

                itemEmitter(item, itemIndex);

                EmitOpCode(stElemOpCode);
            }
        }

        //tries to emit opcodes for indexing an array or dictioanry
        private (bool success, Type type) TryEmitIndexing(FunctionCallNode fcn)
        {
            //to emit the correct msil we need to know the type of collection we are indexing.
            var array = fcn.FormalArguments.FirstOrDefault();

            //lets check the types in the astTypeMap - if enough info is known
            //we can proceed to emit indexing opcodes.
            if(compilePass == CompilePass.emitIL)
            {
                Type arrayT;
                if (astTypeInfoMap.TryGetValue(array.ID, out arrayT))
                {
                    //can't handle these with compile time indexing.
                    //TODO remove IList from this if stmt when we figure out function call return wrapping behavior.
                    //this is still a problem for BuiltIn Dictionaries that are wrapped in an IList.
                    if (arrayT == null || arrayT == typeof(IList) || arrayT == typeof(object) || arrayT == typeof(DSASM.CLRStackValue))
                    {
                        return (false, null);
                    }
                }
                else
                {
                    return (false, null);
                }
            }
            if (array is IdentifierNode idNode)
            {
                // local variables on rhs of expression should have already been defined.
                if (!variables.TryGetValue(idNode.Value, out Tuple<int, Type> tup))
                {
                    throw new Exception($"Variable {idNode.Value} is undefined!");
                }
                //builtin DS dict is a wrapper
                if (typeof(DesignScript.Builtin.Dictionary).IsAssignableFrom(tup.Item2))
                {
                    return (false, null);
                }
            }
            //emit load array to stack.
            var t = DfsTraverse(array);

            if (t == null)
            {
                return (false, null);
            }
            else if (typeof(IDictionary).IsAssignableFrom(t))
            {
                if (t.IsGenericType)
                {
                    EmitIndexingForDictionary(fcn.FormalArguments[0], fcn.FormalArguments[1], t);
                    return (true, t.GenericTypeArguments[0]);
                }
                else
                {
                    EmitIndexingForDictionary(fcn.FormalArguments[0], fcn.FormalArguments[1], t);
                    return (true, typeof(object));
                }
            }
            else if (t.IsArray)
            {
                EmitIndexingForArray(fcn.FormalArguments[0], fcn.FormalArguments[1], t.GetElementType());
                return (true, t.GetElementType());
            }
            // TODO we may want to bail for IList currently and let 
            // replication handle it as Ilist is usually a replicated output, and is nested.
            //Today either we end up emitting IList index opcodes incorrectly for all func return vals,
            //or we'll call the wrong overload until overload matching is fixed.
            else if (t == typeof(IList))
            {
                if (t.IsGenericType)
                {
                    EmitIndexingForIList(fcn.FormalArguments[0], fcn.FormalArguments[1], t, t.GenericTypeArguments[0]);
                    return (true, t.GenericTypeArguments[0]);
                }
                else
                {
                    EmitIndexingForIList(fcn.FormalArguments[0], fcn.FormalArguments[1], t, typeof(object));
                    return (true, typeof(object));
                }
            }
            EmitILComment("NOT ENOUGH TYPE INFO TO EMIT INDEXING");
            return (false, null);
        }


        private void EmitIndexingForIList(AssociativeNode array, AssociativeNode index, Type collectionType, Type listElementType)
        {
            var indexT = DfsTraverse(index);
            var prop = typeof(IList).GetProperties(BindingFlags.Public | BindingFlags.Instance).Where(
                                  p => p.Name == "Item").FirstOrDefault();
            var mi = prop.GetAccessors().FirstOrDefault();
            if (collectionType.IsGenericType)
            {
                mi = collectionType.GetProperty("Item", BindingFlags.Public | BindingFlags.Instance).GetAccessors().FirstOrDefault();
            }
            EmitOpCode(OpCodes.Callvirt, mi);
            EmitILComment("INDEX ILIST OPERATION END");
        }

        private void EmitIndexingForDictionary(AssociativeNode array, AssociativeNode index, Type collectionType)
        {
            var indexT = DfsTraverse(index);
            var mi = typeof(IDictionary).GetMethod("get_Item", BindingFlags.Instance | BindingFlags.Public);
            if (collectionType.IsGenericType)
            {
                mi = collectionType.GetMethod("get_Item");
            }
            EmitOpCode(OpCodes.Callvirt, mi);
            EmitILComment("INDEX IDICTIONARY OPERATION END");
        }

        private void EmitIndexingForArray(AssociativeNode array, AssociativeNode index, Type arrayElementType)
        {
            //emit load index to stack.
            var indexT = DfsTraverse(index);
            //TODO if indexT is a collection then we need to generate multiple ldelem calls -
            //or we could also give up and let replication handle this by falling back to ValueAtIndex()

            //emit the call to do the lookup.
            if (arrayElementType.IsValueType)
            {
                EmitOpCode(OpCodes.Ldelem, arrayElementType);
            }
            else
            {
                EmitOpCode(OpCodes.Ldelem_Ref);
            }
            EmitILComment("INDEX ARRAY OPERATION END");
        }


        private Type EmitFunctionCallNode(AssociativeNode node)
        {
            var fcn = node as FunctionCallNode;
            if (fcn == null) throw new ArgumentException("AST node must be a Function Call Node.");

            methodName = fcn.Function.Name;
            var args = fcn.FormalArguments;
            var numArgs = args.Count;
            if (CoreUtils.IsInternalMethod(methodName))
            {
                className = nameof(BuiltIn);
            }

            //if the method name is builtin.valueAtIndex then don't emit a function call yet.
            //instead try to emit direct indexing... to do so, we'll need to wait until ilemit phase
            //so variable dictionary has valid data.
            if (className == Node.BuiltinGetValueAtIndexTypeName &&
                methodName == Node.BuiltinValueAtIndexMethodName)
            {
                if (compilePass == CompilePass.MethodLookup)
                {
                    return null;
                }
                //try to emit indexing
                {
                    //if we succeed, no need to emit a function call for indexing.
                    //if we fail to emit direct indexing, we should emit a function
                    //call for one of the ValueAtIndex() overloads or ValueAtIndexDynamic().

                    var indexResult = TryEmitIndexing(fcn);
                    if (indexResult.success)
                    {
                        return indexResult.type;
                    }
                    //if we fail to emit indexing at compile time, 
                    //emit a function call to ValueAtIndex.
                    else
                    {
                        className = Node.BuiltinGetValueAtIndexTypeName;
                        methodName = nameof(DesignScript.Builtin.Get.ValueAtIndex);
                        EmitILComment("NOT ENOUGH TYPE INFO TO EMIT INDEXING, EMIT ValueAtIndex FUNCTION CALL");
                    }
                }
            }

            if (compilePass == CompilePass.MethodLookup)
            {
                FunctionLookup(args);
                return null;
            }
            // Retrieve previously cached functions
            // TODO: Decide whether to process overloaded methods at compile time or leave it for runtime.
            // For now, we assume no overloads.
            var clrFep = FunctionLookup(args).FirstOrDefault();
            var parameters = clrFep.FormalParams.Select(x => x.CLRType).ToList();

            var isStaticOrCtor = clrFep.IsStatic || clrFep.IsConstructor;

            var doesReplicate = WillCallReplicate(node.ID, parameters, isStaticOrCtor, args);
            if (doesReplicate)
            {
                EmitILComment("emit replicating call");
                // Emit methodCache passed as arg to global Execute method.
                EmitOpCode(OpCodes.Ldarg_1);

                // Emit className for input to call to CodeGenIL.KeyGen
                EmitOpCode(OpCodes.Ldstr, className);

                // Emit methodName for input to call to CodeGenIL.KeyGen
                EmitOpCode(OpCodes.Ldstr, methodName);
                EmitOpCode(OpCodes.Ldc_I4, numArgs);

                var keygen = typeof(CodeGenIL).GetMethod(nameof(CodeGenIL.KeyGen));
                EmitOpCode(OpCodes.Call, keygen);

                var local = DeclareLocal(typeof(IEnumerable<ProtoCore.CLRFunctionEndPoint>), "cached MethodBase objects");
                //local could be null if we are not emitting currently.
                if(local != null)
                {
                    EmitOpCode(OpCodes.Ldloca, local);
                }

                // Emit methodCache.TryGetValue(KeyGen(...), out IEnumerable<CLRFunctionEndPoint> feps)
                var dictLookup = typeof(IDictionary<int, IEnumerable<ProtoCore.CLRFunctionEndPoint>>).GetMethod(
                    nameof(IDictionary<int, IEnumerable<ProtoCore.CLRFunctionEndPoint>>.TryGetValue));
                EmitOpCode(OpCodes.Callvirt, dictLookup);

                EmitOpCode(OpCodes.Pop);
                if (local != null)
                {
                    EmitOpCode(OpCodes.Ldloc, local.LocalIndex);
                }

                // Emit args for input to call to ReplicationLogic
                EmitILComment("emit args array start");
                EmitArray(typeof(object), args, (AssociativeNode n, int index) =>
                {
                    Type t = DfsTraverse(n);
                    if (isStaticOrCtor)
                    {
                        t = EmitCoercionCode(n, t, parameters[index]);
                    }
                    else if (index > 0)
                    {
                        t = EmitCoercionCode(n, t, parameters[index - 1]);
                    }

                    if (t == null) return;

                    if (t.IsValueType)
                    {
                        EmitOpCode(OpCodes.Box, t);
                    }
                });
                EmitILComment("emit guides array start");
                // Emit guides
                EmitArray(typeof(string[]), args, (AssociativeNode n, int idx) =>
                {
                    if (n is ArrayNameNode argIdent)
                    {
                        var argGuides = argIdent.ReplicationGuides;
                        EmitArray(typeof(string), argGuides, (AssociativeNode gn, int gidx) =>
                        {
                            var repGuideNode = gn as ReplicationGuideNode;
                            EmitOpCode(OpCodes.Ldstr, repGuideNode.ToString());
                        });
                    }
                    else
                    {
                    // Emit an empty string array.
                    EmitArray<string>(arrType: typeof(string), items: null, itemEmitter: null);
                    }
                });

                // Emit call to load the runtimeCore argument
                EmitOpCode(OpCodes.Ldarg_3);

                // Emit call to ReplicationLogic
                var repLogic = typeof(Replication).GetMethod(nameof(Replication.ReplicationLogic), BindingFlags.Public | BindingFlags.Static);
                EmitOpCode(OpCodes.Call, repLogic);

                return typeof(DSASM.CLRStackValue);
            }
            else
            {
                EmitILComment("emit non replicating call");
                // non-replicating call

                Type argT;
                var unmarshalFunctionArgs = false;
                //if the args to this function are from replicated calls unmarshal them.
                foreach (var arg in args)
                {

                    if (astTypeInfoMap.TryGetValue(arg.ID, out argT) && argT == typeof(DSASM.CLRStackValue))
                    {
                        // one of the args is from replicated call - unmarshal.
                        unmarshalFunctionArgs = true;
                        break;
                    }
                }
                if (unmarshalFunctionArgs)
                {
                    EmitILComment("found replication wrapper arg, unmarshaling");
                    EmitUnmarshalFunctionArgs(args, parameters, isStaticOrCtor);
                }
                else
                {
                    EmitILComment("direct call, with no unmarshaling");
                    //emit args to the stack.
                    int index = 0;
                    foreach (var arg in args)
                    {
                        Type t = DfsTraverse(arg);
                        if (isStaticOrCtor)
                        {
                            t = EmitCoercionCode(arg, t, parameters[index]);
                        }
                        else if (index > 0)
                        {
                            t = EmitCoercionCode(arg, t, parameters[index - 1]);
                        }
                        index++;
                    }
                }

                if (clrFep.MemberInfo is MethodInfo mi)
                {
                    EmitOpCode(OpCodes.Call, mi);
                    return mi.ReturnType;
                }
                else
                {
                    Validity.Assert(clrFep.IsConstructor);

                    var ci = clrFep.MemberInfo as ConstructorInfo;
                    EmitOpCode(OpCodes.Newobj, ci);
                    return ci.DeclaringType;
                }
            }
        }

        private void EmitUnmarshalFunctionArgs(List<AssociativeNode> args, List<Type> parameters, bool isStaticOrCtor)
        {

            // Emit methodCache passed as arg to global Execute method.
            EmitOpCode(OpCodes.Ldarg_1);
            // Emit className for input to call to CodeGenIL.KeyGen
            EmitOpCode(OpCodes.Ldstr, className);

            // Emit methodName for input to call to CodeGenIL.KeyGen
            EmitOpCode(OpCodes.Ldstr, methodName);
            EmitOpCode(OpCodes.Ldc_I4, args.Count);
            var keygen = typeof(CodeGenIL).GetMethod(nameof(CodeGenIL.KeyGen));
            EmitOpCode(OpCodes.Call, keygen);

            var local = DeclareLocal(typeof(IEnumerable<ProtoCore.CLRFunctionEndPoint>), "cached MethodBase objects");
            //local could be null if we are not emitting currently.
            if (local != null)
            {
                EmitOpCode(OpCodes.Ldloca, local);
            }

            // Emit methodCache.TryGetValue(KeyGen(...), out IEnumerable<CLRFunctionEndPoint> feps)
            var dictLookup = typeof(IDictionary<int, IEnumerable<ProtoCore.CLRFunctionEndPoint>>).GetMethod(
                nameof(IDictionary<int, IEnumerable<ProtoCore.CLRFunctionEndPoint>>.TryGetValue));
            EmitOpCode(OpCodes.Callvirt, dictLookup);

            EmitOpCode(OpCodes.Pop);
            if (local != null)
            {
                EmitOpCode(OpCodes.Ldloc, local.LocalIndex);
            }

            EmitILComment("load array of args");
            //emit an array of args to pass to unmarshal
            EmitArray(typeof(object), args, (AssociativeNode n, int index) =>
            {
                Type t = DfsTraverse(n);
                if (isStaticOrCtor)
                {
                    t = EmitCoercionCode(n, t, parameters[index]);
                }
                else if (index > 0)
                {
                    t = EmitCoercionCode(n, t, parameters[index - 1]);
                }

                if (t == null) return;

                if (t.IsValueType)
                {
                    EmitOpCode(OpCodes.Box, t);
                }
            });

            //emit unmarshal for args
            // Emit call to load the runtimeCore argument
            EmitOpCode(OpCodes.Ldarg_3);
            //TODO_MSIL cache this and other method lookups at start to speedup compile.
            //now call unmarshall to convert any clrstackvalues to plain c# objs. 
            var marshalMethod = typeof(Replication).GetMethod(nameof(Replication.UnMarshalFunctionArguments2),
                BindingFlags.Static | BindingFlags.Public);
            EmitOpCode(OpCodes.Call, marshalMethod);
            //TODO_MSIL can we just use unmarshal here instead of unmarshalfunctionargs?
            var unMarshaledArgsArray = DeclareLocal(marshalMethod.ReturnType, "unMarshaledArgsArray");
            if (unMarshaledArgsArray != null)
            {
                EmitOpCode(OpCodes.Stloc, unMarshaledArgsArray.LocalIndex);
            }

            //foreach item in args -
            //increment index
            //emit code to index into array
            //ldelem ref.
            // we know array.length because it must be the same length as args.len

            if (unMarshaledArgsArray != null)
            {
                for (int i = 0; i < args.Count; i++)
                {
                    //load array
                    EmitOpCode(OpCodes.Ldloc, unMarshaledArgsArray.LocalIndex);
                    EmitOpCode(OpCodes.Ldc_I4, i);
                    EmitOpCode(OpCodes.Ldelem_Ref);
                    if (parameters[i].IsValueType)
                    {
                        EmitOpCode(OpCodes.Unbox_Any, parameters[i]);
                    }
                }
            }
        }

        private bool DoesParamArgRankMatch(List<Type> parameterTypes, List<AssociativeNode> args)
        {
            var argIndex = 0;
            foreach (var p in parameterTypes)
            {
                if (CoreUtils.IsPrimitiveASTNode(args[argIndex]) || args[argIndex] is CharNode)
                {
                    // arg is a single value (primitive type), but param is not (array promotion case).
                    if (ArrayUtils.IsEnumerable(p) && p != typeof(string))
                    {
                        return false;
                    }

                    switch (args[argIndex].Kind)
                    {
                        case AstKind.String:
                            var strNode = args[argIndex] as StringNode;
                            if (p == typeof(char))
                            {
                                if (strNode.Value.Length != 1) return false;
                            }
                            break;
                        case AstKind.Char:
                            if (p == typeof(string)) return false;
                            break;
                    }
                }
                else if (args[argIndex] is ExprListNode exp)
                {
                    if (!ArrayUtils.IsEnumerable(p) || p == typeof(string))
                    {
                        // arg is an enumerable type, param is not.
                        return false;
                    }
                    var argRank = GetArgumentRank(exp);
                    if (argRank == -1)
                    {
                        // non-rectangular (jagged) array best handled by replication
                        return false;
                    }
                    if (argRank != GetRank(p)) return false;
                }
                else if (args[argIndex] is IdentifierNode idn)
                {
                    if (idn.ReplicationGuides.Count > 0) return false;

                    var t = variables[idn.Value].Item2;
                    if (t == typeof(object)) return false;

                    if (!p.Equals(t))
                    {
                        var argRank = GetRank(t);
                        var paramRank = GetRank(p);
                        if (argRank != paramRank) return false;

                        // If both have rank 0, it could also be because their type info is ambiguous.
                        if (argRank == 0 && paramRank == 0) return false;
                    }
                }
                else return false;
                argIndex++;
            }
            return true;
        }

        private static int GetRank(Type type)
        {
            return type.IsArray ? GetArrayRank(type) : GetEnumerableRank(type);
        }

        private static int GetArrayRank(Type type)
        {
            if (!type.IsArray) return 0;

            return 1 + GetArrayRank(type.GetElementType());
        }

        private static int GetEnumerableRank(Type type)
        {
            var genericArgs = type.GetGenericArguments();
            if (genericArgs.Length == 0) return 0;

            return 1 + GetEnumerableRank(genericArgs.FirstOrDefault());
        }

        private static int GetArgumentRank(AssociativeNode val)
        {
            var arr = val is ExprListNode ? (val as ExprListNode).Exprs : null;
            if (arr == null)
            {
                return 0;
            }
            int firstRank = 0;
            int i = 0;
            //De-ref the val
            foreach (var subVal in arr)
            {
                int rank = GetArgumentRank(subVal);
                if (i == 0) firstRank = rank;

                if (rank != firstRank) return -1;
                i++;
            }
            return 1 + firstRank;
        }

        private bool WillCallReplicate(int id, List<Type> paramTypes, bool isStaticOrCtor, List<AssociativeNode> args)
        {
            if (willReplicateCache.TryGetValue(id, out bool willReplicate))
            {
                return willReplicate;
            }

            using (Disposable.Create(() => willReplicateCache.Add(id, willReplicate)))
            {
                if (isStaticOrCtor)
                {
                    willReplicate = !DoesParamArgRankMatch(paramTypes, args);
                    return willReplicate;
                }

                // args[0] is assigned to the instance object in case of an instance method.
                if (args[0] is IdentifierNode idn)
                {
                    var t = variables[idn.Value].Item2;
                    if (t.IsArray || ArrayUtils.IsEnumerable(t))
                    {
                        willReplicate = true;
                        return willReplicate;
                    }
                }
                willReplicate = !DoesParamArgRankMatch(paramTypes, args);
                return willReplicate;
            }
        }

        private void EmitFunctionDefinitionNode(AssociativeNode node)
        {
            throw new NotImplementedException();
        }

        private void EmitConstructorDefinitionNode(AssociativeNode node)
        {
            throw new NotImplementedException();
        }

        private void EmitClassDeclNode(AssociativeNode node)
        {
            throw new NotImplementedException();
        }

        private void EmitLanguageBlockNode(AssociativeNode node)
        {
            throw new NotImplementedException();
        }



        private double GetStepValueAsDouble(AssociativeNode stepNode)
        {
            if (stepNode == null)
            {
                return 1;
            }
            if (stepNode is IntNode stpInt)
            {
                return stpInt.Value;
            }
            if (stepNode is DoubleNode stpDB)
            {
                return stpDB.Value;
            }
            return double.NaN;
        }

        private bool CheckIdentType<T>(IdentifierNode ident)
        {
            if (variables.TryGetValue(ident.Value, out Tuple<int, Type> output))
            {
                if (typeof(T) == output.Item2)
                {
                    return true;
                }
            }
            return false;
        }

        private Type EmitRangeExprNode(AssociativeNode node)
        {
            //we don't do anything if this is the methodlookup phase
            //as we need want to access the variable types which are not computed
            //until the emitIL phase.
            if (compilePass == CompilePass.MethodLookup)
            {
                return null;
            }
            const string unselectedToken = "UNSELECTEDTOKEN";
            const string intRangeMethodName = nameof(Builtin.RangeHelpers.GenerateRangeILInt);
            const string doubleRangeMethodName = nameof(Builtin.RangeHelpers.GenerateRangeILDouble);

            var range = node as RangeExprNode;
            var fromNode = range.From;
            var toNode = range.To;
            var stepNode = range.Step;
            var stepOp = range.StepOperator;
            var hasAmountOperator = range.HasRangeAmountOperator;

            //TODO we may want to do this check again at runtime.
            if (stepNode is DoubleNode && stepOp == DSASM.RangeStepOperator.Number)
            {
                throw new ArgumentException(Resources.kInvalidAmountInRangeExpression);
            }


            var methodName = unselectedToken;

            var isIntStep = stepNode is IntNode stpInt ||
                (hasAmountOperator && stepOp == DSASM.RangeStepOperator.StepSize && stepNode is DoubleNode stpDB && Math.Truncate(stpDB.Value) == stpDB.Value) ||
                stepNode == null;


            if (fromNode is IntNode fint && toNode is IntNode tint && isIntStep)
            {

                var stpval = GetStepValueAsDouble(stepNode);
                //the requested range was not divided evenly by the approximate step, so we create a double range.
                if (stepOp == DSASM.RangeStepOperator.ApproximateSize && Math.Abs(fint.Value - tint.Value) % stpval != 0 ||
                   //the requested number of items does not fit evenly into the range, so we create a double range.
                   stepOp == DSASM.RangeStepOperator.Number && (Math.Abs(fint.Value - tint.Value) % (stpval - 1) != 0)
                   )
                {
                    methodName = doubleRangeMethodName;
                }
                else
                {
                    methodName = intRangeMethodName;
                }
            }

            else if (fromNode is DoubleNode || toNode is DoubleNode || stepNode is DoubleNode)
            {
                methodName = doubleRangeMethodName;
            }

            //we still have not selected a method, lets check if our inputs are idents and have known types.
            if (methodName == unselectedToken)
            {
                //if we are generating a simple range and we have all doubles or ints we know what methods to call
                //in other cases we can't determine which overload to call without the values of these idents.
                if (stepOp == DSASM.RangeStepOperator.StepSize)
                {
                    if (new[] { fromNode, toNode, stepNode }.All(x => x is IdentifierNode ident && CheckIdentType<long>(ident)))
                    {
                        methodName = intRangeMethodName;
                    }
                    else if (new[] { fromNode, toNode, stepNode }.All(x => x is IdentifierNode ident && CheckIdentType<double>(ident)))
                    {
                        methodName = doubleRangeMethodName;
                    }
                }
            }
            if (methodName == unselectedToken)
            {
                //if we still have not been able to determine the type of range to generate, temporarily generate a double range.
                //TODO when we add alphabetic ranges we'll want to check for string/char types in the above logic but,
                //if we still get to this line we'll need to call a dynamic version of generate range that boxes objects.
                methodName = doubleRangeMethodName;
            }

            //call the generate method we've selected.

            IntNode op = null;
            switch (stepOp)
            {
                case DSASM.RangeStepOperator.StepSize:
                    op = new IntNode(0);
                    break;
                case DSASM.RangeStepOperator.Number:
                    op = new IntNode(1);
                    break;
                case DSASM.RangeStepOperator.ApproximateSize:
                    op = new IntNode(2);
                    break;
                default:
                    op = new IntNode(-1);
                    break;
            }

            bool hasStep = stepNode != null;
            // The value of the dummy DoubleNode does not matter since the hasStep boolean will be false.
            AssociativeNode dummyStepNode = AstFactory.BuildDoubleNode(1);
            var arguments = new List<AssociativeNode>
            {
                fromNode,
                toNode,
                // TODO_MSIL: Figure out a better solution for this scenario.
                // Use DoubleNode(1) because standard replication cannot handle null to value type coerce
                // The old VM handles builtin functions (like range expr) in a special way...that does not try coercion
                hasStep ? stepNode : dummyStepNode,//NullNode()
                op,
                AstFactory.BuildBooleanNode(hasStep),
                AstFactory.BuildBooleanNode(hasAmountOperator),
            };


            var rangeExprFunc = AstFactory.BuildFunctionCall(methodName, arguments);

            // We need to keep the ID of the generated fuction call stable
            // in order to make use of caches in between different compile stages.
            // So just copy it from the rangeExpression node
            rangeExprFunc.InheritID(range.ID);

            var idlist = new IdentifierListNode()
            {
                LeftNode = new IdentifierNode(typeof(Builtin.RangeHelpers).FullName),
                RightNode = rangeExprFunc
            };
            //we want to cache the call to generate range, so traverse down in any case.
            var t = DfsTraverse(idlist);

            return t;
        }


        private Type EmitNullNode(AssociativeNode node)
        {
            if (compilePass == CompilePass.MethodLookup) return null;
            if (node is NullNode)
            {
                EmitOpCode(OpCodes.Ldnull);
                return null;
            }
            throw new ArgumentException("null node is expected.");
        }

        private void EmitDefaultArgNode()
        {
            throw new NotImplementedException();
        }

        private Type EmitStringNode(AssociativeNode node)
        {
            if (compilePass == CompilePass.MethodLookup) return null;

            if (node is StringNode strNode)
            {
                EmitOpCode(OpCodes.Ldstr, strNode.Value);
                return typeof(string);
            }
            throw new ArgumentException("string node is expected.");
        }

        private Type EmitCharNode(AssociativeNode node)
        {
            if (compilePass == CompilePass.MethodLookup) return null;

            if (node is CharNode charNode)
            {
                EmitOpCode(OpCodes.Ldc_I4_S, charNode.Value[0]);
                return typeof(char);
            }
            throw new ArgumentException("char node is expected.");
        }

        private Type EmitBooleanNode(AssociativeNode node)
        {
            if (compilePass == CompilePass.MethodLookup) return null;

            if (node is BooleanNode boolNode)
            {
                if (boolNode.Value)
                    EmitOpCode(OpCodes.Ldc_I4_1);
                else
                    EmitOpCode(OpCodes.Ldc_I4_0);
                return typeof(bool);
            }
            throw new ArgumentException("bool node is expected.");
        }

        private Type EmitDoubleNode(AssociativeNode node)
        {
            if (compilePass == CompilePass.MethodLookup) return null;

            if (node is DoubleNode dblNode)
            {
                EmitOpCode(OpCodes.Ldc_R8, dblNode.Value);
                return typeof(double);
            }
            throw new ArgumentException("double node is expected.");
        }

        private Type EmitIntNode(AssociativeNode node)
        {
            if (compilePass == CompilePass.MethodLookup) return null;

            if (node is IntNode intNode)
            {
                EmitOpCode(OpCodes.Ldc_I8, intNode.Value);
                return typeof(long);
            }
            throw new ArgumentException("Int node is expected.");
        }

        private Type EmitIdentifierNode(AssociativeNode node)
        {
            if (compilePass == CompilePass.MethodLookup) return null;

            // only handle identifiers on rhs of assignment expression for now.
            if (node is IdentifierNode idNode)
            {
                // local variables on rhs of expression should have already been defined.
                if (!variables.TryGetValue(idNode.Value, out Tuple<int, Type> tup))
                {
                    throw new Exception($"Variable {idNode.Value} is undefined!");
                }
                EmitOpCode(OpCodes.Ldloc, tup.Item1);
                return tup.Item2;
            }
            throw new ArgumentException("Identifier node expected.");
        }

        public void Dispose()
        {
#if DEBUG
            writer?.Dispose();
#endif
        }
    }

}<|MERGE_RESOLUTION|>--- conflicted
+++ resolved
@@ -32,15 +32,9 @@
         /// AST node to type info map, filled in the GatherTypeInfo compiler phase.
         /// </summary>
         private Dictionary<int, Type> astTypeInfoMap = new Dictionary<int, Type>();
-<<<<<<< HEAD
-//#if DEBUG
-        private StreamWriter writer;
-//#endif
-=======
 #if DEBUG
         private StreamWriter writer;
 #endif
->>>>>>> 36f52d97
         private Dictionary<int, IEnumerable<ProtoCore.CLRFunctionEndPoint>> methodCache = new Dictionary<int, IEnumerable<ProtoCore.CLRFunctionEndPoint>>();
         private Dictionary<int, bool> willReplicateCache = new Dictionary<int, bool>();
         private CompilePass compilePass;
@@ -71,9 +65,6 @@
         {
             this.logPath = filePath;
             this.input = input;
-#if DEBUG
-            writer = new StreamWriter(filePath);
-#endif
             this.runtimeCore = runtimeCore;
         }
 
@@ -2039,9 +2030,6 @@
 
         public void Dispose()
         {
-#if DEBUG
-            writer?.Dispose();
-#endif
         }
     }
 
