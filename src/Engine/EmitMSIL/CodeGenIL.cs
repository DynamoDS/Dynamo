--- conflicted
+++ resolved
@@ -77,12 +77,9 @@
             // Invoke emitted method (ExecuteIL.Execute)
             timer.Restart();
             var t = compileResult.tbuilder.CreateType();
-<<<<<<< HEAD
 
             compileResult.asmbuilder.Save("DynamicAssembly.dll");
 
-=======
->>>>>>> 0eb29b9c
             var mi = t.GetMethod("Execute", BindingFlags.NonPublic | BindingFlags.Static);
             var output = new Dictionary<string, object>();
 
@@ -487,19 +484,14 @@
                 Validity.Assert(cid != DSASM.Constants.kInvalidIndex);
             }
 
-<<<<<<< HEAD
-            // Can this be used at compile time ? or does this need to be at runtime ? 
-=======
             // TODO_MSIL: Figure out polymorfism when calling functions
             // That should be done at runtime (when we know the exact runtime type of the caller type)
->>>>>>> 0eb29b9c
             var fg = runtimeCore.GetFuncGroup(methodName, className);
 
             // This checks if there is a static property like Point.X(arg) 
             // and if so renames it to Point.get_X(arg) so that it can be 
             // found as a static getter in the class declaration.
             if (fg == null && args.Count == 1)
-<<<<<<< HEAD
             {
                 // Try to find a getter
                 methodName = ProtoCore.DSASM.Constants.kGetterPrefix + methodName;
@@ -510,18 +502,6 @@
 
             foreach (var funcEnd in fg.FunctionEndPoints)
             {
-=======
-            {
-                // Try to find a getter
-                methodName = ProtoCore.DSASM.Constants.kGetterPrefix + methodName;
-                fg = runtimeCore.GetFuncGroup(methodName, className);
-            }
-
-            Validity.Assert(fg != null, "Did not find a function group");
-
-            foreach (var funcEnd in fg.FunctionEndPoints)
-            {
->>>>>>> 0eb29b9c
                 var procNode = funcEnd.procedureNode;
                 Validity.Assert(procNode != null, "Expected to have a valid procedureNode");
 
@@ -540,7 +520,6 @@
                 ParameterInfo[] parameterInfos = null;
 
                 if (CoreUtils.IsInternalMethod(methodName))//equivalent to if (funcEnd is JILFunctionEndPoint)
-<<<<<<< HEAD
                 {
                     var mInfo = BuiltIn.GetInternalMethod(methodName);
                     parameterInfos = mInfo.GetParameters();
@@ -549,16 +528,6 @@
                 }
                 else if (funcEnd is FFIFunctionEndPoint ffiFep)
                 {
-=======
-                {
-                    var mInfo = BuiltIn.GetInternalMethod(methodName);
-                    parameterInfos = mInfo.GetParameters();
-                    declaringType = mInfo.DeclaringType;
-                    fFIMemberInfo = new FFIMethodInfo(mInfo);
-                }
-                else if (funcEnd is FFIFunctionEndPoint ffiFep)
-                {
->>>>>>> 0eb29b9c
                     FFIHandler handler = FFIFunctionEndPoint.FFIHandlers[ffiFep.activation.ModuleType];
                     FFIFunctionPointer functionPointer = handler.GetFunctionPointer(
                         ffiFep.activation.ModuleName, className, ffiFep.activation.FunctionName,
@@ -578,7 +547,6 @@
                 else
                 {
                     throw new NotImplementedException("Unkown FunctionEndpoint type. Not implemented yet");
-<<<<<<< HEAD
                 }
 
                 var formalParams = new List<ProtoCore.CLRFunctionEndPoint.ParamInfo>();
@@ -608,37 +576,6 @@
                 methodCache.Add(key, mbs);
             }
 
-=======
-                }
-
-                var formalParams = new List<ProtoCore.CLRFunctionEndPoint.ParamInfo>();
-                if (!isStaticOrConstructorOrInternal)
-                {
-                    // First argument is the this pointer
-                    // So we need to add an extra parameter to match the arguments
-                    var dsType = runtimeCore.GetProtoCoreType(declaringType);
-                    formalParams.Add(new ProtoCore.CLRFunctionEndPoint.ParamInfo() { CLRType = declaringType, ProtoInfo = dsType });
-                }
-
-                Validity.Assert(parameterInfos.Length == procNode.ArgumentTypes.Count, "Expected argument counts to match");
-                int i = 0;
-                foreach (var paramInfo in parameterInfos)
-                {
-                    var protoType = procNode.ArgumentTypes[i];
-                    formalParams.Add(new ProtoCore.CLRFunctionEndPoint.ParamInfo() { CLRType = paramInfo.ParameterType, ProtoInfo = protoType });
-                    i++;
-                }
-
-                ProtoCore.CLRFunctionEndPoint fep = new ProtoCore.CLRFunctionEndPoint(fFIMemberInfo, formalParams, procNode.ReturnType);
-                mbs.Add(fep);
-            }
-
-            if (mbs.Any())
-            {
-                methodCache.Add(key, mbs);
-            }
-
->>>>>>> 0eb29b9c
             if (!mbs.Any())
             {
                 throw new MissingMethodException("No matching method found in loaded assemblies.");
