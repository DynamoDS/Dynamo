--- conflicted
+++ resolved
@@ -90,10 +90,6 @@
             asm.Save("DynamicAssembly.dll");
         }
 
-<<<<<<< HEAD
-        private IEnumerable<MethodBase> FunctionLookup(IList args)
-        {
-=======
         private Type EmitCoercionCode(Type argType, ParameterInfo param)
         {
             if(argType == typeof(double) && param.ParameterType == typeof(long))
@@ -108,7 +104,6 @@
 
         private IEnumerable<MethodBase> FunctionLookup(IList args)
         {
->>>>>>> 4f5610ff
             IEnumerable<MethodBase> mi = null;
             var key = KeyGen(className, methodName, args.Count);
             if (methodCache.TryGetValue(key, out IEnumerable<MethodBase> mBase))
@@ -228,10 +223,7 @@
                 // There is only a single type in the array, return it.
                 return arrayTypes.FirstOrDefault();
             }
-<<<<<<< HEAD
-=======
             // TODO: Do we need to address cases, where there are more than 2 types?
->>>>>>> 4f5610ff
             if(arrayTypes.Count == 2)
             {
                 bool isLong = false;
@@ -546,11 +538,7 @@
                 EmitOpCode(OpCodes.Dup);
                 EmitOpCode(OpCodes.Ldc_I4, ++elCount);
                 var t = DfsTraverse(el);
-<<<<<<< HEAD
-                if (ot == typeof(object) && (t == typeof(int) || t == typeof(long) || t == typeof(double) || t == typeof(bool) || t == typeof(char)))
-=======
                 if (ot == typeof(object) && t.IsValueType)
->>>>>>> 4f5610ff
                 {
                     EmitOpCode(OpCodes.Box, t);
                 }
@@ -617,24 +605,12 @@
             var local = ilGen.DeclareLocal(typeof(IEnumerable<MethodBase>));
             writer.WriteLine($"{nameof(ilGen.DeclareLocal)} {typeof(IEnumerable<MethodBase>)}");
 
-<<<<<<< HEAD
-            var local = ilGen.DeclareLocal(typeof(IEnumerable<MethodBase>));
-            writer.WriteLine($"{nameof(ilGen.DeclareLocal)} {typeof(IEnumerable<MethodBase>)}");
-
-            EmitOpCode(OpCodes.Ldloca, local);
-
-            // Emit methodCache.TryGetValue(KeyGen(...), out IEnumerable<MethodBase> mInfos)
-            var mBase = typeof(IDictionary<int, IEnumerable<MethodBase>>).GetMethod(
-                nameof(IDictionary<int, IEnumerable<MethodBase>>.TryGetValue));
-            EmitOpCode(OpCodes.Callvirt, mBase);
-=======
             EmitOpCode(OpCodes.Ldloca, local);
 
             // Emit methodCache.TryGetValue(KeyGen(...), out IEnumerable<MethodBase> mInfos)
             var dictLookup = typeof(IDictionary<int, IEnumerable<MethodBase>>).GetMethod(
                 nameof(IDictionary<int, IEnumerable<MethodBase>>.TryGetValue));
             EmitOpCode(OpCodes.Callvirt, dictLookup);
->>>>>>> 4f5610ff
 
             EmitOpCode(OpCodes.Pop);
             EmitOpCode(OpCodes.Ldloc, local.LocalIndex);
