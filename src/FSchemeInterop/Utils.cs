﻿using System;
using System.Collections;
using System.Collections.Generic;
using System.Linq;
<<<<<<< HEAD
=======
using System.Text;
using Autodesk.LibG;
using Dynamo.Units;
>>>>>>> 68d389c2
using Microsoft.FSharp.Core;
using Microsoft.FSharp.Collections;
using Value = Dynamo.FScheme.Value;
using Expression = Dynamo.FScheme.Expression;

namespace Dynamo.FSchemeInterop
{
    /// <summary>
    /// Miscellaneous helper and convenience methods.
    /// </summary>
    public static class Utils
    {
        /// <summary>
        /// Makes an FScheme Expression representing an anonymous function.
        /// </summary>
        public static Expression MakeAnon(IEnumerable<string> inputSyms, Expression body)
        {
            return Expression.NewFun(
                ToFSharpList(inputSyms.Select(FScheme.Parameter.NewNormal)),
                body);
        }

        /// <summary>
        /// Makes an FScheme Expression representing an anonymous function, where all extra
        /// arguments are packed into the last parameter.
        /// </summary>
        /// <param name="inputSyms">List of parameters</param>
        /// <param name="body">Body of the function</param>
        /// <returns></returns>
        public static Expression MakeVarArgAnon(IEnumerable<string> inputSyms, Expression body)
        {
            var cnt = inputSyms.Count();

            return Expression.NewFun(
                ToFSharpList(inputSyms.Select(
                    (x, i) => 
                        i == cnt 
                        ? FScheme.Parameter.NewTail(x) 
                        : FScheme.Parameter.NewNormal(x))),
                body);
        }

        /// <summary>
        ///     A utility function to obtain the CSharp number type from a Value
        /// </summary>
        /// <param name="value">A Value object that returns true for IsNumber</param>
        /// <param name="convertedValue">The holder for the obtained value</param>
        /// <returns>False if the first param returns false for IsNumber</returns>
        public static bool Convert(Value value, ref double convertedValue)
        {
            if (!value.IsNumber)
                return false;
            convertedValue = (value as Value.Number).Item;
            return true;
        }

        /// <summary>
        ///     A utility function to obtain the CSharp number type from a Value
        /// </summary>
        /// <param name="value">A Value object that returns true for IsNumber</param>
        /// <param name="convertedValue">The holder for the obtained value</param>
        /// <returns>False if the first param returns false for IsNumber</returns>
        public static bool Convert(Value value, ref string convertedValue)
        {
            if (value.IsString)
            {
                convertedValue = ((Value.String)value).Item;
                return true;
            }

            if (value.IsSymbol)
            {
                convertedValue = ((Value.Symbol)value).Item;
                return true;
            }

            return false;
        }

        /// <summary>
        ///     A utility function to obtain the CSharp number type from a Value
        /// </summary>
        /// <param name="value">A Value object that returns true for IsNumber</param>
        /// <param name="convertedValue">The holder for the obtained value</param>
        /// <returns>False if the first param returns false for IsNumber</returns>
        public static bool Convert(Value value, ref FSharpList<Value> convertedValue)
        {
            if (!value.IsList)
                return false;
            convertedValue = ((Value.List)value).Item;
            return true;
        }

        /// <summary>
        ///     A utility function to obtain the Geometry from a Value
        /// </summary>
        /// <param name="value">A Value object that returns Container</param>
        /// <param name="convertedValue">The holder for the obtained value</param>
        /// <returns>False if the first param returns false for IsContainer</returns>
<<<<<<< HEAD
        /*public static bool Convert(FScheme.Value value, ref Autodesk.LibG.Geometry convertedValue)
=======
        public static bool Convert(Value value, ref Geometry convertedValue)
>>>>>>> 68d389c2
        {
            convertedValue = null;
            if (!value.IsContainer)
                return false;
            object itemValue = (value as Value.Container).Item;
            convertedValue = itemValue as Geometry;
            return (convertedValue != null);
        }*/

        /// <summary>
        /// Converts a Func to an FSharpFunc.
        /// </summary>
        /// <param name="f"></param>
        /// <returns></returns>
        public static FSharpFunc<T, U> ConvertToFSharpFunc<T, U>(Converter<T, U> f)
        {
            return FSharpFunc<T, U>.FromConverter(f);
        }

        /// <summary>
        /// Converts a function that accepts a FSharpList of Values and returns a Value
        /// into a FScheme compatible version.
        /// </summary>
        /// <param name="f"></param>
        /// <returns></returns>
        public static FSharpFunc<FSharpList<Value>, Value> ConvertToFSchemeFunc(Converter<FSharpList<Value>, Value> f)
        {
            return ConvertToFSharpFunc(f);
        }

        /// <summary>
        /// Makes an FSharp list from all given arguments.
        /// </summary>
        public static FSharpList<T> MakeFSharpList<T>(params T[] ar)
        {
            return ToFSharpList(ar);
        }

        /// <summary>
        /// Converts the given IEnumerable into an FSharp list.
        /// </summary>
        /// <typeparam name="T"></typeparam>
        /// <param name="seq"></param>
        /// <returns></returns>
        public static FSharpList<T> ToFSharpList<T>(this IEnumerable<T> seq)
        {
            return ListModule.OfSeq(seq);
        }

        public static FSharpList<T> SequenceToFSharpList<T>(this IEnumerable<T> seq)
        {
            return seq.ToFSharpList();
        }

        /// <summary>
        /// A better ToString() for Values.
        /// </summary>
        /// <param name="v"></param>
        /// <returns></returns>
        public static string Print(this Value v)
        {
            return v.IsString 
                ? (v as Value.String).Item 
                : FScheme.print(v);
        }

        /// <summary>
        /// Determine whether the given list is a list of lists.
        /// </summary>
        /// 
        /// <param name="value"></param>
        /// <returns></returns>
        public static bool IsListOfLists(Value value)
        {
            if (value.IsList)
            {
                FSharpList<Value> vals = ((Value.List) value).Item;

                if (!vals.Any())
                    return false;

                if (vals[0].IsList)
                    return true;
            }

            return false;
        }
        
        public static bool IsListOfListsOfLists(Value value)
        {
            if (value.IsList)
            {
                FSharpList<Value> vals = ((Value.List)value).Item;

                if (!vals.Any())
                    return false;

                if (vals[0].IsList)
                {
                    FSharpList<Value> vals2 = ((Value.List)vals[0]).Item;
                    if (vals2.Any() && vals2[0].IsList)
                        return true;
                }
            }

            return false;
        }

        public static dynamic ToDynamic(this Value value)
        {
            if (value.IsContainer)
            {
                var item = ((Value.Container) value).Item;
                return item;
            }
            
            if (value.IsNumber)
            {
                var item = ((Value.Number)value).Item;
                return item;
            }

            if (value.IsString)
            {
                var item = ((Value.String) value).Item;
                return item;
            }

            if (value.IsSymbol)
            {
                var item = ((Value.String) value).Item;
                return item;
            }

            if (value.IsFunction)
            {
                var item = ((Value.Function) value).Item;
                return item;
            }

            return null;
        }

        public static Value ToValue(SIUnit input)
        {
            return Value.NewContainer(input);
        }

        public static Value ToValue(double input)
        {
            return Value.NewNumber(input);
        }

        public static Value ToValue(string input)
        {
            return Value.NewString(input);
        }

        public static Value ToValue(object input)
        {
            return Value.NewContainer(input);
        }
        
        /// <summary>
        /// Unwrap an FScheme value containing a number or a unit to a double.
        /// If the value contains a unit object, convert the internal value of the
        /// unit object to the units required by the host application as specified
        /// in the preference settings. If the value contains a number, do not 
        /// apply a conversion.
        /// </summary>
        /// <param name="value"></param>
        /// <returns></returns>
        public static Value UnwrapToDoubleWithHostUnitConversion(Value value)
        {
            if (value.IsList)
            {
                //recursively convert items in list
                return ConvertListToHostUnits((Value.List)value);
            }

            if (value.IsContainer)
            {
                var unit = ((Value.Container)value).Item as SIUnit;
                if (unit != null)
                {
                    return Value.NewNumber(unit.ConvertToHostUnits());
                }
            }

            return value;
        }

        private static Value ConvertListToHostUnits(Value.List value)
        {
            var list = value.Item;
            return Value.NewList(ToFSharpList(list.Select(UnwrapToDoubleWithHostUnitConversion)));
        }

        public static SIUnit UnwrapToSIUnit(Value value)
        {
            if (value.IsContainer)
            {
                var measure = ((Value.Container)value).Item as SIUnit;
                if (measure != null)
                {
                    return measure;
                }
            }

            throw new Exception("The value was not convertible to a unit of measure.");
        }

        public static IComparable ToComparable(Value value)
        {
            if (value.IsNumber)
                return (value as Value.Number).Item;

            if (value.IsString)
                return (value as Value.String).Item;

            if (value.IsContainer)
            {
                var unboxed = (value as Value.Container).Item;
                if (unboxed is IComparable)
                    return unboxed as IComparable;
            }

            throw new Exception(
                string.Format(
                    "Key mapper result {0} is not Comparable, and thus cannot be sorted.",
                    (value as dynamic).Item));
        }
    }
}<|MERGE_RESOLUTION|>--- conflicted
+++ resolved
@@ -1,13 +1,7 @@
 ﻿using System;
-using System.Collections;
 using System.Collections.Generic;
 using System.Linq;
-<<<<<<< HEAD
-=======
-using System.Text;
-using Autodesk.LibG;
 using Dynamo.Units;
->>>>>>> 68d389c2
 using Microsoft.FSharp.Core;
 using Microsoft.FSharp.Collections;
 using Value = Dynamo.FScheme.Value;
@@ -107,11 +101,7 @@
         /// <param name="value">A Value object that returns Container</param>
         /// <param name="convertedValue">The holder for the obtained value</param>
         /// <returns>False if the first param returns false for IsContainer</returns>
-<<<<<<< HEAD
-        /*public static bool Convert(FScheme.Value value, ref Autodesk.LibG.Geometry convertedValue)
-=======
-        public static bool Convert(Value value, ref Geometry convertedValue)
->>>>>>> 68d389c2
+        /*public static bool Convert(Value value, ref Geometry convertedValue)
         {
             convertedValue = null;
             if (!value.IsContainer)
