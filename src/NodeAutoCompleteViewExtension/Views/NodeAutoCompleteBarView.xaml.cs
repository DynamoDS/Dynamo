--- conflicted
+++ resolved
@@ -200,13 +200,13 @@
             {
                 Dispatcher.BeginInvoke(new Action(() =>
                 {
-                    ViewModel.DeleteTransientNodes();
+                    ViewModel.DiscardResult();
                     ViewModel.PortViewModel = null;
                 }), DispatcherPriority.Loaded);
             }
             else
             {
-                ViewModel.DeleteTransientNodes();
+                ViewModel.DiscardResult();
                 ViewModel.PortViewModel = null;
             }
         }
@@ -336,29 +336,7 @@
 
         internal void CloseAutoCompleteWindow(object sender, RoutedEventArgs e)
         {
-<<<<<<< HEAD
-            CloseAutoComplete();
-        }
-
-        internal void CloseAutoComplete()
-        {
-            ViewModel.IsOpen = false;
-            ViewModel.PortViewModel.Highlight = Visibility.Hidden;
-
-            //if we're doing this while a node is being deleted, doing this synchronously will
-            //cause an exception because of the current undo stack being open
-            //TODO: Transient node operations shouldn't be recorded in the undo-redo stack
-            Dispatcher.BeginInvoke(new Action(() =>
-            {
-                ViewModel?.DiscardResult();
-                ViewModel?.ToggleUndoRedoLocked(false);
-            }), DispatcherPriority.Loaded);
-
-            Close();
-            UnsubscribeEvents(this, null);
-=======
             OnHideNodeAutoCompleteBar();
->>>>>>> 7732b0d2
         }
 
     }
