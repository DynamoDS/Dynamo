--- conflicted
+++ resolved
@@ -802,16 +802,6 @@
                     var portIndex = clusterResultItem.EntryNodeInPort;
                     if (entryNode.InPorts.Count > portIndex &&!entryNode.InPorts[portIndex].Connectors.Any())
                     {
-<<<<<<< HEAD
-                        var entryConnector = ConnectorModel.Make(PortViewModel.NodeViewModel.NodeModel, entryNode, 0, entryPortIndex);
-                        if (entryConnector != null)
-                        {
-                            entryConnector.IsHidden = true;
-                            var entryConnectorViewModel = workspaceViewModel.Connectors.First(c => c.ConnectorModel.Equals(entryConnector));
-                            entryConnectorViewModel.IsTransient = true;
-                            createdClusterItems.Add(entryConnector);
-                        }
-=======
                         entryConnector = ConnectorModel.Make(PortViewModel.NodeViewModel.NodeModel, entryNode, PortViewModel.PortModel.Index, portIndex);
                     }
                 }
@@ -821,14 +811,13 @@
                     if (entryNode.OutPorts.Count > portIndex && !entryNode.OutPorts[portIndex].Connectors.Any())
                     {
                         entryConnector = ConnectorModel.Make(entryNode, PortViewModel.NodeViewModel.NodeModel, portIndex, PortViewModel.PortModel.Index);
->>>>>>> 19ae506a
                     }
                 }
                 if (entryConnector != null)
                 {
                     entryConnector.IsHidden = true;
                     var entryConnectorViewModel = workspaceViewModel.Connectors.First(c => c.ConnectorModel.Equals(entryConnector));
-                    entryConnectorViewModel.IsConnecting = true;
+                    entryConnectorViewModel.IsTransient = true;
                     createdClusterItems.Add(entryConnector);
                 }
             }
