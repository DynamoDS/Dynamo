--- conflicted
+++ resolved
@@ -261,7 +261,7 @@
                     updateManager.OnLog(
                         new LogEventArgs(
                             string.Format(
-                        Properties.Resources.FailedToLoad,
+                                Properties.Resources.FailedToLoad,
                                 filePath,
                                 ex.Message),
                             LogLevel.Console));
@@ -625,11 +625,7 @@
                     }
                     else
                     {
-<<<<<<< HEAD
                         OnLog(new LogEventArgs(Properties.Resources.DynamoUpToDate, LogLevel.Console));
-=======
-                        OnLog(new LogEventArgs("Dynamo is up to date.", LogLevel.Console));
->>>>>>> c35c96f3
                     }
                 }
                 else // Check dailies
@@ -686,7 +682,7 @@
                 return;
 
             string errorMessage = ((null == e.Error) ? "Successful" : e.Error.Message);
-            OnLog(new LogEventArgs("UpdateManager-OnDownloadFileCompleted", LogLevel.File));
+            OnLog(new LogEventArgs(Properties.Resources.UpdateDownloadComplete, LogLevel.Console));
             OnLog(new LogEventArgs(errorMessage, LogLevel.File));
 
             UpdateFileLocation = string.Empty;
@@ -699,7 +695,7 @@
             DownloadedUpdateInfo = UpdateInfo;
 
             UpdateFileLocation = (string)e.UserState;
-            OnLog(new LogEventArgs(Properties.Resources.UpdateDownloadComplete, LogLevel.Console));
+            OnLog(new LogEventArgs("Update download complete.", LogLevel.Console));
 
             if (null != UpdateDownloaded)
                 UpdateDownloaded(this, new UpdateDownloadedEventArgs(e.Error, UpdateFileLocation));
