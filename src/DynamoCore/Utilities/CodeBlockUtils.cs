--- conflicted
+++ resolved
@@ -1,30 +1,14 @@
-<<<<<<< HEAD
 ﻿using System.Text.RegularExpressions;
 
 using Dynamo.Models;
 using Dynamo.Nodes;
 using Dynamo.UI;
-=======
-﻿using System.Globalization;
+using System;
+using System.Collections.Generic;
+using System.Globalization;
+using System.Linq;
 using System.Windows;
 using System.Windows.Media;
-
-using Dynamo.UI;
-
-using Dynamo.Models;
-using Dynamo.Nodes;
-
->>>>>>> ef8662ec
-using System;
-using System.Collections.Generic;
-using System.Linq;
-<<<<<<< HEAD
-using System.Windows;
-using System.Windows.Media;
-=======
-using System.Text.RegularExpressions;
-
->>>>>>> ef8662ec
 
 using ICSharpCode.AvalonEdit.Highlighting;
 using ICSharpCode.AvalonEdit.Rendering;
@@ -199,8 +183,7 @@
             // 
             string pack = System.IO.Packaging.PackUriHelper.UriSchemePack;
             var uri = new Uri(pack + "://application:,,,/DynamoCore;component/");
-
-            var textFontFamily = new System.Windows.Media.FontFamily(uri, ResourceNames.FontResourceUri);
+            var textFontFamily = new FontFamily(uri, ResourceNames.FontResourceUri);
 
             var typeface = new Typeface(textFontFamily, FontStyles.Normal,
                 FontWeights.Normal, FontStretches.Normal);
@@ -223,6 +206,7 @@
                 // in "ft.Extent" to be 0.0, but the line still occupies one line
                 // visually. This is why we need to make sure "lineCount" cannot be 
                 // zero.
+                // 
                 var lineCount = Math.Floor(ft.Extent / Configurations.CBNFontSize);
                 totalVisualLinesSoFar += (lineCount < 1.0 ? 1 : ((int)lineCount));
             }
@@ -666,5 +650,4 @@
         #endregion
 
     }
-
 }