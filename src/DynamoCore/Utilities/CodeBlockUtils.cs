--- conflicted
+++ resolved
@@ -310,37 +310,7 @@
 
             return inputCode;
         }
-<<<<<<< HEAD
-=======
-
-        public static HighlightingRule CreateDigitRule()
-        {
-            var digitRule = new HighlightingRule();
-
-            Color color = (Color)ColorConverter.ConvertFromString("#2585E5");
-            digitRule.Color = new HighlightingColor()
-            {
-                Foreground = new CustomizedBrush(color)
-            };
-
-            // These Regex's must match with the grammars in the DS ATG for digits
-            // Refer to the 'number' and 'float' tokens in Start.atg
-            //*******************************************************************************
-            // number = digit {digit} .
-            // float = digit {digit} '.' digit {digit} [('E' | 'e') ['+'|'-'] digit {digit}].
-            //*******************************************************************************
-
-            string digit = @"(-?\b\d+)";
-            string floatingPoint = @"(\.[0-9]+)";
-            string numberWithOptionalDecimal = digit + floatingPoint + "?";
-
-            string exponent = @"([eE][+-]?[0-9]+)";
-            string numberWithExponent = digit + floatingPoint + exponent;
-
-            digitRule.Regex = new Regex(numberWithExponent + "|" + numberWithOptionalDecimal);
-
-            return digitRule;
-        }
+
     }
 
     /// <summary>
@@ -684,33 +654,4 @@
 
     }
 
-    // Refer to link: 
-    // http://stackoverflow.com/questions/11806764/adding-syntax-highlighting-rules-to-avalonedit-programmatically
-    internal sealed class CustomizedBrush : HighlightingBrush
-    {
-        private readonly SolidColorBrush brush;
-        public CustomizedBrush(Color color)
-        {
-            brush = CreateFrozenBrush(color);
-        }
-
-        public override Brush GetBrush(ITextRunConstructionContext context)
-        {
-            return brush;
-        }
-
-        public override string ToString()
-        {
-            return brush.ToString();
-        }
-
-        private static SolidColorBrush CreateFrozenBrush(Color color)
-        {
-            SolidColorBrush brush = new SolidColorBrush(color);
-            brush.Freeze();
-            return brush;
-        }
->>>>>>> d0a23ae0
-    }
-
 }