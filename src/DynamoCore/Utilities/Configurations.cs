--- conflicted
+++ resolved
@@ -22,11 +22,7 @@
         public static string DynamoWikiLink = "https://github.com/DynamoDS/Dynamo/wiki";
         public static string DynamoBimForum = "http://dynamobim.org/forums/forum/dyn/";
         public static string DynamoTeamEmail = "mailto:team@dynamobim.org";
-<<<<<<< HEAD
-        public static string DynamoWrittenTutorials = "http://dynamobim.org/learn/#124";
-=======
         public static string DynamoAdvancedTutorials = "http://dynamobim.org/learn/#124";
->>>>>>> 3eabba1a
         public static string DynamoVideoTutorials = "http://dynamobim.org/learn/#161";
         public static string DynamoMoreSamples = "http://dynamobim.org/learn/#159";
         public static string DynamoDownloadLink = "http://dynamobim.org/download/";
