﻿using System.Collections.Generic;
<<<<<<< HEAD
=======

>>>>>>> b736fc92
using Dynamo.Models;
using DynamoUnits;

namespace Dynamo.Interfaces
{
    public interface IPreferences
    {
        int ConsoleHeight { get; set; }
        bool ShowConnector { get; set; }
        ConnectorType ConnectorType { get; set; }
        bool FullscreenWatchShowing { get; set; }
        string NumberFormat { get; set; }
        DynamoLengthUnit LengthUnit { get; set; }
        DynamoAreaUnit AreaUnit { get; set; }
        DynamoVolumeUnit VolumeUnit { get; set; }
        bool IsUsageReportingApproved { get; set; }
        bool IsAnalyticsReportingApproved { get; set; }
        bool IsFirstRun { get; set; }
        double WindowX { get; set; }
        double WindowY { get; set; }
        double WindowH { get; set; }
        double WindowW { get; set; }
        string LastUpdateDownloadPath { get; set; }
        int MaxNumRecentFiles { get; set; }
        List<string> RecentFiles { get; set; }
        List<string> PackageDirectoriesToUninstall { get; set; }

        /// <summary>
        /// Save PreferenceSettings in XML File Path if possible,
        /// else return false
        /// </summary>
        /// <param name="filePath">Path of the XML File</param>
        /// <returns>Whether file is saved or error occurred.</returns>
        bool Save(string filePath);

        /// <summary>
        /// Save PreferenceSettings in a default directory when no path is specified
        /// </summary>
        /// <returns>Whether file is saved or error occurred.</returns>
        bool Save();
    }
}<|MERGE_RESOLUTION|>--- conflicted
+++ resolved
@@ -1,8 +1,4 @@
 ﻿using System.Collections.Generic;
-<<<<<<< HEAD
-=======
-
->>>>>>> b736fc92
 using Dynamo.Models;
 using DynamoUnits;
 
