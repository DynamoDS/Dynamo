--- conflicted
+++ resolved
@@ -26,9 +26,8 @@
         /// <summary>
         /// Implement to record node modification for undo/redo
         /// </summary>
-<<<<<<< HEAD
-        /// <param name="nodeModel"></param>
-        void RecordModelForModification(ModelBase nodeModel);
+        /// <param name="models"></param>
+        void RecordModelsForModification(IEnumerable<ModelBase> models);
 
         /// <summary>
         /// Returns all zero touch nodes in the workspace that match the given names
@@ -36,9 +35,5 @@
         /// <param name="nodeNames">list of CreationName's of ZT nodes</param>
         /// <returns></returns>
         IEnumerable<DSFunctionBase> GetZTNodesForMatchingNames(IEnumerable<string> nodeNames);
-=======
-        /// <param name="models"></param>
-        void RecordModelsForModification(IEnumerable<ModelBase> models);
->>>>>>> 6126d761
     }
 }