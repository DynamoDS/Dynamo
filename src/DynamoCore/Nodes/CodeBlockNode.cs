﻿using System;
using System.Collections;
using System.Collections.Generic;
using System.Collections.Specialized;
using System.Globalization;
using System.Linq;
using System.Xml;

using Dynamo.Core;
using Dynamo.Selection;

using ProtoCore.AST.AssociativeAST;
using Dynamo.Models;
using Dynamo.Utilities;
using ProtoCore.BuildData;
using ArrayNode = ProtoCore.AST.AssociativeAST.ArrayNode;
using Node = ProtoCore.AST.Node;
using Operator = ProtoCore.DSASM.Operator;
using ProtoCore.Utils;
using Dynamo.UI;

namespace Dynamo.Nodes
{
    [NodeName("Code Block")]
    [NodeCategory(BuiltinNodeCategories.CORE_INPUT)]
    [NodeDescription("Allows for DesignScript code to be authored directly")]
    [IsDesignScriptCompatible]
    public class CodeBlockNodeModel : NodeModel
    {
        private readonly List<Statement> codeStatements = new List<Statement>();
        private string code = string.Empty;
        private List<string> inputIdentifiers = new List<string>();
        private readonly List<string> tempVariables = new List<string>();
        private string previewVariable;
        private readonly ProtoCore.Core core;

        private bool shouldFocus = true;
        public bool ShouldFocus
        {
            get { return shouldFocus;  }
            internal set { shouldFocus = value; }
        }

        private struct Formatting
        {
            public const double INITIAL_MARGIN = 0;
            public const string TOOL_TIP_FOR_TEMP_VARIABLE = "Statement Output";
        }

        #region Public Methods

        public CodeBlockNodeModel(ProtoCore.Core core)
        {
            this.core = core;
            ArgumentLacing = LacingStrategy.Disabled;
        }

        public CodeBlockNodeModel(string userCode, ProtoCore.Core core) : this(core)
        {
            code = userCode;
            ProcessCodeDirect();
        }

        public CodeBlockNodeModel(string userCode, Guid guid, double xPos, double yPos, ProtoCore.Core core)
        {
            ArgumentLacing = LacingStrategy.Disabled;
            X = xPos;
            Y = yPos;
            code = userCode;
            this.core = core;
            GUID = guid;
            ShouldFocus = false;
            ProcessCodeDirect();
        }

        /// <summary>
        ///     It removes all the in ports and out ports so that the user knows there is an error.
        /// </summary>
        private void ProcessError()
        {
            previewVariable = null;
        }

        /// <summary>
        ///     Returns the names of all the variables defined in this code block.
        /// </summary>
        /// <returns>List containing all the names</returns>
        public List<string> GetDefinedVariableNames()
        {
            var defVarNames = new List<string>();

            // For unbound identifier, ideally if there is an input connect 
            // to it, it is defined variable. But here we have to be more
            // aggresive. For copy/paste, the connectors haven't been 
            // created yet, so if a variable is defined in other CBN, even
            // that variable is defined in this CBN, it is not included in
            // the return value. 
            defVarNames.AddRange(inputIdentifiers);

            // Then get all variabled on the LHS of the statements
            foreach (Statement stmnt in codeStatements)
            {
                defVarNames.AddRange(Statement.GetDefinedVariableNames(stmnt, true));
            }

            return defVarNames;
        }

        /// <summary>
        /// Returns the index of the port corresponding to the variable name given
        /// </summary>
        /// <param name="variableName"> Name of the variable corresponding to an input port </param>
        /// <returns> Index of the required port in the InPorts collection </returns>
        public static int GetInportIndex(CodeBlockNodeModel cbn, string variableName)
        {
            return cbn.inputIdentifiers.IndexOf(variableName);
        }

        /// <summary>
        ///  Returns the corresponding output port index for a given defined variable 
        /// </summary>
        /// <param name="variableName"></param>
        /// <returns></returns>
        public int GetOutportIndex(string variableName)
        {
            var svs = CodeBlockUtils.GetStatementVariables(codeStatements, true);
            for (int i = 0; i < codeStatements.Count; i++)
            {
                Statement s = codeStatements[i];
                if (CodeBlockUtils.DoesStatementRequireOutputPort(svs, i))
                {
                    List<string> varNames = Statement.GetDefinedVariableNames(s, true);
                    if (varNames.Contains(variableName))
                        return i;
                }
            }
            return -1;
        }

        #endregion

        #region Properties

        public override bool IsConvertible
        {
            get
            {
                return true;
            }
        }

        public override string AstIdentifierBase
        {
            get
            {
                return previewVariable ?? base.AstIdentifierBase;
            }
        }

        public string Code
        {
            get { return code; }
            private set { code = value; }
        }

        public void SetCodeContent(string newCode, UndoRedoRecorder recorder)
        {
            if (code != null && code.Equals(newCode))
                return;

            if (newCode == null) 
                code = null;
            else
            {
                string errorMessage = string.Empty;
                string warningMessage = string.Empty;

                using (recorder.BeginActionGroup())
                {
                    var inportConnections = new OrderedDictionary();
                    var outportConnections = new OrderedDictionary();
                    //Save the connectors so that we can recreate them at the correct positions
                    SaveAndDeleteConnectors(inportConnections, outportConnections, recorder);

<<<<<<< HEAD
                    if (string.IsNullOrEmpty(code))
                    {
                        recorder.PopFromUndoGroup();
                        recorder.RecordCreationForUndo(this);
                    }
                    else
                        recorder.RecordModificationForUndo(this);
=======
                        using (Workspace.UndoRecorder.BeginActionGroup())
                        {                            
                            var inportConnections = new OrderedDictionary();
                            var outportConnections = new OrderedDictionary();
                            //Save the connectors so that we can recreate them at the correct positions
                            SaveAndDeleteConnectors(inportConnections, outportConnections);

                            if (string.IsNullOrEmpty(code))
                            {
                                Workspace.UndoRecorder.PopFromUndoGroup();
                                Workspace.UndoRecorder.RecordCreationForUndo(this);
                            }
                            else
                                Workspace.UndoRecorder.RecordModificationForUndo(this);
                            code = value;
                            ProcessCode(ref errorMessage, ref warningMessage);

                            //Recreate connectors that can be reused
                            LoadAndCreateConnectors(inportConnections, outportConnections);
                        }
>>>>>>> 4b587083

                    code = newCode;
                    ProcessCode(ref errorMessage, ref warningMessage);

                    //Recreate connectors that can be reused
                    LoadAndCreateConnectors(inportConnections, outportConnections, recorder);
                }

                RaisePropertyChanged("Code");
                OnAstUpdated();
                ReportPosition();

                ClearRuntimeError();
                if (!string.IsNullOrEmpty(errorMessage))
                    Error(errorMessage);
                else if (!string.IsNullOrEmpty(warningMessage))
                    Warning(warningMessage);
            }
        }

        /// <summary>
        /// Temporary variables that generated in code.
        /// </summary>
        public List<string> TempVariables
        {
            get { return tempVariables; }
        }

        #endregion

        #region Protected Methods

        protected override bool UpdateValueCore(string name, string value, UndoRedoRecorder recorder)
        {
            if (name != "Code") 
                return base.UpdateValueCore(name, value, recorder);

            //Remove the UpdateValue's recording
            recorder.PopFromUndoGroup();

<<<<<<< HEAD
            value = CodeBlockUtils.FormatUserText(value);

            //Since an empty Code Block Node should not exist, this checks for such instances.
            // If an empty Code Block Node is found, it is deleted. Since the creation and deletion of 
            // an empty Code Block Node should not be recorded, this method also checks and removes
            // any unwanted recordings
            //TODO(Steve): Have owning Workspace listen for PropertyChanged("Code"), and delete if Code == ""
            if (value == "")
            {
                Code = "";
            }
            else
            {
                if (!value.Equals(Code))
                    SetCodeContent(value, recorder);
            }
            return true;
=======
        protected override bool UpdateValueCore(string name, string value)
        {
            //Empty code blocks are deleted only on Esc key press. The values are stored all the other times.
            //This is helpful to Undo the deleted values from code block.
            if (name == "Code")
            {
                //Remove the UpdateValue's recording
                this.Workspace.UndoRecorder.PopFromUndoGroup();              
                value = CodeBlockUtils.FormatUserText(value);
                if (!value.Equals(this.Code))
                    Code = value;                               
                return true;
            }            
            return base.UpdateValueCore(name, value);
>>>>>>> 4b587083
        }

        protected override void SerializeCore(XmlElement element, SaveContext context)
        {
            base.SerializeCore(element, context);
            var helper = new XmlElementHelper(element);
            helper.SetAttribute("CodeText", code);
            helper.SetAttribute("ShouldFocus", shouldFocus);
        }

        protected override void DeserializeCore(XmlElement nodeElement, SaveContext context)
        {
            base.DeserializeCore(nodeElement, context);
            var helper = new XmlElementHelper(nodeElement);
            shouldFocus = helper.ReadBoolean("ShouldFocus");
            code = helper.ReadString("CodeText");
            ProcessCodeDirect();
        }

        internal override IEnumerable<AssociativeNode> BuildAst(List<AssociativeNode> inputAstNodes)
        {
            //Do not build if the node is in error.
            if (State == ElementState.Error)
            {
                return null;
            }

            var resultNodes = new List<AssociativeNode>();

            // Define unbound variables if necessary
            if (inputIdentifiers != null &&
                inputAstNodes != null &&
                inputIdentifiers.Count == inputAstNodes.Count)
            {
                var initStatments = inputIdentifiers.Zip(inputAstNodes,
                    (ident, rhs) =>
                    {
                        var identNode = AstFactory.BuildIdentifier(ident);
                        MapIdentifiers(identNode);
                        return AstFactory.BuildAssignment(identNode, rhs);
                    });
                resultNodes.AddRange(initStatments);
            }

            foreach (var astNode in codeStatements.Select(stmnt => NodeUtils.Clone(stmnt.AstNode)))
            {
                MapIdentifiers(astNode);
                resultNodes.Add(astNode as AssociativeNode);
            }

            return resultNodes;
        }

        public override IdentifierNode GetAstIdentifierForOutputIndex(int portIndex)
        {
            if (State == ElementState.Error)
                return null;

            // Here the "portIndex" is back mapped to the corresponding "Statement" 
            // object. However, not all "Statement" objects produce an output port,
            // so "portIndex" cannot be used directly to index into "codeStatements" 
            // list. This loop goes through "codeStatements", decrementing "portIndex"
            // along the way to determine the right "Statement" object matching the 
            // port index.
            // 
            Statement statement = null;
            var svs = CodeBlockUtils.GetStatementVariables(codeStatements, true);
            for (int stmt = 0, port = 0; stmt < codeStatements.Count; stmt++)
            {
                if (CodeBlockUtils.DoesStatementRequireOutputPort(svs, stmt))
                {
                    if (port == portIndex)
                    {
                        statement = codeStatements[stmt];
                        break;
                    }

                    port = port + 1;
                }
            }

            if (statement == null)
                return null;

            var binExprNode = statement.AstNode as BinaryExpressionNode;
            if (binExprNode == null || (binExprNode.LeftNode == null))
                return null;

            var identNode = binExprNode.LeftNode as IdentifierNode;
            var mappedIdent = NodeUtils.Clone(identNode);
            MapIdentifiers(mappedIdent);
            return mappedIdent as IdentifierNode;
        }

        #endregion

        #region Private Methods

        internal void ProcessCodeDirect()
        {
            string errorMessage = string.Empty;
            string warningMessage = string.Empty;

            ProcessCode(ref errorMessage, ref warningMessage);
            RaisePropertyChanged("Code");
            OnAstUpdated();
            
            ClearRuntimeError();
            if (!string.IsNullOrEmpty(errorMessage))
            {
                Error(errorMessage);
            }
            else if (!string.IsNullOrEmpty(warningMessage))
            {
                Warning(warningMessage);
            }
        }

        private void ProcessCode(ref string errorMessage, ref string warningMessage)
        {
            code = CodeBlockUtils.FormatUserText(code);
            codeStatements.Clear();

            if (string.IsNullOrEmpty(Code))
                previewVariable = null;

            try
            {
                var parseParam = new ParseParam(GUID, code);
                if (CompilerUtils.PreCompileCodeBlock(core, ref parseParam))
                {
                    if (parseParam.ParsedNodes != null)
                    {
                        // Create an instance of statement for each code statement written by the user
                        foreach (var parsedNode in parseParam.ParsedNodes)
                        {
                            // Create a statement variable from the generated nodes
                            codeStatements.Add(Statement.CreateInstance(parsedNode));
                        }

                        SetPreviewVariable(parseParam.ParsedNodes);
                    }
                }

                if (parseParam.Errors != null && parseParam.Errors.Any())
                {
                    errorMessage = string.Join("\n", parseParam.Errors.Select(m => m.Message));
                    ProcessError();
                    CreateInputOutputPorts();
                    return;
                }

                if (parseParam.Warnings != null)
                {
                    // Unbound identifiers in CBN will have input slots.
                    // 
                    // To check function redefinition, we need to check other
                    // CBN to find out if it has been defined yet. Now just
                    // skip this warning.
                    var warnings =
                        parseParam.Warnings.Where(
                            w =>
                                w.ID != WarningID.kIdUnboundIdentifier
                                    && w.ID != WarningID.kFunctionAlreadyDefined);

                    if (warnings.Any())
                    {
                        warningMessage = string.Join("\n", warnings.Select(m => m.Message));
                    }
                }

                if (parseParam.UnboundIdentifiers != null)
                    inputIdentifiers = new List<string>(parseParam.UnboundIdentifiers);
                else
                    inputIdentifiers.Clear();
            }
            catch (Exception e)
            {
                errorMessage = e.Message;
                previewVariable = null;
                ProcessError();
                return;
            }

            // Set the input and output ports based on the statements
            CreateInputOutputPorts();
        }

        private void SetPreviewVariable(IEnumerable<Node> parsedNodes)
        {
            previewVariable = null;
            if (parsedNodes == null || (!parsedNodes.Any()))
                return;

            IdentifierNode identifierNode = null;
            foreach (var statement in parsedNodes.Reverse().OfType<BinaryExpressionNode>())
            {
                identifierNode = statement.LeftNode as IdentifierNode;
                if (identifierNode != null) // Found the identifier...
                {
                    // ... that is not a temporary variable, take it!
                    if (!tempVariables.Contains(identifierNode.Value))
                        break;
                }
            }

            if (identifierNode == null)
                return;

            var duplicatedNode = new IdentifierNode(identifierNode);
            MapIdentifiers(duplicatedNode);

            // Of course, if we just needed "duplicatedNode.Value" we would not 
            // have to clone the original "IdentifierNode". In addition to 
            // renaming the variable, we also need to keep the array indexer 
            // (e.g. the "previewVariable" should be "arr[2][3]" instead of just
            // "arr") to obtain the correct value for that particular array 
            // element. The best way to keep these array indexers, naturally, is
            // to use "IdentifierNode.ToString" method, as in:
            // 
            //      previewVariable = duplicatedNode.ToString();
            // 
            // But the problem now is, "ILiveRunner.InspectNodeValue" method can 
            // only return a valid RuntimeMirror if "previewVariable" contains 
            // variable name (i.e. "arr") and nothing else (e.g. "arr[2][3]").
            // For now, simply set the "previewVariable" to just the array name,
            // instead of the full expression with array indexers.
            // 
            previewVariable = duplicatedNode.Value;
        }

        /// <summary>
        /// Creates the inport and outport data based on 
        /// the statements generated from the user code.
        /// </summary>
        /// 
        private void CreateInputOutputPorts()
        {
            InPortData.Clear();
            OutPortData.Clear();
            if ((codeStatements == null || (codeStatements.Count == 0))
                && (inputIdentifiers == null || (inputIdentifiers.Count == 0)))
            {
                RegisterAllPorts();
                return;
            }

            SetInputPorts();
            SetOutputPorts();

            RegisterAllPorts();
        }

        private void SetInputPorts()
        {
            // Generate input port data list from the unbound identifiers.
            var inportData = CodeBlockUtils.GenerateInputPortData(inputIdentifiers);
            foreach (var portData in inportData)
                InPortData.Add(portData);
        }

        private void SetOutputPorts()
        {
            // Get all defined variables and their locations
            var definedVars = codeStatements.Select(s => new KeyValuePair<Variable, int>(s.FirstDefinedVariable, s.StartLine))
                                            .Where(pair => pair.Key != null)
                                            .Select(pair => new KeyValuePair<string, int>(pair.Key.Name, pair.Value))
                                            .OrderBy(pair => pair.Key)
                                            .GroupBy(pair => pair.Key);

            // Calc each variable's last location of definition
            var locationMap = new Dictionary<string, int>();
            foreach (var defs in definedVars)
            {
                var name = defs.FirstOrDefault().Key;
                var loc = defs.Select(p => p.Value).Max<int>();
                locationMap[name] = loc;
            }

            // Create output ports
            var allDefs = locationMap.OrderBy(p => p.Value);
            if (allDefs.Any() == false)
                return;

            double prevPortBottom = 0.0;
            var map = CodeBlockUtils.MapLogicalToVisualLineIndices(code);
            foreach (var def in allDefs)
            {
                // Map the given logical line index to its corresponding visual 
                // line index. Do note that "def.Value" here is the line number 
                // supplied by the paser, which uses 1-based line indexing so we 
                // have to remove one from the line index.
                // 
                var logicalIndex = def.Value - 1;
                var visualIndex = map.ElementAt(logicalIndex);

                string tooltip = def.Key;
                if (tempVariables.Contains(def.Key))
                    tooltip = Formatting.TOOL_TIP_FOR_TEMP_VARIABLE;

                double portCoordsY = Formatting.INITIAL_MARGIN;
                portCoordsY += visualIndex * Configurations.CodeBlockPortHeightInPixels;

                OutPortData.Add(new PortData(string.Empty, tooltip)
                {
                    VerticalMargin = portCoordsY - prevPortBottom,
                    Height = Configurations.CodeBlockPortHeightInPixels
                });

                // Since we compute the "delta" between the top of the current 
                // port to the bottom of the previous port, we need to record 
                // down the bottom coordinate value before proceeding to the next 
                // port.
                // 
                prevPortBottom = portCoordsY + Configurations.CodeBlockPortHeightInPixels;
            }
        }

        /// <summary>
        ///     Deletes all the connections and saves their data (the start and end port)
        ///     so that they can be recreated if needed.
        /// </summary>
        /// <param name="inportConnections">A list of connections that will be destroyed</param>
        /// <param name="outportConnections"></param>
        /// <param name="recorder"></param>
        private void SaveAndDeleteConnectors(IDictionary inportConnections, IDictionary outportConnections, UndoRedoRecorder recorder)
        {
            //----------------------------Inputs---------------------------------
            foreach (var portModel in InPorts)
            {
                var portName = portModel.ToolTipContent;
                if (portModel.Connectors.Count != 0)
                {
                    inportConnections.Add(portName, new List<PortModel>());
                    foreach (var connector in portModel.Connectors)
                    {
                        (inportConnections[portName] as List<PortModel>).Add(connector.Start);
                        recorder.RecordDeletionForUndo(connector);
                    }
                }
                else
                    inportConnections.Add(portName, null);
            }

            //Delete the connectors
            foreach (PortModel inport in InPorts)
                inport.DestroyConnectors();

            //Clear out all the port models
            for (int i = InPorts.Count - 1; i >= 0; i--)
                InPorts.RemoveAt(i);


            //----------------------------Outputs---------------------------------
            for (int i = 0; i < OutPorts.Count; i++)
            {
                PortModel portModel = OutPorts[i];
                string portName = portModel.ToolTipContent;
                if (portModel.ToolTipContent.Equals(Formatting.TOOL_TIP_FOR_TEMP_VARIABLE))
                    portName += i.ToString(CultureInfo.InvariantCulture);
                if (portModel.Connectors.Count != 0)
                {
                    outportConnections.Add(portName, new List<PortModel>());
                    foreach (ConnectorModel connector in portModel.Connectors)
                    {
                        (outportConnections[portName] as List<PortModel>).Add(connector.End);
                        recorder.RecordDeletionForUndo(connector);
                    }
                }
                else
                    outportConnections.Add(portName, null);
            }

            //Delete the connectors
            foreach (PortModel outport in OutPorts)
                outport.DestroyConnectors();

            //Clear out all the port models
            for (int i = OutPorts.Count - 1; i >= 0; i--)
                OutPorts.RemoveAt(i);
        }

        /// <summary>
        ///     Now that the portData has been set for the new ports, we recreate the connections we
        ///     so mercilessly destroyed, restoring peace and balance to the world once again.
        /// </summary>
        /// <param name="inportConnections"></param>
        /// <param name="outportConnections"> List of the connections that were killed</param>
        /// <param name="recorder"></param>
        private void LoadAndCreateConnectors(OrderedDictionary inportConnections, OrderedDictionary outportConnections, UndoRedoRecorder recorder)
        {
            //----------------------------Inputs---------------------------------
            /* Input Port connections are matched only if the name is the same */
            for (int i = 0; i < InPortData.Count; i++)
            {
                string varName = InPortData[i].ToolTipString;
                if (inportConnections.Contains(varName))
                {
                    if (inportConnections[varName] != null)
                    {
                        foreach (var startPortModel in (inportConnections[varName] as List<PortModel>))
                        {
                            PortType p;
                            NodeModel startNode = startPortModel.Owner;
                            var connector = ConnectorModel.Make(
                                startNode,
                                this,
                                startNode.GetPortIndexAndType(startPortModel, out p),
                                i);
                            recorder.RecordCreationForUndo(connector);
                        }
                        outportConnections[varName] = null;
                    }
                }
            }

            //----------------------------Outputs--------------------------------
            /*The matching is done in three parts:
             *Step 1:
             *   First, it tries to match the connectors wrt to the defined 
             *   variable name. Hence it first checks to see if any of the old 
             *   variable names are present. If so, if there were any connectors 
             *   presnt then it makes the new connectors. As it iterates through 
             *   the new ports, it also finds the ports that didnt exist before
             */
            List<int> undefinedIndices = new List<int>();
            for (int i = 0; i < OutPortData.Count; i++)
            {
                string varName = OutPortData[i].ToolTipString;
                if (outportConnections.Contains(varName))
                {
                    if (outportConnections[varName] != null)
                    {
                        foreach (var endPortModel in (outportConnections[varName] as List<PortModel>))
                        {
                            PortType p;
                            NodeModel endNode = endPortModel.Owner;
                            var connector = ConnectorModel.Make(this, endNode, i,
                                endNode.GetPortIndexAndType(endPortModel, out p));
                            recorder.RecordCreationForUndo(connector);
                        }
                        outportConnections[varName] = null;
                    }
                }
                else
                    undefinedIndices.Add(i);
            }

            /*
             *Step 2:
             *   The second priority is to match the connections to the previous 
             *   indices. For all the ports that were not previously defined, it 
             *   now checks if that "numbered" port had any connections 
             *   previously, ie, if the old third port had 2 connections, then 
             *   these would go to the new 3rd port (if it is not a variable that
             *   was defined before)
             */
            for (int i = 0; i < undefinedIndices.Count; i++)
            {
                int index = undefinedIndices[i];
                if (index < outportConnections.Count && outportConnections[index] != null)
                {
                    foreach (PortModel endPortModel in (outportConnections[index] as List<PortModel>))
                    {
                        PortType p;
                        NodeModel endNode = endPortModel.Owner;
                        var connector = ConnectorModel.Make(this, endNode, index,
                            endNode.GetPortIndexAndType(endPortModel, out p));
                        recorder.RecordCreationForUndo(connector);
                    }
                    outportConnections[index] = null;
                    undefinedIndices.Remove(index);
                    i--;
                }
            }

            /*
             *Step 2:
             *   The final step. Now that the priorties are finished, the 
             *   function tries to reuse any existing connections by attaching 
             *   them to any ports that have not already been given connections
             */
            List<List<PortModel>> unusedConnections =
                outportConnections.Values.Cast<List<PortModel>>()
                    .Where(portModelList => portModelList != null)
                    .ToList();

            while (undefinedIndices.Count > 0 && unusedConnections.Count != 0)
            {
                foreach (PortModel endPortModel in unusedConnections[0])
                {
                    PortType p;
                    NodeModel endNode = endPortModel.Owner;
                    ConnectorModel connector = ConnectorModel.Make(
                        this,
                        endNode,
                        undefinedIndices[0],
                        endNode.GetPortIndexAndType(endPortModel, out p));
                    recorder.RecordCreationForUndo(connector);
                }
                undefinedIndices.RemoveAt(0);
                unusedConnections.RemoveAt(0);
            }
        }

        private void MapIdentifiers(Node astNode)
        {
            if (astNode == null)
            {
                return;
            }

            var definedVars = GetDefinedVariableNames();

            if (astNode is IdentifierNode)
            {
                var identNode = astNode as IdentifierNode;
                var ident = identNode.Value;
                if ((inputIdentifiers.Contains(ident) || definedVars.Contains(ident))
                    && !tempVariables.Contains(ident)
                    && !identNode.Equals(AstIdentifierForPreview))
                {
                    identNode.Name = identNode.Value = LocalizeIdentifier(ident);
                }

                MapIdentifiers(identNode.ArrayDimensions);
            }
            else if (astNode is IdentifierListNode)
            {
                var node = astNode as IdentifierListNode;
                MapIdentifiers(node.LeftNode);
                MapIdentifiers(node.RightNode);
            }
            else if (astNode is FunctionCallNode)
            {
                var node = astNode as FunctionCallNode;
                MapIdentifiers(node.Function);
                for (int i = 0; i < node.FormalArguments.Count; ++i)
                {
                    MapIdentifiers(node.FormalArguments[i]);
                }
                MapIdentifiers(node.ArrayDimensions);
            }
            else if (astNode is ArrayNode)
            {
                var node = astNode as ArrayNode;
                MapIdentifiers(node.Expr);
            }
            else if (astNode is ExprListNode)
            {
                var node = astNode as ExprListNode;
                for (int i = 0; i < node.list.Count; ++i)
                {
                    MapIdentifiers(node.list[i]);
                }
                MapIdentifiers(node.ArrayDimensions);
            }
            else if (astNode is FunctionDotCallNode)
            {
                var node = astNode as FunctionDotCallNode;
            }
            else if (astNode is InlineConditionalNode)
            {
                var node = astNode as InlineConditionalNode;
                MapIdentifiers(node.ConditionExpression);
                MapIdentifiers(node.TrueExpression);
                MapIdentifiers(node.FalseExpression);
            }
            else if (astNode is RangeExprNode)
            {
                var node = astNode as RangeExprNode;
                MapIdentifiers(node.FromNode);
                MapIdentifiers(node.ToNode);
                MapIdentifiers(node.StepNode);
                MapIdentifiers(node.ArrayDimensions);
            }
            else if (astNode is BinaryExpressionNode)
            {
                var node = astNode as BinaryExpressionNode;
                MapIdentifiers(node.LeftNode);
                MapIdentifiers(node.RightNode);
            }
        }

        private string LocalizeIdentifier(string identifierName)
        {
            var guid = GUID.ToString().Replace("-", string.Empty);
            return string.Format("{0}_{1}", identifierName, guid);
        }

        #endregion
    }

    public class Statement
    {
        #region Enums

        #region State enum

        public enum State
        {
            Normal,
            Warning,
            Error
        }

        #endregion

        #region StatementType enum

        public enum StatementType
        {
            None,
            Expression,
            Literal,
            Collection,
            AssignmentVar,
            FuncDeclaration
        }

        #endregion

        #endregion

        private readonly List<Variable> definedVariables = new List<Variable>();
        private readonly List<Variable> referencedVariables;
        private readonly List<Statement> subStatements = new List<Statement>();

        #region Public Methods
        public static Statement CreateInstance(Node parsedNode)
        {
            if (parsedNode == null)
                throw new ArgumentNullException();

            return new Statement(parsedNode);
        }

        public static void GetReferencedVariables(Node astNode, List<Variable> refVariableList)
        {
            //DFS Search to find all identifier nodes
            if (astNode == null)
                return;
            if (astNode is FunctionCallNode)
            {
                var currentNode = astNode as FunctionCallNode;
                foreach (AssociativeNode node in currentNode.FormalArguments)
                    GetReferencedVariables(node, refVariableList);
            }
            else if (astNode is IdentifierNode)
            {
                var resultVariable = new Variable(astNode as IdentifierNode);
                refVariableList.Add(resultVariable);
                GetReferencedVariables((astNode as IdentifierNode).ArrayDimensions, refVariableList);
            }
            else if (astNode is ArrayNode)
            {
                var currentNode = astNode as ArrayNode;
                GetReferencedVariables(currentNode.Expr, refVariableList);
                GetReferencedVariables(currentNode.Type, refVariableList);
            }
            else if (astNode is ExprListNode)
            {
                var currentNode = astNode as ExprListNode;
                foreach (AssociativeNode node in currentNode.list)
                    GetReferencedVariables(node, refVariableList);
            }
            else if (astNode is FunctionDotCallNode)
            {
                var currentNode = astNode as FunctionDotCallNode;
                GetReferencedVariables(currentNode.FunctionCall, refVariableList);
            }
            else if (astNode is InlineConditionalNode)
            {
                var currentNode = astNode as InlineConditionalNode;
                GetReferencedVariables(currentNode.ConditionExpression, refVariableList);
                GetReferencedVariables(currentNode.TrueExpression, refVariableList);
                GetReferencedVariables(currentNode.FalseExpression, refVariableList);
            }
            else if (astNode is RangeExprNode)
            {
                var currentNode = astNode as RangeExprNode;
                GetReferencedVariables(currentNode.FromNode, refVariableList);
                GetReferencedVariables(currentNode.ToNode, refVariableList);
                GetReferencedVariables(currentNode.StepNode, refVariableList);
            }
            else if (astNode is BinaryExpressionNode)
            {
                var currentNode = astNode as BinaryExpressionNode;
                GetReferencedVariables(currentNode.RightNode, refVariableList);
            }
            else
            {
                //Its could be something like a literal
                //Or node not completely implemented YET
            }
        }

        /// <summary>
        ///     Returns the names of the variables that have been referenced in the statement
        /// </summary>
        /// <param name="s"> Statement whose variable names to be got.</param>
        /// <param name="onlyTopLevel"> Bool to check if required to return reference variables in sub statements as well</param>
        /// <returns></returns>
        public static List<string> GetReferencedVariableNames(Statement s, bool onlyTopLevel)
        {
            var names = s.referencedVariables.Select(refVar => refVar.Name).ToList();
            if (!onlyTopLevel)
            {
                foreach (Statement subStatement in s.subStatements)
                    names.AddRange(GetReferencedVariableNames(subStatement, onlyTopLevel));
            }
            return names;
        }

        /// <summary>
        ///     Returns the names of the variables that have been declared in the statement
        /// </summary>
        /// <param name="s"> Statement whose variable names to be got.</param>
        /// <param name="onlyTopLevel"> Bool to check if required to return reference variables in sub statements as well</param>
        /// <returns></returns>
        public static List<string> GetDefinedVariableNames(Statement s, bool onlyTopLevel)
        {
            var names = s.definedVariables.Select(refVar => refVar.Name).ToList();
            if (!onlyTopLevel)
            {
                foreach (Statement subStatement in s.subStatements)
                    names.AddRange(GetReferencedVariableNames(subStatement, onlyTopLevel));
            }
            return names;
        }

        public static StatementType GetStatementType(Node astNode)
        {
            if (astNode is FunctionDefinitionNode)
                return StatementType.FuncDeclaration;
            if (astNode is BinaryExpressionNode)
            {
                var currentNode = astNode as BinaryExpressionNode;
                if (currentNode.Optr != Operator.assign)
                    throw new ArgumentException();
                if (!(currentNode.LeftNode.Name.StartsWith("temp") && currentNode.LeftNode.Name.Length > 10))
                    return StatementType.Expression;
                if (currentNode.RightNode is IdentifierNode)
                    return StatementType.AssignmentVar;
                if (currentNode.RightNode is ExprListNode)
                    return StatementType.Collection;
                if (currentNode.RightNode is DoubleNode || currentNode.RightNode is IntNode)
                    return StatementType.Literal;
                if (currentNode.RightNode is StringNode)
                    return StatementType.Literal;
            }
            return StatementType.None;
        }

        public static IdentifierNode GetDefinedIdentifier(Node leftNode)
        {
            if (leftNode is IdentifierNode)
                return leftNode as IdentifierNode;
            else if (leftNode is IdentifierListNode)
                return GetDefinedIdentifier((leftNode as IdentifierListNode).LeftNode);
            else if (leftNode is FunctionCallNode)
                return null;
            else
                throw new ArgumentException("Left node type incorrect");
        }
        #endregion

        #region Properties

        public int StartLine { get; private set; }
        public int EndLine { get; private set; }

        public Variable FirstDefinedVariable
        {
            get { return definedVariables.FirstOrDefault(); }
        }

        public State CurrentState { get; private set; }
        public StatementType CurrentType { get; private set; }
        public Node AstNode { get; private set; }

        #endregion

        #region Private Methods

        private Statement(Node parsedNode)
        {
            StartLine = parsedNode.line;
            EndLine = parsedNode.endLine;
            CurrentType = GetStatementType(parsedNode);
            AstNode = parsedNode;

            if (parsedNode is BinaryExpressionNode)
            {
                //First get all the defined variables
                while (parsedNode is BinaryExpressionNode)
                {
                    IdentifierNode assignedVar = GetDefinedIdentifier((parsedNode as BinaryExpressionNode).LeftNode);
                    if (assignedVar != null)
                        definedVariables.Add(new Variable(assignedVar));
                    parsedNode = (parsedNode as BinaryExpressionNode).RightNode;
                }

                //Then get the referenced variables
                List<Variable> refVariableList = new List<Variable>();
                GetReferencedVariables(parsedNode, refVariableList);
                referencedVariables = refVariableList;
            }
            else if (parsedNode is FunctionDefinitionNode)
            {
                // Handle function definitions in CBN
            }
            else
                throw new ArgumentException("Must be func def or assignment");

            Variable.SetCorrectColumn(referencedVariables, CurrentType, StartLine);
        }

        #endregion
    }


    public class Variable
    {
        public int Row { get; private set; }
        public int StartColumn { get; private set; }

        public int EndColumn
        {
            get { return StartColumn + Name.Length; }
        }

        public string Name { get; private set; }

        #region Private Methods

        private void MoveColumnBack(int line)
        {
            //Move the column of the variable back only if it is on the same line
            //as the fake variable
            if (Row == line)
                StartColumn -= 13;
        }

        #endregion

        #region Public Methods

        public Variable(IdentifierNode identNode)
        {
            if (identNode == null)
                throw new ArgumentNullException();

            Name = identNode.ToString();
            Row = identNode.line;
            StartColumn = identNode.col;
        }

        public Variable(string name, int line)
        {
            Name = name;
            Row = line;
        }

        public static void SetCorrectColumn(List<Variable> refVar, Statement.StatementType type, int line)
        {
            if (refVar == null)
                return;
            if (type != Statement.StatementType.Expression)
            {
                foreach (Variable singleVar in refVar)
                    singleVar.MoveColumnBack(line);
            }
        }

        #endregion
    }
}<|MERGE_RESOLUTION|>--- conflicted
+++ resolved
@@ -181,38 +181,7 @@
                     var outportConnections = new OrderedDictionary();
                     //Save the connectors so that we can recreate them at the correct positions
                     SaveAndDeleteConnectors(inportConnections, outportConnections, recorder);
-
-<<<<<<< HEAD
-                    if (string.IsNullOrEmpty(code))
-                    {
-                        recorder.PopFromUndoGroup();
-                        recorder.RecordCreationForUndo(this);
-                    }
-                    else
-                        recorder.RecordModificationForUndo(this);
-=======
-                        using (Workspace.UndoRecorder.BeginActionGroup())
-                        {                            
-                            var inportConnections = new OrderedDictionary();
-                            var outportConnections = new OrderedDictionary();
-                            //Save the connectors so that we can recreate them at the correct positions
-                            SaveAndDeleteConnectors(inportConnections, outportConnections);
-
-                            if (string.IsNullOrEmpty(code))
-                            {
-                                Workspace.UndoRecorder.PopFromUndoGroup();
-                                Workspace.UndoRecorder.RecordCreationForUndo(this);
-                            }
-                            else
-                                Workspace.UndoRecorder.RecordModificationForUndo(this);
-                            code = value;
-                            ProcessCode(ref errorMessage, ref warningMessage);
-
-                            //Recreate connectors that can be reused
-                            LoadAndCreateConnectors(inportConnections, outportConnections);
-                        }
->>>>>>> 4b587083
-
+                    
                     code = newCode;
                     ProcessCode(ref errorMessage, ref warningMessage);
 
@@ -252,7 +221,6 @@
             //Remove the UpdateValue's recording
             recorder.PopFromUndoGroup();
 
-<<<<<<< HEAD
             value = CodeBlockUtils.FormatUserText(value);
 
             //Since an empty Code Block Node should not exist, this checks for such instances.
@@ -270,22 +238,6 @@
                     SetCodeContent(value, recorder);
             }
             return true;
-=======
-        protected override bool UpdateValueCore(string name, string value)
-        {
-            //Empty code blocks are deleted only on Esc key press. The values are stored all the other times.
-            //This is helpful to Undo the deleted values from code block.
-            if (name == "Code")
-            {
-                //Remove the UpdateValue's recording
-                this.Workspace.UndoRecorder.PopFromUndoGroup();              
-                value = CodeBlockUtils.FormatUserText(value);
-                if (!value.Equals(this.Code))
-                    Code = value;                               
-                return true;
-            }            
-            return base.UpdateValueCore(name, value);
->>>>>>> 4b587083
         }
 
         protected override void SerializeCore(XmlElement element, SaveContext context)
