﻿using System;
using System.Collections.Generic;
using System.Collections.Specialized;
using System.Globalization;
using System.Linq;
using System.Xml;
using ProtoCore.AST.AssociativeAST;
using Dynamo.Models;
using Dynamo.Utilities;
using ProtoCore.BuildData;
using ArrayNode = ProtoCore.AST.AssociativeAST.ArrayNode;
using Node = ProtoCore.AST.Node;
using Operator = ProtoCore.DSASM.Operator;
using ProtoCore.Utils;
using Dynamo.UI;

namespace Dynamo.Nodes
{
    [NodeName("Code Block")]
    [NodeCategory(BuiltinNodeCategories.CORE_INPUT)]
    [NodeDescription("Allows for DesignScript code to be authored directly")]
    [IsDesignScriptCompatible]
    public class CodeBlockNodeModel : NodeModel
    {
        private readonly List<Statement> codeStatements = new List<Statement>();
        private string code = string.Empty;
        private List<string> inputIdentifiers = new List<string>();
        private List<string> tempVariables = new List<string>();
        private string previewVariable = null;

        private bool shouldFocus = true;
        public bool ShouldFocus
        {
            get { return shouldFocus;  }
            internal set { shouldFocus = value; }
        }

        private struct Formatting
        {
            public const double InitialMargin = 0;
            public const string ToolTipForTempVariable = "Statement Output";
        }

        #region Public Methods

        public CodeBlockNodeModel(WorkspaceModel workspace)
            : base()
        {
            ArgumentLacing = LacingStrategy.Disabled;
        }

        public CodeBlockNodeModel(WorkspaceModel workspace, string userCode)
            : this(workspace)
        {
            code = userCode;
            ProcessCodeDirect();
        }
<<<<<<< HEAD
        
        public CodeBlockNodeModel(string userCode, Guid guid, WorkspaceModel workspace, double xPos, double yPos) : base()
=======

        public CodeBlockNodeModel(string userCode, Guid guid, WorkspaceModel workspace, double xPos, double yPos)
            : base(workspace)
>>>>>>> 95d40a5d
        {
            ArgumentLacing = LacingStrategy.Disabled;
            this.X = xPos;
            this.Y = yPos;
            this.code = userCode;
            this.GUID = guid;
            this.ShouldFocus = false;
            ProcessCodeDirect();
        }

        /// <summary>
        ///     It removes all the in ports and out ports so that the user knows there is an error.
        /// </summary>
        private void ProcessError()
        {
            previewVariable = null;
        }

        /// <summary>
        ///     Returns the names of all the variables defined in this code block.
        /// </summary>
        /// <returns>List containing all the names</returns>
        public List<string> GetDefinedVariableNames()
        {
            var defVarNames = new List<string>();

            // For unbound identifier, ideally if there is an input connect 
            // to it, it is defined variable. But here we have to be more
            // aggresive. For copy/paste, the connectors haven't been 
            // created yet, so if a variable is defined in other CBN, even
            // that variable is defined in this CBN, it is not included in
            // the return value. 
            defVarNames.AddRange(inputIdentifiers);

            // Then get all variabled on the LHS of the statements
            foreach (Statement stmnt in codeStatements)
            {
                defVarNames.AddRange(Statement.GetDefinedVariableNames(stmnt, true));
            }

            return defVarNames;
        }

        /// <summary>
        /// Returns the index of the port corresponding to the variable name given
        /// </summary>
        /// <param name="variableName"> Name of the variable corresponding to an input port </param>
        /// <returns> Index of the required port in the InPorts collection </returns>
        public static int GetInportIndex(CodeBlockNodeModel cbn, string variableName)
        {
            return cbn.inputIdentifiers.IndexOf(variableName);
        }

        /// <summary>
        ///  Returns the corresponding output port index for a given defined variable 
        /// </summary>
        /// <param name="variableName"></param>
        /// <returns></returns>
        public int GetOutportIndex(string variableName)
        {
            var svs = CodeBlockUtils.GetStatementVariables(codeStatements, true);
            for (int i = 0; i < codeStatements.Count; i++)
            {
                Statement s = codeStatements[i];
                if (CodeBlockUtils.DoesStatementRequireOutputPort(svs, i))
                {
                    List<string> varNames = Statement.GetDefinedVariableNames(s, true);
                    if (varNames.Contains(variableName))
                        return i;
                }
            }
            return -1;
        }

        #endregion

        #region Properties

        public override bool IsConvertible
        {
            get
            {
                return true;
            }
        }

        public override string AstIdentifierBase
        {
            get
            {
                return previewVariable ?? base.AstIdentifierBase;
            }
        }

        public string Code
        {
            get { return code; }

            set
            {
                if (code == null || !code.Equals(value))
                {
                    if (value != null)
                    {
                        string errorMessage = string.Empty;
                        string warningMessage = string.Empty;

                        DisableReporting();

                        using (Workspace.UndoRecorder.BeginActionGroup())
                        {
                            var inportConnections = new OrderedDictionary();
                            var outportConnections = new OrderedDictionary();
                            //Save the connectors so that we can recreate them at the correct positions
                            SaveAndDeleteConnectors(inportConnections, outportConnections);

                            if (string.IsNullOrEmpty(code))
                            {
                                Workspace.UndoRecorder.PopFromUndoGroup();
                                Workspace.UndoRecorder.RecordCreationForUndo(this);
                            }
                            else
                                Workspace.UndoRecorder.RecordModificationForUndo(this);
                            code = value;
                            ProcessCode(ref errorMessage, ref warningMessage);

                            //Recreate connectors that can be reused
                            LoadAndCreateConnectors(inportConnections, outportConnections);
                        }

                        RaisePropertyChanged("Code");
                        RequiresRecalc = true;
                        ReportPosition();

                        if (Workspace != null)
                        {
                            Workspace.Modified();
                        }

                        EnableReporting();

                        ClearRuntimeError();
                        if (!string.IsNullOrEmpty(errorMessage))
                        {
                            Error(errorMessage);
                        }
                        else if (!string.IsNullOrEmpty(warningMessage))
                        {
                            Warning(warningMessage);
                        }
                    }
                    else
                        code = null;
                }
            }
        }

        /// <summary>
        /// Temporary variables that generated in code.
        /// </summary>
        public List<string> TempVariables
        {
            get { return tempVariables; }
        }

        #endregion

        #region Protected Methods

        protected override void SaveNode(XmlDocument xmlDoc, XmlElement nodeElement, SaveContext context)
        {
            base.SaveNode(xmlDoc, nodeElement, context);
            var helper = new XmlElementHelper(nodeElement);
            helper.SetAttribute("CodeText", code);
            helper.SetAttribute("ShouldFocus", shouldFocus);
        }

        protected override void LoadNode(XmlNode nodeElement)
        {
            base.LoadNode(nodeElement);
            var helper = new XmlElementHelper(nodeElement as XmlElement);
            code = helper.ReadString("CodeText");
            ProcessCodeDirect();
            shouldFocus = helper.ReadBoolean("ShouldFocus");
        }

        protected override bool UpdateValueCore(string name, string value)
        {
            if (name == "Code")
            {
                //Remove the UpdateValue's recording
                this.Workspace.UndoRecorder.PopFromUndoGroup();

                //Since an empty Code Block Node should not exist, this checks for such instances.
                // If an empty Code Block Node is found, it is deleted. Since the creation and deletion of 
                // an empty Code Block Node should not be recorded, this method also checks and removes
                // any unwanted recordings
                value = CodeBlockUtils.FormatUserText(value);
                if (value == "")
                {
                    if (this.Code == "")
                    {
                        this.Workspace.UndoRecorder.PopFromUndoGroup();
                        Dynamo.Selection.DynamoSelection.Instance.Selection.Remove(this);
                        this.Workspace.Nodes.Remove(this);
                    }
                    else
                    {
                        this.Workspace.RecordAndDeleteModels(new System.Collections.Generic.List<ModelBase>() { this });
                    }
                }
                else
                {
                    if (!value.Equals(this.Code))
                        Code = value;
                }
                return true;
            }

            return base.UpdateValueCore(name, value);
        }

        protected override void SerializeCore(XmlElement element, SaveContext context)
        {
            base.SerializeCore(element, context);
            var helper = new XmlElementHelper(element);
            helper.SetAttribute("CodeText", code);
            helper.SetAttribute("ShouldFocus", shouldFocus);
        }

        protected override void DeserializeCore(XmlElement element, SaveContext context)
        {
            base.DeserializeCore(element, context);
            if (context == SaveContext.Undo)
            {
                var helper = new XmlElementHelper(element);
                shouldFocus = helper.ReadBoolean("ShouldFocus");
                code = helper.ReadString("CodeText");
                ProcessCodeDirect();
            }
        }

        internal override IEnumerable<AssociativeNode> BuildAst(List<AssociativeNode> inputAstNodes)
        {
            //Do not build if the node is in error.
            if (this.State == ElementState.Error)
            {
                return null;
            }

            var resultNodes = new List<AssociativeNode>();

            // Define unbound variables if necessary
            if (inputIdentifiers != null &&
                inputAstNodes != null &&
                inputIdentifiers.Count == inputAstNodes.Count)
            {
                var initStatments = inputIdentifiers.Zip(inputAstNodes,
                    (ident, rhs) =>
                    {
                        var identNode = AstFactory.BuildIdentifier(ident);
                        MapIdentifiers(identNode);
                        return AstFactory.BuildAssignment(identNode, rhs);
                    });
                resultNodes.AddRange(initStatments);
            }

            foreach (var stmnt in codeStatements)
            {
                var astNode = ProtoCore.Utils.NodeUtils.Clone(stmnt.AstNode);
                MapIdentifiers(astNode);
                resultNodes.Add(astNode as ProtoCore.AST.AssociativeAST.AssociativeNode);
            }

            return resultNodes;
        }

        public override IdentifierNode GetAstIdentifierForOutputIndex(int portIndex)
        {
            if (State == ElementState.Error)
                return null;

            // Here the "portIndex" is back mapped to the corresponding "Statement" 
            // object. However, not all "Statement" objects produce an output port,
            // so "portIndex" cannot be used directly to index into "codeStatements" 
            // list. This loop goes through "codeStatements", decrementing "portIndex"
            // along the way to determine the right "Statement" object matching the 
            // port index.
            // 
            Statement statement = null;
            var svs = CodeBlockUtils.GetStatementVariables(codeStatements, true);
            for (int stmt = 0, port = 0; stmt < codeStatements.Count; stmt++)
            {
                if (CodeBlockUtils.DoesStatementRequireOutputPort(svs, stmt))
                {
                    if (port == portIndex)
                    {
                        statement = codeStatements[stmt];
                        break;
                    }

                    port = port + 1;
                }
            }

            if (statement == null)
                return null;

            var binExprNode = statement.AstNode as BinaryExpressionNode;
            if (binExprNode == null || (binExprNode.LeftNode == null))
                return null;

            var identNode = binExprNode.LeftNode as IdentifierNode;
            var mappedIdent = ProtoCore.Utils.NodeUtils.Clone(identNode);
            MapIdentifiers(mappedIdent);
            return mappedIdent as IdentifierNode;
        }

        #endregion

        #region Private Methods

        internal void ProcessCodeDirect()
        {
            string errorMessage = string.Empty;
            string warningMessage = string.Empty;

            ProcessCode(ref errorMessage, ref warningMessage);
            RaisePropertyChanged("Code");
            RequiresRecalc = true;

            if (Workspace != null)
            {
                Workspace.Modified();
            }

            ClearRuntimeError();
            if (!string.IsNullOrEmpty(errorMessage))
            {
                Error(errorMessage);
            }
            else if (!string.IsNullOrEmpty(warningMessage))
            {
                Warning(warningMessage);
            }
        }

        private void ProcessCode(ref string errorMessage, ref string warningMessage)
        {
            code = CodeBlockUtils.FormatUserText(code);
            codeStatements.Clear();

            if (string.IsNullOrEmpty(Code))
                previewVariable = null;

            try
            {
                ParseParam parseParam = new ParseParam(this.GUID, code);
                if (Workspace.DynamoModel.EngineController.TryParseCode(ref parseParam))
                {
                    if (parseParam.ParsedNodes != null)
                    {
                        // Create an instance of statement for each code statement written by the user
                        foreach (var parsedNode in parseParam.ParsedNodes)
                        {
                            // Create a statement variable from the generated nodes
                            codeStatements.Add(Statement.CreateInstance(parsedNode));
                        }

                        SetPreviewVariable(parseParam.ParsedNodes);
                    }
                }

                if (parseParam.Errors != null && parseParam.Errors.Any())
                {
                    errorMessage = string.Join("\n", parseParam.Errors.Select(m => m.Message));
                    ProcessError();
                    CreateInputOutputPorts();
                    return;
                }

                if (parseParam.Warnings != null)
                {
                    // Unbound identifiers in CBN will have input slots.
                    // 
                    // To check function redefinition, we need to check other
                    // CBN to find out if it has been defined yet. Now just
                    // skip this warning.
                    var warnings = parseParam.Warnings.Where((w) =>
                    {
                        return w.ID != WarningID.kIdUnboundIdentifier
                            && w.ID != WarningID.kFunctionAlreadyDefined;
                    });

                    if (warnings.Any())
                    {
                        warningMessage = string.Join("\n", warnings.Select(m => m.Message));
                    }
                }

                if (parseParam.UnboundIdentifiers != null)
                    inputIdentifiers = new List<string>(parseParam.UnboundIdentifiers);
                else
                    inputIdentifiers.Clear();
            }
            catch (Exception e)
            {
                errorMessage = e.Message;
                previewVariable = null;
                ProcessError();
                return;
            }

            // Set the input and output ports based on the statements
            CreateInputOutputPorts();
        }

        private void SetPreviewVariable(IEnumerable<Node> parsedNodes)
        {
            this.previewVariable = null;
            if (parsedNodes == null || (!parsedNodes.Any()))
                return;

            IdentifierNode identifierNode = null;
            foreach (var parsedNode in parsedNodes.Reverse())
            {
                var statement = parsedNode as BinaryExpressionNode;
                if (null == statement)
                    continue;

                identifierNode = statement.LeftNode as IdentifierNode;
                if (identifierNode != null) // Found the identifier...
                {
                    // ... that is not a temporary variable, take it!
                    if (!tempVariables.Contains(identifierNode.Value))
                        break;
                }
            }

            if (identifierNode == null)
                return;

            var duplicatedNode = new IdentifierNode(identifierNode);
            MapIdentifiers(duplicatedNode);

            // Of course, if we just needed "duplicatedNode.Value" we would not 
            // have to clone the original "IdentifierNode". In addition to 
            // renaming the variable, we also need to keep the array indexer 
            // (e.g. the "previewVariable" should be "arr[2][3]" instead of just
            // "arr") to obtain the correct value for that particular array 
            // element. The best way to keep these array indexers, naturally, is
            // to use "IdentifierNode.ToString" method, as in:
            // 
            //      previewVariable = duplicatedNode.ToString();
            // 
            // But the problem now is, "ILiveRunner.InspectNodeValue" method can 
            // only return a valid RuntimeMirror if "previewVariable" contains 
            // variable name (i.e. "arr") and nothing else (e.g. "arr[2][3]").
            // For now, simply set the "previewVariable" to just the array name,
            // instead of the full expression with array indexers.
            // 
            previewVariable = duplicatedNode.Value;
<<<<<<< HEAD
            this.Identifier = null; // Reset preview identifier for regeneration.
=======
>>>>>>> 95d40a5d
        }

        /// <summary>
        /// Creates the inport and outport data based on 
        /// the statements generated from the user code.
        /// </summary>
        /// 
        private void CreateInputOutputPorts()
        {
            InPortData.Clear();
            OutPortData.Clear();
            if ((codeStatements == null || (codeStatements.Count == 0))
                && (inputIdentifiers == null || (inputIdentifiers.Count == 0)))
            {
                RegisterAllPorts();
                return;
            }

            SetInputPorts();
            SetOutputPorts();

            RegisterAllPorts();
        }

        private void SetInputPorts()
        {
            // Generate input port data list from the unbound identifiers.
            var inportData = CodeBlockUtils.GenerateInputPortData(this.inputIdentifiers);
            foreach (var portData in inportData)
                InPortData.Add(portData);
        }

        private void SetOutputPorts()
        {
            // Get all defined variables and their locations
            var definedVars = codeStatements.Select(s => new KeyValuePair<Variable, int>(s.FirstDefinedVariable, s.StartLine))
                                            .Where(pair => pair.Key != null)
                                            .Select(pair => new KeyValuePair<string, int>(pair.Key.Name, pair.Value))
                                            .OrderBy(pair => pair.Key)
                                            .GroupBy(pair => pair.Key);

            // Calc each variable's last location of definition
            var locationMap = new Dictionary<string, int>();
            foreach (var defs in definedVars)
            {
                var name = defs.FirstOrDefault().Key;
                var loc = defs.Select(p => p.Value).Max<int>();
                locationMap[name] = loc;
            }

            // Create output ports
            var allDefs = locationMap.OrderBy(p => p.Value);
            if (allDefs.Any() == false)
                return;

            double prevPortBottom = 0.0;
            var map = CodeBlockUtils.MapLogicalToVisualLineIndices(this.code);
            foreach (var def in allDefs)
            {
                // Map the given logical line index to its corresponding visual 
                // line index. Do note that "def.Value" here is the line number 
                // supplied by the paser, which uses 1-based line indexing so we 
                // have to remove one from the line index.
                // 
                var logicalIndex = def.Value - 1;
                var visualIndex = map.ElementAt(logicalIndex);

                string tooltip = def.Key;
                if (tempVariables.Contains(def.Key))
                    tooltip = Formatting.ToolTipForTempVariable;

                double portCoordsY = Formatting.InitialMargin;
                portCoordsY += visualIndex * Configurations.CodeBlockPortHeightInPixels;

                OutPortData.Add(new PortData(string.Empty, tooltip)
                {
                    VerticalMargin = portCoordsY - prevPortBottom,
                    Height = Configurations.CodeBlockPortHeightInPixels
                });

                // Since we compute the "delta" between the top of the current 
                // port to the bottom of the previous port, we need to record 
                // down the bottom coordinate value before proceeding to the next 
                // port.
                // 
                prevPortBottom = portCoordsY + Configurations.CodeBlockPortHeightInPixels;
            }
        }

        /// <summary>
        ///     Deletes all the connections and saves their data (the start and end port)
        ///     so that they can be recreated if needed.
        /// </summary>
        /// <param name="portConnections">A list of connections that will be destroyed</param>
        private void SaveAndDeleteConnectors(OrderedDictionary inportConnections, OrderedDictionary outportConnections)
        {
            //----------------------------Inputs---------------------------------
            for (int i = 0; i < InPorts.Count; i++)
            {
                PortModel portModel = InPorts[i];
                string portName = portModel.ToolTipContent;
                if (portModel.Connectors.Count != 0)
                {
                    inportConnections.Add(portName, new List<PortModel>());
                    foreach (ConnectorModel connector in portModel.Connectors)
                    {
                        (inportConnections[portName] as List<PortModel>).Add(connector.Start);
                        Workspace.UndoRecorder.RecordDeletionForUndo(connector);
                    }
                }
                else
                    inportConnections.Add(portName, null);
            }

            //Delete the connectors
            foreach (PortModel inport in InPorts)
                inport.DestroyConnectors();

            //Clear out all the port models
            for (int i = InPorts.Count - 1; i >= 0; i--)
                InPorts.RemoveAt(i);


            //----------------------------Outputs---------------------------------
            for (int i = 0; i < OutPorts.Count; i++)
            {
                PortModel portModel = OutPorts[i];
                string portName = portModel.ToolTipContent;
                if (portModel.ToolTipContent.Equals(Formatting.ToolTipForTempVariable))
                    portName += i.ToString(CultureInfo.InvariantCulture);
                if (portModel.Connectors.Count != 0)
                {
                    outportConnections.Add(portName, new List<PortModel>());
                    foreach (ConnectorModel connector in portModel.Connectors)
                    {
                        (outportConnections[portName] as List<PortModel>).Add(connector.End);
                        Workspace.UndoRecorder.RecordDeletionForUndo(connector);
                    }
                }
                else
                    outportConnections.Add(portName, null);
            }

            //Delete the connectors
            foreach (PortModel outport in OutPorts)
                outport.DestroyConnectors();

            //Clear out all the port models
            for (int i = OutPorts.Count - 1; i >= 0; i--)
                OutPorts.RemoveAt(i);
        }

        /// <summary>
        ///     Now that the portData has been set for the new ports, we recreate the connections we
        ///     so mercilessly destroyed, restoring peace and balance to the world once again.
        /// </summary>
        /// <param name="outportConnections"> List of the connections that were killed</param>
        private void LoadAndCreateConnectors(OrderedDictionary inportConnections, OrderedDictionary outportConnections)
        {
            //----------------------------Inputs---------------------------------
            /* Input Port connections are matched only if the name is the same */
            for (int i = 0; i < InPortData.Count; i++)
            {
                string varName = InPortData[i].ToolTipString;
                if (inportConnections.Contains(varName))
                {
                    if (inportConnections[varName] != null)
                    {
                        foreach (var startPortModel in (inportConnections[varName] as List<PortModel>))
                        {
                            PortType p;
                            NodeModel startNode = startPortModel.Owner;
                            ConnectorModel connector = this.Workspace.AddConnection(startNode, this,
                                startNode.GetPortIndexAndType(startPortModel, out p), i);
                            this.Workspace.UndoRecorder.RecordCreationForUndo(connector);
                        }
                        outportConnections[varName] = null;
                    }
                }
            }

            //----------------------------Outputs--------------------------------
            /*The matching is done in three parts:
             *Step 1:
             *   First, it tries to match the connectors wrt to the defined 
             *   variable name. Hence it first checks to see if any of the old 
             *   variable names are present. If so, if there were any connectors 
             *   presnt then it makes the new connectors. As it iterates through 
             *   the new ports, it also finds the ports that didnt exist before
             */
            List<int> undefinedIndices = new List<int>();
            for (int i = 0; i < OutPortData.Count; i++)
            {
                string varName = OutPortData[i].ToolTipString;
                if (outportConnections.Contains(varName))
                {
                    if (outportConnections[varName] != null)
                    {
                        foreach (var endPortModel in (outportConnections[varName] as List<PortModel>))
                        {
                            PortType p;
                            NodeModel endNode = endPortModel.Owner;
                            var connector = this.Workspace.AddConnection(this, endNode, i,
                                endNode.GetPortIndexAndType(endPortModel, out p), PortType.Input);
                            this.Workspace.UndoRecorder.RecordCreationForUndo(connector);
                        }
                        outportConnections[varName] = null;
                    }
                }
                else
                    undefinedIndices.Add(i);
            }

            /*
             *Step 2:
             *   The second priority is to match the connections to the previous 
             *   indices. For all the ports that were not previously defined, it 
             *   now checks if that "numbered" port had any connections 
             *   previously, ie, if the old third port had 2 connections, then 
             *   these would go to the new 3rd port (if it is not a variable that
             *   was defined before)
             */
            for (int i = 0; i < undefinedIndices.Count; i++)
            {
                int index = undefinedIndices[i];
                if (index < outportConnections.Count && outportConnections[index] != null)
                {
                    foreach (PortModel endPortModel in (outportConnections[index] as List<PortModel>))
                    {
                        PortType p;
                        NodeModel endNode = endPortModel.Owner;
                        var connector = this.Workspace.AddConnection(this, endNode, index,
                            endNode.GetPortIndexAndType(endPortModel, out p), PortType.Input);
                        Workspace.UndoRecorder.RecordCreationForUndo(connector);
                    }
                    outportConnections[index] = null;
                    undefinedIndices.Remove(index);
                    i--;
                }
            }

            /*
             *Step 2:
             *   The final step. Now that the priorties are finished, the 
             *   function tries to reuse any existing connections by attaching 
             *   them to any ports that have not already been given connections
             */
            List<List<PortModel>> unusedConnections = new List<List<PortModel>>();
            foreach (List<PortModel> portModelList in outportConnections.Values.Cast<List<PortModel>>())
            {
                if (portModelList == null)
                    continue;
                unusedConnections.Add(portModelList);
            }
            while (undefinedIndices.Count > 0 && unusedConnections.Count != 0)
            {
                foreach (PortModel endPortModel in unusedConnections[0])
                {
                    PortType p;
                    NodeModel endNode = endPortModel.Owner;
                    ConnectorModel connector = this.Workspace.AddConnection(
                        this,
                        endNode,
                        undefinedIndices[0],
                        endNode.GetPortIndexAndType(endPortModel, out p),
                        PortType.Input);
                    Workspace.UndoRecorder.RecordCreationForUndo(connector);
                }
                undefinedIndices.RemoveAt(0);
                unusedConnections.RemoveAt(0);
            }
        }

        private void MapIdentifiers(Node astNode)
        {
            if (astNode == null)
            {
                return;
            }

            var definedVars = GetDefinedVariableNames();

            if (astNode is IdentifierNode)
            {
                var identNode = astNode as IdentifierNode;
                var ident = identNode.Value;
                if ((inputIdentifiers.Contains(ident) || definedVars.Contains(ident))
                    && !tempVariables.Contains(ident)
<<<<<<< HEAD
                    && !identNode.Equals(this.Identifier))
=======
                    && !identNode.Equals(this.AstIdentifierForPreview))
>>>>>>> 95d40a5d
                {
                    identNode.Name = identNode.Value = LocalizeIdentifier(ident);
                }

                MapIdentifiers(identNode.ArrayDimensions);
            }
            else if (astNode is IdentifierListNode)
            {
                var node = astNode as IdentifierListNode;
                MapIdentifiers(node.LeftNode);
                MapIdentifiers(node.RightNode);
            }
            else if (astNode is FunctionCallNode)
            {
                var node = astNode as FunctionCallNode;
                MapIdentifiers(node.Function);
                for (int i = 0; i < node.FormalArguments.Count; ++i)
                {
                    MapIdentifiers(node.FormalArguments[i]);
                }
                MapIdentifiers(node.ArrayDimensions);
            }
            else if (astNode is ArrayNode)
            {
                var node = astNode as ArrayNode;
                MapIdentifiers(node.Expr);
            }
            else if (astNode is ExprListNode)
            {
                var node = astNode as ExprListNode;
                for (int i = 0; i < node.list.Count; ++i)
                {
                    MapIdentifiers(node.list[i]);
                }
                MapIdentifiers(node.ArrayDimensions);
            }
            else if (astNode is FunctionDotCallNode)
            {
                var node = astNode as FunctionDotCallNode;
            }
            else if (astNode is InlineConditionalNode)
            {
                var node = astNode as InlineConditionalNode;
                MapIdentifiers(node.ConditionExpression);
                MapIdentifiers(node.TrueExpression);
                MapIdentifiers(node.FalseExpression);
            }
            else if (astNode is RangeExprNode)
            {
                var node = astNode as RangeExprNode;
                MapIdentifiers(node.FromNode);
                MapIdentifiers(node.ToNode);
                MapIdentifiers(node.StepNode);
                MapIdentifiers(node.ArrayDimensions);
            }
            else if (astNode is BinaryExpressionNode)
            {
                var node = astNode as BinaryExpressionNode;
                MapIdentifiers(node.LeftNode);
                MapIdentifiers(node.RightNode);
            }
            else
            {
            }
        }

        private string LocalizeIdentifier(string identifierName)
        {
            var guid = this.GUID.ToString().Replace("-", string.Empty);
            return string.Format("{0}_{1}", identifierName, guid);
        }

        #endregion
    }

    public class Statement
    {
        #region Enums

        #region State enum

        public enum State
        {
            Normal,
            Warning,
            Error
        }

        #endregion

        #region StatementType enum

        public enum StatementType
        {
            None,
            Expression,
            Literal,
            Collection,
            AssignmentVar,
            FuncDeclaration
        }

        #endregion

        #endregion

        private readonly List<Variable> definedVariables = new List<Variable>();
        private readonly List<Variable> referencedVariables;
        private readonly List<Statement> subStatements = new List<Statement>();

        #region Public Methods
        public static Statement CreateInstance(Node parsedNode)
        {
            if (parsedNode == null)
                throw new ArgumentNullException();

            return new Statement(parsedNode);
        }

        public static void GetReferencedVariables(Node astNode, List<Variable> refVariableList)
        {
            //DFS Search to find all identifier nodes
            if (astNode == null)
                return;
            if (astNode is FunctionCallNode)
            {
                var currentNode = astNode as FunctionCallNode;
                foreach (AssociativeNode node in currentNode.FormalArguments)
                    GetReferencedVariables(node, refVariableList);
            }
            else if (astNode is IdentifierNode)
            {
                var resultVariable = new Variable(astNode as IdentifierNode);
                refVariableList.Add(resultVariable);
                GetReferencedVariables((astNode as IdentifierNode).ArrayDimensions, refVariableList);
            }
            else if (astNode is ArrayNode)
            {
                var currentNode = astNode as ArrayNode;
                GetReferencedVariables(currentNode.Expr, refVariableList);
                GetReferencedVariables(currentNode.Type, refVariableList);
            }
            else if (astNode is ExprListNode)
            {
                var currentNode = astNode as ExprListNode;
                foreach (AssociativeNode node in currentNode.list)
                    GetReferencedVariables(node, refVariableList);
            }
            else if (astNode is FunctionDotCallNode)
            {
                var currentNode = astNode as FunctionDotCallNode;
                GetReferencedVariables(currentNode.FunctionCall, refVariableList);
            }
            else if (astNode is InlineConditionalNode)
            {
                var currentNode = astNode as InlineConditionalNode;
                GetReferencedVariables(currentNode.ConditionExpression, refVariableList);
                GetReferencedVariables(currentNode.TrueExpression, refVariableList);
                GetReferencedVariables(currentNode.FalseExpression, refVariableList);
            }
            else if (astNode is RangeExprNode)
            {
                var currentNode = astNode as RangeExprNode;
                GetReferencedVariables(currentNode.FromNode, refVariableList);
                GetReferencedVariables(currentNode.ToNode, refVariableList);
                GetReferencedVariables(currentNode.StepNode, refVariableList);
            }
            else if (astNode is BinaryExpressionNode)
            {
                var currentNode = astNode as BinaryExpressionNode;
                GetReferencedVariables(currentNode.RightNode, refVariableList);
            }
            else
            {
                //Its could be something like a literal
                //Or node not completely implemented YET
            }
        }

        /// <summary>
        ///     Returns the names of the variables that have been referenced in the statement
        /// </summary>
        /// <param name="s"> Statement whose variable names to be got.</param>
        /// <param name="onlyTopLevel"> Bool to check if required to return reference variables in sub statements as well</param>
        /// <returns></returns>
        public static List<string> GetReferencedVariableNames(Statement s, bool onlyTopLevel)
        {
            var names = s.referencedVariables.Select(refVar => refVar.Name).ToList();
            if (!onlyTopLevel)
            {
                foreach (Statement subStatement in s.subStatements)
                    names.AddRange(GetReferencedVariableNames(subStatement, onlyTopLevel));
            }
            return names;
        }

        /// <summary>
        ///     Returns the names of the variables that have been declared in the statement
        /// </summary>
        /// <param name="s"> Statement whose variable names to be got.</param>
        /// <param name="onlyTopLevel"> Bool to check if required to return reference variables in sub statements as well</param>
        /// <returns></returns>
        public static List<string> GetDefinedVariableNames(Statement s, bool onlyTopLevel)
        {
            var names = s.definedVariables.Select(refVar => refVar.Name).ToList();
            if (!onlyTopLevel)
            {
                foreach (Statement subStatement in s.subStatements)
                    names.AddRange(GetReferencedVariableNames(subStatement, onlyTopLevel));
            }
            return names;
        }

        public static StatementType GetStatementType(Node astNode)
        {
            if (astNode is FunctionDefinitionNode)
                return StatementType.FuncDeclaration;
            if (astNode is BinaryExpressionNode)
            {
                var currentNode = astNode as BinaryExpressionNode;
                if (currentNode.Optr != Operator.assign)
                    throw new ArgumentException();
                if (!(currentNode.LeftNode.Name.StartsWith("temp") && currentNode.LeftNode.Name.Length > 10))
                    return StatementType.Expression;
                if (currentNode.RightNode is IdentifierNode)
                    return StatementType.AssignmentVar;
                if (currentNode.RightNode is ExprListNode)
                    return StatementType.Collection;
                if (currentNode.RightNode is DoubleNode || currentNode.RightNode is IntNode)
                    return StatementType.Literal;
                if (currentNode.RightNode is StringNode)
                    return StatementType.Literal;
            }
            return StatementType.None;
        }

        public static IdentifierNode GetDefinedIdentifier(Node leftNode)
        {
            if (leftNode is IdentifierNode)
                return leftNode as IdentifierNode;
            else if (leftNode is IdentifierListNode)
                return GetDefinedIdentifier((leftNode as IdentifierListNode).LeftNode);
            else if (leftNode is FunctionCallNode)
                return null;
            else
                throw new ArgumentException("Left node type incorrect");
        }
        #endregion

        #region Properties

        public int StartLine { get; private set; }
        public int EndLine { get; private set; }

        public Variable FirstDefinedVariable
        {
            get { return definedVariables.FirstOrDefault(); }
        }

        public State CurrentState { get; private set; }
        public StatementType CurrentType { get; private set; }
        public Node AstNode { get; private set; }

        #endregion

        #region Private Methods

        private Statement(Node parsedNode)
        {
            StartLine = parsedNode.line;
            EndLine = parsedNode.endLine;
            CurrentType = GetStatementType(parsedNode);
            this.AstNode = parsedNode;

            if (parsedNode is BinaryExpressionNode)
            {
                //First get all the defined variables
                while (parsedNode is BinaryExpressionNode)
                {
                    IdentifierNode assignedVar = GetDefinedIdentifier((parsedNode as BinaryExpressionNode).LeftNode);
                    if (assignedVar != null)
                        definedVariables.Add(new Variable(assignedVar));
                    parsedNode = (parsedNode as BinaryExpressionNode).RightNode;
                }

                //Then get the referenced variables
                List<Variable> refVariableList = new List<Variable>();
                GetReferencedVariables(parsedNode, refVariableList);
                referencedVariables = refVariableList;
            }
            else if (parsedNode is FunctionDefinitionNode)
            {
                // Handle function definitions in CBN
            }
            else
                throw new ArgumentException("Must be func def or assignment");

            Variable.SetCorrectColumn(referencedVariables, CurrentType, StartLine);
        }

        #endregion
    }


    public class Variable
    {
        public int Row { get; private set; }
        public int StartColumn { get; private set; }

        public int EndColumn
        {
            get { return StartColumn + Name.Length; }
        }

        public string Name { get; private set; }

        #region Private Methods

        private void MoveColumnBack(int line)
        {
            //Move the column of the variable back only if it is on the same line
            //as the fake variable
            if (Row == line)
                StartColumn -= 13;
        }

        #endregion

        #region Public Methods

        public Variable(IdentifierNode identNode)
        {
            if (identNode == null)
                throw new ArgumentNullException();

            Name = identNode.ToString();
            Row = identNode.line;
            StartColumn = identNode.col;
        }

        public Variable(string name, int line)
        {
            Name = name;
            Row = line;
        }

        public static void SetCorrectColumn(List<Variable> refVar, Statement.StatementType type, int line)
        {
            if (refVar == null)
                return;
            if (type != Statement.StatementType.Expression)
            {
                foreach (Variable singleVar in refVar)
                    singleVar.MoveColumnBack(line);
            }
        }

        #endregion
    }
}<|MERGE_RESOLUTION|>--- conflicted
+++ resolved
@@ -4,6 +4,7 @@
 using System.Globalization;
 using System.Linq;
 using System.Xml;
+using Dynamo.Selection;
 using ProtoCore.AST.AssociativeAST;
 using Dynamo.Models;
 using Dynamo.Utilities;
@@ -43,33 +44,25 @@
 
         #region Public Methods
 
-        public CodeBlockNodeModel(WorkspaceModel workspace)
-            : base()
+        public CodeBlockNodeModel()
         {
             ArgumentLacing = LacingStrategy.Disabled;
         }
 
-        public CodeBlockNodeModel(WorkspaceModel workspace, string userCode)
-            : this(workspace)
+        public CodeBlockNodeModel(string userCode) : this()
         {
             code = userCode;
             ProcessCodeDirect();
         }
-<<<<<<< HEAD
-        
-        public CodeBlockNodeModel(string userCode, Guid guid, WorkspaceModel workspace, double xPos, double yPos) : base()
-=======
-
-        public CodeBlockNodeModel(string userCode, Guid guid, WorkspaceModel workspace, double xPos, double yPos)
-            : base(workspace)
->>>>>>> 95d40a5d
+
+        public CodeBlockNodeModel(string userCode, Guid guid, double xPos, double yPos)
         {
             ArgumentLacing = LacingStrategy.Disabled;
-            this.X = xPos;
-            this.Y = yPos;
-            this.code = userCode;
-            this.GUID = guid;
-            this.ShouldFocus = false;
+            X = xPos;
+            Y = yPos;
+            code = userCode;
+            GUID = guid;
+            ShouldFocus = false;
             ProcessCodeDirect();
         }
 
@@ -263,20 +256,20 @@
                 value = CodeBlockUtils.FormatUserText(value);
                 if (value == "")
                 {
-                    if (this.Code == "")
+                    if (Code == "")
                     {
                         this.Workspace.UndoRecorder.PopFromUndoGroup();
-                        Dynamo.Selection.DynamoSelection.Instance.Selection.Remove(this);
+                        DynamoSelection.Instance.Selection.Remove(this);
                         this.Workspace.Nodes.Remove(this);
                     }
                     else
                     {
-                        this.Workspace.RecordAndDeleteModels(new System.Collections.Generic.List<ModelBase>() { this });
+                        this.Workspace.RecordAndDeleteModels(new List<ModelBase>() { this });
                     }
                 }
                 else
                 {
-                    if (!value.Equals(this.Code))
+                    if (!value.Equals(Code))
                         Code = value;
                 }
                 return true;
@@ -308,7 +301,7 @@
         internal override IEnumerable<AssociativeNode> BuildAst(List<AssociativeNode> inputAstNodes)
         {
             //Do not build if the node is in error.
-            if (this.State == ElementState.Error)
+            if (State == ElementState.Error)
             {
                 return null;
             }
@@ -332,9 +325,9 @@
 
             foreach (var stmnt in codeStatements)
             {
-                var astNode = ProtoCore.Utils.NodeUtils.Clone(stmnt.AstNode);
+                var astNode = NodeUtils.Clone(stmnt.AstNode);
                 MapIdentifiers(astNode);
-                resultNodes.Add(astNode as ProtoCore.AST.AssociativeAST.AssociativeNode);
+                resultNodes.Add(astNode as AssociativeNode);
             }
 
             return resultNodes;
@@ -376,7 +369,7 @@
                 return null;
 
             var identNode = binExprNode.LeftNode as IdentifierNode;
-            var mappedIdent = ProtoCore.Utils.NodeUtils.Clone(identNode);
+            var mappedIdent = NodeUtils.Clone(identNode);
             MapIdentifiers(mappedIdent);
             return mappedIdent as IdentifierNode;
         }
@@ -420,7 +413,7 @@
 
             try
             {
-                ParseParam parseParam = new ParseParam(this.GUID, code);
+                var parseParam = new ParseParam(GUID, code);
                 if (Workspace.DynamoModel.EngineController.TryParseCode(ref parseParam))
                 {
                     if (parseParam.ParsedNodes != null)
@@ -482,7 +475,7 @@
 
         private void SetPreviewVariable(IEnumerable<Node> parsedNodes)
         {
-            this.previewVariable = null;
+            previewVariable = null;
             if (parsedNodes == null || (!parsedNodes.Any()))
                 return;
 
@@ -525,10 +518,6 @@
             // instead of the full expression with array indexers.
             // 
             previewVariable = duplicatedNode.Value;
-<<<<<<< HEAD
-            this.Identifier = null; // Reset preview identifier for regeneration.
-=======
->>>>>>> 95d40a5d
         }
 
         /// <summary>
@@ -556,7 +545,7 @@
         private void SetInputPorts()
         {
             // Generate input port data list from the unbound identifiers.
-            var inportData = CodeBlockUtils.GenerateInputPortData(this.inputIdentifiers);
+            var inportData = CodeBlockUtils.GenerateInputPortData(inputIdentifiers);
             foreach (var portData in inportData)
                 InPortData.Add(portData);
         }
@@ -585,7 +574,7 @@
                 return;
 
             double prevPortBottom = 0.0;
-            var map = CodeBlockUtils.MapLogicalToVisualLineIndices(this.code);
+            var map = CodeBlockUtils.MapLogicalToVisualLineIndices(code);
             foreach (var def in allDefs)
             {
                 // Map the given logical line index to its corresponding visual 
@@ -817,11 +806,7 @@
                 var ident = identNode.Value;
                 if ((inputIdentifiers.Contains(ident) || definedVars.Contains(ident))
                     && !tempVariables.Contains(ident)
-<<<<<<< HEAD
-                    && !identNode.Equals(this.Identifier))
-=======
-                    && !identNode.Equals(this.AstIdentifierForPreview))
->>>>>>> 95d40a5d
+                    && !identNode.Equals(AstIdentifierForPreview))
                 {
                     identNode.Name = identNode.Value = LocalizeIdentifier(ident);
                 }
@@ -890,7 +875,7 @@
 
         private string LocalizeIdentifier(string identifierName)
         {
-            var guid = this.GUID.ToString().Replace("-", string.Empty);
+            var guid = GUID.ToString().Replace("-", string.Empty);
             return string.Format("{0}_{1}", identifierName, guid);
         }
 
@@ -1094,7 +1079,7 @@
             StartLine = parsedNode.line;
             EndLine = parsedNode.endLine;
             CurrentType = GetStatementType(parsedNode);
-            this.AstNode = parsedNode;
+            AstNode = parsedNode;
 
             if (parsedNode is BinaryExpressionNode)
             {
