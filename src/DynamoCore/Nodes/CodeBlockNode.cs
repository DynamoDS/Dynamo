﻿using System;
using System.Collections.Generic;
using System.Collections.Specialized;
using System.Globalization;
using System.Linq;
using System.Xml;
using GraphToDSCompiler;
using ProtoCore.AST.AssociativeAST;

using Dynamo.Models;
using Dynamo.Utilities;
using ProtoCore.BuildData;
using ArrayNode = ProtoCore.AST.AssociativeAST.ArrayNode;
using Node = ProtoCore.AST.Node;
using Operator = ProtoCore.DSASM.Operator;
<<<<<<< HEAD
using ProtoCore.Utils;
using System.Text;
=======
using Dynamo.UI;
>>>>>>> aafee09f

namespace Dynamo.Nodes
{
    [NodeName("Code Block")]
    [NodeCategory(BuiltinNodeCategories.CORE_INPUT)]
    [NodeDescription("Allows for DesignScript code to be authored directly")]
    [IsDesignScriptCompatible]
    public partial class CodeBlockNodeModel : NodeModel
    {
        private readonly List<Statement> codeStatements = new List<Statement>();
        private string code = string.Empty;
        private List<string> inputIdentifiers = new List<string>();
        private List<string> tempVariables = new List<string>();
        private string previewVariable = null;
        private bool shouldFocus = true;
        private readonly DynamoLogger logger;

        private struct Formatting
        {
            public const double InitialMargin = 0;
            public const string ToolTipForTempVariable = "Statement Output";
        }

        #region Public Methods

        public CodeBlockNodeModel(WorkspaceModel workspace)
            : base(workspace)
        {
            ArgumentLacing = LacingStrategy.Disabled;
        }

        public CodeBlockNodeModel(WorkspaceModel workspace, string userCode) 
            : this(workspace)
        {
            code = userCode;
            ProcessCodeDirect();
        }

        public CodeBlockNodeModel(string userCode, Guid guid, WorkspaceModel workspace, double xPos, double yPos) : base(workspace)
        {
            ArgumentLacing = LacingStrategy.Disabled;
            this.X = xPos;
            this.Y = yPos;
            this.code = userCode;
            this.GUID = guid;
            this.shouldFocus = false;
            ProcessCodeDirect();
        }

        /// <summary>
        ///     It removes all the in ports and out ports so that the user knows there is an error.
        /// </summary>
        /// <param name="errorMessage"> Error message to be displayed </param>
        private void ProcessError()
        {
            previewVariable = null;
        }

        /// <summary>
        ///     Returns the names of all the variables defined in this code block.
        /// </summary>
        /// <returns>List containing all the names</returns>
        public List<string> GetDefinedVariableNames()
        {
            var defVarNames = new List<string>();

            // For unbound identifier, ideally if there is an input connect 
            // to it, it is defined variable. But here we have to be more
            // aggresive. For copy/paste, the connectors haven't been 
            // created yet, so if a variable is defined in other CBN, even
            // that variable is defined in this CBN, it is not included in
            // the return value. 
            defVarNames.AddRange(inputIdentifiers);

            // Then get all variabled on the LHS of the statements
            foreach (Statement stmnt in codeStatements)
            {
                defVarNames.AddRange(Statement.GetDefinedVariableNames(stmnt, true));
            }

            return defVarNames;
        }

        /// <summary>
        /// Returns the index of the port corresponding to the variable name given
        /// </summary>
        /// <param name="variableName"> Name of the variable corresponding to an input port </param>
        /// <returns> Index of the required port in the InPorts collection </returns>
        public static int GetInportIndex(CodeBlockNodeModel cbn, string variableName)
        {
            return cbn.inputIdentifiers.IndexOf(variableName);
        }

        /// <summary>
        ///  Returns the corresponding output port index for a given defined variable 
        /// </summary>
        /// <param name="variableName"></param>
        /// <returns></returns>
        public int GetOutportIndex(string variableName)
        {
            var svs = CodeBlockUtils.GetStatementVariables(codeStatements, true);
            for (int i = 0; i < codeStatements.Count; i++)
            {
                Statement s = codeStatements[i];
                if (CodeBlockUtils.DoesStatementRequireOutputPort(svs, i))
                {
                    List<string> varNames = Statement.GetDefinedVariableNames(s, true);
                    if (varNames.Contains(variableName))
                        return i;
                }
            }
            return -1;
        }

        #endregion

        #region Properties

        public override bool IsConvertible
        {
            get
            {
                return true;
            }
        }

        public override string AstIdentifierBase
        {
            get { return (State == ElementState.Error) ? null : previewVariable; }
        }

        public string Code
        {
            get { return code; }

            set
            {
                if (code == null || !code.Equals(value))
                {
                    if (value != null)
                    {
                        string errorMessage = string.Empty;
                        string warningMessage = string.Empty;

                        DisableReporting();

                        using (Workspace.UndoRecorder.BeginActionGroup())
                        {
                            var inportConnections = new OrderedDictionary();
                            var outportConnections = new OrderedDictionary();
                            //Save the connectors so that we can recreate them at the correct positions
                            SaveAndDeleteConnectors(inportConnections, outportConnections);

                            if (string.IsNullOrEmpty(code))
                            {
                                Workspace.UndoRecorder.PopFromUndoGroup();
                                Workspace.UndoRecorder.RecordCreationForUndo(this);
                            }
                            else
                                Workspace.UndoRecorder.RecordModificationForUndo(this);
                            code = value;
                            ProcessCode(ref errorMessage, ref warningMessage);

                            //Recreate connectors that can be reused
                            LoadAndCreateConnectors(inportConnections, outportConnections);
                        }

                        RaisePropertyChanged("Code");
                        RequiresRecalc = true;
                        ReportPosition();

                        if (Workspace != null)
                        {
                            Workspace.Modified();
                        }

                        EnableReporting();

                        ClearError();
                        if (!string.IsNullOrEmpty(errorMessage))
                        {
                            Error(errorMessage);
                        }
                        else if (!string.IsNullOrEmpty(warningMessage))
                        {
                            Warning(warningMessage);
                        }
                    }
                    else
                        code = null;
                }
            }
        }

        /// <summary>
        /// Temporary variables that generated in code.
        /// </summary>
        public List<string> TempVariables
        {
            get { return tempVariables; }
        }

        #endregion

        #region Protected Methods

        protected override void SaveNode(XmlDocument xmlDoc, XmlElement nodeElement, SaveContext context)
        {
            base.SaveNode(xmlDoc, nodeElement, context);
            var helper = new XmlElementHelper(nodeElement);
            helper.SetAttribute("CodeText", code);
            helper.SetAttribute("ShouldFocus", shouldFocus);
        }

        protected override void LoadNode(XmlNode nodeElement)
        {
            base.LoadNode(nodeElement);
            var helper = new XmlElementHelper(nodeElement as XmlElement);
            code = helper.ReadString("CodeText");
            ProcessCodeDirect();
            shouldFocus = helper.ReadBoolean("ShouldFocus");
        }

        protected override bool UpdateValueCore(string name, string value)
        {
            if (name == "Code")
            {
                //Remove the UpdateValue's recording
                this.Workspace.UndoRecorder.PopFromUndoGroup();

                //Since an empty Code Block Node should not exist, this checks for such instances.
                // If an empty Code Block Node is found, it is deleted. Since the creation and deletion of 
                // an empty Code Block Node should not be recorded, this method also checks and removes
                // any unwanted recordings
                value = CodeBlockUtils.FormatUserText(value);
                if (value == "")
                {
                    if (this.Code == "")
                    {
                        this.Workspace.UndoRecorder.PopFromUndoGroup();
                        Dynamo.Selection.DynamoSelection.Instance.Selection.Remove(this);
                        this.Workspace.Nodes.Remove(this);
                    }
                    else
                    {
                        this.Workspace.RecordAndDeleteModels(new System.Collections.Generic.List<ModelBase>() { this });
                    }
                }
                else
                {
                    if (!value.Equals(this.Code))
                        Code = value;
                }
                return true;
            }

            return base.UpdateValueCore(name, value);
        }

        protected override void SerializeCore(XmlElement element, SaveContext context)
        {
            base.SerializeCore(element, context);
            var helper = new XmlElementHelper(element);
            helper.SetAttribute("CodeText", code);
            helper.SetAttribute("ShouldFocus", shouldFocus);
        }

        protected override void DeserializeCore(XmlElement element, SaveContext context)
        {
            base.DeserializeCore(element, context);
            if (context == SaveContext.Undo)
            {
                var helper = new XmlElementHelper(element);
                shouldFocus = helper.ReadBoolean("ShouldFocus");
                code = helper.ReadString("CodeText");
                ProcessCodeDirect();
            }
        }

        internal override IEnumerable<AssociativeNode> BuildAst(List<AssociativeNode> inputAstNodes)
        {
            //Do not build if the node is in error.
            if (this.State == ElementState.Error)
            {
                return null;
            }

            var resultNodes = new List<AssociativeNode>();

            // Define unbound variables if necessary
            if (inputIdentifiers != null && 
                inputAstNodes != null && 
                inputIdentifiers.Count == inputAstNodes.Count)
            {
                var initStatments = inputIdentifiers.Zip(inputAstNodes,
                    (ident, rhs) =>
                    {
                        var identNode = AstFactory.BuildIdentifier(ident);
                        MapIdentifiers(identNode);
                        return AstFactory.BuildAssignment(identNode, rhs);
                    });
                resultNodes.AddRange(initStatments);
            }

            foreach (var stmnt in codeStatements)
            {
                var astNode = ProtoCore.Utils.NodeUtils.Clone(stmnt.AstNode);
                MapIdentifiers(astNode);
                resultNodes.Add(astNode as ProtoCore.AST.AssociativeAST.AssociativeNode);
            }

            return resultNodes;
        }

        public override IdentifierNode GetAstIdentifierForOutputIndex(int portIndex)
        {
            if (State == ElementState.Error)
                return null;

            // Here the "portIndex" is back mapped to the corresponding "Statement" 
            // object. However, not all "Statement" objects produce an output port,
            // so "portIndex" cannot be used directly to index into "codeStatements" 
            // list. This loop goes through "codeStatements", decrementing "portIndex"
            // along the way to determine the right "Statement" object matching the 
            // port index.
            // 
            Statement statement = null;
            var svs = CodeBlockUtils.GetStatementVariables(codeStatements, true);
            for (int stmt = 0, port = 0; stmt < codeStatements.Count; stmt++)
            {
                if (CodeBlockUtils.DoesStatementRequireOutputPort(svs, stmt))
                {
                    if (port == portIndex)
                    {
                        statement = codeStatements[stmt];
                        break;
                    }

                    port = port + 1;
                }
            }

            if (statement == null)
                return null;

            var binExprNode = statement.AstNode as BinaryExpressionNode;
            if (binExprNode == null || (binExprNode.LeftNode == null))
                return null;

            var identNode = binExprNode.LeftNode as IdentifierNode;
            var mappedIdent = ProtoCore.Utils.NodeUtils.Clone(identNode);
            MapIdentifiers(mappedIdent);
            return mappedIdent as IdentifierNode;
        }

        #endregion

        #region Private Methods

        private void ProcessCodeDirect()
        {
            string errorMessage = string.Empty;
            string warningMessage = string.Empty;

            ProcessCode(ref errorMessage, ref warningMessage);
            RaisePropertyChanged("Code");
            RequiresRecalc = true;

            if (Workspace != null)
            {
                Workspace.Modified();
            }

            ClearError();
            if (!string.IsNullOrEmpty(errorMessage))
            {
                Error(errorMessage);
            }
            else if (!string.IsNullOrEmpty(warningMessage))
            {
                Warning(warningMessage);
            }
        }

        private void ProcessCode(ref string errorMessage, ref string warningMessage)
        {
            code = CodeBlockUtils.FormatUserText(code);
            codeStatements.Clear();

            if (string.IsNullOrEmpty(Code))
                previewVariable = null;

            try
            {
                ParseParam parseParam = new ParseParam(this.GUID, code);
                //TODO-KEYU
                if (ProtoCore.Utils.CompilerUtils.PreCompileCodeBlock(null, parseParam))
                {
                    if (parseParam.ParsedNodes != null)
                    {
                        // Create an instance of statement for each code statement written by the user
                        foreach (var parsedNode in parseParam.ParsedNodes)
                        {
                            // Create a statement variable from the generated nodes
                            codeStatements.Add(Statement.CreateInstance(parsedNode));
                        }

                        SetPreviewVariable(parseParam.ParsedNodes);
                    }
                }

                if (parseParam.Errors != null && parseParam.Errors.Any())
                {
                    errorMessage = string.Join("\n", parseParam.Errors.Select(m => m.Message));
                    ProcessError();
                    CreateInputOutputPorts();
                    return;
                }

                if (parseParam.Warnings != null)
                {
                    // Unbound identifiers in CBN will have input slots.
                    // 
                    // To check function redefinition, we need to check other
                    // CBN to find out if it has been defined yet. Now just
                    // skip this warning.
                    var warnings = parseParam.Warnings.Where((w) =>
                    {
                        return w.ID != WarningID.kIdUnboundIdentifier
                            && w.ID != WarningID.kFunctionAlreadyDefined;
                    });

                    if (warnings.Any())
                    {
                        warningMessage = string.Join("\n", warnings.Select(m => m.Message));
                    }
                }

                if (parseParam.UnboundIdentifiers != null)
                    inputIdentifiers = new List<string>(parseParam.UnboundIdentifiers);
                else
                    inputIdentifiers.Clear();
            }
            catch (Exception e)
            {
                errorMessage = e.Message;
                previewVariable = null;
                ProcessError();
                return;
            }

            // Set the input and output ports based on the statements
            CreateInputOutputPorts();
        }

        private void SetPreviewVariable(IEnumerable<Node> parsedNodes)
        {
            this.previewVariable = null;
            if (parsedNodes == null || (!parsedNodes.Any()))
                return;

            IdentifierNode identifierNode = null;
            foreach(var parsedNode in parsedNodes.Reverse())
            {
                var statement = parsedNode as BinaryExpressionNode;
                if (null == statement)
                    continue;

                identifierNode = statement.LeftNode as IdentifierNode;
                if (identifierNode != null) // Found the identifier...
                {
                    // ... that is not a temporary variable, take it!
                    if (!tempVariables.Contains(identifierNode.Value))
                        break;
                }
            }

            if (identifierNode == null)
                return;

            var duplicatedNode = new IdentifierNode(identifierNode);
            MapIdentifiers(duplicatedNode);

            // Of course, if we just needed "duplicatedNode.Value" we would not 
            // have to clone the original "IdentifierNode". In addition to 
            // renaming the variable, we also need to keep the array indexer 
            // (e.g. the "previewVariable" should be "arr[2][3]" instead of just
            // "arr") to obtain the correct value for that particular array 
            // element. The best way to keep these array indexers, naturally, is
            // to use "IdentifierNode.ToString" method, as in:
            // 
            //      previewVariable = duplicatedNode.ToString();
            // 
            // But the problem now is, "ILiveRunner.InspectNodeValue" method can 
            // only return a valid RuntimeMirror if "previewVariable" contains 
            // variable name (i.e. "arr") and nothing else (e.g. "arr[2][3]").
            // For now, simply set the "previewVariable" to just the array name,
            // instead of the full expression with array indexers.
            // 
            previewVariable = duplicatedNode.Value;
            this.identifier = null; // Reset preview identifier for regeneration.
        }

        /// <summary>
        /// Creates the inport and outport data based on 
        /// the statements generated from the user code.
        /// </summary>
        /// 
        private void CreateInputOutputPorts()
        {
            InPortData.Clear();
            OutPortData.Clear();
            if ((codeStatements == null || (codeStatements.Count == 0))
                && (inputIdentifiers == null || (inputIdentifiers.Count == 0)))
            {
                RegisterAllPorts();
                return;
            }

            SetInputPorts();
            SetOutputPorts();

            RegisterAllPorts();
        }

        private void SetInputPorts()
        {
            // Generate input port data list from the unbound identifiers.
            var inportData = CodeBlockUtils.GenerateInputPortData(this.inputIdentifiers);
            foreach (var portData in inportData)
                InPortData.Add(portData);
        }

        private void SetOutputPorts()
        {
            // Get all defined variables and their locations
            var definedVars = codeStatements.Select(s => new KeyValuePair<Variable, int>(s.FirstDefinedVariable, s.StartLine))
                                            .Where(pair => pair.Key != null)
                                            .Select(pair => new KeyValuePair<string, int>(pair.Key.Name, pair.Value))
                                            .OrderBy(pair => pair.Key)
                                            .GroupBy(pair => pair.Key);

            // Calc each variable's last location of definition
            var locationMap = new Dictionary<string, int>();
            foreach (var defs in definedVars)
            {
                var name = defs.FirstOrDefault().Key;
                var loc = defs.Select(p => p.Value).Max<int>();
                locationMap[name] = loc;
            }

            // Create output ports
            var allDefs = locationMap.OrderBy(p => p.Value);
            if (allDefs.Any() == false)
                return;

            double prevPortBottom = 0.0;
            var map = CodeBlockUtils.MapLogicalToVisualLineIndices(this.code);
            foreach (var def in allDefs)
            {
                // Map the given logical line index to its corresponding visual 
                // line index. Do note that "def.Value" here is the line number 
                // supplied by the paser, which uses 1-based line indexing so we 
                // have to remove one from the line index.
                // 
                var logicalIndex = def.Value - 1;
                var visualIndex = map.ElementAt(logicalIndex);

                string tooltip = def.Key;
                if (tempVariables.Contains(def.Key))
                    tooltip = Formatting.ToolTipForTempVariable;

                double portCoordsY = Formatting.InitialMargin;
                portCoordsY += visualIndex * Configurations.CodeBlockPortHeightInPixels;
                
                OutPortData.Add(new PortData(string.Empty, tooltip)
                {
                    VerticalMargin = portCoordsY - prevPortBottom,
                    Height = Configurations.CodeBlockPortHeightInPixels
                });

                // Since we compute the "delta" between the top of the current 
                // port to the bottom of the previous port, we need to record 
                // down the bottom coordinate value before proceeding to the next 
                // port.
                // 
                prevPortBottom = portCoordsY + Configurations.CodeBlockPortHeightInPixels;
            }
        }

        /// <summary>
        ///     Deletes all the connections and saves their data (the start and end port)
        ///     so that they can be recreated if needed.
        /// </summary>
        /// <param name="portConnections">A list of connections that will be destroyed</param>
        private void SaveAndDeleteConnectors(OrderedDictionary inportConnections, OrderedDictionary outportConnections)
        {
            //----------------------------Inputs---------------------------------
            for (int i = 0; i < InPorts.Count; i++)
            {
                PortModel portModel = InPorts[i];
                string portName = portModel.ToolTipContent;
                if (portModel.Connectors.Count != 0)
                {
                    inportConnections.Add(portName, new List<PortModel>());
                    foreach (ConnectorModel connector in portModel.Connectors)
                    {
                        (inportConnections[portName] as List<PortModel>).Add(connector.Start);
                        Workspace.UndoRecorder.RecordDeletionForUndo(connector);
                    }
                }
                else
                    inportConnections.Add(portName, null);
            }

            //Delete the connectors
            foreach (PortModel inport in InPorts)
                inport.DestroyConnectors();

            //Clear out all the port models
            for (int i = InPorts.Count - 1; i >= 0; i--)
                InPorts.RemoveAt(i);


            //----------------------------Outputs---------------------------------
            for (int i = 0; i < OutPorts.Count; i++)
            {
                PortModel portModel = OutPorts[i];
                string portName = portModel.ToolTipContent;
                if (portModel.ToolTipContent.Equals(Formatting.ToolTipForTempVariable))
                    portName += i.ToString(CultureInfo.InvariantCulture);
                if (portModel.Connectors.Count != 0)
                {
                    outportConnections.Add(portName, new List<PortModel>());
                    foreach (ConnectorModel connector in portModel.Connectors)
                    {
                        (outportConnections[portName] as List<PortModel>).Add(connector.End);
                        Workspace.UndoRecorder.RecordDeletionForUndo(connector);
                    }
                }
                else
                    outportConnections.Add(portName, null);
            }

            //Delete the connectors
            foreach (PortModel outport in OutPorts)
                outport.DestroyConnectors();

            //Clear out all the port models
            for (int i = OutPorts.Count - 1; i >= 0; i--)
                OutPorts.RemoveAt(i);
        }

        /// <summary>
        ///     Now that the portData has been set for the new ports, we recreate the connections we
        ///     so mercilessly destroyed, restoring peace and balance to the world once again.
        /// </summary>
        /// <param name="outportConnections"> List of the connections that were killed</param>
        private void LoadAndCreateConnectors(OrderedDictionary inportConnections, OrderedDictionary outportConnections)
        {
            //----------------------------Inputs---------------------------------
            /* Input Port connections are matched only if the name is the same */
            for (int i = 0; i < InPortData.Count; i++)
            {
                string varName = InPortData[i].ToolTipString;
                if (inportConnections.Contains(varName))
                {
                    if (inportConnections[varName] != null)
                    {
                        foreach (var startPortModel in (inportConnections[varName] as List<PortModel>))
                        {
                            PortType p;
                            NodeModel startNode = startPortModel.Owner;
                            ConnectorModel connector = this.Workspace.AddConnection(startNode, this,
                                startNode.GetPortIndexAndType(startPortModel, out p), i);
                            this.Workspace.UndoRecorder.RecordCreationForUndo(connector);
                        }
                        outportConnections[varName] = null;
                    }
                }
            }

            //----------------------------Outputs--------------------------------
            /*The matching is done in three parts:
             *Step 1:
             *   First, it tries to match the connectors wrt to the defined 
             *   variable name. Hence it first checks to see if any of the old 
             *   variable names are present. If so, if there were any connectors 
             *   presnt then it makes the new connectors. As it iterates through 
             *   the new ports, it also finds the ports that didnt exist before
             */
            List<int> undefinedIndices = new List<int>();
            for (int i = 0; i < OutPortData.Count; i++)
            {
                string varName = OutPortData[i].ToolTipString;
                if (outportConnections.Contains(varName))
                {
                    if (outportConnections[varName] != null)
                    {
                        foreach (var endPortModel in (outportConnections[varName] as List<PortModel>))
                        {
                            PortType p;
                            NodeModel endNode = endPortModel.Owner;
                            var connector = this.Workspace.AddConnection(this, endNode, i,
                                endNode.GetPortIndexAndType(endPortModel, out p), PortType.INPUT);
                            this.Workspace.UndoRecorder.RecordCreationForUndo(connector);
                        }
                        outportConnections[varName] = null;
                    }
                }
                else
                    undefinedIndices.Add(i);
            }

            /*
             *Step 2:
             *   The second priority is to match the connections to the previous 
             *   indices. For all the ports that were not previously defined, it 
             *   now checks if that "numbered" port had any connections 
             *   previously, ie, if the old third port had 2 connections, then 
             *   these would go to the new 3rd port (if it is not a variable that
             *   was defined before)
             */
            for (int i = 0; i < undefinedIndices.Count; i++)
            {
                int index = undefinedIndices[i];
                if (index < outportConnections.Count && outportConnections[index] != null)
                {
                    foreach (PortModel endPortModel in (outportConnections[index] as List<PortModel>))
                    {
                        PortType p;
                        NodeModel endNode = endPortModel.Owner;
                        var connector = this.Workspace.AddConnection(this, endNode, index,
                            endNode.GetPortIndexAndType(endPortModel, out p), PortType.INPUT);
                        Workspace.UndoRecorder.RecordCreationForUndo(connector);
                    }
                    outportConnections[index] = null;
                    undefinedIndices.Remove(index);
                    i--;
                }
            }

            /*
             *Step 2:
             *   The final step. Now that the priorties are finished, the 
             *   function tries to reuse any existing connections by attaching 
             *   them to any ports that have not already been given connections
             */
            List<List<PortModel>> unusedConnections = new List<List<PortModel>>();
            foreach (List<PortModel> portModelList in outportConnections.Values.Cast<List<PortModel>>())
            {
                if (portModelList == null)
                    continue;
                unusedConnections.Add(portModelList);
            }
            while (undefinedIndices.Count > 0 && unusedConnections.Count != 0)
            {
                foreach (PortModel endPortModel in unusedConnections[0])
                {
                    PortType p;
                    NodeModel endNode = endPortModel.Owner;
                    ConnectorModel connector = this.Workspace.AddConnection(
                        this,
                        endNode,
                        undefinedIndices[0],
                        endNode.GetPortIndexAndType(endPortModel, out p),
                        PortType.INPUT);
                    Workspace.UndoRecorder.RecordCreationForUndo(connector);
                }
                undefinedIndices.RemoveAt(0);
                unusedConnections.RemoveAt(0);
            }
        }

        private void MapIdentifiers(Node astNode)
        {
            if (astNode == null)
            {
                return;
            }

            var definedVars = GetDefinedVariableNames();

            if (astNode is IdentifierNode)
            {
                var identNode = astNode as IdentifierNode;
                var ident = identNode.Value;
                if ((inputIdentifiers.Contains(ident) || definedVars.Contains(ident)) 
                    && !tempVariables.Contains(ident)
                    && !identNode.Equals(this.identifier))
                {
                    identNode.Name = identNode.Value = LocalizeIdentifier(ident);
                }

                MapIdentifiers(identNode.ArrayDimensions);
            }
            else if (astNode is IdentifierListNode)
            {
                var node = astNode as IdentifierListNode;
                MapIdentifiers(node.LeftNode);
                MapIdentifiers(node.RightNode);
            }
            else if (astNode is FunctionCallNode)
            {
                var node = astNode as FunctionCallNode;
                MapIdentifiers(node.Function);
                for (int i = 0; i < node.FormalArguments.Count; ++i)
                {
                    MapIdentifiers(node.FormalArguments[i]);
                }
                MapIdentifiers(node.ArrayDimensions);
            }
            else if (astNode is ArrayNode)
            {
                var node = astNode as ArrayNode;
                MapIdentifiers(node.Expr);
            }
            else if (astNode is ExprListNode)
            {
                var node = astNode as ExprListNode;
                for (int i = 0; i < node.list.Count; ++i)
                {
                    MapIdentifiers(node.list[i]);
                }
                MapIdentifiers(node.ArrayDimensions);
            }
            else if (astNode is FunctionDotCallNode)
            {
                var node = astNode as FunctionDotCallNode;
            }
            else if (astNode is InlineConditionalNode)
            {
                var node = astNode as InlineConditionalNode;
                MapIdentifiers(node.ConditionExpression);
                MapIdentifiers(node.TrueExpression);
                MapIdentifiers(node.FalseExpression);
            }
            else if (astNode is RangeExprNode)
            {
                var node = astNode as RangeExprNode;
                MapIdentifiers(node.FromNode);
                MapIdentifiers(node.ToNode);
                MapIdentifiers(node.StepNode);
                MapIdentifiers(node.ArrayDimensions);
            }
            else if (astNode is BinaryExpressionNode)
            {
                var node = astNode as BinaryExpressionNode;
                MapIdentifiers(node.LeftNode);
                MapIdentifiers(node.RightNode);
            }
            else
            {
            }
        }

        private string LocalizeIdentifier(string identifierName)
        {
            var guid = this.GUID.ToString().Replace("-", string.Empty);
            return string.Format("{0}_{1}", identifierName, guid);
        }

        #endregion
    }

    public class Statement
    {
        #region Enums

        #region State enum

        public enum State
        {
            Normal,
            Warning,
            Error
        }

        #endregion

        #region StatementType enum

        public enum StatementType
        {
            None,
            Expression,
            Literal,
            Collection,
            AssignmentVar,
            FuncDeclaration
        }

        #endregion

        #endregion

        private readonly List<Variable> definedVariables = new List<Variable>();
        private readonly List<Variable> referencedVariables;
        private readonly List<Statement> subStatements = new List<Statement>();

        #region Public Methods
        public static Statement CreateInstance(Node parsedNode)
        {
            if (parsedNode == null)
                throw new ArgumentNullException();

            return new Statement(parsedNode);
        }

        public static void GetReferencedVariables(Node astNode, List<Variable> refVariableList)
        {
            //DFS Search to find all identifier nodes
            if (astNode == null)
                return;
            if (astNode is FunctionCallNode)
            {
                var currentNode = astNode as FunctionCallNode;
                foreach (AssociativeNode node in currentNode.FormalArguments)
                    GetReferencedVariables(node, refVariableList);
            }
            else if (astNode is IdentifierNode)
            {
                var resultVariable = new Variable(astNode as IdentifierNode);
                refVariableList.Add(resultVariable);
                GetReferencedVariables((astNode as IdentifierNode).ArrayDimensions, refVariableList);
            }
            else if (astNode is ArrayNode)
            {
                var currentNode = astNode as ArrayNode;
                GetReferencedVariables(currentNode.Expr, refVariableList);
                GetReferencedVariables(currentNode.Type, refVariableList);
            }
            else if (astNode is ExprListNode)
            {
                var currentNode = astNode as ExprListNode;
                foreach (AssociativeNode node in currentNode.list)
                    GetReferencedVariables(node, refVariableList);
            }
            else if (astNode is FunctionDotCallNode)
            {
                var currentNode = astNode as FunctionDotCallNode;
                GetReferencedVariables(currentNode.FunctionCall, refVariableList);
            }
            else if (astNode is InlineConditionalNode)
            {
                var currentNode = astNode as InlineConditionalNode;
                GetReferencedVariables(currentNode.ConditionExpression, refVariableList);
                GetReferencedVariables(currentNode.TrueExpression, refVariableList);
                GetReferencedVariables(currentNode.FalseExpression, refVariableList);
            }
            else if (astNode is RangeExprNode)
            {
                var currentNode = astNode as RangeExprNode;
                GetReferencedVariables(currentNode.FromNode, refVariableList);
                GetReferencedVariables(currentNode.ToNode, refVariableList);
                GetReferencedVariables(currentNode.StepNode, refVariableList);
            }
            else if (astNode is BinaryExpressionNode)
            {
                var currentNode = astNode as BinaryExpressionNode;
                GetReferencedVariables(currentNode.RightNode, refVariableList);
            }
            else
            {
                //Its could be something like a literal
                //Or node not completely implemented YET
            }
        }

        /// <summary>
        ///     Returns the names of the variables that have been referenced in the statement
        /// </summary>
        /// <param name="s"> Statement whose variable names to be got.</param>
        /// <param name="onlyTopLevel"> Bool to check if required to return reference variables in sub statements as well</param>
        /// <returns></returns>
        public static List<string> GetReferencedVariableNames(Statement s, bool onlyTopLevel)
        {
            var names = s.referencedVariables.Select(refVar => refVar.Name).ToList();
            if (!onlyTopLevel)
            {
                foreach (Statement subStatement in s.subStatements)
                    names.AddRange(GetReferencedVariableNames(subStatement, onlyTopLevel));
            }
            return names;
        }

        /// <summary>
        ///     Returns the names of the variables that have been declared in the statement
        /// </summary>
        /// <param name="s"> Statement whose variable names to be got.</param>
        /// <param name="onlyTopLevel"> Bool to check if required to return reference variables in sub statements as well</param>
        /// <returns></returns>
        public static List<string> GetDefinedVariableNames(Statement s, bool onlyTopLevel)
        {
            var names = s.definedVariables.Select(refVar => refVar.Name).ToList();
            if (!onlyTopLevel)
            {
                foreach (Statement subStatement in s.subStatements)
                    names.AddRange(GetReferencedVariableNames(subStatement, onlyTopLevel));
            }
            return names;
        }

        public static StatementType GetStatementType(Node astNode)
        {
            if (astNode is FunctionDefinitionNode)
                return StatementType.FuncDeclaration;
            if (astNode is BinaryExpressionNode)
            {
                var currentNode = astNode as BinaryExpressionNode;
                if (currentNode.Optr != Operator.assign)
                    throw new ArgumentException();
                if (!(currentNode.LeftNode.Name.StartsWith("temp") && currentNode.LeftNode.Name.Length > 10))
                    return StatementType.Expression;
                if (currentNode.RightNode is IdentifierNode)
                    return StatementType.AssignmentVar;
                if (currentNode.RightNode is ExprListNode)
                    return StatementType.Collection;
                if (currentNode.RightNode is DoubleNode || currentNode.RightNode is IntNode)
                    return StatementType.Literal;
                if (currentNode.RightNode is StringNode)
                    return StatementType.Literal;
            }
            return StatementType.None;
        }

        public static IdentifierNode GetDefinedIdentifier(Node leftNode)
        {
            if (leftNode is IdentifierNode)
                return leftNode as IdentifierNode;
            else if (leftNode is IdentifierListNode)
                return GetDefinedIdentifier((leftNode as IdentifierListNode).LeftNode);
            else if (leftNode is FunctionCallNode)
                return null;
            else
                throw new ArgumentException("Left node type incorrect");
        }
        #endregion

        #region Properties

        public int StartLine { get; private set; }
        public int EndLine { get; private set; }

        public Variable FirstDefinedVariable
        {
            get { return definedVariables.FirstOrDefault(); }
        }

        public State CurrentState { get; private set; }
        public StatementType CurrentType { get; private set; }
        public Node AstNode { get; private set; }

        #endregion

        #region Private Methods

        private Statement(Node parsedNode)
        {
            StartLine = parsedNode.line;
            EndLine = parsedNode.endLine;
            CurrentType = GetStatementType(parsedNode);
            this.AstNode = parsedNode;

            if (parsedNode is BinaryExpressionNode)
            {
                //First get all the defined variables
                while (parsedNode is BinaryExpressionNode)
                {
                    IdentifierNode assignedVar = GetDefinedIdentifier((parsedNode as BinaryExpressionNode).LeftNode);
                    if (assignedVar != null)
                        definedVariables.Add(new Variable(assignedVar));
                    parsedNode = (parsedNode as BinaryExpressionNode).RightNode;
                }

                //Then get the referenced variables
                List<Variable> refVariableList = new List<Variable>();
                GetReferencedVariables(parsedNode, refVariableList);
                referencedVariables = refVariableList;
            }
            else if (parsedNode is FunctionDefinitionNode)
            {
                // Handle function definitions in CBN
            }
            else
                throw new ArgumentException("Must be func def or assignment");

            Variable.SetCorrectColumn(referencedVariables, CurrentType, StartLine);
        }

        #endregion
    }


    public class Variable
    {
        public int Row { get; private set; }
        public int StartColumn { get; private set; }

        public int EndColumn
        {
            get { return StartColumn + Name.Length; }
        }

        public string Name { get; private set; }

        #region Private Methods

        private void MoveColumnBack(int line)
        {
            //Move the column of the variable back only if it is on the same line
            //as the fake variable
            if (Row == line)
                StartColumn -= 13;
        }

        #endregion

        #region Public Methods

        public Variable(IdentifierNode identNode)
        {
            if (identNode == null)
                throw new ArgumentNullException();

            Name = identNode.ToString();
            Row = identNode.line;
            StartColumn = identNode.col;
        }

        public Variable(string name, int line)
        {
            Name = name;
            Row = line;
        }

        public static void SetCorrectColumn(List<Variable> refVar, Statement.StatementType type, int line)
        {
            if (refVar == null)
                return;
            if (type != Statement.StatementType.Expression)
            {
                foreach (Variable singleVar in refVar)
                    singleVar.MoveColumnBack(line);
            }
        }

        #endregion
    }
}<|MERGE_RESOLUTION|>--- conflicted
+++ resolved
@@ -13,12 +13,8 @@
 using ArrayNode = ProtoCore.AST.AssociativeAST.ArrayNode;
 using Node = ProtoCore.AST.Node;
 using Operator = ProtoCore.DSASM.Operator;
-<<<<<<< HEAD
 using ProtoCore.Utils;
-using System.Text;
-=======
 using Dynamo.UI;
->>>>>>> aafee09f
 
 namespace Dynamo.Nodes
 {
