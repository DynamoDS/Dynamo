--- conflicted
+++ resolved
@@ -29,11 +29,6 @@
         private string previewVariable = null;
 
         public bool ShouldFocus { get; set; }
-<<<<<<< HEAD
-=======
-
-        private readonly DynamoLogger logger;
->>>>>>> ef8662ec
 
         private struct Formatting
         {
