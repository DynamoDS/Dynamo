--- conflicted
+++ resolved
@@ -1,9 +1,11 @@
 ﻿using System;
+using System.Collections.Generic;
 using System.Globalization;
 using System.Linq;
 using Dynamo.Controls;
 using Dynamo.FSchemeInterop;
 using Dynamo.Models;
+using Dynamo.Nodes;
 using Dynamo.Utilities;
 using Dynamo.ViewModels;
 using Microsoft.FSharp.Collections;
@@ -15,25 +17,18 @@
 
 namespace Dynamo.Nodes
 {
-<<<<<<< HEAD
     public interface WatchHandler
     {
         bool AcceptsValue(object o);
-        void ProcessNode(object value, WatchNode node, bool showRawData);
+        void ProcessNode(object value, WatchItem node, bool showRawData);
     }
 
-=======
->>>>>>> 68d389c2
     [NodeName("Watch")]
     [NodeCategory(BuiltinNodeCategories.CORE_VIEW)]
     [NodeDescription("Visualize the output of node. ")]
     [NodeSearchTags("print", "output", "display")]
-<<<<<<< HEAD
     [IsDesignScriptCompatible]
-    public partial class Watch: NodeWithOneOutput
-=======
     public partial class Watch : NodeWithOneOutput
->>>>>>> 68d389c2
     {
         #region private members
 
@@ -60,26 +55,9 @@
 
         #endregion
 
-<<<<<<< HEAD
-            public WatchHandlers()
-            {
-                handlers = new HashSet<WatchHandler>();
-            }
-
-            public void ProcessNode(object value, WatchNode node, bool showRawData)
-            {
-                foreach (var handler in handlers)   //.Where(x => x.AcceptsValue(value)))
-                {
-                    handler.ProcessNode(value, node, showRawData);
-                }
-            }
-        }
-
-        static WatchHandlers handlerManager = new WatchHandlers();
-        static readonly string nullString = "null";
-=======
+        private const string nullString = "null";
+
         #region events
->>>>>>> 68d389c2
 
         /// <summary>
         /// This event is handled by the UI and allows for 
@@ -114,41 +92,37 @@
         }
 
         /// <summary>
-        /// Called during Evaluation, this method handles the 
-        /// conversion of an FScheme.Value object into a watchnode. 
-        /// This process uses the IWatchHandler registered on
-        /// the controller to dynamically dispatch watch node 
-        /// processing based on the unboxed Value's object.
-        /// </summary>
-        /// <param name="value"></param>
-        /// <param name="tag"></param>
-        /// <param name="showRawData"></param>
-        /// <returns></returns>
-        public WatchItem Process(Value value, string tag, bool showRawData = true)
+        /// Update the watch content from the given MirrorData and returns WatchNode.
+        /// </summary>
+        /// <param name="data">The Mirror data for which watch content is needed.</param>
+        /// <param name="prefix">Prefix string used for formatting the content.</param>
+        /// <param name="index">Index of input data if it is a part of a collection.</param>
+        /// <param name="isListMember">Specifies if this data belongs to a collection.</param>
+        /// <returns>WatchNode</returns>
+        public WatchItem Process(MirrorData data, string prefix, int index, bool showRawData = true)
         {
             WatchItem node;
 
-            if (value == null || value.IsDummy)
-            {
-                node = new WatchItem("null");
-            }
-            else if (value.IsFunction)
-            {
-                node = new WatchItem("<function>");
-            }
-            else if (value.IsList)
-            {
-                var list = ((Value.List) value).Item;
-                node = new WatchItem(list.IsEmpty ? "Empty List" : string.Format("[{0}] List", tag));
-
-                foreach (var e in list.Select((x, i) => new {Element = x, Index = i}))
+            if (data == null || data.IsNull)
+            {
+                node = new WatchItem(nullString);
+            }
+            else if (data.IsCollection)
+            {
+                //string newPrefix = prefix + "\t";
+                var list = data.GetElements();
+
+                node = new WatchItem(list.Count == 0 ? "Empty List" : "List", index.ToString(CultureInfo.InvariantCulture));
+
+                foreach (var e in list.Select((x, i) => new { Element = x, Index = i }))
                 {
-                    node.Children.Add(Process(e.Element, e.Index.ToString(CultureInfo.InvariantCulture), showRawData));
+                    //node.Children.Add(ProcessMirrorData(e.Element, newPrefix, e.Index, true));
+                    node.Children.Add(dynSettings.Controller.WatchHandler.Process(e.Element, e.Index.ToString(CultureInfo.InvariantCulture), true));
                 }
             }
             else
             {
-                node = dynSettings.Controller.WatchHandler.Process(value.ToDynamic(), tag, showRawData);
+                node = dynSettings.Controller.WatchHandler.Process(data as dynamic, index.ToString(CultureInfo.InvariantCulture), showRawData);
             }
 
             return node ?? (new WatchItem("null"));
@@ -167,35 +141,33 @@
 
         public override Value Evaluate(FSharpList<Value> args)
         {
-            string prefix = "";
-
-            int count = 0;
-
-            DispatchOnUIThread(
-                delegate
-                {
-                    //unhook the binding
-                    OnRequestBindingUnhook(EventArgs.Empty);
-
-                    Root.Children.Clear();
-
-                    foreach (Value e in args)
-                    {
-<<<<<<< HEAD
-                        Root.Children.Add(Process(e, prefix, count, Root.ShowRawData));
-=======
-                        Root.Children.Add(Process(e, count.ToString(CultureInfo.InvariantCulture), Root.ShowRawData));
->>>>>>> 68d389c2
-                        count++;
-                    }
-
-                    //rehook the binding
-                    OnRequestBindingRehook(EventArgs.Empty);
-                }
-                );
-
-            //return the content that has been gathered
-            return args[0]; //watch should be a 'pass through' node
+            //string prefix = "";
+
+            //int count = 0;
+
+            //DispatchOnUIThread(
+            //    delegate
+            //    {
+            //        //unhook the binding
+            //        OnRequestBindingUnhook(EventArgs.Empty);
+
+            //        Root.Children.Clear();
+
+            //        foreach (Value e in args)
+            //        {
+            //            Root.Children.Add(Process(e, count.ToString(CultureInfo.InvariantCulture), Root.ShowRawData));
+            //            count++;
+            //        }
+
+            //        //rehook the binding
+            //        OnRequestBindingRehook(EventArgs.Empty);
+            //    }
+            //    );
+
+            ////return the content that has been gathered
+            //return args[0]; //watch should be a 'pass through' node
+
+            throw new NotImplementedException();
         }
 
         protected virtual void OnRequestBindingUnhook(EventArgs e)
@@ -204,68 +176,10 @@
                 RequestBindingUnhook(this, e);
         }
 
-<<<<<<< HEAD
-        WatchNode Process(Value eIn, string prefix, int count, bool isListMember = false, bool showRawData = true)
-        {
-            WatchNode node = null;
-            
-            if (eIn == null || eIn.IsDummy)
-            {
-                node = new WatchNode(nullString);
-                return node;
-            }
-
-            if (eIn.IsContainer)
-            {
-                var value = (eIn as Value.Container).Item;
-                if (value != null)
-                {
-                    node = new WatchNode(value.ToString(), isListMember, count);
-                    handlerManager.ProcessNode(value, node, showRawData);
-                }
-            }
-            else if (eIn.IsFunction)
-            {
-                node = new WatchNode("<function>", isListMember, count);
-            }
-            else if (eIn.IsList)
-            {
-                string newPrefix = prefix + "\t";
-
-                var list = (eIn as Value.List).Item;
-
-                node = new WatchNode(list.IsEmpty ? "Empty List" : "List", isListMember, count);
-
-                foreach (var e in list.Select((x, i) => new { Element = x, Index = i }))
-                {
-                    node.Children.Add( Process(e.Element, newPrefix, e.Index, true, showRawData) );
-                }
-            }
-            else if (eIn.IsNumber)
-            {
-                node = new WatchNode((eIn as Value.Number).Item.ToString(), isListMember, count);
-            }
-            else if (eIn.IsString)
-            {
-                node = new WatchNode((eIn as Value.String).Item, isListMember, count);
-            }
-            else if (eIn.IsSymbol)
-            {
-                node = new WatchNode((eIn as Value.Symbol).Item, isListMember, count);
-            }
-
-            // This is a fix for the following defect. "VirtualizingStackPanel" 
-            // does not quite work well with "WatchNode" being 'null' value.
-            // 
-            //      https://github.com/ikeough/Dynamo/issues/832
-            // 
-            return node ?? (new WatchNode("null"));
-=======
         protected virtual void OnRequestBindingRehook(EventArgs e)
         {
             if (RequestBindingRehook != null)
                 RequestBindingRehook(this, e);
->>>>>>> 68d389c2
         }
 
         internal override IEnumerable<AssociativeNode> BuildAst(List<AssociativeNode> inputAstNodes)
@@ -315,63 +229,16 @@
         /// render the watch content properly.
         /// </summary>
         /// <returns>WatchNode</returns>
-        internal WatchNode GetWatchNode()
+        internal WatchItem GetWatchNode()
         {
             //Get RuntimeMirror for input ast identifier.
             var mirror = dynSettings.Controller.EngineController.GetMirror(AstIdentifierForPreview.Name);
             if(null == mirror)
-                return new WatchNode(nullString);
+                return new WatchItem(nullString);
 
             //Get MirrorData from the RuntimeMirror
             var mirrorData = mirror.GetData();
-            return ProcessMirrorData(mirrorData, "", 0, false);
-        }
-
-
-        /// <summary>
-        /// Update the watch content from the given MirrorData and returns WatchNode.
-        /// </summary>
-        /// <param name="data">The Mirror data for which watch content is needed.</param>
-        /// <param name="prefix">Prefix string used for formatting the content.</param>
-        /// <param name="index">Index of input data if it is a part of a collection.</param>
-        /// <param name="isListMember">Specifies if this data belongs to a collection.</param>
-        /// <returns>WatchNode</returns>
-        WatchNode ProcessMirrorData(MirrorData data, string prefix, int index, bool isListMember)
-        {
-            //Null data
-            if (null == data || data.IsNull)
-                return new WatchNode(nullString);
-
-            //If the input data is collection, process each element recursively.
-            if (data.IsCollection)
-            {
-                string newPrefix = prefix + "\t";
-
-                var list = data.GetElements();
-
-                WatchNode node = new WatchNode(list.Count == 0 ? "Empty List" : "List", isListMember, index);
-
-                foreach (var e in list.Select((x, i) => new { Element = x, Index = i }))
-                {
-                    node.Children.Add(ProcessMirrorData(e.Element, newPrefix, e.Index, true));
-                }
-                return node;
-            }
-
-            //If the input data is an instance of a class, create a watch node
-            //with the class name and let WatchHandler process the underlying CLR data
-            var classMirror = data.Class;
-            if (null != classMirror)
-            {
-                WatchNode node = new WatchNode(classMirror.ClassName, isListMember, index);
-
-                handlerManager.ProcessNode(data.Data, node, true);
-                return node;
-            }
-
-            //Finally for all else get the string representation of data as watch content.
-            string previewData = data.Data.ToString();
-            return new WatchNode(previewData, isListMember, index);
+            return dynSettings.Controller.WatchHandler.Process(mirrorData as dynamic, "0", false);
         }
 
         #endregion
