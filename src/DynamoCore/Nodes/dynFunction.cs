--- conflicted
+++ resolved
@@ -37,28 +37,23 @@
             get { return Definition.WorkspaceModel.Name; }
             set
             {
-<<<<<<< HEAD
-                this.Definition.WorkspaceModel.Name = value;
-                this.RaisePropertyChanged("Name");
-            }
-        }
-
-        public override string Description
-        {
-            get
-            {
-                if (this.Definition == null)
-                    return string.Empty;
-                return this.Definition.WorkspaceModel.Description;
-            }
-            set
-            {
-                this.Definition.WorkspaceModel.Description = value;
-                this.RaisePropertyChanged("Description");
-=======
                 Definition.WorkspaceModel.Name = value;
                 RaisePropertyChanged("Name");
->>>>>>> 939e246a
+            }
+        }
+
+        public override string Description
+        {
+            get
+            {
+                if (Definition == null)
+                    return string.Empty;
+                return Definition.WorkspaceModel.Description;
+            }
+            set
+            {
+                Definition.WorkspaceModel.Description = value;
+                RaisePropertyChanged("Description");
             }
         }
 
