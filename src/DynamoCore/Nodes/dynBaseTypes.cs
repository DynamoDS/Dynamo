--- conflicted
+++ resolved
@@ -2336,15 +2336,6 @@
 
             throw new MathematicalArgumentException();
         }
-<<<<<<< HEAD
-=======
-
-        protected override AssociativeNode BuildAstNode(IAstBuilder builder, List<AssociativeNode> inputs)
-        {
-            return builder.Build(this, inputs);
-        }
-
->>>>>>> d7d3b862
     }
 
     [NodeName("Subtract")]
