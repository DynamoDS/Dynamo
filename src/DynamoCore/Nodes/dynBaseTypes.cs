--- conflicted
+++ resolved
@@ -895,12 +895,12 @@
             RegisterAllPorts();
         }
 
-<<<<<<< HEAD
         [NodeMigration(from: "0.6.3", to: "0.7.0.0")]
         public static NodeMigrationData Migrate_0630_to_0700(NodeMigrationData data)
         {
             return MigrateToDsFunction(data, "DSCoreNodes.dll", "List.Sort", "List.Sort@var[]");
-=======
+        }
+
         public override Value Evaluate(FSharpList<Value> args)
         {
             FSharpList<Value> unsorted = null;
@@ -928,7 +928,6 @@
             {
                 throw e; //TODO: Better error message
             }
->>>>>>> d5a3bfec
         }
     }
 
@@ -3139,16 +3138,13 @@
     [NodeSearchTags("less", "than", "<")]
     public class LessThan : Comparison
     {
-<<<<<<< HEAD
-        public LessThan() : base(FScheme.LT, "<") { }
-
+        public LessThan() : base("<") { }
 
         [NodeMigration(from: "0.6.3", to: "0.7.0.0")]
         public static NodeMigrationData Migrate_0630_to_0700(NodeMigrationData data)
         {
             return MigrateToDsFunction(data, "<", "<@,");
-=======
-        public LessThan() : base("<") { }
+        }
 
         public override Value Evaluate(FSharpList<Value> args)
         {
@@ -3156,7 +3152,6 @@
             var y = Utils.ToComparable(args[1]);
 
             return Value.NewNumber(x.CompareTo(y) < 0 ? 1 : 0);
->>>>>>> d5a3bfec
         }
     }
 
@@ -3166,15 +3161,13 @@
     [NodeSearchTags("<=")]
     public class LessThanEquals : Comparison
     {
-<<<<<<< HEAD
-        public LessThanEquals() : base(FScheme.LTE, "≤") { }
+        public LessThanEquals() : base("≤") { }
 
         [NodeMigration(from: "0.6.3", to: "0.7.0.0")]
         public static NodeMigrationData Migrate_0630_to_0700(NodeMigrationData data)
         {
             return MigrateToDsFunction(data, "<=", "<=@,");
-=======
-        public LessThanEquals() : base("≤") { }
+        }
 
         public override Value Evaluate(FSharpList<Value> args)
         {
@@ -3182,7 +3175,6 @@
             var y = Utils.ToComparable(args[1]);
 
             return Value.NewNumber(x.CompareTo(y) <= 0 ? 1 : 0);
->>>>>>> d5a3bfec
         }
     }
 
@@ -3192,15 +3184,13 @@
     [NodeSearchTags(">")]
     public class GreaterThan : Comparison
     {
-<<<<<<< HEAD
-        public GreaterThan() : base(FScheme.GT, ">") { }
+        public GreaterThan() : base(">"){}
 
         [NodeMigration(from: "0.6.3", to: "0.7.0.0")]
         public static NodeMigrationData Migrate_0630_to_0700(NodeMigrationData data)
         {
             return MigrateToDsFunction(data, ">", ">@,");
-=======
-        public GreaterThan() : base(">"){}
+        }
 
         public override Value Evaluate(FSharpList<Value> args)
         {
@@ -3208,7 +3198,6 @@
             var y = Utils.ToComparable(args[1]);
 
             return Value.NewNumber(x.CompareTo(y) > 0 ? 1 : 0);
->>>>>>> d5a3bfec
         }
     }
 
@@ -3218,15 +3207,13 @@
     [NodeSearchTags(">=", "Greater Than Or Equal")]
     public class GreaterThanEquals : Comparison
     {
-<<<<<<< HEAD
-        public GreaterThanEquals() : base(FScheme.GTE, "≥") { }
+        public GreaterThanEquals() : base("≥") { }
 
         [NodeMigration(from: "0.6.3", to: "0.7.0.0")]
         public static NodeMigrationData Migrate_0630_to_0700(NodeMigrationData data)
         {
             return MigrateToDsFunction(data, ">=", ">=@,");
-=======
-        public GreaterThanEquals() : base("≥") { }
+        }
 
         public override Value Evaluate(FSharpList<Value> args)
         {
@@ -3234,7 +3221,6 @@
             var y = Utils.ToComparable(args[1]);
 
             return Value.NewNumber(x.CompareTo(y) >= 0 ? 1 : 0);
->>>>>>> d5a3bfec
         }
     }
 
@@ -3244,15 +3230,13 @@
     [NodeSearchTags("=")]
     public class Equal : Comparison
     {
-<<<<<<< HEAD
-        public Equal() : base(FSharpFunc<FSharpList<Value>, Value>.FromConverter(FScheme.EQ), "=") { }
+        public Equal() : base("=") { }
 
         [NodeMigration(from: "0.6.3", to: "0.7.0.0")]
         public static NodeMigrationData Migrate_0630_to_0700(NodeMigrationData data)
         {
             return MigrateToDsFunction(data, "==", "==@,");
-=======
-        public Equal() : base("=") { }
+        }
 
         public override Value Evaluate(FSharpList<Value> args)
         {
@@ -3260,7 +3244,6 @@
             var y = Utils.ToComparable(args[1]);
 
             return Value.NewNumber(x.GetType() == y.GetType() && x.CompareTo(y) == 0 ? 1 : 0);
->>>>>>> d5a3bfec
         }
     }
 
@@ -3551,26 +3534,10 @@
 
                 return Utils.ToValue(x*y);
             }
-<<<<<<< HEAD
-
-            //unit * double
-            if (args[0].IsContainer && args[1].IsNumber)
-            {
-                var x = SIUnit.UnwrapToSIUnit(args[0]);
-                var y = ((Value.Number)args[1]).Item;
-
-                return Value.NewContainer(x * y);
-            }
-
-            //unit * unit
-            if (args[0].IsContainer && args[1].IsContainer)
-=======
             catch
->>>>>>> d5a3bfec
             {
                 throw new MathematicalArgumentException();
             }
-            
         }
 
         [NodeMigration(from: "0.6.3", to: "0.7.0.0")]
