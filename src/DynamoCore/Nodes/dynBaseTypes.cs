--- conflicted
+++ resolved
@@ -792,13 +792,6 @@
 
             RegisterAllPorts();
         }
-<<<<<<< HEAD
-=======
-
-        protected override AssociativeNode BuildAstNode(IAstBuilder builder, List<AssociativeNode> inputs)
-        {
-            return builder.Build(this, inputs);
-        }
 
         public override Value Evaluate(FSharpList<Value> args)
         {
@@ -832,7 +825,6 @@
 
             return min;
         }
->>>>>>> 699f1d19
     }
 
     [NodeName("List Maximum")]
@@ -847,13 +839,6 @@
             OutPortData.Add(new PortData("max", "Maximum value.", typeof(object)));
 
             RegisterAllPorts();
-        }
-<<<<<<< HEAD
-=======
-
-        protected override AssociativeNode BuildAstNode(IAstBuilder builder, List<AssociativeNode> inputs)
-        {
-            return builder.Build(this, inputs);
         }
 
         public override Value Evaluate(FSharpList<Value> args)
@@ -888,7 +873,6 @@
 
             return max;
         }
->>>>>>> 699f1d19
     }
 
     [NodeName("Reduce")]
