﻿using System;
using System.Collections.Generic;
using System.Linq;
using System.Xml;

using Dynamo.Models;
using Dynamo.Utilities;

using ProtoCore.AST.AssociativeAST;

namespace Dynamo.Nodes
{
    /// <summary>
    ///     DesignScript Custom Node instance.
    /// </summary>
    [NodeName("Custom Node")]
    [NodeDescription("Instance of a Custom Node")]
    [IsInteractive(false)]
    [NodeSearchable(false)]
    [IsMetaNode]
    public partial class Function : FunctionCallBase
    {
        public Function(WorkspaceModel workspaceModel) : this(workspaceModel, null) { }

        protected internal Function(WorkspaceModel workspace, CustomNodeDefinition def)
            : base(workspace, new CustomNodeController(workspace.DynamoModel, def))
        {
            ArgumentLacing = LacingStrategy.Disabled;
        }

        public new string Name
        {
            get { return Definition.WorkspaceModel.Name; }
            set
            {
                Definition.WorkspaceModel.Name = value;
                RaisePropertyChanged("Name");
            }
        }

        public override string Description
        {
            get { return Definition == null ? string.Empty : Definition.WorkspaceModel.Description; }
            set
            {
                Definition.WorkspaceModel.Description = value;
                RaisePropertyChanged("Description");
            }
        }

        [Obsolete("Use Definition.FunctionId.ToString()")]
        public string Symbol
        {
            get { return Definition.FunctionId.ToString(); }
        }

        public new string Category
        {
            get
            {
                var infos = Workspace.DynamoModel.CustomNodeManager.NodeInfos;
                return infos.ContainsKey(Definition.FunctionId)
                    ? infos[Definition.FunctionId].Category
                    : "Custom Nodes";
            }
        }

        /// <summary>
        /// </summary>
        public new CustomNodeController Controller
        {
            get { return base.Controller as CustomNodeController; }
        }

        public CustomNodeDefinition Definition { get { return Controller.Definition; } }

        protected override void SaveNode(XmlDocument xmlDoc, XmlElement nodeElement, SaveContext context)
        {
            Controller.SaveNode(xmlDoc, nodeElement, context);
            
            var outEl = xmlDoc.CreateElement("Name");
            outEl.SetAttribute("value", NickName);
            nodeElement.AppendChild(outEl);

            outEl = xmlDoc.CreateElement("Description");
            outEl.SetAttribute("value", Description);
            nodeElement.AppendChild(outEl);

            outEl = xmlDoc.CreateElement("Inputs");
            foreach (string input in InPortData.Select(x => x.NickName))
            {
                XmlElement inputEl = xmlDoc.CreateElement("Input");
                inputEl.SetAttribute("value", input);
                outEl.AppendChild(inputEl);
            }
            nodeElement.AppendChild(outEl);

            outEl = xmlDoc.CreateElement("Outputs");
            foreach (string output in OutPortData.Select(x => x.NickName))
            {
                XmlElement outputEl = xmlDoc.CreateElement("Output");
                outputEl.SetAttribute("value", output);
                outEl.AppendChild(outputEl);
            }
            nodeElement.AppendChild(outEl);
        }

        protected override void LoadNode(XmlNode nodeElement)
        {
            Controller.LoadNode(nodeElement);

            List<XmlNode> childNodes = nodeElement.ChildNodes.Cast<XmlNode>().ToList();

            XmlNode nameNode = childNodes.LastOrDefault(subNode => subNode.Name.Equals("Name"));
            if (nameNode != null && nameNode.Attributes != null)
                NickName = nameNode.Attributes[0].Value;

            foreach (XmlNode subNode in childNodes)
            {
                if (subNode.Name.Equals("Outputs"))
                {
                    var data =
                        subNode.ChildNodes.Cast<XmlNode>()
                               .Select(
                                   (outputNode, i) =>
                                       new
                                       {
                                           data = new PortData(outputNode.Attributes[0].Value, "Output #" + (i + 1)),
                                           idx = i
                                       });

                    foreach (var dataAndIdx in data)
                    {
                        if (OutPortData.Count > dataAndIdx.idx)
                            OutPortData[dataAndIdx.idx] = dataAndIdx.data;
                        else
                            OutPortData.Add(dataAndIdx.data);
                    }
                }
                else if (subNode.Name.Equals("Inputs"))
                {
                    var data =
                        subNode.ChildNodes.Cast<XmlNode>()
                               .Select(
                                   (inputNode, i) =>
                                       new
                                       {
                                           data = new PortData(inputNode.Attributes[0].Value, "Input #" + (i + 1)),
                                           idx = i
                                       });

                    foreach (var dataAndIdx in data)
                    {
                        if (InPortData.Count > dataAndIdx.idx)
                            InPortData[dataAndIdx.idx] = dataAndIdx.data;
                        else
                            InPortData.Add(dataAndIdx.data);
                    }
                }

                #region Legacy output support

                else if (subNode.Name.Equals("Output"))
                {
                    var data = new PortData(subNode.Attributes[0].Value, "function output");

                    if (OutPortData.Any())
                        OutPortData[0] = data;
                    else
                        OutPortData.Add(data);
                }

                #endregion
            }

            if (!Controller.IsInSyncWithNode(this))
            {
                Controller.SyncNodeWithDefinition(this);
            }
            else
            {
                RegisterAllPorts();
            }

            //argument lacing on functions should be set to disabled
            //by default in the constructor, but for any workflow saved
            //before this was the case, we need to ensure it here.
            ArgumentLacing = LacingStrategy.Disabled;
        }

        internal override IEnumerable<AssociativeNode> BuildAst(List<AssociativeNode> inputAstNodes)
        {
            return Controller.BuildAst(this, inputAstNodes);
        }

        #region Serialization/Deserialization methods

        protected override void SerializeCore(XmlElement element, SaveContext context)
        {
            base.SerializeCore(element, context); //Base implementation must be called
            
            if (context != SaveContext.Undo) return;

            var helper = new XmlElementHelper(element);
            helper.SetAttribute("functionId", Definition.FunctionId.ToString());
            helper.SetAttribute("functionName", NickName);
            helper.SetAttribute("functionDesc", Description);

            XmlDocument xmlDoc = element.OwnerDocument;
            foreach (string input in InPortData.Select(x => x.NickName))
            {
                XmlElement inputEl = xmlDoc.CreateElement("functionInput");
                inputEl.SetAttribute("inputValue", input);
                element.AppendChild(inputEl);
            }

            foreach (string input in OutPortData.Select(x => x.NickName))
            {
                XmlElement outputEl = xmlDoc.CreateElement("functionOutput");
                outputEl.SetAttribute("outputValue", input);
                element.AppendChild(outputEl);
            }
        }

        protected override void DeserializeCore(XmlElement element, SaveContext context)
        {
            base.DeserializeCore(element, context); //Base implementation must be called

            if (context != SaveContext.Undo) return;

            var helper = new XmlElementHelper(element);
            NickName = helper.ReadString("functionName");

            Controller.DeserializeCore(element, context);

            XmlNodeList inNodes = element.SelectNodes("functionInput");
            XmlNodeList outNodes = element.SelectNodes("functionOutput");

            var inData =
                inNodes.Cast<XmlNode>()
                    .Select(
                        (inputNode, i) =>
                            new
                            {
                                data = new PortData(inputNode.Attributes[0].Value, "Input #" + (i + 1)),
                                idx = i
                            });

            foreach (var dataAndIdx in inData)
            {
                if (InPortData.Count > dataAndIdx.idx)
                    InPortData[dataAndIdx.idx] = dataAndIdx.data;
                else
                    InPortData.Add(dataAndIdx.data);
            }

            var outData =
                outNodes.Cast<XmlNode>()
                    .Select(
                        (outputNode, i) =>
                            new
                            {
                                data = new PortData(outputNode.Attributes[0].Value, "Output #" + (i + 1)),
                                idx = i
                            });

            foreach (var dataAndIdx in outData)
            {
                if (OutPortData.Count > dataAndIdx.idx)
                    OutPortData[dataAndIdx.idx] = dataAndIdx.data;
                else
                    OutPortData.Add(dataAndIdx.data);
            }

            //Added it the same way as LoadNode. But unsure of when 'Output' ChildNodes will
            //be added to element. As of now I dont think it is added during serialize

            #region Legacy output support

            foreach (var portData in 
                from XmlNode subNode in element.ChildNodes
                where subNode.Name.Equals("Output")
                select new PortData(subNode.Attributes[0].Value, "function output"))
            {
                if (OutPortData.Any())
                    OutPortData[0] = portData;
                else
                    OutPortData.Add(portData);
            }

            #endregion

            RegisterAllPorts();

            Description = helper.ReadString("functionDesc");
        }

        #endregion

        public void ResyncWithDefinition()
        {
            Controller.SyncNodeWithDefinition(this);
        }

        public void ResyncWithDefinition(CustomNodeDefinition def)
        {
            Controller.Definition = def;
            ResyncWithDefinition();
        }
    }

    [NodeName("Input")]
    [NodeCategory(BuiltinNodeCategories.CORE_INPUT)]
    [NodeDescription("A function parameter, use with custom nodes")]
    [NodeSearchTags("variable", "argument", "parameter")]
    [IsInteractive(false)]
    [NotSearchableInHomeWorkspace]
    [IsDesignScriptCompatible]
    public partial class Symbol : NodeModel
    {
        private string inputSymbol = "";

        public Symbol(WorkspaceModel workspace) : base(workspace)
        {
            OutPortData.Add(new PortData("", "Symbol"));

            RegisterAllPorts();

            ArgumentLacing = LacingStrategy.Disabled;
        }

        public string InputSymbol
        {
            get { return inputSymbol; }
            set
            {
                inputSymbol = value;
                ReportModification();
                RaisePropertyChanged("InputSymbol");
            }
        }

        public override IdentifierNode GetAstIdentifierForOutputIndex(int outputIndex)
        {
            return
                AstFactory.BuildIdentifier(
                    InputSymbol == null ? AstIdentifierBase : InputSymbol + "__" + AstIdentifierBase);
        }

<<<<<<< HEAD
        protected override bool UpdateValueCore(string name, string value)
        {
            if (name == "InputSymbol")
            {
                InputSymbol = value;
                return true; // UpdateValueCore handled.
            }

            return base.UpdateValueCore(name, value);
        }

=======
>>>>>>> d0a23ae0
        protected override void SaveNode(XmlDocument xmlDoc, XmlElement nodeElement, SaveContext context)
        {
            //Debug.WriteLine(pd.Object.GetType().ToString());
            XmlElement outEl = xmlDoc.CreateElement("Symbol");
            outEl.SetAttribute("value", InputSymbol);
            nodeElement.AppendChild(outEl);
        }

        protected override void LoadNode(XmlNode nodeElement)
        {
            foreach (var subNode in
                nodeElement.ChildNodes.Cast<XmlNode>()
                    .Where(subNode => subNode.Name == "Symbol"))
            {
                InputSymbol = subNode.Attributes[0].Value;
            }

            ArgumentLacing = LacingStrategy.Disabled;
        }
<<<<<<< HEAD

=======
>>>>>>> d0a23ae0
    }

    [NodeName("Output")]
    [NodeCategory(BuiltinNodeCategories.CORE_INPUT)]
    [NodeDescription("A function output, use with custom nodes")]
    [IsInteractive(false)]
    [NotSearchableInHomeWorkspace]
    [IsDesignScriptCompatible]
    public partial class Output : NodeModel
    {
        private string symbol = "";

        public Output(WorkspaceModel workspace) : base(workspace)
        {
            InPortData.Add(new PortData("", ""));

            RegisterAllPorts();

            ArgumentLacing = LacingStrategy.Disabled;
        }

        public string Symbol
        {
            get { return symbol; }
            set
            {
                symbol = value;
                ReportModification();
                RaisePropertyChanged("Symbol");
            }
        }

        public override IdentifierNode GetAstIdentifierForOutputIndex(int outputIndex)
        {
            if (outputIndex < 0 || outputIndex > OutPortData.Count)
                throw new ArgumentOutOfRangeException("outputIndex", @"Index must correspond to an OutPortData index.");

            return AstIdentifierForPreview;
        }

        internal override IEnumerable<AssociativeNode> BuildAst(List<AssociativeNode> inputAstNodes)
        {
            AssociativeNode assignment;
            if (null == inputAstNodes || inputAstNodes.Count == 0)
                assignment = AstFactory.BuildAssignment(AstIdentifierForPreview, AstFactory.BuildNullNode());
            else
                assignment = AstFactory.BuildAssignment(AstIdentifierForPreview, inputAstNodes[0]);

            return new[] { assignment };
        }

        protected override void SaveNode(XmlDocument xmlDoc, XmlElement nodeElement, SaveContext context)
        {
            //Debug.WriteLine(pd.Object.GetType().ToString());
            XmlElement outEl = xmlDoc.CreateElement("Symbol");
            outEl.SetAttribute("value", Symbol);
            nodeElement.AppendChild(outEl);
        }

        protected override void LoadNode(XmlNode nodeElement)
        {
            foreach (var subNode in 
                nodeElement.ChildNodes.Cast<XmlNode>()
                    .Where(subNode => subNode.Name == "Symbol"))
            {
                Symbol = subNode.Attributes[0].Value;
            }

            ArgumentLacing = LacingStrategy.Disabled;
        }
<<<<<<< HEAD


        protected override bool UpdateValueCore(string name, string value)
        {
            if (name == "Symbol")
            {
                Symbol = value;
                return true; // UpdateValueCore handled.
            }

            return base.UpdateValueCore(name, value);
        }

=======
>>>>>>> d0a23ae0
    }
}<|MERGE_RESOLUTION|>--- conflicted
+++ resolved
@@ -347,20 +347,6 @@
                     InputSymbol == null ? AstIdentifierBase : InputSymbol + "__" + AstIdentifierBase);
         }
 
-<<<<<<< HEAD
-        protected override bool UpdateValueCore(string name, string value)
-        {
-            if (name == "InputSymbol")
-            {
-                InputSymbol = value;
-                return true; // UpdateValueCore handled.
-            }
-
-            return base.UpdateValueCore(name, value);
-        }
-
-=======
->>>>>>> d0a23ae0
         protected override void SaveNode(XmlDocument xmlDoc, XmlElement nodeElement, SaveContext context)
         {
             //Debug.WriteLine(pd.Object.GetType().ToString());
@@ -380,10 +366,6 @@
 
             ArgumentLacing = LacingStrategy.Disabled;
         }
-<<<<<<< HEAD
-
-=======
->>>>>>> d0a23ae0
     }
 
     [NodeName("Output")]
@@ -454,21 +436,5 @@
 
             ArgumentLacing = LacingStrategy.Disabled;
         }
-<<<<<<< HEAD
-
-
-        protected override bool UpdateValueCore(string name, string value)
-        {
-            if (name == "Symbol")
-            {
-                Symbol = value;
-                return true; // UpdateValueCore handled.
-            }
-
-            return base.UpdateValueCore(name, value);
-        }
-
-=======
->>>>>>> d0a23ae0
     }
 }