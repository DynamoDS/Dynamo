﻿using System;
using System.Collections.Generic;
using System.Linq;
using System.Xml;
using Dynamo.Core;
using Dynamo.Models;

using ProtoCore.AST.AssociativeAST;
using ProtoCore.Utils;
using ProtoCore;
using ProtoCore.DSASM;
using DynamoUtilities;
using Dynamo.Library;
using Dynamo.DSEngine;

namespace Dynamo.Nodes
{
    /// <summary>
    ///     DesignScript Custom Node instance.
    /// </summary>
    [NodeName("Custom Node")]
    [NodeDescription("Instance of a Custom Node")]
    [IsInteractive(false)]
    [NodeSearchable(false)]
    [IsMetaNode]
    public class Function 
        : FunctionCallBase<CustomNodeController<CustomNodeDefinition>, CustomNodeDefinition>
    {
        public Function(
            CustomNodeDefinition def, string nickName, string description, string category)
            : base(new CustomNodeController<CustomNodeDefinition>(def))
        {
            ArgumentLacing = LacingStrategy.Shortest;
            NickName = nickName;
            Description = description;
            Category = category;
        }

        public CustomNodeDefinition Definition { get { return Controller.Definition; } }
        
        internal override IEnumerable<AssociativeNode> BuildAst(List<AssociativeNode> inputAstNodes)
        {
            return Controller.BuildAst(this, inputAstNodes);
        }

        #region Serialization/Deserialization methods

        protected override void SerializeCore(XmlElement element, SaveContext context)
        {
            base.SerializeCore(element, context); //Base implementation must be called

            Controller.SerializeCore(element, context);

            var xmlDoc = element.OwnerDocument;

            var outEl = xmlDoc.CreateElement("Name");
            outEl.SetAttribute("value", NickName);
            element.AppendChild(outEl);

            outEl = xmlDoc.CreateElement("Description");
            outEl.SetAttribute("value", Description);
            element.AppendChild(outEl);

            outEl = xmlDoc.CreateElement("Inputs");
            foreach (string input in InPortData.Select(x => x.NickName))
            {
                XmlElement inputEl = xmlDoc.CreateElement("Input");
                inputEl.SetAttribute("value", input);
                outEl.AppendChild(inputEl);
            }
            element.AppendChild(outEl);

            outEl = xmlDoc.CreateElement("Outputs");
            foreach (string output in OutPortData.Select(x => x.NickName))
            {
                XmlElement outputEl = xmlDoc.CreateElement("Output");
                outputEl.SetAttribute("value", output);
                outEl.AppendChild(outputEl);
            }
            element.AppendChild(outEl);
        }

        protected override void DeserializeCore(XmlElement nodeElement, SaveContext context)
        {
            base.DeserializeCore(nodeElement, context); //Base implementation must be called

            List<XmlNode> childNodes = nodeElement.ChildNodes.Cast<XmlNode>().ToList();

            XmlNode nameNode = childNodes.LastOrDefault(subNode => subNode.Name.Equals("Name"));
            if (nameNode != null && nameNode.Attributes != null)
                NickName = nameNode.Attributes["value"].Value;

            XmlNode descNode = childNodes.LastOrDefault(subNode => subNode.Name.Equals("Description"));
            if (descNode != null && descNode.Attributes != null)
                Description = descNode.Attributes["value"].Value;

            if (!Controller.IsInSyncWithNode(this))
            {
                Controller.SyncNodeWithDefinition(this);
                OnNodeModified();
            }
            else
            {
                foreach (XmlNode subNode in childNodes)
                {
                    if (subNode.Name.Equals("Outputs"))
                    {
                        var data =
                            subNode.ChildNodes.Cast<XmlNode>()
                                   .Select(
                                       (outputNode, i) =>
                                           new
                                           {
                                               data = new PortData(outputNode.Attributes[0].Value, "Output #" + (i + 1)),
                                               idx = i
                                           });

                        foreach (var dataAndIdx in data)
                        {
                            if (OutPortData.Count > dataAndIdx.idx)
                                OutPortData[dataAndIdx.idx] = dataAndIdx.data;
                            else
                                OutPortData.Add(dataAndIdx.data);
                        }
                    }
                    else if (subNode.Name.Equals("Inputs"))
                    {
                        var data =
                            subNode.ChildNodes.Cast<XmlNode>()
                                   .Select(
                                       (inputNode, i) =>
                                           new
                                           {
                                               data = new PortData(inputNode.Attributes[0].Value, "Input #" + (i + 1)),
                                               idx = i
                                           });

                        foreach (var dataAndIdx in data)
                        {
                            if (InPortData.Count > dataAndIdx.idx)
                                InPortData[dataAndIdx.idx] = dataAndIdx.data;
                            else
                                InPortData.Add(dataAndIdx.data);
                        }
                    }

                    #region Legacy output support

                    else if (subNode.Name.Equals("Output"))
                    {
                        var data = new PortData(subNode.Attributes[0].Value, "function output");

                        if (OutPortData.Any())
                            OutPortData[0] = data;
                        else
                            OutPortData.Add(data);
                    }

                    #endregion
                }

                RegisterAllPorts();
            }
        }

        #endregion

        public void ResyncWithDefinition(CustomNodeDefinition def)
        {
            Controller.Definition = def;
            Controller.SyncNodeWithDefinition(this);
        }
    }

    [NodeName("Input")]
    [NodeCategory(BuiltinNodeCategories.CORE_INPUT)]
    [NodeDescription("A function parameter, use with custom nodes. \n\nYou can specify the type and default value for parameter. E.g.,\n\ninput : var[]..[]\nvalue : bool = false")]
    [NodeSearchTags("variable", "argument", "parameter")]
    [IsInteractive(false)]
    [NotSearchableInHomeWorkspace]
    [IsDesignScriptCompatible]
    public class Symbol : NodeModel
    {
        private string inputSymbol = String.Empty;
        private string nickName = String.Empty;

        public Symbol()
        {
            OutPortData.Add(new PortData("", "Symbol"));

            RegisterAllPorts();

            ArgumentLacing = LacingStrategy.Disabled;

            InputSymbol = String.Empty;
        }

        public string InputSymbol
        {
            get { return inputSymbol; }
            set
            {
                inputSymbol = value;
<<<<<<< HEAD

                ClearRuntimeError();
                var substrings = inputSymbol.Split(':');

                nickName = substrings[0].Trim();
                var type = TypeSystem.BuildPrimitiveTypeObject(PrimitiveType.kTypeVar);
                object defaultValue = null;

                if (substrings.Count() > 2)
                {
                    this.Warning(Properties.Resources.WarningInvalidInput);
                }
                else if (!string.IsNullOrEmpty(nickName) &&
                         (substrings.Count() == 2 || InputSymbol.Contains("=")))
                {
                    // three cases:
                    //    x = default_value
                    //    x : type
                    //    x : type = default_value
                    IdentifierNode identifierNode;
                    AssociativeNode defaultValueNode;

                    if (!TryParseInputSymbol(inputSymbol, out identifierNode, out defaultValueNode))
                    {
                        this.Warning(Properties.Resources.WarningInvalidInput);
                    }
                    else
                    {
                        if (identifierNode.datatype.UID == Constants.kInvalidIndex)
                        {
                            string warningMessage = String.Format(
                                Properties.Resources.WarningCannotFindType, 
                                identifierNode.datatype.Name);
                            this.Warning(warningMessage);
                        }
                        else
                        {
                            nickName = identifierNode.Value;
                            type = identifierNode.datatype;
                        }

                        if (defaultValueNode != null)
                        {
                            TypeSwitch.Do(
                                defaultValueNode,
                                TypeSwitch.Case<IntNode>(n => defaultValue = n.Value),
                                TypeSwitch.Case<DoubleNode>(n => defaultValue = n.Value),
                                TypeSwitch.Case<BooleanNode>(n => defaultValue = n.Value),
                                TypeSwitch.Case<StringNode>(n => defaultValue = n.value),
                                TypeSwitch.Default(() => defaultValue = null));
                        }
                    }
                }

                Parameter = new TypedParameter(nickName, type, defaultValue);

                OnAstUpdated();
=======
                OnNodeModified();
>>>>>>> 210da87a
                RaisePropertyChanged("InputSymbol");
            }
        }

        public TypedParameter Parameter
        {
            get;
            private set;
        }

        public override IdentifierNode GetAstIdentifierForOutputIndex(int outputIndex)
        {
            return
                AstFactory.BuildIdentifier(
                    string.IsNullOrEmpty(nickName) ? AstIdentifierBase : nickName + "__" + AstIdentifierBase);
        }

        protected override void SerializeCore(XmlElement nodeElement, SaveContext context)
        {
            base.SerializeCore(nodeElement, context);
            //Debug.WriteLine(pd.Object.GetType().ToString());
            XmlElement outEl = nodeElement.OwnerDocument.CreateElement("Symbol");
            outEl.SetAttribute("value", InputSymbol);
            nodeElement.AppendChild(outEl);
        }

        protected override void DeserializeCore(XmlElement nodeElement, SaveContext context)
        {
            base.DeserializeCore(nodeElement, context);
            foreach (var subNode in
                nodeElement.ChildNodes.Cast<XmlNode>()
                    .Where(subNode => subNode.Name == "Symbol"))
            {
                InputSymbol = subNode.Attributes[0].Value;
            }

            ArgumentLacing = LacingStrategy.Disabled;
        }

        private bool TryParseInputSymbol(string inputSymbol, 
                                         out IdentifierNode identifier, 
                                         out AssociativeNode defaultValue)
        {
            identifier = null;
            defaultValue = null;

            // workaround: there is an issue in parsing "x:int" format unless 
            // we create the other parser specially for it. We change it to 
            // "x:int = dummy;" for parsing. 
            var parseString = InputSymbol;

            // if it has default value, then append ';'
            if (InputSymbol.Contains("="))
            {
                parseString += ";";
            }
            else
            {
                String dummyExpression = "{0}=dummy;";
                parseString = string.Format(dummyExpression, parseString);
            }

            ParseParam parseParam = new ParseParam(this.GUID, parseString);

            if (EngineController.CompilationServices.PreCompileCodeBlock(ref parseParam) &&
                parseParam.ParsedNodes != null &&
                parseParam.ParsedNodes.Any())
            {
                var node = parseParam.ParsedNodes.First() as BinaryExpressionNode;
                Validity.Assert(node != null);

                if (node != null)
                {
                    identifier = node.LeftNode as IdentifierNode;
                    if (inputSymbol.Contains('='))
                        defaultValue = node.RightNode;

                    return identifier != null;
                }
            }

            return false;
        }

        protected override bool UpdateValueCore(string name, string value, UndoRedoRecorder recorder)
        {
            if (name == "InputSymbol")
            {
                InputSymbol = value;
                return true; // UpdateValueCore handled.
            }

            return base.UpdateValueCore(name, value, recorder);
        }
    }

    [NodeName("Output")]
    [NodeCategory(BuiltinNodeCategories.CORE_INPUT)]
    [NodeDescription("A function output, use with custom nodes")]
    [IsInteractive(false)]
    [NotSearchableInHomeWorkspace]
    [IsDesignScriptCompatible]
    public class Output : NodeModel
    {
        private string symbol = "";

        public Output()
        {
            InPortData.Add(new PortData("", ""));

            RegisterAllPorts();

            ArgumentLacing = LacingStrategy.Disabled;
        }

        public string Symbol
        {
            get { return symbol; }
            set
            {
                symbol = value;
                OnNodeModified();
                RaisePropertyChanged("Symbol");
            }
        }

        public override IdentifierNode GetAstIdentifierForOutputIndex(int outputIndex)
        {
            if (outputIndex < 0 || outputIndex > OutPortData.Count)
                throw new ArgumentOutOfRangeException("outputIndex", @"Index must correspond to an OutPortData index.");

            return AstIdentifierForPreview;
        }

        internal override IEnumerable<AssociativeNode> BuildAst(List<AssociativeNode> inputAstNodes)
        {
            AssociativeNode assignment;
            if (null == inputAstNodes || inputAstNodes.Count == 0)
                assignment = AstFactory.BuildAssignment(AstIdentifierForPreview, AstFactory.BuildNullNode());
            else
                assignment = AstFactory.BuildAssignment(AstIdentifierForPreview, inputAstNodes[0]);

            return new[] { assignment };
        }

        protected override void SerializeCore(XmlElement nodeElement, SaveContext context)
        {
            base.SerializeCore(nodeElement, context);
            //Debug.WriteLine(pd.Object.GetType().ToString());
            XmlElement outEl = nodeElement.OwnerDocument.CreateElement("Symbol");
            outEl.SetAttribute("value", Symbol);
            nodeElement.AppendChild(outEl);
        }

        protected override void DeserializeCore(XmlElement nodeElement, SaveContext context)
        {
            base.DeserializeCore(nodeElement, context);
            foreach (var subNode in 
                nodeElement.ChildNodes.Cast<XmlNode>()
                    .Where(subNode => subNode.Name == "Symbol"))
            {
                Symbol = subNode.Attributes[0].Value;
            }

            ArgumentLacing = LacingStrategy.Disabled;
        }

        protected override bool UpdateValueCore(string name, string value, UndoRedoRecorder recorder)
        {
            if (name == "Symbol")
            {
                Symbol = value;
                return true; // UpdateValueCore handled.
            }

            return base.UpdateValueCore(name, value, recorder);
        }
    }
}<|MERGE_RESOLUTION|>--- conflicted
+++ resolved
@@ -201,7 +201,6 @@
             set
             {
                 inputSymbol = value;
-<<<<<<< HEAD
 
                 ClearRuntimeError();
                 var substrings = inputSymbol.Split(':');
@@ -258,10 +257,7 @@
 
                 Parameter = new TypedParameter(nickName, type, defaultValue);
 
-                OnAstUpdated();
-=======
                 OnNodeModified();
->>>>>>> 210da87a
                 RaisePropertyChanged("InputSymbol");
             }
         }
