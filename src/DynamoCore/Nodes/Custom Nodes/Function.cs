--- conflicted
+++ resolved
@@ -336,28 +336,12 @@
             defaultValue = null;
 
             var parseString = InputSymbol;
-
-            // if it has default value, then append ';'
-<<<<<<< HEAD
-            if (InputSymbol.Contains("="))
-            {
-                parseString += ";";
-            }
-            else
-            {
-                String dummyExpression = "{0}=dummy;";
-                parseString = string.Format(dummyExpression, parseString);
-            }
-
+            parseString += ";";
+            
             // During loading of symbol node from file, the elementResolver from the workspace is unavailable
             // in which case, a local copy of the ER obtained from the symbol node is used
             var resolver = workspaceElementResolver ?? elementResolver;
-            ParseParam parseParam = new ParseParam(this.GUID, parseString, resolver);
-=======
-            parseString += ";";
-            
-            var parseParam = new ParseParam(this.GUID, parseString);
->>>>>>> 55897a8d
+            var parseParam = new ParseParam(this.GUID, parseString, resolver);
 
             if (EngineController.CompilationServices.PreCompileCodeBlock(ref parseParam) &&
                 parseParam.ParsedNodes != null &&
