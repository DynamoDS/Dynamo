﻿using System;
using System.Collections.Generic;
using System.Linq;
using System.Xml;

using Dynamo.Models;
using Dynamo.Utilities;

using ProtoCore.AST.AssociativeAST;

namespace Dynamo.Nodes
{
    /// <summary>
    ///     Controller that synchronizes a node with a custom node definition.
    /// </summary>
    public class CustomNodeController : FunctionCallNodeController
    {
        private readonly DynamoModel dynamoModel;

        public CustomNodeController(DynamoModel dynamoModel, CustomNodeDefinition def) : base(def)
        {
            this.dynamoModel = dynamoModel;
        }

        /// <summary>
        ///     Definition of a custom node.
        /// </summary>
        public new CustomNodeDefinition Definition
        {
            get { return base.Definition as CustomNodeDefinition; }
            internal set { base.Definition = value; }
        }

        protected override void InitializeInputs(NodeModel model)
        {
            model.InPortData.Clear();

            if (Definition.Parameters == null) return;

            foreach (string arg in Definition.Parameters)
                model.InPortData.Add(new PortData(arg, "parameter"));
        }

        protected override void InitializeOutputs(NodeModel model)
        {
            model.OutPortData.Clear();
            if (Definition.ReturnKeys != null && Definition.ReturnKeys.Any())
            {
                foreach (string key in Definition.ReturnKeys)
                    model.OutPortData.Add(new PortData(key, "return value"));
            }
            else
                model.OutPortData.Add(new PortData("", "return value"));
        }

        protected override AssociativeNode GetFunctionApplication(NodeModel model, List<AssociativeNode> inputAstNodes)
        {
            if (!model.IsPartiallyApplied)
                return AstFactory.BuildFunctionCall(Definition.FunctionName, inputAstNodes);

            var count = Definition.Parameters != null ? Definition.Parameters.Count() : 0;
            return AstFactory.BuildFunctionObject(
                Definition.FunctionName,
                count,
                Enumerable.Range(0, count).Where(model.HasInput),
                inputAstNodes);
        }

        protected override void BuildAstForPartialMultiOutput(
            NodeModel model, AssociativeNode rhs, List<AssociativeNode> resultAst)
        {
            base.BuildAstForPartialMultiOutput(model, rhs, resultAst);

            var emptyList = AstFactory.BuildExprList(new List<AssociativeNode>());
            var previewIdInit = AstFactory.BuildAssignment(model.AstIdentifierForPreview, emptyList);

            resultAst.Add(previewIdInit);
            resultAst.AddRange(
                Definition.ReturnKeys.Select(
                    (rtnKey, idx) =>
                        AstFactory.BuildAssignment(
                            AstFactory.BuildIdentifier(
                                model.AstIdentifierForPreview.Name,
                                AstFactory.BuildStringNode(rtnKey)),
                            model.GetAstIdentifierForOutputIndex(idx))));
        }

        protected override void AssignIdentifiersForFunctionCall(
            NodeModel model, AssociativeNode rhs, List<AssociativeNode> resultAst)
        {
            if (model.OutPortData.Count == 1)
            {
                resultAst.Add(AstFactory.BuildAssignment(model.AstIdentifierForPreview, rhs));
                resultAst.Add(
                    AstFactory.BuildAssignment(
                        model.GetAstIdentifierForOutputIndex(0),
                        model.AstIdentifierForPreview));
            }
            else
                base.AssignIdentifiersForFunctionCall(model, rhs, resultAst);
        }

        public override void SyncNodeWithDefinition(NodeModel model)
        {
            if (!IsInSyncWithNode(model))
            {
                model.DisableReporting();
                base.SyncNodeWithDefinition(model);
                model.EnableReporting();
                model.RequiresRecalc = true;
            }
        }

        public override void SaveNode(XmlDocument xmlDoc, XmlElement nodeElement, SaveContext saveContext)
        {
            //Debug.WriteLine(pd.Object.GetType().ToString());
            XmlElement outEl = xmlDoc.CreateElement("ID");

            outEl.SetAttribute("value", Definition.FunctionId.ToString());
            nodeElement.AppendChild(outEl);
            nodeElement.SetAttribute("nickname", NickName);
        }

        public override void LoadNode(XmlNode nodeElement)
        {
            XmlNode idNode =
                nodeElement.ChildNodes.Cast<XmlNode>()
                    .LastOrDefault(subNode => subNode.Name.Equals("ID"));

            if (idNode == null || idNode.Attributes == null) return;
            
            string id = idNode.Attributes[0].Value;

            string nickname = nodeElement.Attributes["nickname"].Value;
            
            Guid funcId;
            if (!Guid.TryParse(id, out funcId) && nodeElement.Attributes != null)
            {
                funcId = GuidUtility.Create(GuidUtility.UrlNamespace, nickname);
            }

            if (!VerifyFuncId(ref funcId, nickname))
                LoadProxyCustomNode(funcId, nickname);
            
            Definition = this.dynamoModel.CustomNodeManager.GetFunctionDefinition(funcId);
        }

        public override void DeserializeCore(XmlElement element, SaveContext context)
        {
            base.DeserializeCore(element, context);

            var helper = new XmlElementHelper(element);
            var nickname = helper.ReadString("functionName");

            Guid funcId;
            if (!Guid.TryParse(helper.ReadString("functionId"), out funcId))
                funcId = GuidUtility.Create(GuidUtility.UrlNamespace, nickname);

            if (!VerifyFuncId(ref funcId, nickname))
            {
                LoadProxyCustomNode(funcId, nickname);
                return;
            }

            Definition = this.dynamoModel.CustomNodeManager.GetFunctionDefinition(funcId);
        }

        /// <summary>
        ///   Return if the custom node instance is in sync with its definition.
        ///   It may be out of sync if .dyf file is opened and updated and then
        ///   .dyn file is opened. 
        /// </summary>
        public bool IsInSyncWithNode(NodeModel model)
        {
            return Definition != null
                && ((Definition.Parameters == null
                    || (Definition.Parameters.Count() == model.InPortData.Count()
                        && Definition.Parameters.SequenceEqual(
                            model.InPortData.Select(p => p.NickName))))
                    && (Definition.ReturnKeys == null
                        || Definition.ReturnKeys.Count() == model.OutPortData.Count()
                            && Definition.ReturnKeys.SequenceEqual(
                                model.OutPortData.Select(p => p.NickName))));
        }

        private bool VerifyFuncId(ref Guid funcId, string nickname)
        {
            if (funcId == null) return false;

            // if the dyf does not exist on the search path...
            if (this.dynamoModel.CustomNodeManager.Contains(funcId))
                return true;

            CustomNodeManager manager = this.dynamoModel.CustomNodeManager;

            // if there is a node with this name, use it instead
            if (!manager.Contains(nickname)) return false;

            funcId = manager.GetGuidFromName(nickname);
            return true;
        }

        private void LoadProxyCustomNode(Guid funcId, string nickname)
        {
            var proxyDef = new CustomNodeDefinition(funcId)
            {
                WorkspaceModel =
                    new CustomNodeWorkspaceModel(this.dynamoModel, nickname, "Custom Nodes") { FileName = null },
                IsProxy = true
            };

            string userMsg = "Failed to load custom node: " + nickname + ".  Replacing with proxy custom node.";

            this.dynamoModel.Logger.Log(userMsg);

            // tell custom node loader, but don't provide path, forcing user to resave explicitly
            this.dynamoModel.CustomNodeManager.SetFunctionDefinition(funcId, proxyDef);
        }

<<<<<<< HEAD
=======
        /// <summary>
        /// load the definition for the custom node
        /// </summary>
        /// <param name="funcID">ID of the definition</param>
        /// <param name="nickName">The name that will be displayed on the node itself</param>
>>>>>>> 7cdf4a63
        internal void LoadNode(Guid funcID, string nickName)
        {
            if (!VerifyFuncId(ref funcID, nickName))
            {
                LoadProxyCustomNode(funcID, nickName);
            }

            Definition = this.dynamoModel.CustomNodeManager.GetFunctionDefinition(funcID);
        }
    }
}<|MERGE_RESOLUTION|>--- conflicted
+++ resolved
@@ -217,14 +217,11 @@
             this.dynamoModel.CustomNodeManager.SetFunctionDefinition(funcId, proxyDef);
         }
 
-<<<<<<< HEAD
-=======
         /// <summary>
         /// load the definition for the custom node
         /// </summary>
         /// <param name="funcID">ID of the definition</param>
         /// <param name="nickName">The name that will be displayed on the node itself</param>
->>>>>>> 7cdf4a63
         internal void LoadNode(Guid funcID, string nickName)
         {
             if (!VerifyFuncId(ref funcID, nickName))
