using System;
using System.Collections.Generic;
using System.Collections.ObjectModel;
using System.Diagnostics;
using System.Globalization;
using System.IO;
using System.Linq;
using System.Windows;
using System.Windows.Data;
using System.Windows.Media;
using Dynamo.UI;
using Dynamo.Models;
using System.Web;
using Dynamo.Utilities;
using Dynamo.ViewModels;
using Dynamo.PackageManager;
using System.Windows.Controls;
using Dynamo.Core;
using DynamoUnits;
using ProtoCore.AST.ImperativeAST;
using System.Windows.Controls.Primitives;
using Dynamo.UI.Controls;
using Dynamo.Search.SearchElements;
using System.Windows.Input;

namespace Dynamo.Controls
{
    public class TooltipLengthTruncater : IValueConverter
    {
        private const int MaxChars = 100;

        public object Convert(object value, Type targetType, object parameter, CultureInfo culture)
        {
            var tooltip = value as string;
            if (tooltip != null && tooltip.Length > MaxChars)
            {
                var trimIndex = tooltip.LastIndexOf(' ', MaxChars - 5);
                return tooltip.Remove(trimIndex > 0 ? trimIndex : MaxChars - 5) + " ...";
            } 
            return value;
        }

        public object ConvertBack(object value, Type targetType, object parameter, CultureInfo culture)
        {
            return null;
        }
    }

    public class PackageSearchStateToStringConverter : IValueConverter
    {
        public object Convert(object value, Type targetType, object parameter,
                              CultureInfo culture)
        {
            if (value is PackageManagerSearchViewModel.PackageSearchState)
            {
                var st = (PackageManagerSearchViewModel.PackageSearchState) value;

                if (st == PackageManagerSearchViewModel.PackageSearchState.NORESULTS)
                {
                    return "Search returned no results!";
                }
                else if (st == PackageManagerSearchViewModel.PackageSearchState.RESULTS)
                {
                    return "";
                }
                else if (st == PackageManagerSearchViewModel.PackageSearchState.SEARCHING)
                {
                    return "Searching...";
                }
                else if (st == PackageManagerSearchViewModel.PackageSearchState.SYNCING)
                {
                    return "Synchronizing package list with server...";
                }
            }

            return "Unknown";
        }

        public object ConvertBack(object value, Type targetType, object parameter, CultureInfo culture)
        {
            return null;
        }
    }

    public class PackageUploadStateToStringConverter : IValueConverter
    {
        public object Convert(object value, Type targetType, object parameter,
          CultureInfo culture)
        {
            if (value is PackageUploadHandle.State)
            {
                var st = (PackageUploadHandle.State)value;

                if (st == PackageUploadHandle.State.Compressing)
                {
                    return "Compressing...";
                }
                else if (st == PackageUploadHandle.State.Copying)
                {
                    return "Copying...";
                }
                else if (st == PackageUploadHandle.State.Error)
                {
                    return "Error!";
                }
                else if (st == PackageUploadHandle.State.Ready)
                {
                    return "Ready";
                }
                else if (st == PackageUploadHandle.State.Uploaded)
                {
                    return "Uploaded";
                }
                else if (st == PackageUploadHandle.State.Uploading)
                {
                    return "Uploading...";
                }

            }

            return "Unknown";
        }

        public object ConvertBack(object value, Type targetType, object parameter,
          CultureInfo culture)
        {
            return null;
        }
    }

    public class PackageDownloadStateToStringConverter : IValueConverter
    {
        public object Convert(object value, Type targetType, object parameter,
          CultureInfo culture)
        {
            if (value is PackageDownloadHandle.State )
            {
                var st = ( PackageDownloadHandle.State ) value;

                if (st == PackageDownloadHandle.State.Downloaded)
                {
                    return "Downloaded";
                }
                else if (st == PackageDownloadHandle.State.Downloading)
                {
                    return "Downloading";
                }
                else if (st == PackageDownloadHandle.State.Error)
                {
                    return "Error";
                }
                else if (st == PackageDownloadHandle.State.Installed)
                {
                    return "Installed";
                }
                else if (st == PackageDownloadHandle.State.Installing)
                {
                    return "Installing";
                }
                else  if (st == PackageDownloadHandle.State.Uninitialized)
                {
                    return "Starting";
                }

            }

            return "Unknown";
        }

        public object ConvertBack(object value, Type targetType, object parameter,
          CultureInfo culture)
        {
            return null;
        }
    }

    public class NonEmptyStringToCollapsedConverter : IValueConverter
    {
        public object Convert(object value, Type targetType, object parameter,
          CultureInfo culture)
        {
            if (value is string && !string.IsNullOrEmpty(value as string))
            {
                return Visibility.Collapsed;
            }

            return Visibility.Visible;
        }

        public object ConvertBack(object value, Type targetType, object parameter,
          CultureInfo culture)
        {
            return null;
        }
    }

    public class EmptyStringToCollapsedConverter : IValueConverter
    {
        public object Convert(object value, Type targetType, object parameter,
          CultureInfo culture)
        {
            if (value is string && !string.IsNullOrEmpty(value as string))
            {
                return Visibility.Visible;
            }

            return Visibility.Collapsed;
        }

        public object ConvertBack(object value, Type targetType, object parameter,
          CultureInfo culture)
        {
            return null;
        }
    }

    public class SearchResultsToVisibilityConverter : IMultiValueConverter
    {
        public object Convert(object[] values, Type targetType, object parameter, System.Globalization.CultureInfo culture)
        {
            if (values[0] is int && (int)values[0] == 0 && !string.IsNullOrEmpty(values[1] as string))
            {
                return Visibility.Visible;
            }

            return Visibility.Collapsed;
        }

        public object[] ConvertBack(object value, Type[] targetTypes, object parameter, System.Globalization.CultureInfo culture)
        {
            throw new NotSupportedException();
        }
    }

    public class PortToAttachmentConverter : IValueConverter
    {
        public object Convert(object value, Type targetType, object parameter, CultureInfo culture)
        {
            PortType portType = ((PortType)value);
            if (((PortType)value) == PortType.INPUT)
                return DynamoToolTip.Side.Left;

            return DynamoToolTip.Side.Right;
        }

        public object ConvertBack(object value, Type targetType, object parameter, CultureInfo culture)
        {
            throw new NotImplementedException();
        }
    }

    public class PortNameConverter : IValueConverter
    {
        public object Convert(object value, Type targetType, object parameter,
          CultureInfo culture)
        {
            if (value is string && !string.IsNullOrEmpty(value as string))
            {
                    return value as string;   
            }

            return ">";
        }

        public object ConvertBack(object value, Type targetType, object parameter,
          CultureInfo culture)
        {
            return null;
        }
    }

    public class MarginConverter : IValueConverter
    {
        public object Convert(object value, Type targetType, object parameter, System.Globalization.CultureInfo culture)
        {
            double height = (double)value;
            return new Thickness(0, -1 * height - 3, 0, 0);
        }

        public object ConvertBack(object value, Type targetType, object parameter, System.Globalization.CultureInfo culture)
        {
            return null;
        }
    }

    public class PathToFileNameConverter : IValueConverter
    {
        public object Convert(object value, Type targetType, object parameter, System.Globalization.CultureInfo culture)
        {
            if (value is string && !string.IsNullOrEmpty(value as string) )
            {
                // convert to path, get file name
                return Path.GetFileName((string) value);
            } 

            return "Unsaved";
        }

        public object ConvertBack(object value, Type targetType, object parameter, System.Globalization.CultureInfo culture)
        {
            return null;
        }
    }

    public class PathToSaveStateConverter : IValueConverter
    {
        public object Convert(object value, Type targetType, object parameter, System.Globalization.CultureInfo culture)
        {
            return (value is string && !string.IsNullOrEmpty(value as string)) ? "Saved" : "Unsaved";
        }

        public object ConvertBack(object value, Type targetType, object parameter, System.Globalization.CultureInfo culture)
        {
            return null;
        }
    }

    public class WorkspaceTypeConverter : IValueConverter
    {
        public object Convert(object value, Type targetType, object parameter,
          CultureInfo culture)
        {
            if (value is WorkspaceViewModel)
            {
                var val = (value as WorkspaceViewModel).Model.GetType();
                return val;
            }

            if (value is WorkspaceModel)
            {
                return value.GetType();
            }

            return null;
        }

        public object ConvertBack(object value, Type targetType, object parameter,
          CultureInfo culture)
        {
            return null;
        }
    }

    public class WorkspaceBackgroundColorConverter : IValueConverter
    {
        public Color HomeBackgroundColor { get; set; }
        public Color CustomBackgroundColor { get; set; }

        public object Convert(object value, Type targetType, object parameter,CultureInfo culture)
        {
            //parameter will contain a true or false
            //whether this is the home space
            if ((bool)value)
                return HomeBackgroundColor;

            return CustomBackgroundColor;

        }

        public object ConvertBack(object value, Type targetType, object parameter,
          CultureInfo culture)
        {
            return null;
        }
    }

    public class WorkspaceBackgroundBrushConverter : IValueConverter
    {
        public SolidColorBrush HomeBackgroundBrush { get; set; }
        public SolidColorBrush CustomBackgroundBrush { get; set; }

        public object Convert(object value, Type targetType, object parameter, CultureInfo culture)
        {
            //parameter will contain a true or false
            //whether this is the home space
            if ((bool)value)
                return HomeBackgroundBrush;

            return CustomBackgroundBrush;

        }

        public object ConvertBack(object value, Type targetType, object parameter,
          CultureInfo culture)
        {
            return null;
        }
    }

    public class BooleanToBrushConverter : IValueConverter
    {
        public SolidColorBrush TrueBrush{get;set;}
        public SolidColorBrush FalseBrush{get;set;}

        public object Convert(object value, Type targetType, object parameter, System.Globalization.CultureInfo culture)
        {
            bool condition = (bool)value;
            if (condition)
            {
                //return new SolidColorBrush(Colors.Cyan);
                return TrueBrush;
            }
            else
            {
                //return new SolidColorBrush(Colors.Black);
                return FalseBrush;
            }
        }

        public object ConvertBack(object value, Type targetType, object parameter, System.Globalization.CultureInfo culture)
        {
            return null;
        }
    }

    public class BooleanToSelectionColorConverter : IValueConverter
    {
        public Color True { get; set; }
        public Color False { get; set; }

        public object Convert(object value, Type targetType, object parameter, System.Globalization.CultureInfo culture)
        {
            bool condition = (bool)value;
            if (condition)
            {
                //return new SolidColorBrush(Colors.Cyan);
                return True;
            }
            else
            {
                //return new SolidColorBrush(Colors.Black);
                return False;
            }
        }

        public object ConvertBack(object value, Type targetType, object parameter, System.Globalization.CultureInfo culture)
        {
            return null;
        }
    }

    public class StateToColorConverter : IValueConverter
    {
        // http://stackoverflow.com/questions/3238590/accessing-colors-in-a-resource-dictionary-from-a-value-converter

        public SolidColorBrush HeaderBackgroundInactive { get; set; }
        public SolidColorBrush HeaderForegroundInactive { get; set; }
        public SolidColorBrush HeaderBorderInactive { get; set; }
        public SolidColorBrush OuterBorderInactive { get; set; }
        public SolidColorBrush BodyBackgroundInactive { get; set; }
        public SolidColorBrush HeaderBackgroundActive { get; set; }
        public SolidColorBrush HeaderForegroundActive { get; set; }
        public SolidColorBrush HeaderBorderActive { get; set; }
        public SolidColorBrush OuterBorderActive { get; set; }
        public SolidColorBrush BodyBackgroundActive { get; set; }
        public SolidColorBrush HeaderBackgroundWarning { get; set; }
        public SolidColorBrush HeaderForegroundWarning { get; set; }
        public SolidColorBrush HeaderBorderWarning { get; set; }
        public SolidColorBrush OuterBorderWarning { get; set; }
        public SolidColorBrush BodyBackgroundWarning { get; set; }
        public SolidColorBrush HeaderBackgroundError { get; set; }
        public SolidColorBrush HeaderForegroundError { get; set; }
        public SolidColorBrush HeaderBorderError { get; set; }
        public SolidColorBrush OuterBorderError { get; set; }
        public SolidColorBrush BodyBackgroundError { get; set; }
        public SolidColorBrush OuterBorderSelection { get; set; }

        public enum NodePart
        {
            HeaderBackground,
            HeaderForeground,
            HeaderBorder,
            OuterBorder,
            BodyBackground
        }

        public object Convert(object value, Type targetType, object parameter, CultureInfo culture)
        {
            ElementState elementState = ((ElementState)value);
            switch ((NodePart)Enum.Parse(typeof(NodePart), parameter.ToString()))
            {
                case NodePart.HeaderBackground:
                    return GetHeaderBackground(elementState);
                case NodePart.HeaderForeground:
                    return GetHeaderForeground(elementState);
                case NodePart.HeaderBorder:
                    return GetHeaderBorder(elementState);
                case NodePart.OuterBorder:
                    return GetOuterBorder(elementState);
                case NodePart.BodyBackground:
                    return GetBodyBackground(elementState);
            }

            throw new NotImplementedException();
        }

        public object ConvertBack(object value, Type targetType, object parameter, CultureInfo culture)
        {
            throw new NotImplementedException();
        }

        private SolidColorBrush GetHeaderBackground(ElementState elementState)
        {
            switch (elementState)
            {
                case ElementState.Dead: return HeaderBackgroundInactive;
                case ElementState.Active: return HeaderBackgroundActive;
                case ElementState.Warning: return HeaderBackgroundWarning;
                case ElementState.Error: return HeaderBackgroundError;
            }

            throw new NotImplementedException();
        }

        private SolidColorBrush GetHeaderForeground(ElementState elementState)
        {
            switch (elementState)
            {
                case ElementState.Dead: return HeaderForegroundInactive;
                case ElementState.Active: return HeaderForegroundActive;
                case ElementState.Warning: return HeaderForegroundWarning;
                case ElementState.Error: return HeaderForegroundError;
            }

            throw new NotImplementedException();
        }

        private SolidColorBrush GetHeaderBorder(ElementState elementState)
        {
            switch (elementState)
            {
                case ElementState.Dead: return HeaderBorderInactive;
                case ElementState.Active: return HeaderBorderActive;
                case ElementState.Warning: return HeaderBorderWarning;
                case ElementState.Error: return HeaderBorderError;
            }

            throw new NotImplementedException();
        }

        private SolidColorBrush GetOuterBorder(ElementState elementState)
        {
            switch (elementState)
            {
                case ElementState.Dead: return OuterBorderInactive;
                case ElementState.Active: return OuterBorderActive;
                case ElementState.Warning: return OuterBorderWarning;
                case ElementState.Error: return OuterBorderError;
            }

            throw new NotImplementedException();
        }

        private SolidColorBrush GetBodyBackground(ElementState elementState)
        {
            switch (elementState)
            {
                case ElementState.Dead: return BodyBackgroundInactive;
                case ElementState.Active: return BodyBackgroundActive;
                case ElementState.Warning: return BodyBackgroundWarning;
                case ElementState.Error: return BodyBackgroundError;
            }

            throw new NotImplementedException();
        }
    }

    public class PortCountToHeightConverter : IValueConverter
    {
        public object Convert(object value, Type targetType, object parameter, System.Globalization.CultureInfo culture)
        {
            ObservableCollection<PortViewModel> ports = (ObservableCollection<PortViewModel>)value;
            return Math.Max(30, ports.Count * 20 + 10); //spacing for inputs + title space + bottom space
        }

        public object ConvertBack(object value, Type targetType, object parameter, System.Globalization.CultureInfo culture)
        {
            return null;
        }
    }

    public class AttachmentToPathConverter : IValueConverter
    {
        public object Convert(object value, Type targetType, object parameter, CultureInfo culture)
        {
            var result = "0,0 6,5 0,10"; // Default, catch-all.
            DynamoToolTip tooltip = value as DynamoToolTip;
            switch (tooltip.AttachmentSide)
            {
                case DynamoToolTip.Side.Left:
                    result = "0,0 6,5 0,10";
                    break;
                case DynamoToolTip.Side.Right:
                    result = "6,0 0,5, 6,10";
                    break;
                case DynamoToolTip.Side.Top:
                    result = "0,0 5,6, 10,0";
                    break;
                case DynamoToolTip.Side.Bottom:
                    result = "0,6 5,0 10,6";
                    break;
            }

            if (parameter != null && ((parameter as string).Equals("Start")))
            {
                var index = result.IndexOf(' ');
                result = result.Substring(0, index);
            }

            return result;
        }

        public object ConvertBack(object value, Type targetType, object parameter, CultureInfo culture)
        {
            throw new NotImplementedException();
        }
    }

    public class AttachmentToRowColumnConverter : IValueConverter
    {
        public object Convert(object value, Type targetType, object parameter, CultureInfo culture)
        {
            var rowColumn = parameter as string;
            if (rowColumn == null || (!rowColumn.Equals("Row") && (!rowColumn.Equals("Column"))))
            {
                var message = "'AttachmentToRowColumnConverter' expects a " + 
                    "'ConverterParameter' value to be either 'Row' or 'Column'";

                throw new ArgumentException(message);
            }

            int row = 1, column = 2;
            DynamoToolTip tooltip = value as DynamoToolTip;
            switch (tooltip.AttachmentSide)
            {
                case DynamoToolTip.Side.Left:
                    row = 1;
                    column = 2;
                    break;
                case DynamoToolTip.Side.Right:
                    row = 1;
                    column = 0;
                    break;
                case DynamoToolTip.Side.Top:
                    row = 2;
                    column = 1;
                    break;
                case DynamoToolTip.Side.Bottom:
                    row = 0;
                    column = 1;
                    break;
            }

            bool isRow = rowColumn.Equals("Row");
            return isRow ? row : column;
        }

        public object ConvertBack(object value, Type targetType, object parameter, CultureInfo culture)
        {
            throw new NotImplementedException();
        }
    }

    public class BrowserItemToBooleanConverter : IValueConverter
    {
        public object Convert(object value, Type targetType, object parameter, CultureInfo culture)
        {
            if (value is NodeSearchElement)
                return true;

            return false;
        }

        public object ConvertBack(object value, Type targetType, object parameter, CultureInfo culture)
        {
            throw new NotImplementedException();
        }
    }

    public class ListHasItemsToBoolConverter : IValueConverter
    {
        public object Convert(object value, Type targetType, object parameter, System.Globalization.CultureInfo culture)
        {
            List<object> list = (List<object>)value;
            return list.Count > 0; //spacing for inputs + title space + bottom space
        }

        public object ConvertBack(object value, Type targetType, object parameter, System.Globalization.CultureInfo culture)
        {
            return null;
        }
    }

    //[ValueConversion(typeof(bool), typeof(bool))]
    public class InverseBooleanConverter : IValueConverter
    {
        #region IValueConverter Members

        public object Convert(object value, Type targetType, object parameter,
            System.Globalization.CultureInfo culture)
        {
            if (targetType != typeof(bool) && (targetType != typeof(bool?)))
                throw new InvalidOperationException("The target must be a boolean");

            return !((bool)value);
        }

        public object ConvertBack(object value, Type targetType, object parameter,
            System.Globalization.CultureInfo culture)
        {
            return !((bool)value);
        }

        #endregion
    }

    public class BoolToCanvasCursorConverter : IValueConverter
    {
        public object Convert(object value, Type targetType, object parameter,
            System.Globalization.CultureInfo culture)
        {
            if ((bool)value == true)
            {
                return System.Windows.Input.Cursors.AppStarting;
            }

            return null;
        }

        public object ConvertBack(object value, Type targetType, object parameter,
            System.Globalization.CultureInfo culture)
        {
            throw new NotSupportedException();
        }
    }

    public class ShowHideConsoleMenuItemConverter : IValueConverter
    {
        #region IValueConverter Members

        public object Convert(object value, Type targetType, object parameter,
            System.Globalization.CultureInfo culture)
        {
            if ((int)value > 0)
            {
                return "Hide Console";
            }
            else
            {
                return "Show Console";
            }
        }

        public object ConvertBack(object value, Type targetType, object parameter,
            System.Globalization.CultureInfo culture)
        {
            throw new NotSupportedException();
        }

        #endregion
    }

    public class ShowHideFullscreenWatchMenuItemConverter : IValueConverter
    {
        #region IValueConverter Members

        public object Convert(object value, Type targetType, object parameter,
            System.Globalization.CultureInfo culture)
        {
            string menuValue = "Showing Background 3D Preview";
            if ((bool)value == true)
                return menuValue;
            else
                return menuValue;
        }

        public object ConvertBack(object value, Type targetType, object parameter,
            System.Globalization.CultureInfo culture)
        {
            throw new NotSupportedException();
        }

        #endregion
    }

    public class ShowHideClassicNavigatorMenuItemConverter : IValueConverter
    {
        #region IValueConverter Members

        public object Convert(object value, Type targetType, object parameter,
            System.Globalization.CultureInfo culture)
        {
            if ((bool)value == true)
            {
                return "Hide Classic Node Library";
            }
            else
            {
                return "Show Classic Node Library";
            }
        }

        public object ConvertBack(object value, Type targetType, object parameter,
            System.Globalization.CultureInfo culture)
        {
            throw new NotSupportedException();
        }

        #endregion
    }

    public class ZoomStatConverter : IValueConverter
    {
        #region IValueConverter Members

        public object Convert(object value, Type targetType, object parameter,
            System.Globalization.CultureInfo culture)
        {
            return string.Format("Zoom : {0}", value.ToString());
        }

        public object ConvertBack(object value, Type targetType, object parameter,
            System.Globalization.CultureInfo culture)
        {
            throw new NotSupportedException();
        }

        #endregion
    }

    public class TransformOriginStatConverter : IValueConverter
    {
        #region IValueConverter Members

        public object Convert(object value, Type targetType, object parameter,
            System.Globalization.CultureInfo culture)
        {
            Point p = (Point)value;
            return string.Format("Transform origin X: {0}, Y: {1}", p.X, p.Y);
        }

        public object ConvertBack(object value, Type targetType, object parameter,
            System.Globalization.CultureInfo culture)
        {
            throw new NotSupportedException();
        }

        #endregion
    }

    public class CurrentOffsetStatConverter : IValueConverter
    {
        #region IValueConverter Members

        public object Convert(object value, Type targetType, object parameter,
            System.Globalization.CultureInfo culture)
        {
            Point p = (Point)value;
            return string.Format("Current offset X: {0}, Y: {1}", p.X, p.Y);
        }

        public object ConvertBack(object value, Type targetType, object parameter,
            System.Globalization.CultureInfo culture)
        {
            throw new NotSupportedException();
        }

        #endregion
    }

    public class EnumToBooleanConverter : IValueConverter
    {
        public object Convert(object value, Type targetType, object parameter, System.Globalization.CultureInfo culture)
        {
            // You could also directly pass an enum value using {x:Static},
            // then there is no need to parse
            string parameterString = parameter as string;
            if (parameterString == null)
                return DependencyProperty.UnsetValue;

            if (Enum.IsDefined(value.GetType(), value) == false)
                return DependencyProperty.UnsetValue;

            object parameterValue = Enum.Parse(value.GetType(), parameterString);

            return parameterValue.Equals(value);
        }

        public object ConvertBack(object value, Type targetType, object parameter, System.Globalization.CultureInfo culture)
        {
            string parameterString = parameter as string;
            if (parameterString == null)
                return DependencyProperty.UnsetValue;

            return Enum.Parse(targetType, parameterString);
        }
    }

    public class PortTypeToMarginConverter : IValueConverter
    {
        public object Convert(object value, Type targetType, object parameter, System.Globalization.CultureInfo culture)
        {
            //PortType p = (PortType)value;
            //if (p == PortType.INPUT)
            //{
            //    return new Thickness(20, 0, 0, 0);
            //}
            //else
            //{
            //    return new Thickness(-20, 0, 0, 0);
            //}

            return new Thickness(0, 0, 0, 0);
        }

        public object ConvertBack(object value, Type targetType, object parameter, System.Globalization.CultureInfo culture)
        {
            throw new NotSupportedException();
        }
    }

    public class PortTypeToTextAlignmentConverter : IValueConverter
    {
        public object Convert(object value, Type targetType, object parameter, System.Globalization.CultureInfo culture)
        {
            PortType p = (PortType)value;
            if (p == PortType.INPUT)
            {
                return HorizontalAlignment.Left;
            }
            else
            {
                return HorizontalAlignment.Right;
            }
        }

        public object ConvertBack(object value, Type targetType, object parameter, System.Globalization.CultureInfo culture)
        {
            throw new NotSupportedException();
        }
    }

    public class PortTypeToGridColumnConverter : IValueConverter
    {
        public object Convert(object value, Type targetType, object parameter, System.Globalization.CultureInfo culture)
        {
            PortType p = (PortType)value;
            if (p == PortType.INPUT)
            {
                return 2;
            }
            else
            {
                return 0;
            }
        }

        public object ConvertBack(object value, Type targetType, object parameter, System.Globalization.CultureInfo culture)
        {
            throw new NotSupportedException();
        }
    }

    public class PortTypeToClipConverter : IValueConverter
    {
        public object Convert(object value, Type targetType, object parameter, System.Globalization.CultureInfo culture)
        {
            PortType p = (PortType)value;
            if (p == PortType.INPUT)
            {
                return new Rect(0,0,10,20);
            }
            else
            {
                return new Rect(10, 0, 10, 20);
            }
        }

        public object ConvertBack(object value, Type targetType, object parameter, System.Globalization.CultureInfo culture)
        {
            throw new NotSupportedException();
        }
    }

    public class ConsoleHeightConverter : IValueConverter
    {
        public object Convert(object value, Type targetType, object parameter, System.Globalization.CultureInfo culture)
        {
            return new GridLength((int)value);
        }

        public object ConvertBack(object value, Type targetType, object parameter, System.Globalization.CultureInfo culture)
        {
            return ((GridLength)value).Value;
        }
    }

    public class BoolToFullscreenWatchVisibilityConverter : IValueConverter
    {
        public object Convert(object value, Type targetType, object parameter, System.Globalization.CultureInfo culture)
        {
            bool fullscreenWatchShowing = (bool)value;
            if (fullscreenWatchShowing)
                return Visibility.Visible;
            return Visibility.Hidden;
        }

        public object ConvertBack(object value, Type targetType, object parameter, System.Globalization.CultureInfo culture)
        {
            throw new NotSupportedException();
        }
    }

    public class BoolToVisibilityConverter : IValueConverter
    {
        public object Convert(object value, Type targetType, object parameter, System.Globalization.CultureInfo culture)
        {
            if ((bool)value)
            {
                return Visibility.Visible;
            }
            else if (parameter != null && parameter.ToString() == "Collapse")
                return Visibility.Collapsed;

            return Visibility.Hidden;
        }

        public object ConvertBack(object value, Type targetType, object parameter, System.Globalization.CultureInfo culture)
        {
            throw new NotSupportedException();
        }
    }

    public class BoolToVisibilityCollapsedConverter : IValueConverter
    {
        public object Convert(object value, Type targetType, object parameter, System.Globalization.CultureInfo culture)
        {
            if ((bool)value)
                return Visibility.Visible;
            return Visibility.Collapsed;
        }

        public object ConvertBack(object value, Type targetType, object parameter, System.Globalization.CultureInfo culture)
        {
            throw new NotSupportedException();
        }
    }

    public class InverseBoolToVisibilityConverter : IValueConverter
    {
        public object Convert(object value, Type targetType, object parameter, System.Globalization.CultureInfo culture)
        {
            if ((bool)value)
                return Visibility.Hidden;
            return Visibility.Visible;
        }

        public object ConvertBack(object value, Type targetType, object parameter, System.Globalization.CultureInfo culture)
        {
            throw new NotSupportedException();
        }
    }

    public class InverseBooleanToVisibilityCollapsedConverter : IValueConverter
    {
        public object Convert(object value, Type targetType, object parameter, System.Globalization.CultureInfo culture)
        {
            if ((bool)value)
                return Visibility.Collapsed;
            return Visibility.Visible;
        }

        public object ConvertBack(object value, Type targetType, object parameter, System.Globalization.CultureInfo culture)
        {
            throw new NotSupportedException();
        }
    }

    public class NavigationToOpacityConverter : IValueConverter
    {
        public object Convert(object value, Type targetType, object parameter, CultureInfo culture)
        {
            var canNavigateBackground = ((bool)value);
            return (canNavigateBackground ? 0.1 : 1.0);
        }

        public object ConvertBack(object value, Type targetType, object parameter, CultureInfo culture)
        {
            throw new NotImplementedException();
        }
    }

    public class ViewButtonClipRectConverter : IMultiValueConverter
    {
        public object Convert(object[] values, Type targetType, object parameter, CultureInfo culture)
        {
            return new System.Windows.Rect()
            {
                Width = ((double)values[0]),
                Height = ((double)values[1])
            };
        }

        public object[] ConvertBack(object value, Type[] targetTypes, object parameter, CultureInfo culture)
        {
            throw new NotImplementedException();
        }
    }

    public class BackgroundPreviewGestureConverter : IValueConverter
    {
        public object Convert(object value, Type targetType, object parameter, CultureInfo culture)
        {
            // When "DynamoViewModel.CanNavigateBackground" is set to "true" 
            // (i.e. background 3D navigation is turned on), and "IsOrbiting"
            // is "true", then left mouse dragging will be orbiting the 3D view. 
            // Otherwise left clicking will do nothing to the view (same is 
            // applicable to "IsPanning" property).
            // 
            if ((parameter as string).Equals("IsPanning"))
            {
                bool isPanning = ((bool)value);
                return new MouseGesture(isPanning ? MouseAction.LeftClick : MouseAction.MiddleClick);
            }
            else
            {
                bool isOrbiting = ((bool)value);
                return new MouseGesture(isOrbiting ? MouseAction.LeftClick : MouseAction.None);
            }
        }

        public object ConvertBack(object value, Type targetType, object parameter, CultureInfo culture)
        {
            throw new NotImplementedException();
        }
    }

    public class LacingToVisibilityConverter : IValueConverter
    {
        public object Convert(object value, Type targetType, object parameter, System.Globalization.CultureInfo culture)
        {
            LacingStrategy strategy = (LacingStrategy)value;
            if (strategy == LacingStrategy.Disabled)
                return Visibility.Collapsed;

            return Visibility.Visible;
        }

        public object ConvertBack(object value, Type targetType, object parameter, System.Globalization.CultureInfo culture)
        {
            throw new NotSupportedException();
        }
    }

    public class LacingToAbbreviationConverter : IValueConverter
    {
        public object Convert(object value, Type targetType, object parameter, System.Globalization.CultureInfo culture)
        {
            LacingStrategy strategy = (LacingStrategy)value;

            switch (strategy)
            {
                case LacingStrategy.Disabled:
                    return "";
                case LacingStrategy.CrossProduct:
                    return "XXX";
                case LacingStrategy.First:
                    return "|";
                case LacingStrategy.Longest:
                    return @"||\";
                case LacingStrategy.Shortest:
                    return "|";
            }

            return "?";
        }

        public object ConvertBack(object value, Type targetType, object parameter, System.Globalization.CultureInfo culture)
        {
            throw new NotSupportedException();
        }
    }

    public class LacingToTooltipConverter : IValueConverter
    {
        public object Convert(object value, Type targetType, object parameter, System.Globalization.CultureInfo culture)
        {
            LacingStrategy strategy = (LacingStrategy)value;

            switch (strategy)
            {
                case LacingStrategy.Disabled:
                    return "Arugment lacing is disabled for this node.";
                case LacingStrategy.CrossProduct:
                    return "For two lists {a,b,c}{1,2,3} returns {a1,a2,a3}{b1,b2,b3}{c1,c2,c3}.";
                case LacingStrategy.First:
                    return "For two lists {a,b,c}{1,2,3} returns {a1}.";
                case LacingStrategy.Longest:
                    return "For two lists {a,b,c}{1,2} returns {a1,b2,c2}.";
                case LacingStrategy.Shortest:
                    return "For two lists {a,b,c}{1,2} returns {a1,b2}.";
            }

            return "?";
        }

        public object ConvertBack(object value, Type targetType, object parameter, System.Globalization.CultureInfo culture)
        {
            throw new NotSupportedException();
        }
    }

    public class ZoomToVisibilityConverter : IValueConverter
    {
        public object Convert(object value, Type targetType, object parameter, System.Globalization.CultureInfo culture)
        {
            double zoom = System.Convert.ToDouble(value);

            if (zoom < .5)
                return Visibility.Hidden;

            return Visibility.Visible;
        }

        public object ConvertBack(object value, Type targetType, object parameter, System.Globalization.CultureInfo culture)
        {
            throw new NotSupportedException();
        }
    }

    public class ZoomToBooleanConverter : IValueConverter
    {
        public object Convert(object value, Type targetType, object parameter, System.Globalization.CultureInfo culture)
        {
            double number = (double)System.Convert.ChangeType(value, typeof(double));

            if (number <= .5)
                return false;

            return true;
        }

        public object ConvertBack(object value, Type targetType, object parameter, System.Globalization.CultureInfo culture)
        {
            throw new NotSupportedException();
        }
    }

    public class PortNameToWidthConverter : IValueConverter
    {
        public object Convert(object value, Type targetType, object parameter, System.Globalization.CultureInfo culture)
        {
            //if the port name is null or empty
            if (string.IsNullOrEmpty(value.ToString()))
                return 20;

            return double.NaN;
        }

        public object ConvertBack(object value, Type targetType, object parameter, System.Globalization.CultureInfo culture)
        {
            throw new NotSupportedException();
        }
    }

    [ValueConversion(typeof(double), typeof(String))]
    public class DoubleDisplay : IValueConverter
    {
        public virtual object Convert(object value, Type targetType, object parameter, CultureInfo culture)
        {
            //source -> target
            string val = ((double)value).ToString("0.000", CultureInfo.InvariantCulture);
            //Debug.WriteLine(string.Format("Converting {0} -> {1}", value, val));
            return value == null ? "" : val;

        }

        public virtual object ConvertBack(object value, Type targetType, object parameter, CultureInfo culture)
        {
            //target -> source
            //return value.ToString();

            double val = 0.0;
            double.TryParse(value.ToString(), NumberStyles.Any, CultureInfo.InvariantCulture, out val);
            //Debug.WriteLine(string.Format("Converting {0} -> {1}", value, val));
            return val;
        }
    }

    [ValueConversion(typeof(int), typeof(String))]
    public class IntegerDisplay : IValueConverter
    {
        public virtual object Convert(object value, Type targetType, object parameter, CultureInfo culture)
        {
            //source -> target
            string val = ((int)value).ToString("0", CultureInfo.InvariantCulture);
            return value == null ? "" : val;
        }

        public virtual object ConvertBack(object value, Type targetType, object parameter, CultureInfo culture)
        {
            //target -> source
            int val = 0;
            int.TryParse(value.ToString(), NumberStyles.Any, CultureInfo.InvariantCulture, out val);
            return val;
        }
    }

    public class DoubleInputDisplay : DoubleDisplay
    {
        public override object Convert(object value, Type targetType, object parameter, CultureInfo culture)
        {
            //source -> target
            //units are stored internally as culturally invariant, so we need to convert them back
            double dbl;
            if (double.TryParse(value as string, NumberStyles.Any, CultureInfo.InvariantCulture, out dbl))
            {
                return (dbl.ToString(SIUnit.NumberFormat, CultureInfo.InvariantCulture));
            }
            return value ?? 0.ToString(SIUnit.NumberFormat);
        }

        public override object ConvertBack(object value, Type targetType, object parameter, CultureInfo culture)
        {
            //target -> source
            //units are entered as culture-specific, so we need to store them as invariant
            double dbl;
            if (double.TryParse(value as string, NumberStyles.Any, CultureInfo.InvariantCulture, out dbl))
            {
                return dbl;
            }
            return value ?? "";
        }
    }

    public class RadianToDegreesConverter : IValueConverter
    {
        public object Convert(object value, Type targetType, object parameter, CultureInfo culture)
        {
            //source -> target
            //Convert radians to degrees
            double dbl;
            if (double.TryParse(value as string, NumberStyles.Any, culture, out dbl))
            {
                return dbl * 180.0 / Math.PI;
            }
            return value ?? "";
        }

        public object ConvertBack(object value, Type targetType, object parameter, CultureInfo culture)
        {
            //target -> source
            //Convert degrees to radians
            double dbl;
            if (double.TryParse(value as string, NumberStyles.Any, culture, out dbl))
            {
                return dbl * Math.PI / 180.0;
            }
            return value ?? "";
        }
    }

    public class StringDisplay : IValueConverter
    {
        public object Convert(object value, Type targetType, object parameter, CultureInfo culture)
        {
            //source -> target
            return value == null ? "" : HttpUtility.HtmlDecode(value.ToString());
        }

        public object ConvertBack(object value, Type targetType, object parameter, CultureInfo culture)
        {
            //target -> source
            return HttpUtility.HtmlEncode(value.ToString());
        }
    }

    public class FilePathDisplayConverter : IValueConverter
    {
        public object Convert(object value, Type targetType, object parameter, CultureInfo culture)
        {
            //source->target
            if (value == null)
                return "No file selected.";

            var str = HttpUtility.UrlDecode(value.ToString());

            if (string.IsNullOrEmpty(str))
                return "No file selected.";

            // if the number of directories deep exceeds threshold
            if (str.Length - str.Replace(@"\", "").Length >= 5)
            {
                var root = Path.GetPathRoot(str);
                var name = Path.GetFileName(str);

                var dirInfo = new DirectoryInfo(Path.GetDirectoryName(str));

                var collapsed = new[]
                {
                    root + "...",
                    dirInfo.Parent.Parent.Name,
                    dirInfo.Parent.Name,
                    dirInfo.Name,
                    name
                };

                return string.Join(@"\", collapsed);
            }

            return str;
        }

        public object ConvertBack(object value, Type targetType, object parameter, CultureInfo culture)
        {
            return HttpUtility.UrlEncode(value.ToString());
        }
    }

    public class InverseBoolDisplay : IValueConverter
    {
        public object Convert(object value, Type targetType, object parameter, System.Globalization.CultureInfo culture)
        {
            if (value is bool)
            {
                return !(bool)value;
            }
            return value;
        }

        public object ConvertBack(object value, Type targetType, object parameter, System.Globalization.CultureInfo culture)
        {
            if (value is bool)
            {
                return !(bool)value;
            }
            return value;
        }
    }

    public sealed class NullToVisibiltyConverter : IValueConverter
    {
        public object Convert(object value, Type targetType, object parameter, CultureInfo culture)
        {
            return value == null ? System.Windows.Visibility.Hidden : System.Windows.Visibility.Visible;
        }

        public object ConvertBack(object value, Type targetType, object parameter, CultureInfo culture)
        {
            throw new NotImplementedException();
        }
    }

    public sealed class WarningLevelToColorConverter:IValueConverter
    {
        public object Convert(object value, Type targetType, object parameter, CultureInfo culture)
        {
            if (value is WarningLevel)
            {
                var level = (WarningLevel) value;
                switch (level)
                {
                    case WarningLevel.Mild:
                        return new System.Windows.Media.SolidColorBrush(Colors.Gray);
                    case WarningLevel.Moderate:
                        return new System.Windows.Media.SolidColorBrush(Colors.Gold);
                    case WarningLevel.Error:
                        return new System.Windows.Media.SolidColorBrush(Colors.Tomato);
                }
            }

            return Colors.Gray;
        }

        public object ConvertBack(object value, Type targetType, object parameter, CultureInfo culture)
        {
            throw new NotImplementedException();
        }
    }

    public class TabSizeConverter : IMultiValueConverter
    {
        public object Convert(object[] values, Type targetType, object parameter, System.Globalization.CultureInfo culture)
        {           
            TabControl tabControl = values[0] as TabControl;
            
            double tabControlActualWidth = tabControl.ActualWidth - Configurations.TabControlMenuWidth; // Need to factor in tabControlMenu

            int visibleTabsNumber = tabControl.Items.Count;

            if (visibleTabsNumber > Configurations.MinTabsBeforeClipping)
                visibleTabsNumber = Configurations.MinTabsBeforeClipping;

            double width = tabControlActualWidth / visibleTabsNumber;

            if ((tabControlActualWidth - tabControl.Items.Count * Configurations.TabDefaultWidth) >= 0 || width > Configurations.TabDefaultWidth)
                width = Configurations.TabDefaultWidth;
            
            //Subtract 1, otherwise we could overflow to two rows.
            return (width <= Configurations.TabControlMenuWidth) ? Configurations.TabControlMenuWidth : (width - 1);
        }

        public object[] ConvertBack(object value, Type[] targetTypes, object parameter, System.Globalization.CultureInfo culture)
        {
            throw new NotSupportedException();
        }
    }

    public class BoolToScrollBarVisibilityConverter : IValueConverter
    {
        public object Convert(object value, Type targetType, object parameter, CultureInfo culture)
        {
            if ((bool)value)
            {
                return ScrollBarVisibility.Auto;
            }
            else if (parameter != null && parameter.ToString() == "Disabled")
                return ScrollBarVisibility.Disabled;

            return ScrollBarVisibility.Hidden;
        }

        public object ConvertBack(object value, Type targetType, object parameter, CultureInfo culture)
        {
            return null;
        }
    }

    public class MeasureConverter : IValueConverter
    {
        public object Convert(object value, Type targetType, object parameter, CultureInfo culture)
        {
            return parameter.ToString();
        }

        public object ConvertBack(object value, Type targetType, object parameter, CultureInfo culture)
        {
            var measure = (SIUnit) parameter;
            measure.SetValueFromString(value.ToString());
            return measure.Value;
        }
    }

    public class IsUpdateAvailableToTextConverter : IValueConverter
    {
        public object Convert(object value, Type targetType, object parameter, CultureInfo culture)
        {
            if ((bool) value != true) return "(Up-to-date)";

            if (!(parameter is DynamoViewModel)) return "Could not get version";

            var dvm = parameter as DynamoViewModel;
            var latest = dvm.Model.UpdateManager.AvailableVersion;
            return latest;
        }

        public object ConvertBack(object value, Type targetType, object parameter, CultureInfo culture)
        {
            return null;
        }
    }

    public class IsUpdateAvailableBrushConverter : IValueConverter
    {
        public object Convert(object value, Type targetType, object parameter, CultureInfo culture)
        {
            SolidColorBrush brush;

            brush = (bool) value
                ? (SolidColorBrush)
                    SharedDictionaryManager.DynamoColorsAndBrushesDictionary["UpdateManagerUpdateAvailableBrush"]
                : (SolidColorBrush) SharedDictionaryManager.DynamoColorsAndBrushesDictionary["UpdateManagerUpToDateBrush"];
                
            return brush;
        }

        public object ConvertBack(object value, Type targetType, object parameter, CultureInfo culture)
        {
            return null;
        }
    }

    public class NumberFormatToBoolConverter : IValueConverter
    {
        public object Convert(object value, Type targetType, object parameter, CultureInfo culture)
        {
            if (parameter.ToString() == SIUnit.NumberFormat)
                return true;
            return false;
        }

        public object ConvertBack(object value, Type targetType, object parameter, CultureInfo culture)
        {
            return null;
        }
    }

<<<<<<< HEAD
    public class FullyQualifiedNameToDisplayConverter : IValueConverter
    {
        public object Convert(object value, Type targetType, object parameter, CultureInfo culture)
        {
            string text = value.ToString();
            if (text.Length > 40)
                return text.Insert(text.LastIndexOf(".")+1, "\n");

            return text;
=======
    // Converter used to hide scrollbar for LibraryWrapPanel.
    public class LibraryWrapPanelWidthConverter : IValueConverter
    {
        public object Convert(object value, Type targetType, object parameter, CultureInfo culture)
        {
            double doubleVal = System.Convert.ToDouble(value);

            return doubleVal - 50;
>>>>>>> 946e64d8
        }

        public object ConvertBack(object value, Type targetType, object parameter, CultureInfo culture)
        {
<<<<<<< HEAD
            throw new NotImplementedException();
        }
    }


    public class InputParameterTypeConverter : IValueConverter
    {
        private static readonly string NoneString = "none";
        private static readonly string ColonString = ":";
        private static readonly string SpaceString = " ";

        public object Convert(object value, Type targetType, object parameter, CultureInfo culture)
        {
            bool shouldPrefixColon = false;

            if(parameter!=null)
                shouldPrefixColon = ((parameter as string).Equals("true"));

            var input = value as string;
            if (string.IsNullOrEmpty(input) || input.Equals(NoneString)) 
                    return NoneString;

            if (shouldPrefixColon)
                return String.Concat(ColonString,SpaceString, input);
            else 
                return input;
        }

        public object ConvertBack(object value, Type targetType, object parameter, CultureInfo culture)
        {
            throw new NotImplementedException();
=======
            return null;
>>>>>>> 946e64d8
        }
    }
}<|MERGE_RESOLUTION|>--- conflicted
+++ resolved
@@ -1595,7 +1595,6 @@
         }
     }
 
-<<<<<<< HEAD
     public class FullyQualifiedNameToDisplayConverter : IValueConverter
     {
         public object Convert(object value, Type targetType, object parameter, CultureInfo culture)
@@ -1605,7 +1604,14 @@
                 return text.Insert(text.LastIndexOf(".")+1, "\n");
 
             return text;
-=======
+        }
+
+        public object ConvertBack(object value, Type targetType, object parameter, CultureInfo culture)
+        {
+            throw new NotImplementedException();
+        }
+    }
+
     // Converter used to hide scrollbar for LibraryWrapPanel.
     public class LibraryWrapPanelWidthConverter : IValueConverter
     {
@@ -1614,12 +1620,10 @@
             double doubleVal = System.Convert.ToDouble(value);
 
             return doubleVal - 50;
->>>>>>> 946e64d8
-        }
-
-        public object ConvertBack(object value, Type targetType, object parameter, CultureInfo culture)
-        {
-<<<<<<< HEAD
+        }
+
+        public object ConvertBack(object value, Type targetType, object parameter, CultureInfo culture)
+        {
             throw new NotImplementedException();
         }
     }
@@ -1651,9 +1655,6 @@
         public object ConvertBack(object value, Type targetType, object parameter, CultureInfo culture)
         {
             throw new NotImplementedException();
-=======
-            return null;
->>>>>>> 946e64d8
         }
     }
 }