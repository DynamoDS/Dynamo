using System;
using System.Collections.Generic;
using System.Collections.ObjectModel;
using System.Diagnostics;
using System.Globalization;
using System.IO;
using System.Linq;
using System.Windows;
using System.Windows.Data;
using System.Windows.Media;
using Dynamo.UI;
using Dynamo.Models;
using System.Web;
using Dynamo.Utilities;
using Dynamo.ViewModels;
using Dynamo.PackageManager;
using System.Windows.Controls;
using Dynamo.Core;
using DynamoUnits;
using ProtoCore.AST.ImperativeAST;
using System.Windows.Controls.Primitives;
using Dynamo.UI.Controls;
using Dynamo.Search.SearchElements;
using System.Windows.Input;
<<<<<<< HEAD
using Dynamo.Search;
=======
>>>>>>> e220915e
using Dynamo.Nodes.Search;

namespace Dynamo.Controls
{
    public class TooltipLengthTruncater : IValueConverter
    {
        private const int MaxChars = 100;

        public object Convert(object value, Type targetType, object parameter, CultureInfo culture)
        {
            var tooltip = value as string;
            if (tooltip != null && tooltip.Length > MaxChars)
            {
                var trimIndex = tooltip.LastIndexOf(' ', MaxChars - 5);
                return tooltip.Remove(trimIndex > 0 ? trimIndex : MaxChars - 5) + " ...";
            } 
            return value;
        }

        public object ConvertBack(object value, Type targetType, object parameter, CultureInfo culture)
        {
            return null;
        }
    }

    public class PackageSearchStateToStringConverter : IValueConverter
    {
        public object Convert(object value, Type targetType, object parameter,
                              CultureInfo culture)
        {
            if (value is PackageManagerSearchViewModel.PackageSearchState)
            {
                var st = (PackageManagerSearchViewModel.PackageSearchState) value;

                if (st == PackageManagerSearchViewModel.PackageSearchState.NORESULTS)
                {
                    return "Search returned no results!";
                }
                else if (st == PackageManagerSearchViewModel.PackageSearchState.RESULTS)
                {
                    return "";
                }
                else if (st == PackageManagerSearchViewModel.PackageSearchState.SEARCHING)
                {
                    return "Searching...";
                }
                else if (st == PackageManagerSearchViewModel.PackageSearchState.SYNCING)
                {
                    return "Synchronizing package list with server...";
                }
            }

            return "Unknown";
        }

        public object ConvertBack(object value, Type targetType, object parameter, CultureInfo culture)
        {
            return null;
        }
    }

    public class PackageUploadStateToStringConverter : IValueConverter
    {
        public object Convert(object value, Type targetType, object parameter,
          CultureInfo culture)
        {
            if (value is PackageUploadHandle.State)
            {
                var st = (PackageUploadHandle.State)value;

                if (st == PackageUploadHandle.State.Compressing)
                {
                    return "Compressing...";
                }
                else if (st == PackageUploadHandle.State.Copying)
                {
                    return "Copying...";
                }
                else if (st == PackageUploadHandle.State.Error)
                {
                    return "Error!";
                }
                else if (st == PackageUploadHandle.State.Ready)
                {
                    return "Ready";
                }
                else if (st == PackageUploadHandle.State.Uploaded)
                {
                    return "Uploaded";
                }
                else if (st == PackageUploadHandle.State.Uploading)
                {
                    return "Uploading...";
                }

            }

            return "Unknown";
        }

        public object ConvertBack(object value, Type targetType, object parameter,
          CultureInfo culture)
        {
            return null;
        }
    }

    public class PackageDownloadStateToStringConverter : IValueConverter
    {
        public object Convert(object value, Type targetType, object parameter,
          CultureInfo culture)
        {
            if (value is PackageDownloadHandle.State )
            {
                var st = ( PackageDownloadHandle.State ) value;

                if (st == PackageDownloadHandle.State.Downloaded)
                {
                    return "Downloaded";
                }
                else if (st == PackageDownloadHandle.State.Downloading)
                {
                    return "Downloading";
                }
                else if (st == PackageDownloadHandle.State.Error)
                {
                    return "Error";
                }
                else if (st == PackageDownloadHandle.State.Installed)
                {
                    return "Installed";
                }
                else if (st == PackageDownloadHandle.State.Installing)
                {
                    return "Installing";
                }
                else  if (st == PackageDownloadHandle.State.Uninitialized)
                {
                    return "Starting";
                }

            }

            return "Unknown";
        }

        public object ConvertBack(object value, Type targetType, object parameter,
          CultureInfo culture)
        {
            return null;
        }
    }

    public class NonEmptyStringToCollapsedConverter : IValueConverter
    {
        public object Convert(object value, Type targetType, object parameter,
          CultureInfo culture)
        {
            if (value is string && !string.IsNullOrEmpty(value as string))
            {
                return Visibility.Collapsed;
            }

            return Visibility.Visible;
        }

        public object ConvertBack(object value, Type targetType, object parameter,
          CultureInfo culture)
        {
            return null;
        }
    }

    public class EmptyStringToCollapsedConverter : IValueConverter
    {
        public object Convert(object value, Type targetType, object parameter,
          CultureInfo culture)
        {
            if (value is string && !string.IsNullOrEmpty(value as string))
            {
                return Visibility.Visible;
            }

            return Visibility.Collapsed;
        }

        public object ConvertBack(object value, Type targetType, object parameter,
          CultureInfo culture)
        {
            return null;
        }
    }

    public class SearchResultsToVisibilityConverter : IMultiValueConverter
    {
        public object Convert(object[] values, Type targetType, object parameter, System.Globalization.CultureInfo culture)
        {
            if (values[0] is int && (int)values[0] == 0 && !string.IsNullOrEmpty(values[1] as string))
            {
                return Visibility.Visible;
            }

            return Visibility.Collapsed;
        }

        public object[] ConvertBack(object value, Type[] targetTypes, object parameter, System.Globalization.CultureInfo culture)
        {
            throw new NotSupportedException();
        }
    }

    public class PortToAttachmentConverter : IValueConverter
    {
        public object Convert(object value, Type targetType, object parameter, CultureInfo culture)
        {
            PortType portType = ((PortType)value);
            if (((PortType)value) == PortType.INPUT)
                return DynamoToolTip.Side.Left;

            return DynamoToolTip.Side.Right;
        }

        public object ConvertBack(object value, Type targetType, object parameter, CultureInfo culture)
        {
            throw new NotImplementedException();
        }
    }

    public class PortNameConverter : IValueConverter
    {
        public object Convert(object value, Type targetType, object parameter,
          CultureInfo culture)
        {
            if (value is string && !string.IsNullOrEmpty(value as string))
            {
                    return value as string;   
            }

            return ">";
        }

        public object ConvertBack(object value, Type targetType, object parameter,
          CultureInfo culture)
        {
            return null;
        }
    }

    public class MarginConverter : IValueConverter
    {
        public object Convert(object value, Type targetType, object parameter, System.Globalization.CultureInfo culture)
        {
            double height = (double)value;
            return new Thickness(0, -1 * height - 3, 0, 0);
        }

        public object ConvertBack(object value, Type targetType, object parameter, System.Globalization.CultureInfo culture)
        {
            return null;
        }
    }

    public class PathToFileNameConverter : IValueConverter
    {
        public object Convert(object value, Type targetType, object parameter, System.Globalization.CultureInfo culture)
        {
            if (value is string && !string.IsNullOrEmpty(value as string) )
            {
                // convert to path, get file name
                return Path.GetFileName((string) value);
            } 

            return "Unsaved";
        }

        public object ConvertBack(object value, Type targetType, object parameter, System.Globalization.CultureInfo culture)
        {
            return null;
        }
    }

    public class PathToSaveStateConverter : IValueConverter
    {
        public object Convert(object value, Type targetType, object parameter, System.Globalization.CultureInfo culture)
        {
            return (value is string && !string.IsNullOrEmpty(value as string)) ? "Saved" : "Unsaved";
        }

        public object ConvertBack(object value, Type targetType, object parameter, System.Globalization.CultureInfo culture)
        {
            return null;
        }
    }

    public class WorkspaceTypeConverter : IValueConverter
    {
        public object Convert(object value, Type targetType, object parameter,
          CultureInfo culture)
        {
            if (value is WorkspaceViewModel)
            {
                var val = (value as WorkspaceViewModel).Model.GetType();
                return val;
            }

            if (value is WorkspaceModel)
            {
                return value.GetType();
            }

            return null;
        }

        public object ConvertBack(object value, Type targetType, object parameter,
          CultureInfo culture)
        {
            return null;
        }
    }

    public class WorkspaceBackgroundColorConverter : IValueConverter
    {
        public Color HomeBackgroundColor { get; set; }
        public Color CustomBackgroundColor { get; set; }

        public object Convert(object value, Type targetType, object parameter,CultureInfo culture)
        {
            //parameter will contain a true or false
            //whether this is the home space
            if ((bool)value)
                return HomeBackgroundColor;

            return CustomBackgroundColor;

        }

        public object ConvertBack(object value, Type targetType, object parameter,
          CultureInfo culture)
        {
            return null;
        }
    }

    public class WorkspaceBackgroundBrushConverter : IValueConverter
    {
        public SolidColorBrush HomeBackgroundBrush { get; set; }
        public SolidColorBrush CustomBackgroundBrush { get; set; }

        public object Convert(object value, Type targetType, object parameter, CultureInfo culture)
        {
            //parameter will contain a true or false
            //whether this is the home space
            if ((bool)value)
                return HomeBackgroundBrush;

            return CustomBackgroundBrush;

        }

        public object ConvertBack(object value, Type targetType, object parameter,
          CultureInfo culture)
        {
            return null;
        }
    }

    public class BooleanToBrushConverter : IValueConverter
    {
        public SolidColorBrush TrueBrush{get;set;}
        public SolidColorBrush FalseBrush{get;set;}

        public object Convert(object value, Type targetType, object parameter, System.Globalization.CultureInfo culture)
        {
            bool condition = (bool)value;
            if (condition)
            {
                //return new SolidColorBrush(Colors.Cyan);
                return TrueBrush;
            }
            else
            {
                //return new SolidColorBrush(Colors.Black);
                return FalseBrush;
            }
        }

        public object ConvertBack(object value, Type targetType, object parameter, System.Globalization.CultureInfo culture)
        {
            return null;
        }
    }

    public class BooleanToSelectionColorConverter : IValueConverter
    {
        public Color True { get; set; }
        public Color False { get; set; }

        public object Convert(object value, Type targetType, object parameter, System.Globalization.CultureInfo culture)
        {
            bool condition = (bool)value;
            if (condition)
            {
                //return new SolidColorBrush(Colors.Cyan);
                return True;
            }
            else
            {
                //return new SolidColorBrush(Colors.Black);
                return False;
            }
        }

        public object ConvertBack(object value, Type targetType, object parameter, System.Globalization.CultureInfo culture)
        {
            return null;
        }
    }

    public class StateToColorConverter : IValueConverter
    {
        // http://stackoverflow.com/questions/3238590/accessing-colors-in-a-resource-dictionary-from-a-value-converter

        public SolidColorBrush HeaderBackgroundInactive { get; set; }
        public SolidColorBrush HeaderForegroundInactive { get; set; }
        public SolidColorBrush HeaderBorderInactive { get; set; }
        public SolidColorBrush OuterBorderInactive { get; set; }
        public SolidColorBrush BodyBackgroundInactive { get; set; }
        public SolidColorBrush HeaderBackgroundActive { get; set; }
        public SolidColorBrush HeaderForegroundActive { get; set; }
        public SolidColorBrush HeaderBorderActive { get; set; }
        public SolidColorBrush OuterBorderActive { get; set; }
        public SolidColorBrush BodyBackgroundActive { get; set; }
        public SolidColorBrush HeaderBackgroundWarning { get; set; }
        public SolidColorBrush HeaderForegroundWarning { get; set; }
        public SolidColorBrush HeaderBorderWarning { get; set; }
        public SolidColorBrush OuterBorderWarning { get; set; }
        public SolidColorBrush BodyBackgroundWarning { get; set; }
        public SolidColorBrush HeaderBackgroundError { get; set; }
        public SolidColorBrush HeaderForegroundError { get; set; }
        public SolidColorBrush HeaderBorderError { get; set; }
        public SolidColorBrush OuterBorderError { get; set; }
        public SolidColorBrush BodyBackgroundError { get; set; }
        public SolidColorBrush OuterBorderSelection { get; set; }

        public enum NodePart
        {
            HeaderBackground,
            HeaderForeground,
            HeaderBorder,
            OuterBorder,
            BodyBackground
        }

        public object Convert(object value, Type targetType, object parameter, CultureInfo culture)
        {
            ElementState elementState = ((ElementState)value);
            switch ((NodePart)Enum.Parse(typeof(NodePart), parameter.ToString()))
            {
                case NodePart.HeaderBackground:
                    return GetHeaderBackground(elementState);
                case NodePart.HeaderForeground:
                    return GetHeaderForeground(elementState);
                case NodePart.HeaderBorder:
                    return GetHeaderBorder(elementState);
                case NodePart.OuterBorder:
                    return GetOuterBorder(elementState);
                case NodePart.BodyBackground:
                    return GetBodyBackground(elementState);
            }

            throw new NotImplementedException();
        }

        public object ConvertBack(object value, Type targetType, object parameter, CultureInfo culture)
        {
            throw new NotImplementedException();
        }

        private SolidColorBrush GetHeaderBackground(ElementState elementState)
        {
            switch (elementState)
            {
                case ElementState.Dead: return HeaderBackgroundInactive;
                case ElementState.Active: return HeaderBackgroundActive;
                case ElementState.Warning: return HeaderBackgroundWarning;
                case ElementState.Error: return HeaderBackgroundError;
            }

            throw new NotImplementedException();
        }

        private SolidColorBrush GetHeaderForeground(ElementState elementState)
        {
            switch (elementState)
            {
                case ElementState.Dead: return HeaderForegroundInactive;
                case ElementState.Active: return HeaderForegroundActive;
                case ElementState.Warning: return HeaderForegroundWarning;
                case ElementState.Error: return HeaderForegroundError;
            }

            throw new NotImplementedException();
        }

        private SolidColorBrush GetHeaderBorder(ElementState elementState)
        {
            switch (elementState)
            {
                case ElementState.Dead: return HeaderBorderInactive;
                case ElementState.Active: return HeaderBorderActive;
                case ElementState.Warning: return HeaderBorderWarning;
                case ElementState.Error: return HeaderBorderError;
            }

            throw new NotImplementedException();
        }

        private SolidColorBrush GetOuterBorder(ElementState elementState)
        {
            switch (elementState)
            {
                case ElementState.Dead: return OuterBorderInactive;
                case ElementState.Active: return OuterBorderActive;
                case ElementState.Warning: return OuterBorderWarning;
                case ElementState.Error: return OuterBorderError;
            }

            throw new NotImplementedException();
        }

        private SolidColorBrush GetBodyBackground(ElementState elementState)
        {
            switch (elementState)
            {
                case ElementState.Dead: return BodyBackgroundInactive;
                case ElementState.Active: return BodyBackgroundActive;
                case ElementState.Warning: return BodyBackgroundWarning;
                case ElementState.Error: return BodyBackgroundError;
            }

            throw new NotImplementedException();
        }
    }

    public class PortCountToHeightConverter : IValueConverter
    {
        public object Convert(object value, Type targetType, object parameter, System.Globalization.CultureInfo culture)
        {
            ObservableCollection<PortViewModel> ports = (ObservableCollection<PortViewModel>)value;
            return Math.Max(30, ports.Count * 20 + 10); //spacing for inputs + title space + bottom space
        }

        public object ConvertBack(object value, Type targetType, object parameter, System.Globalization.CultureInfo culture)
        {
            return null;
        }
    }

    public class AttachmentToPathConverter : IValueConverter
    {
        public object Convert(object value, Type targetType, object parameter, CultureInfo culture)
        {
            var result = "0,0 6,5 0,10"; // Default, catch-all.
            DynamoToolTip tooltip = value as DynamoToolTip;
            switch (tooltip.AttachmentSide)
            {
                case DynamoToolTip.Side.Left:
                    result = "0,0 6,5 0,10";
                    break;
                case DynamoToolTip.Side.Right:
                    result = "6,0 0,5, 6,10";
                    break;
                case DynamoToolTip.Side.Top:
                    result = "0,0 5,6, 10,0";
                    break;
                case DynamoToolTip.Side.Bottom:
                    result = "0,6 5,0 10,6";
                    break;
            }

            if (parameter != null && ((parameter as string).Equals("Start")))
            {
                var index = result.IndexOf(' ');
                result = result.Substring(0, index);
            }

            return result;
        }

        public object ConvertBack(object value, Type targetType, object parameter, CultureInfo culture)
        {
            throw new NotImplementedException();
        }
    }

    public class AttachmentToRowColumnConverter : IValueConverter
    {
        public object Convert(object value, Type targetType, object parameter, CultureInfo culture)
        {
            var rowColumn = parameter as string;
            if (rowColumn == null || (!rowColumn.Equals("Row") && (!rowColumn.Equals("Column"))))
            {
                var message = "'AttachmentToRowColumnConverter' expects a " + 
                    "'ConverterParameter' value to be either 'Row' or 'Column'";

                throw new ArgumentException(message);
            }

            int row = 1, column = 2;
            DynamoToolTip tooltip = value as DynamoToolTip;
            switch (tooltip.AttachmentSide)
            {
                case DynamoToolTip.Side.Left:
                    row = 1;
                    column = 2;
                    break;
                case DynamoToolTip.Side.Right:
                    row = 1;
                    column = 0;
                    break;
                case DynamoToolTip.Side.Top:
                    row = 2;
                    column = 1;
                    break;
                case DynamoToolTip.Side.Bottom:
                    row = 0;
                    column = 1;
                    break;
            }

            bool isRow = rowColumn.Equals("Row");
            return isRow ? row : column;
        }

        public object ConvertBack(object value, Type targetType, object parameter, CultureInfo culture)
        {
            throw new NotImplementedException();
        }
    }

    public class BrowserItemToBooleanConverter : IValueConverter
    {
        public object Convert(object value, Type targetType, object parameter, CultureInfo culture)
        {
            if (value is NodeSearchElement)
                return true;

            return false;
        }

        public object ConvertBack(object value, Type targetType, object parameter, CultureInfo culture)
        {
            throw new NotImplementedException();
        }
    }

    public class ListHasItemsToBoolConverter : IValueConverter
    {
        public object Convert(object value, Type targetType, object parameter, System.Globalization.CultureInfo culture)
        {
            List<object> list = (List<object>)value;
            return list.Count > 0; //spacing for inputs + title space + bottom space
        }

        public object ConvertBack(object value, Type targetType, object parameter, System.Globalization.CultureInfo culture)
        {
            return null;
        }
    }

    //[ValueConversion(typeof(bool), typeof(bool))]
    public class InverseBooleanConverter : IValueConverter
    {
        #region IValueConverter Members

        public object Convert(object value, Type targetType, object parameter,
            System.Globalization.CultureInfo culture)
        {
            if (targetType != typeof(bool) && (targetType != typeof(bool?)))
                throw new InvalidOperationException("The target must be a boolean");

            return !((bool)value);
        }

        public object ConvertBack(object value, Type targetType, object parameter,
            System.Globalization.CultureInfo culture)
        {
            return !((bool)value);
        }

        #endregion
    }

    public class BoolToCanvasCursorConverter : IValueConverter
    {
        public object Convert(object value, Type targetType, object parameter,
            System.Globalization.CultureInfo culture)
        {
            if ((bool)value == true)
            {
                return System.Windows.Input.Cursors.AppStarting;
            }

            return null;
        }

        public object ConvertBack(object value, Type targetType, object parameter,
            System.Globalization.CultureInfo culture)
        {
            throw new NotSupportedException();
        }
    }

    public class ShowHideConsoleMenuItemConverter : IValueConverter
    {
        #region IValueConverter Members

        public object Convert(object value, Type targetType, object parameter,
            System.Globalization.CultureInfo culture)
        {
            if ((int)value > 0)
            {
                return "Hide Console";
            }
            else
            {
                return "Show Console";
            }
        }

        public object ConvertBack(object value, Type targetType, object parameter,
            System.Globalization.CultureInfo culture)
        {
            throw new NotSupportedException();
        }

        #endregion
    }

    public class ShowHideFullscreenWatchMenuItemConverter : IValueConverter
    {
        #region IValueConverter Members

        public object Convert(object value, Type targetType, object parameter,
            System.Globalization.CultureInfo culture)
        {
            string menuValue = "Showing Background 3D Preview";
            if ((bool)value == true)
                return menuValue;
            else
                return menuValue;
        }

        public object ConvertBack(object value, Type targetType, object parameter,
            System.Globalization.CultureInfo culture)
        {
            throw new NotSupportedException();
        }

        #endregion
    }

    public class ShowHideClassicNavigatorMenuItemConverter : IValueConverter
    {
        #region IValueConverter Members

        public object Convert(object value, Type targetType, object parameter,
            System.Globalization.CultureInfo culture)
        {
            if ((bool)value == true)
            {
                return "Hide Classic Node Library";
            }
            else
            {
                return "Show Classic Node Library";
            }
        }

        public object ConvertBack(object value, Type targetType, object parameter,
            System.Globalization.CultureInfo culture)
        {
            throw new NotSupportedException();
        }

        #endregion
    }

    public class ZoomStatConverter : IValueConverter
    {
        #region IValueConverter Members

        public object Convert(object value, Type targetType, object parameter,
            System.Globalization.CultureInfo culture)
        {
            return string.Format("Zoom : {0}", value.ToString());
        }

        public object ConvertBack(object value, Type targetType, object parameter,
            System.Globalization.CultureInfo culture)
        {
            throw new NotSupportedException();
        }

        #endregion
    }

    public class TransformOriginStatConverter : IValueConverter
    {
        #region IValueConverter Members

        public object Convert(object value, Type targetType, object parameter,
            System.Globalization.CultureInfo culture)
        {
            Point p = (Point)value;
            return string.Format("Transform origin X: {0}, Y: {1}", p.X, p.Y);
        }

        public object ConvertBack(object value, Type targetType, object parameter,
            System.Globalization.CultureInfo culture)
        {
            throw new NotSupportedException();
        }

        #endregion
    }

    public class CurrentOffsetStatConverter : IValueConverter
    {
        #region IValueConverter Members

        public object Convert(object value, Type targetType, object parameter,
            System.Globalization.CultureInfo culture)
        {
            Point p = (Point)value;
            return string.Format("Current offset X: {0}, Y: {1}", p.X, p.Y);
        }

        public object ConvertBack(object value, Type targetType, object parameter,
            System.Globalization.CultureInfo culture)
        {
            throw new NotSupportedException();
        }

        #endregion
    }

    public class EnumToBooleanConverter : IValueConverter
    {
        public object Convert(object value, Type targetType, object parameter, System.Globalization.CultureInfo culture)
        {
            // You could also directly pass an enum value using {x:Static},
            // then there is no need to parse
            string parameterString = parameter as string;
            if (parameterString == null)
                return DependencyProperty.UnsetValue;

            if (Enum.IsDefined(value.GetType(), value) == false)
                return DependencyProperty.UnsetValue;

            object parameterValue = Enum.Parse(value.GetType(), parameterString);

            return parameterValue.Equals(value);
        }

        public object ConvertBack(object value, Type targetType, object parameter, System.Globalization.CultureInfo culture)
        {
            string parameterString = parameter as string;
            if (parameterString == null)
                return DependencyProperty.UnsetValue;

            return Enum.Parse(targetType, parameterString);
        }
    }

    public class PortTypeToMarginConverter : IValueConverter
    {
        public object Convert(object value, Type targetType, object parameter, System.Globalization.CultureInfo culture)
        {
            //PortType p = (PortType)value;
            //if (p == PortType.INPUT)
            //{
            //    return new Thickness(20, 0, 0, 0);
            //}
            //else
            //{
            //    return new Thickness(-20, 0, 0, 0);
            //}

            return new Thickness(0, 0, 0, 0);
        }

        public object ConvertBack(object value, Type targetType, object parameter, System.Globalization.CultureInfo culture)
        {
            throw new NotSupportedException();
        }
    }

    public class PortTypeToTextAlignmentConverter : IValueConverter
    {
        public object Convert(object value, Type targetType, object parameter, System.Globalization.CultureInfo culture)
        {
            PortType p = (PortType)value;
            if (p == PortType.INPUT)
            {
                return HorizontalAlignment.Left;
            }
            else
            {
                return HorizontalAlignment.Right;
            }
        }

        public object ConvertBack(object value, Type targetType, object parameter, System.Globalization.CultureInfo culture)
        {
            throw new NotSupportedException();
        }
    }

    public class PortTypeToGridColumnConverter : IValueConverter
    {
        public object Convert(object value, Type targetType, object parameter, System.Globalization.CultureInfo culture)
        {
            PortType p = (PortType)value;
            if (p == PortType.INPUT)
            {
                return 2;
            }
            else
            {
                return 0;
            }
        }

        public object ConvertBack(object value, Type targetType, object parameter, System.Globalization.CultureInfo culture)
        {
            throw new NotSupportedException();
        }
    }

    public class PortTypeToClipConverter : IValueConverter
    {
        public object Convert(object value, Type targetType, object parameter, System.Globalization.CultureInfo culture)
        {
            PortType p = (PortType)value;
            if (p == PortType.INPUT)
            {
                return new Rect(0,0,10,20);
            }
            else
            {
                return new Rect(10, 0, 10, 20);
            }
        }

        public object ConvertBack(object value, Type targetType, object parameter, System.Globalization.CultureInfo culture)
        {
            throw new NotSupportedException();
        }
    }

    public class ConsoleHeightConverter : IValueConverter
    {
        public object Convert(object value, Type targetType, object parameter, System.Globalization.CultureInfo culture)
        {
            return new GridLength((int)value);
        }

        public object ConvertBack(object value, Type targetType, object parameter, System.Globalization.CultureInfo culture)
        {
            return ((GridLength)value).Value;
        }
    }

    public class BoolToFullscreenWatchVisibilityConverter : IValueConverter
    {
        public object Convert(object value, Type targetType, object parameter, System.Globalization.CultureInfo culture)
        {
            bool fullscreenWatchShowing = (bool)value;
            if (fullscreenWatchShowing)
                return Visibility.Visible;
            return Visibility.Hidden;
        }

        public object ConvertBack(object value, Type targetType, object parameter, System.Globalization.CultureInfo culture)
        {
            throw new NotSupportedException();
        }
    }

    public class BoolToVisibilityConverter : IValueConverter
    {
        public object Convert(object value, Type targetType, object parameter, System.Globalization.CultureInfo culture)
        {
            if ((bool)value)
            {
                return Visibility.Visible;
            }
            else if (parameter != null && parameter.ToString() == "Collapse")
                return Visibility.Collapsed;

            return Visibility.Hidden;
        }

        public object ConvertBack(object value, Type targetType, object parameter, System.Globalization.CultureInfo culture)
        {
            throw new NotSupportedException();
        }
    }

    public class BoolToVisibilityCollapsedConverter : IValueConverter
    {
        public object Convert(object value, Type targetType, object parameter, System.Globalization.CultureInfo culture)
        {
            if ((bool)value)
                return Visibility.Visible;
            return Visibility.Collapsed;
        }

        public object ConvertBack(object value, Type targetType, object parameter, System.Globalization.CultureInfo culture)
        {
            throw new NotSupportedException();
        }
    }

    public class InverseBoolToVisibilityConverter : IValueConverter
    {
        public object Convert(object value, Type targetType, object parameter, System.Globalization.CultureInfo culture)
        {
            if ((bool)value)
                return Visibility.Hidden;
            return Visibility.Visible;
        }

        public object ConvertBack(object value, Type targetType, object parameter, System.Globalization.CultureInfo culture)
        {
            throw new NotSupportedException();
        }
    }

    public class InverseBooleanToVisibilityCollapsedConverter : IValueConverter
    {
        public object Convert(object value, Type targetType, object parameter, System.Globalization.CultureInfo culture)
        {
            if ((bool)value)
                return Visibility.Collapsed;
            return Visibility.Visible;
        }

        public object ConvertBack(object value, Type targetType, object parameter, System.Globalization.CultureInfo culture)
        {
            throw new NotSupportedException();
        }
    }

    public class NavigationToOpacityConverter : IValueConverter
    {
        public object Convert(object value, Type targetType, object parameter, CultureInfo culture)
        {
            var canNavigateBackground = ((bool)value);
            return (canNavigateBackground ? 0.1 : 1.0);
        }

        public object ConvertBack(object value, Type targetType, object parameter, CultureInfo culture)
        {
            throw new NotImplementedException();
        }
    }

    public class ViewButtonClipRectConverter : IMultiValueConverter
    {
        public object Convert(object[] values, Type targetType, object parameter, CultureInfo culture)
        {
            return new System.Windows.Rect()
            {
                Width = ((double)values[0]),
                Height = ((double)values[1])
            };
        }

        public object[] ConvertBack(object value, Type[] targetTypes, object parameter, CultureInfo culture)
        {
            throw new NotImplementedException();
        }
    }

    public class BackgroundPreviewGestureConverter : IValueConverter
    {
        public object Convert(object value, Type targetType, object parameter, CultureInfo culture)
        {
            // When "DynamoViewModel.CanNavigateBackground" is set to "true" 
            // (i.e. background 3D navigation is turned on), and "IsOrbiting"
            // is "true", then left mouse dragging will be orbiting the 3D view. 
            // Otherwise left clicking will do nothing to the view (same is 
            // applicable to "IsPanning" property).
            // 
            if ((parameter as string).Equals("IsPanning"))
            {
                bool isPanning = ((bool)value);
                return new MouseGesture(isPanning ? MouseAction.LeftClick : MouseAction.MiddleClick);
            }
            else
            {
                bool isOrbiting = ((bool)value);
                return new MouseGesture(isOrbiting ? MouseAction.LeftClick : MouseAction.None);
            }
        }

        public object ConvertBack(object value, Type targetType, object parameter, CultureInfo culture)
        {
            throw new NotImplementedException();
        }
    }

    public class LacingToVisibilityConverter : IValueConverter
    {
        public object Convert(object value, Type targetType, object parameter, System.Globalization.CultureInfo culture)
        {
            LacingStrategy strategy = (LacingStrategy)value;
            if (strategy == LacingStrategy.Disabled)
                return Visibility.Collapsed;

            return Visibility.Visible;
        }

        public object ConvertBack(object value, Type targetType, object parameter, System.Globalization.CultureInfo culture)
        {
            throw new NotSupportedException();
        }
    }

    public class LacingToAbbreviationConverter : IValueConverter
    {
        public object Convert(object value, Type targetType, object parameter, System.Globalization.CultureInfo culture)
        {
            LacingStrategy strategy = (LacingStrategy)value;

            switch (strategy)
            {
                case LacingStrategy.Disabled:
                    return "";
                case LacingStrategy.CrossProduct:
                    return "XXX";
                case LacingStrategy.First:
                    return "|";
                case LacingStrategy.Longest:
                    return @"||\";
                case LacingStrategy.Shortest:
                    return "|";
            }

            return "?";
        }

        public object ConvertBack(object value, Type targetType, object parameter, System.Globalization.CultureInfo culture)
        {
            throw new NotSupportedException();
        }
    }

    public class LacingToTooltipConverter : IValueConverter
    {
        public object Convert(object value, Type targetType, object parameter, System.Globalization.CultureInfo culture)
        {
            LacingStrategy strategy = (LacingStrategy)value;

            switch (strategy)
            {
                case LacingStrategy.Disabled:
                    return "Arugment lacing is disabled for this node.";
                case LacingStrategy.CrossProduct:
                    return "For two lists {a,b,c}{1,2,3} returns {a1,a2,a3}{b1,b2,b3}{c1,c2,c3}.";
                case LacingStrategy.First:
                    return "For two lists {a,b,c}{1,2,3} returns {a1}.";
                case LacingStrategy.Longest:
                    return "For two lists {a,b,c}{1,2} returns {a1,b2,c2}.";
                case LacingStrategy.Shortest:
                    return "For two lists {a,b,c}{1,2} returns {a1,b2}.";
            }

            return "?";
        }

        public object ConvertBack(object value, Type targetType, object parameter, System.Globalization.CultureInfo culture)
        {
            throw new NotSupportedException();
        }
    }

    public class ZoomToVisibilityConverter : IValueConverter
    {
        public object Convert(object value, Type targetType, object parameter, System.Globalization.CultureInfo culture)
        {
            double zoom = System.Convert.ToDouble(value);

            if (zoom < .5)
                return Visibility.Hidden;

            return Visibility.Visible;
        }

        public object ConvertBack(object value, Type targetType, object parameter, System.Globalization.CultureInfo culture)
        {
            throw new NotSupportedException();
        }
    }

    public class ZoomToBooleanConverter : IValueConverter
    {
        public object Convert(object value, Type targetType, object parameter, System.Globalization.CultureInfo culture)
        {
            double number = (double)System.Convert.ChangeType(value, typeof(double));

            if (number <= .5)
                return false;

            return true;
        }

        public object ConvertBack(object value, Type targetType, object parameter, System.Globalization.CultureInfo culture)
        {
            throw new NotSupportedException();
        }
    }

    public class PortNameToWidthConverter : IValueConverter
    {
        public object Convert(object value, Type targetType, object parameter, System.Globalization.CultureInfo culture)
        {
            //if the port name is null or empty
            if (string.IsNullOrEmpty(value.ToString()))
                return 20;

            return double.NaN;
        }

        public object ConvertBack(object value, Type targetType, object parameter, System.Globalization.CultureInfo culture)
        {
            throw new NotSupportedException();
        }
    }

    [ValueConversion(typeof(double), typeof(String))]
    public class DoubleDisplay : IValueConverter
    {
        public virtual object Convert(object value, Type targetType, object parameter, CultureInfo culture)
        {
            //source -> target
            string val = ((double)value).ToString("0.000", CultureInfo.InvariantCulture);
            //Debug.WriteLine(string.Format("Converting {0} -> {1}", value, val));
            return value == null ? "" : val;

        }

        public virtual object ConvertBack(object value, Type targetType, object parameter, CultureInfo culture)
        {
            //target -> source
            //return value.ToString();

            double val = 0.0;
            double.TryParse(value.ToString(), NumberStyles.Any, CultureInfo.InvariantCulture, out val);
            //Debug.WriteLine(string.Format("Converting {0} -> {1}", value, val));
            return val;
        }
    }

    [ValueConversion(typeof(int), typeof(String))]
    public class IntegerDisplay : IValueConverter
    {
        public virtual object Convert(object value, Type targetType, object parameter, CultureInfo culture)
        {
            //source -> target
            string val = ((int)value).ToString("0", CultureInfo.InvariantCulture);
            return value == null ? "" : val;
        }

        public virtual object ConvertBack(object value, Type targetType, object parameter, CultureInfo culture)
        {
            //target -> source
            int val = 0;
            int.TryParse(value.ToString(), NumberStyles.Any, CultureInfo.InvariantCulture, out val);
            return val;
        }
    }

    public class DoubleInputDisplay : DoubleDisplay
    {
        public override object Convert(object value, Type targetType, object parameter, CultureInfo culture)
        {
            //source -> target
            //units are stored internally as culturally invariant, so we need to convert them back
            double dbl;
            if (double.TryParse(value as string, NumberStyles.Any, CultureInfo.InvariantCulture, out dbl))
            {
                return (dbl.ToString(SIUnit.NumberFormat, CultureInfo.InvariantCulture));
            }
            return value ?? 0.ToString(SIUnit.NumberFormat);
        }

        public override object ConvertBack(object value, Type targetType, object parameter, CultureInfo culture)
        {
            //target -> source
            //units are entered as culture-specific, so we need to store them as invariant
            double dbl;
            if (double.TryParse(value as string, NumberStyles.Any, CultureInfo.InvariantCulture, out dbl))
            {
                return dbl;
            }
            return value ?? "";
        }
    }

    public class RadianToDegreesConverter : IValueConverter
    {
        public object Convert(object value, Type targetType, object parameter, CultureInfo culture)
        {
            //source -> target
            //Convert radians to degrees
            double dbl;
            if (double.TryParse(value as string, NumberStyles.Any, culture, out dbl))
            {
                return dbl * 180.0 / Math.PI;
            }
            return value ?? "";
        }

        public object ConvertBack(object value, Type targetType, object parameter, CultureInfo culture)
        {
            //target -> source
            //Convert degrees to radians
            double dbl;
            if (double.TryParse(value as string, NumberStyles.Any, culture, out dbl))
            {
                return dbl * Math.PI / 180.0;
            }
            return value ?? "";
        }
    }

    public class StringDisplay : IValueConverter
    {
        public object Convert(object value, Type targetType, object parameter, CultureInfo culture)
        {
            //source -> target
            return value == null ? "" : HttpUtility.HtmlDecode(value.ToString());
        }

        public object ConvertBack(object value, Type targetType, object parameter, CultureInfo culture)
        {
            //target -> source
            return HttpUtility.HtmlEncode(value.ToString());
        }
    }

    public class FilePathDisplayConverter : IValueConverter
    {
        public object Convert(object value, Type targetType, object parameter, CultureInfo culture)
        {
            //source->target
            if (value == null)
                return "No file selected.";

            var str = HttpUtility.UrlDecode(value.ToString());

            if (string.IsNullOrEmpty(str))
                return "No file selected.";

            // if the number of directories deep exceeds threshold
            if (str.Length - str.Replace(@"\", "").Length >= 5)
            {
                var root = Path.GetPathRoot(str);
                var name = Path.GetFileName(str);

                var dirInfo = new DirectoryInfo(Path.GetDirectoryName(str));

                var collapsed = new[]
                {
                    root + "...",
                    dirInfo.Parent.Parent.Name,
                    dirInfo.Parent.Name,
                    dirInfo.Name,
                    name
                };

                return string.Join(@"\", collapsed);
            }

            return str;
        }

        public object ConvertBack(object value, Type targetType, object parameter, CultureInfo culture)
        {
            return HttpUtility.UrlEncode(value.ToString());
        }
    }

    public class InverseBoolDisplay : IValueConverter
    {
        public object Convert(object value, Type targetType, object parameter, System.Globalization.CultureInfo culture)
        {
            if (value is bool)
            {
                return !(bool)value;
            }
            return value;
        }

        public object ConvertBack(object value, Type targetType, object parameter, System.Globalization.CultureInfo culture)
        {
            if (value is bool)
            {
                return !(bool)value;
            }
            return value;
        }
    }

    public sealed class NullToVisibiltyConverter : IValueConverter
    {
        public object Convert(object value, Type targetType, object parameter, CultureInfo culture)
        {
            return value == null ? System.Windows.Visibility.Hidden : System.Windows.Visibility.Visible;
        }

        public object ConvertBack(object value, Type targetType, object parameter, CultureInfo culture)
        {
            throw new NotImplementedException();
        }
    }

    public sealed class WarningLevelToColorConverter:IValueConverter
    {
        public object Convert(object value, Type targetType, object parameter, CultureInfo culture)
        {
            if (value is WarningLevel)
            {
                var level = (WarningLevel) value;
                switch (level)
                {
                    case WarningLevel.Mild:
                        return new System.Windows.Media.SolidColorBrush(Colors.Gray);
                    case WarningLevel.Moderate:
                        return new System.Windows.Media.SolidColorBrush(Colors.Gold);
                    case WarningLevel.Error:
                        return new System.Windows.Media.SolidColorBrush(Colors.Tomato);
                }
            }

            return Colors.Gray;
        }

        public object ConvertBack(object value, Type targetType, object parameter, CultureInfo culture)
        {
            throw new NotImplementedException();
        }
    }

    public class TabSizeConverter : IMultiValueConverter
    {
        public object Convert(object[] values, Type targetType, object parameter, System.Globalization.CultureInfo culture)
        {           
            TabControl tabControl = values[0] as TabControl;
            
            double tabControlActualWidth = tabControl.ActualWidth - Configurations.TabControlMenuWidth; // Need to factor in tabControlMenu

            int visibleTabsNumber = tabControl.Items.Count;

            if (visibleTabsNumber > Configurations.MinTabsBeforeClipping)
                visibleTabsNumber = Configurations.MinTabsBeforeClipping;

            double width = tabControlActualWidth / visibleTabsNumber;

            if ((tabControlActualWidth - tabControl.Items.Count * Configurations.TabDefaultWidth) >= 0 || width > Configurations.TabDefaultWidth)
                width = Configurations.TabDefaultWidth;
            
            //Subtract 1, otherwise we could overflow to two rows.
            return (width <= Configurations.TabControlMenuWidth) ? Configurations.TabControlMenuWidth : (width - 1);
        }

        public object[] ConvertBack(object value, Type[] targetTypes, object parameter, System.Globalization.CultureInfo culture)
        {
            throw new NotSupportedException();
        }
    }

    public class BoolToScrollBarVisibilityConverter : IValueConverter
    {
        public object Convert(object value, Type targetType, object parameter, CultureInfo culture)
        {
            if ((bool)value)
            {
                return ScrollBarVisibility.Auto;
            }
            else if (parameter != null && parameter.ToString() == "Disabled")
                return ScrollBarVisibility.Disabled;

            return ScrollBarVisibility.Hidden;
        }

        public object ConvertBack(object value, Type targetType, object parameter, CultureInfo culture)
        {
            return null;
        }
    }

    public class MeasureConverter : IValueConverter
    {
        public object Convert(object value, Type targetType, object parameter, CultureInfo culture)
        {
            return parameter.ToString();
        }

        public object ConvertBack(object value, Type targetType, object parameter, CultureInfo culture)
        {
            var measure = (SIUnit) parameter;
            measure.SetValueFromString(value.ToString());
            return measure.Value;
        }
    }

    public class IsUpdateAvailableToTextConverter : IValueConverter
    {
        public object Convert(object value, Type targetType, object parameter, CultureInfo culture)
        {
            if ((bool) value != true) return "(Up-to-date)";

            var latest = UpdateManager.UpdateManager.Instance.AvailableVersion;

            return latest != null? latest.ToString() : "Could not get version.";
        }

        public object ConvertBack(object value, Type targetType, object parameter, CultureInfo culture)
        {
            return null;
        }
    }

    public class IsUpdateAvailableBrushConverter : IValueConverter
    {
        public object Convert(object value, Type targetType, object parameter, CultureInfo culture)
        {
            SolidColorBrush brush;

            brush = (bool) value
                ? (SolidColorBrush)
                    SharedDictionaryManager.DynamoColorsAndBrushesDictionary["UpdateManagerUpdateAvailableBrush"]
                : (SolidColorBrush) SharedDictionaryManager.DynamoColorsAndBrushesDictionary["UpdateManagerUpToDateBrush"];
                
            return brush;
        }

        public object ConvertBack(object value, Type targetType, object parameter, CultureInfo culture)
        {
            return null;
        }
    }

    public class NumberFormatToBoolConverter : IValueConverter
    {
        public object Convert(object value, Type targetType, object parameter, CultureInfo culture)
        {
            if (parameter.ToString() == SIUnit.NumberFormat)
                return true;
            return false;
        }

        public object ConvertBack(object value, Type targetType, object parameter, CultureInfo culture)
        {
            return null;
        }
    }

    public class FullyQualifiedNameToDisplayConverter : IValueConverter
    {
        public object Convert(object value, Type targetType, object parameter, CultureInfo culture)
        {
            string text = value.ToString();
            string typeOfInput = parameter as string;
            switch (typeOfInput)
            {
                case "ToolTip":
                    if (text.Length > Configurations.MaxLengthTooltipCode)
                        return text.Insert(text.LastIndexOf(".") + 1, "\n");
                    return text;
                case "ClassButton":
                    text = Dynamo.Nodes.Utilities.InsertSpacesToString(text);
                    if (text.Length > Configurations.MaxLengthRowClassButtonTitle)
                    {
                        text = text.Insert(text.IndexOf(" ") + 1, "\n");
                        if (text.Length > Configurations.MaxLengthClassButtonTitle)
                            // If title is too long, we can cat it.
                            text = text.Substring(0, Configurations.MaxLengthClassButtonTitle - 3) +
                                Configurations.TwoDots;
                    }
                    return text;

                // Maybe, later we need more string converters.
                default:
                    throw new NotImplementedException();
            }
        }

        public object ConvertBack(object value, Type targetType, object parameter, CultureInfo culture)
        {
            throw new NotImplementedException();
        }
    }

    /// This converter is used to format the display string for both input and output 
    /// parameters on the "TooltipWindow.xaml". If "parameter" here is "inputParam", 
    /// then this converter is invoked by input parameter related binding. A colon 
    /// character will be prefixed to the parameter type (e.g. "value : double") only 
    /// for input parameter (since an output of a function does not have a name). Also,
    /// the colon will only appended when there is actually an input parameter (for 
    /// cases without input parameter, only "none" string will be displayed so there is 
    /// no point in prefixing a colon character (e.g. we don't want ": none").
    public class InOutParamTypeConverter : IValueConverter
    {
        private static readonly string NoneString = "none";
        private static readonly string ColonString = ":";
        private static readonly string SpaceString = " ";

        public object Convert(object value, Type targetType, object parameter, CultureInfo culture)
        {
            bool shouldPrefixColon = false;

            if (parameter != null)
                shouldPrefixColon = ((parameter as string).Equals("inputParam"));

            var input = value as string;
            if (string.IsNullOrEmpty(input) || input.Equals(NoneString))
                return NoneString;

            if (shouldPrefixColon)
                return String.Concat(ColonString, SpaceString, input);
            else
                return input;
        }

        public object ConvertBack(object value, Type targetType, object parameter, CultureInfo culture)
        {
            throw new NotImplementedException();
        }
    }

<<<<<<< HEAD
    public class SearchElementGroupToHeaderConverter : IValueConverter
    {
        public object Convert(object value, Type targetType, object parameter, CultureInfo culture)
        {
            switch ((SearchElementGroup)value)
            {
                case SearchElementGroup.Create:
                    return "CREATE";
                case SearchElementGroup.Action:
                    return "ACTIONS";
                case SearchElementGroup.Query:
                    return "QUERY";
                default:
                    return "Header is undefined";
            }
        }

        public object ConvertBack(object value, Type targetType, object parameter, CultureInfo culture)
        {
            throw new NotImplementedException();
        }
    }

    public class DisplayModeToFontWeightConverter : IValueConverter
    {
        public object Convert(object value, Type targetType, object parameter, CultureInfo culture)
        {
            var displayMode = (ClassInformation.DisplayMode)value;
            if (parameter == null)
                return FontWeights.Normal;

            if (displayMode.ToString() == parameter.ToString())
                return FontWeights.UltraBold;

            return FontWeights.Normal;
=======
    /// This converter provides BrowserRootElement or ClassInformation
    /// instance depending on value of IsPlaceHolder property. 
    /// BrowserRootElement is needed to show subclasses in LibraryView.
    /// ClassInformation is needed to show member list of root category
    /// which doesn't have any subclasses.
    public class BrowserRootElementToSubclassesConverter : IValueConverter
    {
        public object Convert(object value, Type targetType, object parameter, CultureInfo culture)
        {
            BrowserRootElement rootElement = value as BrowserRootElement;

            if (rootElement != null && rootElement.IsPlaceholder)
                return rootElement.ClassDetails;

            return rootElement;
>>>>>>> e220915e
        }

        public object ConvertBack(object value, Type targetType, object parameter, CultureInfo culture)
        {
            throw new NotImplementedException();
        }
    }
}<|MERGE_RESOLUTION|>--- conflicted
+++ resolved
@@ -22,10 +22,7 @@
 using Dynamo.UI.Controls;
 using Dynamo.Search.SearchElements;
 using System.Windows.Input;
-<<<<<<< HEAD
 using Dynamo.Search;
-=======
->>>>>>> e220915e
 using Dynamo.Nodes.Search;
 
 namespace Dynamo.Controls
@@ -1671,8 +1668,29 @@
         }
     }
 
-<<<<<<< HEAD
-    public class SearchElementGroupToHeaderConverter : IValueConverter
+    /// This converter provides BrowserRootElement or ClassInformation
+    /// instance depending on value of IsPlaceHolder property. 
+    /// BrowserRootElement is needed to show subclasses in LibraryView.
+    /// ClassInformation is needed to show member list of root category
+    /// which doesn't have any subclasses.
+    public class BrowserRootElementToSubclassesConverter : IValueConverter
+    {
+        public object Convert(object value, Type targetType, object parameter, CultureInfo culture)
+        {
+            BrowserRootElement rootElement = value as BrowserRootElement;
+
+            if (rootElement != null && rootElement.IsPlaceholder)
+                return rootElement.ClassDetails;
+
+            return rootElement;
+        }
+
+        public object ConvertBack(object value, Type targetType, object parameter, CultureInfo culture)
+        {
+            throw new NotImplementedException();
+        }
+    }
+	public class SearchElementGroupToHeaderConverter : IValueConverter
     {
         public object Convert(object value, Type targetType, object parameter, CultureInfo culture)
         {
@@ -1707,23 +1725,6 @@
                 return FontWeights.UltraBold;
 
             return FontWeights.Normal;
-=======
-    /// This converter provides BrowserRootElement or ClassInformation
-    /// instance depending on value of IsPlaceHolder property. 
-    /// BrowserRootElement is needed to show subclasses in LibraryView.
-    /// ClassInformation is needed to show member list of root category
-    /// which doesn't have any subclasses.
-    public class BrowserRootElementToSubclassesConverter : IValueConverter
-    {
-        public object Convert(object value, Type targetType, object parameter, CultureInfo culture)
-        {
-            BrowserRootElement rootElement = value as BrowserRootElement;
-
-            if (rootElement != null && rootElement.IsPlaceholder)
-                return rootElement.ClassDetails;
-
-            return rootElement;
->>>>>>> e220915e
         }
 
         public object ConvertBack(object value, Type targetType, object parameter, CultureInfo culture)
