using System;
using System.Collections.Generic;
using System.Collections.ObjectModel;
using System.Diagnostics;
using System.Globalization;
using System.IO;
using System.Windows;
using System.Windows.Data;
using System.Windows.Media;
using Dynamo.UI;
using Dynamo.Units;
using Dynamo.Models;
using System.Web;
using Dynamo.Utilities;
using Dynamo.ViewModels;
using Dynamo.PackageManager;
using System.Windows.Controls;
using Dynamo.Core;
using ProtoCore.AST.ImperativeAST;

namespace Dynamo.Controls
{
    public class TooltipLengthTruncater : IValueConverter
    {
        private const int MaxChars = 100;

        public object Convert(object value, Type targetType, object parameter, CultureInfo culture)
        {
            var tooltip = value as string;
            if (tooltip != null && tooltip.Length > MaxChars)
            {
                var trimIndex = tooltip.LastIndexOf(' ', MaxChars - 5);
                return tooltip.Remove(trimIndex > 0 ? trimIndex : MaxChars - 5) + " ...";
            } 
            return value;
        }

        public object ConvertBack(object value, Type targetType, object parameter, CultureInfo culture)
        {
            return null;
        }
    }

    public class PackageSearchStateToStringConverter : IValueConverter
    {
        public object Convert(object value, Type targetType, object parameter,
                              CultureInfo culture)
        {
            if (value is PackageManagerSearchViewModel.PackageSearchState)
            {
                var st = (PackageManagerSearchViewModel.PackageSearchState) value;

                if (st == PackageManagerSearchViewModel.PackageSearchState.NORESULTS)
                {
                    return "Search returned no results!";
                }
                else if (st == PackageManagerSearchViewModel.PackageSearchState.RESULTS)
                {
                    return "";
                }
                else if (st == PackageManagerSearchViewModel.PackageSearchState.SEARCHING)
                {
                    return "Searching...";
                }
                else if (st == PackageManagerSearchViewModel.PackageSearchState.SYNCING)
                {
                    return "Synchronizing package list with server...";
                }
            }

            return "Unknown";
        }

        public object ConvertBack(object value, Type targetType, object parameter, CultureInfo culture)
        {
            return null;
        }
    }

    public class PackageUploadStateToStringConverter : IValueConverter
    {
        public object Convert(object value, Type targetType, object parameter,
          CultureInfo culture)
        {
            if (value is PackageUploadHandle.State)
            {
                var st = (PackageUploadHandle.State)value;

                if (st == PackageUploadHandle.State.Compressing)
                {
                    return "Compressing...";
                }
                else if (st == PackageUploadHandle.State.Copying)
                {
                    return "Copying...";
                }
                else if (st == PackageUploadHandle.State.Error)
                {
                    return "Error!";
                }
                else if (st == PackageUploadHandle.State.Ready)
                {
                    return "Ready";
                }
                else if (st == PackageUploadHandle.State.Uploaded)
                {
                    return "Uploaded";
                }
                else if (st == PackageUploadHandle.State.Uploading)
                {
                    return "Uploading...";
                }

            }

            return "Unknown";
        }

        public object ConvertBack(object value, Type targetType, object parameter,
          CultureInfo culture)
        {
            return null;
        }
    }

    public class PackageDownloadStateToStringConverter : IValueConverter
    {
        public object Convert(object value, Type targetType, object parameter,
          CultureInfo culture)
        {
            if (value is PackageDownloadHandle.State )
            {
                var st = ( PackageDownloadHandle.State ) value;

                if (st == PackageDownloadHandle.State.Downloaded)
                {
                    return "Downloaded";
                }
                else if (st == PackageDownloadHandle.State.Downloading)
                {
                    return "Downloading";
                }
                else if (st == PackageDownloadHandle.State.Error)
                {
                    return "Error";
                }
                else if (st == PackageDownloadHandle.State.Installed)
                {
                    return "Installed";
                }
                else if (st == PackageDownloadHandle.State.Installing)
                {
                    return "Installing";
                }
                else  if (st == PackageDownloadHandle.State.Uninitialized)
                {
                    return "Starting";
                }

            }

            return "Unknown";
        }

        public object ConvertBack(object value, Type targetType, object parameter,
          CultureInfo culture)
        {
            return null;
        }
    }

    public class NonEmptyStringToCollapsedConverter : IValueConverter
    {
        public object Convert(object value, Type targetType, object parameter,
          CultureInfo culture)
        {
            if (value is string && !string.IsNullOrEmpty(value as string))
            {
                return Visibility.Collapsed;
            }

            return Visibility.Visible;
        }

        public object ConvertBack(object value, Type targetType, object parameter,
          CultureInfo culture)
        {
            return null;
        }
    }

    public class EmptyStringToCollapsedConverter : IValueConverter
    {
        public object Convert(object value, Type targetType, object parameter,
          CultureInfo culture)
        {
            if (value is string && !string.IsNullOrEmpty(value as string))
            {
                return Visibility.Visible;
            }

            return Visibility.Collapsed;
        }

        public object ConvertBack(object value, Type targetType, object parameter,
          CultureInfo culture)
        {
            return null;
        }
    }

    public class SearchResultsToVisibilityConverter : IMultiValueConverter
    {
        public object Convert(object[] values, Type targetType, object parameter, System.Globalization.CultureInfo culture)
        {
            if (values[0] is int && (int)values[0] == 0 && !string.IsNullOrEmpty(values[1] as string))
            {
                return Visibility.Visible;
            }

            return Visibility.Collapsed;
        }

        public object[] ConvertBack(object value, Type[] targetTypes, object parameter, System.Globalization.CultureInfo culture)
        {
            throw new NotSupportedException();
        }
    }

    public class PortNameConverter : IValueConverter
    {
        public object Convert(object value, Type targetType, object parameter,
          CultureInfo culture)
        {
            if (value is string && !string.IsNullOrEmpty(value as string))
            {
                    return value as string;   
            }

            return ">";
        }

        public object ConvertBack(object value, Type targetType, object parameter,
          CultureInfo culture)
        {
            return null;
        }
    }

    public class MarginConverter : IValueConverter
    {
        public object Convert(object value, Type targetType, object parameter, System.Globalization.CultureInfo culture)
        {
            double height = (double)value;
            return new Thickness(0, -1 * height - 3, 0, 0);
        }

        public object ConvertBack(object value, Type targetType, object parameter, System.Globalization.CultureInfo culture)
        {
            return null;
        }
    }

    public class PathToFileNameConverter : IValueConverter
    {
        public object Convert(object value, Type targetType, object parameter, System.Globalization.CultureInfo culture)
        {
            if (value is string && !string.IsNullOrEmpty(value as string) )
            {
                // convert to path, get file name
                return Path.GetFileName((string) value);
            } 

            return "Unsaved";
        }

        public object ConvertBack(object value, Type targetType, object parameter, System.Globalization.CultureInfo culture)
        {
            return null;
        }
    }

    public class PathToSaveStateConverter : IValueConverter
    {
        public object Convert(object value, Type targetType, object parameter, System.Globalization.CultureInfo culture)
        {
            return (value is string && !string.IsNullOrEmpty(value as string)) ? "Saved" : "Unsaved";
        }

        public object ConvertBack(object value, Type targetType, object parameter, System.Globalization.CultureInfo culture)
        {
            return null;
        }
    }

    public class WorkspaceTypeConverter : IValueConverter
    {
        public object Convert(object value, Type targetType, object parameter,
          CultureInfo culture)
        {
            if (value is WorkspaceViewModel)
            {
                var val = (value as WorkspaceViewModel).Model.GetType();
                return val;
            }

            if (value is WorkspaceModel)
            {
                return value.GetType();
            }

            return null;
        }

        public object ConvertBack(object value, Type targetType, object parameter,
          CultureInfo culture)
        {
            return null;
        }
    }

    public class WorkspaceBackgroundColorConverter : IValueConverter
    {
        public Color HomeBackgroundColor { get; set; }
        public Color CustomBackgroundColor { get; set; }

        public object Convert(object value, Type targetType, object parameter,CultureInfo culture)
        {
            //parameter will contain a true or false
            //whether this is the home space
            if ((bool)value)
                return HomeBackgroundColor;

            return CustomBackgroundColor;

        }

        public object ConvertBack(object value, Type targetType, object parameter,
          CultureInfo culture)
        {
            return null;
        }
    }

    public class WorkspaceBackgroundBrushConverter : IValueConverter
    {
        public SolidColorBrush HomeBackgroundBrush { get; set; }
        public SolidColorBrush CustomBackgroundBrush { get; set; }

        public object Convert(object value, Type targetType, object parameter, CultureInfo culture)
        {
            //parameter will contain a true or false
            //whether this is the home space
            if ((bool)value)
                return HomeBackgroundBrush;

            return CustomBackgroundBrush;

        }

        public object ConvertBack(object value, Type targetType, object parameter,
          CultureInfo culture)
        {
            return null;
        }
    }

    public class BooleanToBrushConverter : IValueConverter
    {
        public SolidColorBrush TrueBrush{get;set;}
        public SolidColorBrush FalseBrush{get;set;}

        public object Convert(object value, Type targetType, object parameter, System.Globalization.CultureInfo culture)
        {
            bool condition = (bool)value;
            if (condition)
            {
                //return new SolidColorBrush(Colors.Cyan);
                return TrueBrush;
            }
            else
            {
                //return new SolidColorBrush(Colors.Black);
                return FalseBrush;
            }
        }

        public object ConvertBack(object value, Type targetType, object parameter, System.Globalization.CultureInfo culture)
        {
            return null;
        }
    }

    public class BooleanToSelectionColorConverter : IValueConverter
    {
        public Color True { get; set; }
        public Color False { get; set; }

        public object Convert(object value, Type targetType, object parameter, System.Globalization.CultureInfo culture)
        {
            bool condition = (bool)value;
            if (condition)
            {
                //return new SolidColorBrush(Colors.Cyan);
                return True;
            }
            else
            {
                //return new SolidColorBrush(Colors.Black);
                return False;
            }
        }

        public object ConvertBack(object value, Type targetType, object parameter, System.Globalization.CultureInfo culture)
        {
            return null;
        }
    }

    public class StateToColorConverter : IValueConverter
    {
        // http://stackoverflow.com/questions/3238590/accessing-colors-in-a-resource-dictionary-from-a-value-converter

        public SolidColorBrush HeaderBackgroundInactive { get; set; }
        public SolidColorBrush HeaderForegroundInactive { get; set; }
        public SolidColorBrush HeaderBorderInactive { get; set; }
        public SolidColorBrush OuterBorderInactive { get; set; }
        public SolidColorBrush BodyBackgroundInactive { get; set; }
        public SolidColorBrush HeaderBackgroundActive { get; set; }
        public SolidColorBrush HeaderForegroundActive { get; set; }
        public SolidColorBrush HeaderBorderActive { get; set; }
        public SolidColorBrush OuterBorderActive { get; set; }
        public SolidColorBrush BodyBackgroundActive { get; set; }
        public SolidColorBrush HeaderBackgroundWarning { get; set; }
        public SolidColorBrush HeaderForegroundWarning { get; set; }
        public SolidColorBrush HeaderBorderWarning { get; set; }
        public SolidColorBrush OuterBorderWarning { get; set; }
        public SolidColorBrush BodyBackgroundWarning { get; set; }
        public SolidColorBrush HeaderBackgroundError { get; set; }
        public SolidColorBrush HeaderForegroundError { get; set; }
        public SolidColorBrush HeaderBorderError { get; set; }
        public SolidColorBrush OuterBorderError { get; set; }
        public SolidColorBrush BodyBackgroundError { get; set; }
        public SolidColorBrush OuterBorderSelection { get; set; }

        public enum NodePart
        {
            HeaderBackground,
            HeaderForeground,
            HeaderBorder,
            OuterBorder,
            BodyBackground
        }

        public object Convert(object value, Type targetType, object parameter, CultureInfo culture)
        {
            ElementState elementState = ((ElementState)value);
            switch ((NodePart)Enum.Parse(typeof(NodePart), parameter.ToString()))
            {
                case NodePart.HeaderBackground:
                    return GetHeaderBackground(elementState);
                case NodePart.HeaderForeground:
                    return GetHeaderForeground(elementState);
                case NodePart.HeaderBorder:
                    return GetHeaderBorder(elementState);
                case NodePart.OuterBorder:
                    return GetOuterBorder(elementState);
                case NodePart.BodyBackground:
                    return GetBodyBackground(elementState);
            }

            throw new NotImplementedException();
        }

        public object ConvertBack(object value, Type targetType, object parameter, CultureInfo culture)
        {
            throw new NotImplementedException();
        }

        private SolidColorBrush GetHeaderBackground(ElementState elementState)
        {
            switch (elementState)
            {
                case ElementState.Dead: return HeaderBackgroundInactive;
                case ElementState.Active: return HeaderBackgroundActive;
                case ElementState.Warning: return HeaderBackgroundWarning;
                case ElementState.Error: return HeaderBackgroundError;
            }

            throw new NotImplementedException();
        }

        private SolidColorBrush GetHeaderForeground(ElementState elementState)
        {
            switch (elementState)
            {
                case ElementState.Dead: return HeaderForegroundInactive;
                case ElementState.Active: return HeaderForegroundActive;
                case ElementState.Warning: return HeaderForegroundWarning;
                case ElementState.Error: return HeaderForegroundError;
            }

            throw new NotImplementedException();
        }

        private SolidColorBrush GetHeaderBorder(ElementState elementState)
        {
            switch (elementState)
            {
                case ElementState.Dead: return HeaderBorderInactive;
                case ElementState.Active: return HeaderBorderActive;
                case ElementState.Warning: return HeaderBorderWarning;
                case ElementState.Error: return HeaderBorderError;
            }

            throw new NotImplementedException();
        }

        private SolidColorBrush GetOuterBorder(ElementState elementState)
        {
            switch (elementState)
            {
                case ElementState.Dead: return OuterBorderInactive;
                case ElementState.Active: return OuterBorderActive;
                case ElementState.Warning: return OuterBorderWarning;
                case ElementState.Error: return OuterBorderError;
            }

            throw new NotImplementedException();
        }

        private SolidColorBrush GetBodyBackground(ElementState elementState)
        {
            switch (elementState)
            {
                case ElementState.Dead: return BodyBackgroundInactive;
                case ElementState.Active: return BodyBackgroundActive;
                case ElementState.Warning: return BodyBackgroundWarning;
                case ElementState.Error: return BodyBackgroundError;
            }

            throw new NotImplementedException();
        }
    }

    public class PortCountToHeightConverter : IValueConverter
    {
        public object Convert(object value, Type targetType, object parameter, System.Globalization.CultureInfo culture)
        {
            ObservableCollection<PortViewModel> ports = (ObservableCollection<PortViewModel>)value;
            return Math.Max(30, ports.Count * 20 + 10); //spacing for inputs + title space + bottom space
        }

        public object ConvertBack(object value, Type targetType, object parameter, System.Globalization.CultureInfo culture)
        {
            return null;
        }
    }

    public class ListHasItemsToBoolConverter : IValueConverter
    {
        public object Convert(object value, Type targetType, object parameter, System.Globalization.CultureInfo culture)
        {
            List<object> list = (List<object>)value;
            return list.Count > 0; //spacing for inputs + title space + bottom space
        }

        public object ConvertBack(object value, Type targetType, object parameter, System.Globalization.CultureInfo culture)
        {
            return null;
        }
    }

    //[ValueConversion(typeof(bool), typeof(bool))]
    public class InverseBooleanConverter : IValueConverter
    {
        #region IValueConverter Members

        public object Convert(object value, Type targetType, object parameter,
            System.Globalization.CultureInfo culture)
        {
            if (targetType != typeof(bool))
                throw new InvalidOperationException("The target must be a boolean");

            return !(bool)value;
        }

        public object ConvertBack(object value, Type targetType, object parameter,
            System.Globalization.CultureInfo culture)
        {
            throw new NotSupportedException();
        }

        #endregion
    }

    public class BoolToCanvasCursorConverter : IValueConverter
    {
        public object Convert(object value, Type targetType, object parameter,
            System.Globalization.CultureInfo culture)
        {
            if ((bool)value == true)
            {
                return System.Windows.Input.Cursors.AppStarting;
            }

            return null;
        }

        public object ConvertBack(object value, Type targetType, object parameter,
            System.Globalization.CultureInfo culture)
        {
            throw new NotSupportedException();
        }
    }

    public class ShowHideConsoleMenuItemConverter : IValueConverter
    {
        #region IValueConverter Members

        public object Convert(object value, Type targetType, object parameter,
            System.Globalization.CultureInfo culture)
        {
            if ((bool)value == true)
            {
                return "Hide Console";
            }
            else
            {
                return "Show Console";
            }
        }

        public object ConvertBack(object value, Type targetType, object parameter,
            System.Globalization.CultureInfo culture)
        {
            throw new NotSupportedException();
        }

        #endregion
    }

    public class ShowHideFullscreenWatchMenuItemConverter : IValueConverter
    {
        #region IValueConverter Members

        public object Convert(object value, Type targetType, object parameter,
            System.Globalization.CultureInfo culture)
        {
            string menuValue = "Showing Background 3D Preview";
            if ((bool)value == true)
                return menuValue;
            else
                return menuValue;
        }

        public object ConvertBack(object value, Type targetType, object parameter,
            System.Globalization.CultureInfo culture)
        {
            throw new NotSupportedException();
        }

        #endregion
    }

    public class ShowHideClassicNavigatorMenuItemConverter : IValueConverter
    {
        #region IValueConverter Members

        public object Convert(object value, Type targetType, object parameter,
            System.Globalization.CultureInfo culture)
        {
            if ((bool)value == true)
            {
                return "Hide Classic Node Library";
            }
            else
            {
                return "Show Classic Node Library";
            }
        }

        public object ConvertBack(object value, Type targetType, object parameter,
            System.Globalization.CultureInfo culture)
        {
            throw new NotSupportedException();
        }

        #endregion
    }

    public class ZoomStatConverter : IValueConverter
    {
        #region IValueConverter Members

        public object Convert(object value, Type targetType, object parameter,
            System.Globalization.CultureInfo culture)
        {
            return string.Format("Zoom : {0}", value.ToString());
        }

        public object ConvertBack(object value, Type targetType, object parameter,
            System.Globalization.CultureInfo culture)
        {
            throw new NotSupportedException();
        }

        #endregion
    }

    public class TransformOriginStatConverter : IValueConverter
    {
        #region IValueConverter Members

        public object Convert(object value, Type targetType, object parameter,
            System.Globalization.CultureInfo culture)
        {
            Point p = (Point)value;
            return string.Format("Transform origin X: {0}, Y: {1}", p.X, p.Y);
        }

        public object ConvertBack(object value, Type targetType, object parameter,
            System.Globalization.CultureInfo culture)
        {
            throw new NotSupportedException();
        }

        #endregion
    }

    public class CurrentOffsetStatConverter : IValueConverter
    {
        #region IValueConverter Members

        public object Convert(object value, Type targetType, object parameter,
            System.Globalization.CultureInfo culture)
        {
            Point p = (Point)value;
            return string.Format("Current offset X: {0}, Y: {1}", p.X, p.Y);
        }

        public object ConvertBack(object value, Type targetType, object parameter,
            System.Globalization.CultureInfo culture)
        {
            throw new NotSupportedException();
        }

        #endregion
    }

    public class EnumToBooleanConverter : IValueConverter
    {
        public object Convert(object value, Type targetType, object parameter, System.Globalization.CultureInfo culture)
        {
            // You could also directly pass an enum value using {x:Static},
            // then there is no need to parse
            string parameterString = parameter as string;
            if (parameterString == null)
                return DependencyProperty.UnsetValue;

            if (Enum.IsDefined(value.GetType(), value) == false)
                return DependencyProperty.UnsetValue;

            object parameterValue = Enum.Parse(value.GetType(), parameterString);

            return parameterValue.Equals(value);
        }

        public object ConvertBack(object value, Type targetType, object parameter, System.Globalization.CultureInfo culture)
        {
            string parameterString = parameter as string;
            if (parameterString == null)
                return DependencyProperty.UnsetValue;

            return Enum.Parse(targetType, parameterString);
        }
    }

    public class PortTypeToMarginConverter : IValueConverter
    {
        public object Convert(object value, Type targetType, object parameter, System.Globalization.CultureInfo culture)
        {
            //PortType p = (PortType)value;
            //if (p == PortType.INPUT)
            //{
            //    return new Thickness(20, 0, 0, 0);
            //}
            //else
            //{
            //    return new Thickness(-20, 0, 0, 0);
            //}

            return new Thickness(0, 0, 0, 0);
        }

        public object ConvertBack(object value, Type targetType, object parameter, System.Globalization.CultureInfo culture)
        {
            throw new NotSupportedException();
        }
    }

    public class PortTypeToTextAlignmentConverter : IValueConverter
    {
        public object Convert(object value, Type targetType, object parameter, System.Globalization.CultureInfo culture)
        {
            PortType p = (PortType)value;
            if (p == PortType.INPUT)
            {
                return HorizontalAlignment.Left;
            }
            else
            {
                return HorizontalAlignment.Right;
            }
        }

        public object ConvertBack(object value, Type targetType, object parameter, System.Globalization.CultureInfo culture)
        {
            throw new NotSupportedException();
        }
    }

    public class PortTypeToGridColumnConverter : IValueConverter
    {
        public object Convert(object value, Type targetType, object parameter, System.Globalization.CultureInfo culture)
        {
            PortType p = (PortType)value;
            if (p == PortType.INPUT)
            {
                return 2;
            }
            else
            {
                return 0;
            }
        }

        public object ConvertBack(object value, Type targetType, object parameter, System.Globalization.CultureInfo culture)
        {
            throw new NotSupportedException();
        }
    }

    public class PortTypeToClipConverter : IValueConverter
    {
        public object Convert(object value, Type targetType, object parameter, System.Globalization.CultureInfo culture)
        {
            PortType p = (PortType)value;
            if (p == PortType.INPUT)
            {
                return new Rect(0,0,10,20);
            }
            else
            {
                return new Rect(10, 0, 10, 20);
            }
        }

        public object ConvertBack(object value, Type targetType, object parameter, System.Globalization.CultureInfo culture)
        {
            throw new NotSupportedException();
        }
    }

    public class BoolToConsoleHeightConverter : IValueConverter
    {
        public object Convert(object value, Type targetType, object parameter, System.Globalization.CultureInfo culture)
        {
            bool consoleShowing = (bool) value;
            if (consoleShowing)
                return 100.0;
            return 0;
        }

        public object ConvertBack(object value, Type targetType, object parameter, System.Globalization.CultureInfo culture)
        {
            throw new NotSupportedException();
        }
    }

    public class BoolToFullscreenWatchVisibilityConverter : IValueConverter
    {
        public object Convert(object value, Type targetType, object parameter, System.Globalization.CultureInfo culture)
        {
            bool fullscreenWatchShowing = (bool)value;
            if (fullscreenWatchShowing)
                return Visibility.Visible;
            return Visibility.Hidden;
        }

        public object ConvertBack(object value, Type targetType, object parameter, System.Globalization.CultureInfo culture)
        {
            throw new NotSupportedException();
        }
    }

    public class BoolToVisibilityConverter : IValueConverter
    {
        public object Convert(object value, Type targetType, object parameter, System.Globalization.CultureInfo culture)
        {
            if ((bool)value)
            {
                return Visibility.Visible;
            }
            else if (parameter != null && parameter.ToString() == "Collapse")
                return Visibility.Collapsed;

            return Visibility.Hidden;
        }

        public object ConvertBack(object value, Type targetType, object parameter, System.Globalization.CultureInfo culture)
        {
            throw new NotSupportedException();
        }
    }

    public class BoolToVisibilityCollapsedConverter : IValueConverter
    {
        public object Convert(object value, Type targetType, object parameter, System.Globalization.CultureInfo culture)
        {
            if ((bool)value)
                return Visibility.Visible;
            return Visibility.Collapsed;
        }

        public object ConvertBack(object value, Type targetType, object parameter, System.Globalization.CultureInfo culture)
        {
            throw new NotSupportedException();
        }
    }

    public class InverseBoolToVisibilityConverter : IValueConverter
    {
        public object Convert(object value, Type targetType, object parameter, System.Globalization.CultureInfo culture)
        {
            if ((bool)value)
                return Visibility.Hidden;
            return Visibility.Visible;
        }

        public object ConvertBack(object value, Type targetType, object parameter, System.Globalization.CultureInfo culture)
        {
            throw new NotSupportedException();
        }
    }

    public class InverseBooleanToVisibilityCollapsedConverter : IValueConverter
    {
        public object Convert(object value, Type targetType, object parameter, System.Globalization.CultureInfo culture)
        {
            if ((bool)value)
                return Visibility.Collapsed;
            return Visibility.Visible;
        }

        public object ConvertBack(object value, Type targetType, object parameter, System.Globalization.CultureInfo culture)
        {
            throw new NotSupportedException();
        }
    }


    public class LacingToVisibilityConverter : IValueConverter
    {
        public object Convert(object value, Type targetType, object parameter, System.Globalization.CultureInfo culture)
        {
            LacingStrategy strategy = (LacingStrategy)value;
            if (strategy == LacingStrategy.Disabled)
                return Visibility.Collapsed;

            return Visibility.Visible;
        }

        public object ConvertBack(object value, Type targetType, object parameter, System.Globalization.CultureInfo culture)
        {
            throw new NotSupportedException();
        }
    }

    public class LacingToAbbreviationConverter : IValueConverter
    {
        public object Convert(object value, Type targetType, object parameter, System.Globalization.CultureInfo culture)
        {
            LacingStrategy strategy = (LacingStrategy)value;

            switch (strategy)
            {
                case LacingStrategy.Disabled:
                    return "";
                case LacingStrategy.CrossProduct:
                    return "XXX";
                case LacingStrategy.First:
                    return "|";
                case LacingStrategy.Longest:
                    return @"||\";
                case LacingStrategy.Shortest:
                    return "|";
            }

            return "?";
        }

        public object ConvertBack(object value, Type targetType, object parameter, System.Globalization.CultureInfo culture)
        {
            throw new NotSupportedException();
        }
    }

    public class LacingToTooltipConverter : IValueConverter
    {
        public object Convert(object value, Type targetType, object parameter, System.Globalization.CultureInfo culture)
        {
            LacingStrategy strategy = (LacingStrategy)value;

            switch (strategy)
            {
                case LacingStrategy.Disabled:
                    return "Arugment lacing is disabled for this node.";
                case LacingStrategy.CrossProduct:
                    return "For two lists {a,b,c}{1,2,3} returns {a1,a2,a3}{b1,b2,b3}{c1,c2,c3}.";
                case LacingStrategy.First:
                    return "For two lists {a,b,c}{1,2,3} returns {a1}.";
                case LacingStrategy.Longest:
                    return "For two lists {a,b,c}{1,2} returns {a1,b2,c2}.";
                case LacingStrategy.Shortest:
                    return "For two lists {a,b,c}{1,2} returns {a1,b2}.";
            }

            return "?";
        }

        public object ConvertBack(object value, Type targetType, object parameter, System.Globalization.CultureInfo culture)
        {
            throw new NotSupportedException();
        }
    }

    public class ZoomToVisibilityConverter : IValueConverter
    {
        public object Convert(object value, Type targetType, object parameter, System.Globalization.CultureInfo culture)
        {
            double zoom = System.Convert.ToDouble(value);

            if (zoom < .5)
                return Visibility.Hidden;

            return Visibility.Visible;
        }

        public object ConvertBack(object value, Type targetType, object parameter, System.Globalization.CultureInfo culture)
        {
            throw new NotSupportedException();
        }
    }

    public class ZoomToBooleanConverter : IValueConverter
    {
        public object Convert(object value, Type targetType, object parameter, System.Globalization.CultureInfo culture)
        {
            double number = (double)System.Convert.ChangeType(value, typeof(double));

            if (number <= .5)
                return false;

            return true;
        }

        public object ConvertBack(object value, Type targetType, object parameter, System.Globalization.CultureInfo culture)
        {
            throw new NotSupportedException();
        }
    }

    public class PortNameToWidthConverter : IValueConverter
    {
        public object Convert(object value, Type targetType, object parameter, System.Globalization.CultureInfo culture)
        {
            //if the port name is null or empty
            if (string.IsNullOrEmpty(value.ToString()))
                return 20;

            return double.NaN;
        }

        public object ConvertBack(object value, Type targetType, object parameter, System.Globalization.CultureInfo culture)
        {
            throw new NotSupportedException();
        }
    }

    [ValueConversion(typeof(double), typeof(String))]
    public class DoubleDisplay : IValueConverter
    {
        public virtual object Convert(object value, Type targetType, object parameter, CultureInfo culture)
        {
            //source -> target
            string val = ((double)value).ToString("0.000", CultureInfo.InvariantCulture);
            //Debug.WriteLine(string.Format("Converting {0} -> {1}", value, val));
            return value == null ? "" : val;

        }

        public virtual object ConvertBack(object value, Type targetType, object parameter, CultureInfo culture)
        {
            //target -> source
            //return value.ToString();

            double val = 0.0;
            double.TryParse(value.ToString(), NumberStyles.Any, CultureInfo.InvariantCulture, out val);
            //Debug.WriteLine(string.Format("Converting {0} -> {1}", value, val));
            return val;
        }
    }

    [ValueConversion(typeof(int), typeof(String))]
    public class IntegerDisplay : IValueConverter
    {
        public virtual object Convert(object value, Type targetType, object parameter, CultureInfo culture)
        {
            //source -> target
            string val = ((int)value).ToString("0", CultureInfo.InvariantCulture);
            return value == null ? "" : val;
        }

        public virtual object ConvertBack(object value, Type targetType, object parameter, CultureInfo culture)
        {
            //target -> source
            int val = 0;
            int.TryParse(value.ToString(), NumberStyles.Any, CultureInfo.InvariantCulture, out val);
            return val;
        }
    }

    public class DoubleInputDisplay : DoubleDisplay
    {
        public override object Convert(object value, Type targetType, object parameter, CultureInfo culture)
        {
            //source -> target
            //units are stored internally as culturally invariant, so we need to convert them back
            double dbl;
            if (double.TryParse(value as string, NumberStyles.Any, CultureInfo.InvariantCulture, out dbl))
            {
                return(dbl.ToString(dynSettings.Controller.PreferenceSettings.NumberFormat, CultureInfo.InvariantCulture));
            }
            return value ?? 0.ToString(dynSettings.Controller.PreferenceSettings.NumberFormat);
        }

        public override object ConvertBack(object value, Type targetType, object parameter, CultureInfo culture)
        {
            //target -> source
            //units are entered as culture-specific, so we need to store them as invariant
            double dbl;
            if (double.TryParse(value as string, NumberStyles.Any, CultureInfo.InvariantCulture, out dbl))
            {
                return dbl;
            }
            return value ?? "";
        }
    }

    public class RadianToDegreesConverter : IValueConverter
    {
        public object Convert(object value, Type targetType, object parameter, CultureInfo culture)
        {
            //source -> target
            //Convert radians to degrees
            double dbl;
            if (double.TryParse(value as string, NumberStyles.Any, culture, out dbl))
            {
                return dbl * 180.0 / Math.PI;
            }
            return value ?? "";
        }

        public object ConvertBack(object value, Type targetType, object parameter, CultureInfo culture)
        {
            //target -> source
            //Convert degrees to radians
            double dbl;
            if (double.TryParse(value as string, NumberStyles.Any, culture, out dbl))
            {
                return dbl * Math.PI / 180.0;
            }
            return value ?? "";
        }
    }

    public class StringDisplay : IValueConverter
    {
        public object Convert(object value, Type targetType, object parameter, CultureInfo culture)
        {
            //source -> target
            return value == null ? "" : HttpUtility.HtmlDecode(value.ToString());
        }

        public object ConvertBack(object value, Type targetType, object parameter, CultureInfo culture)
        {
            //target -> source
            return HttpUtility.HtmlEncode(value.ToString());
        }
    }

    public class FilePathDisplayConverter : IValueConverter
    {
        public object Convert(object value, Type targetType, object parameter, CultureInfo culture)
        {
            //source->target
            if (value == null) 
                return "No file selected.";

            const int maxChars = 30;
            var str = HttpUtility.UrlDecode(value.ToString());

            if (string.IsNullOrEmpty(str))
                return "No file selected.";

            if (str.Length > maxChars)
            {
                return str.Substring(0, 10) + "..."
                    + str.Substring(str.Length - maxChars + 10, maxChars - 10);
            }

            return str;
        }

        public object ConvertBack(object value, Type targetType, object parameter, CultureInfo culture)
        {
            //target->source
            return HttpUtility.UrlEncode(value.ToString());
        }
    }

    public class InverseBoolDisplay : IValueConverter
    {
        public object Convert(object value, Type targetType, object parameter, System.Globalization.CultureInfo culture)
        {
            if (value is bool)
            {
                return !(bool)value;
            }
            return value;
        }

        public object ConvertBack(object value, Type targetType, object parameter, System.Globalization.CultureInfo culture)
        {
            if (value is bool)
            {
                return !(bool)value;
            }
            return value;
        }
    }

    public sealed class NullToVisibiltyConverter : IValueConverter
    {
        public object Convert(object value, Type targetType, object parameter, CultureInfo culture)
        {
            return value == null ? System.Windows.Visibility.Hidden : System.Windows.Visibility.Visible;
        }

        public object ConvertBack(object value, Type targetType, object parameter, CultureInfo culture)
        {
            throw new NotImplementedException();
        }
    }

    public sealed class WarningLevelToColorConverter:IValueConverter
    {
        public object Convert(object value, Type targetType, object parameter, CultureInfo culture)
        {
            if (value is WarningLevel)
            {
                var level = (WarningLevel) value;
                switch (level)
                {
                    case WarningLevel.Mild:
                        return new System.Windows.Media.SolidColorBrush(Colors.Gray);
                    case WarningLevel.Moderate:
                        return new System.Windows.Media.SolidColorBrush(Colors.Gold);
                    case WarningLevel.Error:
                        return new System.Windows.Media.SolidColorBrush(Colors.Tomato);
                }
            }

            return Colors.Gray;
        }

        public object ConvertBack(object value, Type targetType, object parameter, CultureInfo culture)
        {
            throw new NotImplementedException();
        }
    }

    public class TabSizeConverter : IMultiValueConverter
    {
        public object Convert(object[] values, Type targetType, object parameter, System.Globalization.CultureInfo culture)
        {           
            TabControl tabControl = values[0] as TabControl;
            
            double tabControlActualWidth = tabControl.ActualWidth - Configurations.TabControlMenuWidth; // Need to factor in tabControlMenu

            int visibleTabsNumber = tabControl.Items.Count;

            if (visibleTabsNumber > Configurations.MinTabsBeforeClipping)
                visibleTabsNumber = Configurations.MinTabsBeforeClipping;

            double width = tabControlActualWidth / visibleTabsNumber;

            if ((tabControlActualWidth - tabControl.Items.Count * Configurations.TabDefaultWidth) >= 0 || width > Configurations.TabDefaultWidth)
                width = Configurations.TabDefaultWidth;
            
            //Subtract 1, otherwise we could overflow to two rows.
            return (width <= Configurations.TabControlMenuWidth) ? Configurations.TabControlMenuWidth : (width - 1);
        }

        public object[] ConvertBack(object value, Type[] targetTypes, object parameter, System.Globalization.CultureInfo culture)
        {
            throw new NotSupportedException();
        }
    }

    public class BoolToShowAllPreviewNameConverter : IValueConverter
    {
        public object Convert(object value, Type targetType, object parameter, CultureInfo culture)
        {
            if ((bool)value)
                return "Hide All Preview";
            else
                return "Show All Preview";
        }

        public object ConvertBack(object value, Type targetType, object parameter, CultureInfo culture)
        {
            return null;
        }
    }

    public class InfoBubbleStyleToVisibilityConverter : IValueConverter
    {
        public object Convert(object value, Type targetType, object parameter, CultureInfo culture)
        {
            if ((InfoBubbleViewModel.Style) value == InfoBubbleViewModel.Style.Preview)
                return Visibility.Visible;
            return Visibility.Collapsed;
        }

        public object ConvertBack(object value, Type targetType, object parameter, CultureInfo culture)
        {
            return null;
        }
    }

    public class BoolToScrollBarVisibilityConverter : IValueConverter
    {
        public object Convert(object value, Type targetType, object parameter, CultureInfo culture)
        {
            if ((bool)value)
            {
                return ScrollBarVisibility.Auto;
            }
            else if (parameter != null && parameter.ToString() == "Disabled")
                return ScrollBarVisibility.Disabled;

            return ScrollBarVisibility.Hidden;
        }

        public object ConvertBack(object value, Type targetType, object parameter, CultureInfo culture)
        {
            return null;
        }
    }

    public class MeasureConverter : IValueConverter
    {
        public object Convert(object value, Type targetType, object parameter, CultureInfo culture)
        {
            return parameter.ToString();
        }

        public object ConvertBack(object value, Type targetType, object parameter, CultureInfo culture)
        {
            var measure = (SIUnit) parameter;
            measure.SetValueFromString(value.ToString());
            return measure.Value;
        }
    }

    public class IsUpdateAvailableToTextConverter : IValueConverter
    {
        public object Convert(object value, Type targetType, object parameter, CultureInfo culture)
        {
            if ((bool) value != true) return "(Up-to-date)";

<<<<<<< HEAD
            return "(Up-to-date)";
=======
            var latest = dynSettings.Controller.UpdateManager.AvailableVersion;
            return latest;
>>>>>>> 8bc94386
        }

        public object ConvertBack(object value, Type targetType, object parameter, CultureInfo culture)
        {
            return null;
        }
    }

    public class IsUpdateAvailableBrushConverter : IValueConverter
    {
        public object Convert(object value, Type targetType, object parameter, CultureInfo culture)
        {
            SolidColorBrush brush;

            brush = (bool) value
                ? (SolidColorBrush)
                    SharedDictionaryManager.DynamoColorsAndBrushesDictionary["UpdateManagerUpdateAvailableBrush"]
                : (SolidColorBrush) SharedDictionaryManager.DynamoColorsAndBrushesDictionary["UpdateManagerUpToDateBrush"];
                
            return brush;
        }

        public object ConvertBack(object value, Type targetType, object parameter, CultureInfo culture)
        {
            return null;
        }
    }

    public class NumberFormatToBoolConverter : IValueConverter
    {
        public object Convert(object value, Type targetType, object parameter, CultureInfo culture)
        {
            if(parameter.ToString() == dynSettings.Controller.PreferenceSettings.NumberFormat)
                return true;
            return false;
        }

        public object ConvertBack(object value, Type targetType, object parameter, CultureInfo culture)
        {
            return null;
        }
    }
}<|MERGE_RESOLUTION|>--- conflicted
+++ resolved
@@ -1391,12 +1391,8 @@
         {
             if ((bool) value != true) return "(Up-to-date)";
 
-<<<<<<< HEAD
-            return "(Up-to-date)";
-=======
             var latest = dynSettings.Controller.UpdateManager.AvailableVersion;
             return latest;
->>>>>>> 8bc94386
         }
 
         public object ConvertBack(object value, Type targetType, object parameter, CultureInfo culture)
