﻿using System.Diagnostics;
using System.Linq;
using System.Windows;
using System.Windows.Controls;
using System.Windows.Data;
using System.Windows.Input;
using System.Windows.Media;
using Dynamo.UI.Commands;
using Dynamo.Models;
using Dynamo.ViewModels;
using Dynamo.Utilities;
using Microsoft.Practices.Prism.ViewModel;
using System.Windows.Resources;
using System;
using System.Windows.Shapes;
using Dynamo.Core;
using System.Windows.Data;

namespace Dynamo.Controls
{
    public class ZoomBorder : Border
    {
        private FrameworkElement _mouseArea;
        public FrameworkElement MouseArea
        {
            get
            {
                if (_mouseArea == null)
                {
                    FrameworkElement outerCanvas = Parent as FrameworkElement;
                    _mouseArea = outerCanvas.Parent as FrameworkElement;
                }
                return _mouseArea;
            }
        }
        private UIElement child = null;
        private Point origin;
        private Point start;

        public TranslateTransform GetChildTranslateTransform()
        {
            return GetTranslateTransform(child);
        }

        public ScaleTransform GetChildScaleTransform()
        {
            return GetScaleTransform(child);
        }

        private TranslateTransform GetTranslateTransform(UIElement element)
        {
            return (TranslateTransform)((TransformGroup)element.RenderTransform)
              .Children.First(tr => tr is TranslateTransform);
        }

        private ScaleTransform GetScaleTransform(UIElement element)
        {
            return (ScaleTransform)((TransformGroup)element.RenderTransform)
              .Children.First(tr => tr is ScaleTransform);
        }

        public override UIElement Child
        {
            get { return base.Child; }
            set
            {
                if (value != null && value != this.Child)
                    this.Initialize(value);
                base.Child = value;
            }
        }

        public void Initialize(UIElement element)
        {
            this.child = element;
            if (child != null)
            {
                TransformGroup group = new TransformGroup();
                ScaleTransform st = new ScaleTransform();
                group.Children.Add(st);
                TranslateTransform tt = new TranslateTransform();
                group.Children.Add(tt);
                child.RenderTransform = group;
                child.RenderTransformOrigin = new Point(0.0, 0.0);
                Loaded += ZoomBorder_Loaded;
            }
        }

        void ZoomBorder_Loaded(object sender, RoutedEventArgs e)
        {
            // Uses Outer Canvas to trigger events
            MouseArea.MouseWheel += child_MouseWheel;
            MouseArea.MouseDown += child_MouseDown;
            MouseArea.MouseUp += child_MouseUp;
            MouseArea.MouseMove += child_MouseMove;
        }

        public void Reset()
        {
            if (child != null)
            {
                // reset zoom
                var st = GetScaleTransform(child);
                st.ScaleX = 1.0;
                st.ScaleY = 1.0;

                // reset pan
                var tt = GetTranslateTransform(child);
                tt.X = 0.0;
                tt.Y = 0.0;
            }
        }

        public void IncrementTranslateOrigin(double x, double y)
        {
            var tt = GetTranslateTransform(child);
            tt.X += x;
            tt.Y += y;
        }

        public Point GetTranslateTransformOrigin()
        {
            var tt = GetTranslateTransform(child);
            return new Point(tt.X, tt.Y);
        }

        public void SetTranslateTransformOrigin(Point p)
        {
            var tt = GetTranslateTransform(child);
            tt.X = p.X;
            tt.Y = p.Y;
        }

        public void SetZoom(double zoom)
        {
            var st = GetScaleTransform(child);
            st.ScaleX = zoom;
            st.ScaleY = zoom;
        }

        #region Child Events

        private void child_MouseWheel(object sender, MouseWheelEventArgs e)
        {
            if (child != null)
            {
                double zoom = e.Delta > 0 ? .1 : -.1;
                Point mousePosition = e.GetPosition(child);
                WorkspaceViewModel vm = DataContext as WorkspaceViewModel;
                vm.OnRequestZoomToViewportPoint(this, new ZoomEventArgs(zoom, mousePosition));

                // Reset Fit View Toggle
                if ( vm.ResetFitViewToggleCommand.CanExecute(null) )
                    vm.ResetFitViewToggleCommand.Execute(null);
            }
        }

        private void child_MouseDown(object sender, MouseButtonEventArgs e)
        {
            if (child != null &&
                ( e.ChangedButton == MouseButton.Middle
<<<<<<< HEAD
                || e.ChangedButton == MouseButton.Left && IsPanMode()))
=======
                || e.ChangedButton == MouseButton.Left && IsInPanMode()))
>>>>>>> 93da592e
            {
                var tt = GetTranslateTransform(child);
                start = e.GetPosition(this);
                origin = new Point(tt.X, tt.Y);
                child.CaptureMouse();
            }
        }

        private void child_MouseUp(object sender, MouseButtonEventArgs e)
        {
            if (child != null && 
                ( e.ChangedButton == MouseButton.Middle
<<<<<<< HEAD
                || e.ChangedButton == MouseButton.Left && IsPanMode()))
=======
                || e.ChangedButton == MouseButton.Left && IsInPanMode()))
>>>>>>> 93da592e
            {
                child.ReleaseMouseCapture();
            }
        }

        private void child_MouseMove(object sender, MouseEventArgs e)
        {
            if (child != null)
            {
                if (child.IsMouseCaptured)
                {
                    var tt = GetTranslateTransform(child);
                    Vector v = start - e.GetPosition(this);
                    tt.X = origin.X - v.X;
                    tt.Y = origin.Y - v.Y;

                    // Reset Fit View Toggle
                    WorkspaceViewModel vm = DataContext as WorkspaceViewModel;
                    if (vm.ResetFitViewToggleCommand.CanExecute(null))
                        vm.ResetFitViewToggleCommand.Execute(null);
                }
            }
        }

<<<<<<< HEAD
        private bool IsPanMode()
=======
        private bool IsInPanMode()
>>>>>>> 93da592e
        {
            WorkspaceViewModel vm = DataContext as WorkspaceViewModel;
            return vm.CurrentState == WorkspaceViewModel.StateMachine.State.PanMode;
        }

        #endregion
    }

    public class EndlessGrid : Canvas 
    {
        private ItemsControl itemsControl;

        public EndlessGrid()
        {
            this.RenderTransform = new TranslateTransform();
            this.Loaded += EndlessGrid_Loaded;
        }

        void EndlessGrid_Loaded(object sender, RoutedEventArgs e)
        {
            // Create ItemsControl in Canvas to bind the grid line onto it
            this.itemsControl = new ItemsControl();

            FrameworkElementFactory factoryPanel = new FrameworkElementFactory(typeof(Canvas));
            factoryPanel.SetValue(StackPanel.IsItemsHostProperty, true);

            ItemsPanelTemplate template = new ItemsPanelTemplate();
            template.VisualTree = factoryPanel;

            itemsControl.ItemsPanel = template;
            

            this.Children.Add(itemsControl);

            this.Background = Brushes.Transparent;
            // Styling
            ((EndlessGridViewModel)this.DataContext).RunCommand.Execute(null);

            CreateBinding();
        }
		
		private void CreateBinding()
        {
            // Visibility Binding
            this.itemsControl.SetBinding(FrameworkElement.VisibilityProperty, new Binding("FullscreenWatchShowing")
            {
                Converter = new InverseBoolToVisibilityConverter(),
                Mode = BindingMode.OneWay
            });

            // Size Binding
            this.SetBinding(EndlessGrid.WidthProperty, new Binding("Width")
            {
                Mode = BindingMode.OneWay
            });

            this.SetBinding(EndlessGrid.HeightProperty, new Binding("Height")
            {
                Mode = BindingMode.OneWay
            });

            // GridLine binds to ItemsControl
            this.itemsControl.SetBinding(ItemsControl.ItemsSourceProperty, new Binding("GridLines"){
                Mode = BindingMode.OneWay
            });

            this.SetBinding(EndlessGrid.RenderTransformProperty, new Binding("Transform")
            {
                Mode = BindingMode.OneWay
            });
        }
    }
}<|MERGE_RESOLUTION|>--- conflicted
+++ resolved
@@ -159,11 +159,7 @@
         {
             if (child != null &&
                 ( e.ChangedButton == MouseButton.Middle
-<<<<<<< HEAD
-                || e.ChangedButton == MouseButton.Left && IsPanMode()))
-=======
                 || e.ChangedButton == MouseButton.Left && IsInPanMode()))
->>>>>>> 93da592e
             {
                 var tt = GetTranslateTransform(child);
                 start = e.GetPosition(this);
@@ -176,11 +172,7 @@
         {
             if (child != null && 
                 ( e.ChangedButton == MouseButton.Middle
-<<<<<<< HEAD
-                || e.ChangedButton == MouseButton.Left && IsPanMode()))
-=======
                 || e.ChangedButton == MouseButton.Left && IsInPanMode()))
->>>>>>> 93da592e
             {
                 child.ReleaseMouseCapture();
             }
@@ -205,11 +197,7 @@
             }
         }
 
-<<<<<<< HEAD
-        private bool IsPanMode()
-=======
         private bool IsInPanMode()
->>>>>>> 93da592e
         {
             WorkspaceViewModel vm = DataContext as WorkspaceViewModel;
             return vm.CurrentState == WorkspaceViewModel.StateMachine.State.PanMode;
