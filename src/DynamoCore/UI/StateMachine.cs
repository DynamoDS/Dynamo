﻿using System;
using System.Collections.Generic;
using System.Linq;
using System.Text;
using System.Windows;
using System.Windows.Controls;
using System.Windows.Input;
using System.Windows.Media;
using System.Windows.Shapes;
using Dynamo.Models;
using Dynamo.Selection;
using Dynamo.Utilities;
using Dynamo.ViewModels;
using Dynamo.Views;
using DynCmd = Dynamo.ViewModels.DynamoViewModel;

namespace Dynamo.ViewModels
{
    partial class WorkspaceViewModel
    {
        #region State Machine Related Methods/Data Members

        private StateMachine stateMachine = null;
        private ConnectorViewModel activeConnector = null;
        private List<DraggedNode> draggedNodes = new List<DraggedNode>();

        internal bool IsConnecting { get { return null != this.activeConnector; } }

        internal bool HandleLeftButtonDown(object sender, MouseButtonEventArgs e)
        {
            return stateMachine.HandleLeftButtonDown(sender, e);
        }

        internal bool HandleMouseRelease(object sender, MouseButtonEventArgs e)
        {
            return stateMachine.HandleMouseRelease(sender, e);
        }

        internal bool HandleMouseMove(object sender, MouseEventArgs e)
        {
            return stateMachine.HandleMouseMove(sender, e);
        }

        internal bool HandlePortClicked(PortViewModel portViewModel)
        {
            return stateMachine.HandlePortClicked(portViewModel);
        }

        internal void CancelActiveState()
        {
            stateMachine.CancelActiveState();
        }

        internal void BeginDragSelection(Point mouseCursor)
        {
            // This represents the first mouse-move event after the mouse-down
            // event. Note that a mouse-down event can either be followed by a
            // mouse-move event or simply a mouse-up event. That means having 
            // a click does not imply there will be a drag operation. That is 
            // the reason the first mouse-move event is used to signal the 
            // actual drag operation (as oppose to just click-and-release).
            // Here each node in the selection is being recorded for undo right
            // before they get updated by the drag operation.
            // 
            RecordSelectionForUndo();
            foreach (ISelectable selectable in DynamoSelection.Instance.Selection)
            {
                ILocatable locatable = selectable as ILocatable;
                if (null != locatable)
                    draggedNodes.Add(new DraggedNode(locatable, mouseCursor));
            }

            if (draggedNodes.Count <= 0) // There is nothing to drag.
            {
                string message = "Shouldn't get here if nothing is dragged";
                throw new InvalidOperationException(message);
            }
        }

        internal void UpdateDraggedSelection(Point mouseCursor)
        {
            if (draggedNodes.Count <= 0)
            {
                throw new InvalidOperationException(
                    "UpdateDraggedSelection cannot be called now");
            }

            foreach (DraggedNode draggedNode in draggedNodes)
                draggedNode.Update(mouseCursor);
        }

        internal void EndDragSelection(Point mouseCursor)
        {
            UpdateDraggedSelection(mouseCursor); // Final position update.
            draggedNodes.Clear(); // We are no longer dragging anything.
        }

        internal void BeginConnection(Guid nodeId, int portIndex, PortType portType)
        {
            int index = portIndex;
            bool isInPort = portType == PortType.INPUT;

            NodeModel node = _model.GetModelInternal(nodeId) as NodeModel;
            PortModel portModel = isInPort ? node.InPorts[index] : node.OutPorts[index];

            // Test if port already has a connection, if so grab it and begin connecting 
            // to somewhere else (we don't allow the grabbing of the start connector).
            if (portModel.Connectors.Count > 0 && portModel.Connectors[0].Start != portModel)
            {
                // Define the new active connector
                var c = new ConnectorViewModel(portModel.Connectors[0].Start);
                this.SetActiveConnector(c);

                // Disconnect the connector model from its start and end ports
                // and remove it from the connectors collection. This will also
                // remove the view model.
                ConnectorModel connector = portModel.Connectors[0];
                if (_model.Connectors.Contains(connector))
                {
                    List<ModelBase> models = new List<ModelBase>();
                    models.Add(connector);
                    _model.RecordAndDeleteModels(models);
                    connector.NotifyConnectedPortsOfDeletion();
                }
            }
            else
            {
                try
                {
                    // Create a connector view model to begin drawing
                    var connector = new ConnectorViewModel(portModel);
                    this.SetActiveConnector(connector);
                }
                catch (Exception ex)
                {
                    System.Diagnostics.Debug.WriteLine(ex.Message);
                }
            }
        }

        internal void EndConnection(Guid nodeId, int portIndex, PortType portType)
        {
            int index = portIndex;
            bool isInPort = portType == PortType.INPUT;

            NodeModel node = _model.GetModelInternal(nodeId) as NodeModel;
            PortModel portModel = isInPort ? node.InPorts[index] : node.OutPorts[index];

            // Remove connector if one already exists
            if (portModel.Connectors.Count > 0 && portModel.PortType == PortType.INPUT)
            {
                var connToRemove = portModel.Connectors[0];
                _model.Connectors.Remove(connToRemove);
                portModel.Disconnect(connToRemove);
                var startPort = connToRemove.Start;
                startPort.Disconnect(connToRemove);
            }

            // Create the new connector model
            var start = this.activeConnector.ActiveStartPort;
            var end = portModel;

            // We could either connect from an input port to an output port, or 
            // another way around (in which case we swap first and second ports).
            PortModel firstPort = start, second = end;
            if (portModel.PortType != PortType.INPUT)
            {
                firstPort = end;
                second = start;
            }

            ConnectorModel newConnectorModel = ConnectorModel.Make(firstPort.Owner,
                second.Owner, firstPort.Index, second.Index, PortType.INPUT);

            if (newConnectorModel != null) // Add to the current workspace
                _model.Connectors.Add(newConnectorModel);

            // Record the creation of connector in the undo recorder.
            _model.RecordCreatedModel(newConnectorModel);
            this.SetActiveConnector(null);
        }

        internal void CancelConnection()
        {
            this.SetActiveConnector(null);
        }

        internal void UpdateActiveConnector(Point mouseCursor)
        {
            if (null != this.activeConnector)
                this.activeConnector.Redraw(mouseCursor);
        }

        private void SetActiveConnector(ConnectorViewModel connector)
        {
            if (null != connector)
            {
                System.Diagnostics.Debug.Assert(null == activeConnector);
                this.WorkspaceElements.Add(connector);
                this.activeConnector = connector;
            }
            else
            {
                System.Diagnostics.Debug.Assert(null != activeConnector);
                this.WorkspaceElements.Remove(activeConnector);
                this.activeConnector = null;
            }

            this.RaisePropertyChanged("ActiveConnector");
        }

        private void RecordSelectionForUndo()
        {
            // This is where we attempt to store all the models in undo recorder 
            // before they are modified (i.e. being dragged around the canvas).
            // Note that we only do this once when the first mouse-move occurs 
            // after a mouse-down, because mouse-down can potentially be used 
            // just to select a node (as opposed to moving the selected nodes), in 
            // which case we don't want any of the nodes to be recorded for undo.
            // 
            List<ModelBase> models = DynamoSelection.Instance.Selection.
                Where((x) => (x is ModelBase)).Cast<ModelBase>().ToList<ModelBase>();

            this._model.RecordModelsForModification(models);
            DynamoController controller = Dynamo.Utilities.dynSettings.Controller;
            controller.DynamoViewModel.UndoCommand.RaiseCanExecuteChanged();
            controller.DynamoViewModel.RedoCommand.RaiseCanExecuteChanged();
        }

        #endregion

        /// <summary>
        /// Each instance of this class represents a node that is being dragged.
        /// It keeps the offset of a node from the mouse cursor when a click 
        /// event occurs, and it updates the node position based on the internal
        /// offset values, and the updated mouse cursor position.
        /// </summary>
        public class DraggedNode
        {
            double deltaX = 0, deltaY = 0;
            ILocatable locatable = null;

            /// <summary>
            /// Construct a DraggedNode for a given ILocatable object.
            /// </summary>
            /// <param name="locatable">The ILocatable (usually a node) that is 
            /// associated with this DraggedNode object. During an update, the 
            /// position of ILocatable will be updated based on the specified 
            /// mouse position and the internal delta values.</param>
            /// <param name="mouseCursor">The mouse cursor at the point this 
            /// DraggedNode object is constructed. This is used to determine the 
            /// offset of the ILocatable from the mouse cursor.</param>
            /// <param name="region">The region within which the ILocatable can 
            /// be moved. However, the movement of ILocatable will be limited by 
            /// region and that it cannot be moved beyond the region.</param>
            /// 
            public DraggedNode(ILocatable locatable, Point mouseCursor)
            {
                this.locatable = locatable;
                deltaX = mouseCursor.X - locatable.X;
                deltaY = mouseCursor.Y - locatable.Y;
            }

            public void Update(Point mouseCursor)
            {
                // Make sure the nodes do not go beyond the region.
                double x = mouseCursor.X - deltaX;
                double y = mouseCursor.Y - deltaY;
                locatable.X = x;
                locatable.Y = y;
            }
        }

        /// <summary>
        /// The StateMachine class manages states in the WorkspaceViewModel it 
        /// belongs. The class is made nested private class because there are 
        /// things that we don't expose beyond WorkspaceViewModel object, but 
        /// should still be readily accessible by the StateMachine class.
        /// </summary>
        class StateMachine
        {
            #region Private Class Data Members

            internal enum State
            {
                None,
                WindowSelection,
                DragSetup,
                NodeReposition,
                Connection
            }

            private bool ignoreMouseClick = false;
            private State currentState = State.None;
            private Point mouseDownPos = new Point();
            private WorkspaceViewModel owningWorkspace = null;

            #endregion

            #region Public Class Operational Methods

            internal StateMachine(WorkspaceViewModel owningWorkspace)
            {
                this.owningWorkspace = owningWorkspace;
            }

            /// <summary>
            /// The owning WorkspaceView calls this to cancel the current state
            /// </summary>
            internal void CancelActiveState()
            {
                currentState = State.None;
                ignoreMouseClick = true;
            }

            #endregion

            #region User Input Event Handlers

            internal bool HandleLeftButtonDown(object sender, MouseButtonEventArgs e)
            {
                if (false != ignoreMouseClick)
                {
                    ignoreMouseClick = false;
                    return false;
                }

                bool eventHandled = false;
                if (this.currentState == State.Connection)
                {
                    // Clicking on the canvas while connecting simply cancels 
                    // the operation and drop the temporary connector.
                    var command = new DynCmd.MakeConnectionCommand(Guid.Empty, -1,
                        PortType.INPUT, DynCmd.MakeConnectionCommand.Mode.Cancel);

                    var dynamoViewModel = dynSettings.Controller.DynamoViewModel;
                    dynamoViewModel.ExecuteCommand(command);

                    this.currentState = State.None;
                    eventHandled = true; // Mouse event handled.
                }
                else if (this.currentState == State.None)
                {
                    // Record the mouse down position.
                    IInputElement element = sender as IInputElement;
                    mouseDownPos = e.GetPosition(element);

                    // We'll see if there is any node being clicked on. If so, 
                    // then the state machine should initiate a drag operation.
                    if (null != GetSelectableFromPoint(mouseDownPos))
                        InitiateDragSequence();
                    else
                        InitiateWindowSelectionSequence();

                    eventHandled = true; // Mouse event handled.
                }

                dynSettings.ReturnFocusToSearch();
                return eventHandled;
            }

            internal bool HandleMouseRelease(object sender, MouseButtonEventArgs e)
            {
                if (e.ChangedButton != MouseButton.Left)
                    return false; // We only handle left mouse button for now.

                if (this.currentState == State.WindowSelection)
                {
                    SelectionBoxUpdateArgs args = null;
                    args = new SelectionBoxUpdateArgs(Visibility.Collapsed);
                    this.owningWorkspace.RequestSelectionBoxUpdate(this, args);
                    this.currentState = State.None;
                    return true; // Mouse event handled.
                }
                else if (this.currentState == State.NodeReposition)
                {
                    Point mouseCursor = e.GetPosition(sender as IInputElement);
                    var operation = DynCmd.DragSelectionCommand.Operation.EndDrag;
                    var command = new DynCmd.DragSelectionCommand(mouseCursor, operation);
                    var dynamoViewModel = dynSettings.Controller.DynamoViewModel;
                    dynamoViewModel.ExecuteCommand(command);

                    this.currentState = State.None; // Dragging operation ended.
                }
                else if (this.currentState == State.DragSetup)
                    this.currentState = State.None;

                return false; // Mouse event not handled.
            }

            internal bool HandleMouseMove(object sender, MouseEventArgs e)
            {
                IInputElement element = sender as IInputElement;
                Point mouseCursor = e.GetPosition(element);

                if (this.currentState == State.Connection)
                {
                    // If we are currently connecting and there is an active 
                    // connector, redraw it to match the new mouse coordinates.
                    // 
                    owningWorkspace.UpdateActiveConnector(mouseCursor);
                }
                else if (this.currentState == State.WindowSelection)
                {
                    // When the mouse is held down, reposition the drag selection box.
                    double x = Math.Min(mouseDownPos.X, mouseCursor.X);
                    double y = Math.Min(mouseDownPos.Y, mouseCursor.Y);
                    double width = Math.Abs(mouseDownPos.X - mouseCursor.X);
                    double height = Math.Abs(mouseCursor.Y - mouseDownPos.Y);

                    // We perform cross selection (i.e. select a node whenever 
                    // it touches the selection box as opposed to only select 
                    // it when it is entirely within the selection box) when 
                    // mouse moves in the opposite direction (i.e. the current 
                    // mouse position is smaller than the point mouse-down 
                    // happened).
                    // 
                    bool isCrossSelection = mouseCursor.X < mouseDownPos.X;

                    SelectionBoxUpdateArgs args = null;
                    args = new SelectionBoxUpdateArgs(x, y, width, height);
                    args.SetSelectionMode(isCrossSelection);
                    this.owningWorkspace.RequestSelectionBoxUpdate(this, args);

                    var rect = new Rect(x, y, width, height);
<<<<<<< HEAD
                    var command = new DynCmd.SelectInRegionCommand(rect, isCrossSelection);
                    DynamoViewModel dynamoViewModel = dynSettings.Controller.DynamoViewModel;
                    dynamoViewModel.ExecuteCommand(command);
=======
                    owningWorkspace.SelectInRegion(rect, isCrossSelection);
>>>>>>> 959efd88
                }
                else if (this.currentState == State.DragSetup)
                {
                    // There are something in the selection, but none is ILocatable.
                    if (!DynamoSelection.Instance.Selection.Any((x) => (x is ILocatable)))
                    {
                        this.currentState = State.None;
                        return false;
                    }

                    // Record and begin the drag operation for selected nodes.
                    var operation = DynCmd.DragSelectionCommand.Operation.BeginDrag;
                    var command = new DynCmd.DragSelectionCommand(mouseCursor, operation);
                    DynamoViewModel dynamoViewModel = dynSettings.Controller.DynamoViewModel;
                    dynamoViewModel.ExecuteCommand(command);

                    this.currentState = State.NodeReposition;
                    return true;
                }
                else if (this.currentState == State.NodeReposition)
                {
                    // Update the dragged nodes (note: this isn't recorded).
                    owningWorkspace.UpdateDraggedSelection(mouseCursor);
                }

                return false; // Mouse event not handled.
            }

            internal bool HandlePortClicked(PortViewModel portViewModel)
            {
                // We only entertain port clicking when the current state is idle, 
                // or when it is already having a connector being established.
                if (currentState != State.None && (currentState != State.Connection))
                    return false;

                PortModel portModel = portViewModel.PortModel;
                DynamoViewModel dynamoViewModel = dynSettings.Controller.DynamoViewModel;
                WorkspaceViewModel workspaceViewModel = dynamoViewModel.CurrentSpaceViewModel;

                if (this.currentState != State.Connection) // Not in a connection attempt...
                {
                    PortType portType = PortType.INPUT;
                    Guid nodeId = portModel.Owner.GUID;
                    int portIndex = portModel.Owner.GetPortIndex(portModel, out portType);

                    dynamoViewModel.ExecuteCommand(new DynCmd.MakeConnectionCommand(
                        nodeId, portIndex, portType, DynCmd.MakeConnectionCommand.Mode.Begin));

                    if (owningWorkspace.IsConnecting)
                        this.currentState = State.Connection;
                }
                else  // Attempt to complete the connection
                {
                    PortType portType = PortType.INPUT;
                    Guid nodeId = portModel.Owner.GUID;
                    int portIndex = portModel.Owner.GetPortIndex(portModel, out portType);

                    dynamoViewModel.ExecuteCommand(new DynCmd.MakeConnectionCommand(
                        nodeId, portIndex, portType, DynCmd.MakeConnectionCommand.Mode.End));

                    this.currentState = State.None;
                }

                return true;
            }

            #endregion

            #region Private Class Helper Method

            private ISelectable GetSelectableFromPoint(Point point)
            {
                foreach (ISelectable selectable in DynamoSelection.Instance.Selection)
                {
                    var locatable = selectable as ILocatable;
                    if (locatable == null || (!locatable.Rect.Contains(point)))
                        continue;

                    return selectable;
                }

                return null;
            }

            private void InitiateDragSequence()
            {
                // The state machine must be in idle state.
                if (this.currentState != State.None)
                    throw new InvalidOperationException();

                this.currentState = State.DragSetup;
            }

            private void InitiateWindowSelectionSequence()
            {
                // The state machine must be in idle state.
                if (this.currentState != State.None)
                    throw new InvalidOperationException();

                // Clear existing selection set.
                var selectNothing = new DynCmd.SelectModelCommand(Guid.Empty, ModifierKeys.None);
                DynamoViewModel dynamoViewModel = dynSettings.Controller.DynamoViewModel;
                dynamoViewModel.ExecuteCommand(selectNothing);

                // Update the selection box and make it visible 
                // but with an initial dimension of zero.
                SelectionBoxUpdateArgs args = null;
                args = new SelectionBoxUpdateArgs(mouseDownPos.X, mouseDownPos.Y, 0, 0);
                args.SetVisibility(Visibility.Visible);

                this.owningWorkspace.RequestSelectionBoxUpdate(this, args);
                this.currentState = State.WindowSelection;
            }

            #endregion
        }

    }
}<|MERGE_RESOLUTION|>--- conflicted
+++ resolved
@@ -423,13 +423,11 @@
                     this.owningWorkspace.RequestSelectionBoxUpdate(this, args);
 
                     var rect = new Rect(x, y, width, height);
-<<<<<<< HEAD
+
                     var command = new DynCmd.SelectInRegionCommand(rect, isCrossSelection);
                     DynamoViewModel dynamoViewModel = dynSettings.Controller.DynamoViewModel;
                     dynamoViewModel.ExecuteCommand(command);
-=======
-                    owningWorkspace.SelectInRegion(rect, isCrossSelection);
->>>>>>> 959efd88
+
                 }
                 else if (this.currentState == State.DragSetup)
                 {
