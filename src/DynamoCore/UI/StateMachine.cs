--- conflicted
+++ resolved
@@ -386,10 +386,6 @@
 
                 if (this.currentState == State.WindowSelection)
                 {
-<<<<<<< HEAD
-=======
-
->>>>>>> 8ae952da
                     SelectionBoxUpdateArgs args = null;
                     args = new SelectionBoxUpdateArgs(Visibility.Collapsed);
                     this.owningWorkspace.RequestSelectionBoxUpdate(this, args);
