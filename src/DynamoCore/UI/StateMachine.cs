﻿using System;
using System.Collections.Generic;
using System.Diagnostics;
using System.Linq;
using System.Windows;
using System.Windows.Input;
using Dynamo.Models;
using Dynamo.Selection;
using Dynamo.Utilities;
using DynCmd = Dynamo.ViewModels.DynamoViewModel;
using Dynamo.Core;

namespace Dynamo.ViewModels
{
    partial class WorkspaceViewModel
    {
        #region events
        public event EventHandler DragSelectionStarted;
        public event EventHandler DragSelectionEnded;
        #endregion

        #region State Machine Related Methods/Data Members

        private StateMachine stateMachine = null;
        private ConnectorViewModel activeConnector = null;
        private List<DraggedNode> draggedNodes = new List<DraggedNode>();

        internal StateMachine.State CurrentState
        {
            get { return stateMachine.CurrentState; }
        }
<<<<<<< HEAD
=======

        internal ConnectorViewModel ActiveConnector
        {
            get { return activeConnector; }
        }
>>>>>>> 892c318d

        internal bool HandleLeftButtonDown(object sender, MouseButtonEventArgs e)
        {
            return stateMachine.HandleLeftButtonDown(sender, e);
        }

        internal bool HandleMouseRelease(object sender, MouseButtonEventArgs e)
        {
            return stateMachine.HandleMouseRelease(sender, e);
        }

        internal bool HandleMouseMove(object sender, MouseEventArgs e)
        {
            return stateMachine.HandleMouseMove(sender, e);
        }

        internal bool HandleMouseMove(object sender, Point mouseCursor)
        {
            return stateMachine.HandleMouseMove(sender, mouseCursor);
        }

        internal bool HandlePortClicked(PortViewModel portViewModel)
        {
            return stateMachine.HandlePortClicked(portViewModel);
        }

        internal void RequestTogglePanMode()
        {
            stateMachine.RequestTogglePanMode();
        }

        internal void CancelActiveState()
        {
            stateMachine.CancelActiveState();

            OnDragSelectionEnded(this, EventArgs.Empty);
        }

        internal void BeginDragSelection(Point mouseCursor)
        {
            // This represents the first mouse-move event after the mouse-down
            // event. Note that a mouse-down event can either be followed by a
            // mouse-move event or simply a mouse-up event. That means having 
            // a click does not imply there will be a drag operation. That is 
            // the reason the first mouse-move event is used to signal the 
            // actual drag operation (as oppose to just click-and-release).
            // Here each node in the selection is being recorded for undo right
            // before they get updated by the drag operation.
            // 
            RecordSelectionForUndo();
            foreach (ISelectable selectable in DynamoSelection.Instance.Selection)
            {
                ILocatable locatable = selectable as ILocatable;
                if (null != locatable)
                    draggedNodes.Add(new DraggedNode(locatable, mouseCursor));
            }

            if (draggedNodes.Count <= 0) // There is nothing to drag.
            {
                string message = "Shouldn't get here if nothing is dragged";
                throw new InvalidOperationException(message);
            }
        }

        internal void UpdateDraggedSelection(Point mouseCursor)
        {
            if (draggedNodes.Count <= 0)
            {
                throw new InvalidOperationException(
                    "UpdateDraggedSelection cannot be called now");
            }

            foreach (DraggedNode draggedNode in draggedNodes)
                draggedNode.Update(mouseCursor);
        }

        internal void EndDragSelection(Point mouseCursor)
        {
            UpdateDraggedSelection(mouseCursor); // Final position update.
            draggedNodes.Clear(); // We are no longer dragging anything.
        }

        internal void BeginConnection(Guid nodeId, int portIndex, PortType portType)
        {
            int index = portIndex;
            bool isInPort = portType == PortType.INPUT;

            NodeModel node = _model.GetModelInternal(nodeId) as NodeModel;
            PortModel portModel = isInPort ? node.InPorts[index] : node.OutPorts[index];

            // Test if port already has a connection, if so grab it and begin connecting 
            // to somewhere else (we don't allow the grabbing of the start connector).
            if (portModel.Connectors.Count > 0 && portModel.Connectors[0].Start != portModel)
            {
                // Define the new active connector
                var c = new ConnectorViewModel(portModel.Connectors[0].Start);
                this.SetActiveConnector(c);

                // Disconnect the connector model from its start and end ports
                // and remove it from the connectors collection. This will also
                // remove the view model.
                ConnectorModel connector = portModel.Connectors[0];
                if (_model.Connectors.Contains(connector))
                {
                    List<ModelBase> models = new List<ModelBase>();
                    models.Add(connector);
                    _model.RecordAndDeleteModels(models);
                    connector.NotifyConnectedPortsOfDeletion();
                }
            }
            else
            {
                try
                {
                    // Create a connector view model to begin drawing
                    var connector = new ConnectorViewModel(portModel);
                    this.SetActiveConnector(connector);
                }
                catch (Exception ex)
                {
                    System.Diagnostics.Debug.WriteLine(ex.Message);
                }
            }
        }

        internal void EndConnection(Guid nodeId, int portIndex, PortType portType)
        {
            int index = portIndex;
            bool isInPort = portType == PortType.INPUT;

            NodeModel node = _model.GetModelInternal(nodeId) as NodeModel;
            PortModel portModel = isInPort ? node.InPorts[index] : node.OutPorts[index];
            ConnectorModel connectorToRemove = null;

            // Remove connector if one already exists
            if (portModel.Connectors.Count > 0 && portModel.PortType == PortType.INPUT)
            {
                connectorToRemove = portModel.Connectors[0];
                _model.Connectors.Remove(connectorToRemove);
                portModel.Disconnect(connectorToRemove);
                var startPort = connectorToRemove.Start;
                startPort.Disconnect(connectorToRemove);
            }

            // Create the new connector model
            var start = this.activeConnector.ActiveStartPort;
            var end = portModel;

            // We could either connect from an input port to an output port, or 
            // another way around (in which case we swap first and second ports).
            PortModel firstPort = start, second = end;
            if (portModel.PortType != PortType.INPUT)
            {
                firstPort = end;
                second = start;
            }

            ConnectorModel newConnectorModel = ConnectorModel.Make(firstPort.Owner,
                second.Owner, firstPort.Index, second.Index, PortType.INPUT);

            if (newConnectorModel != null) // Add to the current workspace
                _model.Connectors.Add(newConnectorModel);

            // Record the creation of connector in the undo recorder.
            var models = new Dictionary<ModelBase, UndoRedoRecorder.UserAction>();
            if (connectorToRemove != null)
                models.Add(connectorToRemove, UndoRedoRecorder.UserAction.Deletion);
            models.Add(newConnectorModel, UndoRedoRecorder.UserAction.Creation);
            _model.RecordModelsForUndo(models);
            this.SetActiveConnector(null);
        }

        internal bool CheckActiveConnectorCompatibility(PortViewModel portVM)
        {
            // Check if required ports exist
            if ( this.activeConnector == null || portVM == null )
                return false;

            PortModel srcPortM = this.activeConnector.ActiveStartPort;
            PortModel desPortM = portVM.PortModel;

            bool isCompatible = false;

            // No self connection
            // No start to start or end or end connection
            if (srcPortM.Owner != desPortM.Owner && srcPortM.PortType != desPortM.PortType)
            {
                // Change cursor to show compatible port connection
                CurrentCursor = CursorLibrary.GetCursor(CursorSet.ArcAdding);
                return true;
            }
            else
            {
                // Change cursor to show not compatible
                CurrentCursor = CursorLibrary.GetCursor(CursorSet.ArcSelect);
                return false;
            }
        }

        internal void CancelConnection()
        {
            this.SetActiveConnector(null);
        }

        internal void UpdateActiveConnector(Point mouseCursor)
        {
            if (null != this.activeConnector)
                this.activeConnector.Redraw(mouseCursor);

        }

        private void SetActiveConnector(ConnectorViewModel connector)
        {
            if (null != connector)
            {
                System.Diagnostics.Debug.Assert(null == activeConnector);
                this.WorkspaceElements.Add(connector);
                this.activeConnector = connector;
            }
            else
            {
                System.Diagnostics.Debug.Assert(null != activeConnector);
                this.WorkspaceElements.Remove(activeConnector);
                this.activeConnector = null;
            }

            this.RaisePropertyChanged("ActiveConnector");
        }

        private void RecordSelectionForUndo()
        {
            // This is where we attempt to store all the models in undo recorder 
            // before they are modified (i.e. being dragged around the canvas).
            // Note that we only do this once when the first mouse-move occurs 
            // after a mouse-down, because mouse-down can potentially be used 
            // just to select a node (as opposed to moving the selected nodes), in 
            // which case we don't want any of the nodes to be recorded for undo.
            // 
            List<ModelBase> models = DynamoSelection.Instance.Selection.
                Where((x) => (x is ModelBase)).Cast<ModelBase>().ToList<ModelBase>();

            this._model.RecordModelsForModification(models);
            DynamoController controller = Dynamo.Utilities.dynSettings.Controller;
            controller.DynamoViewModel.UndoCommand.RaiseCanExecuteChanged();
            controller.DynamoViewModel.RedoCommand.RaiseCanExecuteChanged();
        }

        private void OnDragSelectionStarted(object sender, EventArgs e)
        {
            Debug.WriteLine("Drag started : Visualization paused.");
            if (DragSelectionStarted != null)
                DragSelectionStarted(sender, e);
        }

        private void OnDragSelectionEnded(object sender, EventArgs e)
        {
            Debug.WriteLine("Drag ended : Visualization unpaused.");
            if (DragSelectionEnded != null)
                DragSelectionEnded(sender, e);
        }

        #endregion

        /// <summary>
        /// Each instance of this class represents a node that is being dragged.
        /// It keeps the offset of a node from the mouse cursor when a click 
        /// event occurs, and it updates the node position based on the internal
        /// offset values, and the updated mouse cursor position.
        /// </summary>
        public class DraggedNode
        {
            double deltaX = 0, deltaY = 0;
            ILocatable locatable = null;

            /// <summary>
            /// Construct a DraggedNode for a given ILocatable object.
            /// </summary>
            /// <param name="locatable">The ILocatable (usually a node) that is 
            /// associated with this DraggedNode object. During an update, the 
            /// position of ILocatable will be updated based on the specified 
            /// mouse position and the internal delta values.</param>
            /// <param name="mouseCursor">The mouse cursor at the point this 
            /// DraggedNode object is constructed. This is used to determine the 
            /// offset of the ILocatable from the mouse cursor.</param>
            /// <param name="region">The region within which the ILocatable can 
            /// be moved. However, the movement of ILocatable will be limited by 
            /// region and that it cannot be moved beyond the region.</param>
            /// 
            public DraggedNode(ILocatable locatable, Point mouseCursor)
            {
                this.locatable = locatable;
                deltaX = mouseCursor.X - locatable.X;
                deltaY = mouseCursor.Y - locatable.Y;
            }

            public void Update(Point mouseCursor)
            {
                // Make sure the nodes do not go beyond the region.
                double x = mouseCursor.X - deltaX;
                double y = mouseCursor.Y - deltaY;
                locatable.X = x;
                locatable.Y = y;
                locatable.ReportPosition();
            }
        }

        /// <summary>
        /// The StateMachine class manages states in the WorkspaceViewModel it 
        /// belongs. The class is made nested private class because there are 
        /// things that we don't expose beyond WorkspaceViewModel object, but 
        /// should still be readily accessible by the StateMachine class.
        /// </summary>
        internal class StateMachine
        {
            #region Private Class Data Members

            /// <summary>
            /// PanMode: Left mouse button will be use for panning instead
            ///     - Mouse cursor changed, disable all node interaction
            /// </summary>

            internal enum State
            {
                None,
                WindowSelection,
                DragSetup,
                NodeReposition,
                Connection,
                PanMode
            }

            private bool ignoreMouseClick = false;
            private State currentState = State.None;
            internal State CurrentState
            {
                get { return this.currentState; }
                private set
                {
                    this.currentState = value;

                    // Update Changes
                    dynSettings.Controller.DynamoViewModel.CurrentSpaceViewModel.TogglePanCommand.RaiseCanExecuteChanged();
                }
            }

            private Point mouseDownPos = new Point();
            private WorkspaceViewModel owningWorkspace = null;

            #endregion

            #region Public Class Operational Methods

            internal StateMachine(WorkspaceViewModel owningWorkspace)
            {
                this.owningWorkspace = owningWorkspace;
            }

            /// <summary>
            /// The owning WorkspaceView calls this to cancel the current state
            /// </summary>
            internal void CancelActiveState()
            {
                if (currentState == State.Connection)
                {
                    var command = new DynCmd.MakeConnectionCommand(Guid.Empty, -1,
                        PortType.INPUT, DynCmd.MakeConnectionCommand.Mode.Cancel);

                    var dynamoViewModel = dynSettings.Controller.DynamoViewModel;
                    dynamoViewModel.ExecuteCommand(command);
                }
<<<<<<< HEAD
                currentState = State.None;
=======
                SetCurrentState(State.None);
>>>>>>> 892c318d
                ignoreMouseClick = true;
            }

            /// <summary>
<<<<<<< HEAD
            /// The owning 
=======
            /// The owning WorkspaceViewModel calls this method in an attempt to
            /// place the StateMachine into view panning mode. Note that as a 
            /// result of calling this method, the StateMachine may be kicked
            /// out of its existing state.
>>>>>>> 892c318d
            /// </summary>
            internal void RequestTogglePanMode()
            {
                // In pan mode, left mouse click shall not be handled
                if (currentState == State.PanMode)
<<<<<<< HEAD
                {
                    // TODO(Robin) : Unrequest mouse drag
                    currentState = State.None;
                }
                else // no matter in which state, can go PanMode directly
                {
                    // TODO(Robin) : Request mouse changes
                    currentState = State.PanMode;
                }
=======
                    SetCurrentState(State.None);

                else // no matter in which state, goes to PanMode directly
                    SetCurrentState(State.PanMode);
            }

            private void SetCurrentState(State newState)
            {
                if (newState == this.currentState)
                    return; // No state changes

                // Exiting from current state
                if (State.None != this.currentState)
                {
                    switch (this.currentState)
                    {
                        case State.WindowSelection:
                            CancelWindowSelection();
                            break;
                        case State.Connection:
                            CancelConnection();
                            break;
                    }
                }

                // Entering into state
                switch (newState)
                {
                    case State.WindowSelection:
                        // Change cursor for window selection
                        owningWorkspace.CurrentCursor = CursorLibrary.GetCursor(CursorSet.RectangularSelection);
                        owningWorkspace.IsCursorForced = true;
                        break;
                    case State.Connection:
                        // Change cursor for connection
                        owningWorkspace.CurrentCursor = CursorLibrary.GetCursor(CursorSet.ArcAdding);
                        owningWorkspace.IsCursorForced = true;
                        break;
                    case State.PanMode:
                        // change cursor for pan mode
                        owningWorkspace.CurrentCursor = CursorLibrary.GetCursor(CursorSet.HandPan);
                        owningWorkspace.IsCursorForced = true;
                        break;
                    case State.None:
                        // Change cursor to follow default mouse set at the parent
                        owningWorkspace.CurrentCursor = null;
                        owningWorkspace.IsCursorForced = false;
                        break;
                }

                this.currentState = newState; // update state
>>>>>>> 892c318d
            }

            #endregion

            #region User Input Event Handlers

            internal bool HandleLeftButtonDown(object sender, MouseButtonEventArgs e)
            {
                if (false != ignoreMouseClick)
                {
                    ignoreMouseClick = false;
                    return false;
                }

                bool eventHandled = false;
                if (this.currentState == State.Connection)
                {
                    // Clicking on the canvas while connecting simply cancels 
                    // the operation and drop the temporary connector.
                    SetCurrentState(State.None);

                    eventHandled = true; // Mouse event handled.
                }
                else if (this.currentState == State.None)
                {
                    // Record the mouse down position.
                    IInputElement element = sender as IInputElement;
                    mouseDownPos = e.GetPosition(element);

                    // We'll see if there is any node being clicked on. If so, 
                    // then the state machine should initiate a drag operation.
                    if (null != GetSelectableFromPoint(mouseDownPos))
                        InitiateDragSequence();
                    else
                        InitiateWindowSelectionSequence();

                    eventHandled = true; // Mouse event handled.
                }
                else if (this.currentState == State.PanMode)
                {
<<<<<<< HEAD
                    // TODO(Robin) : Request for drag active mouse pointer
=======
                    owningWorkspace.CurrentCursor = CursorLibrary.GetCursor(CursorSet.HandPanActive);
>>>>>>> 892c318d
                }

                dynSettings.ReturnFocusToSearch();
                return eventHandled;
            }

            internal bool HandleMouseRelease(object sender, MouseButtonEventArgs e)
            {
                if (e.ChangedButton != MouseButton.Left)
                    return false; // We only handle left mouse button for now.

                if (this.currentState == State.WindowSelection)
                {
<<<<<<< HEAD
                    SelectionBoxUpdateArgs args = null;
                    args = new SelectionBoxUpdateArgs(Visibility.Collapsed);
                    this.owningWorkspace.RequestSelectionBoxUpdate(this, args);
                    this.currentState = State.None;

                    this.owningWorkspace.OnRequestChangeCursorUsual(this, e);

                    this.owningWorkspace.OnDragSelectionEnded(this, EventArgs.Empty);

=======
                    CancelWindowSelection();
                    SetCurrentState(State.None);
>>>>>>> 892c318d
                    return true; // Mouse event handled.
                }
                else if (this.currentState == State.NodeReposition)
                {
                    Point mouseCursor = e.GetPosition(sender as IInputElement);
                    var operation = DynCmd.DragSelectionCommand.Operation.EndDrag;
                    var command = new DynCmd.DragSelectionCommand(mouseCursor, operation);
                    var dynamoViewModel = dynSettings.Controller.DynamoViewModel;
                    dynamoViewModel.ExecuteCommand(command);

<<<<<<< HEAD
                    this.owningWorkspace.OnRequestChangeCursorUsual(this, e);
                    this.currentState = State.None; // Dragging operation ended.
                }
                else if (this.currentState == State.DragSetup)
                    this.currentState = State.None;
                else if (this.currentState == State.PanMode)
                {
                    // TODO(Robin) : Unrequest mouse cursor changes for drag active
=======
                    SetCurrentState(State.None); // Dragging operation ended.
                }
                else if (this.currentState == State.DragSetup)
                    SetCurrentState(State.None);
                else if (this.currentState == State.PanMode)
                {
                    // Change cursor back to Pan
                    owningWorkspace.CurrentCursor = CursorLibrary.GetCursor(CursorSet.HandPan);
>>>>>>> 892c318d
                }

                return false; // Mouse event not handled.
            }

            internal bool HandleMouseMove(object sender, Point mouseCursor)
            {
                if (this.currentState == State.Connection)
                {
                    // If we are currently connecting and there is an active 
                    // connector, redraw it to match the new mouse coordinates.

                    owningWorkspace.UpdateActiveConnector(mouseCursor);

                }
                else if (this.currentState == State.WindowSelection)
                {
                    // When the mouse is held down, reposition the drag selection box.
                    double x = Math.Min(mouseDownPos.X, mouseCursor.X);
                    double y = Math.Min(mouseDownPos.Y, mouseCursor.Y);
                    double width = Math.Abs(mouseDownPos.X - mouseCursor.X);
                    double height = Math.Abs(mouseCursor.Y - mouseDownPos.Y);

                    // We perform cross selection (i.e. select a node whenever 
                    // it touches the selection box as opposed to only select 
                    // it when it is entirely within the selection box) when 
                    // mouse moves in the opposite direction (i.e. the current 
                    // mouse position is smaller than the point mouse-down 
                    // happened).
                    // 
                    bool isCrossSelection = mouseCursor.X < mouseDownPos.X;

                    SelectionBoxUpdateArgs args = null;
                    args = new SelectionBoxUpdateArgs(x, y, width, height);
                    args.SetSelectionMode(isCrossSelection);
                    this.owningWorkspace.RequestSelectionBoxUpdate(this, args);

                    var rect = new Rect(x, y, width, height);

                    var command = new DynCmd.SelectInRegionCommand(rect, isCrossSelection);
                    DynamoViewModel dynamoViewModel = dynSettings.Controller.DynamoViewModel;
                    dynamoViewModel.ExecuteCommand(command);

                }
                else if (this.currentState == State.DragSetup)
                {
                    // There are something in the selection, but none is ILocatable.
                    if (!DynamoSelection.Instance.Selection.Any((x) => (x is ILocatable)))
                    {
                        SetCurrentState(State.None);
                        return false;
                    }

                    // Record and begin the drag operation for selected nodes.
                    var operation = DynCmd.DragSelectionCommand.Operation.BeginDrag;
                    var command = new DynCmd.DragSelectionCommand(mouseCursor, operation);
                    DynamoViewModel dynamoViewModel = dynSettings.Controller.DynamoViewModel;
                    dynamoViewModel.ExecuteCommand(command);

                    SetCurrentState(State.NodeReposition);
                    return true;
                }
                else if (this.currentState == State.NodeReposition)
                {
                    // Update the dragged nodes (note: this isn't recorded).
                    owningWorkspace.UpdateDraggedSelection(mouseCursor);
                }

                return false; // Mouse event not handled.
            }

            internal bool HandleMouseMove(object sender, MouseEventArgs e)
            {
                IInputElement element = sender as IInputElement;
                Point mouseCursor = e.GetPosition(element);
                return HandleMouseMove(sender, mouseCursor);
            }

            internal bool HandlePortClicked(PortViewModel portViewModel)
            {
                // We only entertain port clicking when the current state is idle, 
                // or when it is already having a connector being established.
                if (currentState != State.None && (currentState != State.Connection))
                    return false;

                PortModel portModel = portViewModel.PortModel;
                DynamoViewModel dynamoViewModel = dynSettings.Controller.DynamoViewModel;
                WorkspaceViewModel workspaceViewModel = dynamoViewModel.CurrentSpaceViewModel;

                if (this.currentState != State.Connection) // Not in a connection attempt...
                {
                    PortType portType = PortType.INPUT;
                    Guid nodeId = portModel.Owner.GUID;
                    int portIndex = portModel.Owner.GetPortIndex(portModel, out portType);

                    dynamoViewModel.ExecuteCommand(new DynCmd.MakeConnectionCommand(
                        nodeId, portIndex, portType, DynCmd.MakeConnectionCommand.Mode.Begin));

                    if (null != owningWorkspace.activeConnector)
<<<<<<< HEAD
=======
                    {
>>>>>>> 892c318d
                        this.currentState = State.Connection;
                        owningWorkspace.CurrentCursor = CursorLibrary.GetCursor(CursorSet.ArcSelect);
                        owningWorkspace.IsCursorForced = false;
                    }
                }
                else  // Attempt to complete the connection
                {
                    // Check if connection is valid
                    if (owningWorkspace.CheckActiveConnectorCompatibility(portViewModel))
                    {
                        PortType portType = PortType.INPUT;
                        Guid nodeId = portModel.Owner.GUID;
                        int portIndex = portModel.Owner.GetPortIndex(portModel, out portType);

                        dynamoViewModel.ExecuteCommand(new DynCmd.MakeConnectionCommand(
                            nodeId, portIndex, portType, DynCmd.MakeConnectionCommand.Mode.End));

                        owningWorkspace.CurrentCursor = null;
                        owningWorkspace.IsCursorForced = false;
                        this.currentState = State.None;
                    }
                }

                return true;
            }
            #endregion

            #region Cancel State Methods
            private void CancelConnection()
            {
                var command = new DynCmd.MakeConnectionCommand(Guid.Empty, -1,
                        PortType.INPUT, DynCmd.MakeConnectionCommand.Mode.Cancel);

                var dynamoViewModel = dynSettings.Controller.DynamoViewModel;
                dynamoViewModel.ExecuteCommand(command);
            }

            private void CancelWindowSelection()
            {
                SelectionBoxUpdateArgs args = null;
                args = new SelectionBoxUpdateArgs(Visibility.Collapsed);
                this.owningWorkspace.RequestSelectionBoxUpdate(this, args);
            }
            #endregion

            #region Private Class Helper Method

            private ISelectable GetSelectableFromPoint(Point point)
            {
                foreach (ISelectable selectable in DynamoSelection.Instance.Selection)
                {
                    var locatable = selectable as ILocatable;
                    if (locatable == null || (!locatable.Rect.Contains(point)))
                        continue;

                    return selectable;
                }

                return null;
            }

            private void InitiateDragSequence()
            {
                // The state machine must be in idle state.
                if (this.currentState != State.None)
                    throw new InvalidOperationException();

<<<<<<< HEAD
                this.currentState = State.DragSetup;
                this.owningWorkspace.OnRequestChangeCursorUsual(this, new EventArgs());
=======
                SetCurrentState(State.DragSetup);
>>>>>>> 892c318d
            }

            private void InitiateWindowSelectionSequence()
            {
                // The state machine must be in idle state.
                if (this.currentState != State.None)
                    throw new InvalidOperationException();

                // Clear existing selection set.
                var selectNothing = new DynCmd.SelectModelCommand(Guid.Empty, ModifierKeys.None);
                DynamoViewModel dynamoViewModel = dynSettings.Controller.DynamoViewModel;
                dynamoViewModel.ExecuteCommand(selectNothing);

                // Update the selection box and make it visible 
                // but with an initial dimension of zero.
                SelectionBoxUpdateArgs args = null;
                args = new SelectionBoxUpdateArgs(mouseDownPos.X, mouseDownPos.Y, 0, 0);
                args.SetVisibility(Visibility.Visible);

                this.owningWorkspace.RequestSelectionBoxUpdate(this, args);

                SetCurrentState(State.WindowSelection);
            }

            #endregion
        }

    }
}<|MERGE_RESOLUTION|>--- conflicted
+++ resolved
@@ -29,14 +29,11 @@
         {
             get { return stateMachine.CurrentState; }
         }
-<<<<<<< HEAD
-=======
 
         internal ConnectorViewModel ActiveConnector
         {
             get { return activeConnector; }
         }
->>>>>>> 892c318d
 
         internal bool HandleLeftButtonDown(object sender, MouseButtonEventArgs e)
         {
@@ -373,13 +370,6 @@
             internal State CurrentState
             {
                 get { return this.currentState; }
-                private set
-                {
-                    this.currentState = value;
-
-                    // Update Changes
-                    dynSettings.Controller.DynamoViewModel.CurrentSpaceViewModel.TogglePanCommand.RaiseCanExecuteChanged();
-                }
             }
 
             private Point mouseDownPos = new Point();
@@ -407,39 +397,20 @@
                     var dynamoViewModel = dynSettings.Controller.DynamoViewModel;
                     dynamoViewModel.ExecuteCommand(command);
                 }
-<<<<<<< HEAD
-                currentState = State.None;
-=======
                 SetCurrentState(State.None);
->>>>>>> 892c318d
                 ignoreMouseClick = true;
             }
 
             /// <summary>
-<<<<<<< HEAD
-            /// The owning 
-=======
             /// The owning WorkspaceViewModel calls this method in an attempt to
             /// place the StateMachine into view panning mode. Note that as a 
             /// result of calling this method, the StateMachine may be kicked
             /// out of its existing state.
->>>>>>> 892c318d
             /// </summary>
             internal void RequestTogglePanMode()
             {
                 // In pan mode, left mouse click shall not be handled
                 if (currentState == State.PanMode)
-<<<<<<< HEAD
-                {
-                    // TODO(Robin) : Unrequest mouse drag
-                    currentState = State.None;
-                }
-                else // no matter in which state, can go PanMode directly
-                {
-                    // TODO(Robin) : Request mouse changes
-                    currentState = State.PanMode;
-                }
-=======
                     SetCurrentState(State.None);
 
                 else // no matter in which state, goes to PanMode directly
@@ -491,7 +462,6 @@
                 }
 
                 this.currentState = newState; // update state
->>>>>>> 892c318d
             }
 
             #endregion
@@ -532,11 +502,7 @@
                 }
                 else if (this.currentState == State.PanMode)
                 {
-<<<<<<< HEAD
-                    // TODO(Robin) : Request for drag active mouse pointer
-=======
                     owningWorkspace.CurrentCursor = CursorLibrary.GetCursor(CursorSet.HandPanActive);
->>>>>>> 892c318d
                 }
 
                 dynSettings.ReturnFocusToSearch();
@@ -550,20 +516,8 @@
 
                 if (this.currentState == State.WindowSelection)
                 {
-<<<<<<< HEAD
-                    SelectionBoxUpdateArgs args = null;
-                    args = new SelectionBoxUpdateArgs(Visibility.Collapsed);
-                    this.owningWorkspace.RequestSelectionBoxUpdate(this, args);
-                    this.currentState = State.None;
-
-                    this.owningWorkspace.OnRequestChangeCursorUsual(this, e);
-
-                    this.owningWorkspace.OnDragSelectionEnded(this, EventArgs.Empty);
-
-=======
                     CancelWindowSelection();
                     SetCurrentState(State.None);
->>>>>>> 892c318d
                     return true; // Mouse event handled.
                 }
                 else if (this.currentState == State.NodeReposition)
@@ -574,16 +528,6 @@
                     var dynamoViewModel = dynSettings.Controller.DynamoViewModel;
                     dynamoViewModel.ExecuteCommand(command);
 
-<<<<<<< HEAD
-                    this.owningWorkspace.OnRequestChangeCursorUsual(this, e);
-                    this.currentState = State.None; // Dragging operation ended.
-                }
-                else if (this.currentState == State.DragSetup)
-                    this.currentState = State.None;
-                else if (this.currentState == State.PanMode)
-                {
-                    // TODO(Robin) : Unrequest mouse cursor changes for drag active
-=======
                     SetCurrentState(State.None); // Dragging operation ended.
                 }
                 else if (this.currentState == State.DragSetup)
@@ -592,7 +536,6 @@
                 {
                     // Change cursor back to Pan
                     owningWorkspace.CurrentCursor = CursorLibrary.GetCursor(CursorSet.HandPan);
->>>>>>> 892c318d
                 }
 
                 return false; // Mouse event not handled.
@@ -692,10 +635,7 @@
                         nodeId, portIndex, portType, DynCmd.MakeConnectionCommand.Mode.Begin));
 
                     if (null != owningWorkspace.activeConnector)
-<<<<<<< HEAD
-=======
                     {
->>>>>>> 892c318d
                         this.currentState = State.Connection;
                         owningWorkspace.CurrentCursor = CursorLibrary.GetCursor(CursorSet.ArcSelect);
                         owningWorkspace.IsCursorForced = false;
@@ -763,12 +703,7 @@
                 if (this.currentState != State.None)
                     throw new InvalidOperationException();
 
-<<<<<<< HEAD
-                this.currentState = State.DragSetup;
-                this.owningWorkspace.OnRequestChangeCursorUsual(this, new EventArgs());
-=======
                 SetCurrentState(State.DragSetup);
->>>>>>> 892c318d
             }
 
             private void InitiateWindowSelectionSequence()
