﻿using System;
using System.Collections.Generic;
using System.IO;
using System.Linq;
using System.Text;
using System.Windows;
using System.Windows.Input;
using System.Xml;
using Dynamo.Utilities;
using Newtonsoft.Json;
using System.Runtime.Serialization;
using Newtonsoft.Json.Serialization;

namespace Dynamo.Models
{
    public partial class DynamoModel
    {
        /// <summary>
        /// This is the base class of all recordable commands. It provides the 
        /// contract between a UI event handler (e.g. delegate command method or 
        /// a button event handler) and the actual command handler in the 
        /// DynamoViewModel. It is mandatory for each RecordableCommand-derived 
        /// class to be serializable to/deserializable from an XmlElement.
        /// </summary>
        [DataContract]
        public abstract class RecordableCommand
        {
            #region Class Data Members

            // See property for more details.
            protected bool redundant = false;

            /// <summary>
            /// Settings that is used for serializing commands
            /// </summary>
            protected static JsonSerializerSettings jsonSettings;

            /// <summary>
            /// Initialize commands serializing settings
            /// </summary>
            static RecordableCommand()
            {
                jsonSettings = new JsonSerializerSettings()
                {
                    TypeNameHandling = TypeNameHandling.Objects,
                    ContractResolver = new CamelCasePropertyNamesContractResolver()
                };
            }

            #endregion

            #region Public Class Operational Methods

            /// <summary>
            /// Constructs an instance of RecordableCommand derived class. This 
            /// constructor is made protected to indicate that the class instance 
            /// can only be instantiated through a derived class.
            /// </summary>
            protected RecordableCommand()
                : this(string.Empty) { }

            /// <summary>
            /// Constructs an instance of RecordableCommand derived class, 
            /// assigning a new tag to it.
            /// </summary>
            /// <param name="tag">A string tag to be assigned to the command.
            /// This parameter can be any string, even an empty one. However, 
            /// it should not be null. A null "tag" parameter causes the 
            /// ArgumentNullException to be thrown.</param>
            protected RecordableCommand(string tag)
            {
                if (tag == null)
                    throw new ArgumentNullException("tag");

                Tag = tag;
                IsInPlaybackMode = false;
            }

            /// <summary>
            /// Call this method to execute a RecordableCommand. A RecordableCommand 
            /// must be executed in the context of an existing DynamoViewModel.
            /// </summary>
            /// <param name="dynamoModel">The DynamoModel object this 
            /// RecordableCommand is targeting.</param>
            /// 
            internal void Execute(DynamoModel dynamoModel)
            {
                ExecuteCore(dynamoModel);
            }

            /// <summary>
            /// This method serializes the RecordableCommand object in the form of 
            /// XmlElement for storage. The resulting XmlElement contains all the 
            /// arguments that are required by this command.
            /// </summary>
            /// <param name="document">The XmlDocument from which an XmlElement can
            /// be created.</param>
            /// <returns>The XmlElement representation of this RecordableCommand 
            /// object. It will be used in RecordableCommand.Deserialize method to 
            /// completely reconstruct the RecordableCommand it represents.</returns>
            /// 
            internal XmlElement Serialize(XmlDocument document)
            {
                string commandName = GetType().Name;
                XmlElement element = document.CreateElement(commandName);
                SerializeCore(element);
                return element;
            }

            /// <summary>
            /// This method serializes the RecordableCommand object in the json form. 
            /// The resulting string contains command type name and all the 
            /// arguments that are required by this command.
            /// </summary>
            /// <returns>The string can be used for reconstructing RecordableCommand 
            /// using Deserialize method</returns>
            internal string Serialize()
            {
                return JsonConvert.SerializeObject(this, jsonSettings);
            }

            /// <summary>
            /// Call this static method to reconstruct a RecordableCommand-derived 
            /// object given an XmlElement that was previously saved with Serialize 
            /// method. This method simply redirects the XmlElement to respective 
            /// RecordableCommand-derived classes based on its type.
            /// </summary>
            /// <param name="element">The XmlElement from which the RecordableCommand
            /// can be reconstructed.</param>
            /// <returns>Returns the reconstructed RecordableCommand object. If a 
            /// RecordableCommand cannot be reconstructed, this method throws a 
            /// relevant exception.</returns>
            internal static RecordableCommand Deserialize(XmlElement element)
            {
                if (string.IsNullOrEmpty(element.Name))
                    throw new ArgumentException("XmlElement without name");

                RecordableCommand command = null;

                switch (element.Name)
                {
                    case "OpenFileCommand":
                        command = OpenFileCommand.DeserializeCore(element);
                        break;
                    case "PausePlaybackCommand":
                        command = PausePlaybackCommand.DeserializeCore(element);
                        break;
                    case "RunCancelCommand":
                        command = RunCancelCommand.DeserializeCore(element);
                        break;
                    case "CreateNodeCommand":
                        command = CreateNodeCommand.DeserializeCore(element);
                        break;
                    case "SelectModelCommand":
                        command = SelectModelCommand.DeserializeCore(element);
                        break;
                    case "CreateNoteCommand":
                        command = CreateNoteCommand.DeserializeCore(element);
                        break;
                    case "SelectInRegionCommand":
                        command = SelectInRegionCommand.DeserializeCore(element);
                        break;
                    case "DragSelectionCommand":
                        command = DragSelectionCommand.DeserializeCore(element);
                        break;
                    case "MakeConnectionCommand":
                        command = MakeConnectionCommand.DeserializeCore(element);
                        break;
                    case "DeleteModelCommand":
                        command = DeleteModelCommand.DeserializeCore(element);
                        break;
                    case "UndoRedoCommand":
                        command = UndoRedoCommand.DeserializeCore(element);
                        break;
                    case "ModelEventCommand":
                        command = ModelEventCommand.DeserializeCore(element);
                        break;
                    case "UpdateModelValueCommand":
                        command = UpdateModelValueCommand.DeserializeCore(element);
                        break;
                    case "ConvertNodesToCodeCommand":
                        command = ConvertNodesToCodeCommand.DeserializeCore(element);
                        break;
                    case "CreateCustomNodeCommand":
                        command = CreateCustomNodeCommand.DeserializeCore(element);
                        break;
                    case "SwitchTabCommand":
                        command = SwitchTabCommand.DeserializeCore(element);
                        break;
                }

                if (null != command)
                {
                    command.IsInPlaybackMode = true;
                    command.Tag = element.GetAttribute("Tag");
                    return command;
                }

                string message = string.Format("Unknown command: {0}", element.Name);
                throw new ArgumentException(message);
            }

            /// <summary>
            /// Call this static method to reconstruct a RecordableCommand from json 
            /// string that contains command name - name of corresponding class inherited 
            /// from RecordableCommand, - and all the arguments that are required by this 
            /// command.
            /// </summary>
            /// <param name="jsonString">Json string that contains command name and all 
            /// its arguments.</param>
            /// <returns>Reconstructed RecordableCommand</returns>
            internal static RecordableCommand Deserialize(string jsonString)
            {
                RecordableCommand command = null;
                try
                {
                    command = JsonConvert.DeserializeObject(jsonString, jsonSettings) as RecordableCommand;
                    command.IsInPlaybackMode = true;
                    return command;
                }
                catch
                {
                    throw new ApplicationException("Invalid jsonString for creating RecordableCommand");
                }
            }
            #endregion

            #region Public Command Properties

            /// <summary>
            /// Some commands are fired at high frequency (e.g. dragging and window 
            /// selection related commands), and can be simulated during playback by
            /// issuing the final occurrence of the command. For example, window 
            /// selection command is fired for each mouse-move event, but the end 
            /// result will be same if only the final selection command is recorded.
            /// If this property is set to 'true', then only the last occurrence will
            /// be recorded for playback.
            /// </summary>
            internal bool Redundant { get { return redundant; } }

            /// <summary>
            /// This flag will be set to true only during playback. Derived classes
            /// can use this to decide their actions accordingly. For example, 
            /// UpdateModelValueCommand doesn't change the value of a property 
            /// during recording time, it is created for the sole purpose of being
            /// recorded. During playback, then UpdateModelValueCommand will update
            /// the property that it is bound to. This is a runtime flag, it is not 
            /// serialized in anyway.
            /// </summary>
            [DataMember]
            internal bool IsInPlaybackMode { get; private set; }

            /// <summary>
            /// This is an optional tag for each of the recorded commands in a 
            /// command Xml file. A command can only be tagged from within a 
            /// command Xml file manually, and a tag is useful for unit test 
            /// verification passes. See PlaybackStateChangedEventArgs class for 
            /// possible usage of command tags. If a command is not tagged, its 
            /// default tag value is an empty string.
            /// </summary>
            [DataMember]
            internal string Tag { get; private set; }

            #endregion

            #region Protected Overridable Methods

            /// <summary>
            /// Derived classes must implement this method to perform the actual
            /// command execution. A typical implementation of this method involves
            /// calling a corresponding method on DynamoViewModel by passing itself
            /// as the only argument.
            /// </summary>
            /// <param name="dynamoViewModel">The DynamoViewModel object on which 
            /// this command should be executed.</param>
            /// 
            protected abstract void ExecuteCore(DynamoModel dynamoModel);

            /// <summary>
            /// Derived classes must implement this method to serialize all relevant
            /// information into the XmlElement supplied to it. Typically the method
            /// is a direct mirror of DeserializeCore.
            /// </summary>
            /// <param name="element">All arguments that are required for this 
            /// command are written into this XmlElement. The information written 
            /// here must be exactly what DeserializeCore method expects.</param>
            /// 
            protected abstract void SerializeCore(XmlElement element);

            #endregion
        }

        /// <summary>
        /// This class is base for those RecordableCommands that should have 
        /// Guid NodeId that causes the problems during deserialization
        /// </summary>
        [DataContract]
        public abstract class HasNodeIDCommand : RecordableCommand
        {
            internal Guid NodeId { get; private set; }

            [DataMember]
            internal string NodeIdAsString
            {
                get { return NodeId.ToString(); }
                private set
                {
                    Guid guid;
                    NodeId = Guid.TryParse(value, out guid) ? guid : new Guid();
                }
            }

            protected HasNodeIDCommand(string node)
            {
                NodeIdAsString = node;
            }

            protected HasNodeIDCommand(Guid node)
            {
                NodeId = node;
            }
        }

        /// <summary>
        /// This class is base for those RecordableCommands that should have 
        /// Guid ModelGuid that causes the problems during deserialization
        /// </summary>
        [DataContract]
        public abstract class HasModelGuidCommand : RecordableCommand
        {
            internal Guid ModelGuid { get; private set; }

            [DataMember]
            internal string ModelGuidAsString
            {
                get { return ModelGuid.ToString(); }
                private set
                {
                    Guid guid;
                    ModelGuid = Guid.TryParse(value, out guid) ? guid : new Guid();
                }
            }

            protected HasModelGuidCommand(string node)
            {
                ModelGuidAsString = node;
            }

            protected HasModelGuidCommand(Guid node)
            {
                ModelGuid = node;
            }
        }

        [DataContract]
        public class PausePlaybackCommand : RecordableCommand
        {
            #region Public Class Methods

            public PausePlaybackCommand(int pauseDurationInMs)
                : base(GenerateRandomTag())
            {
                PauseDurationInMs = pauseDurationInMs;
            }

            internal static PausePlaybackCommand DeserializeCore(XmlElement element)
            {
                XmlElementHelper helper = new XmlElementHelper(element);
                var pauseDurationInMs = helper.ReadInteger("PauseDurationInMs");
                return new PausePlaybackCommand(pauseDurationInMs);
            }

            #endregion

            #region Public Command Properties

            [DataMember]
            internal int PauseDurationInMs { get; private set; }

            #endregion

            #region Protected Overridable Methods

            protected override void ExecuteCore(DynamoModel dynamoModel)
            {
                // A PausePlaybackCommand should never be executed.
                throw new NotImplementedException();
            }

            protected override void SerializeCore(XmlElement element)
            {
                XmlElementHelper helper = new XmlElementHelper(element);
                helper.SetAttribute("Tag", Tag);
                helper.SetAttribute("PauseDurationInMs", PauseDurationInMs);
            }

            #endregion

            #region Private Class Helper Methods

            private static string GenerateRandomTag()
            {
                // Given a GUID in the form AAAAAAAA-BBBB-CCCC-DDDD-EEEEEEEEEEEE,
                // extract out only the AAAAAAAA part (we don't want the tag name
                // to be that long, considering the chances of collision in the 
                // same recorded XML file is near zero, and that these tags are 
                // usually renamed after they are recorded by a test developer).
                // 
                string guid = Guid.NewGuid().ToString();
                guid = guid.Substring(0, guid.IndexOf('-'));
                return string.Format("Tag-{0}", guid);
            }

            #endregion
        }

        [DataContract]
        public class OpenFileCommand : RecordableCommand
        {
            #region Public Class Methods

            public OpenFileCommand(string xmlFilePath)
            {
                XmlFilePath = xmlFilePath;
            }

            static string tryFindFile(string xmlFilePath, string uriString = null)
            {
                if (!File.Exists(xmlFilePath))
                {
                    bool exc = false;
                    string xmlFileName = Path.GetFileName(xmlFilePath);
                    if (uriString != null)
                    {
                        // Try to find the file right next to the command XML file.
                        Uri uri = new Uri(uriString);
                        string directory = Path.GetDirectoryName(uri.AbsolutePath);
                        xmlFilePath = Path.Combine(directory, xmlFileName);

                        // If it still cannot be resolved, fall back to system search.
                        if (!File.Exists(xmlFilePath))
                            xmlFilePath = Path.GetFullPath(xmlFileName);

                        if (!File.Exists(xmlFilePath)) // When all else fail.
                        {
                            exc = true;
                        }
                    }
                    else
                    {
                        exc = true;
                    }
                    if (exc)
                    {
                        var message = "Target file cannot be found!";
                        throw new FileNotFoundException(message, xmlFileName);
                    }
                }
                return xmlFilePath;
            }

            internal static OpenFileCommand DeserializeCore(XmlElement element)
            {
                XmlElementHelper helper = new XmlElementHelper(element);
                string xmlFilePath = tryFindFile(helper.ReadString("XmlFilePath"), element.OwnerDocument.BaseURI);
                return new OpenFileCommand(xmlFilePath);
            }

            #endregion

            #region Public Command Properties

            [DataMember]
            internal string XmlFilePath { get; private set; }

            #endregion

            #region Protected Overridable Methods

            protected override void ExecuteCore(DynamoModel dynamoModel)
            {
                dynamoModel.OpenFileImpl(this);
            }

            protected override void SerializeCore(XmlElement element)
            {
                XmlElementHelper helper = new XmlElementHelper(element);
                helper.SetAttribute("XmlFilePath", XmlFilePath);
            }

            #endregion
        }

        [DataContract]
        public class RunCancelCommand : RecordableCommand
        {
            #region Public Class Methods

            public RunCancelCommand(bool showErrors, bool cancelRun)
            {
                ShowErrors = showErrors;
                CancelRun = cancelRun;
            }

            internal static RunCancelCommand DeserializeCore(XmlElement element)
            {
                var helper = new XmlElementHelper(element);
                bool showErrors = helper.ReadBoolean("ShowErrors");
                bool cancelRun = helper.ReadBoolean("CancelRun");
                return new RunCancelCommand(showErrors, cancelRun);
            }

            #endregion

            #region Public Command Properties

            [DataMember]
            internal bool ShowErrors { get; private set; }

            [DataMember]
            internal bool CancelRun { get; private set; }

            #endregion

            #region Protected Overridable Methods

            protected override void ExecuteCore(DynamoModel dynamoModel)
            {
                dynamoModel.RunCancelImpl(this);
            }

            protected override void SerializeCore(XmlElement element)
            {
                XmlElementHelper helper = new XmlElementHelper(element);
                helper.SetAttribute("ShowErrors", ShowErrors);
                helper.SetAttribute("CancelRun", CancelRun);
            }

            #endregion
        }

        [DataContract]
        public class ForceRunCancelCommand : RunCancelCommand
        {
<<<<<<< HEAD
            public ForceRunCancelCommand(bool showErrors, bool cancelRun)
                : base(showErrors, cancelRun) { }
=======

            public ForceRunCancelCommand(bool showErrors, bool cancelRun)
                : base(showErrors, cancelRun)
            {
            }

>>>>>>> edd154dc

            protected override void ExecuteCore(DynamoModel dynamoModel)
            {
<<<<<<< HEAD
                dynamoViewModel.ForceRunCancelImpl(this);
=======

                dynamoModel.ForceRunCancelImpl(this);
>>>>>>> edd154dc
            }
        }

        public class MutateTestCommand : RecordableCommand
        {

            protected override void ExecuteCore(DynamoModel dynamoModel) { }

            protected override void SerializeCore(XmlElement element)
            {
                XmlElementHelper helper = new XmlElementHelper(element);
            }

        }

        [DataContract]
        public class CreateNodeCommand : HasNodeIDCommand
        {
            #region Public Class Methods

            void setProperties(string nodeName,
                double x, double y, bool defaultPosition, bool transformCoordinates)
            {
                NodeName = nodeName;
                X = x;
                Y = y;
                DefaultPosition = defaultPosition;
                TransformCoordinates = transformCoordinates;
            }

            public CreateNodeCommand(Guid nodeId, string nodeName,
                double x, double y, bool defaultPosition, bool transformCoordinates)
                : base(nodeId)
            {
                setProperties(nodeName, x, y, defaultPosition, transformCoordinates);
            }

            [JsonConstructor]
            public CreateNodeCommand(string nodeId, string nodeName,
                double x, double y, bool defaultPosition, bool transformCoordinates)
                : base(nodeId)
            {
                setProperties(nodeName, x, y, defaultPosition, transformCoordinates);
            }

            internal static CreateNodeCommand DeserializeCore(XmlElement element)
            {
                XmlElementHelper helper = new XmlElementHelper(element);
                Guid nodeId = helper.ReadGuid("NodeId");
                string nodeName = helper.ReadString("NodeName");
                double x = helper.ReadDouble("X");
                double y = helper.ReadDouble("Y");

                return new CreateNodeCommand(nodeId, nodeName, x, y,
                    helper.ReadBoolean("DefaultPosition"),
                    helper.ReadBoolean("TransformCoordinates"));
            }

            #endregion

            #region Public Command Properties

            [DataMember]
            internal string NodeName { get; private set; }

            [DataMember]
            internal double X { get; private set; }

            [DataMember]
            internal double Y { get; private set; }

            [DataMember]
            internal bool DefaultPosition { get; private set; }

            [DataMember]
            internal bool TransformCoordinates { get; private set; }

            #endregion

            #region Protected Overridable Methods

            protected override void ExecuteCore(DynamoModel dynamoModel)
            {
                dynamoModel.CreateNodeImpl(this);
            }

            protected override void SerializeCore(XmlElement element)
            {
                XmlElementHelper helper = new XmlElementHelper(element);
                helper.SetAttribute("NodeId", NodeId);
                helper.SetAttribute("NodeName", NodeName);
                helper.SetAttribute("X", X);
                helper.SetAttribute("Y", Y);
                helper.SetAttribute("DefaultPosition", DefaultPosition);
                helper.SetAttribute("TransformCoordinates", TransformCoordinates);
            }

            #endregion
        }

        /// <summary>
        /// Contains additional information needed for creating proxy custom node
        /// </summary>
        [DataContract]
        public class CreateProxyNodeCommand : CreateNodeCommand
        {
            #region Public Class Methods

            [JsonConstructor]
            public CreateProxyNodeCommand(string nodeId, string nodeName,
                double x, double y,
                bool defaultPosition, bool transformCoordinates,
                string nickName, int inputs, int outputs)
                : base(nodeId, nodeName, x, y, defaultPosition, transformCoordinates)
            {
                this.NickName = nickName;
                this.Inputs = inputs;
                this.Outputs = outputs;
            }

            internal static CreateProxyNodeCommand DeserializeCore(XmlElement element)
            {
                var baseCommand = CreateNodeCommand.DeserializeCore(element);
                XmlElementHelper helper = new XmlElementHelper(element);
                string nickName = helper.ReadString("NickName");
                int inputs = helper.ReadInteger("Inputs");
                int outputs = helper.ReadInteger("Outputs");

                return new CreateProxyNodeCommand(baseCommand.NodeIdAsString,
                    baseCommand.NodeName,
                    baseCommand.X,
                    baseCommand.Y,
                    baseCommand.DefaultPosition,
                    baseCommand.TransformCoordinates,
                    nickName,
                    inputs,
                    outputs);
            }

            #endregion

            #region Public Command Properties

            [DataMember]
            internal string NickName { get; private set; }

            [DataMember]
            internal int Inputs { get; private set; }

            [DataMember]
            internal int Outputs { get; private set; }

            #endregion

            #region Protected Overridable Methods

            protected override void SerializeCore(XmlElement element)
            {
                base.SerializeCore(element);
                XmlElementHelper helper = new XmlElementHelper(element);
                helper.SetAttribute("NickName", NickName);
                helper.SetAttribute("Inputs", Inputs);
                helper.SetAttribute("Outputs", Outputs);
            }

            #endregion
        }

        [DataContract]
        public class CreateNoteCommand : HasNodeIDCommand
        {
            #region Public Class Methods

            void setProperties(string noteText,
                double x, double y, bool defaultPosition)
            {
                if (string.IsNullOrEmpty(noteText))
                    noteText = string.Empty;

                NoteText = noteText;
                X = x;
                Y = y;
                DefaultPosition = defaultPosition;
            }

            public CreateNoteCommand(Guid nodeId, string noteText,
                double x, double y, bool defaultPosition)
                : base(nodeId)
            {
                setProperties(noteText, x, y, defaultPosition);
            }

            [JsonConstructor]
            public CreateNoteCommand(string nodeId, string noteText,
                double x, double y, bool defaultPosition)
                : base(nodeId)
            {
                setProperties(noteText, x, y, defaultPosition);
            }


            internal static CreateNoteCommand DeserializeCore(XmlElement element)
            {
                XmlElementHelper helper = new XmlElementHelper(element);
                Guid nodeId = helper.ReadGuid("NodeId");
                string noteText = helper.ReadString("NoteText");
                double x = helper.ReadDouble("X");
                double y = helper.ReadDouble("Y");

                return new CreateNoteCommand(nodeId, noteText, x, y,
                    helper.ReadBoolean("DefaultPosition"));
            }

            #endregion

            #region Public Command Properties

            [DataMember]
            internal string NoteText { get; private set; }

            [DataMember]
            internal double X { get; private set; }

            [DataMember]
            internal double Y { get; private set; }

            [DataMember]
            internal bool DefaultPosition { get; private set; }

            #endregion

            #region Protected Overridable Methods

            protected override void ExecuteCore(DynamoModel dynamoModel)
            {
                dynamoModel.CreateNoteImpl(this);
            }

            protected override void SerializeCore(XmlElement element)
            {
                XmlElementHelper helper = new XmlElementHelper(element);
                helper.SetAttribute("NodeId", NodeId);
                helper.SetAttribute("NoteText", NoteText);
                helper.SetAttribute("X", X);
                helper.SetAttribute("Y", Y);
                helper.SetAttribute("DefaultPosition", DefaultPosition);
            }

            #endregion
        }

        [DataContract]
        public class SelectModelCommand : HasModelGuidCommand
        {
            #region Public Class Methods

            [JsonConstructor]
            public SelectModelCommand(string modelGuid, ModifierKeys modifiers)
                : base(modelGuid)
            {
                Modifiers = modifiers;
            }

            public SelectModelCommand(Guid modelGuid, ModifierKeys modifiers)
                : base(modelGuid)
            {
                Modifiers = modifiers;
            }

            internal static SelectModelCommand DeserializeCore(XmlElement element)
            {
                XmlElementHelper helper = new XmlElementHelper(element);
                Guid modelGuid = helper.ReadGuid("ModelGuid");
                ModifierKeys modifiers = ((ModifierKeys)helper.ReadInteger("Modifiers"));
                return new SelectModelCommand(modelGuid, modifiers);
            }

            #endregion

            #region Public Command Properties

            [DataMember]
            internal ModifierKeys Modifiers { get; private set; }

            #endregion

            #region Protected Overridable Methods

            protected override void ExecuteCore(DynamoModel dynamoModel)
            {
                dynamoModel.SelectModelImpl(this);
            }

            protected override void SerializeCore(XmlElement element)
            {
                XmlElementHelper helper = new XmlElementHelper(element);
                helper.SetAttribute("ModelGuid", ModelGuid);
                helper.SetAttribute("Modifiers", ((int)Modifiers));
            }

            #endregion
        }

        [DataContract]
        public class SelectInRegionCommand : RecordableCommand
        {
            #region Public Class Methods

            public SelectInRegionCommand(Rect region, bool isCrossSelection)
            {
                redundant = true; // High-frequency command.

                Region = region;
                IsCrossSelection = isCrossSelection;
            }

            internal static SelectInRegionCommand DeserializeCore(XmlElement element)
            {
                XmlElementHelper helper = new XmlElementHelper(element);

                double x = helper.ReadDouble("X");
                double y = helper.ReadDouble("Y");
                double width = helper.ReadDouble("Width");
                double height = helper.ReadDouble("Height");

                Rect region = new Rect(x, y, width, height);
                bool isCrossSelection = helper.ReadBoolean("IsCrossSelection");
                return new SelectInRegionCommand(region, isCrossSelection);
            }

            #endregion

            #region Public Command Properties

            [DataMember]
            internal Rect Region { get; private set; }

            [DataMember]
            internal bool IsCrossSelection { get; private set; }

            #endregion

            #region Protected Overridable Methods

            protected override void ExecuteCore(DynamoModel dynamoModel) { }

            protected override void SerializeCore(XmlElement element)
            {
                XmlElementHelper helper = new XmlElementHelper(element);
                helper.SetAttribute("X", Region.X);
                helper.SetAttribute("Y", Region.Y);
                helper.SetAttribute("Width", Region.Width);
                helper.SetAttribute("Height", Region.Height);
                helper.SetAttribute("IsCrossSelection", IsCrossSelection);
            }

            #endregion
        }

        [DataContract]
        public class DragSelectionCommand : RecordableCommand
        {
            #region Public Class Methods

            public enum Operation { BeginDrag, EndDrag }

            public DragSelectionCommand(Point mouseCursor, Operation operation)
            {
                MouseCursor = mouseCursor;
                DragOperation = operation;
            }

            internal static DragSelectionCommand DeserializeCore(XmlElement element)
            {
                XmlElementHelper helper = new XmlElementHelper(element);
                double x = helper.ReadDouble("X");
                double y = helper.ReadDouble("Y");
                int op = helper.ReadInteger("DragOperation");
                return new DragSelectionCommand(new Point(x, y), ((Operation)op));
            }

            #endregion

            #region Public Command Properties

            [DataMember]
            internal Operation DragOperation { get; private set; }

            [DataMember]
            internal Point MouseCursor { get; private set; }

            #endregion

            #region Protected Overridable Methods

            protected override void ExecuteCore(DynamoModel dynamoModel) { }

            protected override void SerializeCore(XmlElement element)
            {
                XmlElementHelper helper = new XmlElementHelper(element);
                helper.SetAttribute("X", MouseCursor.X);
                helper.SetAttribute("Y", MouseCursor.Y);
                helper.SetAttribute("DragOperation", ((int)DragOperation));
            }

            #endregion
        }

        [DataContract]
        public class MakeConnectionCommand : HasNodeIDCommand
        {
            #region Public Class Methods

            public enum Mode { Begin, End, Cancel }

            void setProperties(int portIndex, PortType portType, Mode mode)
            {
                PortIndex = portIndex;
                Type = portType;
                ConnectionMode = mode;
            }

            [JsonConstructor]
            public MakeConnectionCommand(string nodeId, int portIndex, PortType portType, Mode mode)
                : base(nodeId)
            {
                setProperties(portIndex, portType, mode);
            }

            public MakeConnectionCommand(Guid nodeId, int portIndex, PortType portType, Mode mode)
                : base(nodeId)
            {
                setProperties(portIndex, portType, mode);
            }

            internal static MakeConnectionCommand DeserializeCore(XmlElement element)
            {
                XmlElementHelper helper = new XmlElementHelper(element);
                Guid nodeId = helper.ReadGuid("NodeId");
                int portIndex = helper.ReadInteger("PortIndex");
                PortType portType = ((PortType)helper.ReadInteger("Type"));
                Mode mode = ((Mode)helper.ReadInteger("ConnectionMode"));
                return new MakeConnectionCommand(nodeId, portIndex, portType, mode);
            }

            #endregion

            #region Public Command Properties

            [DataMember]
            internal int PortIndex { get; private set; }

            [DataMember]
            internal PortType Type { get; private set; }

            [DataMember]
            internal Mode ConnectionMode { get; private set; }

            #endregion

            #region Protected Overridable Methods

            protected override void ExecuteCore(DynamoModel dynamoModel)
            {
                dynamoModel.MakeConnectionImpl(this);
            }

            protected override void SerializeCore(XmlElement element)
            {
                XmlElementHelper helper = new XmlElementHelper(element);
                helper.SetAttribute("NodeId", NodeId);
                helper.SetAttribute("PortIndex", PortIndex);
                helper.SetAttribute("Type", ((int)Type));
                helper.SetAttribute("ConnectionMode", ((int)ConnectionMode));
            }

            #endregion
        }

        [DataContract]
        public class DeleteModelCommand : HasModelGuidCommand
        {
            #region Public Class Methods

            [JsonConstructor]
            public DeleteModelCommand(string modelGuid) : base(modelGuid) { }

            public DeleteModelCommand(Guid modelGuid) : base(modelGuid) { }

            internal static DeleteModelCommand DeserializeCore(XmlElement element)
            {
                XmlElementHelper helper = new XmlElementHelper(element);
                Guid modelGuid = helper.ReadGuid("ModelGuid");
                return new DeleteModelCommand(modelGuid);
            }

            #endregion

            #region Protected Overridable Methods

            protected override void ExecuteCore(DynamoModel dynamoModel)
            {
                dynamoModel.DeleteModelImpl(this);
            }

            protected override void SerializeCore(XmlElement element)
            {
                XmlElementHelper helper = new XmlElementHelper(element);
                helper.SetAttribute("ModelGuid", ModelGuid);
            }

            #endregion
        }

        [DataContract]
        public class UndoRedoCommand : RecordableCommand
        {
            #region Public Class Methods

            public enum Operation { Undo, Redo }

            public UndoRedoCommand(Operation operation)
            {
                CmdOperation = operation;
            }

            internal static UndoRedoCommand DeserializeCore(XmlElement element)
            {
                XmlElementHelper helper = new XmlElementHelper(element);
                int operation = helper.ReadInteger("CmdOperation");
                return new UndoRedoCommand((Operation)operation);
            }

            #endregion

            #region Public Command Properties

            [DataMember]
            internal Operation CmdOperation { get; private set; }

            #endregion

            #region Protected Overridable Methods

            protected override void ExecuteCore(DynamoModel dynamoModel)
            {
                dynamoModel.UndoRedoImpl(this);
            }

            protected override void SerializeCore(XmlElement element)
            {
                XmlElementHelper helper = new XmlElementHelper(element);
                helper.SetAttribute("CmdOperation", ((int)CmdOperation));
            }

            #endregion
        }

        [DataContract]
        public class ModelEventCommand : HasModelGuidCommand
        {
            #region Public Class Methods

            [JsonConstructor]
            internal ModelEventCommand(string modelGuid, string eventName)
                : base(modelGuid)
            {
                EventName = eventName;
            }

            internal ModelEventCommand(Guid modelGuid, string eventName)
                : base(modelGuid)
            {
                EventName = eventName;
            }

            internal static ModelEventCommand DeserializeCore(XmlElement element)
            {
                XmlElementHelper helper = new XmlElementHelper(element);
                Guid modelGuid = helper.ReadGuid("ModelGuid");
                string eventName = helper.ReadString("EventName");
                return new ModelEventCommand(modelGuid, eventName);
            }

            #endregion

            #region Public Command Properties

            [DataMember]
            internal string EventName { get; private set; }

            #endregion

            #region Protected Overridable Methods

            protected override void ExecuteCore(DynamoModel dynamoModel)
            {
                dynamoModel.SendModelEventImpl(this);
            }

            protected override void SerializeCore(XmlElement element)
            {
                XmlElementHelper helper = new XmlElementHelper(element);
                helper.SetAttribute("ModelGuid", ModelGuid);
                helper.SetAttribute("EventName", EventName);
            }

            #endregion
        }

        [DataContract]
        public class UpdateModelValueCommand : HasModelGuidCommand
        {
            #region Public Class Methods

            [JsonConstructor]
            public UpdateModelValueCommand(string modelGuid, string name, string value)
                : base(modelGuid)
            {
                Name = name;
                Value = value;
            }

            public UpdateModelValueCommand(Guid modelGuid, string name, string value)
                : base(modelGuid)
            {
                Name = name;
                Value = value;
            }

            internal static UpdateModelValueCommand DeserializeCore(XmlElement element)
            {
                XmlElementHelper helper = new XmlElementHelper(element);
                Guid modelGuid = helper.ReadGuid("ModelGuid");
                string name = helper.ReadString("Name");
                string value = helper.ReadString("Value");
                return new UpdateModelValueCommand(modelGuid, name, value);
            }

            #endregion

            #region Public Command Properties

            [DataMember]
            internal string Name { get; private set; }

            [DataMember]
            internal string Value { get; private set; }

            #endregion

            #region Protected Overridable Methods

            protected override void ExecuteCore(DynamoModel dynamoModel)
            {
                dynamoModel.UpdateModelValueImpl(this);
            }

            protected override void SerializeCore(XmlElement element)
            {
                XmlElementHelper helper = new XmlElementHelper(element);
                helper.SetAttribute("ModelGuid", ModelGuid);
                helper.SetAttribute("Name", Name);
                helper.SetAttribute("Value", Value);
            }

            public override string ToString()
            {
                return String.Format("ModelGuid: {0}, Name: {1}, Value: {2}", ModelGuid, Name, Value);
            }

            #endregion
        }

        [DataContract]
        public class ConvertNodesToCodeCommand : HasNodeIDCommand
        {
            #region Public Class Methods

            [JsonConstructor]
            internal ConvertNodesToCodeCommand(string nodeId) : base(nodeId) { }

            internal ConvertNodesToCodeCommand(Guid nodeId) : base(nodeId) { }

            internal static ConvertNodesToCodeCommand DeserializeCore(XmlElement element)
            {
                XmlElementHelper helper = new XmlElementHelper(element);
                Guid nodeId = helper.ReadGuid("NodeId");
                return new ConvertNodesToCodeCommand(nodeId);
            }

            #endregion

            #region Protected Overridable Methods

            protected override void ExecuteCore(DynamoModel dynamoModel)
            {
                dynamoModel.ConvertNodesToCodeImpl(this);
            }

            protected override void SerializeCore(XmlElement element)
            {
                XmlElementHelper helper = new XmlElementHelper(element);
                helper.SetAttribute("NodeId", NodeId);
            }

            #endregion
        }

        [DataContract]
        public class CreateCustomNodeCommand : HasNodeIDCommand
        {
            #region Public Class Methods

            void setProperties(string name,
                string category, string description, bool makeCurrent)
            {
                Name = name;
                Category = category;
                Description = description;
                MakeCurrent = makeCurrent;
            }

            [JsonConstructor]
            internal CreateCustomNodeCommand(string nodeId, string name,
                string category, string description, bool makeCurrent)
                : base(nodeId)
            {
                setProperties(name, category, description, makeCurrent);
            }

            internal CreateCustomNodeCommand(Guid nodeId, string name,
                string category, string description, bool makeCurrent)
                : base(nodeId)
            {
                setProperties(name, category, description, makeCurrent);
            }

            internal static CreateCustomNodeCommand DeserializeCore(XmlElement element)
            {
                XmlElementHelper helper = new XmlElementHelper(element);

                return new CreateCustomNodeCommand(
                    helper.ReadGuid("NodeId"),
                    helper.ReadString("Name"),
                    helper.ReadString("Category"),
                    helper.ReadString("Description"),
                    helper.ReadBoolean("MakeCurrent"));
            }

            #endregion

            #region Public Command Properties

            [DataMember]
            internal string Name { get; private set; }

            [DataMember]
            internal string Category { get; private set; }

            [DataMember]
            internal string Description { get; private set; }

            [DataMember]
            internal bool MakeCurrent { get; private set; }

            #endregion

            #region Protected Overridable Methods

            protected override void ExecuteCore(DynamoModel dynamoModel)
            {
                dynamoModel.CreateCustomNodeImpl(this);
            }

            protected override void SerializeCore(XmlElement element)
            {
                XmlElementHelper helper = new XmlElementHelper(element);
                helper.SetAttribute("NodeId", NodeId);
                helper.SetAttribute("Name", Name);
                helper.SetAttribute("Category", Category);
                helper.SetAttribute("Description", Description);
                helper.SetAttribute("MakeCurrent", MakeCurrent);
            }

            #endregion
        }

        [DataContract]
        public class SwitchTabCommand : RecordableCommand
        {
            #region Public Class Methods

<<<<<<< HEAD
            [JsonConstructor]
            internal SwitchTabCommand(int tabIndex)
=======
            public SwitchTabCommand(int tabIndex)
>>>>>>> edd154dc
            {
                TabIndex = tabIndex;
            }

            internal static SwitchTabCommand DeserializeCore(XmlElement element)
            {
                XmlElementHelper helper = new XmlElementHelper(element);
                return new SwitchTabCommand(helper.ReadInteger("TabIndex"));
            }

            #endregion

            #region Public Command Properties

            [DataMember]
            internal int TabIndex { get; private set; }

            #endregion

            #region Protected Overridable Methods

            protected override void ExecuteCore(DynamoModel dynamoModel)
            {
                dynamoModel.SwitchTabImpl(this);
            }

            protected override void SerializeCore(XmlElement element)
            {
                XmlElementHelper helper = new XmlElementHelper(element);
                helper.SetAttribute("TabIndex", TabIndex);
            }

            #endregion
        }

        // Template for creating new recordable command.
        // [DataContract]
        // public class XxxYyyCommand : RecordableCommand
        // {
        //     #region Public Class Methods
        // 
        //     internal XxxYyyCommand()
        //     {
        //     }
        // 
        //     internal static XxxYyyCommand DeserializeCore(XmlElement element)
        //     {
        //         throw new NotImplementedException();
        //     }
        // 
        //     #endregion
        // 
        //     #region Public Command Properties
        //     #endregion
        // 
        //     #region Protected Overridable Methods
        // 
        //     protected override void ExecuteCore(DynamoViewModel dynamoViewModel)
        //     {
        //         throw new NotImplementedException();
        //     }
        // 
        //     protected override void SerializeCore(XmlElement element)
        //     {
        //         throw new NotImplementedException();
        //     }
        // 
        //     #endregion
        // }
    }
}<|MERGE_RESOLUTION|>--- conflicted
+++ resolved
@@ -542,26 +542,12 @@
         [DataContract]
         public class ForceRunCancelCommand : RunCancelCommand
         {
-<<<<<<< HEAD
             public ForceRunCancelCommand(bool showErrors, bool cancelRun)
                 : base(showErrors, cancelRun) { }
-=======
-
-            public ForceRunCancelCommand(bool showErrors, bool cancelRun)
-                : base(showErrors, cancelRun)
-            {
-            }
-
->>>>>>> edd154dc
 
             protected override void ExecuteCore(DynamoModel dynamoModel)
             {
-<<<<<<< HEAD
-                dynamoViewModel.ForceRunCancelImpl(this);
-=======
-
                 dynamoModel.ForceRunCancelImpl(this);
->>>>>>> edd154dc
             }
         }
 
@@ -1355,12 +1341,8 @@
         {
             #region Public Class Methods
 
-<<<<<<< HEAD
             [JsonConstructor]
-            internal SwitchTabCommand(int tabIndex)
-=======
             public SwitchTabCommand(int tabIndex)
->>>>>>> edd154dc
             {
                 TabIndex = tabIndex;
             }
