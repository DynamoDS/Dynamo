﻿using System;
using System.Collections.Generic;
using System.Windows;
using System.Windows.Input;
using Dynamo.Models;
using Dynamo.Selection;

namespace Dynamo.ViewModels
{
    partial class DynamoViewModel
    {
        // Automation related data members.
        private AutomationSettings automationSettings = null;
        

        #region Automation Related Methods

        /// <summary>
        /// DynamoView calls this method at the end of its initialization
        /// sequence so that loaded commands, if any, begin to playback.
        /// </summary>
        internal void BeginCommandPlayback(System.Windows.Window mainWindow)
        {
            if (null != automationSettings)
                automationSettings.BeginCommandPlayback(mainWindow);
        }

        private void SaveRecordedCommands(object parameters)
        {
            if (null != automationSettings)
            {
                string xmlFilePath = automationSettings.SaveRecordedCommands();
                if (string.IsNullOrEmpty(xmlFilePath) == false)
                {
                    if (System.IO.File.Exists(xmlFilePath))
                        System.Diagnostics.Process.Start(xmlFilePath);
                }
            }
        }

        private bool CanSaveRecordedCommands(object parameters)
        {
            if (null == automationSettings)
                return false;

            return automationSettings.CanSaveRecordedCommands;
        }

        private void ExecInsertPausePlaybackCommand(object parameters)
        {
            if (automationSettings != null)
            {
                var msg = string.Format("PausePlaybackCommand '{0}' inserted",
                    automationSettings.InsertPausePlaybackCommand());
                model.Logger.Log(msg);
            }
        }

        private bool CanInsertPausePlaybackCommand(object parameters)
        {
            if (null == automationSettings)
                return false;

            return (automationSettings.CurrentState == AutomationSettings.State.Recording);
        }

        #endregion

        #region Workspace Command Entry Point

        public void ExecuteCommand(RecordableCommand command)
        {
            if (null != this.automationSettings)
                this.automationSettings.RecordCommand(command);

            if (Model.DebugSettings.VerboseLogging)
                model.Logger.Log("Command: " + command);

            command.Execute(this);
        }

        #endregion

        #region The Actual Command Handlers (Private)

        private void OpenFileImpl(OpenFileCommand command)
        {
            this.VisualizationManager.Pause();

            string xmlFilePath = command.XmlFilePath;
            model.OpenInternal(xmlFilePath);

            this.AddToRecentFiles(xmlFilePath);

            //clear the clipboard to avoid copying between dyns
            model.ClipBoard.Clear();
            this.VisualizationManager.UnPause();
        }

        private void RunCancelImpl(RunCancelCommand command)
        {
            model.RunCancelInternal(
                command.ShowErrors, command.CancelRun);
        }

        private void ForceRunCancelImpl(RunCancelCommand command)
        {
            model.ForceRunCancelInternal(
                command.ShowErrors, command.CancelRun);
        }

        private void MutateTestImpl()
        {
            var mutatorDriver = new Dynamo.TestInfrastructure.MutatorDriver(this);
            mutatorDriver.RunMutationTests();
        }

        private void CreateNodeImpl(CreateNodeCommand command)
        {
           NodeModel nodeModel;
<<<<<<< HEAD
=======
            // if we need to create a proxy custom node
            // specify needed information for it from CreateProxyNodeCommand
>>>>>>> 7cdf4a63
            if (command is CreateProxyNodeCommand)
            {
                var proxyCommand = command as CreateProxyNodeCommand;

                nodeModel = CurrentSpace.AddNode(command.NodeId,
                command.NodeName,
                command.X,
                command.Y,
                command.DefaultPosition,
                command.TransformCoordinates,
                nickName: proxyCommand.NickName,
                inputs: proxyCommand.Inputs,
                outputs: proxyCommand.Outputs);
            }
            else
            {
               nodeModel = CurrentSpace.AddNode(
               command.NodeId,
               command.NodeName,
               command.X,
               command.Y,
               command.DefaultPosition,
               command.TransformCoordinates);
            }

            CurrentSpace.RecordCreatedModel(nodeModel);

            UndoCommand.RaiseCanExecuteChanged();
            RedoCommand.RaiseCanExecuteChanged();
        }

        private void CreateNoteImpl(CreateNoteCommand command)
        {
            NoteModel noteModel = Model.CurrentWorkspace.AddNote(
                command.DefaultPosition,
                command.X,
                command.Y,
                command.NoteText,
                command.NodeId);
            CurrentSpace.RecordCreatedModel(noteModel);

            UndoCommand.RaiseCanExecuteChanged();
            RedoCommand.RaiseCanExecuteChanged();
        }

        private void SelectModelImpl(SelectModelCommand command)
        {
            // Empty ModelGuid means clear selection.
            if (command.ModelGuid == Guid.Empty)
            {
                DynamoSelection.Instance.ClearSelection();
                return;
            }

            ModelBase model = CurrentSpace.GetModelInternal(command.ModelGuid);

            if (false == model.IsSelected)
            {
                if (!command.Modifiers.HasFlag(ModifierKeys.Shift))
                    DynamoSelection.Instance.ClearSelection();

                if (!DynamoSelection.Instance.Selection.Contains(model))
                    DynamoSelection.Instance.Selection.Add(model);
            }
            else
            {
                if (command.Modifiers.HasFlag(ModifierKeys.Shift))
                    DynamoSelection.Instance.Selection.Remove(model);
            }
        }

        private void SelectInRegionImpl(SelectInRegionCommand command)
        {
            CurrentSpaceViewModel.SelectInRegion(command.Region, command.IsCrossSelection);
        }

        private void DragSelectionImpl(DragSelectionCommand command)
        {
            if (DragSelectionCommand.Operation.BeginDrag == command.DragOperation)
                CurrentSpaceViewModel.BeginDragSelection(command.MouseCursor);
            else
                CurrentSpaceViewModel.EndDragSelection(command.MouseCursor);
        }

        private void MakeConnectionImpl(MakeConnectionCommand command)
        {
            System.Guid nodeId = command.NodeId;

            switch (command.ConnectionMode)
            {
                case MakeConnectionCommand.Mode.Begin:
                    CurrentSpaceViewModel.BeginConnection(
                        nodeId, command.PortIndex, command.Type);
                    break;

                case MakeConnectionCommand.Mode.End:
                    CurrentSpaceViewModel.EndConnection(
                        nodeId, command.PortIndex, command.Type);
                    break;

                case MakeConnectionCommand.Mode.Cancel:
                    CurrentSpaceViewModel.CancelConnection();
                    break;
            }
        }

        private void DeleteModelImpl(DeleteModelCommand command)
        {
            List<ModelBase> modelsToDelete = new List<ModelBase>();
            if (command.ModelGuid != Guid.Empty)
            {
                modelsToDelete.Add(CurrentSpace.GetModelInternal(command.ModelGuid));
            }
            else
            {
                // When nothing is specified then it means all selected models.
                foreach (ISelectable selectable in DynamoSelection.Instance.Selection)
                {
                    if (selectable is ModelBase)
                        modelsToDelete.Add(selectable as ModelBase);
                }
            }

            model.DeleteModelInternal(modelsToDelete);

            UndoCommand.RaiseCanExecuteChanged();
            RedoCommand.RaiseCanExecuteChanged();
        }

        private void UndoRedoImpl(UndoRedoCommand command)
        {
            if (command.CmdOperation == UndoRedoCommand.Operation.Undo)
                CurrentSpace.Undo();
            else if (command.CmdOperation == UndoRedoCommand.Operation.Redo)
                CurrentSpace.Redo();

            UndoCommand.RaiseCanExecuteChanged();
            RedoCommand.RaiseCanExecuteChanged();
        }

        private void SendModelEventImpl(ModelEventCommand command)
        {
            CurrentSpace.SendModelEvent(command.ModelGuid, command.EventName);

            UndoCommand.RaiseCanExecuteChanged();
            RedoCommand.RaiseCanExecuteChanged();
        }

        private void UpdateModelValueImpl(UpdateModelValueCommand command)
        {
            CurrentSpace.UpdateModelValue(command.ModelGuid,
                command.Name, command.Value);

            UndoCommand.RaiseCanExecuteChanged();
            RedoCommand.RaiseCanExecuteChanged();
        }

        private void ConvertNodesToCodeImpl(ConvertNodesToCodeCommand command)
        {
            CurrentSpace.ConvertNodesToCodeInternal(command.NodeId);

            UndoCommand.RaiseCanExecuteChanged();
            RedoCommand.RaiseCanExecuteChanged();
            CurrentSpace.HasUnsavedChanges = true;
        }

        private void CreateCustomNodeImpl(CreateCustomNodeCommand command)
        {
            this.model.NewCustomNodeWorkspace(command.NodeId,
                command.Name, command.Category, command.Description, true);
        }

        private void SwitchTabImpl(SwitchTabCommand command)
        {
            // We don't attempt to null-check here, we need it to fail fast.
            model.CurrentWorkspace = model.Workspaces[command.TabIndex];

            if (command.IsInPlaybackMode)
                RaisePropertyChanged("CurrentWorkspaceIndex");
        }

        #endregion

    }
}<|MERGE_RESOLUTION|>--- conflicted
+++ resolved
@@ -118,11 +118,8 @@
         private void CreateNodeImpl(CreateNodeCommand command)
         {
            NodeModel nodeModel;
-<<<<<<< HEAD
-=======
             // if we need to create a proxy custom node
             // specify needed information for it from CreateProxyNodeCommand
->>>>>>> 7cdf4a63
             if (command is CreateProxyNodeCommand)
             {
                 var proxyCommand = command as CreateProxyNodeCommand;
