﻿using System.Windows;
using System.Windows.Media;

namespace Dynamo.UI
{
    public class Configurations
    {
        #region Dynamo Universal Constants

        // Add 0.5 to place the point in the middle of a pixel to sharpen it
        public static readonly string BackupFolderName = "backup";
        public static readonly string FilePathAttribName = "TargetXmlFilePath";
        public static readonly double DoubleSliderTextBoxWidth = 55.0;
        public static readonly double IntegerSliderTextBoxWidth = 30.0;
        public static readonly double MaxWatchNodeWidth = 280.0;
        public static readonly double MaxWatchNodeHeight = 310.0;

        #endregion

        #region Usage Reporting Error Message
        public static string GitHubBugReportingLink = "https://github.com/ikeough/Dynamo/issues?state=open";

        public static string UsageReportingErrorMessage = "Uh oh...\n\rWe're sorry - we tried to save your decisions, but something went wrong. The decision probably hasn't been saved. This really shouldn't have happened. Please get in touch via GitHub and send us this information.\n\rYou can also try deleting [FILEPATH] and trying again.\n\rDepending on your previous choice, instrumentation may still be running, if you're worried about this, please consider not using Dynamo until we've got back to you to solve the problem.\n\rSorry about that.";
        #endregion

        #region Canvas Configurations
        //public static readonly double Minimum

        // Generic Constants
        public static readonly double PortHeightInPixels = 26.0;

        // Grid Settings
        public static readonly int GridSpacing = 100;
        public static readonly int GridThickness = 2;
        public static readonly Color GridLineColor = Color.FromRgb(232, 232, 232);

        // Canvas Control
        public static readonly double ZoomIncrement = 0.05;

        // Double Clicking
        // Maximum distance allowed between first and second click to be accepted as a double click
        public static readonly int DoubleClickAcceptableDistance = 10; // in pixel
        #endregion

        #region Tab Bar Configurations
        // Tabcontrol Settings        
        public static readonly int MinTabsBeforeClipping = 6;
        public static readonly int TabControlMenuWidth = 20;
        public static readonly int TabDefaultWidth = 200;
        #endregion

        #region Information Bubble
        public static double MaxOpacity = 0.95;

        #region Preview Bubble
        public static int CondensedPreviewMaxLength = 25;

<<<<<<< HEAD
        public static Color PreviewFrameFillColor = Color.FromRgb(255, 255, 255);
        public static double PreviewFrameStrokeThickness = 1;
        public static Color PreviewFrameStrokeColor = Color.FromRgb(153, 153, 153);

        public static double PreviewTextFontSize = 10;
        public static FontWeight PreviewTextFontWeight = FontWeights.Light;
        public static Color PreviewTextForeground = Color.FromRgb(51, 51, 51);
=======
        public static double PreviewFrameStrokeThickness = 1;

        public static double PreviewTextFontSize = 10;
        public static FontWeight PreviewTextFontWeight = FontWeights.Light;
>>>>>>> bc6e8022
        public static Thickness PreviewContentMargin = new Thickness(5, 12, 5, 5);

        public static double PreviewMaxWidth = 500;
        public static double PreviewMinWidth = 40;
        public static double PreviewMinHeight = 30;
        public static double PreviewDefaultMaxWidth = 300;
        public static double PreviewDefaultMaxHeight = 200;

        public static double PreviewCondensedMaxWidth = 300;        
        public static double PreviewCondensedMaxHeight = 200;
        public static double PreviewCondensedMinWidth = 40;
        public static double PreviewCondensedMinHeight = 0;
        public static double PreviewCondensedContentMaxWidth = PreviewCondensedMaxWidth - 10;
        public static double PreviewCondensedContentMaxHeight = PreviewCondensedMaxHeight - 17;

        public static double PreviewArrowWidth = 12;
        public static double PreviewArrowHeight = 6;

        #endregion

<<<<<<< HEAD
        #region Warning Bubble
        public static Color WarningFrameFill = Color.FromRgb(0xff, 0xef, 0xa0);
        public static Color WarningFrameStrokeColor = Color.FromRgb(0xf2, 0xbd, 0x53);
        public static Color WarningTextForeground = Color.FromRgb(0x33, 0x33, 0x33);
        #endregion

        #region Error Bubble

        public static Color ErrorFrameFill = Color.FromRgb(255, 255, 255);
        public static double ErrorFrameStrokeThickness = 1;
        public static Color ErrorFrameStrokeColor = Color.FromRgb(190, 70, 70);
=======
        #region Error Bubble

        public static double ErrorFrameStrokeThickness = 1;
>>>>>>> bc6e8022

        public static double ErrorMaxWidth = 300;
        public static double ErrorMaxHeight = 200;
        public static double ErrorContentMaxWidth = ErrorMaxWidth - 10;
        public static double ErrorContentMaxHeight = ErrorMaxHeight - 16;

        public static double ErrorCondensedMaxWidth = 75;
        public static double ErrorCondensedMinWidth = 25;
        public static double ErrorCondensedMaxHeight = 50;
        public static double ErrorCondensedMinHeight = 25;
        public static double ErrorCondensedContentMaxWidth = ErrorCondensedMaxWidth - 10;
        public static double ErrorCondensedContentMaxHeight = ErrorCondensedMaxHeight - 16;

        public static double ErrorTextFontSize = 13;
        public static FontWeight ErrorTextFontWeight = FontWeights.Normal;
<<<<<<< HEAD
        public static Color ErrorTextForeground = Color.FromRgb(190, 70, 70);
=======
>>>>>>> bc6e8022
        public static Thickness ErrorContentMargin = new Thickness(5, 5, 5, 12);

        public static double ErrorArrowWidth = 12;
        public static double ErrorArrowHeight = 6;
        #endregion

        #region Node Tooltip
<<<<<<< HEAD
        public static Color NodeTooltipFrameFill = Color.FromRgb(255, 255, 255);
        public static double NodeTooltipFrameStrokeThickness = 1;
        public static Color NodeTooltipFrameStrokeColor = Color.FromRgb(165, 209, 226);
=======
        public static double NodeTooltipFrameStrokeThickness = 1;
>>>>>>> bc6e8022

        public static double NodeTooltipMaxWidth = 200;
        public static double NodeTooltipMaxHeight = 200;
        public static double NodeTooltipContentMaxWidth = NodeTooltipMaxWidth - 10;
        public static double NodeTooltipContentMaxHeight = NodeTooltipMaxHeight - 16;

        public static double NodeTooltipTextFontSize = 11;
        public static FontWeight NodeTooltipTextFontWeight = FontWeights.Light;
<<<<<<< HEAD
        public static Color NodeTooltipTextForeground = Color.FromRgb(51, 51, 51);
=======
>>>>>>> bc6e8022

        public static Thickness NodeTooltipContentMarginLeft = new Thickness(11, 5, 5, 5);
        public static Thickness NodeTooltipContentMarginRight = new Thickness(5, 5, 11, 5);
        public static Thickness NodeTooltipContentMarginBottom = new Thickness(5, 5, 5, 11);

        public static double NodeTooltipArrowWidth_BottomConnecting = 12;
        public static double NodeTooltipArrowHeight_BottomConnecting = 6;
        public static double NodeTooltipArrowWidth_SideConnecting = 6;
        public static double NodeTooltipArrowHeight_SideConnecting = 12;

        public static double ToolTipTargetGapInPixels = 3.0;
        #endregion

        #region Library Item Tooltip

<<<<<<< HEAD
        public static Color LibraryTooltipFrameFill = Color.FromRgb(255, 255, 255);
        public static double LibraryTooltipFrameStrokeThickness = 1;
        public static Color LibraryTooltipFrameStrokeColor = Color.FromRgb(165, 209, 226);
=======
        public static double LibraryTooltipFrameStrokeThickness = 1;
>>>>>>> bc6e8022

        public static double LibraryTooltipMaxWidth = 400;
        public static double LibraryTooltipMaxHeight = 200;
        public static double LibraryTooltipContentMaxWidth = LibraryTooltipMaxWidth - 10;
        public static double LibraryTooltipContentMaxHeight = LibraryTooltipMaxHeight - 17;

        public static double LibraryTooltipTextFontSize = 11;
<<<<<<< HEAD
        public static Color LibraryTooltipTextForeground = Color.FromRgb(51, 51, 51);
=======
>>>>>>> bc6e8022
        public static FontWeight LibraryTooltipTextFontWeight = FontWeights.Normal;
        public static Thickness LibraryTooltipContentMargin = new Thickness(12, 5, 5, 5);

        public static double LibraryTooltipArrowHeight = 12;
        public static double LibraryTooltipArrowWidth = 6;

        #endregion

        #endregion

        #region CodeBlockNode

        public static readonly int CBNMaxPortNameLength = 24;
        public static readonly double CBNMaxTextBoxWidth = 500;
        public static readonly double CBNFontSize = 14.67;

        #endregion

        #region Externally Visible Strings

        public static readonly string SessionTraceDataXmlTag = "SessionTraceData";
        public static readonly string NodeTraceDataXmlTag = "NodeTraceData";
        public static readonly string CallsiteTraceDataXmlTag = "CallsiteTraceData";
        public static readonly string NodeIdAttribName = "NodeId";

        #endregion

        #region Preview Control Settings

        public static readonly double MaxExpandedPreviewWidth = MaxWatchNodeWidth;
        public static readonly double MaxExpandedPreviewHeight = MaxWatchNodeHeight;
        public static readonly double MaxCondensedPreviewWidth = 280.0;
        public static readonly double MaxCondensedPreviewHeight = 64.0;
        public static readonly double DefCondensedContentWidth = 33.0;
        public static readonly double DefCondensedContentHeight = 28.0;

        #endregion

        public const string UpdateDownloadLocation = "http://dyn-builds-data.s3-us-west-2.amazonaws.com/";
    }

    /// <summary>
    /// This class is put in place to store Freezable objects that are made 
    /// globally available as constant values. These resources are created the 
    /// first time any of the static members of FrozenResources is accessed.
    /// The static constructor is responsible of initializing its data members
    /// and freeze them at the same time.
    /// 
    /// This is done to avoid memory leaks. Consider the following use case:
    /// 
    ///     var myRectangle = new Rectangle();
    ///     myRectangle.Fill = FrozenResources.PreviewIconPinnedBrush;
    /// 
    /// Innocent as it is, the above code does lead to memory leaks. The second
    /// assignment made "myRectangle" subscribe to "PreviewIconPinnedBrush.Changed"
    /// event, causing "PreviewIconPinnedBrush" to reference "myRectangle" 
    /// internally (since it needs to notify "myRectangle" when its color updates).
    /// One would expect "myRectangle" gets garbage collected when it goes out of 
    /// scope, but this reference keeps "myRectangle" alive for as long as the 
    /// "PreviewIconPinnedBrush" is alive. Since it is a static, "myRectangle" 
    /// does not get released during collection and gets promoted to Gen 1. The 
    /// following will not cause a reference from "PreviewIconPinnedBrush" to 
    /// "myRectangle", avoiding any memory leaks:
    /// 
    ///     var myRectangle = new Rectangle();
    ///     FrozenResources.PreviewIconPinnedBrush.Freeze();
    ///     myRectangle.Fill = FrozenResources.PreviewIconPinnedBrush;
    /// 
    /// </summary>
    /// 
    public class FrozenResources
    {
        public static readonly SolidColorBrush PreviewIconPinnedBrush;
        public static readonly SolidColorBrush PreviewIconClickedBrush;
        public static readonly SolidColorBrush PreviewIconHoverBrush;
        public static readonly SolidColorBrush PreviewIconNormalBrush;

        #region Legacy Info Bubble related data members

        // TODO(Ben): Remove these once Info Bubble has been completely removed.
        public static readonly SolidColorBrush WarningFrameFill;
        public static readonly SolidColorBrush WarningFrameStrokeColor;
        public static readonly SolidColorBrush WarningTextForeground;
        public static readonly SolidColorBrush ErrorFrameFill;
        public static readonly SolidColorBrush ErrorFrameStrokeColor;
        public static readonly SolidColorBrush ErrorTextForeground;

        #endregion

        static FrozenResources()
        {
            PreviewIconPinnedBrush = new SolidColorBrush(Color.FromArgb(0xFF, 0x97, 0x93, 0x8E));
            PreviewIconClickedBrush = new SolidColorBrush(Color.FromArgb(0xFF, 0xA4, 0xA0, 0x9A));
            PreviewIconHoverBrush = new SolidColorBrush(Color.FromArgb(0x00, 0xFF, 0xFF, 0xFF));
            PreviewIconNormalBrush = new SolidColorBrush(Color.FromArgb(0x00, 0xFF, 0xFF, 0xFF));

            PreviewIconPinnedBrush.Freeze();
            PreviewIconClickedBrush.Freeze();
            PreviewIconHoverBrush.Freeze();
            PreviewIconNormalBrush.Freeze();

            #region Legacy Info Bubble related data members

            // TODO(Ben): Remove these once Info Bubble has been completely removed.
            WarningFrameFill = new SolidColorBrush(Color.FromRgb(0xff, 0xef, 0xa0));
            WarningFrameStrokeColor = new SolidColorBrush(Color.FromRgb(0xf2, 0xbd, 0x53));
            WarningTextForeground = new SolidColorBrush(Color.FromRgb(0x33, 0x33, 0x33));
            ErrorFrameFill = new SolidColorBrush(Color.FromRgb(255, 255, 255));
            ErrorFrameStrokeColor = new SolidColorBrush(Color.FromRgb(190, 70, 70));
            ErrorTextForeground = new SolidColorBrush(Color.FromRgb(190, 70, 70));

            WarningFrameFill.Freeze();
            WarningFrameStrokeColor.Freeze();
            WarningTextForeground.Freeze();
            ErrorFrameFill.Freeze();
            ErrorFrameStrokeColor.Freeze();
            ErrorTextForeground.Freeze();

            #endregion
        }
    }

    public class ResourceNames
    {
        public static readonly string FontResourceUri = "./UI/Fonts/#Open Sans";
        public static readonly string ResourceBaseUri = "pack://application:,,,/DynamoCore;component/UI/Images/";
    }
}<|MERGE_RESOLUTION|>--- conflicted
+++ resolved
@@ -55,20 +55,10 @@
         #region Preview Bubble
         public static int CondensedPreviewMaxLength = 25;
 
-<<<<<<< HEAD
-        public static Color PreviewFrameFillColor = Color.FromRgb(255, 255, 255);
         public static double PreviewFrameStrokeThickness = 1;
-        public static Color PreviewFrameStrokeColor = Color.FromRgb(153, 153, 153);
 
         public static double PreviewTextFontSize = 10;
         public static FontWeight PreviewTextFontWeight = FontWeights.Light;
-        public static Color PreviewTextForeground = Color.FromRgb(51, 51, 51);
-=======
-        public static double PreviewFrameStrokeThickness = 1;
-
-        public static double PreviewTextFontSize = 10;
-        public static FontWeight PreviewTextFontWeight = FontWeights.Light;
->>>>>>> bc6e8022
         public static Thickness PreviewContentMargin = new Thickness(5, 12, 5, 5);
 
         public static double PreviewMaxWidth = 500;
@@ -89,23 +79,9 @@
 
         #endregion
 
-<<<<<<< HEAD
-        #region Warning Bubble
-        public static Color WarningFrameFill = Color.FromRgb(0xff, 0xef, 0xa0);
-        public static Color WarningFrameStrokeColor = Color.FromRgb(0xf2, 0xbd, 0x53);
-        public static Color WarningTextForeground = Color.FromRgb(0x33, 0x33, 0x33);
-        #endregion
-
         #region Error Bubble
 
-        public static Color ErrorFrameFill = Color.FromRgb(255, 255, 255);
         public static double ErrorFrameStrokeThickness = 1;
-        public static Color ErrorFrameStrokeColor = Color.FromRgb(190, 70, 70);
-=======
-        #region Error Bubble
-
-        public static double ErrorFrameStrokeThickness = 1;
->>>>>>> bc6e8022
 
         public static double ErrorMaxWidth = 300;
         public static double ErrorMaxHeight = 200;
@@ -121,10 +97,6 @@
 
         public static double ErrorTextFontSize = 13;
         public static FontWeight ErrorTextFontWeight = FontWeights.Normal;
-<<<<<<< HEAD
-        public static Color ErrorTextForeground = Color.FromRgb(190, 70, 70);
-=======
->>>>>>> bc6e8022
         public static Thickness ErrorContentMargin = new Thickness(5, 5, 5, 12);
 
         public static double ErrorArrowWidth = 12;
@@ -132,13 +104,7 @@
         #endregion
 
         #region Node Tooltip
-<<<<<<< HEAD
-        public static Color NodeTooltipFrameFill = Color.FromRgb(255, 255, 255);
         public static double NodeTooltipFrameStrokeThickness = 1;
-        public static Color NodeTooltipFrameStrokeColor = Color.FromRgb(165, 209, 226);
-=======
-        public static double NodeTooltipFrameStrokeThickness = 1;
->>>>>>> bc6e8022
 
         public static double NodeTooltipMaxWidth = 200;
         public static double NodeTooltipMaxHeight = 200;
@@ -147,10 +113,6 @@
 
         public static double NodeTooltipTextFontSize = 11;
         public static FontWeight NodeTooltipTextFontWeight = FontWeights.Light;
-<<<<<<< HEAD
-        public static Color NodeTooltipTextForeground = Color.FromRgb(51, 51, 51);
-=======
->>>>>>> bc6e8022
 
         public static Thickness NodeTooltipContentMarginLeft = new Thickness(11, 5, 5, 5);
         public static Thickness NodeTooltipContentMarginRight = new Thickness(5, 5, 11, 5);
@@ -166,13 +128,7 @@
 
         #region Library Item Tooltip
 
-<<<<<<< HEAD
-        public static Color LibraryTooltipFrameFill = Color.FromRgb(255, 255, 255);
         public static double LibraryTooltipFrameStrokeThickness = 1;
-        public static Color LibraryTooltipFrameStrokeColor = Color.FromRgb(165, 209, 226);
-=======
-        public static double LibraryTooltipFrameStrokeThickness = 1;
->>>>>>> bc6e8022
 
         public static double LibraryTooltipMaxWidth = 400;
         public static double LibraryTooltipMaxHeight = 200;
@@ -180,10 +136,6 @@
         public static double LibraryTooltipContentMaxHeight = LibraryTooltipMaxHeight - 17;
 
         public static double LibraryTooltipTextFontSize = 11;
-<<<<<<< HEAD
-        public static Color LibraryTooltipTextForeground = Color.FromRgb(51, 51, 51);
-=======
->>>>>>> bc6e8022
         public static FontWeight LibraryTooltipTextFontWeight = FontWeights.Normal;
         public static Thickness LibraryTooltipContentMargin = new Thickness(12, 5, 5, 5);
 
