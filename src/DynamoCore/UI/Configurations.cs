﻿using System.Windows;
using System.Windows.Media;

namespace Dynamo.UI
{
    public class Configurations
    {
        #region Dynamo Universal Constants

        // Add 0.5 to place the point in the middle of a pixel to sharpen it
        public static readonly string BackupFolderName = "backup";
        public static readonly string FilePathAttribName = "TargetXmlFilePath";
        public static readonly double DoubleSliderTextBoxWidth = 55.0;
        public static readonly double IntegerSliderTextBoxWidth = 30.0;
        public static readonly double MaxWatchNodeWidth = 280.0;
        public static readonly double MaxWatchNodeHeight = 310.0;

        #endregion

        #region Usage Reporting Error Message

        public static string DynamoSiteLink = "http://dynamobim.org/";
        public static string DynamoWikiLink = "https://github.com/DynamoDS/Dynamo/wiki";
        public static string DynamoBimForum = "http://dynamobim.org/forums/forum/dyn/";
        public static string DynamoTeamEmail = "mailto:team@dynamobim.org";
        public static string DynamoWrittenTutorials = "http://dynamobim.org/learn/#124";
        public static string DynamoVideoTutorials = "http://dynamobim.org/learn/#161";
        public static string DynamoMoreSamples = "http://dynamobim.org/learn/#159";
        public static string DynamoDownloadLink = "http://dynamobim.org/download/";
        public static string GitHubDynamoLink = "https://github.com/DynamoDS/Dynamo";
        public static string GitHubBugReportingLink = "https://github.com/DynamoDS/Dynamo/issues";

        public static string UsageReportingErrorMessage = "Uh oh...\n\rWe're sorry - we tried to save your decisions, but something went wrong. The decision probably hasn't been saved. This really shouldn't have happened. Please get in touch via GitHub and send us this information.\n\rYou can also try deleting [FILEPATH] and trying again.\n\rDepending on your previous choice, instrumentation may still be running, if you're worried about this, please consider not using Dynamo until we've got back to you to solve the problem.\n\rSorry about that.";
        #endregion

        #region Canvas Configurations
        //public static readonly double Minimum

        // Generic Constants
        public static readonly double PortHeightInPixels = 26.0;

        // Grid Settings
        public static readonly int GridSpacing = 100;
        public static readonly int GridThickness = 2;
        public static readonly Color GridLineColor = Color.FromRgb(232, 232, 232);

        // Canvas Control
        public static readonly double ZoomIncrement = 0.05;

        // Node/geometry view buttons in the canvas
        public static readonly double ButtonHeight = 30.0;

        // Double Clicking
        // Maximum distance allowed between first and second click to be accepted as a double click
        public static readonly int DoubleClickAcceptableDistance = 10; // in pixel
        #endregion

        #region Tab Bar Configurations
        // Tabcontrol Settings        
        public static readonly int MinTabsBeforeClipping = 6;
        public static readonly int TabControlMenuWidth = 20;
        public static readonly int TabDefaultWidth = 200;
        #endregion

        #region Information Bubble
        public static double MaxOpacity = 0.95;

        #region Preview Bubble
        public static int CondensedPreviewMaxLength = 25;

        public static double PreviewFrameStrokeThickness = 1;

        public static double PreviewTextFontSize = 10;
        public static FontWeight PreviewTextFontWeight = FontWeights.Light;
        public static Thickness PreviewContentMargin = new Thickness(5, 12, 5, 5);

        public static double PreviewMaxWidth = 500;
        public static double PreviewMinWidth = 40;
        public static double PreviewMinHeight = 30;
        public static double PreviewDefaultMaxWidth = 300;
        public static double PreviewDefaultMaxHeight = 200;

        public static double PreviewCondensedMaxWidth = 300;        
        public static double PreviewCondensedMaxHeight = 200;
        public static double PreviewCondensedMinWidth = 40;
        public static double PreviewCondensedMinHeight = 0;
        public static double PreviewCondensedContentMaxWidth = PreviewCondensedMaxWidth - 10;
        public static double PreviewCondensedContentMaxHeight = PreviewCondensedMaxHeight - 17;

        public static double PreviewArrowWidth = 12;
        public static double PreviewArrowHeight = 6;

        #endregion

        #region Error Bubble

        public static double ErrorFrameStrokeThickness = 1;

        public static double ErrorMaxWidth = 300;
        public static double ErrorMaxHeight = 200;
        public static double ErrorContentMaxWidth = ErrorMaxWidth - 10;
        public static double ErrorContentMaxHeight = ErrorMaxHeight - 16;

        public static double ErrorCondensedMaxWidth = 75;
        public static double ErrorCondensedMinWidth = 25;
        public static double ErrorCondensedMaxHeight = 50;
        public static double ErrorCondensedMinHeight = 25;
        public static double ErrorCondensedContentMaxWidth = ErrorCondensedMaxWidth - 10;
        public static double ErrorCondensedContentMaxHeight = ErrorCondensedMaxHeight - 16;

        public static double ErrorTextFontSize = 13;
        public static FontWeight ErrorTextFontWeight = FontWeights.Normal;
        public static Thickness ErrorContentMargin = new Thickness(5, 5, 5, 12);

        public static double ErrorArrowWidth = 12;
        public static double ErrorArrowHeight = 6;
        #endregion

        #region Node Tooltip
        public static double NodeTooltipFrameStrokeThickness = 1;

        public static double NodeTooltipMaxWidth = 200;
        public static double NodeTooltipMaxHeight = 200;
        public static double NodeTooltipContentMaxWidth = NodeTooltipMaxWidth - 10;
        public static double NodeTooltipContentMaxHeight = NodeTooltipMaxHeight - 16;

        public static double NodeTooltipTextFontSize = 11;
        public static FontWeight NodeTooltipTextFontWeight = FontWeights.Light;

        public static Thickness NodeTooltipContentMarginLeft = new Thickness(11, 5, 5, 5);
        public static Thickness NodeTooltipContentMarginRight = new Thickness(5, 5, 11, 5);
        public static Thickness NodeTooltipContentMarginBottom = new Thickness(5, 5, 5, 11);

        public static double NodeTooltipArrowWidth_BottomConnecting = 12;
        public static double NodeTooltipArrowHeight_BottomConnecting = 6;
        public static double NodeTooltipArrowWidth_SideConnecting = 6;
        public static double NodeTooltipArrowHeight_SideConnecting = 12;

        public static double ToolTipTargetGapInPixels = 3.0;
<<<<<<< HEAD
=======
        public static double NodeButtonHeight = 32; // Height of node button.
        public static double BottomPanelHeight = 48; // Height of black bottom panel with 2 buttons: Run & Canсel.
        public static int MaxLengthTooltipCode = 35; // Max length of field code in tooltip, it's near copy icon.
>>>>>>> 6a5ff7d4
        #endregion

        #region Library Item Tooltip

        public static double LibraryTooltipFrameStrokeThickness = 1;

        public static double LibraryTooltipMaxWidth = 400;
        public static double LibraryTooltipMaxHeight = 200;
        public static double LibraryTooltipContentMaxWidth = LibraryTooltipMaxWidth - 10;
        public static double LibraryTooltipContentMaxHeight = LibraryTooltipMaxHeight - 17;

        public static double LibraryTooltipTextFontSize = 11;
        public static FontWeight LibraryTooltipTextFontWeight = FontWeights.Normal;
        public static Thickness LibraryTooltipContentMargin = new Thickness(12, 5, 5, 5);

        public static double LibraryTooltipArrowHeight = 12;
        public static double LibraryTooltipArrowWidth = 6;

        #endregion

        #endregion

        #region CodeBlockNode

        public static readonly int CBNMaxPortNameLength = 24;
        public static readonly double CBNMaxTextBoxWidth = 500;
        public static readonly double CBNFontSize = 14.67;

        #endregion

        #region Externally Visible Strings

        public static readonly string SessionTraceDataXmlTag = "SessionTraceData";
        public static readonly string NodeTraceDataXmlTag = "NodeTraceData";
        public static readonly string CallsiteTraceDataXmlTag = "CallsiteTraceData";
        public static readonly string NodeIdAttribName = "NodeId";

        #endregion

        #region Preview Control Settings

        public static readonly double MaxExpandedPreviewWidth = MaxWatchNodeWidth;
        public static readonly double MaxExpandedPreviewHeight = MaxWatchNodeHeight;
        public static readonly double MaxCondensedPreviewWidth = 280.0;
        public static readonly double MaxCondensedPreviewHeight = 64.0;
        public static readonly double DefCondensedContentWidth = 33.0;
        public static readonly double DefCondensedContentHeight = 28.0;

        #endregion

<<<<<<< HEAD
=======
        #region Icon Resources Strings

        public const string SmallIconPostfix = ".Small";
        public const string LargeIconPostfix = ".Large";
        public const string ResourcesDLL = ".resources.dll";

        #endregion

        #region Class button
        public const int MaxLengthClassButtonTitle = 22;
        public const int MaxLengthRowClassButtonTitle = 8; // How many characters can be in one row.
        public const string TwoDots = "..";
        #endregion

>>>>>>> 6a5ff7d4
#if DEBUG
        public const string UpdateDownloadLocation = "http://dyn-builds-dev.s3.amazonaws.com/";
        public const string UpdateSignatureLocation = "http://dyn-builds-dev-sig.s3.amazonaws.com/";
#else
        public const string UpdateDownloadLocation = "http://dyn-builds-data.s3.amazonaws.com/";
        public const string UpdateSignatureLocation = "http://dyn-builds-data-sig.s3.amazonaws.com/";
#endif

    }

    /// <summary>
    /// This class is put in place to store Freezable objects that are made 
    /// globally available as constant values. These resources are created the 
    /// first time any of the static members of FrozenResources is accessed.
    /// The static constructor is responsible of initializing its data members
    /// and freeze them at the same time.
    /// 
    /// This is done to avoid memory leaks. Consider the following use case:
    /// 
    ///     var myRectangle = new Rectangle();
    ///     myRectangle.Fill = FrozenResources.PreviewIconPinnedBrush;
    /// 
    /// Innocent as it is, the above code does lead to memory leaks. The second
    /// assignment made "myRectangle" subscribe to "PreviewIconPinnedBrush.Changed"
    /// event, causing "PreviewIconPinnedBrush" to reference "myRectangle" 
    /// internally (since it needs to notify "myRectangle" when its color updates).
    /// One would expect "myRectangle" gets garbage collected when it goes out of 
    /// scope, but this reference keeps "myRectangle" alive for as long as the 
    /// "PreviewIconPinnedBrush" is alive. Since it is a static, "myRectangle" 
    /// does not get released during collection and gets promoted to Gen 1. The 
    /// following will not cause a reference from "PreviewIconPinnedBrush" to 
    /// "myRectangle", avoiding any memory leaks:
    /// 
    ///     var myRectangle = new Rectangle();
    ///     FrozenResources.PreviewIconPinnedBrush.Freeze();
    ///     myRectangle.Fill = FrozenResources.PreviewIconPinnedBrush;
    /// 
    /// </summary>
    /// 
    public class FrozenResources
    {
        public static readonly SolidColorBrush PreviewIconPinnedBrush;
        public static readonly SolidColorBrush PreviewIconClickedBrush;
        public static readonly SolidColorBrush PreviewIconHoverBrush;
        public static readonly SolidColorBrush PreviewIconNormalBrush;

        #region Legacy Info Bubble related data members

        // TODO(Ben): Remove these once Info Bubble has been completely removed.
        public static readonly SolidColorBrush WarningFrameFill;
        public static readonly SolidColorBrush WarningFrameStrokeColor;
        public static readonly SolidColorBrush WarningTextForeground;
        public static readonly SolidColorBrush ErrorFrameFill;
        public static readonly SolidColorBrush ErrorFrameStrokeColor;
        public static readonly SolidColorBrush ErrorTextForeground;

        #endregion

        static FrozenResources()
        {
            PreviewIconPinnedBrush = new SolidColorBrush(Color.FromArgb(0xFF, 0x97, 0x93, 0x8E));
            PreviewIconClickedBrush = new SolidColorBrush(Color.FromArgb(0xFF, 0xA4, 0xA0, 0x9A));
            PreviewIconHoverBrush = new SolidColorBrush(Color.FromArgb(0x00, 0xFF, 0xFF, 0xFF));
            PreviewIconNormalBrush = new SolidColorBrush(Color.FromArgb(0x00, 0xFF, 0xFF, 0xFF));

            PreviewIconPinnedBrush.Freeze();
            PreviewIconClickedBrush.Freeze();
            PreviewIconHoverBrush.Freeze();
            PreviewIconNormalBrush.Freeze();

            #region Legacy Info Bubble related data members

            // TODO(Ben): Remove these once Info Bubble has been completely removed.
            WarningFrameFill = new SolidColorBrush(Color.FromRgb(0xff, 0xef, 0xa0));
            WarningFrameStrokeColor = new SolidColorBrush(Color.FromRgb(0xf2, 0xbd, 0x53));
            WarningTextForeground = new SolidColorBrush(Color.FromRgb(0x33, 0x33, 0x33));
            ErrorFrameFill = new SolidColorBrush(Color.FromRgb(255, 255, 255));
            ErrorFrameStrokeColor = new SolidColorBrush(Color.FromRgb(190, 70, 70));
            ErrorTextForeground = new SolidColorBrush(Color.FromRgb(190, 70, 70));

            WarningFrameFill.Freeze();
            WarningFrameStrokeColor.Freeze();
            WarningTextForeground.Freeze();
            ErrorFrameFill.Freeze();
            ErrorFrameStrokeColor.Freeze();
            ErrorTextForeground.Freeze();

            #endregion
        }
    }

    public class ResourceNames
    {
        public static readonly string FontResourceUri = "./UI/Fonts/#Open Sans";
        public static readonly string ResourceBaseUri = "pack://application:,,,/DynamoCore;component/UI/Images/";
    }
}<|MERGE_RESOLUTION|>--- conflicted
+++ resolved
@@ -137,12 +137,9 @@
         public static double NodeTooltipArrowHeight_SideConnecting = 12;
 
         public static double ToolTipTargetGapInPixels = 3.0;
-<<<<<<< HEAD
-=======
         public static double NodeButtonHeight = 32; // Height of node button.
         public static double BottomPanelHeight = 48; // Height of black bottom panel with 2 buttons: Run & Canсel.
         public static int MaxLengthTooltipCode = 35; // Max length of field code in tooltip, it's near copy icon.
->>>>>>> 6a5ff7d4
         #endregion
 
         #region Library Item Tooltip
@@ -193,8 +190,6 @@
 
         #endregion
 
-<<<<<<< HEAD
-=======
         #region Icon Resources Strings
 
         public const string SmallIconPostfix = ".Small";
@@ -209,7 +204,6 @@
         public const string TwoDots = "..";
         #endregion
 
->>>>>>> 6a5ff7d4
 #if DEBUG
         public const string UpdateDownloadLocation = "http://dyn-builds-dev.s3.amazonaws.com/";
         public const string UpdateSignatureLocation = "http://dyn-builds-dev-sig.s3.amazonaws.com/";
