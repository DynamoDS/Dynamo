﻿using System.Windows;
using System.Windows.Media;

namespace Dynamo.UI
{
    public class Configurations
    {
        #region Dynamo Universal Constants

        // Add 0.5 to place the point in the middle of a pixel to sharpen it
        public static readonly string BackupFolderName = "backup";
        public static readonly string FilePathAttribName = "TargetXmlFilePath";
        public static readonly double DoubleSliderTextBoxWidth = 55.0;
        public static readonly double IntegerSliderTextBoxWidth = 30.0;
        public static readonly double MaxWatchNodeWidth = 280.0;
        public static readonly double MaxWatchNodeHeight = 310.0;

        #endregion

        #region Usage Reporting Error Message
        public static string GitHubBugReportingLink = "https://github.com/ikeough/Dynamo/issues?state=open";

        public static string UsageReportingErrorMessage = "Uh oh...\n\rWe're sorry - we tried to save your decisions, but something went wrong. The decision probably hasn't been saved. This really shouldn't have happened. Please get in touch via GitHub and send us this information.\n\rYou can also try deleting [FILEPATH] and trying again.\n\rDepending on your previous choice, instrumentation may still be running, if you're worried about this, please consider not using Dynamo until we've got back to you to solve the problem.\n\rSorry about that.";
        #endregion

        #region Canvas Configurations
        //public static readonly double Minimum

        // Generic Constants
        public static readonly double PortHeightInPixels = 26.0;

        // Grid Settings
        public static readonly int GridSpacing = 100;
        public static readonly int GridThickness = 2;
        public static readonly Color GridLineColor = Color.FromRgb(232, 232, 232);

        // Canvas Control
        public static readonly double ZoomIncrement = 0.05;

        // Double Clicking
        // Maximum distance allowed between first and second click to be accepted as a double click
        public static readonly int DoubleClickAcceptableDistance = 10; // in pixel
        #endregion

        #region Tab Bar Configurations
        // Tabcontrol Settings        
        public static readonly int MinTabsBeforeClipping = 6;
        public static readonly int TabControlMenuWidth = 20;
        public static readonly int TabDefaultWidth = 200;
        #endregion

        #region Information Bubble
        public static double MaxOpacity = 0.95;

        #region Preview Bubble
        public static int CondensedPreviewMaxLength = 25;

        public static Color PreviewFrameFillColor = Color.FromRgb(255, 255, 255);
        public static double PreviewFrameStrokeThickness = 1;
        public static Color PreviewFrameStrokeColor = Color.FromRgb(153, 153, 153);

        public static double PreviewTextFontSize = 10;
        public static FontWeight PreviewTextFontWeight = FontWeights.Light;
<<<<<<< HEAD
        public static Color PreviewTextForeground = Color.FromRgb(51, 51, 51);
        public static TextWrapping PreviewContentWrapping = TextWrapping.Wrap;
=======
        public static SolidColorBrush PreviewTextForeground = new SolidColorBrush(Color.FromRgb(51, 51, 51));
>>>>>>> e48fda5e
        public static Thickness PreviewContentMargin = new Thickness(5, 12, 5, 5);

        public static double PreviewMaxWidth = 500;
        public static double PreviewMinWidth = 40;
        public static double PreviewMinHeight = 30;
        public static double PreviewDefaultMaxWidth = 300;
        public static double PreviewDefaultMaxHeight = 200;

        public static double PreviewCondensedMaxWidth = 300;        
        public static double PreviewCondensedMaxHeight = 200;
        public static double PreviewCondensedMinWidth = 40;
        public static double PreviewCondensedMinHeight = 0;
        public static double PreviewCondensedContentMaxWidth = PreviewCondensedMaxWidth - 10;
        public static double PreviewCondensedContentMaxHeight = PreviewCondensedMaxHeight - 17;

        public static double PreviewArrowWidth = 12;
        public static double PreviewArrowHeight = 6;

        #endregion

        #region Warning Bubble
        public static Color WarningFrameFill = Color.FromRgb(0xff, 0xef, 0xa0);
        public static Color WarningFrameStrokeColor = Color.FromRgb(0xf2, 0xbd, 0x53);
        public static Color WarningTextForeground = Color.FromRgb(0x33, 0x33, 0x33);
        #endregion

        #region Error Bubble

        public static Color ErrorFrameFill = Color.FromRgb(255, 255, 255);
        public static double ErrorFrameStrokeThickness = 1;
        public static Color ErrorFrameStrokeColor = Color.FromRgb(190, 70, 70);

        public static double ErrorMaxWidth = 300;
        public static double ErrorMaxHeight = 200;
        public static double ErrorContentMaxWidth = ErrorMaxWidth - 10;
        public static double ErrorContentMaxHeight = ErrorMaxHeight - 16;

        public static double ErrorCondensedMaxWidth = 75;
        public static double ErrorCondensedMinWidth = 25;
        public static double ErrorCondensedMaxHeight = 50;
        public static double ErrorCondensedMinHeight = 25;
        public static double ErrorCondensedContentMaxWidth = ErrorCondensedMaxWidth - 10;
        public static double ErrorCondensedContentMaxHeight = ErrorCondensedMaxHeight - 16;

        public static double ErrorTextFontSize = 13;
        public static FontWeight ErrorTextFontWeight = FontWeights.Normal;
<<<<<<< HEAD
        public static Color ErrorTextForeground = Color.FromRgb(190, 70, 70);
        public static TextWrapping ErrorContentWrapping = TextWrapping.Wrap;
=======
        public static SolidColorBrush ErrorTextForeground = new SolidColorBrush(Color.FromRgb(190, 70, 70));
>>>>>>> e48fda5e
        public static Thickness ErrorContentMargin = new Thickness(5, 5, 5, 12);

        public static double ErrorArrowWidth = 12;
        public static double ErrorArrowHeight = 6;
        #endregion

        #region Node Tooltip
<<<<<<< HEAD
        public static int ToolTipFadeInDelayInMS = 1000;

        public static Color NodeTooltipFrameFill = Color.FromRgb(255, 255, 255);
=======
        public static SolidColorBrush NodeTooltipFrameFill = new SolidColorBrush(Color.FromRgb(255, 255, 255));
>>>>>>> e48fda5e
        public static double NodeTooltipFrameStrokeThickness = 1;
        public static Color NodeTooltipFrameStrokeColor = Color.FromRgb(165, 209, 226);

        public static double NodeTooltipMaxWidth = 200;
        public static double NodeTooltipMaxHeight = 200;
        public static double NodeTooltipContentMaxWidth = NodeTooltipMaxWidth - 10;
        public static double NodeTooltipContentMaxHeight = NodeTooltipMaxHeight - 16;

        public static double NodeTooltipTextFontSize = 11;
        public static FontWeight NodeTooltipTextFontWeight = FontWeights.Light;
<<<<<<< HEAD
        public static Color NodeTooltipTextForeground = Color.FromRgb(51, 51, 51);
        public static TextWrapping NodeTooltipContentWrapping = TextWrapping.Wrap;
=======
        public static SolidColorBrush NodeTooltipTextForeground = new SolidColorBrush(Color.FromRgb(51, 51, 51));
>>>>>>> e48fda5e

        public static Thickness NodeTooltipContentMarginLeft = new Thickness(11, 5, 5, 5);
        public static Thickness NodeTooltipContentMarginRight = new Thickness(5, 5, 11, 5);
        public static Thickness NodeTooltipContentMarginBottom = new Thickness(5, 5, 5, 11);

        public static double NodeTooltipArrowWidth_BottomConnecting = 12;
        public static double NodeTooltipArrowHeight_BottomConnecting = 6;
        public static double NodeTooltipArrowWidth_SideConnecting = 6;
        public static double NodeTooltipArrowHeight_SideConnecting = 12;

        public static double ToolTipTargetGapInPixels = 3.0;
        #endregion

        #region Library Item Tooltip

        public static Color LibraryTooltipFrameFill = Color.FromRgb(255, 255, 255);
        public static double LibraryTooltipFrameStrokeThickness = 1;
        public static Color LibraryTooltipFrameStrokeColor = Color.FromRgb(165, 209, 226);

        public static double LibraryTooltipMaxWidth = 400;
        public static double LibraryTooltipMaxHeight = 200;
        public static double LibraryTooltipContentMaxWidth = LibraryTooltipMaxWidth - 10;
        public static double LibraryTooltipContentMaxHeight = LibraryTooltipMaxHeight - 17;

        public static double LibraryTooltipTextFontSize = 11;
        public static Color LibraryTooltipTextForeground = Color.FromRgb(51, 51, 51);
        public static FontWeight LibraryTooltipTextFontWeight = FontWeights.Normal;
        public static Thickness LibraryTooltipContentMargin = new Thickness(12, 5, 5, 5);

        public static double LibraryTooltipArrowHeight = 12;
        public static double LibraryTooltipArrowWidth = 6;

        #endregion

        #endregion

        #region CodeBlockNode

        public static readonly int CBNMaxPortNameLength = 24;
        public static readonly double CBNMaxTextBoxWidth = 500;
        public static readonly double CBNFontSize = 14.67;

        #endregion

        #region Externally Visible Strings

        public static readonly string SessionTraceDataXmlTag = "SessionTraceData";
        public static readonly string NodeTraceDataXmlTag = "NodeTraceData";
        public static readonly string CallsiteTraceDataXmlTag = "CallsiteTraceData";
        public static readonly string NodeIdAttribName = "NodeId";

        #endregion

        #region Preview Control Settings

        public static readonly double MaxExpandedPreviewWidth = MaxWatchNodeWidth;
        public static readonly double MaxExpandedPreviewHeight = MaxWatchNodeHeight;
        public static readonly double MaxCondensedPreviewWidth = 280.0;
        public static readonly double MaxCondensedPreviewHeight = 64.0;
        public static readonly double DefCondensedContentWidth = 33.0;
        public static readonly double DefCondensedContentHeight = 28.0;

        #endregion

        public const string UpdateDownloadLocation = "http://dyn-builds-data.s3-us-west-2.amazonaws.com/";
    }

    /// <summary>
    /// This class is put in place to store Freezable objects that are made 
    /// globally available as constant values. These resources are created once 
    /// the first time any of the static members of FrozenResources is accessed.
    /// The static constructor is responsible of initializing its data members
    /// and freeze them at the same time. For this reason, each of the members 
    /// in the class should be Freezable derived.
    /// 
    /// There is primarily a reason for doing so: avoid memory leaks. Consider 
    /// the following use case:
    /// 
    ///     var myRectangle = new Rectangle();
    ///     myRectangle.Fill = FrozenResources.PreviewIconPinnedBrush;
    /// 
    /// Innocent as it is, the above code does lead to memory leaks. The second
    /// assignment made "myRectangle" subscribe to "PreviewIconPinnedBrush.Changed"
    /// event, causing "PreviewIconPinnedBrush" to reference "myRectangle" 
    /// internally (since it needs to notify "myRectangle" when its color updates).
    /// One would expect "myRectangle" gets garbage collected when it goes out of 
    /// scope, but this reference keeps "myRectangle" alive for as long as the 
    /// "PreviewIconPinnedBrush" is alive. Since it is a static, "myRectangle" 
    /// does not get released during collection and gets promoted to Gen 1. The 
    /// following will not cause a reference from "PreviewIconPinnedBrush" to 
    /// "myRectangle", avoiding any memory leaks:
    /// 
    ///     var myRectangle = new Rectangle();
    ///     FrozenResources.PreviewIconPinnedBrush.Freeze();
    ///     myRectangle.Fill = FrozenResources.PreviewIconPinnedBrush;
    /// 
    /// </summary>
    /// 
    public class FrozenResources
    {
        public static readonly SolidColorBrush PreviewIconPinnedBrush;
        public static readonly SolidColorBrush PreviewIconClickedBrush;
        public static readonly SolidColorBrush PreviewIconHoverBrush;
        public static readonly SolidColorBrush PreviewIconNormalBrush;

        static FrozenResources()
        {
            PreviewIconPinnedBrush = new SolidColorBrush(Color.FromArgb(0xFF, 0x97, 0x93, 0x8E));
            PreviewIconClickedBrush = new SolidColorBrush(Color.FromArgb(0xFF, 0xA4, 0xA0, 0x9A));
            PreviewIconHoverBrush = new SolidColorBrush(Color.FromArgb(0x00, 0xFF, 0xFF, 0xFF));
            PreviewIconNormalBrush = new SolidColorBrush(Color.FromArgb(0x00, 0xFF, 0xFF, 0xFF));

            PreviewIconPinnedBrush.Freeze();
            PreviewIconClickedBrush.Freeze();
            PreviewIconHoverBrush.Freeze();
            PreviewIconNormalBrush.Freeze();
        }
    }

    public class ResourceNames
    {
        public static readonly string FontResourceUri = "./UI/Fonts/#Open Sans";
        public static readonly string ResourceBaseUri = "pack://application:,,,/DynamoCore;component/UI/Images/";
    }
}<|MERGE_RESOLUTION|>--- conflicted
+++ resolved
@@ -61,12 +61,7 @@
 
         public static double PreviewTextFontSize = 10;
         public static FontWeight PreviewTextFontWeight = FontWeights.Light;
-<<<<<<< HEAD
         public static Color PreviewTextForeground = Color.FromRgb(51, 51, 51);
-        public static TextWrapping PreviewContentWrapping = TextWrapping.Wrap;
-=======
-        public static SolidColorBrush PreviewTextForeground = new SolidColorBrush(Color.FromRgb(51, 51, 51));
->>>>>>> e48fda5e
         public static Thickness PreviewContentMargin = new Thickness(5, 12, 5, 5);
 
         public static double PreviewMaxWidth = 500;
@@ -113,12 +108,7 @@
 
         public static double ErrorTextFontSize = 13;
         public static FontWeight ErrorTextFontWeight = FontWeights.Normal;
-<<<<<<< HEAD
         public static Color ErrorTextForeground = Color.FromRgb(190, 70, 70);
-        public static TextWrapping ErrorContentWrapping = TextWrapping.Wrap;
-=======
-        public static SolidColorBrush ErrorTextForeground = new SolidColorBrush(Color.FromRgb(190, 70, 70));
->>>>>>> e48fda5e
         public static Thickness ErrorContentMargin = new Thickness(5, 5, 5, 12);
 
         public static double ErrorArrowWidth = 12;
@@ -126,13 +116,7 @@
         #endregion
 
         #region Node Tooltip
-<<<<<<< HEAD
-        public static int ToolTipFadeInDelayInMS = 1000;
-
         public static Color NodeTooltipFrameFill = Color.FromRgb(255, 255, 255);
-=======
-        public static SolidColorBrush NodeTooltipFrameFill = new SolidColorBrush(Color.FromRgb(255, 255, 255));
->>>>>>> e48fda5e
         public static double NodeTooltipFrameStrokeThickness = 1;
         public static Color NodeTooltipFrameStrokeColor = Color.FromRgb(165, 209, 226);
 
@@ -143,12 +127,7 @@
 
         public static double NodeTooltipTextFontSize = 11;
         public static FontWeight NodeTooltipTextFontWeight = FontWeights.Light;
-<<<<<<< HEAD
         public static Color NodeTooltipTextForeground = Color.FromRgb(51, 51, 51);
-        public static TextWrapping NodeTooltipContentWrapping = TextWrapping.Wrap;
-=======
-        public static SolidColorBrush NodeTooltipTextForeground = new SolidColorBrush(Color.FromRgb(51, 51, 51));
->>>>>>> e48fda5e
 
         public static Thickness NodeTooltipContentMarginLeft = new Thickness(11, 5, 5, 5);
         public static Thickness NodeTooltipContentMarginRight = new Thickness(5, 5, 11, 5);
