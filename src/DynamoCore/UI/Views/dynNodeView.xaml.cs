﻿using System;
using System.Collections.Generic;
using System.Diagnostics;
using System.Windows;
using System.Windows.Controls;
using System.Windows.Data;
using System.Windows.Input;
using Dynamo.Models;
using Dynamo.Nodes;
using Dynamo.Prompts;
using Dynamo.Selection;
using Dynamo.UI;
using Dynamo.UI.Prompts;
using Dynamo.Utilities;
using Dynamo.ViewModels;
using System.Windows.Media;
using DynCmd = Dynamo.ViewModels.DynamoViewModel;
using System.Windows.Threading;
using Dynamo.Core;

namespace Dynamo.Controls
{
    public partial class dynNodeView : IViewModelView<NodeViewModel>
    {
        public delegate void SetToolTipDelegate(string message);
        public delegate void UpdateLayoutDelegate(FrameworkElement el);

        private NodeViewModel viewModel;

        public dynNodeView TopControl
        {
            get { return topControl; }
        }

        public Grid ContentGrid
        {
            get { return inputGrid; }
        }

        public NodeViewModel ViewModel
        {
            get { return viewModel; }
            private set { viewModel = value; }
        }

        private DispatcherTimer toolTipDelayTimer;

        #region constructors

        public dynNodeView()
        {
            this.Resources.MergedDictionaries.Add(SharedDictionaryManager.DynamoModernDictionary);
            this.Resources.MergedDictionaries.Add(SharedDictionaryManager.DynamoColorsAndBrushesDictionary);
            this.Resources.MergedDictionaries.Add(SharedDictionaryManager.DataTemplatesDictionary);
            this.Resources.MergedDictionaries.Add(SharedDictionaryManager.DynamoConvertersDictionary);
            this.Resources.MergedDictionaries.Add(SharedDictionaryManager.PortsDictionary);

            InitializeComponent();

            this.Loaded += new RoutedEventHandler(OnNodeViewLoaded);
            inputGrid.Loaded += new RoutedEventHandler(inputGrid_Loaded);

            this.SizeChanged += OnSizeChanged;
            this.DataContextChanged += OnDataContextChanged;

            Canvas.SetZIndex(this, 1);
        }

        #endregion

        /// <summary>
        /// Called when the size of the node changes. Communicates changes down to the view model 
        /// then to the model.
        /// </summary>
        /// <param name="sender"></param>
        /// <param name="eventArgs"></param>
        private void OnSizeChanged(object sender, EventArgs eventArgs)
        {
            if (ViewModel != null)
            {
                var size = new double[] { ActualWidth, ActualHeight };
                if (ViewModel.SetModelSizeCommand.CanExecute(size))
                {
                    Debug.WriteLine(string.Format("Updating {2} node size {0}:{1}", size[0], size[1], ViewModel.NodeLogic.GetType().ToString()));
                    ViewModel.SetModelSizeCommand.Execute(size);
                }
            }
        }

        /// <summary>
        /// This event handler is called soon as the NodeViewModel is bound to this 
        /// dynNodeView, which happens way before OnNodeViewLoaded event is sent. 
        /// There is a known bug in WPF 4.0 where DataContext becomes DisconnectedItem 
        /// when actions such as tab switching happens (that is when the View becomes 
        /// disconnected from the underlying ViewModel/Model that it was bound to). So 
        /// it is more reliable for dynNodeView to cache the NodeViewModel it is bound 
        /// to when it first becomes available, and refer to the cached value at a later
        /// time.
        /// </summary>
        private void OnDataContextChanged(object sender, DependencyPropertyChangedEventArgs e)
        {
            // If this is the first time dynNodeView is bound to the NodeViewModel, 
            // cache the DataContext (i.e. NodeViewModel) locally and start 
            // referecing it from this point onwards. Note that this notification 
            // can be sent as a result of DataContext becoming DisconnectedItem too,
            // but ViewModel should not be updated in that case (hence the null-check).
            // 
            if (null == this.ViewModel)
                this.ViewModel = e.NewValue as NodeViewModel;
        }

        private void OnNodeViewLoaded(object sender, RoutedEventArgs e)
        {
            // We no longer cache the DataContext (NodeViewModel) here because 
            // OnNodeViewLoaded gets called at a much later time and we need the 
            // ViewModel to be valid earlier (e.g. OnSizeChanged is called before
            // OnNodeViewLoaded, and it needs ViewModel for size computation).
            // 
<<<<<<< HEAD
            // ViewModel = this.DataContext as NodeViewModel;

            ViewModel.NodeLogic.DispatchedToUI += NodeLogic_DispatchedToUI;
            ViewModel.RequestShowNodeHelp += ViewModel_RequestShowNodeHelp;
            ViewModel.RequestShowNodeRename += ViewModel_RequestShowNodeRename;
            ViewModel.RequestsSelection += ViewModel_RequestsSelection;
=======
            // ViewModel = this.DataContext as NodeViewModel
            ViewModel.NodeLogic.DispatchedToUI += new DispatchedToUIThreadHandler(NodeLogic_DispatchedToUI);
            ViewModel.RequestShowNodeHelp += ViewModel_RequestShowNodeHelp;
            ViewModel.RequestShowNodeRename += new EventHandler(ViewModel_RequestShowNodeRename);
            ViewModel.RequestsSelection += new EventHandler(ViewModel_RequestsSelection);
>>>>>>> 1df74d5e

            ViewModel.NodeLogic.PropertyChanged += NodeLogic_PropertyChanged;
        }

        void NodeLogic_PropertyChanged(object sender, System.ComponentModel.PropertyChangedEventArgs e)
        {
            switch (e.PropertyName)
            {
                case "ArgumentLacing":
                    ViewModel.SetLacingTypeCommand.RaiseCanExecuteChanged();
                    break;
            }
        }

        void ViewModel_RequestsSelection(object sender, EventArgs e)
        {
            if (!ViewModel.NodeLogic.IsSelected)
            {
                if (!Keyboard.IsKeyDown(Key.LeftShift) && !Keyboard.IsKeyDown(Key.RightShift))
                {
                    DynamoSelection.Instance.ClearSelection();
                }

                if (!DynamoSelection.Instance.Selection.Contains(ViewModel.NodeLogic))
                    DynamoSelection.Instance.Selection.Add(ViewModel.NodeLogic);
            }
            else
            {
                if (Keyboard.IsKeyDown(Key.LeftShift) || Keyboard.IsKeyDown(Key.RightShift))
                {
                    DynamoSelection.Instance.Selection.Remove(ViewModel.NodeLogic);
                }
            }
        }

        void ViewModel_RequestShowNodeRename(object sender, EventArgs e)
        {
            var editWindow = new EditWindow
            {
                DataContext = ViewModel,
                Title = "Edit Node Name"
            };

            editWindow.Owner = Window.GetWindow(this);

            editWindow.BindToProperty(null, new Binding("NickName")
            {
                Mode = BindingMode.TwoWay,
                NotifyOnValidationError = false,
                Source = ViewModel,
                UpdateSourceTrigger = UpdateSourceTrigger.Explicit
            });

            editWindow.ShowDialog();
        }

        void ViewModel_RequestShowNodeHelp(object sender, NodeHelpEventArgs e)
        {
            if (e.Handled) return;

            e.Handled = true;

            var helpDialog = new NodeHelpPrompt(e.Model);
            helpDialog.Owner = Window.GetWindow(this);
            
            helpDialog.Show();

        }

        void NodeLogic_DispatchedToUI(object sender, UIDispatcherEventArgs e)
        {
            Dispatcher.Invoke(e.ActionToDispatch);
        }

        void inputGrid_Loaded(object sender, RoutedEventArgs e)
        {
            //once the input grid is loaded, send a command
            //to the view model, which will be pushed down
            //to the model to ask for types to load custom UI elements
            ViewModel.SetupCustomUIElementsCommand.Execute(this);
        }

        private Dictionary<UIElement, bool> enabledDict
            = new Dictionary<UIElement, bool>();

        internal void DisableInteraction()
        {
            enabledDict.Clear();

            foreach (UIElement e in inputGrid.Children)
            {
                enabledDict[e] = e.IsEnabled;

                e.IsEnabled = false;
            }

            //set the state using the view model's command
            if (ViewModel.SetStateCommand.CanExecute(ElementState.Dead))
                ViewModel.SetStateCommand.Execute(ElementState.Dead);
        }

        internal void EnableInteraction()
        {
            foreach (UIElement e in inputGrid.Children)
            {
                if (enabledDict.ContainsKey(e))
                    e.IsEnabled = enabledDict[e];
            }

            ViewModel.ValidateConnectionsCommand.Execute(null);
        }

        private void topControl_Loaded(object sender, RoutedEventArgs e)
        {

        }

        private void OnPreviewKeyUp(object sender, KeyEventArgs e)
        {
            //e.Handled = true;
        }

        private void OnKeyUp(object sender, KeyEventArgs e)
        {
            //set handled to avoid triggering key press
            //events on the workbench
            //e.Handled = true;
        }

        private void MainContextMenu_ContextMenuOpening(object sender, ContextMenuEventArgs e)
        {

        }

        private void topControl_MouseLeftButtonDown(object sender, MouseButtonEventArgs e)
        {
            if (ViewModel == null) return;

            var view = WPF.FindUpVisualTree<DynamoView>(this);

            dynSettings.ReturnFocusToSearch();

            view.mainGrid.Focus();

            var node = this.ViewModel.NodeModel;
            if (node.WorkSpace.Nodes.Contains(node))
            {
                Guid nodeGuid = this.ViewModel.NodeModel.GUID;
                dynSettings.Controller.DynamoViewModel.ExecuteCommand(
                    new DynCmd.SelectModelCommand(nodeGuid, Keyboard.Modifiers));
            }
            if (e.ClickCount == 2)
            {
                if (ViewModel.GotoWorkspaceCommand.CanExecute(null))
                {
                    e.Handled = true;
                    ViewModel.GotoWorkspaceCommand.Execute(null);
                }
            }
        }

        private void topControl_MouseRightButtonDown(object sender, MouseButtonEventArgs e)
        {
            //Debug.WriteLine("Node right selected.");
            e.Handled = true;
        }

        private void NickNameBlock_OnMouseDown(object sender, MouseButtonEventArgs e)
        {
            if (toolTipDelayTimer != null && toolTipDelayTimer.IsEnabled)
                toolTipDelayTimer.Stop();

            dynSettings.Controller.InfoBubbleViewModel.OnRequestAction(
                new InfoBubbleEventArgs(InfoBubbleEventArgs.Request.Hide));

            if (e.ClickCount == 2)
            {
                Debug.WriteLine("Nickname double clicked!");
                if (this.ViewModel != null && this.ViewModel.RenameCommand.CanExecute(null))
                {
                    this.ViewModel.RenameCommand.Execute(null);
                }
                e.Handled = true;
            }
        }

        private void NickNameBlock_OnMouseUp(object sender, MouseButtonEventArgs e)
        {
            if (toolTipDelayTimer != null && toolTipDelayTimer.IsEnabled)
                toolTipDelayTimer.Stop();

            SetupAndShowTooltip((UIElement)sender, InfoBubbleViewModel.Direction.Bottom);
        }

        private void NickNameBlock_OnMouseEnter(object sender, MouseEventArgs e)
        {
            SetupAndShowTooltip((UIElement)sender, InfoBubbleViewModel.Direction.Bottom);
        }

        private void NickNameBlock_OnMouseLeave(object sender, MouseEventArgs e)
        {
            if (toolTipDelayTimer != null && toolTipDelayTimer.IsEnabled)
                toolTipDelayTimer.Stop();

            if (ViewModel != null)
                ViewModel.FadeOutTooltipCommand.Execute(null);
            else if (dynSettings.Controller != null)
                dynSettings.Controller.DynamoViewModel.FadeOutInfoBubble(null);
        }

        private void InputPort_OnMouseEnter(object sender, MouseEventArgs e)
        {
            SetupAndShowTooltip((UIElement)sender, InfoBubbleViewModel.Direction.Right);
        }

        private void InputPort_OnMouseLeave(object sender, MouseEventArgs e)
        {
            if (toolTipDelayTimer != null && toolTipDelayTimer.IsEnabled)
                toolTipDelayTimer.Stop();

            if (ViewModel != null)
                ViewModel.FadeOutTooltipCommand.Execute(null);
            else if (dynSettings.Controller != null)
                dynSettings.Controller.DynamoViewModel.FadeOutInfoBubble(null);
        }

        private void InputPort_OnPreviewMouseDown(object sender, MouseButtonEventArgs e)
        {
            if (toolTipDelayTimer != null && toolTipDelayTimer.IsEnabled)
                toolTipDelayTimer.Stop();

            dynSettings.Controller.InfoBubbleViewModel.OnRequestAction(
                new InfoBubbleEventArgs(InfoBubbleEventArgs.Request.Hide));
        }

        private void OutputPort_OnMouseEnter(object sender, MouseEventArgs e)
        {
            SetupAndShowTooltip((UIElement)sender, InfoBubbleViewModel.Direction.Left);
        }

        private void OutputPort_OnMouseLeave(object sender, MouseEventArgs e)
        {
            if (toolTipDelayTimer != null && toolTipDelayTimer.IsEnabled)
                toolTipDelayTimer.Stop();

            if (ViewModel != null)
                ViewModel.FadeOutTooltipCommand.Execute(null);
            else if (dynSettings.Controller != null)
                dynSettings.Controller.DynamoViewModel.FadeOutInfoBubble(null);
        }

        private void OutputPort_OnPreviewMouseDown(object sender, MouseButtonEventArgs e)
        {
            if (toolTipDelayTimer != null && toolTipDelayTimer.IsEnabled)
                toolTipDelayTimer.Stop();

            dynSettings.Controller.InfoBubbleViewModel.OnRequestAction(
                new InfoBubbleEventArgs(InfoBubbleEventArgs.Request.Hide));
        }

        private void PreviewArrow_MouseEnter(object sender, MouseEventArgs e)
        {
            UIElement uiElement = sender as UIElement;
            if (uiElement.Visibility == System.Windows.Visibility.Visible)
                ViewModel.ShowPreviewCommand.Execute(null);
        }

        private void SetupAndShowTooltip(UIElement sender, InfoBubbleViewModel.Direction direction)
        {
            string content = "";
            double actualWidth  = 0;
            double actualHeight = 0;

            switch (direction)
            {
                case InfoBubbleViewModel.Direction.Bottom:
                    TextBlock tb = sender as TextBlock;
                    content = ViewModel.Description;
                    if (string.IsNullOrWhiteSpace(content))
                        return;

                    actualWidth = tb.ActualWidth * dynSettings.Controller.DynamoViewModel.CurrentSpaceViewModel.Zoom;
                    actualHeight = tb.ActualHeight * dynSettings.Controller.DynamoViewModel.CurrentSpaceViewModel.Zoom;
                    break;

                case InfoBubbleViewModel.Direction.Left:
                case InfoBubbleViewModel.Direction.Right:
                    ContentPresenter nodePort = sender as ContentPresenter;
                    content = (nodePort.Content as PortViewModel).ToolTipContent;
                    if (string.IsNullOrWhiteSpace(content))
                        return;

                    actualWidth = nodePort.ActualWidth * dynSettings.Controller.DynamoViewModel.CurrentSpaceViewModel.Zoom;
                    actualHeight = nodePort.ActualHeight * dynSettings.Controller.DynamoViewModel.CurrentSpaceViewModel.Zoom;
                    break;
            }

            UIElement containingWorkspace = WPF.FindUpVisualTree<TabControl>(this);            

            InfoBubbleDataPacket data = new InfoBubbleDataPacket();
            data.Text       = content;
            data.Style      = InfoBubbleViewModel.Style.NodeTooltip;
            data.TopLeft    = sender.TranslatePoint(new Point(0, 0), containingWorkspace);
            data.BotRight   = new Point(data.TopLeft.X + actualWidth, data.TopLeft.Y + actualHeight);            
            data.ConnectingDirection = direction;

            StartDelayedTooltipFadeIn(data);
        }

        private void StartDelayedTooltipFadeIn(InfoBubbleDataPacket data)
        {
            if (toolTipDelayTimer == null)
            {
                toolTipDelayTimer = new DispatcherTimer();
                toolTipDelayTimer.Interval = TimeSpan.FromMilliseconds(Configurations.ToolTipFadeInDelayInMS);

                toolTipDelayTimer.Tick += delegate(object sender, EventArgs e)
                {
                    var timer = sender as DispatcherTimer;
                    timer.Stop(); // stop timer after one tick
                    ViewModel.ShowTooltipCommand.Execute((InfoBubbleDataPacket)timer.Tag);
                };
            }

            // Collapse any existing bubble before starting fade in
            if (ViewModel != null)
                ViewModel.HideTooltipCommand.Execute(null);
            else if (dynSettings.Controller != null)
                dynSettings.Controller.DynamoViewModel.HideInfoBubble(null);

            toolTipDelayTimer.Stop();
            toolTipDelayTimer.Tag = data;
            dynSettings.Controller.InfoBubbleViewModel.UpdateContentCommand.Execute(data);
            toolTipDelayTimer.Start();
        }
    }
}<|MERGE_RESOLUTION|>--- conflicted
+++ resolved
@@ -116,21 +116,11 @@
             // ViewModel to be valid earlier (e.g. OnSizeChanged is called before
             // OnNodeViewLoaded, and it needs ViewModel for size computation).
             // 
-<<<<<<< HEAD
             // ViewModel = this.DataContext as NodeViewModel;
-
             ViewModel.NodeLogic.DispatchedToUI += NodeLogic_DispatchedToUI;
             ViewModel.RequestShowNodeHelp += ViewModel_RequestShowNodeHelp;
             ViewModel.RequestShowNodeRename += ViewModel_RequestShowNodeRename;
             ViewModel.RequestsSelection += ViewModel_RequestsSelection;
-=======
-            // ViewModel = this.DataContext as NodeViewModel
-            ViewModel.NodeLogic.DispatchedToUI += new DispatchedToUIThreadHandler(NodeLogic_DispatchedToUI);
-            ViewModel.RequestShowNodeHelp += ViewModel_RequestShowNodeHelp;
-            ViewModel.RequestShowNodeRename += new EventHandler(ViewModel_RequestShowNodeRename);
-            ViewModel.RequestsSelection += new EventHandler(ViewModel_RequestsSelection);
->>>>>>> 1df74d5e
-
             ViewModel.NodeLogic.PropertyChanged += NodeLogic_PropertyChanged;
         }
 
