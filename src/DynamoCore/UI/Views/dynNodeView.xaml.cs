﻿using System;
using System.Collections.Generic;
using System.Diagnostics;
using System.Windows;
using System.Windows.Controls;
using System.Windows.Data;
using System.Windows.Input;
using Dynamo.Models;
using Dynamo.Nodes;
using Dynamo.Prompts;
using Dynamo.Selection;
using Dynamo.UI;
using Dynamo.UI.Prompts;
using Dynamo.Utilities;
using Dynamo.ViewModels;
using System.Windows.Media;
using DynCmd = Dynamo.ViewModels.DynamoViewModel;

namespace Dynamo.Controls
{
    public partial class dynNodeView : IViewModelView<NodeViewModel>
    {
        public delegate void SetToolTipDelegate(string message);
        public delegate void UpdateLayoutDelegate(FrameworkElement el);

        private NodeViewModel viewModel;

        public dynNodeView TopControl
        {
            get { return topControl; }
        }

        public Grid ContentGrid
        {
            get { return inputGrid; }
        }

        public NodeViewModel ViewModel
        {
            get
            {
                return this.DataContext as NodeViewModel;
            }
            set
            {
                viewModel = value;
            }
        }

        #region constructors

        public dynNodeView()
        {
            this.Resources.MergedDictionaries.Add(SharedDictionaryManager.DynamoModernDictionary);
            this.Resources.MergedDictionaries.Add(SharedDictionaryManager.DynamoColorsAndBrushesDictionary);
            this.Resources.MergedDictionaries.Add(SharedDictionaryManager.DataTemplatesDictionary);
            this.Resources.MergedDictionaries.Add(SharedDictionaryManager.DynamoConvertersDictionary);
            this.Resources.MergedDictionaries.Add(SharedDictionaryManager.PortsDictionary);

            InitializeComponent();

<<<<<<< HEAD
            this.Loaded += dynNodeView_Loaded;
            inputGrid.Loaded += inputGrid_Loaded;
            this.LayoutUpdated += OnLayoutUpdated;
=======
            this.Loaded += new RoutedEventHandler(dynNodeView_Loaded);
            inputGrid.Loaded += new RoutedEventHandler(inputGrid_Loaded);
>>>>>>> 440d0c60

            this.SizeChanged += OnSizeChanged;
            
            Canvas.SetZIndex(this, 1);
        }

        #endregion

        /// <summary>
        /// Called when the size of the node changes. Communicates changes down to the view model 
        /// then to the model.
        /// </summary>
        /// <param name="sender"></param>
        /// <param name="eventArgs"></param>
        private void OnSizeChanged(object sender, EventArgs eventArgs)
        {
            if (ViewModel != null)
            {
                var size = new double[] { ActualWidth, ActualHeight };
                if (ViewModel.SetModelSizeCommand.CanExecute(size))
                {
                    Debug.WriteLine(string.Format("Updating {2} node size {0}:{1}", size[0], size[1], ViewModel.NodeLogic.GetType().ToString()));
                    ViewModel.SetModelSizeCommand.Execute(size);
                }
            }
        }

        void dynNodeView_Loaded(object sender, RoutedEventArgs e)
        {
            //This is an annoying bug in WPF for .net 4.0
            //You need to cache a reference to the data context or
            //when switching back and forth between tabs, the element's
            //data context will come back as disconnected.
            ViewModel = this.DataContext as NodeViewModel;

            ViewModel.NodeLogic.DispatchedToUI += NodeLogic_DispatchedToUI;
            ViewModel.RequestShowNodeHelp += ViewModel_RequestShowNodeHelp;
            ViewModel.RequestShowNodeRename += ViewModel_RequestShowNodeRename;
            ViewModel.RequestsSelection += ViewModel_RequestsSelection;

            ViewModel.NodeLogic.PropertyChanged += NodeLogic_PropertyChanged;
        }

        void NodeLogic_PropertyChanged(object sender, System.ComponentModel.PropertyChangedEventArgs e)
        {
            switch (e.PropertyName)
            {
                case "ArgumentLacing":
                    ViewModel.SetLacingTypeCommand.RaiseCanExecuteChanged();
                    break;
            }
        }

        void ViewModel_RequestsSelection(object sender, EventArgs e)
        {
            if (!ViewModel.NodeLogic.IsSelected)
            {
                if (!Keyboard.IsKeyDown(Key.LeftShift) && !Keyboard.IsKeyDown(Key.RightShift))
                {
                    DynamoSelection.Instance.ClearSelection();
                }

                if (!DynamoSelection.Instance.Selection.Contains(ViewModel.NodeLogic))
                    DynamoSelection.Instance.Selection.Add(ViewModel.NodeLogic);
            }
            else
            {
                if (Keyboard.IsKeyDown(Key.LeftShift) || Keyboard.IsKeyDown(Key.RightShift))
                {
                    DynamoSelection.Instance.Selection.Remove(ViewModel.NodeLogic);
                }
            }
        }

        void ViewModel_RequestShowNodeRename(object sender, EventArgs e)
        {
            var editWindow = new EditWindow { DataContext = ViewModel };

            var bindingVal = new Binding("NickName")
            {
                Mode = BindingMode.TwoWay,
                NotifyOnValidationError = false,
                Source = ViewModel,
                UpdateSourceTrigger = UpdateSourceTrigger.Explicit
            };
            editWindow.editText.SetBinding(TextBox.TextProperty, bindingVal);

            editWindow.Title = "Edit Node Name";

            if (editWindow.ShowDialog() != true)
            {
                return;
            }
        }

        void ViewModel_RequestShowNodeHelp(object sender, NodeHelpEventArgs e)
        {
            var helpDialog = new NodeHelpPrompt(e.Model);
            helpDialog.Show();
        }

        void NodeLogic_DispatchedToUI(object sender, UIDispatcherEventArgs e)
        {
            Dispatcher.Invoke(e.ActionToDispatch);
        }

        void inputGrid_Loaded(object sender, RoutedEventArgs e)
        {
            //once the input grid is loaded, send a command
            //to the view model, which will be pushed down
            //to the model to ask for types to load custom UI elements
            ViewModel.SetupCustomUIElementsCommand.Execute(this);
        }

        private Dictionary<UIElement, bool> enabledDict
            = new Dictionary<UIElement, bool>();

        internal void DisableInteraction()
        {
            enabledDict.Clear();

            foreach (UIElement e in inputGrid.Children)
            {
                enabledDict[e] = e.IsEnabled;

                e.IsEnabled = false;
            }

            //set the state using the view model's command
            if (ViewModel.SetStateCommand.CanExecute(ElementState.DEAD))
                ViewModel.SetStateCommand.Execute(ElementState.DEAD);
        }

        internal void EnableInteraction()
        {
            foreach (UIElement e in inputGrid.Children)
            {
                if (enabledDict.ContainsKey(e))
                    e.IsEnabled = enabledDict[e];
            }

            ViewModel.ValidateConnectionsCommand.Execute(null);
        }

        private void topControl_Loaded(object sender, RoutedEventArgs e)
        {

        }

        private void OnPreviewKeyUp(object sender, KeyEventArgs e)
        {
            //e.Handled = true;
        }

        private void OnKeyUp(object sender, KeyEventArgs e)
        {
            //set handled to avoid triggering key press
            //events on the workbench
            //e.Handled = true;
        }

        private void MainContextMenu_ContextMenuOpening(object sender, ContextMenuEventArgs e)
        {

        }

        private void topControl_MouseLeftButtonDown(object sender, MouseButtonEventArgs e)
        {
            if (ViewModel == null) return;

            dynSettings.ReturnFocusToSearch();
            //dynSettings.Bench.mainGrid.Focus();
            var view = WPF.FindUpVisualTree<DynamoView>(this);
            view.mainGrid.Focus();

            Guid nodeGuid = this.ViewModel.NodeModel.GUID;
            dynSettings.Controller.DynamoViewModel.ExecuteCommand(
                new DynCmd.SelectModelCommand(nodeGuid, Keyboard.Modifiers));
        }

        private void topControl_MouseRightButtonDown(object sender, MouseButtonEventArgs e)
        {
            //Debug.WriteLine("Node right selected.");
            e.Handled = true;
        }

        //private void dynNodeView_OnMouseDoubleClick(object sender, MouseButtonEventArgs e)
        //{
        //    var viewModel = DataContext as dynNodeViewModel;
        //    if (viewModel != null)
        //        viewModel.ViewCustomNodeWorkspaceCommand.Execute();
        //}

        private void NickNameBlock_OnMouseDown(object sender, MouseButtonEventArgs e)
        {
            ViewModel.CollapseTooltipCommand.Execute(null);
            if (e.ClickCount > 1)
            {
                if (this.ViewModel != null && this.ViewModel.RenameCommand.CanExecute(null))
                {
                    this.ViewModel.RenameCommand.Execute(null);
                }

                e.Handled = true;
            }
        }

        private void NickNameBlock_OnMouseEnter(object sender, MouseEventArgs e)
        {
            TextBlock textBlock = sender as TextBlock;
            string tooltipContent = ViewModel.NickName + '\n' + ViewModel.Description;
            UIElement containingWorkspace = WPF.FindUpVisualTree<TabControl>(this);
            Point topLeft = textBlock.TranslatePoint(new Point(0, 0), containingWorkspace);
            double actualWidth = textBlock.ActualWidth * dynSettings.Controller.DynamoViewModel.CurrentSpaceViewModel.Zoom;
            double actualHeight = textBlock.ActualHeight * dynSettings.Controller.DynamoViewModel.CurrentSpaceViewModel.Zoom;
            Point botRight = new Point(topLeft.X + actualWidth, topLeft.Y + actualHeight);
            ViewModel.ShowTooltipCommand.Execute(new InfoBubbleDataPacket(InfoBubbleViewModel.Style.NodeTooltip, topLeft,
                botRight, tooltipContent, InfoBubbleViewModel.Direction.Bottom));
        }

        private void NickNameBlock_OnMouseLeave(object sender, MouseEventArgs e)
        {
            ViewModel.FadeOutTooltipCommand.Execute(null);
        }

        private void InputPort_OnMouseEnter(object sender, MouseEventArgs e)
        {
            ContentPresenter inputPort = sender as ContentPresenter;
            string content = (inputPort.Content as PortViewModel).ToolTipContent;
            if (string.IsNullOrWhiteSpace(content))
                return;

            UIElement containingWorkspace = WPF.FindUpVisualTree<TabControl>(this);
            Point topLeft = inputPort.TranslatePoint(new Point(0, 0), containingWorkspace);
            double actualWidth = inputPort.ActualWidth * dynSettings.Controller.DynamoViewModel.CurrentSpaceViewModel.Zoom;
            double actualHeight = inputPort.ActualHeight * dynSettings.Controller.DynamoViewModel.CurrentSpaceViewModel.Zoom;
            Point botRight = new Point(topLeft.X + actualWidth, topLeft.Y + actualHeight);
            ViewModel.ShowTooltipCommand.Execute(new InfoBubbleDataPacket(InfoBubbleViewModel.Style.NodeTooltip, topLeft,
                botRight, content, InfoBubbleViewModel.Direction.Right));
        }

        private void InputPort_OnMouseLeave(object sender, MouseEventArgs e)
        {
            ViewModel.FadeOutTooltipCommand.Execute(null);
        }

        private void InputPort_OnPreviewMouseDown(object sender, MouseButtonEventArgs e)
        {
            ViewModel.CollapseTooltipCommand.Execute(null);
        }

        private void OutputPort_OnMouseEnter(object sender, MouseEventArgs e)
        {
            ContentPresenter outputPort = sender as ContentPresenter;
            string content = (outputPort.Content as PortViewModel).ToolTipContent;
            if (string.IsNullOrWhiteSpace(content))
                return;

            UIElement containingWorkspace = WPF.FindUpVisualTree<TabControl>(this);
            Point topLeft = outputPort.TranslatePoint(new Point(0, 0), containingWorkspace);
            double actualWidth = outputPort.ActualWidth * dynSettings.Controller.DynamoViewModel.CurrentSpaceViewModel.Zoom;
            double actualHeight = outputPort.ActualHeight * dynSettings.Controller.DynamoViewModel.CurrentSpaceViewModel.Zoom;
            Point botRight = new Point(topLeft.X + actualWidth, topLeft.Y + actualHeight);
            ViewModel.ShowTooltipCommand.Execute(new InfoBubbleDataPacket(InfoBubbleViewModel.Style.NodeTooltip, topLeft,
                botRight, content, InfoBubbleViewModel.Direction.Left));
        }

        private void OutputPort_OnMouseLeave(object sender, MouseEventArgs e)
        {
            ViewModel.FadeOutTooltipCommand.Execute(null);
        }

        private void OutputPort_OnPreviewMouseDown(object sender, MouseButtonEventArgs e)
        {
            ViewModel.CollapseTooltipCommand.Execute(null);
        }

        private void PreviewArrow_MouseEnter(object sender, MouseEventArgs e)
        {
            UIElement uiElement = sender as UIElement;
            if (uiElement.Visibility == System.Windows.Visibility.Visible)
                ViewModel.ShowPreviewCommand.Execute(null);
        }
    }
}<|MERGE_RESOLUTION|>--- conflicted
+++ resolved
@@ -59,15 +59,10 @@
 
             InitializeComponent();
 
-<<<<<<< HEAD
-            this.Loaded += dynNodeView_Loaded;
-            inputGrid.Loaded += inputGrid_Loaded;
-            this.LayoutUpdated += OnLayoutUpdated;
-=======
             this.Loaded += new RoutedEventHandler(dynNodeView_Loaded);
             inputGrid.Loaded += new RoutedEventHandler(inputGrid_Loaded);
->>>>>>> 440d0c60
-
+
+            this.LayoutUpdated += OnLayoutUpdated;
             this.SizeChanged += OnSizeChanged;
             
             Canvas.SetZIndex(this, 1);
