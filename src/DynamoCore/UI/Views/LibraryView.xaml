--- conflicted
+++ resolved
@@ -11,12 +11,9 @@
              d:DesignWidth="350">
     <UserControl.Resources>
         <ResourceDictionary>
-<<<<<<< HEAD
-=======
             <!--Converter to Make class details not focusable-->
             <controls:DataContextToBoolConverter x:Key="DataContextToBoolConverter" />
             
->>>>>>> e00ece61
             <!-- The order of DataTemplates and TemplateSelectors is correct.
                  If you try to change it, you will have a bug or XamlParseException
                  exception. -->
@@ -128,10 +125,6 @@
                                 </Setter.Value>
                             </Setter>
 
-<<<<<<< HEAD
-                            <Setter Property="Focusable"
-                                    Value="{Binding Path=Focusable}" />
-=======
                             <!--Make class details not focusable-->
                             <Setter Property="Focusable">
                                 <Setter.Value>
@@ -140,7 +133,6 @@
                                              Converter="{StaticResource DataContextToBoolConverter}" />
                                 </Setter.Value>
                             </Setter>
->>>>>>> e00ece61
 
                             <Style.Triggers>
                                 <Trigger Property="IsSelected"
@@ -447,7 +439,8 @@
                       Background="Transparent"
                       Name="ScrollLibraryViewer"
                       Template="{DynamicResource ScrollViewerControlTemplate}"
-                      Style="{StaticResource ScrollLibraryViewerStyle}">
+                      Style="{StaticResource ScrollLibraryViewerStyle}"
+                      HorizontalScrollBarVisibility="Disabled">
             <!-- This is the outer list (showing categories) -->
             <ListView Name="CategoryListView"
                       ScrollViewer.CanContentScroll="False"
