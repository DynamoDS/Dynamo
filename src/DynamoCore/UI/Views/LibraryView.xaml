--- conflicted
+++ resolved
@@ -28,11 +28,9 @@
             <controls:BoolToScrollBarVisibilityConverter x:Key="BoolToScrollBarVisibilityConverter" />
             <controls:BrowserItemToBooleanConverter x:Key="BrowserItemToBooleanConverter" />
             <controls:RootElementToBoolConverter x:Key="RootElementToBoolConverter" />
-            <controls:BrowserInternalElementToBoolConverter x:Key="BrowserInternalElementToBoolConverter" />
             <!--Depending on the number of points in FullCategoryName margin will be done.-->
             <controls:FullCategoryNameToMarginConverter x:Key="FullCategoryNameToMarginConverter" />
             <controls:IntToVisibilityConverter x:Key="IntToVisibilityConverter" />
-            <controls:LibraryTreeItemsHostVisibilityConverter x:Key="LibraryTreeItemsHostVisibilityConverter" />
 
             <!--EndRegion-->
 
@@ -182,16 +180,10 @@
                            Name="SmallIcon" />
                     <TextBlock Name="memberName"
                                HorizontalAlignment="Left"
-                               VerticalAlignment="Center"
                                Text="{Binding Name}"
-<<<<<<< HEAD
-                               Margin="5,0,0,0"
-                               Foreground="#999999"
-=======
                                VerticalAlignment="Top"
                                Margin="5,10,0,0"
                                Foreground="#989898"
->>>>>>> ecfadefa
                                FontSize="13" />
                     <StackPanel.Style>
                         <Style TargetType="{x:Type StackPanel}">
@@ -317,8 +309,7 @@
                             <Setter Property="Template">
                                 <Setter.Value>
                                     <ControlTemplate TargetType="{x:Type ListViewItem}">
-                                        <Border Margin="0"
-                                                Background="{TemplateBinding Background}"
+                                        <Border Background="{TemplateBinding Background}"
                                                 BorderBrush="Transparent"
                                                 BorderThickness="0">
                                             <ContentPresenter />
@@ -447,7 +438,7 @@
                 <Setter Property="Width"
                         Value="24" />
                 <Setter Property="Height"
-                        Value="{Binding Path=ActualHeight, RelativeSource={RelativeSource AncestorType=Grid}}" />
+                        Value="Auto" />
                 <Setter Property="Padding"
                         Value="0" />
                 <Setter Property="Margin"
@@ -458,7 +449,7 @@
                     <Setter.Value>
                         <ControlTemplate TargetType="{x:Type ToggleButton}">
                             <Border x:Name="ExpanderButtonBorder">
-                                <Grid MinHeight="24"
+                                <Grid MinHeight="27"
                                       MinWidth="66">
                                     <Grid.ColumnDefinitions>
                                         <ColumnDefinition Width="Auto" />
@@ -516,10 +507,10 @@
                                 <MultiDataTrigger>
                                     <MultiDataTrigger.Conditions>
                                         <Condition Binding="{Binding RelativeSource={RelativeSource AncestorType=Grid}, 
-                                                                     Path=IsMouseOver}"
+                                                                         Path=IsMouseOver}"
                                                    Value="False" />
                                         <Condition Binding="{Binding RelativeSource={RelativeSource Self}, 
-                                                                     Path=IsChecked}"
+                                                                         Path=IsChecked}"
                                                    Value="True" />
                                     </MultiDataTrigger.Conditions>
                                     <MultiDataTrigger.Setters>
@@ -565,7 +556,8 @@
                                         </Grid.RowDefinitions>
 
                                         <Border BorderBrush="#353535">
-                                            <Grid Background="Transparent">
+                                            <Grid Background="Transparent"
+                                                  Grid.Row="0">
                                                 <Grid.ColumnDefinitions>
                                                     <ColumnDefinition Width="Auto" />
                                                     <ColumnDefinition Width="Auto" />
@@ -577,7 +569,8 @@
                                                     <RowDefinition Height="*" />
                                                 </Grid.RowDefinitions>
 
-                                                <ToggleButton x:Name="Expander"
+                                                <ToggleButton Grid.Row="0"
+                                                              x:Name="Expander"
                                                               Background="Transparent"
                                                               IsHitTestVisible="False"
                                                               Style="{StaticResource LibraryExpandCollapseToggleStyle}"
@@ -589,9 +582,9 @@
                                                     </ToggleButton.Margin>
                                                 </ToggleButton>
 
-                                                <ContentPresenter Grid.Column="1"
+                                                <ContentPresenter Grid.Row="0"
+                                                                  Grid.Column="1"
                                                                   Grid.ColumnSpan="2"
-                                                                  VerticalAlignment="Center"
                                                                   ContentSource="Header" />
 
                                                 <Grid.Style>
@@ -620,11 +613,11 @@
                                                             <MultiDataTrigger.Conditions>
                                                                 <Condition Binding="{Binding RelativeSource={RelativeSource Self},
                                                                                      Path=IsMouseOver}"
-                                                                           Value="True" />
+                                                                           Value="true" />
                                                                 <Condition Binding="{Binding RelativeSource={RelativeSource Self},
                                                                                      Path=DataContext,
                                                                                      Converter={StaticResource RootElementToBoolConverter}}"
-                                                                           Value="True" />
+                                                                           Value="true" />
                                                             </MultiDataTrigger.Conditions>
                                                             <MultiDataTrigger.Setters>
                                                                 <Setter Property="Background"
@@ -636,11 +629,11 @@
                                                             <MultiDataTrigger.Conditions>
                                                                 <Condition Binding="{Binding RelativeSource={RelativeSource Self},
                                                                                      Path=IsMouseOver}"
-                                                                           Value="True" />
+                                                                           Value="true" />
                                                                 <Condition Binding="{Binding RelativeSource={RelativeSource Self},
                                                                                      Path=DataContext,
                                                                                      Converter={StaticResource RootElementToBoolConverter}}"
-                                                                           Value="False" />
+                                                                           Value="false" />
                                                             </MultiDataTrigger.Conditions>
                                                             <MultiDataTrigger.Setters>
                                                                 <Setter Property="Background"
@@ -648,7 +641,7 @@
                                                             </MultiDataTrigger.Setters>
                                                         </MultiDataTrigger>
 
-                                                        <DataTrigger Value="True">
+                                                        <DataTrigger Value="true">
                                                             <DataTrigger.Binding>
                                                                 <Binding RelativeSource="{RelativeSource Self}"
                                                                          Path="DataContext"
@@ -657,29 +650,16 @@
                                                             <Setter Property="BorderThickness"
                                                                     Value="0,0,0,1" />
                                                         </DataTrigger>
-
-                                                        <DataTrigger Value="True">
-                                                            <DataTrigger.Binding>
-                                                                <Binding RelativeSource="{RelativeSource Self}"
-                                                                         Path="DataContext"
-                                                                         Converter="{StaticResource BrowserInternalElementToBoolConverter}" />
-                                                            </DataTrigger.Binding>
-                                                            <Setter Property="Height"
-                                                                    Value="32" />
-                                                        </DataTrigger>
                                                     </Style.Triggers>
                                                 </Style>
                                             </Border.Style>
                                         </Border>
 
-                                        <Border Grid.Row="1"
+                                        <Border Grid.Column="0"
+                                                Grid.Row="1"
                                                 Background="#2F2F2F">
                                             <ItemsPresenter x:Name="ItemsHost"
-                                                            Margin="0,3,0,3">
-                                                <ItemsPresenter.Visibility>
-                                                    <Binding Converter="{StaticResource LibraryTreeItemsHostVisibilityConverter}" />
-                                                </ItemsPresenter.Visibility>
-                                            </ItemsPresenter>
+                                                            Margin="0,10,0,0" />
                                         </Border>
                                     </Grid>
                                     <Border.Style>
@@ -698,7 +678,7 @@
                                                     <Setter Property="Background"
                                                             Value="#2F2F2F" />
                                                     <Setter Property="Padding"
-                                                            Value="0,0,0,0" />
+                                                            Value="0,0,0,10" />
                                                 </DataTrigger>
                                             </Style.Triggers>
                                         </Style>
@@ -732,7 +712,7 @@
                                     <Setter Property="Background"
                                             Value="#2F2F2F" />
                                     <Setter Property="Padding"
-                                            Value="0,0,0,3" />
+                                            Value="0,0,0,10" />
                                 </DataTrigger>
                             </ControlTemplate.Triggers>
                         </ControlTemplate>
