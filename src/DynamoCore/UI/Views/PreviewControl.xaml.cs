--- conflicted
+++ resolved
@@ -291,11 +291,7 @@
             var rootDataContext = watchTree.DataContext as WatchViewModel;
 
             // Associate the data context to the view before binding.
-<<<<<<< HEAD
-            cachedLargeContent = Watch.Process(this.nodeViewModel.DynamoViewModel, mirrorData, string.Empty, false);
-=======
             cachedLargeContent = Process(mirrorData, string.Empty, false);
->>>>>>> 774068eb
             rootDataContext.Children.Add(cachedLargeContent);
 
             // Establish data binding between data context and the view.
@@ -315,19 +311,19 @@
         /// <param name="data">The Mirror data for which watch content is needed.</param>
         /// <param name="path"></param>
         /// <param name="showRawData"></param>
-        private static WatchViewModel Process(MirrorData data, string path, bool showRawData = true)
+        private WatchViewModel Process(MirrorData data, string path, bool showRawData = true)
         {
             WatchViewModel node;
 
             if (data == null || data.IsNull)
             {
-                node = new WatchViewModel(NULL_STRING, path);
+                node = new WatchViewModel(this.nodeViewModel.DynamoViewModel.VisualizationManager, NULL_STRING, path);
             }
             else if (data.IsCollection)
             {
                 var list = data.GetElements();
 
-                node = new WatchViewModel(list.Count == 0 ? "Empty List" : "List", path, true);
+                node = new WatchViewModel(this.nodeViewModel.DynamoViewModel.VisualizationManager, list.Count == 0 ? "Empty List" : "List", path, true);
 
                 foreach (var e in list.Select((x, i) => new { Element = x, Index = i }))
                 {
@@ -336,10 +332,10 @@
             }
             else
             {
-                node = dynSettings.Controller.WatchHandler.Process(data, path, showRawData);
-            }
-
-            return node ?? (new WatchViewModel("null", path));
+                node = this.nodeViewModel.DynamoViewModel.WatchHandler.Process(data, path, showRawData);
+            }
+
+            return node ?? (new WatchViewModel(this.nodeViewModel.DynamoViewModel.VisualizationManager, "null", path));
         }
 
         private static object MarshalMirrorDataForWatch(MirrorData mirrorData)
