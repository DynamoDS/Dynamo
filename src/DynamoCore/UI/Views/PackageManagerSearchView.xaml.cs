--- conflicted
+++ resolved
@@ -16,10 +16,7 @@
 
             this.DataContext = pm;
             InitializeComponent();
-<<<<<<< HEAD
 
-=======
->>>>>>> f301683e
         }
 
         private void SearchTextBox_TextChanged(object sender, KeyEventArgs e)
