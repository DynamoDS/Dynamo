--- conflicted
+++ resolved
@@ -261,13 +261,10 @@
                                 <Button Content="Find" Width="70" Name="id_butt" Click="Id_butt_OnClick"></Button>
                             </WrapPanel>
                         </MenuItem>
-<<<<<<< HEAD
                         <MenuItem Header="{Binding Path=ConsoleShowing, Converter={StaticResource ShowHideConsoleMenuConverter}}" Command="{Binding ToggleConsoleShowingCommand}" InputGestureText="Ctrl + Alt + Up" Focusable="False"/>
                         <MenuItem Header="{Binding Path=IsShowPreviewByDefault, Converter={StaticResource BoolToShowAllPreviewNameConverter}}" Name="showNodePreview" Focusable="False"
                                   Command="{Binding Path=TogglePreviewBubbleVisibilityCommand}">
                         </MenuItem>
-=======
->>>>>>> 87e0ff74
                     </MenuItem>
 
                     <MenuItem Header="_Workspaces" Name="workspacesMenu" Focusable="False" ItemsSource="{Binding Source={x:Static utilities:dynSettings.CustomNodes}}">
