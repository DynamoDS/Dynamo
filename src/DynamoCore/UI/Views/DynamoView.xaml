--- conflicted
+++ resolved
@@ -577,12 +577,7 @@
 
         <!--Sidebar-->
         <Grid Height="Auto" Width="Auto" HorizontalAlignment="Stretch" Name="sidebarGrid" VerticalAlignment="Stretch" Visibility="Visible" 
-<<<<<<< HEAD
-              Grid.Row="1" Grid.Column="0" Grid.RowSpan="2" Background="Black">
-            
-=======
               Grid.Row="2" Grid.Column="0" Grid.RowSpan="2" Background="Black">
->>>>>>> 2aad781c
         </Grid>
 
         <WrapPanel Orientation="Horizontal" Grid.Row="5" Grid.Column="0" Grid.RowSpan="1" HorizontalAlignment="Stretch" VerticalAlignment="Stretch" 
