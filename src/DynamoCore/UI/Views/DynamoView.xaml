--- conflicted
+++ resolved
@@ -1560,7 +1560,6 @@
                     <ColumnDefinition Width="*"></ColumnDefinition>
                 </Grid.ColumnDefinitions>
 
-<<<<<<< HEAD
                 <WrapPanel Orientation="Horizontal" Grid.Row="0" Grid.Column="0" Grid.RowSpan="1" HorizontalAlignment="Stretch" VerticalAlignment="Stretch" Grid.ColumnSpan="1">
                     
                     <Button Name="RunButton" Width="100" Content="Run" 
@@ -1580,49 +1579,7 @@
                       Content="Run Automatically" FontSize="11" IsChecked="{Binding Path=DynamicRunEnabled, Mode=TwoWay}"
                       IsEnabled="{Binding Path=CanRunDynamically, Mode=OneWay}"
                       VerticalAlignment="Center" VerticalContentAlignment="Center"/>
-=======
-                <WrapPanel Orientation="Horizontal"
-                           Grid.Row="0"
-                           Grid.Column="0"
-                           HorizontalAlignment="Stretch"
-                           VerticalAlignment="Stretch">
-
-                    <StackPanel Orientation="Horizontal">
-                        <Button Name="RunButton"
-                                Width="100"
-                                Content="Run"
-                                Margin="5"
-                                Style="{DynamicResource ResourceKey=STextButton}"
-                                Click="RunButton_OnClick"
-                                Command="{Binding RunExpressionCommand}"
-                                CommandParameter="{Binding Path=RunInDebug}"
-                                ToolTip="Run Workflow (F5)"
-                                IsEnabled="{Binding Path=RunEnabled, Mode=TwoWay}"
-                                Focusable="False" />
-
-                        <Button Name="cancelButton"
-                                Width="100"
-                                Content="Cancel"
-                                Focusable="False"
-                                Style="{DynamicResource ResourceKey=STextButton}"
-                                ToolTip="Cancel Run (Shift+F5)"
-                                Command="{Binding CancelRunCommand}"
-                                Margin="5" />
-
-                        <CheckBox Margin="10"
-                                  Name="dynamicCheckBox"
-                                  x:FieldModifier="public"
-                                  Focusable="False"
-                                  Foreground="Gray"
-                                  Content="Run Automatically"
-                                  FontSize="11"
-                                  IsChecked="{Binding Path=DynamicRunEnabled, Mode=TwoWay}"
-                                  IsEnabled="{Binding Path=CanRunDynamically, Mode=OneWay}"
-                                  VerticalAlignment="Center"
-                                  VerticalContentAlignment="Center" />
-                    </StackPanel>
-
->>>>>>> 7b5f811d
+
                     <!--CheckBox Margin="10" x:FieldModifier="public" Name="debugCheckBox" 
                       FontSize="11" VerticalAlignment="Center" Foreground="Gray"
                       IsChecked="{Binding Path=RunInDebug, Mode=TwoWay}" Focusable="False"
