﻿<Window x:Class="Dynamo.Controls.DynamoView"
        xmlns="http://schemas.microsoft.com/winfx/2006/xaml/presentation"
        xmlns:x="http://schemas.microsoft.com/winfx/2006/xaml"
        xmlns:views="clr-namespace:Dynamo.Views"
        xmlns:utilities="clr-namespace:Dynamo.Utilities"
        xmlns:sys="clr-namespace:System;assembly=mscorlib" 
        xmlns:models="clr-namespace:Dynamo.Models"
        xmlns:controls="clr-namespace:Dynamo.Controls" xmlns:commands="clr-namespace:Dynamo.UI.Commands"        
        x:Name="_this"
        Height="768" 
        Width="1024"
        Closing="WindowClosing" 
        Closed="WindowClosed" 
        MinHeight="600" 
        MinWidth="800" 
        Title="Dynamo"
        AllowsTransparency="False" 
        KeyDown="DynamoView_KeyDown"
        KeyUp="DynamoView_KeyUp"
        Background="#FF353535">

    <Window.CommandBindings>
        
    </Window.CommandBindings>
    
    <Window.Resources>
        <ResourceDictionary>
            <ResourceDictionary.MergedDictionaries>
                <ResourceDictionary Source="/DynamoCore;component/UI/Themes/DynamoModern.xaml" />
                <ResourceDictionary Source="/DynamoCore;component/UI/Themes/DynamoConverters.xaml"/>
                <ResourceDictionary Source="/DynamoCore;component/UI/Themes/DynamoColorsAndBrushes.xaml" />
<<<<<<< HEAD
                <ResourceDictionary Source="/DynamoCore;component/UI/Themes/MenuStyleDictionary.xaml" />
=======
                <ResourceDictionary Source="/DynamoCore;component/UI/Themes/StyleDictionary.xaml" />
>>>>>>> 0332de08
            </ResourceDictionary.MergedDictionaries>
        </ResourceDictionary>
    </Window.Resources>

    <Window.InputBindings>
        
        <KeyBinding Key="Tab"
                                Command="{Binding Path=DataContext.SelectNeighborsCommand, RelativeSource={RelativeSource FindAncestor, AncestorType={x:Type controls:DynamoView}}}"/>

        <KeyBinding Key="Delete"
                                Command="{Binding Path=DataContext.DeleteCommand, RelativeSource={RelativeSource FindAncestor, AncestorType={x:Type controls:DynamoView}}}"/>
        <KeyBinding Key="N"
                                Modifiers="Control"
                                Command="{Binding Path=DataContext.NewHomeWorkspaceCommand, RelativeSource={RelativeSource FindAncestor, AncestorType={x:Type controls:DynamoView}}}"/>
        <KeyBinding Key="N"
                                Modifiers="Control+Shift"
                                Command="{Binding Path=DataContext.ShowNewFunctionDialogCommand, RelativeSource={RelativeSource FindAncestor, AncestorType={x:Type controls:DynamoView}}}"/>
        <KeyBinding Key="Tab"
                                Command="{Binding Path=DataContext.SelectNeighborsCommand, RelativeSource={RelativeSource FindAncestor, AncestorType={x:Type controls:DynamoView}}}"/>

        <KeyBinding Key="Delete"
                                Command="{Binding Path=DataContext.DeleteCommand, RelativeSource={RelativeSource FindAncestor, AncestorType={x:Type controls:DynamoView}}}"/>
        <KeyBinding Key="C"
                                Modifiers="Control"
                                Command="{Binding Path=DataContext.CopyCommand, RelativeSource={RelativeSource FindAncestor, AncestorType={x:Type controls:DynamoView}}}"/>
        <KeyBinding Key="A"
                                Modifiers="Control"
                                Command="{Binding Path=DataContext.SelectAllCommand, RelativeSource={RelativeSource FindAncestor, AncestorType={x:Type controls:DynamoView}}}"/>

        <KeyBinding Key="D"
                                Modifiers="Control"
                                Command="{Binding Path=DataContext.CurrentSpaceViewModel.NodeFromSelectionCommand, RelativeSource={RelativeSource FindAncestor, AncestorType={x:Type controls:DynamoView}}}"/>
        <KeyBinding Key="V"
                                Modifiers="Control"
                                Command="{Binding Path=DataContext.PasteCommand, RelativeSource={RelativeSource FindAncestor, AncestorType={x:Type controls:DynamoView}}}"/>

        <KeyBinding Key="G"
                                Modifiers="Control"
                                Command="{Binding Path=DataContext.ToggleCanNavigateBackgroundCommand, RelativeSource={RelativeSource FindAncestor, AncestorType={x:Type controls:DynamoView}}}"/>
        
        <KeyBinding Key="W"
                                Modifiers="Control"
                                Command="{Binding Path=DataContext.AddNoteCommand, RelativeSource={RelativeSource FindAncestor, AncestorType={x:Type controls:DynamoView}}}"/>
        <KeyBinding Key="V"
                                Modifiers="Control"
                                Command="{Binding Path=DataContext.PasteCommand, RelativeSource={RelativeSource FindAncestor, AncestorType={x:Type controls:DynamoView}}}"/>
        <KeyBinding Key="S"
                                Modifiers="Control"
                                Command="{Binding Path=DataContext.ShowSaveDialogIfNeededAndSaveResultCommand, RelativeSource={RelativeSource FindAncestor, AncestorType={x:Type controls:DynamoView}}}"/>
        <KeyBinding Key="S"
                                Modifiers="Control+Shift"
                                Command="{Binding Path=DataContext.ShowSaveDialogAndSaveResultCommand, RelativeSource={RelativeSource FindAncestor, AncestorType={x:Type controls:DynamoView}}}"/>
        <KeyBinding Key="O"
                                Modifiers="Control"
                                Command="{Binding Path=DataContext.ShowOpenDialogAndOpenResultCommand, RelativeSource={RelativeSource FindAncestor, AncestorType={x:Type controls:DynamoView}}}"/>
        <KeyBinding Key="H"
                                Modifiers="Control"
                                Command="{Binding Path=DataContext.HomeCommand, RelativeSource={RelativeSource FindAncestor, AncestorType={x:Type controls:DynamoView}}}"/>
        <KeyBinding Key="Up"
                                Modifiers="Control+Shift"
                                Command="{Binding Path=DataContext.ToggleConsoleShowingCommand, RelativeSource={RelativeSource FindAncestor, AncestorType={x:Type controls:DynamoView}}}"/>
        <KeyBinding Key="F4"
                Modifiers="Alt"
                                Command="{Binding Path=DataContext.ExitCommand, RelativeSource={RelativeSource FindAncestor, AncestorType={x:Type controls:DynamoView}}}"/>
        <KeyBinding Key="C"
                                Modifiers="Control+Shift"
                                Command="{Binding Path=DataContext.ClearCommand, RelativeSource={RelativeSource FindAncestor, AncestorType={x:Type controls:DynamoView}}}"/>

        <KeyBinding Key="L"
                Modifiers="Control+Shift"
                    Command="{Binding Path=DataContext.LayoutAllCommand, RelativeSource={RelativeSource FindAncestor, AncestorType={x:Type controls:DynamoView}}}"/>
        
        <KeyBinding Key="Left"
                    CommandParameter="Left"
                    Command="{Binding Path=DataContext.PanCommand, RelativeSource={RelativeSource FindAncestor, AncestorType={x:Type controls:DynamoView}}}"/>
        <KeyBinding Key="Right"
                    CommandParameter="Right"
                    Command="{Binding Path=DataContext.PanCommand, RelativeSource={RelativeSource FindAncestor, AncestorType={x:Type controls:DynamoView}}}"/>
        <KeyBinding Key="Up"
                    CommandParameter="Up"
                    Command="{Binding Path=DataContext.PanCommand, RelativeSource={RelativeSource FindAncestor, AncestorType={x:Type controls:DynamoView}}}"/>
        <KeyBinding Key="Down"
                    CommandParameter="Down"
                    Command="{Binding Path=DataContext.PanCommand, RelativeSource={RelativeSource FindAncestor, AncestorType={x:Type controls:DynamoView}}}"/>
        
    </Window.InputBindings>

    <Grid Name="mainGrid" FocusManager.IsFocusScope="True">

        <Grid.RowDefinitions>
<<<<<<< HEAD
            <RowDefinition Height="Auto"/>
=======
            <RowDefinition Height="27"/>
            <RowDefinition Height="31"/>
>>>>>>> 0332de08
            <RowDefinition Height="*"/>
            <RowDefinition Height="Auto"/>
            <RowDefinition Name="consoleRow" Height="{Binding ConsoleShowing, Converter={StaticResource BoolToConsoleHeightConverter}}"/>
            <RowDefinition Height="48"/>
        </Grid.RowDefinitions>

        <Grid.ColumnDefinitions>
            <ColumnDefinition Width="Auto" MinWidth="5" MaxWidth="600"/>
            <!--MinWidth fix for GridSplitter dragging in frameless window-->
            <ColumnDefinition Width="Auto"/>
            <ColumnDefinition Width="*"/>
        </Grid.ColumnDefinitions>

        <Border BorderBrush="#FF3F4040"
                BorderThickness="0,0,0,1"
                Grid.Row="0"
                Grid.Column="0"
                Grid.ColumnSpan="3"
                Height="27"
                Name="titleBar">

            <Grid Name="titleBarGrid">

                <Grid.ColumnDefinitions>
                    <ColumnDefinition Width="*"/>
                    <ColumnDefinition Width="Auto"/>
                </Grid.ColumnDefinitions>

                <Menu IsMainMenu="True" Name="menu1">

                    <MenuItem Header="_File" Name="fileMenu" Focusable="False">
                        <MenuItem Header="_New" Name="newMenu" Focusable="False">
                            <MenuItem Header="_Home Workspace..." Command="{Binding NewHomeWorkspaceCommand}"  Name="newHomeWorkspace" InputGestureText="Ctrl + N" Focusable="False">
                            </MenuItem>
                            <MenuItem Header="_Custom Node..." Command="{Binding ShowNewFunctionDialogCommand}"  Name="newFuncButton" InputGestureText="Ctrl + Shift + N" Focusable="False">
                            </MenuItem>
                        </MenuItem>
                        <MenuItem Header="_Open..." Command="{Binding ShowOpenDialogAndOpenResultCommand}" Name="openButton" InputGestureText="Ctrl + O" Focusable="False">
                            <MenuItem.Icon>
                                <Image Source="/DynamoCore;component/UI/Images/openHS.png" Width="14" Height="14" />
                            </MenuItem.Icon>
                        </MenuItem>
                        <Separator />
                        <MenuItem Header="_Save" Command="{Binding ShowSaveDialogIfNeededAndSaveResultCommand}" Name="saveThisButton" InputGestureText="Ctrl + S" Focusable="False">
                            <MenuItem.Icon>
                                <Image Source="/DynamoCore;component/UI/Images/saveHS.png" Width="14" Height="14" />
                            </MenuItem.Icon>
                        </MenuItem>
                        <MenuItem Focusable="False" Header="_Save As..." Command="{Binding ShowSaveDialogAndSaveResultCommand}" Name="saveButton" InputGestureText="Ctrl + Shift + S" IsEnabled="{Binding IsUILocked, Converter={StaticResource InverseBooleanConverter}}">
                            <MenuItem.Icon>
                                <Image Source="/DynamoCore;component/UI/Images/saveHS.png" Width="14" Height="14" />
                            </MenuItem.Icon>
                        </MenuItem>
                        <MenuItem Focusable="False" Header="_Export Workspace As Image..." Command="{Binding ShowSaveImageDialogAndSaveResultCommand}" Name="saveImage"/>
                        <Separator />
                        <MenuItem Focusable="False" Header="_Clear" Command="{Binding ClearCommand}" Name="clearButton" InputGestureText="Ctrl + Shift + C" IsEnabled="{Binding IsUILocked, Converter={StaticResource InverseBooleanConverter}}">
                            <MenuItem.Icon>
                                <Image Source="/DynamoCore;component/UI/Images/DocumentHS.png" Width="14" Height="14" />
                            </MenuItem.Icon>
                        </MenuItem>
                        <Separator />
                        <MenuItem Header="_Exit" Command="{Binding ExitCommand}"  Name="exit" InputGestureText="Alt + F4" Focusable="False"/>
                    </MenuItem>

                    <MenuItem Header="_Edit" Name="editMenu" Focusable="False">
                        <MenuItem Focusable="False" Header="_Copy" Command="{Binding CopyCommand}" Name="copy" InputGestureText="Ctrl + C"/>
                        <MenuItem Focusable="False" Header="_Paste" Command="{Binding PasteCommand}"  Name="paste" InputGestureText="Ctrl + V"/>
                        <Separator/>
                        <MenuItem Focusable="False" Header="_Create Note" Command="{Binding AddNoteCommand}"  Name="noteMenuItem" InputGestureText="Ctrl + W" />
                        <MenuItem Focusable="False" Header="_Create Node From Selection" Command="{Binding Path=CurrentSpaceViewModel.NodeFromSelectionCommand}"  Name="nodeFromSelection" InputGestureText="Ctrl + D"/>
                        <MenuItem Focusable="False" Header="_Select All" Command="{Binding SelectAllCommand}"  Name="selectAll" InputGestureText="Ctrl + A"/>
                        <MenuItem Focusable="False" Header="_Delete Selected" Command="{Binding DeleteCommand}"  Name="deleteSelected" InputGestureText="Delete"/>
                        <!--<MenuItem Focusable="False" Header="_Select Neighbors" Command="{Binding Path=ExpandSelectionCommand}"  Name="expandSelect" InputGestureText="Tab"/>-->
                        <MenuItem  Header="_Align Selection"  Name="Align">
                            <MenuItem  Header="_X Average"  Command="{Binding AlignSelectedCommand}" CommandParameter="HorizontalCenter" Focusable="False"/>
                            <MenuItem  Header="_Left" Command="{Binding AlignSelectedCommand}" CommandParameter="HorizontalLeft" Focusable="False"/>
                            <MenuItem  Header="_Right" Command="{Binding AlignSelectedCommand}" CommandParameter="HorizontalRight" Focusable="False"/>
                            <MenuItem  Header="_Y Average" Command="{Binding AlignSelectedCommand}" CommandParameter="VerticalCenter" Focusable="False"/>
                            <MenuItem  Header="_Top" Command="{Binding AlignSelectedCommand}" CommandParameter="VerticalTop" Focusable="False"/>
                            <MenuItem  Header="_Bottom" Command="{Binding AlignSelectedCommand}" CommandParameter="VerticalBottom" Focusable="False"/>
                            <MenuItem  Header="_Y Distribute" Command="{Binding AlignSelectedCommand}" CommandParameter="VerticalDistribute" Focusable="False"/>
                            <MenuItem  Header="_X Distribute" Command="{Binding AlignSelectedCommand}" CommandParameter="HorizontalDistribute" Focusable="False"/>
                        </MenuItem>
                    </MenuItem>

                    <MenuItem Header="_View" Name="viewMenu" Focusable="False">
                        <MenuItem Header="_Zoom" Name="zoomMenu" Focusable="False">
                            <MenuItem  Header="Zoom In (Mouse wheel down)"  Command="{Binding ZoomInCommand}" InputGestureText="Ctrl + +" Focusable="False"/>
                            <MenuItem  Header="Zoom Out (Mouse wheel up)" Command="{Binding ZoomOutCommand}" InputGestureText="Ctrl + -" Focusable="False"/>
                        </MenuItem>
                        <MenuItem Header="_Pan" Name="panMenu" Focusable="False">
                            <MenuItem  Header="Pan Left (Mouse wheel drag right)"  Command="{Binding PanCommand}" CommandParameter="Left" InputGestureText="Alt + Left" Focusable="False"/>
                            <MenuItem  Header="Pan Right (Mouse wheel drag left)" Command="{Binding PanCommand}" CommandParameter="Right" InputGestureText="Alt + Right" Focusable="False"/>
                            <MenuItem  Header="Pan Up (Mouse wheel drag down)"  Command="{Binding PanCommand}" CommandParameter="Up" InputGestureText="Alt + Up" Focusable="False"/>
                            <MenuItem  Header="Pan Down (Mouse wheel drag up)" Command="{Binding PanCommand}" CommandParameter="Down" InputGestureText="Alt + Down" Focusable="False"/>
                        </MenuItem>
                        <Separator/>
                        <MenuItem Header="_Connectors" Name="connectorMenu">
                            <MenuItem Focusable="False" Header="_Connector Type" IsEnabled="True">
                                <MenuItem Focusable="False" Name="settings_curves" IsCheckable="True" IsChecked="{Binding Path=ConnectorType,Converter={StaticResource EnumToBoolConverter},ConverterParameter=BEZIER, Mode=TwoWay}" Command="{Binding SetConnectorTypeCommand}" CommandParameter="BEZIER" Header="Curves"/>
                                <MenuItem Name="settings_plines" IsCheckable="True" IsChecked="{Binding Path=ConnectorType,Converter={StaticResource EnumToBoolConverter},ConverterParameter=POLYLINE, Mode=TwoWay}" Command="{Binding SetConnectorTypeCommand}" CommandParameter="POLYLINE" Header="Polylines"/>
                            </MenuItem>
                            <MenuItem Focusable="False" Header="_Show Connectors" IsCheckable="True" Name="ShowHideConnectorsMenuItem" IsChecked="{Binding Path=IsShowingConnectors}" Command="{Binding ShowHideConnectorsCommand}">
                            </MenuItem>
                        </MenuItem>
                        <MenuItem Header="_Background 3D Preview" Name="background3dMenu" Focusable="False">
                            <MenuItem Header="{Binding Path=FullscreenWatchShowing, Converter={StaticResource ShowHideFullscreenWatchMenuConverter}}" IsChecked="{Binding Path=FullscreenWatchShowing}" Command="{Binding ToggleFullscreenWatchShowingCommand}"  Focusable="False"/>
                            <MenuItem Header="Navigate Background 3D Preview"
                                          IsEnabled="{Binding Path=FullscreenWatchShowing}"
                                          IsChecked="{Binding Path=CanNavigateBackground}"
                                          InputGestureText="Ctrl + G"
                                          Focusable="False"
                                          Command="{Binding ToggleCanNavigateBackgroundCommand}"/>
                        </MenuItem>
                        <MenuItem Focusable="False" Header="_Find Node By Id" IsCheckable="False" Name="FindNodeById">
                            <WrapPanel HorizontalAlignment="Stretch">
                                <TextBox Name="id_tb" Width="100"></TextBox>
                                <Button Content="Find" Width="70" Name="id_butt" Click="Id_butt_OnClick"></Button>
                            </WrapPanel>
                        </MenuItem>
                        <MenuItem Header="{Binding Path=ConsoleShowing, Converter={StaticResource ShowHideConsoleMenuConverter}}" Command="{Binding ToggleConsoleShowingCommand}" InputGestureText="Ctrl + Alt + Up" Focusable="False"/>
                    </MenuItem>

                    <MenuItem Header="_Workspaces" Name="workspacesMenu" Focusable="False" ItemsSource="{Binding Source={x:Static utilities:dynSettings.CustomNodes}}">
                        <MenuItem.ItemTemplate>
                            <DataTemplate>
                                <MenuItem Focusable="False" Header="{Binding Key}" CommandParameter="{Binding Value}" Command="{Binding Path=DataContext.GoToWorkspaceCommand, RelativeSource={RelativeSource FindAncestor, AncestorType={x:Type controls:DynamoView}}}"/>
                            </DataTemplate>
                        </MenuItem.ItemTemplate>
                    </MenuItem>

                    <MenuItem Header="_Packages" Name="PackageManagerMenu" Focusable="False" IsEnabled="True">
                        <MenuItem Focusable="False" Header="_Search for a Package..." Command="{Binding Path=DataContext.ShowPackageManagerSearchCommand, RelativeSource={RelativeSource FindAncestor, AncestorType={x:Type controls:DynamoView}}}"  Name="showPMSearch" />
                        <MenuItem Focusable="False" Header="_Manage Packages..." Command="{Binding Path=DataContext.ShowInstalledPackagesCommand, RelativeSource={RelativeSource FindAncestor, AncestorType={x:Type controls:DynamoView}}}"  Name="showPMInstalled" />
                        <MenuItem Focusable="False" Header="_Publish Selected Nodes..." Command="{Binding Path=DataContext.PublishSelectedNodesCommand, RelativeSource={RelativeSource FindAncestor, AncestorType={x:Type controls:DynamoView}}}"  Name="publishSelected" />
                        <MenuItem Focusable="False" Header="_Publish Current Workspace..." Command="{Binding Path=DataContext.PublishCurrentWorkspaceCommand, RelativeSource={RelativeSource FindAncestor, AncestorType={x:Type controls:DynamoView}}}"  Name="publishCurrent" />
                    </MenuItem>

                    <MenuItem Header="Help" Focusable="False">
                        <!--<MenuItem Header="_Layout All" Command="{Binding Source={x:Static commands:DynamoCommands.LayoutAllCmd}}"  Name="layoutAll"/>-->
                        <MenuItem Focusable="False" Header="Samples" Name="SamplesMenu">
                            <MenuItem.Icon>
                                <Image Source="/DynamoCore;component/UI/Images/OpenSelectedItemHS.png" Width="14" Height="14" />
                            </MenuItem.Icon>
                        </MenuItem>
                        <MenuItem Header="_Report A Bug" Command="{Binding ReportABugCommand}"  Name="bugCommand" Focusable="False"/>
                        <MenuItem Header="_Go To Project Website" Command="{Binding GoToSourceCodeCommand}"  Name="sourceCode" Focusable="False"/>
                        <MenuItem Header="_Go To Project Wiki" Command="{Binding GoToWikiCommand}"  Name="wiki" Focusable="False"/>
                    </MenuItem>

                </Menu>

                <!--Titlebar buttons-->
                <Grid Name="titleBarButtonsGrid" Grid.Column="1">
                </Grid>

            </Grid>
        </Border>

        <!--Shortcuts-->
        <Border Grid.Row="1" 
                Grid.Column="0" 
                Grid.ColumnSpan="3"
                Height="30"
                Panel.ZIndex="2000"
                BorderBrush="#3f3f3f"
                BorderThickness="0,2,0,0">
            <Border.Background>
                <LinearGradientBrush EndPoint="0,1" StartPoint="0,0">
                    <GradientStop Color="#FFF6F6F6" Offset="0.25"/>
                    <GradientStop Color="#FFEAE8E8" Offset="0.25"/>
                    <GradientStop Color="#FFDCD9D9" Offset="0.8"/>
                    <GradientStop Color="White" Offset="1"/>
                </LinearGradientBrush>
            </Border.Background>

            <Border Margin="11 0 0 0"
                    HorizontalAlignment="Left"
                    VerticalAlignment="Center">
                <ItemsControl x:Name="ShortcutItemsControl"
                              ItemsSource="{Binding ElementName='_this', Path=ShortcutBarItems}">
                    <ItemsControl.ItemTemplate>
                        <DataTemplate>
                            <Button ToolTip="{Binding ShortcutToolTip}"
                                    Command="{Binding ShortcutCommand}"
                                    CommandParameter="{Binding ShortcutCommandParameter}"
                                    IsEnabled="{Binding IsEnabled}">
                                <Button.Resources>
                                    <Image x:Key="Normal"
                                           Width="25"
                                           Height="25"
                                           Source="{Binding ImgNormalSource}" />
                                    <Image x:Key="Disabled"
                                           Width="25"
                                           Height="25"
                                           Source="{Binding ImgDisabledSource}" />
                                    <Image x:Key="Hover"
                                           Width="25"
                                           Height="25"
                                           Source="{Binding ImgHoverSource}" />
                                </Button.Resources>
                                <Button.Style>
                                    <Style BasedOn="{StaticResource ShortCutButton}" TargetType="{x:Type Button}">
                                        <Style.Triggers>
                                            <MultiDataTrigger>
                                                <MultiDataTrigger.Conditions>
                                                    <Condition Binding="{Binding RelativeSource={RelativeSource Mode=Self}, Path=IsMouseOver}" Value="false" />
                                                    <Condition Binding="{Binding RelativeSource={RelativeSource Mode=Self}, Path=IsEnabled}" Value="true" />
                                                </MultiDataTrigger.Conditions>
                                                <Setter Property="Content" Value="{StaticResource Normal}" />
                                            </MultiDataTrigger>
                                            <Trigger Property="IsEnabled" Value="false">
                                                <Setter Property="Content" Value="{StaticResource Disabled}" />
                                            </Trigger>
                                            <Trigger Property="IsMouseOver" Value="true">
                                                <Setter Property="Content" Value="{StaticResource Hover}" />
                                            </Trigger>
                                        </Style.Triggers>
                                    </Style>
                                </Button.Style>
                            </Button>
                        </DataTemplate>
                    </ItemsControl.ItemTemplate>
                    <ItemsControl.ItemsPanel>
                        <ItemsPanelTemplate>
                            <StackPanel x:Name="ShortcutBar" Orientation="Horizontal" />
                        </ItemsPanelTemplate>
                    </ItemsControl.ItemsPanel>
                </ItemsControl>
            </Border>
        </Border>
        
        <Border Margin="0" BorderBrush="Black" BorderThickness="0" Name="border" 
                Grid.Row="2" Grid.Column="2" Grid.ColumnSpan="1" Grid.RowSpan="3" Background="#999">
            
            <TabControl ItemsSource="{Binding Workspaces}" Name="WorkspaceTabs" 
                        SelectedIndex="{Binding CurrentWorkspaceIndex}" Background="#222" Padding ="0" SelectionChanged="WorkspaceTabs_SelectionChanged">
                
                <TabControl.Resources>

                    <Style  TargetType="{x:Type TabControl}">
                        <Setter Property="OverridesDefaultStyle" Value="True" />
                        <Setter Property="SnapsToDevicePixels" Value="True" />
                        <Setter Property="Template">
                            <Setter.Value>
                                <ControlTemplate TargetType="{x:Type TabControl}">
                                    <Grid KeyboardNavigation.TabNavigation="Local">
                                        <Grid.RowDefinitions>
                                            <RowDefinition Height="Auto" />
                                            <RowDefinition Height="*" />
                                        </Grid.RowDefinitions>
                                        <TabPanel x:Name="HeaderPanel"
                                            Grid.Row="0" 
                                            Margin="0,4,0,0"
                                            Panel.ZIndex="1"
                                            IsItemsHost="True"
                                            KeyboardNavigation.TabIndex="1"
                                            Background="Transparent" />
                                        <Border x:Name="Border"
                                          Grid.Row="1" 
                                          BorderBrush="{Binding Path=ViewingHomespace, Converter={StaticResource WorkspaceBackgroundBrushConverter}}"
                                          BorderThickness="0,4,0,0">
                                            <ContentPresenter x:Name="PART_SelectedContentHost" ContentSource="SelectedContent" />
                                        </Border>
                                    </Grid>
                                </ControlTemplate>
                            </Setter.Value>
                        </Setter>
                    </Style>
                    
                    <Style TargetType="{x:Type TabItem}">
                        <Setter Property="Template">
                            <Setter.Value>
                                <ControlTemplate TargetType="{x:Type TabItem}">
                                    <Grid>
                                        <Border 
                                          Name="Border"
                                          BorderBrush="#999" 
                                          CornerRadius="4,4,0,0"
                                          BorderThickness="0,1,3,0" >
                                            <Border.Style>
                                                <Style TargetType="Border">
                                                    <Style.Triggers>
                                                        <DataTrigger Binding="{Binding RelativeSource={RelativeSource Mode=FindAncestor,AncestorType={x:Type TabItem}},Path=IsSelected}" Value="True">
                                                            <Setter Property="Background" Value="{Binding IsHomeSpace, Converter={StaticResource WorkspaceBackgroundBrushConverter}}"/>
                                                        </DataTrigger>
                                                        <DataTrigger Binding="{Binding RelativeSource={RelativeSource Mode=FindAncestor,AncestorType={x:Type TabItem}},Path=IsSelected}" Value="False">
                                                            <Setter Property="Background" Value="{StaticResource WorkspaceTabBorderSelectedFalse}"/>
                                                        </DataTrigger>
                                                    </Style.Triggers>
                                                </Style>
                                            </Border.Style>
                                            <ContentPresenter x:Name="ContentSite"
                                                VerticalAlignment="Center"
                                                HorizontalAlignment="Center"
                                                ContentSource="Header" />
                                        </Border>
                                    </Grid>
                                </ControlTemplate>
                            </Setter.Value>
                        </Setter>
                    </Style>

                    <Style TargetType="{x:Type Button}" x:Key="CloseButtonStyle">
                        <Style.Resources>
                            <sys:Double x:Key="CloseButtonWidth">6</sys:Double>
                            <sys:Double x:Key="CloseCircleWidth">12</sys:Double>
                            <sys:Double x:Key="CloseButtonOffset">3</sys:Double>
                        </Style.Resources>
                        <Setter Property="VerticalAlignment" Value="Center" />
                        <Setter Property="HorizontalAlignment" Value="Center" />
                        <Setter Property="Background" Value="Transparent" />
                        <Setter Property="Foreground" Value="DarkGray" />
                        <Setter Property="Template">
                            <Setter.Value>
                                <ControlTemplate TargetType="Button">
                                    
                                    <Canvas Background="Transparent" x:Name="CloseButton" Margin="0" Width="{StaticResource CloseCircleWidth}" Height="{StaticResource CloseCircleWidth}">
                                        
                                        <Ellipse Width="{StaticResource CloseCircleWidth}" Fill="{TemplateBinding Background}" Height="{StaticResource CloseCircleWidth}" />
                                        <Canvas Canvas.Left="{StaticResource CloseButtonOffset}" Canvas.Top="{StaticResource CloseButtonOffset}" Background="Transparent" Width="{StaticResource CloseButtonWidth}" Height="{StaticResource CloseButtonWidth}">
                                            
                                            <Line X1="0" Y1="0" X2="{StaticResource CloseButtonWidth}" Y2="{StaticResource CloseButtonWidth}" Stroke="{TemplateBinding Foreground}" StrokeThickness="2" />
                                            <Line X1="0" Y1="{StaticResource CloseButtonWidth}" X2="{StaticResource CloseButtonWidth}" Y2="0" Stroke="{TemplateBinding Foreground}" StrokeThickness="2" />
                                        
                                        </Canvas>

                                        <Canvas.Style>
                                            <Style TargetType="Canvas">
                                                <Style.Triggers>

                                                    <DataTrigger Binding="{Binding Converter={StaticResource WorkspaceTypeConverter}}" Value="{x:Type models:HomeWorkspace}">
                                                        <Setter Property="Visibility" Value="Collapsed"/>
                                                    </DataTrigger>

                                                </Style.Triggers>
                                            </Style>
                                        </Canvas.Style>
                                        
                                    </Canvas>
                                    
                                </ControlTemplate>
                            </Setter.Value>
                        </Setter>
                        <Style.Triggers>
                            <Trigger Property="IsMouseOver" Value="True">
                                <Setter Property="Background" Value="DarkGray" />
                                <Setter Property="Foreground" Value="White" />
                            </Trigger>
                        </Style.Triggers>
                    </Style>
                    
                </TabControl.Resources>
                
                <TabControl.ItemTemplate>
                    
                    <DataTemplate>

                        <!--<Button>

                            <Button.Template>
                                <ControlTemplate TargetType="Button">
                                    <ContentPresenter Content="{TemplateBinding Content}"/>
                                </ControlTemplate>
                            </Button.Template>

                            <Button.InputBindings>
                                <MouseBinding Gesture="MiddleClick" Command="{Binding HideCommand}" />
                            </Button.InputBindings>-->

                            <StackPanel Orientation="Horizontal" Margin="10,5,10,5" >

                                 <TextBlock Name="WorkspaceName" Margin="0,2,0,0" >
                                <TextBlock.Style>
                                    <Style TargetType="TextBlock">
                                        <Style.Triggers>
                                            
                                            <DataTrigger Binding="{Binding RelativeSource={RelativeSource Mode=FindAncestor,AncestorType={x:Type TabItem}},Path=IsSelected}" Value="True">
                                                <Setter Property="Foreground" Value="{StaticResource WorkspaceTabHeaderTextBrush}"></Setter>
                                            </DataTrigger>
                                            
                                            <DataTrigger Binding="{Binding RelativeSource={RelativeSource Mode=FindAncestor,AncestorType={x:Type TabItem}},Path=IsSelected}" Value="False">
                                                <Setter Property="Foreground" Value="#999"></Setter>
                                            </DataTrigger>
                                            
                                            <DataTrigger Binding="{Binding Converter={StaticResource WorkspaceTypeConverter}}" Value="{x:Type models:HomeWorkspace}">
                                                <Setter Property="Text" Value="Home"/>
                                                <Setter Property="FontWeight" Value="Bold"/>
                                            </DataTrigger>
                                            
                                            <DataTrigger Binding="{Binding Converter={StaticResource WorkspaceTypeConverter}}" Value="{x:Type models:FuncWorkspace}">
                                                <Setter Property="Text" Value="{Binding Name}"/>
                                            </DataTrigger>
                                            
                                        </Style.Triggers>
                                    </Style>
                                </TextBlock.Style>
                            </TextBlock>

                                 <TextBlock Name="Spacer" Text=" -" Margin="0,2,0,0">
                                <TextBlock.Style>
                                    <Style TargetType="TextBlock">
                                        <Style.Triggers>
                                            
                                            <DataTrigger Binding="{Binding RelativeSource={RelativeSource Mode=FindAncestor,AncestorType={x:Type TabItem}},Path=IsSelected}" Value="True">
                                                <Setter Property="Foreground" Value="{StaticResource WorkspaceTabHeaderTextBrush}"></Setter>
                                            </DataTrigger>
                                            
                                            <DataTrigger Binding="{Binding RelativeSource={RelativeSource Mode=FindAncestor,AncestorType={x:Type TabItem}},Path=IsSelected}" Value="False">
                                                <Setter Property="Foreground" Value="#999"></Setter>
                                            </DataTrigger>

                                        </Style.Triggers>
                                    </Style>
                                </TextBlock.Style>

                            </TextBlock>

                                 <TextBlock Name="WorkspaceFileName" Text="{Binding Path=FilePath, Converter={StaticResource PathToFileNameConverter}}" Margin="5,2,10,0">
                                <TextBlock.Style>
                                    <Style TargetType="TextBlock">
                                        <Style.Triggers>
                                            <DataTrigger Binding="{Binding RelativeSource={RelativeSource Mode=FindAncestor,AncestorType={x:Type TabItem}},Path=IsSelected}" Value="True">
                                                <Setter Property="Foreground" Value="{StaticResource WorkspaceTabHeaderTextBrush}"></Setter>
                                            </DataTrigger>
                                            
                                            <DataTrigger Binding="{Binding RelativeSource={RelativeSource Mode=FindAncestor,AncestorType={x:Type TabItem}},Path=IsSelected}" Value="False">
                                                <Setter Property="Foreground" Value="#999"></Setter>
                                            </DataTrigger>
                                            
                                            <DataTrigger Binding="{Binding HasUnsavedChanges}" Value="True">
                                                <Setter Property="FontStyle" Value="Italic"/>
                                            </DataTrigger>

                                            <DataTrigger Binding="{Binding HasUnsavedChanges}" Value="False">
                                                <Setter Property="FontStyle" Value="Normal"/>
                                            </DataTrigger>
                                        </Style.Triggers>
                                    </Style>
                                </TextBlock.Style>                                
                                
                            </TextBlock> 
                            
                                 <Button Style="{StaticResource CloseButtonStyle}" Command="{Binding HideCommand}" />

                            </StackPanel>

                        <!--</Button>-->
                        
                    </DataTemplate>
                    
                </TabControl.ItemTemplate>
                
                <TabControl.ContentTemplate>
                    <DataTemplate>
                        <views:dynWorkspaceView></views:dynWorkspaceView>
                    </DataTemplate>
                 </TabControl.ContentTemplate>
                
            </TabControl>
       
        </Border>

        <ScrollViewer Name="LogScroller" 
                    VerticalAlignment="Stretch"
                    VerticalScrollBarVisibility="Auto" 
                    HorizontalAlignment="Stretch"
                    HorizontalScrollBarVisibility="Hidden"
                    Background="Black" 
                    Opacity="1" 
                    Visibility="Visible"
                    Grid.Row="4"
                    Grid.Column="0" 
                    Grid.ColumnSpan="3">
            <ScrollViewer.ContextMenu>
                <ContextMenu>
                    <MenuItem Header="Clear" Command="{Binding ClearLogCommand}"/>
                </ContextMenu>
            </ScrollViewer.ContextMenu>

            <TextBox Text="{Binding Path=LogText, Mode=OneWay}" 
                    Foreground="#FF888888" BorderThickness="0" BorderBrush="#00000000" Background="Black"
                    Margin="0" TextWrapping="Wrap"
                    IsReadOnly="True" IsReadOnlyCaretVisible="True" IsUndoEnabled="False" 
                    IsTabStop="False" FontFamily="Consolas" TextChanged="TextBoxBase_OnTextChanged" />
        </ScrollViewer>

        <Grid Height="Auto" Width="Auto" HorizontalAlignment="Stretch" Name="sidebarGrid" VerticalAlignment="Stretch" Visibility="Visible" 
              Grid.Row="2" Grid.Column="0" Grid.RowSpan="2" Background="Black">
        </Grid>

        <WrapPanel Orientation="Horizontal" Grid.Row="5" Grid.Column="0" Grid.RowSpan="1" HorizontalAlignment="Stretch" VerticalAlignment="Stretch" 

                   Grid.ColumnSpan="3">

            <WrapPanel.Background>
                <LinearGradientBrush  StartPoint="0.5,0" EndPoint="0.5,1">
                    <GradientStop Color="#222" Offset="0.0" />
                    <GradientStop Color="#111" Offset="1.0" />
                </LinearGradientBrush>
            </WrapPanel.Background>

            <Button Name="RunButton" Width="100" Content="Run" 
                    Margin="5" Style="{DynamicResource ResourceKey=STextButton}" 
                    Command="{Binding RunExpressionCommand}"
                    CommandParameter="{Binding Path=RunInDebug}"
                    IsEnabled="{Binding Path=RunEnabled, Mode=TwoWay}" Focusable="False"/>

            <Button Name="cancelButton" Width="100" Content="Cancel" Focusable="False" Style="{DynamicResource ResourceKey=STextButton}" 
                      Command="{Binding CancelRunCommand}" Margin="5"/>
            
            <CheckBox Margin="10"
                      Name="dynamicCheckBox" x:FieldModifier="public" Focusable="False" Foreground="Gray"
                      Content="Run Automatically" FontSize="11" IsChecked="{Binding Path=DynamicRunEnabled, Mode=TwoWay}"
                      IsEnabled="{Binding Path=CanRunDynamically, Mode=OneWay}"
                      VerticalAlignment="Center" VerticalContentAlignment="Center"/>
            
            <CheckBox Margin="10" x:FieldModifier="public" Name="debugCheckBox" 
                      FontSize="11" VerticalAlignment="Center" Foreground="Gray"
                      IsChecked="{Binding Path=RunInDebug, Mode=TwoWay}" Focusable="False"
                      Content="Debug" VerticalContentAlignment="Center"/>
            
        </WrapPanel>

        <Canvas HorizontalAlignment="Stretch"
              Margin="0,20,0,0"
              Grid.Row="2"
              Grid.Column="0"
              Grid.RowSpan="3"
              Grid.ColumnSpan="3"
              Name="overlayCanvas" 
              VerticalAlignment="Stretch" 
              Width="Auto" 
              IsHitTestVisible="{Binding IsUILocked}" 
              PreviewMouseMove="OverlayCanvas_OnMouseMove"
              Visibility="Visible" 
                Cursor="{Binding IsUILocked, Converter={StaticResource BoolToCanvasCursorConverter}}"
              ForceCursor="{Binding IsUILocked}">
        </Canvas>

        <GridSplitter ResizeDirection="Rows" 
                        Grid.Column="2" 
                        Grid.ColumnSpan="1"
                        Grid.Row="3" 
                        Grid.RowSpan="1"
                        Width="Auto" 
                        Height="2" 
                        HorizontalAlignment="Stretch" 
                        VerticalAlignment="Stretch" 
                        Margin="0" Background="#999"/>

        <GridSplitter ResizeDirection="Auto" 
                          Grid.Column="1" 
                          Grid.Row="2" 
                          Grid.RowSpan="2"
                          Height="Auto"
                          Width="2"
                          HorizontalAlignment="Stretch" 
                          VerticalAlignment="Stretch" 
                          Margin="0" Background="#999"/>

    </Grid>
    
    
</Window><|MERGE_RESOLUTION|>--- conflicted
+++ resolved
@@ -29,11 +29,8 @@
                 <ResourceDictionary Source="/DynamoCore;component/UI/Themes/DynamoModern.xaml" />
                 <ResourceDictionary Source="/DynamoCore;component/UI/Themes/DynamoConverters.xaml"/>
                 <ResourceDictionary Source="/DynamoCore;component/UI/Themes/DynamoColorsAndBrushes.xaml" />
-<<<<<<< HEAD
                 <ResourceDictionary Source="/DynamoCore;component/UI/Themes/MenuStyleDictionary.xaml" />
-=======
                 <ResourceDictionary Source="/DynamoCore;component/UI/Themes/StyleDictionary.xaml" />
->>>>>>> 0332de08
             </ResourceDictionary.MergedDictionaries>
         </ResourceDictionary>
     </Window.Resources>
@@ -124,12 +121,8 @@
     <Grid Name="mainGrid" FocusManager.IsFocusScope="True">
 
         <Grid.RowDefinitions>
-<<<<<<< HEAD
             <RowDefinition Height="Auto"/>
-=======
-            <RowDefinition Height="27"/>
             <RowDefinition Height="31"/>
->>>>>>> 0332de08
             <RowDefinition Height="*"/>
             <RowDefinition Height="Auto"/>
             <RowDefinition Name="consoleRow" Height="{Binding ConsoleShowing, Converter={StaticResource BoolToConsoleHeightConverter}}"/>
