--- conflicted
+++ resolved
@@ -5,12 +5,8 @@
         xmlns:utilities="clr-namespace:Dynamo.Utilities"
         xmlns:sys="clr-namespace:System;assembly=mscorlib" 
         xmlns:models="clr-namespace:Dynamo.Models"
-<<<<<<< HEAD
         xmlns:controls="clr-namespace:Dynamo.Controls" xmlns:commands="clr-namespace:Dynamo.UI.Commands"        
-=======
-        xmlns:controls="clr-namespace:Dynamo.Controls" xmlns:commands="clr-namespace:Dynamo.UI.Commands"
         xmlns:dynamo="clr-namespace:Dynamo"
->>>>>>> 06fd3437
         x:Name="_this"
         Height="768" 
         Width="1024"
@@ -22,12 +18,8 @@
         ResizeMode="CanResize"
         AllowsTransparency="False" 
         KeyDown="DynamoView_KeyDown"
-<<<<<<< HEAD
         KeyUp="DynamoView_KeyUp"
         Background="#FF353535">
-=======
-        KeyUp="DynamoView_KeyUp">
->>>>>>> 06fd3437
 
     <Window.CommandBindings>
         
@@ -115,7 +107,6 @@
                                 Command="{Binding Path=DataContext.ClearCommand, RelativeSource={RelativeSource FindAncestor, AncestorType={x:Type controls:DynamoView}}}"/>
 
         <KeyBinding Key="Left"
-<<<<<<< HEAD
                     Modifiers="Ctrl+Alt"
                     CommandParameter="Left"
                     Command="{Binding Path=DataContext.PanCommand, RelativeSource={RelativeSource FindAncestor, AncestorType={x:Type controls:DynamoView}}}"/>
@@ -129,21 +120,6 @@
                     Command="{Binding Path=DataContext.PanCommand, RelativeSource={RelativeSource FindAncestor, AncestorType={x:Type controls:DynamoView}}}"/>
         <KeyBinding Key="Down"
                     Modifiers="Ctrl+Alt"
-=======
-                    Modifiers="Alt"
-                    CommandParameter="Left"
-                    Command="{Binding Path=DataContext.PanCommand, RelativeSource={RelativeSource FindAncestor, AncestorType={x:Type controls:DynamoView}}}"/>
-        <KeyBinding Key="Right"
-                    Modifiers="Alt"
-                    CommandParameter="Right"
-                    Command="{Binding Path=DataContext.PanCommand, RelativeSource={RelativeSource FindAncestor, AncestorType={x:Type controls:DynamoView}}}"/>
-        <KeyBinding Key="Up"
-                    Modifiers="Alt"
-                    CommandParameter="Up"
-                    Command="{Binding Path=DataContext.PanCommand, RelativeSource={RelativeSource FindAncestor, AncestorType={x:Type controls:DynamoView}}}"/>
-        <KeyBinding Key="Down"
-                    Modifiers="Alt"
->>>>>>> 06fd3437
                     CommandParameter="Down"
                     Command="{Binding Path=DataContext.PanCommand, RelativeSource={RelativeSource FindAncestor, AncestorType={x:Type controls:DynamoView}}}"/>
         <KeyBinding Key="OemPlus"
@@ -152,15 +128,9 @@
         <KeyBinding Key="OemMinus"
                     Modifiers="Ctrl"
                     Command="{Binding Path=DataContext.ZoomOutCommand, RelativeSource={RelativeSource FindAncestor, AncestorType={x:Type controls:DynamoView}}}"/>
-<<<<<<< HEAD
         <KeyBinding Key="D0"
                     Modifiers="Ctrl"
                     Command="{Binding Path=DataContext.FitViewCommand, RelativeSource={RelativeSource FindAncestor, AncestorType={x:Type controls:DynamoView}}}"/>
-
-    </Window.InputBindings>
-=======
->>>>>>> 06fd3437
-
     </Window.InputBindings>
     
     <Grid Name="mainGrid" FocusManager.IsFocusScope="True">
@@ -180,7 +150,6 @@
             <ColumnDefinition Width="*"/>
         </Grid.ColumnDefinitions>
 
-<<<<<<< HEAD
         <Border BorderBrush="#FF3F4040"
                 BorderThickness="0,0,0,1"
                 Grid.Row="0"
@@ -209,34 +178,6 @@
                             <MenuItem.Icon>
                                 <Image Source="/DynamoCore;component/UI/Images/openHS.png" Width="14" Height="14" />
                             </MenuItem.Icon>
-=======
-        <Grid Name="titleBarGrid" 
-              Grid.Row="0"
-              Grid.Column="0"
-              Grid.ColumnSpan="3">
-
-            <Grid.Background>
-                <LinearGradientBrush  StartPoint="0.5,0" EndPoint="0.5,1">
-                    <GradientStop Color="#F0F0F0" Offset="0.0" />
-                    <GradientStop Color="#EEE" Offset="1.0" />
-                </LinearGradientBrush>
-            </Grid.Background>
-            
-            <Grid.ColumnDefinitions>
-                <ColumnDefinition Width="*"/>
-                <ColumnDefinition Width="Auto"/>
-            </Grid.ColumnDefinitions>
-
-            <Menu IsMainMenu="True" HorizontalAlignment="Stretch" VerticalAlignment="Center" Name="menu1" Foreground="#333" Padding="6,0,0,0" Background="Transparent" BorderThickness="0">
-
-                <MenuItem Header="_File" Name="fileMenu" Focusable="False">
-
-                    <MenuItem Header="_New" Name="newMenu" Focusable="False">
-                        <MenuItem Header="_Home Workspace..." Command="{Binding NewHomeWorkspaceCommand}"  Name="newHomeWorkspace" InputGestureText="Ctrl+N" Focusable="False">
-                        </MenuItem>
-
-                        <MenuItem Header="_Custom Node..." Command="{Binding ShowNewFunctionDialogCommand}"  Name="newFuncButton" InputGestureText="Ctrl+Shift+N" Focusable="False">
->>>>>>> 06fd3437
                         </MenuItem>
                         <Separator />
                         <MenuItem Header="_Save" Command="{Binding ShowSaveDialogIfNeededAndSaveResultCommand}" Name="saveThisButton" InputGestureText="Ctrl + S" Focusable="False">
@@ -260,7 +201,6 @@
                         <MenuItem Header="_Exit" Command="{Binding ExitCommand}"  Name="exit" InputGestureText="Alt + F4" Focusable="False"/>
                     </MenuItem>
 
-<<<<<<< HEAD
                     <MenuItem Header="_Edit" Name="editMenu" Focusable="False">
                         <MenuItem Focusable="False" Header="_Copy" Command="{Binding CopyCommand}" Name="copy" InputGestureText="Ctrl + C"/>
                         <MenuItem Focusable="False" Header="_Paste" Command="{Binding PasteCommand}"  Name="paste" InputGestureText="Ctrl + V"/>
@@ -280,25 +220,13 @@
                             <MenuItem  Header="_Y Distribute" Command="{Binding AlignSelectedCommand}" CommandParameter="VerticalDistribute" Focusable="False"/>
                             <MenuItem  Header="_X Distribute" Command="{Binding AlignSelectedCommand}" CommandParameter="HorizontalDistribute" Focusable="False"/>
                         </MenuItem>
-=======
-                    <MenuItem Header="_Open..." Command="{Binding ShowOpenDialogAndOpenResultCommand}" Name="openButton" InputGestureText="Ctrl+O" Focusable="False">
-
-                        <MenuItem.Icon>
-                            <Image Source="/DynamoCore;component/UI/Images/openHS.png" Width="16" Height="16" />
-                        </MenuItem.Icon>
->>>>>>> 06fd3437
                     </MenuItem>
 
-<<<<<<< HEAD
                     <MenuItem Header="_View" Name="viewMenu" Focusable="False">
                         <MenuItem Header="_Zoom" Name="zoomMenu">
                             <MenuItem  Header="Zoom In (Mouse wheel down)"  Command="{Binding ZoomInCommand}" InputGestureText="Ctrl + ="/>
                             <MenuItem  Header="Zoom Out (Mouse wheel up)" Command="{Binding ZoomOutCommand}" InputGestureText="Ctrl + -"/>
                         </MenuItem>
-=======
-                    <MenuItem Header="_Save" Command="{Binding ShowSaveDialogIfNeededAndSaveResultCommand}" 
-                          Name="saveThisButton" InputGestureText="Ctrl+S" Focusable="False">
->>>>>>> 06fd3437
 
                         <MenuItem Header="_Pan" Name="panMenu">
                             <MenuItem  Header="Pan Left (Mouse wheel drag left)"  Command="{Binding PanCommand}" CommandParameter="Left" InputGestureText="Ctrl + Shift + Left"/>
@@ -344,7 +272,6 @@
                         </MenuItem.ItemTemplate>
                     </MenuItem>
 
-<<<<<<< HEAD
                     <MenuItem Header="_Packages" Name="PackageManagerMenu" Focusable="False" IsEnabled="True">
                         <MenuItem Focusable="False" Header="_Search for a Package..." Command="{Binding Path=DataContext.ShowPackageManagerSearchCommand, RelativeSource={RelativeSource FindAncestor, AncestorType={x:Type controls:DynamoView}}}"  Name="showPMSearch" />
                         <MenuItem Focusable="False" Header="_Manage Packages..." Command="{Binding Path=DataContext.ShowInstalledPackagesCommand, RelativeSource={RelativeSource FindAncestor, AncestorType={x:Type controls:DynamoView}}}"  Name="showPMInstalled" />
@@ -371,8 +298,7 @@
                 </Grid>
 
             </Grid>
-        </Border>
-=======
+        </Border> <!--
                     <MenuItem Focusable="False" Header="_Export Workspace As Image..." Command="{Binding ShowSaveImageDialogAndSaveResultCommand}" Name="saveImage"/>
 
 
@@ -385,124 +311,7 @@
                         </MenuItem.Icon>
                     </MenuItem>
                     <Separator />
-                    <MenuItem Header="_Exit" Command="{Binding ExitCommand}"  Name="exit" InputGestureText="Alt+F4" Focusable="False"/>
-                </MenuItem>
-
-                <MenuItem Header="_Edit" Name="editMenu" Focusable="False">
-                    <MenuItem Focusable="False" Header="_Undo" Command="{Binding UndoCommand}" Name="undo" InputGestureText="Ctrl+Z"/>
-                    <MenuItem Focusable="False" Header="_Redo" Command="{Binding RedoCommand}"  Name="redo" InputGestureText="Ctrl+Y"/>
-                    <Separator/>
-                    <MenuItem Focusable="False" Header="_Copy" Command="{Binding CopyCommand}" Name="copy" InputGestureText="Ctrl+C"/>
-                    <MenuItem Focusable="False" Header="_Paste" Command="{Binding PasteCommand}"  Name="paste" InputGestureText="Ctrl+V"/>
-                    <Separator/>
-                    <MenuItem Focusable="False" Header="_Create Note" Command="{Binding AddNoteCommand}"  Name="noteMenuItem" InputGestureText="Ctrl+W" />
-                    <MenuItem Focusable="False" Header="_Create Node From Selection" Command="{Binding Path=CurrentSpaceViewModel.NodeFromSelectionCommand}"  Name="nodeFromSelection" InputGestureText="Ctrl+D"/>
-                    <MenuItem Focusable="False" Header="_Select All" Command="{Binding SelectAllCommand}"  Name="selectAll" InputGestureText="Ctrl+A"/>
-                    <MenuItem Focusable="False" Header="_Delete Selected" Command="{Binding DeleteCommand}"  Name="deleteSelected" InputGestureText="Delete"/>
-                    <!--<MenuItem Focusable="False" Header="_Select Neighbors" Command="{Binding Path=ExpandSelectionCommand}"  Name="expandSelect" InputGestureText="Tab"/>-->
-                    <MenuItem  Header="_Align Selection"  Name="Align">
-                        <MenuItem  Header="_X Average"  Command="{Binding AlignSelectedCommand}" CommandParameter="HorizontalCenter" Focusable="False"/>
-                        <MenuItem  Header="_Left" Command="{Binding AlignSelectedCommand}" CommandParameter="HorizontalLeft" Focusable="False"/>
-                        <MenuItem  Header="_Right" Command="{Binding AlignSelectedCommand}" CommandParameter="HorizontalRight" Focusable="False"/>
-                        <MenuItem  Header="_Y Average" Command="{Binding AlignSelectedCommand}" CommandParameter="VerticalCenter" Focusable="False"/>
-                        <MenuItem  Header="_Top" Command="{Binding AlignSelectedCommand}" CommandParameter="VerticalTop" Focusable="False"/>
-                        <MenuItem  Header="_Bottom" Command="{Binding AlignSelectedCommand}" CommandParameter="VerticalBottom" Focusable="False"/>
-                        <MenuItem  Header="_Y Distribute" Command="{Binding AlignSelectedCommand}" CommandParameter="VerticalDistribute" Focusable="False"/>
-                        <MenuItem  Header="_X Distribute" Command="{Binding AlignSelectedCommand}" CommandParameter="HorizontalDistribute" Focusable="False"/>
-                    </MenuItem>
-                </MenuItem>
-
-                <MenuItem Header="_View" Name="viewMenu" Focusable="False">
-
-                    <MenuItem Header="_Zoom" Name="zoomMenu" Focusable="False">
-                        <MenuItem  Header="Zoom In (Mouse wheel down)"  Command="{Binding ZoomInCommand}" InputGestureText="Ctrl++" Focusable="False"/>
-                        <MenuItem  Header="Zoom Out (Mouse wheel up)" Command="{Binding ZoomOutCommand}" InputGestureText="Ctrl+-" Focusable="False"/>
-                    </MenuItem>
-
-                    <MenuItem Header="_Pan" Name="panMenu" Focusable="False">
-                        <MenuItem  Header="Pan Left (Mouse wheel drag right)"  Command="{Binding PanCommand}" CommandParameter="Left" InputGestureText="Alt+Left" Focusable="False"/>
-                        <MenuItem  Header="Pan Right (Mouse wheel drag left)" Command="{Binding PanCommand}" CommandParameter="Right" InputGestureText="Alt+Right" Focusable="False"/>
-                        <MenuItem  Header="Pan Up (Mouse wheel drag down)"  Command="{Binding PanCommand}" CommandParameter="Up" InputGestureText="Alt+Up" Focusable="False"/>
-                        <MenuItem  Header="Pan Down (Mouse wheel drag up)" Command="{Binding PanCommand}" CommandParameter="Down" InputGestureText="Alt+Down" Focusable="False"/>
-                    </MenuItem>
-                    <Separator/>
-                    <MenuItem Header="_Connectors" Name="connectorMenu">
-                    
-                        <MenuItem Focusable="False" Header="_Connector Type" IsEnabled="True">
-                            <MenuItem Focusable="False" Name="settings_curves" IsCheckable="True" 
-                                  IsChecked="{Binding Path=ConnectorType,Converter={StaticResource EnumToBoolConverter},ConverterParameter=BEZIER, Mode=TwoWay}" 
-                                  Command="{Binding SetConnectorTypeCommand}" CommandParameter="BEZIER" Header="Curves"/>
-
-                            <MenuItem Name="settings_plines" IsCheckable="True" 
-
-                                  IsChecked="{Binding Path=ConnectorType,Converter={StaticResource EnumToBoolConverter},ConverterParameter=POLYLINE, Mode=TwoWay}" 
-                                  Command="{Binding SetConnectorTypeCommand}" CommandParameter="POLYLINE" Header="Polylines"/>
-                        </MenuItem>
-
-                        <MenuItem Focusable="False" Header="_Show Connectors" IsCheckable="True" Name="ShowHideConnectorsMenuItem"
-                              IsChecked="{Binding Path=IsShowingConnectors}" 
-                              Command="{Binding ShowHideConnectorsCommand}">
-                        </MenuItem>
-
-                    </MenuItem>
-
-                    <MenuItem Header="_Background 3D Preview" Name="background3dMenu" Focusable="False">
-                        <MenuItem Header="{Binding Path=FullscreenWatchShowing, Converter={StaticResource ShowHideFullscreenWatchMenuConverter}}"
-                          IsChecked="{Binding Path=FullscreenWatchShowing}"
-                          Command="{Binding ToggleFullscreenWatchShowingCommand}"  Focusable="False"/>
-
-                        <MenuItem Header="Navigate Background 3D Preview"
-                          IsEnabled="{Binding Path=FullscreenWatchShowing}"
-                          IsChecked="{Binding Path=CanNavigateBackground}"
-                          InputGestureText="Ctrl+G"
-                          Focusable="False"
-                          Command="{Binding ToggleCanNavigateBackgroundCommand}" />
-                    </MenuItem>
-
-                    <MenuItem Focusable="False" Header="_Find Node By Id" IsCheckable="False" Name="FindNodeById">
-                        <WrapPanel HorizontalAlignment="Stretch">
-                            <TextBox Name="id_tb" Width="100"></TextBox>
-                            <Button Content="Find" Width="70" Name="id_butt" Click="Id_butt_OnClick"></Button>
-                        </WrapPanel>
-                    </MenuItem>
-
-                    <MenuItem Header="{Binding Path=ConsoleShowing, Converter={StaticResource ShowHideConsoleMenuConverter}}"
-                          Command="{Binding ToggleConsoleShowingCommand}" InputGestureText="Ctrl+Alt+Up" Focusable="False"/>
-                </MenuItem>
-
-                <MenuItem Header="_Workspaces" Name="workspacesMenu" Focusable="False" ItemsSource="{Binding Source={x:Static utilities:dynSettings.CustomNodes}}">
-                    <MenuItem.ItemTemplate>
-                        <DataTemplate>
-                            <MenuItem Focusable="False" Header="{Binding Key}" CommandParameter="{Binding Value}" Command="{Binding Path=DataContext.GoToWorkspaceCommand, RelativeSource={RelativeSource FindAncestor, AncestorType={x:Type controls:DynamoView}}}"/>
-                        </DataTemplate>
-                    </MenuItem.ItemTemplate>
-                </MenuItem>
-
-                <MenuItem Focusable="False" Header="_Packages" Name="PackageManagerMenu" IsEnabled="True">
-                    <MenuItem Focusable="False" Header="_Search for a Package..." Command="{Binding Path=DataContext.ShowPackageManagerSearchCommand, RelativeSource={RelativeSource FindAncestor, AncestorType={x:Type controls:DynamoView}}}"  Name="showPMSearch" />
-                    <MenuItem Focusable="False" Header="_Manage Packages..." Command="{Binding Path=DataContext.ShowInstalledPackagesCommand, RelativeSource={RelativeSource FindAncestor, AncestorType={x:Type controls:DynamoView}}}"  Name="showPMInstalled" />
-                    <MenuItem Focusable="False" Header="_Publish Selected Nodes..." Command="{Binding Path=DataContext.PublishSelectedNodesCommand, RelativeSource={RelativeSource FindAncestor, AncestorType={x:Type controls:DynamoView}}}"  Name="publishSelected" />
-                    <MenuItem Focusable="False" Header="_Publish Current Workspace..." Command="{Binding Path=DataContext.PublishCurrentWorkspaceCommand, RelativeSource={RelativeSource FindAncestor, AncestorType={x:Type controls:DynamoView}}}"  Name="publishCurrent" />
-                </MenuItem>
-
-                <MenuItem Header="Help" Focusable="False">
-                    <MenuItem Focusable="False" Header="Samples" Name="SamplesMenu">
-                        <MenuItem.Icon>
-                            <Image Source="/DynamoCore;component/UI/Images/OpenSelectedItemHS.png" Width="16" Height="16" />
-                        </MenuItem.Icon>
-                    </MenuItem>
-                    <MenuItem Header="_Report A Bug" Command="{Binding ReportABugCommand}"  Name="bugCommand" Focusable="False"/>
-                    <MenuItem Header="_Go To Project Website" Command="{Binding GoToSourceCodeCommand}"  Name="sourceCode" Focusable="False"/>
-                    <MenuItem Header="_Go To Project Wiki" Command="{Binding GoToWikiCommand}"  Name="wiki" Focusable="False"/>
-                </MenuItem>
-            </Menu>
-
-            <!--Titlebar buttons-->
-            <Grid Name="titleBarButtonsGrid" Grid.Column="1">
-            </Grid>
-            
-        </Grid>
->>>>>>> 06fd3437
+                    <MenuItem Header="_Exit" Command="{Binding ExitCommand}"  Name="exit" InputGestureText="Alt+F4" Focusable="False"/> -->
 
         <Border Margin="0" BorderBrush="Black" BorderThickness="0" Name="border" 
                 Grid.Row="1" Grid.Column="2" Grid.ColumnSpan="1" Grid.RowSpan="3" Background="#999">
