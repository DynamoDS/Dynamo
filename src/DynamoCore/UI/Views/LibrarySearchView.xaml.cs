--- conflicted
+++ resolved
@@ -7,11 +7,8 @@
 using Dynamo.Utilities;
 using Dynamo.Nodes.Search;
 using Dynamo.Controls;
-<<<<<<< HEAD
+using System.Linq;
 using System.Windows.Data;
-=======
-using System.Linq;
->>>>>>> 88204889
 
 namespace Dynamo.UI.Views
 {
@@ -84,6 +81,26 @@
 
             // Clear SearchText in ViewModel, as result search textbox clears as well.
             searchViewModel.SearchText = "";
+        }
+
+        private void OnMemberGroupNameMouseDown(object sender, MouseButtonEventArgs e)
+        {
+            if (!(e.OriginalSource is TextBlock)) return;
+
+            var memberGroup = sender as FrameworkElement;
+            var memberGroupContext = memberGroup.DataContext as SearchMemberGroup;
+
+            // Show all members of this group.
+            memberGroupContext.ExpandAllMembers();
+
+            // Make textblock underlined.
+            var textBlock = e.OriginalSource as TextBlock;
+            textBlock.TextDecorations = TextDecorations.Underline;
+        }
+
+        private void OnPrefixTextBlockMouseDown(object sender, MouseButtonEventArgs e)
+        {
+            e.Handled = true;
         }
 
         #region ToolTip methods
@@ -286,28 +303,6 @@
             var nextFocusedCategory = GetListItemByIndex(categoryListView, categoryIndex);
             var nextFocusedCategoryContent = nextFocusedCategory.Content as SearchCategory;
 
-<<<<<<< HEAD
-        private void OnMemberGroupNameMouseDown(object sender, MouseButtonEventArgs e)
-        {
-            if (!(e.OriginalSource is TextBlock)) return;
-
-            var memberGroup = sender as FrameworkElement;
-            var memberGroupContext = memberGroup.DataContext as SearchMemberGroup;
-
-            // Show all members of this group.
-            memberGroupContext.ExpandAllMembers();
- 
-            // Make textblock underlined.
-            var textBlock = e.OriginalSource as TextBlock;
-            textBlock.TextDecorations = TextDecorations.Underline;
-        }
-
-        private void OnPrefixTextBlockMouseDown(object sender, MouseButtonEventArgs e)
-        {
-            e.Handled = true;
-        }
-
-=======
             if (e.Key == Key.Up)
             {
                 var memberGroupsList = WPF.FindChild<ListBox>(nextFocusedCategory, "MemberGroupsListBox");
@@ -385,7 +380,6 @@
         }
 
         #endregion
->>>>>>> 88204889
 
     }
 }