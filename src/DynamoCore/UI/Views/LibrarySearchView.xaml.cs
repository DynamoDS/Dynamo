﻿using System.Windows;
using System.Windows.Controls;
using System.Windows.Input;
using Dynamo.Search.SearchElements;
using Dynamo.ViewModels;
using Dynamo.Search;
using Dynamo.Utilities;

namespace Dynamo.UI.Views
{
    /// <summary>
    /// Interaction logic for LibrarySearchView.xaml
    /// </summary>
    public partial class LibrarySearchView : UserControl
    {
        public LibrarySearchView()
        {
            InitializeComponent();
        }

        private void OnMouseLeftButtonDown(object sender, MouseButtonEventArgs e)
        {
            var listBoxItem = sender as ListBoxItem;
            if (listBoxItem == null) return;

            var searchElement = listBoxItem.DataContext as SearchElementBase;
            if (searchElement != null)
            {
                searchElement.Execute();
                e.Handled = true;
            }

            // TODO: this focus setter should be removed in future.
            // This item may get focus just by keyboard.
            listBoxItem.Focus();
        }

        private void OnClassButtonCollapse(object sender, System.Windows.Input.MouseButtonEventArgs e)
        {
            var classButton = sender as ListViewItem;
            if ((classButton == null) || !classButton.IsSelected) return;

            classButton.IsSelected = false;
            e.Handled = true;
        }

        private void OnPreviewMouseWheel(object sender, System.Windows.Input.MouseWheelEventArgs e)
        {
            ScrollViewer scv = (ScrollViewer)sender;
            scv.ScrollToVerticalOffset(scv.VerticalOffset - e.Delta);
            e.Handled = true;
        }

        private void OnNoMatchFoundButtonClick(object sender, RoutedEventArgs e)
        {
            var searchViewModel = this.DataContext as SearchViewModel;

            // Clear SearchText in ViewModel, as result search textbox clears as well.
            searchViewModel.SearchText = "";
        }

<<<<<<< HEAD
        // This event is raised only, when we can't go down, to next member.
        // I.e. we are now at the last member button and we have to move to next member group.
        private void MemberGroupsKeyDown(object sender, KeyEventArgs e)
        {
            var memberInFocus = (Keyboard.FocusedElement as ListBoxItem).Content;
            var merberGroups = (sender as ListBox).Items;

            int numberOfFocusedMemberGroup = 0;

            // Find out to which memberGroup focused member belong.
            for (int i = 0; i < merberGroups.Count; i++)
            {
                var memberGroup = merberGroups[i];
                if (memberGroup is SearchMemberGroup)
                {
                    bool memberGroupFound = false;

                    foreach (var member in (memberGroup as SearchMemberGroup).Members)
                        if (member.Equals(memberInFocus))
                        {
                            memberGroupFound = true;
                            break;
                        }

                    if (memberGroupFound)
                    {
                        numberOfFocusedMemberGroup = i;
                        break;
                    }
                }
            }

            int nextFocusedMemberGroupNumber = numberOfFocusedMemberGroup;
            // If user presses down, then we need to set focus to the next member group.
            // Otherwise to previous.
            if (e.Key == Key.Down)
                nextFocusedMemberGroupNumber++;
            if (e.Key == Key.Up)
                nextFocusedMemberGroupNumber--;

            // This case is raised, when we move out of list of member groups.
            // I.e. to class buttons list or to another category.
            // TODO: Create this functionality later.
            if (nextFocusedMemberGroupNumber < 0 || nextFocusedMemberGroupNumber > merberGroups.Count - 1) return;

            var nextFocusedMemberGroup = (sender as ListBox).ItemContainerGenerator.
                                            ContainerFromIndex(nextFocusedMemberGroupNumber) as ListBoxItem;

            var nextFocusedMembers = WPF.FindChild<ListBox>(nextFocusedMemberGroup, "MembersListBox");

            // Focus can be set to first as well as to last member.
            // If we move down, then to first one.
            // If we move up, then to last one.
            if (e.Key == Key.Down)
                (nextFocusedMembers.ItemContainerGenerator.ContainerFromIndex(0) as ListBoxItem).Focus();
            if (e.Key == Key.Up)
                (nextFocusedMembers.ItemContainerGenerator.ContainerFromIndex(nextFocusedMembers.Items.Count - 1) as ListBoxItem).Focus();
            
            e.Handled = true;                                    
        }

=======
        private void OnListBoxItemMouseEnter(object sender, MouseEventArgs e)
        {
            ListBoxItem fromSender = sender as ListBoxItem;
            libraryToolTipPopup.PlacementTarget = fromSender;
            libraryToolTipPopup.SetDataContext(fromSender.DataContext);
        }

        private void OnPopupMouseLeave(object sender, System.Windows.Input.MouseEventArgs e)
        {
            libraryToolTipPopup.SetDataContext(null);
        }
>>>>>>> 9c1b4bd8
    }
}<|MERGE_RESOLUTION|>--- conflicted
+++ resolved
@@ -59,7 +59,18 @@
             searchViewModel.SearchText = "";
         }
 
-<<<<<<< HEAD
+        private void OnListBoxItemMouseEnter(object sender, MouseEventArgs e)
+        {
+            ListBoxItem fromSender = sender as ListBoxItem;
+            libraryToolTipPopup.PlacementTarget = fromSender;
+            libraryToolTipPopup.SetDataContext(fromSender.DataContext);
+        }
+
+        private void OnPopupMouseLeave(object sender, System.Windows.Input.MouseEventArgs e)
+        {
+            libraryToolTipPopup.SetDataContext(null);
+        }
+
         // This event is raised only, when we can't go down, to next member.
         // I.e. we are now at the last member button and we have to move to next member group.
         private void MemberGroupsKeyDown(object sender, KeyEventArgs e)
@@ -117,22 +128,8 @@
                 (nextFocusedMembers.ItemContainerGenerator.ContainerFromIndex(0) as ListBoxItem).Focus();
             if (e.Key == Key.Up)
                 (nextFocusedMembers.ItemContainerGenerator.ContainerFromIndex(nextFocusedMembers.Items.Count - 1) as ListBoxItem).Focus();
-            
-            e.Handled = true;                                    
+
+            e.Handled = true;
         }
-
-=======
-        private void OnListBoxItemMouseEnter(object sender, MouseEventArgs e)
-        {
-            ListBoxItem fromSender = sender as ListBoxItem;
-            libraryToolTipPopup.PlacementTarget = fromSender;
-            libraryToolTipPopup.SetDataContext(fromSender.DataContext);
-        }
-
-        private void OnPopupMouseLeave(object sender, System.Windows.Input.MouseEventArgs e)
-        {
-            libraryToolTipPopup.SetDataContext(null);
-        }
->>>>>>> 9c1b4bd8
     }
 }