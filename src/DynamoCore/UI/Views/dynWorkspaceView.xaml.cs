--- conflicted
+++ resolved
@@ -116,9 +116,6 @@
             //============
 
             Debug.WriteLine("Workspace loaded.");
-<<<<<<< HEAD
-            DynamoSelection.Instance.Selection.CollectionChanged += Selection_CollectionChanged;
-=======
             DynamoSelection.Instance.Selection.CollectionChanged += new System.Collections.Specialized.NotifyCollectionChangedEventHandler(Selection_CollectionChanged);
 
             ViewModel.DragSelectionStarted += ViewModel_DragSelectionStarted;
@@ -151,7 +148,6 @@
             {
                 ViewModel.PauseVisualizationManagerUpdatesCommand.Execute(true);
             }
->>>>>>> fbc7658b
         }
 
         private void LoadCursorState()
