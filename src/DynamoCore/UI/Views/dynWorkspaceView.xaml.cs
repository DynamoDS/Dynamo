--- conflicted
+++ resolved
@@ -153,7 +153,7 @@
         void dynWorkspaceView_DataContextChanged(object sender, DependencyPropertyChangedEventArgs e)
         {
             ViewModel.Loaded();
-<<<<<<< HEAD
+
             ViewModel.CurrentOffsetChanged += vm_CurrentOffsetChanged;
             ViewModel.ZoomChanged += vm_ZoomChanged;
             ViewModel.RequestZoomToViewportCenter += vm_ZoomAtViewportCenter;
@@ -162,20 +162,11 @@
             ViewModel.RequestCenterViewOnElement += CenterViewOnElement;
             ViewModel.RequestNodeCentered += vm_RequestNodeCentered;
             ViewModel.RequestAddViewToOuterCanvas += vm_RequestAddViewToOuterCanvas;
-=======
-            ViewModel.CurrentOffsetChanged += new PointEventHandler(vm_CurrentOffsetChanged);
-            ViewModel.ZoomChanged += new ZoomEventHandler(vm_ZoomChanged);
-            ViewModel.RequestZoomToViewportCenter += new ZoomEventHandler(vm_ZoomAtViewportCenter);
-            ViewModel.RequestZoomToViewportPoint += new ZoomEventHandler(vm_ZoomAtViewportPoint);
-            ViewModel.RequestZoomToFitView += new ZoomEventHandler(vm_ZoomToFitView);
-            ViewModel.RequestCenterViewOnElement += new NodeEventHandler(CenterViewOnElement);
-            ViewModel.RequestNodeCentered += new NodeEventHandler(vm_RequestNodeCentered);
-            ViewModel.RequestAddViewToOuterCanvas += new ViewEventHandler(vm_RequestAddViewToOuterCanvas);
-            ViewModel.RequestTogglePan -= new EventHandler(vm_TogglePan);
-            ViewModel.RequestTogglePan += new EventHandler(vm_TogglePan);
-            ViewModel.RequestStopPan -= new EventHandler(vm_ExitPan);
-            ViewModel.RequestStopPan += new EventHandler(vm_ExitPan);
->>>>>>> 1a2e7ae5
+            ViewModel.RequestTogglePan -= vm_TogglePan;
+            ViewModel.RequestTogglePan += vm_TogglePan;
+            ViewModel.RequestStopPan -= vm_ExitPan;
+            ViewModel.RequestStopPan += vm_ExitPan;
+
             ViewModel.WorkspacePropertyEditRequested -= VmOnWorkspacePropertyEditRequested;
             ViewModel.WorkspacePropertyEditRequested += VmOnWorkspacePropertyEditRequested;
             ViewModel.RequestSelectionBoxUpdate += VmOnRequestSelectionBoxUpdate;
