--- conflicted
+++ resolved
@@ -385,81 +385,8 @@
 
         private void OnMouseMove(object sender, MouseEventArgs e)
         {
-<<<<<<< HEAD
             WorkspaceViewModel wvm = (DataContext as WorkspaceViewModel);
             wvm.HandleMouseMove(this.WorkBench, e);
-=======
-            var vm = (DataContext as WorkspaceViewModel);
-
-            //Canvas.SetLeft(debugPt, e.GetPosition(dynSettings.Workbench).X - debugPt.Width/2);
-            //Canvas.SetTop(debugPt, e.GetPosition(dynSettings.Workbench).Y - debugPt.Height / 2);
-
-            //If we are currently connecting and there is an active connector,
-            //redraw it to match the new mouse coordinates.
-            if (vm.IsConnecting && vm.ActiveConnector != null)
-            {
-                vm.ActiveConnector.Redraw(e.GetPosition(WorkBench));
-            }
-
-            if (isWindowSelecting)
-            {
-                // When the mouse is held down, reposition the drag selection box.
-
-                Point mousePos = e.GetPosition(WorkBench);
-
-                if (mouseDownPos.X < mousePos.X)
-                {
-                    Canvas.SetLeft(selectionBox, mouseDownPos.X);
-                    selectionBox.Width = mousePos.X - mouseDownPos.X;
-                }
-                else
-                {
-                    Canvas.SetLeft(selectionBox, mousePos.X);
-                    selectionBox.Width = mouseDownPos.X - mousePos.X;
-                }
-
-                if (mouseDownPos.Y < mousePos.Y)
-                {
-                    Canvas.SetTop(selectionBox, mouseDownPos.Y);
-                    selectionBox.Height = mousePos.Y - mouseDownPos.Y;
-                }
-                else
-                {
-                    Canvas.SetTop(selectionBox, mousePos.Y);
-
-                    selectionBox.Height = mouseDownPos.Y - mousePos.Y;
-                }
-
-                //clear the selected elements
-                //DynamoSelection.Instance.ClearSelection();
-
-                var rect =
-                    new Rect(
-                        Canvas.GetLeft(selectionBox),
-                        Canvas.GetTop(selectionBox),
-                        selectionBox.Width,
-                        selectionBox.Height);
-
-                if (mousePos.X > mouseDownPos.X)
-                {
-                    #region contain select
-
-                    selectionBox.StrokeDashArray = null;
-                    vm.ContainSelectCommand.Execute(rect);
-
-                    #endregion
-                }
-                else if (mousePos.X < mouseDownPos.X)
-                {
-                    #region crossing select
-
-                    selectionBox.StrokeDashArray = new DoubleCollection { 4 };
-                    vm.CrossSelectCommand.Execute(rect);
-
-                    #endregion
-                }
-            }
->>>>>>> fdf1533b
         }
 
         private void WorkBench_ContextMenuOpening(object sender, ContextMenuEventArgs e)
