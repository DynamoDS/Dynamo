--- conflicted
+++ resolved
@@ -96,15 +96,12 @@
             zoomAndPanControl.Focusable = false;
             outerCanvas.Children.Add(zoomAndPanControl);
 
-<<<<<<< HEAD
             /*
             // Add EndlessGrid
             endlessGrid = new EndlessGrid(outerCanvas);
             selectionCanvas.Children.Add(endlessGrid);
             zoomBorder.EndlessGrid = endlessGrid; // Register with ZoomBorder
 
-=======
->>>>>>> 28bd9699
             // Binding for grid lines HitTest and Visibility
             var binding = new Binding()
             {
@@ -113,16 +110,7 @@
                 Mode = BindingMode.OneWay,
             };
             binding.RelativeSource = new RelativeSource(RelativeSourceMode.FindAncestor, typeof(TabControl), 1);
-<<<<<<< HEAD
             endlessGrid.SetBinding(UIElement.VisibilityProperty, binding);*/
-=======
-            //endlessGrid.SetBinding(UIElement.VisibilityProperty, binding);
-
-            // Add EndlessGrid
-            endlessGrid = new EndlessGrid(outerCanvas, binding);
-            selectionCanvas.Children.Add(endlessGrid);
-            zoomBorder.EndlessGrid = endlessGrid; // Register with ZoomBorder
->>>>>>> 28bd9699
 
             //============
             //LoadCursorState();
