﻿using System;
using System.Collections.Generic;
using System.ComponentModel;
using System.Diagnostics;
using System.Windows;
using System.Windows.Controls;
using System.Windows.Input;
using System.Windows.Media;
using System.Windows.Shapes;
using System.Windows.Data;
using Dynamo.Controls;
using Dynamo.Models;
using Dynamo.Selection;
using Dynamo.Utilities;
using Dynamo.ViewModels;

namespace Dynamo.Views
{
    /// <summary>
    /// Interaction logic for dynWorkspaceView.xaml
    /// </summary>
    public partial class dynWorkspaceView : UserControl
    {
        private bool isWindowSelecting;
        private Point mouseDownPos;
        private Dynamo.Controls.DragCanvas WorkBench = null;
        private ZoomAndPanControl zoomAndPanControl = null;
        private EndlessGrid endlessGrid = null;

        public WorkspaceViewModel ViewModel
        {
            get
            {
                if (this.DataContext is WorkspaceViewModel)
                    return this.DataContext as WorkspaceViewModel;
                else
                    return null;
            }
        }

        public dynWorkspaceView()
        {
            InitializeComponent();

            selectionCanvas.Loaded += new RoutedEventHandler(selectionCanvas_Loaded);
            DataContextChanged += new DependencyPropertyChangedEventHandler(dynWorkspaceView_DataContextChanged);

            this.Loaded += new RoutedEventHandler(dynWorkspaceView_Loaded);
        }

        void dynWorkspaceView_Loaded(object sender, RoutedEventArgs e)
        {
            zoomAndPanControl = new ZoomAndPanControl(DataContext as WorkspaceViewModel);
            Canvas.SetRight(zoomAndPanControl, 10);
            Canvas.SetTop(zoomAndPanControl, 10);
            Canvas.SetZIndex(zoomAndPanControl, 8000);
            zoomAndPanControl.Focusable = false;
            outerCanvas.Children.Add(zoomAndPanControl);
<<<<<<< HEAD
=======

            // Add EndlessGrid
            endlessGrid = new EndlessGrid(outerCanvas);
            selectionCanvas.Children.Add(endlessGrid);
            zoomBorder.EndlessGrid = endlessGrid; // Register with ZoomBorder

            // EndlessGrid Toggle On/Off Binding
            Binding binding = new Binding()
            {
                Path = new PropertyPath("FullscreenWatchVisible"),
                Converter = new InverseBoolToVisibilityConverter(),
                Mode = BindingMode.OneWay,
            };
            endlessGrid.SetBinding(UIElement.VisibilityProperty, binding);

>>>>>>> 6bd2e08d
            Debug.WriteLine("Workspace loaded.");
            DynamoSelection.Instance.Selection.CollectionChanged += new System.Collections.Specialized.NotifyCollectionChangedEventHandler(Selection_CollectionChanged);
        }

        void Selection_CollectionChanged(object sender, System.Collections.Specialized.NotifyCollectionChangedEventArgs e)
        {
            ViewModel.NodeFromSelectionCommand.RaiseCanExecuteChanged();
        }

        /// <summary>
        /// Handler for the DataContextChangedEvent. Hanndles registration of event listeners.
        /// </summary>
        /// <param name="sender"></param>
        /// <param name="e"></param>
        void dynWorkspaceView_DataContextChanged(object sender, DependencyPropertyChangedEventArgs e)
        {
            ViewModel.Loaded();
            ViewModel.CurrentOffsetChanged += new PointEventHandler(vm_CurrentOffsetChanged);
            ViewModel.ZoomChanged += new ZoomEventHandler(vm_ZoomChanged);
            ViewModel.RequestZoomToViewportCenter += new ZoomEventHandler(vm_ZoomAtViewportCenter);
            ViewModel.RequestZoomToViewportPoint += new ZoomEventHandler(vm_ZoomAtViewportPoint);
            ViewModel.RequestZoomToFitView += new ZoomEventHandler(vm_ZoomToFitView);
            ViewModel.StopDragging += new EventHandler(vm_StopDragging);
            ViewModel.RequestCenterViewOnElement += new NodeEventHandler(CenterViewOnElement);
            ViewModel.RequestNodeCentered += new NodeEventHandler(vm_RequestNodeCentered);
            ViewModel.RequestAddViewToOuterCanvas += new ViewEventHandler(vm_RequestAddViewToOuterCanvas);
            ViewModel.RequestTogglePan -= new EventHandler(vm_TogglePan);
            ViewModel.RequestTogglePan += new EventHandler(vm_TogglePan);
            ViewModel.RequestStopPan -= new EventHandler(vm_ExitPan);
            ViewModel.RequestStopPan += new EventHandler(vm_ExitPan);
            ViewModel.WorkspacePropertyEditRequested -= VmOnWorkspacePropertyEditRequested;
            ViewModel.WorkspacePropertyEditRequested += VmOnWorkspacePropertyEditRequested;
        }

        private void VmOnWorkspacePropertyEditRequested(WorkspaceModel workspace)
        {

            // copy these strings
            var newName = workspace.Name.Substring(0);
            var newCategory = workspace.Category.Substring(0);
            var newDescription = workspace.Description.Substring(0);

            var args = new FunctionNamePromptEventArgs
                {
                    Name = newName,
                    Description = newDescription,
                    Category = newCategory

                };

            dynSettings.Controller.DynamoModel.OnRequestsFunctionNamePrompt(this, args);

            if(args.Success)
            {

                if (workspace is FuncWorkspace)
                {
                    var def = dynSettings.CustomNodeManager.GetDefinitionFromWorkspace(workspace);
                    dynSettings.CustomNodeManager.Refactor(def.FunctionId, args.Name, args.Category, args.Description);
                }

                workspace.Name = args.Name;
                workspace.Description = args.Description;
                workspace.Category = args.Category;
                // workspace.Author = "";

            }
        }

        public void WorkspacePropertyEditClick(object sender, RoutedEventArgs routedEventArgs)
        {
            var vm = DataContext as WorkspaceViewModel;
            if (vm != null)
            {
                vm.OnWorkspacePropertyEditRequested();
            }
        }

        void selectionCanvas_Loaded(object sender, RoutedEventArgs e)
        {
            //Stopwatch sw = new Stopwatch();
            //sw.Start();
            //DrawGrid();
            //sw.Stop();
            //DynamoLogger.Instance.Log(string.Format("{0} elapsed for drawing grid.", sw.Elapsed));
        }

        void vm_RequestAddViewToOuterCanvas(object sender, EventArgs e)
        {
            UserControl view = (UserControl)((e as ViewEventArgs).View);
            outerCanvas.Children.Add(view);
            Canvas.SetBottom(view, 0);
            Canvas.SetRight(view, 0);
        }

        private void vm_TogglePan(object sender, EventArgs e)
        {
            zoomBorder.PanMode = !zoomBorder.PanMode;
        }

        private void vm_ExitPan(object sender, EventArgs e)
        {
            zoomBorder.PanMode = false;
        }

        private double currentNodeCascadeOffset = 0.0;

        void vm_RequestNodeCentered(object sender, EventArgs e)
        {
            double x = 0;
            double y = 0;
            ModelBase node = (e as ModelEventArgs).Model;
            Dictionary<string, object> data = (e as ModelEventArgs).Data;

            x = outerCanvas.ActualWidth / 2.0;
            y = outerCanvas.ActualHeight / 2.0;

            // apply small perturbation
            // so node isn't right on top of last placed node
            if (currentNodeCascadeOffset > 96.0)
            {
                currentNodeCascadeOffset = 0.0;
            }

            x += currentNodeCascadeOffset;
            y += currentNodeCascadeOffset;

            currentNodeCascadeOffset += 24.0;
            
            var transformFromOuterCanvas = data.ContainsKey("transformFromOuterCanvasCoordinates");

            if (data.ContainsKey("x"))
                x = (double)data["x"];

            if (data.ContainsKey("y"))
                y = (double)data["y"];

            Point dropPt = new Point(x, y);

            // Transform dropPt from outerCanvas space into zoomCanvas space
            if (transformFromOuterCanvas)
            {
                if (WorkBench != null)
                {
                    var a = outerCanvas.TransformToDescendant(WorkBench);
                    dropPt = a.Transform(dropPt);
                } 
            }
            
            // center the node at the drop point
            if (!Double.IsNaN(node.Width))
                dropPt.X -= (node.Width / 2.0);

            if (!Double.IsNaN(node.Height))
                dropPt.Y -= (node.Height / 2.0);

            if (!Double.IsNaN(node.Width))
                dropPt.X -= (node.Height / 2.0);

            if (!Double.IsNaN(node.Height))
                dropPt.Y -= (node.Height / 2.0);

            node.X = dropPt.X;
            node.Y = dropPt.Y;
        }

        void vm_StopDragging(object sender, EventArgs e)
        {
            WorkBench.isDragInProgress = false;
            WorkBench.ignoreClick = true;
        }

        void zoomBorder_MouseMove(object sender, MouseEventArgs e)
        {
            if(e.MiddleButton == MouseButtonState.Pressed)
                (DataContext as WorkspaceViewModel).SetCurrentOffsetCommand.Execute((sender as ZoomBorder).GetTranslateTransformOrigin());
        }

        void zoomBorder_MouseWheel(object sender, MouseWheelEventArgs e)
        {
            if (e.MiddleButton == MouseButtonState.Pressed)
                (DataContext as WorkspaceViewModel).SetCurrentOffsetCommand.Execute((sender as ZoomBorder).GetTranslateTransformOrigin());
        }

        void vm_CurrentOffsetChanged(object sender, EventArgs e)
        {
            zoomBorder.SetTranslateTransformOrigin((e as PointEventArgs).Point);
        }

        void vm_ZoomChanged(object sender, EventArgs e)
        {
            zoomBorder.SetZoom((e as ZoomEventArgs).Zoom);
        }

        void vm_ZoomAtViewportCenter(object sender, EventArgs e)
        {
            double zoom = (e as ZoomEventArgs).Zoom;

            // Limit Zoom
            double resultZoom = ViewModel._model.Zoom + zoom;
            if (resultZoom < WorkspaceModel.ZOOM_MINIMUM)
                resultZoom = WorkspaceModel.ZOOM_MINIMUM;
            else if (resultZoom > WorkspaceModel.ZOOM_MAXIMUM)
                resultZoom = WorkspaceModel.ZOOM_MAXIMUM;

            // Get Viewpoint Center point
            Point centerPoint = new Point();
            centerPoint.X = outerCanvas.ActualWidth / 2;
            centerPoint.Y = outerCanvas.ActualHeight / 2;

            // Get relative point of ZoomBorder child in relates to viewpoint center point
            Point relativePoint = new Point();
            relativePoint.X = (centerPoint.X - ViewModel._model.X) / ViewModel._model.Zoom;
            relativePoint.Y = (centerPoint.Y - ViewModel._model.Y) / ViewModel._model.Zoom;

            ZoomAtViewportPoint(zoom, relativePoint);
        }

        void vm_ZoomAtViewportPoint(object sender, EventArgs e)
        {
            double zoom = (e as ZoomEventArgs).Zoom;
            Point point = (e as ZoomEventArgs).Point;

            ZoomAtViewportPoint(zoom, point);
        }

        private void ZoomAtViewportPoint(double zoom, Point relative)
        {
            // Limit zoom
            double resultZoom = ViewModel._model.Zoom + zoom;
            if (resultZoom < WorkspaceModel.ZOOM_MINIMUM)
                resultZoom = WorkspaceModel.ZOOM_MINIMUM;
            else if (resultZoom > WorkspaceModel.ZOOM_MAXIMUM)
                resultZoom = WorkspaceModel.ZOOM_MAXIMUM;

            double absoluteX, absoluteY;
            absoluteX = relative.X * ViewModel._model.Zoom + ViewModel._model.X;
            absoluteY = relative.Y * ViewModel._model.Zoom + ViewModel._model.Y;

            ViewModel._model.Zoom = resultZoom;
            ViewModel._model.X = absoluteX - (relative.X * ViewModel._model.Zoom);
            ViewModel._model.Y = absoluteY - (relative.Y * ViewModel._model.Zoom);
        }

        void vm_ZoomToFitView(object sender, EventArgs e)
        {
            ZoomEventArgs zoomArgs = (e as ZoomEventArgs);

            double viewportPadding = 30;
            double fitWidth = outerCanvas.ActualWidth - 2 * viewportPadding;
            double fitHeight = outerCanvas.ActualHeight - 2 * viewportPadding;

            // Find the zoom required for fitview
            double scaleRequired = 1; // 100% zoom
            if (zoomArgs.hasZoom()) // FitView
                scaleRequired = zoomArgs.Zoom;
            else
            {
                double scaleX = fitWidth / zoomArgs.FocusWidth;
                double scaleY = fitHeight / zoomArgs.FocusHeight;
                scaleRequired = scaleX > scaleY ? scaleY : scaleX; // get least zoom required
            }

            // Limit Zoom
            if (scaleRequired > WorkspaceModel.ZOOM_MAXIMUM)
                scaleRequired = WorkspaceModel.ZOOM_MAXIMUM;
            else if (scaleRequired < WorkspaceModel.ZOOM_MINIMUM)
                scaleRequired = WorkspaceModel.ZOOM_MINIMUM;

            // Center position
            double centerOffsetX = viewportPadding + (fitWidth - (zoomArgs.FocusWidth * scaleRequired)) / 2;
            double centerOffsetY = viewportPadding + (fitHeight - (zoomArgs.FocusHeight * scaleRequired)) / 2;

            // Apply on model
            ViewModel._model.Zoom = scaleRequired;
            ViewModel._model.X = -(zoomArgs.Offset.X * scaleRequired) + centerOffsetX;
            ViewModel._model.Y = -(zoomArgs.Offset.Y * scaleRequired) + centerOffsetY;
        }

        private void dynWorkspaceView_KeyDown(object sender, KeyEventArgs e)
        {
            Button source = e.Source as Button;

            if (source == null)
                return;

            if (e.Key != Key.LeftCtrl && e.Key != Key.RightCtrl)
                return;

        }

        private void dynWorkspaceView_KeyUp(object sender, KeyEventArgs e)
        {

        }

        private void DynWorkspaceView_OnMouseLeftButtonDown(object sender, MouseButtonEventArgs e)
        {
            WorkspaceViewModel vm = (DataContext as WorkspaceViewModel);

            if (!(DataContext as WorkspaceViewModel).IsConnecting)
            {
                #region window selection

                //WorkBench.ClearSelection();
                DynamoSelection.Instance.ClearSelection();

                //DEBUG WINDOW SELECTION
                // Capture and track the mouse.
                isWindowSelecting = true;
                mouseDownPos = e.GetPosition(WorkBench);
                //workBench.CaptureMouse();

                // Initial placement of the drag selection box.         
                Canvas.SetLeft(selectionBox, mouseDownPos.X);
                Canvas.SetTop(selectionBox, mouseDownPos.Y);
                selectionBox.Width = 0;
                selectionBox.Height = 0;

                // Make the drag selection box visible.
                selectionBox.Visibility = Visibility.Visible;

                #endregion
            }

            //if you click on the canvas and you're connecting
            //then drop the connector, otherwise do nothing
            if (vm != null)
            {
                if (vm.ActiveConnector != null)
                {
                    vm.IsConnecting = false;
                    vm.ActiveConnector = null;
                }
            }

            //if (editingName && !hoveringEditBox)
            //{
            //    DisableEditNameBox();
            //}

            dynSettings.ReturnFocusToSearch();
        }

        private void DynWorkspaceView_OnMouseUp(object sender, MouseButtonEventArgs e)
        {
            //Debug.WriteLine("Starting mouse up.");

            WorkspaceViewModel vm = (DataContext as WorkspaceViewModel);

            if (e.ChangedButton == MouseButton.Left)
            {
                //MVVM: this is in the bench, should it be here?
                //beginNameEditClick = false;

                if (isWindowSelecting)
                {
                    #region release window selection

                    //DEBUG WINDOW SELECTION
                    // Release the mouse capture and stop tracking it.
                    isWindowSelecting = false;
                    //workBench.ReleaseMouseCapture();

                    // Hide the drag selection box.
                    selectionBox.Visibility = Visibility.Collapsed;

                    #endregion
                }
            }
        }

        private void DynWorkspaceView_OnMouseMove(object sender, MouseEventArgs e)
        {
            var vm = (DataContext as WorkspaceViewModel);

            //Canvas.SetLeft(debugPt, e.GetPosition(dynSettings.Workbench).X - debugPt.Width/2);
            //Canvas.SetTop(debugPt, e.GetPosition(dynSettings.Workbench).Y - debugPt.Height / 2);

            //If we are currently connecting and there is an active connector,
            //redraw it to match the new mouse coordinates.
            if (vm.IsConnecting && vm.ActiveConnector != null)
            {
                vm.ActiveConnector.Redraw(e.GetPosition(WorkBench));
            }

            if (isWindowSelecting)
            {
                // When the mouse is held down, reposition the drag selection box.

                Point mousePos = e.GetPosition(WorkBench);

                if (mouseDownPos.X < mousePos.X)
                {
                    Canvas.SetLeft(selectionBox, mouseDownPos.X);
                    selectionBox.Width = mousePos.X - mouseDownPos.X;
                }
                else
                {
                    Canvas.SetLeft(selectionBox, mousePos.X);
                    selectionBox.Width = mouseDownPos.X - mousePos.X;
                }

                if (mouseDownPos.Y < mousePos.Y)
                {
                    Canvas.SetTop(selectionBox, mouseDownPos.Y);
                    selectionBox.Height = mousePos.Y - mouseDownPos.Y;
                }
                else
                {
                    Canvas.SetTop(selectionBox, mousePos.Y);

                    selectionBox.Height = mouseDownPos.Y - mousePos.Y;
                }

                //clear the selected elements
                DynamoSelection.Instance.ClearSelection();

                var rect =
                    new Rect(
                        Canvas.GetLeft(selectionBox),
                        Canvas.GetTop(selectionBox),
                        selectionBox.Width,
                        selectionBox.Height);

                if (mousePos.X > mouseDownPos.X)
                {
                    #region contain select

                    selectionBox.StrokeDashArray = null;
                    vm.ContainSelectCommand.Execute(rect);

                    #endregion
                }
                else if (mousePos.X < mouseDownPos.X)
                {
                    #region crossing select

                    selectionBox.StrokeDashArray = new DoubleCollection { 4 };
                    vm.CrossSelectCommand.Execute(rect);

                    #endregion
                }
            }
        }

        private void WorkBench_ContextMenuOpening(object sender, ContextMenuEventArgs e)
        {
        }

        /// <summary>
        /// Centers the view on a node by changing the workspace's CurrentOffset.
        /// </summary>
        /// <param name="sender"></param>
        /// <param name="e"></param>
        internal void CenterViewOnElement(object sender, EventArgs e)
        {
            this.Dispatcher.BeginInvoke((Action) delegate
                {

                    var vm = (DataContext as WorkspaceViewModel);

                    var n = (e as ModelEventArgs).Model;

                    if (WorkBench != null)
                    {
                        var b = WorkBench.TransformToAncestor(outerCanvas);

                        Point outerCenter = new Point(outerCanvas.ActualWidth/2, outerCanvas.ActualHeight/2);
                        Point nodeCenterInCanvas = new Point(n.X + n.Width / 2, n.Y + n.Height / 2);
                        Point nodeCenterInOverlay = b.Transform(nodeCenterInCanvas);

                        double deltaX = nodeCenterInOverlay.X - outerCenter.X;
                        double deltaY = nodeCenterInOverlay.Y - outerCenter.Y;

                        //var offset = new Point(vm.CurrentOffset.X - deltaX, vm.CurrentOffset.Y - deltaY);

                        //vm.CurrentOffset = offset;

                        zoomBorder.SetTranslateTransformOrigin(new Point(vm.Model.X - deltaX, vm.Model.Y - deltaY));
                    } 
                });
        }

        private void WorkBench_OnLoaded(object sender, RoutedEventArgs e)
        {
            WorkBench = sender as Dynamo.Controls.DragCanvas;
            //DrawGrid();
        }
    }
}<|MERGE_RESOLUTION|>--- conflicted
+++ resolved
@@ -56,8 +56,6 @@
             Canvas.SetZIndex(zoomAndPanControl, 8000);
             zoomAndPanControl.Focusable = false;
             outerCanvas.Children.Add(zoomAndPanControl);
-<<<<<<< HEAD
-=======
 
             // Add EndlessGrid
             endlessGrid = new EndlessGrid(outerCanvas);
@@ -73,7 +71,6 @@
             };
             endlessGrid.SetBinding(UIElement.VisibilityProperty, binding);
 
->>>>>>> 6bd2e08d
             Debug.WriteLine("Workspace loaded.");
             DynamoSelection.Instance.Selection.CollectionChanged += new System.Collections.Specialized.NotifyCollectionChangedEventHandler(Selection_CollectionChanged);
         }
