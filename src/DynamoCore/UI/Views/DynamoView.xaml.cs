--- conflicted
+++ resolved
@@ -915,13 +915,6 @@
             dynSettings.ReturnFocusToSearch();
         }
 
-<<<<<<< HEAD
-        private void RunDSButton_OnClick(object sender, RoutedEventArgs e)
-        {
-            dynSettings.ReturnFocusToSearch();
-
-
-=======
         private void DynamoView_OnDrop(object sender, DragEventArgs e)
         {
             if (e.Data.GetDataPresent(DataFormats.FileDrop))
@@ -937,7 +930,6 @@
             }
 
             e.Handled = true;
->>>>>>> 2c9bde09
         }
     }
 }