--- conflicted
+++ resolved
@@ -618,7 +618,6 @@
             }
         }
 
-<<<<<<< HEAD
 		private void Button_MouseEnter(object sender, MouseEventArgs e)
         {
             Grid g = (Grid)sender;
@@ -722,12 +721,9 @@
         private void Window_PreviewMouseUp(object sender, MouseButtonEventArgs e)
         {
             _vm.IsMouseDown = false;
-		}
-=======
-        private void RunButton_OnClick(object sender, RoutedEventArgs e)
+		}        private void RunButton_OnClick(object sender, RoutedEventArgs e)
         {
             dynSettings.ReturnFocusToSearch();
         }
->>>>>>> f0292b33
     }
 }