--- conflicted
+++ resolved
@@ -39,12 +39,9 @@
 using Dynamo.UI.Commands;
 using System.Windows.Data;
 using Dynamo.UI.Controls;
-<<<<<<< HEAD
 using System.Windows.Controls.Primitives;
 using System.Windows.Data;
-=======
 using System.Windows.Media;
->>>>>>> 287f5eb0
 
 namespace Dynamo.Controls
 {
@@ -629,7 +626,6 @@
             }
         }
 
-<<<<<<< HEAD
         private void TabControlMenuItem_MouseLeftButtonUp(object sender, RoutedEventArgs e)
         {
             string selectedWVM = (string)((MenuItem)sender).Header;
@@ -677,7 +673,7 @@
                 }
             }
         }
-=======
+
 		private void Button_MouseEnter(object sender, MouseEventArgs e)
         {
             Grid g = (Grid)sender;
@@ -782,6 +778,5 @@
         {
             _vm.IsMouseDown = false;
 		}
->>>>>>> 287f5eb0
     }
 }