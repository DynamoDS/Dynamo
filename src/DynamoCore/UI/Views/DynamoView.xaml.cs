--- conflicted
+++ resolved
@@ -299,24 +299,18 @@
             LoadSamplesMenu();
 #endif
             #region Search initialization
+
 #if ENABLE_NEW_LIBRARY_VIEW
-            var search = new LibraryView();
-            sidebarGrid.Children.Add(search);
-            this.dynamoViewModel.SearchViewModel.Visible = true;
+            var search = new LibraryView(
+                this.dynamoViewModel.SearchViewModel,
+                this.dynamoViewModel);
 #else
-
-<<<<<<< HEAD
-            // Changed to show design prototype.
-            var search = new LibraryView { DataContext = dynSettings.Controller.SearchViewModel };
-                //new SearchView { DataContext = dynSettings.Controller.SearchViewModel };            
-=======
             var search = new SearchView(
                 this.dynamoViewModel.SearchViewModel,
                 this.dynamoViewModel);
->>>>>>> 92d887b2
+#endif
             sidebarGrid.Children.Add(search);
             this.dynamoViewModel.SearchViewModel.Visible = true;
-#endif
 
             #endregion
 
