--- conflicted
+++ resolved
@@ -24,13 +24,9 @@
             <controls:ZoomBorder ClipToBounds="True" MouseWheel="zoomBorder_MouseWheel" BorderThickness="0"
                                  MouseMove="zoomBorder_MouseMove" x:Name="zoomBorder"
                                  Width="{Binding Path=ActualWidth, ElementName=outerCanvas}"
-<<<<<<< HEAD
-                                 Height="{Binding Path=ActualHeight, ElementName=outerCanvas}">
-=======
                                  Height="{Binding Path=ActualHeight, ElementName=outerCanvas}"
                                  Cursor="{Binding CurrentCursor}"
                                  ForceCursor="{Binding IsCursorForced}">
->>>>>>> 892c318d
                 <Grid>
                     <Canvas Name="selectionCanvas" HorizontalAlignment="Stretch" VerticalAlignment="Stretch">
                                 <Rectangle
