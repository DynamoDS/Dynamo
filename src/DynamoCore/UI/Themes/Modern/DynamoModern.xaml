--- conflicted
+++ resolved
@@ -4,11 +4,7 @@
                     xmlns:controls="clr-namespace:Dynamo.Views;assembly=DynamoCore" 
                     xmlns:nodes="clr-namespace:Dynamo.Nodes;assembly=DynamoCore" 
                     xmlns:ui="clr-namespace:Dynamo.UI;assembly=DynamoCore"
-<<<<<<< HEAD
-                    xmlns:avalonedit="clr-namespace:ICSharpCode.AvalonEdit;assembly=ICSharpCode.AvalonEdit"                    
-=======
                     xmlns:avalonedit="clr-namespace:ICSharpCode.AvalonEdit;assembly=ICSharpCode.AvalonEdit" 
->>>>>>> 0ea64301
                     xmlns:dynui="clr-namespace:Dynamo.UI.Controls;assembly=DynamoCore">
 
     <ResourceDictionary.MergedDictionaries>
@@ -1077,88 +1073,6 @@
         </Setter>
     </Style>
 
-<<<<<<< HEAD
-    <!-- CodeBlockNode Text Box Watermark -->
-
-    <Style x:Key="CodeBlockNodeAvalonTextEditor"
-           BasedOn="{StaticResource {x:Type avalonedit:TextEditor}}"
-           TargetType="{x:Type nodes:CodeBlockNodeTextBox}">
-        <Setter Property="Foreground"
-                Value="#444" />
-        <Setter Property="HorizontalAlignment"
-                Value="Stretch" />
-        <Setter Property="FontSize"
-                Value="15px" />
-        <Setter Property="TextBlock.LineHeight"
-                Value="26" />
-        <Setter Property="TextBlock.LineStackingStrategy"
-                Value="BlockLineHeight" />
-        <Setter Property="TextBlock.VerticalAlignment"
-                Value="Center"/>
-        <Setter Property="Padding"
-                Value="3" />
-        <!--<Setter Property="Template">
-            <Setter.Value>
-                <ControlTemplate TargetType="{x:Type nodes:CodeBlockNodeTextBox}">
-                    <Border Name="borderText"
-                            BorderThickness="1,0,1,0"
-                            BorderBrush="#aaa"
-                            Background="#88FFFFFF">
-                        <Grid>
-                            <ScrollViewer x:Name="PART_ContentHost"
-                                          SnapsToDevicePixels="{TemplateBinding SnapsToDevicePixels}" />
-                            <TextBlock x:Name="previewText"
-                                       Foreground="#777777"
-                                       FontSize="14.67px"
-                                       Padding="3"
-                                       Margin="4 0 4 0"
-                                       IsHitTestVisible="False"
-                                       Text="{TemplateBinding Tag}">
-                                <TextBlock.Visibility>
-                                    <Binding RelativeSource="{RelativeSource TemplatedParent}"
-                                             Path="Code."
-                                             Converter="{StaticResource BooleanToVisibilityConverter}"
-                                             ConverterParameter="Collapse" />
-                                </TextBlock.Visibility>
-                            </TextBlock>
-                        </Grid>
-                    </Border>
-                    <ControlTemplate.Triggers>
-                        <Trigger Property="IsKeyboardFocusWithin"
-                                 Value="True">
-                            <Setter TargetName="borderText"
-                                    Property="BorderBrush"
-                                    Value="#666" />
-                            <Setter Property="Background"
-                                    Value="#aaa" />
-                        </Trigger>
-
-                        <Trigger Property="IsEnabled"
-                                 Value="False">
-                            <Setter Property="Foreground"
-                                    Value="#444" />
-                            <Setter TargetName="borderText"
-                                    Property="BorderBrush"
-                                    Value="#444" />
-                        </Trigger>
-
-                        <Trigger Property="Code"
-                                 Value="">
-                            <Setter Property="Visibility"
-                                    TargetName="previewText"
-                                    Value="Visible" />
-                        </Trigger>
-                    </ControlTemplate.Triggers>
-                </ControlTemplate>
-            </Setter.Value>
-        </Setter>-->
-    </Style>
-
-    <!-- Port Model -->
-    <clr:Double x:Key="port_height">26</clr:Double>
-
-=======
->>>>>>> 0ea64301
     <!-- Tool Tip Control -->
     <Style x:Key="SLightToolTip"
            TargetType="{x:Type dynui:DynamoToolTip}">
