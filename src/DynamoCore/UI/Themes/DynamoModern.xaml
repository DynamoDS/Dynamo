--- conflicted
+++ resolved
@@ -75,8 +75,6 @@
         <Setter Property="Background" Value="#343434" />
     </Style>
 
-<<<<<<< HEAD
-=======
     <!-- Import -->
     <BooleanToVisibilityConverter x:Key="BooleanToVisibilityConverter" />
     
@@ -99,7 +97,6 @@
         <Setter Property="Background" Value="#343434" />
     </Style>
 
->>>>>>> 26237ea7
     <Image x:Key="ComboDownIcon_normal"
            Source="/DynamoCore;component/UI/Images/tick_selected.png" />
     <ControlTemplate x:Key="ComboBoxToggleButton" TargetType="ToggleButton">
@@ -378,13 +375,9 @@
                             Background="#2c2c2c">
                         <Grid>
                             <ScrollViewer x:Name="PART_ContentHost"
-<<<<<<< HEAD
                                           SnapsToDevicePixels="{TemplateBinding SnapsToDevicePixels}"
                                           Style="{DynamicResource ResourceKey=SDarkScrollViewer}"
                                           Margin="5,5,0,0"/>
-=======
-                                          SnapsToDevicePixels="{TemplateBinding SnapsToDevicePixels}" />
->>>>>>> 26237ea7
                             <TextBlock x:Name="previewText"
                                        Foreground="#555555"
                                        FontSize="12px"
