--- conflicted
+++ resolved
@@ -85,7 +85,6 @@
     <Border Padding="0,10,0,10"
             Visibility="{Binding Path=ClassDetailsVisibility,
                                Converter={StaticResource BoolToVisibilityCollapsedConverter}}">
-<<<<<<< HEAD
         <Grid DataContextChanged="GridDataContextChanged"
               Background="#272727">
             <Grid.RowDefinitions>
@@ -93,83 +92,13 @@
                 <RowDefinition Height="*" />
                 <RowDefinition Height="Auto" />
                 <RowDefinition Height="*" />
+                <RowDefinition Height="*"></RowDefinition>
             </Grid.RowDefinitions>
             <TextBlock x:Name="primaryHeader"
                        Foreground="#777777"
                        VerticalAlignment="Center"
                        FontSize="9"
                        Margin="16,0,0,0">
-=======
-        <Grid.RowDefinitions>
-            <RowDefinition Height="Auto"></RowDefinition>
-            <RowDefinition Height="*"></RowDefinition>
-            <RowDefinition Height="Auto"></RowDefinition>
-            <RowDefinition Height="*"></RowDefinition>
-            <RowDefinition Height="*"></RowDefinition>
-        </Grid.RowDefinitions>
-        <TextBlock x:Name="primaryHeader"
-                   Foreground="#DDD">
-            <TextBlock.Visibility>
-                <Binding Path="IsPrimaryHeaderVisible"
-                         Converter="{StaticResource BoolToVisibilityCollapsedConverter}" />
-            </TextBlock.Visibility>
-            <TextBlock.Text>
-                <Binding Path="PrimaryHeaderGroup"
-                         Converter="{StaticResource SearchElementGroupToHeaderConverter}" />
-            </TextBlock.Text>
-        </TextBlock>
-        <ListBox x:Name="primaryMembers"
-                 Grid.Row="1"
-                 Background="Transparent"
-                 BorderBrush="Transparent"
-                 ItemContainerStyle="{DynamicResource ListBoxItemStyle}">
-            <ListBox.ItemTemplate>
-                <DataTemplate>
-                    <StackPanel Orientation="Horizontal">
-                        <Image HorizontalAlignment="Left"
-                               Height="32"
-                               Margin="5,5,0,0"
-                               VerticalAlignment="Top"
-                               Width="32"
-                               Source="{Binding SmallIcon}" />
-
-                        <TextBlock HorizontalAlignment="Left"
-                                   TextWrapping="Wrap"
-                                   Text="{Binding Name}"
-                                   VerticalAlignment="Top"
-                                   Margin="5,10,0,0"
-                                   Foreground="#DDD" />
-
-                    </StackPanel>
-                </DataTemplate>
-            </ListBox.ItemTemplate>
-        </ListBox>
-        <StackPanel Orientation="Horizontal"
-                    Grid.Row="2">
-            <TextBlock x:Name="secondaryHeaderLeft"
-                       Tag="Query"
-                       Foreground="#DDD"
-                       PreviewMouseDown="OnHeaderMouseDown">
-                <TextBlock.Visibility>
-                    <Binding Path="IsSecondaryHeaderLeftVisible"
-                             Converter="{StaticResource BoolToVisibilityCollapsedConverter}" />
-                </TextBlock.Visibility>
-                <TextBlock.Text>
-                    <Binding Path="SecondaryHeaderLeftGroup"
-                             Converter="{StaticResource SearchElementGroupToHeaderConverter}" />
-                </TextBlock.Text>
-                <TextBlock.FontWeight>
-                    <Binding Path="CurrentDisplayMode"
-                             Converter="{StaticResource DisplayModeToFontWeightConverter}"
-                             ConverterParameter="Query" />
-                </TextBlock.FontWeight>
-            </TextBlock>
-            <TextBlock x:Name="secondaryHeaderRight"
-                       Tag="Action"
-                       Foreground="#DDD"
-                       Margin="10,0,0,0"
-                       PreviewMouseDown="OnHeaderMouseDown">
->>>>>>> a2b40ff9
                 <TextBlock.Visibility>
                     <Binding Path="IsPrimaryHeaderVisible"
                              Converter="{StaticResource BoolToVisibilityCollapsedConverter}" />
@@ -299,7 +228,6 @@
                                    Width="32"
                                    Source="{Binding SmallIcon}" />
 
-<<<<<<< HEAD
                             <TextBlock HorizontalAlignment="Left"
                                        TextWrapping="Wrap"
                                        Text="{Binding Name}"
@@ -311,6 +239,16 @@
                     </DataTemplate>
                 </ListBox.ItemTemplate>
             </ListBox>
+            <Button Grid.Row="4"
+                    Height="32"
+                    Style="{StaticResource STextButton}"
+                    Click="OnMoreButtonClick"
+                    Content="...">
+                <Button.Visibility>
+                    <Binding Path="IsMoreButtonVisible"
+                             Converter="{StaticResource BoolToVisibilityCollapsedConverter}" />
+                </Button.Visibility>
+            </Button>
             <uicontrols:LibraryToolTipPopup x:Name="libraryToolTipPopup"
                                             AttachmentSide="Right"
                                             StaysOpen="True"
@@ -325,39 +263,4 @@
             </uicontrols:LibraryToolTipPopup>
         </Grid>
     </Border>
-=======
-                        <TextBlock HorizontalAlignment="Left"
-                                   TextWrapping="Wrap"
-                                   Text="{Binding Name}"
-                                   VerticalAlignment="Top"
-                                   Margin="5,10,0,0"
-                                   Foreground="#DDD" />
-                    </StackPanel>
-                </DataTemplate>
-            </ListBox.ItemTemplate>
-        </ListBox>
-        <Button Grid.Row="4"
-                Height="32"
-                Style="{StaticResource STextButton}"
-                Click="OnMoreButtonClick"
-                Content="...">
-            <Button.Visibility>
-                <Binding Path="IsMoreButtonVisible"
-                         Converter="{StaticResource BoolToVisibilityCollapsedConverter}" />
-            </Button.Visibility>
-        </Button>
-        <uicontrols:LibraryToolTipPopup x:Name="libraryToolTipPopup"
-                                        AttachmentSide="Right"
-                                        StaysOpen="True"
-                                        AllowsTransparency="True"
-                                        MouseLeave="OnPopupMouseLeave">
-            <uicontrols:LibraryToolTipPopup.IsOpen>
-                <Binding ElementName="libraryToolTipPopup"
-                         Path="DataContext"
-                         Mode="OneWay"
-                         Converter="{StaticResource BrowserItemToBooleanConverter}" />
-            </uicontrols:LibraryToolTipPopup.IsOpen>
-        </uicontrols:LibraryToolTipPopup>
-    </Grid>
->>>>>>> a2b40ff9
 </UserControl>