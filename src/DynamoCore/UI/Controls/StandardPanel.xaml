--- conflicted
+++ resolved
@@ -25,12 +25,6 @@
                  ItemsSource="{Binding Path=CreateMembers}">
             <ListBox.ItemTemplate>
                 <DataTemplate>
-<<<<<<< HEAD
-                    <StackPanel Orientation="Horizontal">
-                        <Image HorizontalAlignment="Left"
-                               Height="29"
-                               Margin="5,5,0,0"
-=======
                 <StackPanel Orientation="Horizontal">
                     <Image HorizontalAlignment="Left"
                            Height="Auto"
@@ -41,29 +35,14 @@
                     <TextBlock HorizontalAlignment="Left"
                                TextWrapping="Wrap"
                                Text="{Binding Name}"
->>>>>>> 92d887b2
                                VerticalAlignment="Top"
-                               Width="29"
-                               Source="{Binding SmallIcon}" />
-                        <TextBlock HorizontalAlignment="Left"
-                                   TextWrapping="Wrap"
-                                   Text="{Binding Name}"
-                                   VerticalAlignment="Top"
-                                   Margin="5,10,0,0" />
-                    </StackPanel>
+                               Width="111"
+                               Margin="5,10,0,0"/>
+                </StackPanel>
                 </DataTemplate>
             </ListBox.ItemTemplate>
         </ListBox>
         <StackPanel Orientation="Horizontal"
-<<<<<<< HEAD
-                    Grid.Row="2">
-            <TextBlock Name="query"
-                       PreviewMouseLeftButtonDown="QueryMouseLeftButtonDown"
-                       FontWeight="UltraBold">QUERY</TextBlock>
-            <TextBlock Name="action"
-                       Margin="10,0,0,0"
-                       PreviewMouseLeftButtonDown="ActionMouseLeftButtonDown">ACTION</TextBlock>
-=======
                     Grid.Row="2"
                     Visibility="{Binding Path=ClassDetailsVisibility,
                                         Converter={StaticResource BoolToVisibilityConverter},
@@ -74,7 +53,6 @@
         <TextBlock Name="action"
                    Margin="10,0,0,0"
                    PreviewMouseLeftButtonDown="OnActionMouseLeftButtonDown">ACTION</TextBlock>
->>>>>>> 92d887b2
         </StackPanel>
         <ListBox x:Name="queryActionMethods"
                  Grid.Row="3"
@@ -92,8 +70,8 @@
                         <TextBlock HorizontalAlignment="Left"
                                    TextWrapping="Wrap"
                                    Text="{Binding Name}"
-                                   VerticalAlignment="Top"
-                                   Margin="5,10,0,0" />
+                                   VerticalAlignment="Top"                                   
+                                   Margin="5,10,0,0"/>
                     </StackPanel>
                 </DataTemplate>
             </ListBox.ItemTemplate>
