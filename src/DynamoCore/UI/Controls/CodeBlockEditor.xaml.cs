--- conflicted
+++ resolved
@@ -225,14 +225,9 @@
         {
             try
             {
-<<<<<<< HEAD
-                
-                var code = this.InnerTextEditor.Text.Substring(0, this.InnerTextEditor.CaretOffset);
-=======
                 int startPos = this.InnerTextEditor.CaretOffset;
                 var code = this.InnerTextEditor.Text.Substring(0, startPos);
 
->>>>>>> dfdb56f6
                 if (e.Text == ".")
                 {
                     if (CodeCompletionParser.IsInsideCommentOrString(code, startPos))
