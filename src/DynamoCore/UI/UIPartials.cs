--- conflicted
+++ resolved
@@ -1182,11 +1182,9 @@
         }
     }
 
-<<<<<<< HEAD
-=======
     public abstract partial class MeasurementInputBase
     {
-        public override void SetupCustomUIElements(object ui)
+        public void SetupCustomUIElements(object ui)
         {
             var nodeUI = ui as dynNodeView;
 
@@ -1264,7 +1262,6 @@
         }
     }
 
->>>>>>> 69f08db5
     public class DynamoNodeButton : System.Windows.Controls.Button
     {
         private string eventName = string.Empty;
