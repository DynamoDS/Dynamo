﻿using System;
using System.Collections.Generic;
using System.ComponentModel;
using System.Windows;
using System.Windows.Controls;
using System.Windows.Controls.Primitives;
using System.Windows.Data;
using System.Windows.Media;
using Dynamo.Controls;
using Dynamo.Core;
using Dynamo.Models;
using Dynamo.UI;
using Dynamo.UI.Prompts;
using Dynamo.Utilities;
using Dynamo.ViewModels;

using VMDataBridge;

using Binding = System.Windows.Data.Binding;
using ComboBox = System.Windows.Controls.ComboBox;
using HorizontalAlignment = System.Windows.HorizontalAlignment;
using MenuItem = System.Windows.Controls.MenuItem;
using VerticalAlignment = System.Windows.VerticalAlignment;
using DynCmd = Dynamo.ViewModels.DynamoViewModel;
using Dynamo.UI.Controls;

namespace Dynamo.Nodes
{
    public abstract partial class VariableInput
    {
        public void SetupCustomUIElements(dynNodeView nodeUI)
        {
            var addButton = new DynamoNodeButton(this, "AddInPort") { Content = "+", Width = 20 };
            //addButton.Height = 20;

            var subButton = new DynamoNodeButton(this, "RemoveInPort") { Content = "-", Width = 20 };
            //subButton.Height = 20;

            var wp = new WrapPanel
            {
                VerticalAlignment = VerticalAlignment.Top,
                HorizontalAlignment = HorizontalAlignment.Center
            };
            wp.Children.Add(addButton);
            wp.Children.Add(subButton);

            nodeUI.inputGrid.Children.Add(wp);
        }

        private void RecordModels()
        {
            var connectors = InPorts[InPorts.Count - 1].Connectors;
            if (connectors.Count != 0)
            {
                if (connectors.Count != 1)
                {
                    throw new InvalidOperationException(
                        "There should be only one connection to an input port");
                }
                var models = new Dictionary<ModelBase, UndoRedoRecorder.UserAction>
                {
                    { connectors[0], UndoRedoRecorder.UserAction.Deletion },
                    { this, UndoRedoRecorder.UserAction.Modification }
                };
                Workspace.RecordModelsForUndo(models);
            }
            else
                Workspace.RecordModelForModification(this);
        }

        protected override bool HandleModelEventCore(string eventName)
        {
            switch (eventName)
            {
                case "AddInPort":
                    AddInput();
                    RegisterAllPorts();
                    return true; // Handled here.
                case "RemoveInPort":
                    Workspace.UndoRecorder.PopFromUndoGroup();
                    RecordModels();
                    RemoveInput();
                    RegisterAllPorts();
                    return true; // Handled here.
            }

            return base.HandleModelEventCore(eventName);
        }
    }

    public partial class VariableInputAndOutput
    {
        public void SetupCustomUIElements(dynNodeView nodeUI)
        {
            var addButton = new DynamoNodeButton(this, "AddInPort")
            {
                Content = "+",
                Width = 20,
                HorizontalAlignment = HorizontalAlignment.Center,
                VerticalAlignment = VerticalAlignment.Center
            };

            var subButton = new DynamoNodeButton(this, "RemoveInPort")
            {
                Content = "-",
                Width = 20,
                HorizontalAlignment = HorizontalAlignment.Center,
                VerticalAlignment = VerticalAlignment.Top
            };

            var wp = new WrapPanel
            {
                VerticalAlignment = VerticalAlignment.Top,
                HorizontalAlignment = HorizontalAlignment.Center
            };
            wp.Children.Add(addButton);
            wp.Children.Add(subButton);

            nodeUI.inputGrid.Children.Add(wp);
        }

        private void RecordModels()
        {
            var connectors = InPorts[InPorts.Count - 1].Connectors;
            if (connectors.Count != 0)
            {
                if (connectors.Count != 1)
                {
                    throw new InvalidOperationException(
                        "There should be only one connection to an input port");
                }

                var models = new Dictionary<ModelBase, UndoRedoRecorder.UserAction>
                {
                    { connectors[0], UndoRedoRecorder.UserAction.Deletion },
                    { this, UndoRedoRecorder.UserAction.Modification }
                };
                Workspace.RecordModelsForUndo(models);
            }
            else
                Workspace.RecordModelForModification(this);
        }

        protected override bool HandleModelEventCore(string eventName)
        {

            switch (eventName)
            {
                case "AddInPort":
                    AddInput();
                    RegisterAllPorts();
                    return true; // Handled here.
                case "RemoveInPort":
                    Workspace.UndoRecorder.PopFromUndoGroup();
                    RecordModels();
                    RemoveInput();
                    RegisterAllPorts();
                    return true; // Handled here.

            }

            return base.HandleModelEventCore(eventName);
        }
    }

    public partial class Sublists
    {
        public override void SetupCustomUIElements(dynNodeView nodeUI)
        {
            //add a text box to the input grid of the control
            var tb = new DynamoTextBox
            {
                Background =
                    new SolidColorBrush(Color.FromArgb(0x88, 0xFF, 0xFF, 0xFF))
            };

            tb.OnChangeCommitted += processTextForNewInputs;

            tb.HorizontalAlignment = HorizontalAlignment.Stretch;
            tb.VerticalAlignment = VerticalAlignment.Top;

            nodeUI.inputGrid.Children.Add(tb);
            Grid.SetColumn(tb, 0);
            Grid.SetRow(tb, 0);

            tb.DataContext = this;
            tb.BindToProperty(
                new Binding("Value")
                {
                    Mode = BindingMode.TwoWay,
                    Source = this,
                    UpdateSourceTrigger = UpdateSourceTrigger.Explicit
                });
        }

        protected override bool UpdateValueCore(string name, string value)
        {
            if (name == "Value")
            {
                Value = value;
                return true; // UpdateValueCore handled.
            }

            return base.UpdateValueCore(name, value);
        }
    }

    public abstract partial class BasicInteractive<T>
    {
        public virtual void SetupCustomUIElements(dynNodeView nodeUI)
        {
            //add an edit window option to the 
            //main context window
            var editWindowItem = new MenuItem
            {
                Header = "Edit...",
                IsCheckable = false,
                Tag = nodeUI.ViewModel.DynamoViewModel
            };

            nodeUI.MainContextMenu.Items.Add(editWindowItem);
            editWindowItem.Click += editWindowItem_Click;
        }

        public virtual void editWindowItem_Click(object sender, RoutedEventArgs e)
        {
            //override in child classes
        }

        protected override bool ShouldDisplayPreviewCore()
        {
            return false; // Previews are not shown for this node type.
        }
    }

    public partial class DoubleInput
    {
        public void SetupCustomUIElements(dynNodeView nodeUI)
        {
            //add a text box to the input grid of the control
            var tb = new DynamoTextBox(Value ?? "0.0")
            {
                HorizontalAlignment = HorizontalAlignment.Stretch,
                VerticalAlignment = VerticalAlignment.Stretch,
                Background =
                    new SolidColorBrush(Color.FromArgb(0x88, 0xFF, 0xFF, 0xFF))
            };

            nodeUI.inputGrid.Children.Add(tb);
            Grid.SetColumn(tb, 0);
            Grid.SetRow(tb, 0);

            tb.DataContext = this;

            tb.BindToProperty(new Binding("Value")
            {
                Mode = BindingMode.TwoWay,
                Converter = new DoubleInputDisplay(),
                NotifyOnValidationError = false,
                Source = this,
                UpdateSourceTrigger = UpdateSourceTrigger.Explicit
            });

            Workspace.DynamoModel.PreferenceSettings.PropertyChanged += Preferences_PropertyChanged;
        }

        void Preferences_PropertyChanged(object sender, PropertyChangedEventArgs e)
        {
            switch (e.PropertyName)
            {
                case "NumberFormat":
                    RaisePropertyChanged("Value");
                    break;
            }
        }

        protected override bool UpdateValueCore(string name, string value)
        {
            if (name == "Value")
            {
                Value = value;
                return true; // UpdateValueCore handled.
            }

            return base.UpdateValueCore(name, value);
        }

        protected override bool ShouldDisplayPreviewCore()
        {
            return false; // Previews are not shown for this node type.
        }
    }

    public partial class Function : IWpfNode
    {
        public void SetupCustomUIElements(dynNodeView nodeUI)
        {
            nodeUI.MainContextMenu.Items.Add(new Separator());

            // edit contents
            var editItem = new MenuItem
            {
                Header = "Edit Custom Node...",
                IsCheckable = false
            };
            nodeUI.MainContextMenu.Items.Add(editItem);
            editItem.Click += (sender, args) => GoToWorkspace(nodeUI.ViewModel);

            // edit properties
            var editPropertiesItem = new MenuItem
            {
                Header = "Edit Custom Node Properties...",
                IsCheckable = false
            };
            nodeUI.MainContextMenu.Items.Add(editPropertiesItem);
            editPropertiesItem.Click += (sender, args) => EditCustomNodeProperties();

            // publish
            var publishCustomNodeItem = new MenuItem
            {
                Header = "Publish This Custom Node...",
                IsCheckable = false
            };
            nodeUI.MainContextMenu.Items.Add(publishCustomNodeItem);
            publishCustomNodeItem.Click += (sender, args) =>
            {
                GoToWorkspace(nodeUI.ViewModel);

                if (nodeUI.ViewModel.DynamoViewModel.PublishCurrentWorkspaceCommand.CanExecute(null))
                {
                    nodeUI.ViewModel.DynamoViewModel.PublishCurrentWorkspaceCommand.Execute(null);
                } 
            };

            nodeUI.UpdateLayout();
        }

        private void EditCustomNodeProperties()
        {
            var workspace = Definition.WorkspaceModel;

            // copy these strings
            var newName = workspace.Name.Substring(0);
            var newCategory = workspace.Category.Substring(0);
            var newDescription = workspace.Description.Substring(0);

            var args = new FunctionNamePromptEventArgs
            {
                Name = newName,
                Description = newDescription,
                Category = newCategory,
                CanEditName = false
            };

            Workspace.DynamoModel.OnRequestsFunctionNamePrompt(this, args);

            if (args.Success)
            {
                if (workspace is CustomNodeWorkspaceModel)
                {
                    var def = (workspace as CustomNodeWorkspaceModel).CustomNodeDefinition;
                    this.Workspace.DynamoModel.CustomNodeManager.Refactor(def.FunctionId, args.CanEditName ? args.Name : workspace.Name, args.Category, args.Description);
                }

                if (args.CanEditName) workspace.Name = args.Name;
                workspace.Description = args.Description;
                workspace.Category = args.Category;

                if (workspace.FileName != null)
                    workspace.Save();
            }
        }

        private static void GoToWorkspace( NodeViewModel viewModel )
        {
            if (viewModel == null) return;

            if (viewModel.GotoWorkspaceCommand.CanExecute(null))
            {
                viewModel.GotoWorkspaceCommand.Execute(null);
            }
        }

    }  

    public abstract partial class DropDrownBase
    {
        public void SetupCustomUIElements(dynNodeView nodeUI)
        {
            // Do not call 'NodeModel.InitializeUI' here since it will cause 
            // that method to dispatch the call back to 'SetupCustomUIElements'
            // method, resulting in an eventual stack overflow.
            // 
            // base.InitializeUI(nodeUI);

            //add a drop down list to the window
            var combo = new ComboBox
            {
                Width = System.Double.NaN,
                MinWidth = 100,
                Height = Configurations.PortHeightInPixels,
                HorizontalAlignment = HorizontalAlignment.Stretch,
                VerticalAlignment = VerticalAlignment.Center
            };
            nodeUI.inputGrid.Children.Add(combo);
            Grid.SetColumn(combo, 0);
            Grid.SetRow(combo, 0);

            combo.DropDownOpened += combo_DropDownOpened;
            combo.SelectionChanged += delegate
            {
                if (combo.SelectedIndex != -1)
                    RequiresRecalc = true;
            };

            combo.DropDownClosed += delegate
            {
                //disallow selection of nothing
                if (combo.SelectedIndex == -1)
                {
                    SelectedIndex = 0;
                }
            };

            combo.DataContext = this;
            //bind this combo box to the selected item hash

            var bindingVal = new Binding("Items") { Mode = BindingMode.TwoWay, Source = this };
            combo.SetBinding(ItemsControl.ItemsSourceProperty, bindingVal);

            //bind the selected index to the 
            var indexBinding = new Binding("SelectedIndex")
            {
                Mode = BindingMode.TwoWay,
                Source = this
            };
            combo.SetBinding(Selector.SelectedIndexProperty, indexBinding);
        }

    }

    public partial class CodeBlockNodeModel
    {
        public void SetupCustomUIElements(dynNodeView nodeUI)
        {
<<<<<<< HEAD
            var tb = new CodeBlockNodeTextBox(nodeUI.ViewModel)
            {
                HorizontalAlignment = System.Windows.HorizontalAlignment.Stretch,
                VerticalAlignment = System.Windows.VerticalAlignment.Stretch,
                Background = new SolidColorBrush(Color.FromArgb(0x88, 0xFF, 0xFF, 0xFF)),
                MaxWidth = Configurations.CBNMaxTextBoxWidth,
                WordWrap = true
            };

            nodeUI.inputGrid.Children.Add(tb);
            Grid.SetColumn(tb, 0);
            Grid.SetRow(tb, 0);
            
            tb.DataContext = this;
            tb.SetBinding(CodeBlockNodeTextBox.CodeProperty,
=======
            var cbe = new CodeBlockEditor(nodeUI.ViewModel);

            var tb = cbe.InternalEditor;

            nodeUI.inputGrid.Children.Add(cbe);
            Grid.SetColumn(cbe, 0);
            Grid.SetRow(cbe, 0);
            
            cbe.SetBinding(CodeBlockEditor.CodeProperty,
>>>>>>> 0ea64301
                new Binding("Code")
                {
                    Mode = BindingMode.OneWay,
                    NotifyOnValidationError = false,
                    Source = this,
                });


            if (shouldFocus)
            {
                tb.Focus();
                shouldFocus = false;
            }
        }
    }

    public partial class Output
    {
        public void SetupCustomUIElements(dynNodeView nodeUI)
        {
            //add a text box to the input grid of the control
            var tb = new DynamoTextBox(Symbol)
            {
                DataContext = nodeUI.ViewModel,
                HorizontalAlignment = HorizontalAlignment.Stretch,
                VerticalAlignment = VerticalAlignment.Center,
                Background =
                    new SolidColorBrush(Color.FromArgb(0x88, 0xFF, 0xFF, 0xFF))
            };

            nodeUI.inputGrid.Children.Add(tb);
            Grid.SetColumn(tb, 0);
            Grid.SetRow(tb, 0);

            tb.BindToProperty(
                new Binding("Symbol")
                {
                    Mode = BindingMode.TwoWay,
                    UpdateSourceTrigger = UpdateSourceTrigger.Explicit
                });
        }

        protected override bool UpdateValueCore(string name, string value)
        {
            if (name == "Symbol")
            {
                Symbol = value;
                return true; // UpdateValueCore handled.
            }

            return base.UpdateValueCore(name, value);
        }
    }

    public partial class Symbol
    {
        public void SetupCustomUIElements(dynNodeView nodeUI)
        {
            //add a text box to the input grid of the control
            var tb = new DynamoTextBox(InputSymbol)
            {
                HorizontalAlignment = HorizontalAlignment.Stretch,
                VerticalAlignment = VerticalAlignment.Center,
                Background =
                    new SolidColorBrush(Color.FromArgb(0x88, 0xFF, 0xFF, 0xFF))
            };

            nodeUI.inputGrid.Children.Add(tb);
            Grid.SetColumn(tb, 0);
            Grid.SetRow(tb, 0);

            tb.DataContext = this;
            tb.BindToProperty(
                new Binding("InputSymbol")
                {
                    Mode = BindingMode.TwoWay,
                    UpdateSourceTrigger = UpdateSourceTrigger.Explicit
                });
        }

        protected override bool UpdateValueCore(string name, string value)
        {
            if (name == "InputSymbol")
            {
                InputSymbol = value;
                return true; // UpdateValueCore handled.
            }

            return base.UpdateValueCore(name, value);
        }
    }

    public partial class Watch
    {
        public void SetupCustomUIElements(dynNodeView nodeUI)
        {
            this.dynamoViewModel = nodeUI.ViewModel.DynamoViewModel;
            watchTree = new WatchTree();

            // MAGN-2446: Fixes the maximum width/height of watch node so it won't 
            // go too crazy on us. Note that this is only applied to regular watch 
            // node so it won't be limiting the size of image/3D watch nodes.
            // 
            nodeUI.PresentationGrid.MaxWidth = Configurations.MaxWatchNodeWidth;
            nodeUI.PresentationGrid.MaxHeight = Configurations.MaxWatchNodeHeight;
            nodeUI.PresentationGrid.Children.Add(watchTree);
            nodeUI.PresentationGrid.Visibility = Visibility.Visible;

            if (Root == null)
                Root = new WatchViewModel(this.dynamoViewModel.VisualizationManager);
            
            watchTree.DataContext = Root;

            RequestBindingUnhook += delegate
            {
                BindingOperations.ClearAllBindings(watchTree.treeView1);
            };

            RequestBindingRehook += delegate
            {
                var sourceBinding = new Binding("Children")
                {
                    Mode = BindingMode.TwoWay,
                    Source = Root,
                };
                watchTree.treeView1.SetBinding(ItemsControl.ItemsSourceProperty, sourceBinding);
            };

            var checkedBinding = new Binding("ShowRawData")
            {
                Mode = BindingMode.TwoWay,
                Source = Root
            };

            var rawDataMenuItem = new MenuItem
            {
                Header = "Show Raw Data", 
                IsCheckable = true,
            };
            rawDataMenuItem.SetBinding(MenuItem.IsCheckedProperty, checkedBinding);

            nodeUI.MainContextMenu.Items.Add(rawDataMenuItem);

            ((PreferenceSettings)this.Workspace.DynamoModel.PreferenceSettings).PropertyChanged += PreferenceSettings_PropertyChanged;

            Root.PropertyChanged += Root_PropertyChanged;
        }

        void Root_PropertyChanged(object sender, PropertyChangedEventArgs e)
        {
            if (e.PropertyName == "ShowRawData")
            {
                ResetWatch();
            }
        }

        void PreferenceSettings_PropertyChanged(object sender, PropertyChangedEventArgs e)
        {
            //if the units settings have been modified in the UI, watch has
            //to immediately update to show unit objects in the correct format
            if (e.PropertyName == "LengthUnit" ||
                e.PropertyName == "AreaUnit" ||
                e.PropertyName == "VolumeUnit" ||
                e.PropertyName == "NumberFormat")
            {
                ResetWatch();
            }
        }

        private void ResetWatch()
        {
            int count = 0;
            DispatchOnUIThread(
                delegate
                {
                    //unhook the binding
                    OnRequestBindingUnhook(EventArgs.Empty);

                    Root.Children.Clear();

                    Root.Children.Add(GetWatchNode());

                    count++;

                    //rehook the binding
                    OnRequestBindingRehook(EventArgs.Empty);
                });
        }

        protected override bool ShouldDisplayPreviewCore()
        {
            return false; // Previews are not shown for this node type.
        }
    }

    public abstract partial class AbstractString
    {
        public override void editWindowItem_Click(object sender, RoutedEventArgs e)
        {
            var viewModel = GetDynamoViewModelFromMenuItem(sender as MenuItem);
            var editWindow = new EditWindow(viewModel) { DataContext = this };
            editWindow.BindToProperty(
                null,
                new Binding("Value")
                {
                    Mode = BindingMode.TwoWay,
                    Converter = new StringDisplay(),
                    NotifyOnValidationError = false,
                    Source = this,
                    UpdateSourceTrigger = UpdateSourceTrigger.Explicit
                });

            editWindow.ShowDialog();
        }

        protected override bool UpdateValueCore(string name, string value)
        {
            if (name == "Value")
            {
                var converter = new StringDisplay();
                Value = converter.ConvertBack(value, typeof(string), null, null) as string;
                return true;
            }

            return base.UpdateValueCore(name, value);
        }
    }

    public partial class StringInput : AbstractString
    {
        public override void SetupCustomUIElements(dynNodeView ui)
        {
            var nodeUI = ui;

            base.SetupCustomUIElements(nodeUI);

            //add a text box to the input grid of the control
            var tb = new StringTextBox
            {
                AcceptsReturn = true,
                AcceptsTab = true,
                TextWrapping = TextWrapping.Wrap,
                MaxWidth = 200,
                VerticalAlignment = VerticalAlignment.Stretch
            };

            nodeUI.inputGrid.Children.Add(tb);
            Grid.SetColumn(tb, 0);
            Grid.SetRow(tb, 0);

            tb.DataContext = this;
            tb.BindToProperty(new Binding("Value")
            {
                Mode = BindingMode.TwoWay,
                Converter = new StringDisplay(),
                Source = this,
                UpdateSourceTrigger = UpdateSourceTrigger.Explicit
            });
        }

        protected override bool UpdateValueCore(string name, string value)
        {
            if (name == "Value")
            {
                var converter = new StringDisplay();
                Value = ((string)converter.ConvertBack(value, typeof(string), null, null));
                return true; // UpdateValueCore handled.
            }

            // There's another 'UpdateValueCore' method in 'String' base class,
            // since they are both bound to the same property, 'StringInput' 
            // should be given a chance to handle the property value change first
            // before the base class 'String'.
            return base.UpdateValueCore(name, value);
        }
    }

    public class DynamoNodeButton : Button
    {
        private string eventName = string.Empty;
        private ModelBase model = null;
        private DynamoViewModel dynamoViewModel;
        private DynamoViewModel DynamoViewModel
        {
            get
            {
                if (this.dynamoViewModel != null) return this.dynamoViewModel;

                var f = WPF.FindUpVisualTree<dynNodeView>(this);
                if (f != null) this.dynamoViewModel = f.ViewModel.DynamoViewModel;

                return this.dynamoViewModel;
            }
        }

        public DynamoNodeButton()
        {
            Style = (Style)SharedDictionaryManager.DynamoModernDictionary["SNodeTextButton"];
            Margin = new Thickness(1, 0, 1, 0);
        }

        public DynamoNodeButton(ModelBase model, string eventName)
            : this()
        {
            this.model = model;
            this.eventName = eventName;
            Click += OnDynamoNodeButtonClick;
        }

        private void OnDynamoNodeButtonClick(object sender, RoutedEventArgs e)
        {
            // If this DynamoNodeButton was created with an associated model 
            // and the event name, then the owner of this button (a ModelBase) 
            // needs the "DynCmd.ModelEventCommand" to be sent when user clicks
            // on the button.
            // 
            if (null != this.model && (!string.IsNullOrEmpty(this.eventName)))
            {
                var command = new DynamoViewModel.ModelEventCommand(model.GUID, eventName);
                this.DynamoViewModel.ExecuteCommand(command);
            }
        }
    }
}
<|MERGE_RESOLUTION|>--- conflicted
+++ resolved
@@ -443,23 +443,6 @@
     {
         public void SetupCustomUIElements(dynNodeView nodeUI)
         {
-<<<<<<< HEAD
-            var tb = new CodeBlockNodeTextBox(nodeUI.ViewModel)
-            {
-                HorizontalAlignment = System.Windows.HorizontalAlignment.Stretch,
-                VerticalAlignment = System.Windows.VerticalAlignment.Stretch,
-                Background = new SolidColorBrush(Color.FromArgb(0x88, 0xFF, 0xFF, 0xFF)),
-                MaxWidth = Configurations.CBNMaxTextBoxWidth,
-                WordWrap = true
-            };
-
-            nodeUI.inputGrid.Children.Add(tb);
-            Grid.SetColumn(tb, 0);
-            Grid.SetRow(tb, 0);
-            
-            tb.DataContext = this;
-            tb.SetBinding(CodeBlockNodeTextBox.CodeProperty,
-=======
             var cbe = new CodeBlockEditor(nodeUI.ViewModel);
 
             var tb = cbe.InternalEditor;
@@ -469,7 +452,6 @@
             Grid.SetRow(cbe, 0);
             
             cbe.SetBinding(CodeBlockEditor.CodeProperty,
->>>>>>> 0ea64301
                 new Binding("Code")
                 {
                     Mode = BindingMode.OneWay,
