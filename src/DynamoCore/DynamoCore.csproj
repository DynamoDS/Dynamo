﻿<?xml version="1.0" encoding="utf-8"?>
<!--
Copyright © Autodesk, Inc. 2012. All rights reserved.

Licensed under the Apache License, Version 2.0 (the "License");
you may not use this file except in compliance with the License.
You may obtain a copy of the License at

http://www.apache.org/licenses/LICENSE-2.0

Unless required by applicable law or agreed to in writing, software
distributed under the License is distributed on an "AS IS" BASIS,
WITHOUT WARRANTIES OR CONDITIONS OF ANY KIND, either express or implied.
See the License for the specific language governing permissions and
limitations under the License.
-->
<Project ToolsVersion="4.0" DefaultTargets="Build" xmlns="http://schemas.microsoft.com/developer/msbuild/2003">
  <ImportGroup Label="PropertySheets">
    <Import Project="$(SolutionDir)/Config/CS.props" />
  </ImportGroup>
  <PropertyGroup>
    <Configuration Condition=" '$(Configuration)' == '' ">Debug</Configuration>
    <Platform Condition=" '$(Platform)' == '' ">AnyCPU</Platform>
    <ProductVersion>9.0.21022</ProductVersion>
    <SchemaVersion>2.0</SchemaVersion>
    <ProjectGuid>{7858FA8C-475F-4B8E-B468-1F8200778CF8}</ProjectGuid>
    <OutputType>library</OutputType>
    <AppDesignerFolder>Properties</AppDesignerFolder>
    <RootNamespace>Dynamo</RootNamespace>
    <AssemblyName>DynamoCore</AssemblyName>
    <TargetFrameworkVersion>v4.0</TargetFrameworkVersion>
    <FileAlignment>512</FileAlignment>
    <ProjectTypeGuids>{60dc8134-eba5-43b8-bcc9-bb4bc16c2548};{FAE04EC0-301F-11D3-BF4B-00C04F79EFBC}</ProjectTypeGuids>
    <WarningLevel>4</WarningLevel>
    <FileUpgradeFlags>
    </FileUpgradeFlags>
    <UpgradeBackupLocation>
    </UpgradeBackupLocation>
    <OldToolsVersion>3.5</OldToolsVersion>
    <TargetFrameworkProfile />
  </PropertyGroup>
  <PropertyGroup>
    <ResolveAssemblyWarnOrErrorOnTargetArchitectureMismatch>None</ResolveAssemblyWarnOrErrorOnTargetArchitectureMismatch>
  </PropertyGroup>
  <PropertyGroup Condition=" '$(Configuration)|$(Platform)' == 'Debug|AnyCPU' ">
    <DebugSymbols>true</DebugSymbols>
    <DebugType>full</DebugType>
    <Optimize>false</Optimize>
    <OutputPath>$(OutputPath)</OutputPath>
    <DefineConstants>TRACE;DEBUG</DefineConstants>
    <ErrorReport>prompt</ErrorReport>
    <WarningLevel>4</WarningLevel>
    <PlatformTarget>AnyCPU</PlatformTarget>
    <TreatWarningsAsErrors>false</TreatWarningsAsErrors>
    <Prefer32Bit>false</Prefer32Bit>
  </PropertyGroup>
  <PropertyGroup Condition=" '$(Configuration)|$(Platform)' == 'Release|AnyCPU' ">
    <DebugType>full</DebugType>
    <Optimize>true</Optimize>
    <OutputPath>$(OutputPath)</OutputPath>
    <DefineConstants>TRACE</DefineConstants>
    <ErrorReport>prompt</ErrorReport>
    <WarningLevel>4</WarningLevel>
    <DebugSymbols>true</DebugSymbols>
    <Prefer32Bit>false</Prefer32Bit>
  </PropertyGroup>
  <PropertyGroup Condition=" '$(ExecutionEngine)' != 'FScheme' ">
    <DefineConstants>$(DefineConstants);USE_DSENGINE</DefineConstants>
  </PropertyGroup>
  <ItemGroup>
    <Reference Include="CSharpAnalytics.WinForms, Version=1.2.0.0, Culture=neutral, processorArchitecture=MSIL">
      <SpecificVersion>False</SpecificVersion>
      <HintPath>..\..\extern\CSharpAnalytics\CSharpAnalytics.WinForms.dll</HintPath>
    </Reference>
    <Reference Include="Greg, Version=1.0.0.0, Culture=neutral, processorArchitecture=MSIL">
      <SpecificVersion>False</SpecificVersion>
      <HintPath>..\..\extern\greg\Greg.dll</HintPath>
    </Reference>
    <Reference Include="HelixToolkit.Wpf, Version=2012.4.24.1, Culture=neutral, PublicKeyToken=52aa3500039caf0d, processorArchitecture=MSIL">
      <SpecificVersion>False</SpecificVersion>
      <HintPath>..\..\extern\Helix3D\NET40\HelixToolkit.Wpf.dll</HintPath>
    </Reference>
    <Reference Include="Microsoft.CSharp" />
    <Reference Include="Microsoft.Practices.Prism">
      <HintPath>..\..\extern\prism\Microsoft.Practices.Prism.dll</HintPath>
    </Reference>
    <Reference Include="NCalc">
      <HintPath>..\..\extern\NCalc\NCalc.dll</HintPath>
    </Reference>
    <Reference Include="Newtonsoft.Json">
      <HintPath>..\..\extern\Newtonsoft.json\Newtonsoft.Json.dll</HintPath>
      <HintPath>..\..\extern\Newtonsoft.JsonBin\Newtonsoft.Json.dll</HintPath>
    </Reference>
    <Reference Include="ProtoGeometry, Version=0.1.0.0, Culture=neutral, processorArchitecture=AMD64">
      <SpecificVersion>False</SpecificVersion>
      <HintPath>..\..\extern\ProtoGeometry\ProtoGeometry.dll</HintPath>
      <Private>False</Private>
    </Reference>
    <Reference Include="ProtoInterface, Version=0.1.0.0, Culture=neutral, processorArchitecture=AMD64">
      <SpecificVersion>False</SpecificVersion>
      <HintPath>..\..\extern\ProtoGeometry\ProtoInterface.dll</HintPath>
      <Private>False</Private>
    </Reference>
    <Reference Include="RestSharp, Version=104.1.0.0, Culture=neutral, processorArchitecture=MSIL">
      <SpecificVersion>False</SpecificVersion>
      <HintPath>..\..\extern\greg\RestSharp.dll</HintPath>
    </Reference>
    <Reference Include="System" />
    <Reference Include="System.Core">
      <RequiredTargetFramework>3.5</RequiredTargetFramework>
    </Reference>
    <Reference Include="System.Data" />
    <Reference Include="System.Drawing" />
    <Reference Include="System.Web" />
    <Reference Include="System.Windows.Forms" />
    <Reference Include="System.Windows.Interactivity, Version=4.0.0.0, Culture=neutral, PublicKeyToken=31bf3856ad364e35, processorArchitecture=MSIL">
      <HintPath>..\..\extern\System.Windows.Interactivity\System.Windows.Interactivity.dll</HintPath>
      <SpecificVersion>False</SpecificVersion>
      <Private>True</Private>
    </Reference>
    <Reference Include="System.Xaml" />
    <Reference Include="System.Xml" />
    <Reference Include="PresentationCore">
      <RequiredTargetFramework>3.0</RequiredTargetFramework>
    </Reference>
    <Reference Include="PresentationFramework">
      <RequiredTargetFramework>3.0</RequiredTargetFramework>
    </Reference>
    <Reference Include="System.Xml.Linq" />
    <Reference Include="WindowsBase" />
  </ItemGroup>
  <ItemGroup>
    <Compile Include="Commands.cs" />
    <Compile Include="Core\CrashPromptArgs.cs" />
    <Compile Include="Core\DebugSettings.cs" />
    <Compile Include="Core\DynamoRunner.cs" />
    <Compile Include="Core\Context.cs" />
    <Compile Include="Core\Threading\AsyncTask.cs" />
    <Compile Include="Core\Threading\DynamoScheduler.cs" />
    <Compile Include="Core\Threading\DynamoSchedulerInternals.cs" />
    <Compile Include="Core\Threading\SchedulerThread.cs" />
    <Compile Include="Core\Threading\TimeStampGenerator.cs" />
    <Compile Include="Core\UndoRedoRecorder.cs" />
    <Compile Include="DSEngine\SyncDataManager.cs" />
    <Compile Include="Interfaces\IBlockingModel.cs" />
    <Compile Include="Interfaces\ICleanup.cs" />
<<<<<<< HEAD
=======
    <Compile Include="Interfaces\ISchedulerThread.cs" />
    <Compile Include="Interfaces\IVisualizationManager.cs" />
>>>>>>> 7b115f4b
    <Compile Include="Library\DocumentationServices.cs" />
    <Compile Include="Library\FunctionDescriptor.cs" />
    <Compile Include="Library\FunctionGroup.cs" />
    <Compile Include="Library\LibraryCustomization.cs" />
    <Compile Include="Library\LibraryServices.cs" />
    <Compile Include="Library\TypedParameter.cs" />
    <Compile Include="Library\XmlDocumentationExtensions.cs" />
    <Compile Include="Interfaces\ILogger.cs" />
    <Compile Include="Interfaces\IPreferences.cs" />
    <Compile Include="Models\DynamoModelEventArgs.cs" />
    <Compile Include="Models\DynamoModelDelegates.cs" />
    <Compile Include="Models\DynamoModelEvents.cs" />
    <Compile Include="Models\NodeFactory.cs" />
    <Compile Include="Models\TypeLoadData.cs" />
    <Compile Include="Models\WorkspaceHeader.cs" />
    <Compile Include="Models\ScopedNodeModel.cs" />
    <Compile Include="Nodes\Custom Nodes\CustomNodeController.cs" />
    <Compile Include="Nodes\ZeroTouch\DSVarArgFunction.cs" />
    <Compile Include="Nodes\ZeroTouch\DSFunctionBase.cs" />
    <Compile Include="Nodes\FunctionCallNodeController.cs" />
    <Compile Include="Nodes\FunctionCallBase.cs" />
    <Compile Include="Nodes\ZeroTouch\UnresolvedFunctionException.cs" />
    <Compile Include="PackageManager\PackageUtilities.cs" />
    <Compile Include="Search\BrowserItem.cs" />
    <Compile Include="Search\SearchModel.cs" />
    <Compile Include="Services\StabilityTracking.cs" />
<<<<<<< HEAD
=======
    <Compile Include="TestInfrastructure\AbstractMutator.cs" />
    <Compile Include="TestInfrastructure\CopyNodeMutator.cs" />
    <Compile Include="TestInfrastructure\CustomNodeCompatibilityMutator.cs" />
    <Compile Include="TestInfrastructure\CustomNodeMutator.cs" />
    <Compile Include="TestInfrastructure\DeleteNodeMutator.cs" />
    <Compile Include="TestInfrastructure\CodeBlockNodeMutator.cs" />
    <Compile Include="TestInfrastructure\DirectoryPathMutator.cs" />
    <Compile Include="TestInfrastructure\DoubleSliderMutator.cs" />
    <Compile Include="TestInfrastructure\FilePathMutator.cs" />
    <Compile Include="TestInfrastructure\IntegerSliderMutator.cs" />
    <Compile Include="TestInfrastructure\ListMutator.cs" />
    <Compile Include="TestInfrastructure\MutatorDriver.cs" />
    <Compile Include="TestInfrastructure\NumberInputMutator.cs" />
    <Compile Include="TestInfrastructure\NumberRangeMutator.cs" />
    <Compile Include="TestInfrastructure\NumberSequenceMutator.cs" />
    <Compile Include="TestInfrastructure\StringInputMutator.cs" />
    <Compile Include="UI\Controls\GraphUpdateNotificationControl.xaml.cs">
      <DependentUpon>GraphUpdateNotificationControl.xaml</DependentUpon>
    </Compile>
    <Compile Include="UI\Controls\ImageBasedControls.cs" />
    <Compile Include="UI\Controls\StartPage.xaml.cs">
      <DependentUpon>StartPage.xaml</DependentUpon>
    </Compile>
    <Compile Include="UI\Prompts\CrashPrompt.xaml.cs">
      <SubType>Code</SubType>
      <DependentUpon>CrashPrompt.xaml</DependentUpon>
    </Compile>
    <Compile Include="UI\Prompts\GenericTaskDialog.xaml.cs">
      <SubType>Code</SubType>
      <DependentUpon>GenericTaskDialog.xaml</DependentUpon>
    </Compile>
    <Compile Include="UI\Views\AboutWindow.xaml.cs">
      <DependentUpon>AboutWindow.xaml</DependentUpon>
    </Compile>
    <Compile Include="UI\Configurations.cs" />
>>>>>>> 7b115f4b
    <Compile Include="DSEngine\AstBuilder.cs" />
    <Compile Include="Library\FunctionType.cs" />
    <Compile Include="DSEngine\EngineController.cs" />
    <Compile Include="DSEngine\LiveRunnerServices.cs" />
    <Compile Include="DSEngine\NodeToCode.cs" />
    <Compile Include="Models\CustomNodeWorkspaceModel.cs" />
    <Compile Include="Models\HomeWorkspaceModel.cs" />
    <Compile Include="Nodes\CodeBlockNode.cs" />
    <Compile Include="Models\WorkspaceMigrations.cs" />
    <Compile Include="Nodes\ZeroTouch\DSFunction.cs" />
    <Compile Include="Models\Migration.cs" />
    <Compile Include="Core\CustomNodeDefinition.cs" />
    <Compile Include="Core\PreferenceSettings.cs" />
    <Compile Include="PackageManager\PackageManagerClient.cs" />
    <Compile Include="Search\SearchElements\CustomNodeSearchElement.cs" />
    <Compile Include="Search\SearchElements\DSFunctionNodeSearchElement.cs" />
    <Compile Include="Core\DynamoLogger.cs" />
    <Compile Include="Core\DynamoSelection.cs" />
    <Compile Include="Services\Heartbeat.cs" />
    <Compile Include="Services\Log.cs" />
    <Compile Include="Services\Logger.cs" />
    <Compile Include="PackageManager\Package.cs" />
    <Compile Include="PackageManager\PackageUploadBuilder.cs" />
    <Compile Include="PackageManager\PackageUploadHandle.cs" />
    <Compile Include="Models\DynamoModel.cs" />
    <Compile Include="Models\ModelBase.cs" />
    <Compile Include="Models\NoteModel.cs" />
    <Compile Include="Models\PortModel.cs" />
    <Compile Include="UpdateManager\BinaryVersion.cs" />
    <Compile Include="UpdateManager\UpdateManager.cs" />
    <Compile Include="Utilities\CodeBlockUtils.cs" />
    <Compile Include="Utilities\Configurations.cs" />
    <Compile Include="Utilities\LinkedListOfList.cs" />
    <Compile Include="Utilities\MathUtils.cs" />
    <Compile Include="Utilities\MigrationReport.cs" />
    <Compile Include="Utilities\ThreadSafeList.cs" />
    <Compile Include="Utilities\VersionUtilities.cs" />
    <Compile Include="Utilities\XmlHelper.cs" />
    <Compile Include="Search\BrowserInternalElement.cs" />
    <Compile Include="PackageManager\PackageDownloadHandle.cs" />
    <Compile Include="PackageManager\PackageLoader.cs" />
    <Compile Include="Utilities\Extensions.cs" />
    <Compile Include="Utilities\ObservableDictionary.cs" />
    <Compile Include="Utilities\TrulyObservableCollection.cs" />
    <Compile Include="Core\CustomNodeManager.cs" />
    <Compile Include="Core\DynamoLoader.cs" />
    <Compile Include="Core\NodeCollapser.cs" />
    <Compile Include="Utilities\Guid.cs" />
    <Compile Include="Search\SearchElements\CategorySearchElement.cs" />
    <Compile Include="Search\SearchElements\NodeSearchElement.cs" />
    <Compile Include="PackageManager\PackageManagerSearchElement.cs" />
    <Compile Include="Search\SearchElements\SearchElementBase.cs" />
    <Compile Include="Nodes\BaseTypes.cs" />
    <Compile Include="Models\ConnectorModel.cs" />
    <Compile Include="Nodes\Files.cs" />
    <Compile Include="Nodes\Custom Nodes\Function.cs" />
    <Compile Include="Models\NodeModel.cs" />
    <Compile Include="Models\WorkspaceModel.cs" />
    <Compile Include="Properties\AssemblyInfo.cs">
      <SubType>Code</SubType>
    </Compile>
    <Compile Include="Properties\Resources.Designer.cs">
      <AutoGen>True</AutoGen>
      <DesignTime>True</DesignTime>
      <DependentUpon>Resources.resx</DependentUpon>
    </Compile>
    <Compile Include="Properties\Settings.Designer.cs">
      <AutoGen>True</AutoGen>
      <DependentUpon>Settings.settings</DependentUpon>
      <DesignTimeSharedInput>True</DesignTimeSharedInput>
    </Compile>
    <Compile Include="Search\SearchDictionary.cs" />
    <Compile Include="DSEngine\RenderPackage.cs" />
    <EmbeddedResource Include="Properties\Resources.resx">
      <Generator>ResXFileCodeGenerator</Generator>
      <LastGenOutput>Resources.Designer.cs</LastGenOutput>
      <SubType>Designer</SubType>
    </EmbeddedResource>
    <None Include="packages.config" />
    <None Include="Properties\Settings.settings">
      <Generator>SettingsSingleFileGenerator</Generator>
      <LastGenOutput>Settings.Designer.cs</LastGenOutput>
    </None>
    <AppDesigner Include="Properties\" />
  </ItemGroup>
  <ItemGroup>
    <ProjectReference Include="..\DynamoCrypto\DynamoCrypto.csproj">
      <Project>{96643e77-c786-498c-aaa9-80e449854ce9}</Project>
      <Name>DynamoCrypto</Name>
    </ProjectReference>
    <ProjectReference Include="..\Engine\GraphToDSCompiler\GraphToDSCompiler.csproj">
      <Project>{593be9fc-7482-4cd6-9f87-77e7ac5cdff2}</Project>
      <Name>GraphToDSCompiler</Name>
    </ProjectReference>
    <ProjectReference Include="..\Engine\ProtoCore\ProtoCore.csproj">
      <Project>{7a9e0314-966f-4584-baa3-7339cbb849d1}</Project>
      <Name>ProtoCore</Name>
    </ProjectReference>
    <ProjectReference Include="..\Engine\ProtoScript\ProtoScript.csproj">
      <Project>{a4794476-7d0e-41c0-ad83-4ab929c0a46c}</Project>
      <Name>ProtoScript</Name>
    </ProjectReference>
    <ProjectReference Include="..\DynamoUtilities\DynamoUtilities.csproj">
      <Project>{B5F435CB-0D8A-40B1-A4F7-5ECB3CE792A9}</Project>
      <Name>DynamoUtilities</Name>
      <Private>False</Private>
    </ProjectReference>
    <ProjectReference Include="..\Engine\GraphLayout\GraphLayout.csproj">
      <Project>{c2595b04-856d-40ae-8b99-4804c7a70708}</Project>
      <Name>GraphLayout</Name>
      <Private>False</Private>
    </ProjectReference>
    <ProjectReference Include="..\Libraries\DynamoUnits\Units.csproj">
      <Project>{6e0a079e-85f1-45a1-ad5b-9855e4344809}</Project>
      <Name>Units</Name>
    </ProjectReference>
    <ProjectReference Include="..\Libraries\VMDataBridge\VMDataBridge.csproj">
      <Project>{ccb6e56b-2da1-4eba-a1f9-e8510e129d12}</Project>
      <Name>VMDataBridge</Name>
      <Private>False</Private>
    </ProjectReference>
    <ProjectReference Include="..\NodeServices\NodeServices.csproj">
      <Project>{ef879a10-041d-4c68-83e7-3192685f1bae}</Project>
      <Name>NodeServices</Name>
    </ProjectReference>
  </ItemGroup>
  <ItemGroup>
    <Service Include="{508349B6-6B84-4DF5-91F0-309BEEBAD82D}" />
  </ItemGroup>
  <Import Project="$(MSBuildToolsPath)\Microsoft.CSharp.targets" />
  <PropertyGroup>
    <PostBuildEvent>copy /Y "$(SolutionDir)..\extern\DesignScript\*" "$(OutputPath)"
copy "$(SolutionDir)..\doc\distrib\License.rtf" "$(OutputPath).\License.rtf"
copy "$(SolutionDir)..\tools\install\extra\InstallASMForDynamo.exe" "$(OutputPath)\InstallASMForDynamo.exe"
IF NOT EXIST "$(OutputPath)\dll" "$(OutputPath)\InstallASMForDynamo.exe" /SILENT /SUPPRESSMSGBOXES</PostBuildEvent>
  </PropertyGroup>
  <PropertyGroup>
    <PreBuildEvent>
    </PreBuildEvent>
    <PostBuildEvent>mkdir "$(OutputPath)\dll"
copy /Y "$(SolutionDir)..\extern\LibG\x64\Release\*" "$(OutputPath)\dll"
</PostBuildEvent>
    <PostBuildEvent>xcopy /Y "$(SolutionDir)..\extern\ProtoGeometry\*" "$(OutputPath)"
xcopy  /Y "$(SolutionDir)..\doc\distrib\License.rtf" "$(OutputPath)"
xcopy  /Y "$(SolutionDir)..\extern\LibG_219\*" "$(OutputPath)libg_219\"
xcopy  /Y "$(SolutionDir)..\extern\LibG_220\*" "$(OutputPath)libg_220\"
xcopy /Y "$(SolutionDir)..\extern\SimplexNoise\*" "$(OutputPath)"
</PostBuildEvent>
  </PropertyGroup>
  <!-- To modify your build process, add your task inside one of the targets below and uncomment it. 
       Other similar extension points exist, see Microsoft.Common.targets.
  <Target Name="BeforeBuild">
  </Target>
  <Target Name="AfterBuild">
  </Target>
  -->
</Project><|MERGE_RESOLUTION|>--- conflicted
+++ resolved
@@ -76,10 +76,6 @@
       <SpecificVersion>False</SpecificVersion>
       <HintPath>..\..\extern\greg\Greg.dll</HintPath>
     </Reference>
-    <Reference Include="HelixToolkit.Wpf, Version=2012.4.24.1, Culture=neutral, PublicKeyToken=52aa3500039caf0d, processorArchitecture=MSIL">
-      <SpecificVersion>False</SpecificVersion>
-      <HintPath>..\..\extern\Helix3D\NET40\HelixToolkit.Wpf.dll</HintPath>
-    </Reference>
     <Reference Include="Microsoft.CSharp" />
     <Reference Include="Microsoft.Practices.Prism">
       <HintPath>..\..\extern\prism\Microsoft.Practices.Prism.dll</HintPath>
@@ -112,20 +108,7 @@
     <Reference Include="System.Data" />
     <Reference Include="System.Drawing" />
     <Reference Include="System.Web" />
-    <Reference Include="System.Windows.Forms" />
-    <Reference Include="System.Windows.Interactivity, Version=4.0.0.0, Culture=neutral, PublicKeyToken=31bf3856ad364e35, processorArchitecture=MSIL">
-      <HintPath>..\..\extern\System.Windows.Interactivity\System.Windows.Interactivity.dll</HintPath>
-      <SpecificVersion>False</SpecificVersion>
-      <Private>True</Private>
-    </Reference>
-    <Reference Include="System.Xaml" />
     <Reference Include="System.Xml" />
-    <Reference Include="PresentationCore">
-      <RequiredTargetFramework>3.0</RequiredTargetFramework>
-    </Reference>
-    <Reference Include="PresentationFramework">
-      <RequiredTargetFramework>3.0</RequiredTargetFramework>
-    </Reference>
     <Reference Include="System.Xml.Linq" />
     <Reference Include="WindowsBase" />
   </ItemGroup>
@@ -144,11 +127,7 @@
     <Compile Include="DSEngine\SyncDataManager.cs" />
     <Compile Include="Interfaces\IBlockingModel.cs" />
     <Compile Include="Interfaces\ICleanup.cs" />
-<<<<<<< HEAD
-=======
     <Compile Include="Interfaces\ISchedulerThread.cs" />
-    <Compile Include="Interfaces\IVisualizationManager.cs" />
->>>>>>> 7b115f4b
     <Compile Include="Library\DocumentationServices.cs" />
     <Compile Include="Library\FunctionDescriptor.cs" />
     <Compile Include="Library\FunctionGroup.cs" />
@@ -166,6 +145,8 @@
     <Compile Include="Models\WorkspaceHeader.cs" />
     <Compile Include="Models\ScopedNodeModel.cs" />
     <Compile Include="Nodes\Custom Nodes\CustomNodeController.cs" />
+    <Compile Include="Nodes\VariableInputNode.cs" />
+    <Compile Include="Nodes\Watch.cs" />
     <Compile Include="Nodes\ZeroTouch\DSVarArgFunction.cs" />
     <Compile Include="Nodes\ZeroTouch\DSFunctionBase.cs" />
     <Compile Include="Nodes\FunctionCallNodeController.cs" />
@@ -175,44 +156,6 @@
     <Compile Include="Search\BrowserItem.cs" />
     <Compile Include="Search\SearchModel.cs" />
     <Compile Include="Services\StabilityTracking.cs" />
-<<<<<<< HEAD
-=======
-    <Compile Include="TestInfrastructure\AbstractMutator.cs" />
-    <Compile Include="TestInfrastructure\CopyNodeMutator.cs" />
-    <Compile Include="TestInfrastructure\CustomNodeCompatibilityMutator.cs" />
-    <Compile Include="TestInfrastructure\CustomNodeMutator.cs" />
-    <Compile Include="TestInfrastructure\DeleteNodeMutator.cs" />
-    <Compile Include="TestInfrastructure\CodeBlockNodeMutator.cs" />
-    <Compile Include="TestInfrastructure\DirectoryPathMutator.cs" />
-    <Compile Include="TestInfrastructure\DoubleSliderMutator.cs" />
-    <Compile Include="TestInfrastructure\FilePathMutator.cs" />
-    <Compile Include="TestInfrastructure\IntegerSliderMutator.cs" />
-    <Compile Include="TestInfrastructure\ListMutator.cs" />
-    <Compile Include="TestInfrastructure\MutatorDriver.cs" />
-    <Compile Include="TestInfrastructure\NumberInputMutator.cs" />
-    <Compile Include="TestInfrastructure\NumberRangeMutator.cs" />
-    <Compile Include="TestInfrastructure\NumberSequenceMutator.cs" />
-    <Compile Include="TestInfrastructure\StringInputMutator.cs" />
-    <Compile Include="UI\Controls\GraphUpdateNotificationControl.xaml.cs">
-      <DependentUpon>GraphUpdateNotificationControl.xaml</DependentUpon>
-    </Compile>
-    <Compile Include="UI\Controls\ImageBasedControls.cs" />
-    <Compile Include="UI\Controls\StartPage.xaml.cs">
-      <DependentUpon>StartPage.xaml</DependentUpon>
-    </Compile>
-    <Compile Include="UI\Prompts\CrashPrompt.xaml.cs">
-      <SubType>Code</SubType>
-      <DependentUpon>CrashPrompt.xaml</DependentUpon>
-    </Compile>
-    <Compile Include="UI\Prompts\GenericTaskDialog.xaml.cs">
-      <SubType>Code</SubType>
-      <DependentUpon>GenericTaskDialog.xaml</DependentUpon>
-    </Compile>
-    <Compile Include="UI\Views\AboutWindow.xaml.cs">
-      <DependentUpon>AboutWindow.xaml</DependentUpon>
-    </Compile>
-    <Compile Include="UI\Configurations.cs" />
->>>>>>> 7b115f4b
     <Compile Include="DSEngine\AstBuilder.cs" />
     <Compile Include="Library\FunctionType.cs" />
     <Compile Include="DSEngine\EngineController.cs" />
