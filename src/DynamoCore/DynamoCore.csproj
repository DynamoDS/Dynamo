﻿<?xml version="1.0" encoding="utf-8"?>
<!--
Copyright © Autodesk, Inc. 2012. All rights reserved.

Licensed under the Apache License, Version 2.0 (the "License");
you may not use this file except in compliance with the License.
You may obtain a copy of the License at

http://www.apache.org/licenses/LICENSE-2.0

Unless required by applicable law or agreed to in writing, software
distributed under the License is distributed on an "AS IS" BASIS,
WITHOUT WARRANTIES OR CONDITIONS OF ANY KIND, either express or implied.
See the License for the specific language governing permissions and
limitations under the License.
-->
<Project ToolsVersion="4.0" DefaultTargets="Build" xmlns="http://schemas.microsoft.com/developer/msbuild/2003">
  <ImportGroup Label="PropertySheets">
    <Import Project="$(SolutionDir)Dynamo.CS.props" />
  </ImportGroup>
  <PropertyGroup>
    <Configuration Condition=" '$(Configuration)' == '' ">Debug</Configuration>
    <Platform Condition=" '$(Platform)' == '' ">AnyCPU</Platform>
    <ProductVersion>9.0.21022</ProductVersion>
    <SchemaVersion>2.0</SchemaVersion>
    <ProjectGuid>{7858FA8C-475F-4B8E-B468-1F8200778CF8}</ProjectGuid>
    <OutputType>library</OutputType>
    <AppDesignerFolder>Properties</AppDesignerFolder>
    <RootNamespace>Dynamo</RootNamespace>
    <AssemblyName>DynamoCore</AssemblyName>
    <TargetFrameworkVersion>v4.0</TargetFrameworkVersion>
    <FileAlignment>512</FileAlignment>
    <ProjectTypeGuids>{60dc8134-eba5-43b8-bcc9-bb4bc16c2548};{FAE04EC0-301F-11D3-BF4B-00C04F79EFBC}</ProjectTypeGuids>
    <WarningLevel>4</WarningLevel>
    <FileUpgradeFlags>
    </FileUpgradeFlags>
    <UpgradeBackupLocation>
    </UpgradeBackupLocation>
    <OldToolsVersion>3.5</OldToolsVersion>
    <TargetFrameworkProfile />
  </PropertyGroup>
  <PropertyGroup>
    <ResolveAssemblyWarnOrErrorOnTargetArchitectureMismatch>None</ResolveAssemblyWarnOrErrorOnTargetArchitectureMismatch>
  </PropertyGroup>
  <PropertyGroup Condition=" '$(Configuration)|$(Platform)' == 'Debug|AnyCPU' ">
    <DebugSymbols>true</DebugSymbols>
    <DebugType>full</DebugType>
    <Optimize>false</Optimize>
    <OutputPath>$(OutputPath)</OutputPath>
    <DefineConstants>TRACE;DEBUG</DefineConstants>
    <ErrorReport>prompt</ErrorReport>
    <WarningLevel>4</WarningLevel>
    <PlatformTarget>AnyCPU</PlatformTarget>
    <TreatWarningsAsErrors>false</TreatWarningsAsErrors>
  </PropertyGroup>
  <PropertyGroup Condition=" '$(Configuration)|$(Platform)' == 'Release|AnyCPU' ">
    <DebugType>full</DebugType>
    <Optimize>true</Optimize>
    <OutputPath>$(OutputPath)</OutputPath>
    <DefineConstants>TRACE</DefineConstants>
    <ErrorReport>prompt</ErrorReport>
    <WarningLevel>4</WarningLevel>
    <DebugSymbols>true</DebugSymbols>
  </PropertyGroup>
  <ItemGroup>
    <Reference Include="FSharp.Core, Version=4.0.0.0, Culture=neutral, PublicKeyToken=b03f5f7f11d50a3a, processorArchitecture=MSIL" />
    <Reference Include="Greg, Version=1.0.0.0, Culture=neutral, processorArchitecture=MSIL">
      <SpecificVersion>False</SpecificVersion>
      <HintPath>..\..\extern\greg\Greg.dll</HintPath>
    </Reference>
    <Reference Include="HelixToolkit.Wpf, Version=2012.4.24.1, Culture=neutral, PublicKeyToken=52aa3500039caf0d, processorArchitecture=MSIL">
      <SpecificVersion>False</SpecificVersion>
      <HintPath>..\..\extern\Helix3D\NET40\HelixToolkit.Wpf.dll</HintPath>
    </Reference>
    <Reference Include="LibGNet">
      <HintPath>..\..\extern\DynamoAsm\LibGNet.dll</HintPath>
      <Private>False</Private>
    </Reference>
    <Reference Include="Microsoft.Practices.Prism">
      <HintPath>..\..\extern\prism\Microsoft.Practices.Prism.dll</HintPath>
    </Reference>
    <Reference Include="NCalc">
      <HintPath>..\..\extern\NCalc\NCalc.dll</HintPath>
    </Reference>
    <Reference Include="Newtonsoft.Json">
      <HintPath>..\..\extern\Newtonsoft.json\Newtonsoft.Json.dll</HintPath>
      <HintPath>..\..\extern\Newtonsoft.JsonBin\Newtonsoft.Json.dll</HintPath>
    </Reference>
    <Reference Include="nunit.framework, Version=2.6.2.12296, Culture=neutral, PublicKeyToken=96d09a1eb7f44a77, processorArchitecture=MSIL">
      <SpecificVersion>False</SpecificVersion>
      <HintPath>$(NunitPath)\nunit.framework.dll</HintPath>
    </Reference>
    <Reference Include="RestSharp, Version=104.1.0.0, Culture=neutral, processorArchitecture=MSIL">
      <SpecificVersion>False</SpecificVersion>
      <HintPath>..\..\extern\greg\RestSharp.dll</HintPath>
    </Reference>
    <Reference Include="ProtoCore">
      <SpecificVersion>False</SpecificVersion>
      <HintPath>..\..\extern\DesignScript\ProtoCore.dll</HintPath>
    </Reference>
    <Reference Include="ProtoImperative">
      <SpecificVersion>False</SpecificVersion>
      <HintPath>..\..\extern\DesignScript\ProtoImperative.dll</HintPath>
    </Reference>
    <Reference Include="ProtoAssociative">
      <SpecificVersion>False</SpecificVersion>
      <HintPath>..\..\extern\DesignScript\ProtoAssociative.dll</HintPath>
    </Reference>
    <Reference Include="ProtoScript">
      <SpecificVersion>False</SpecificVersion>
      <HintPath>..\..\extern\DesignScript\ProtoScript.dll</HintPath>
    </Reference>
    <Reference Include="GraphToDSCompiler">
      <SpecificVersion>False</SpecificVersion>
      <HintPath>..\..\extern\DesignScript\GraphToDSCompiler.dll</HintPath>
    </Reference>
    <Reference Include="System" />
    <Reference Include="System.Core">
      <RequiredTargetFramework>3.5</RequiredTargetFramework>
    </Reference>
    <Reference Include="System.Drawing" />
    <Reference Include="System.Web" />
    <Reference Include="System.Windows.Forms" />
    <Reference Include="System.Xaml" />
    <Reference Include="System.Xml" />
    <Reference Include="PresentationCore">
      <RequiredTargetFramework>3.0</RequiredTargetFramework>
    </Reference>
    <Reference Include="PresentationFramework">
      <RequiredTargetFramework>3.0</RequiredTargetFramework>
    </Reference>
    <Reference Include="WindowsBase" />
  </ItemGroup>
  <ItemGroup>
    <Compile Include="Core\UndoRedoRecorder.cs" />
    <Compile Include="Core\Configurations.cs" />
    <Compile Include="DSEngine\AstBuilder.cs" />
    <Compile Include="Models\CustomNodeWorkspaceModel.cs" />
    <Compile Include="Models\HomeWorkspaceModel.cs" />
    <Compile Include="Nodes\dynDSFunction.cs" />
    <Compile Include="Models\Migration.cs" />
    <Compile Include="Core\FunctionDefinition.cs" />
    <Compile Include="Nodes\Geometry.cs" />
    <Compile Include="PackageManager\PackageManagerClient.cs" />
    <Compile Include="Search\SearchElements\CustomNodeSearchElement.cs" />
    <Compile Include="UI\Commands\BrowserItemCommands.cs" />
    <Compile Include="UI\Commands\Commands.cs" />
    <Compile Include="Core\DynamoLogger.cs" />
    <Compile Include="Core\DynamoSelection.cs" />
    <Compile Include="Nodes\dynMultithreading.cs" />
    <Compile Include="Nodes\dynOptimize.cs" />
    <Compile Include="Services\Heartbeat.cs" />
    <Compile Include="Services\Log.cs" />
    <Compile Include="Services\Logger.cs" />
    <Compile Include="PackageManager\Package.cs" />
    <Compile Include="PackageManager\PackageUploadBuilder.cs" />
    <Compile Include="PackageManager\PackageUploadHandle.cs" />
    <Compile Include="Interfaces\IViewModelView.cs" />
    <Compile Include="Models\DynamoModel.cs" />
    <Compile Include="Models\ModelBase.cs" />
    <Compile Include="Models\NoteModel.cs" />
    <Compile Include="Models\PortModel.cs" />
<<<<<<< HEAD
    <Compile Include="UI\Commands\InfoBubbleCommand.cs" />
    <Compile Include="UI\Controls\ShortcutToolbar.xaml.cs">
      <DependentUpon>ShortcutToolbar.xaml</DependentUpon>
    </Compile>
    <Compile Include="UI\Views\InfoBubbleView.xaml.cs">
      <DependentUpon>InfoBubbleView.xaml</DependentUpon>
    </Compile>
=======
    <Compile Include="UI\Commands\DynamoCommands.cs" />
    <Compile Include="UI\Commands\RecordableCommands.cs" />
>>>>>>> d674594a
    <Compile Include="UI\DynamoTextBox.cs" />
    <Compile Include="UI\StateMachine.cs" />
    <Compile Include="UI\Views\ZoomAndPanControl.xaml.cs">
      <DependentUpon>ZoomAndPanControl.xaml</DependentUpon>
    </Compile>
    <Compile Include="Utilities\CursorLibrary.cs" />
    <Compile Include="Utilities\XmlHelper.cs" />
    <Compile Include="ViewModels\InfoBubbleViewModel.cs" />
    <Compile Include="ViewModels\Watch3DFullscreenViewModel.cs" />
    <Compile Include="ViewModels\WatchViewModel.cs" />
    <Compile Include="Search\BrowserInternalElement.cs" />
    <Compile Include="UI\Commands\ConnectorCommands.cs" />
    <Compile Include="UI\Commands\NodeCommands.cs" />
    <Compile Include="UI\Commands\NodeSearchElementCommands.cs" />
    <Compile Include="UI\Commands\NoteCommands.cs" />
    <Compile Include="UI\Commands\PortCommands.cs" />
    <Compile Include="UI\Commands\WorkspaceCommands.cs" />
    <Compile Include="UI\Converters.cs">
      <SubType>Code</SubType>
    </Compile>
    <Compile Include="UI\DragCanvas.cs">
      <SubType>Code</SubType>
    </Compile>
    <Compile Include="UI\MouseClickManager.cs">
      <SubType>Code</SubType>
    </Compile>
    <Compile Include="PackageManager\PackageDownloadHandle.cs" />
    <Compile Include="PackageManager\PackageLoader.cs" />
    <Compile Include="PackageManager\PackageManagerSearchViewModel.cs" />
    <Compile Include="UI\Views\InstalledPackagesView.xaml.cs">
      <DependentUpon>InstalledPackagesView.xaml</DependentUpon>
    </Compile>
    <Compile Include="ViewModels\PackageItemInternalViewModel.cs" />
    <Compile Include="ViewModels\PackageItemViewModel.cs" />
    <Compile Include="ViewModels\PackageItemLeafViewModel.cs" />
    <Compile Include="ViewModels\PackageItemRootViewModel.cs" />
    <Compile Include="UI\Views\PackageManagerPublishView.xaml.cs">
      <DependentUpon>PackageManagerPublishView.xaml</DependentUpon>
    </Compile>
    <Compile Include="ViewModels\PublishPackageViewModel.cs" />
    <Compile Include="UI\Views\PackageManagerSearchView.xaml.cs">
      <DependentUpon>PackageManagerSearchView.xaml</DependentUpon>
    </Compile>
    <Compile Include="UI\Prompts\CrashPrompt.xaml.cs" />
    <Compile Include="UI\Prompts\EditWindow.xaml.cs">
      <DependentUpon>EditWindow.xaml</DependentUpon>
      <SubType>Code</SubType>
    </Compile>
    <Compile Include="UI\Prompts\FunctionNamePrompt.xaml.cs">
      <DependentUpon>FunctionNamePrompt.xaml</DependentUpon>
      <SubType>Code</SubType>
    </Compile>
    <Compile Include="UI\Prompts\NodeHelpPrompt.xaml.cs">
      <DependentUpon>NodeHelpPrompt.xaml</DependentUpon>
      <SubType>Code</SubType>
    </Compile>
    <Compile Include="UI\UIPartials.cs">
      <SubType>Code</SubType>
    </Compile>
    <Compile Include="UI\Views\DynamoView.xaml.cs">
      <DependentUpon>DynamoView.xaml</DependentUpon>
      <SubType>Code</SubType>
    </Compile>
    <Compile Include="UI\Views\dynConnectorView.xaml.cs">
      <DependentUpon>dynConnectorView.xaml</DependentUpon>
      <SubType>Code</SubType>
    </Compile>
    <Compile Include="UI\Views\dynNodeView.xaml.cs">
      <DependentUpon>dynNodeView.xaml</DependentUpon>
      <SubType>Code</SubType>
    </Compile>
    <Compile Include="UI\Views\dynNoteView.xaml.cs">
      <DependentUpon>dynNoteView.xaml</DependentUpon>
      <SubType>Code</SubType>
    </Compile>
    <Compile Include="UI\Views\dynPortView.xaml.cs">
      <DependentUpon>dynPortView.xaml</DependentUpon>
      <SubType>Code</SubType>
    </Compile>
    <Compile Include="UI\Views\dynWorkspaceView.xaml.cs">
      <DependentUpon>dynWorkspaceView.xaml</DependentUpon>
      <SubType>Code</SubType>
    </Compile>
    <Compile Include="UI\Views\SearchView.xaml.cs">
      <DependentUpon>SearchView.xaml</DependentUpon>
      <SubType>Code</SubType>
    </Compile>
    <Compile Include="UI\Views\WatchTree.xaml.cs">
      <DependentUpon>WatchTree.xaml</DependentUpon>
      <SubType>Code</SubType>
    </Compile>
    <Compile Include="UI\Views\WatchViewFullscreen.xaml.cs">
      <DependentUpon>WatchViewFullscreen.xaml</DependentUpon>
      <SubType>Code</SubType>
    </Compile>
    <Compile Include="UI\WebBrowserUtility.cs" />
    <Compile Include="UI\WPF.cs">
      <SubType>Code</SubType>
    </Compile>
    <Compile Include="UI\ZoomBorder.cs">
      <SubType>Code</SubType>
    </Compile>
    <Compile Include="Nodes\dynFormula.cs" />
    <Compile Include="Core\Units.cs" />
    <Compile Include="Utilities\Extensions.cs" />
    <Compile Include="Utilities\ObservableDictionary.cs" />
    <Compile Include="Utilities\TrulyObservableCollection.cs" />
    <Compile Include="ViewModels\DynamoViewModel.cs" />
    <Compile Include="ViewModels\ConnectorViewModel.cs" />
    <Compile Include="ViewModels\NodeViewModel.cs" />
    <Compile Include="ViewModels\NoteViewModel.cs" />
    <Compile Include="ViewModels\PortViewModel.cs" />
    <Compile Include="ViewModels\ViewModelBase.cs" />
    <Compile Include="ViewModels\WorkspaceViewModel.cs" />
    <Compile Include="Core\CustomNodeManager.cs" />
    <Compile Include="Core\DynamoLoader.cs" />
    <Compile Include="Core\NodeCollapser.cs" />
    <Compile Include="Search\SearchElements\CommandElement.cs" />
    <Compile Include="Core\DynamoController.cs" />
    <Compile Include="Utilities\Guid.cs" />
    <Compile Include="Nodes\dynEnum.cs" />
    <Compile Include="UI\Commands\Regions\RegionBase.cs" />
    <Compile Include="UI\Commands\Regions\RevitAPIRegion.cs" />
    <Compile Include="UI\Commands\SearchCommands.cs" />
    <Compile Include="UI\Commands\Regions\PackageManagerRegion.cs" />
    <Compile Include="Search\SearchElements\CategorySearchElement.cs" />
    <Compile Include="Search\SearchElements\NodeSearchElement.cs" />
    <Compile Include="PackageManager\UI\PackageManagerSearchElement.cs" />
    <Compile Include="Search\SearchElements\SearchElementBase.cs" />
    <Compile Include="Search\SearchElements\WorkspaceSearchElement.cs" />
    <Compile Include="ViewModels\SearchViewModel.cs" />
    <Compile Include="Nodes\dynColors.cs" />
    <Compile Include="Nodes\dynTimer.cs" />
    <Compile Include="Nodes\dynBaseTypes.cs" />
    <Compile Include="Nodes\dynCommunication.cs" />
    <Compile Include="Models\ConnectorModel.cs" />
    <Compile Include="Nodes\dynFiles.cs" />
    <Compile Include="Nodes\dynFunction.cs" />
    <Compile Include="Models\NodeModel.cs" />
    <Compile Include="Core\dynSettings.cs" />
    <Compile Include="Models\WorkspaceModel.cs" />
    <Compile Include="Nodes\dynWatch.cs" />
    <Compile Include="Properties\AssemblyInfo.cs">
      <SubType>Code</SubType>
    </Compile>
    <Compile Include="Properties\Resources.Designer.cs">
      <AutoGen>True</AutoGen>
      <DesignTime>True</DesignTime>
      <DependentUpon>Resources.resx</DependentUpon>
    </Compile>
    <Compile Include="Properties\Settings.Designer.cs">
      <AutoGen>True</AutoGen>
      <DependentUpon>Settings.settings</DependentUpon>
      <DesignTimeSharedInput>True</DesignTimeSharedInput>
    </Compile>
    <Compile Include="Search\SearchDictionary.cs" />
    <Compile Include="VisualizationManager\RenderDescription.cs" />
    <Compile Include="VisualizationManager\Visualization.cs" />
    <Compile Include="VisualizationManager\VisualizationManager.cs" />
    <Compile Include="VisualizationManager\VisualizationManagerASM.cs" />
    <EmbeddedResource Include="Properties\Resources.resx">
      <Generator>ResXFileCodeGenerator</Generator>
      <LastGenOutput>Resources.Designer.cs</LastGenOutput>
      <SubType>Designer</SubType>
    </EmbeddedResource>
    <None Include="packages.config" />
    <None Include="Properties\Settings.settings">
      <Generator>SettingsSingleFileGenerator</Generator>
      <LastGenOutput>Settings.Designer.cs</LastGenOutput>
    </None>
    <AppDesigner Include="Properties\" />
  </ItemGroup>
  <ItemGroup>
    <ProjectReference Include="..\DSCoreNodes\DSCoreNodes.csproj">
      <Project>{87550B2B-6CB8-461E-8965-DFAFE3AAFB5C}</Project>
      <Name>DSCoreNodes</Name>
    </ProjectReference>
    <ProjectReference Include="..\DynamoUtilities\DynamoUtilities.csproj">
      <Project>{B5F435CB-0D8A-40B1-A4F7-5ECB3CE792A9}</Project>
      <Name>DynamoUtilities</Name>
      <Private>False</Private>
    </ProjectReference>
    <ProjectReference Include="..\FSchemeInterop\FSchemeInterop.csproj">
      <Project>{F25808D6-DF62-4732-9453-D4978079864C}</Project>
      <Name>FSchemeInterop</Name>
      <Private>True</Private>
    </ProjectReference>
    <ProjectReference Include="..\FScheme\FScheme.fsproj">
      <Project>{F0E5A3E5-BDD0-41AE-848E-DED9EFC5FA7F}</Project>
      <Name>FScheme</Name>
    </ProjectReference>
  </ItemGroup>
  <ItemGroup>
    <Resource Include="UI\Images\add.png" />
    <Resource Include="UI\Images\add_32.png" />
    <Resource Include="UI\Images\add_32_white.png" />
    <Resource Include="UI\Images\Anonymous_Pencil_icon.png" />
    <Resource Include="UI\Images\Anonymous_Pencil_icon_white.png" />
    <Resource Include="UI\Images\Anonymous_Pencil_icon_white_24.png" />
    <Resource Include="UI\Images\Anonymous_Pencil_icon_white_32.png" />
    <Resource Include="UI\Images\arrow-left-black.png" />
    <Resource Include="UI\Images\arrow-left-white.png" />
    <Resource Include="UI\Images\arrow-right-black.png" />
    <Resource Include="UI\Images\arrow-right-white.png" />
    <Resource Include="UI\Images\back.png" />
    <Resource Include="UI\Images\back_24.png" />
    <Resource Include="UI\Images\back_32.png" />
    <Resource Include="UI\Images\cloud_download_arrow.png" />
    <Resource Include="UI\Images\cloud_download_arrow_gray.png" />
    <Resource Include="UI\Images\cloud_download_arrow_white.png" />
    <Resource Include="UI\Images\DocumentHS.png" />
    <Resource Include="UI\Images\HomeHS.png" />
    <Resource Include="UI\Images\openHS.png" />
    <Resource Include="UI\Images\OpenSelectedItemHS.png" />
    <Resource Include="UI\Images\padlock-closed-black.png" />
    <Resource Include="UI\Images\padlock-closed-black24x24.png" />
    <Resource Include="UI\Images\saveHS.png" />
    <Resource Include="UI\Images\search.png" />
    <Resource Include="UI\Images\search_24.png" />
  </ItemGroup>
  <ItemGroup>
    <Page Include="UI\Controls\ShortcutToolbar.xaml">
      <SubType>Designer</SubType>
      <Generator>MSBuild:Compile</Generator>
    </Page>
    <Page Include="UI\Themes\ToolbarStyleDictionary.xaml">
      <SubType>Designer</SubType>
      <Generator>MSBuild:Compile</Generator>
    </Page>
    <Page Include="UI\Prompts\CrashPrompt.xaml">
    </Page>
    <Page Include="UI\Themes\MainMenuStyleDictionary.xaml">
      <Generator>MSBuild:Compile</Generator>
      <SubType>Designer</SubType>
    </Page>
    <Page Include="UI\Views\InstalledPackagesView.xaml">
      <SubType>Designer</SubType>
      <Generator>MSBuild:Compile</Generator>
    </Page>
    <Page Include="UI\Views\PackageManagerPublishView.xaml">
      <Generator>MSBuild:Compile</Generator>
      <SubType>Designer</SubType>
    </Page>
    <Page Include="UI\Views\PackageManagerSearchView.xaml">
      <SubType>Designer</SubType>
      <Generator>MSBuild:Compile</Generator>
    </Page>
    <Page Include="UI\Prompts\EditWindow.xaml">
      <SubType>Designer</SubType>
      <Generator>MSBuild:Compile</Generator>
    </Page>
    <Page Include="UI\Prompts\FunctionNamePrompt.xaml">
      <SubType>Designer</SubType>
      <Generator>MSBuild:Compile</Generator>
    </Page>
    <Page Include="UI\Prompts\NodeHelpPrompt.xaml">
      <SubType>Designer</SubType>
      <Generator>MSBuild:Compile</Generator>
    </Page>
    <Page Include="UI\Views\InfoBubbleView.xaml">
      <Generator>MSBuild:Compile</Generator>
      <SubType>Designer</SubType>
    </Page>
    <Page Include="UI\Views\ZoomAndPanControl.xaml">
      <Generator>MSBuild:Compile</Generator>
      <SubType>Designer</SubType>
    </Page>
    <Resource Include="UI\Themes\DynamoColorsAndBrushes.xaml">
      <SubType>Designer</SubType>
      <Generator>MSBuild:Compile</Generator>
    </Resource>
    <Resource Include="UI\Themes\DynamoConverters.xaml">
      <SubType>Designer</SubType>
      <Generator>MSBuild:Compile</Generator>
    </Resource>
    <Resource Include="UI\Themes\DynamoModern.xaml">
      <SubType>Designer</SubType>
      <Generator>MSBuild:Compile</Generator>
    </Resource>
    <Resource Include="UI\Themes\DynamoText.xaml">
      <SubType>Designer</SubType>
      <Generator>MSBuild:Compile</Generator>
    </Resource>
    <Page Include="UI\Views\DynamoView.xaml">
      <SubType>Designer</SubType>
      <Generator>MSBuild:Compile</Generator>
    </Page>
    <Page Include="UI\Views\dynConnectorView.xaml">
      <SubType>Designer</SubType>
      <Generator>MSBuild:Compile</Generator>
    </Page>
    <Page Include="UI\Views\dynNodeView.xaml">
    </Page>
    <Page Include="UI\Views\dynNoteView.xaml">
      <SubType>Designer</SubType>
      <Generator>MSBuild:Compile</Generator>
    </Page>
    <Page Include="UI\Views\dynPortView.xaml">
      <SubType>Designer</SubType>
      <Generator>MSBuild:Compile</Generator>
    </Page>
    <Page Include="UI\Views\dynWorkspaceView.xaml">
      <SubType>Designer</SubType>
      <Generator>MSBuild:Compile</Generator>
    </Page>
    <Page Include="UI\Views\SearchView.xaml">
      <SubType>Designer</SubType>
      <Generator>MSBuild:Compile</Generator>
    </Page>
    <Page Include="UI\Views\WatchTree.xaml">
      <SubType>Designer</SubType>
      <Generator>MSBuild:Compile</Generator>
    </Page>
    <Page Include="UI\Views\WatchViewFullscreen.xaml">
      <SubType>Designer</SubType>
      <Generator>MSBuild:Compile</Generator>
    </Page>
  </ItemGroup>
  <ItemGroup>
    <Resource Include="UI\Images\closetab_hover.png" />
    <Resource Include="UI\Images\closetab_normal.png" />
    <Resource Include="UI\Images\closewindow_hover.png" />
    <Resource Include="UI\Images\closewindow_normal.png" />
    <Resource Include="UI\Images\collapsestate_hover.png" />
    <Resource Include="UI\Images\collapsestate_normal.png" />
    <Resource Include="UI\Images\expandstate_hover.png" />
    <Resource Include="UI\Images\expandstate_normal.png" />
    <Resource Include="UI\Images\fitview_disabled.png" />
    <Resource Include="UI\Images\fitview_hover.png" />
    <Resource Include="UI\Images\fitview_normal.png" />
    <Resource Include="UI\Images\librarycollapse_hover.png" />
    <Resource Include="UI\Images\librarycollapse_normal.png" />
    <Resource Include="UI\Images\maximizewindow_hover.png" />
    <Resource Include="UI\Images\maximizewindow_normal.png" />
    <Resource Include="UI\Images\minimizewindow_hover.png" />
    <Resource Include="UI\Images\minimizewindow_normal.png" />
    <Resource Include="UI\Images\new_disabled.png" />
    <Resource Include="UI\Images\new_hover.png" />
    <Resource Include="UI\Images\new_normal.png" />
    <Resource Include="UI\Images\open_disabled.png" />
    <Resource Include="UI\Images\open_hover.png" />
    <Resource Include="UI\Images\open_normal.png" />
    <Resource Include="UI\Images\pause_disabled.png" />
    <Resource Include="UI\Images\pause_hover.png" />
    <Resource Include="UI\Images\pause_normal.png" />
    <Resource Include="UI\Images\redo_disabled.png" />
    <Resource Include="UI\Images\redo_hover.png" />
    <Resource Include="UI\Images\redo_normal.png" />
    <Resource Include="UI\Images\restorewindow_hover.png" />
    <Resource Include="UI\Images\restorewindow_normal.png" />
    <Resource Include="UI\Images\run_disabled.png" />
    <Resource Include="UI\Images\run_hover.png" />
    <Resource Include="UI\Images\run_normal.png" />
    <Resource Include="UI\Images\save_disabled.png" />
    <Resource Include="UI\Images\save_hover.png" />
    <Resource Include="UI\Images\save_normal.png" />
    <Resource Include="UI\Images\searchcancel_hover.png" />
    <Resource Include="UI\Images\searchcancel_normal.png" />
    <Resource Include="UI\Images\search_hover.png" />
    <Resource Include="UI\Images\search_normal.png" />
    <Resource Include="UI\Images\sendfeedback_disabled.png" />
    <Resource Include="UI\Images\sendfeedback_hover.png" />
    <Resource Include="UI\Images\sendfeedback_normal.png" />
    <Resource Include="UI\Images\undo_disabled.png" />
    <Resource Include="UI\Images\undo_hover.png" />
    <Resource Include="UI\Images\undo_normal.png" />
    <Resource Include="UI\Images\zoomin_disabled.png" />
    <Resource Include="UI\Images\zoomin_hover.png" />
    <Resource Include="UI\Images\zoomin_normal.png" />
    <Resource Include="UI\Images\zoomout_disabled.png" />
    <Resource Include="UI\Images\zoomout_hover.png" />
    <Resource Include="UI\Images\zoomout_normal.png" />
  </ItemGroup>
  <ItemGroup>
    <Resource Include="UI\Images\tick_selected.png" />
    <Resource Include="UI\Images\click_background.png" />
  </ItemGroup>
  <ItemGroup>
    <Resource Include="UI\Images\pan_disabled.png" />
    <Resource Include="UI\Images\pan_hover.png" />
    <Resource Include="UI\Images\pan_normal.png" />
  </ItemGroup>
  <ItemGroup>
    <Resource Include="UI\Images\hand_drag.cur" />
    <Resource Include="UI\Images\hand_pan.cur" />
    <Resource Include="UI\Images\hand_pan_active.cur" />
  </ItemGroup>
  <ItemGroup>
    <Resource Include="UI\Images\collapse_hover.png" />
    <Resource Include="UI\Images\collapse_normal.png" />
    <Resource Include="UI\Images\expand_hover.png" />
    <Resource Include="UI\Images\expand_normal.png" />
  </ItemGroup>
  <Import Project="$(MSBuildToolsPath)\Microsoft.CSharp.targets" />
  <PropertyGroup>
    <PostBuildEvent>copy /Y "$(SolutionDir)..\extern\DesignScript\*" "$(OutputPath)"</PostBuildEvent>
  </PropertyGroup>
  <!-- To modify your build process, add your task inside one of the targets below and uncomment it. 
       Other similar extension points exist, see Microsoft.Common.targets.
  <Target Name="BeforeBuild">
  </Target>
  <Target Name="AfterBuild">
  </Target>
  -->
</Project><|MERGE_RESOLUTION|>--- conflicted
+++ resolved
@@ -160,7 +160,6 @@
     <Compile Include="Models\ModelBase.cs" />
     <Compile Include="Models\NoteModel.cs" />
     <Compile Include="Models\PortModel.cs" />
-<<<<<<< HEAD
     <Compile Include="UI\Commands\InfoBubbleCommand.cs" />
     <Compile Include="UI\Controls\ShortcutToolbar.xaml.cs">
       <DependentUpon>ShortcutToolbar.xaml</DependentUpon>
@@ -168,10 +167,8 @@
     <Compile Include="UI\Views\InfoBubbleView.xaml.cs">
       <DependentUpon>InfoBubbleView.xaml</DependentUpon>
     </Compile>
-=======
     <Compile Include="UI\Commands\DynamoCommands.cs" />
     <Compile Include="UI\Commands\RecordableCommands.cs" />
->>>>>>> d674594a
     <Compile Include="UI\DynamoTextBox.cs" />
     <Compile Include="UI\StateMachine.cs" />
     <Compile Include="UI\Views\ZoomAndPanControl.xaml.cs">
