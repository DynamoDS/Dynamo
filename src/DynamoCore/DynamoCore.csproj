--- conflicted
+++ resolved
@@ -47,7 +47,7 @@
     <DebugType>full</DebugType>
     <Optimize>false</Optimize>
     <OutputPath>$(OutputPath)</OutputPath>
-    <DefineConstants>TRACE;DEBUG;USE_DSENGINE;ENABLE_NEW_LIBRARY_VIEW</DefineConstants>
+    <DefineConstants>TRACE;DEBUG;USE_DSENGINE;ENABLE_NEW_LIBRARY_VIEW;USE_DSENGINE</DefineConstants>
     <ErrorReport>prompt</ErrorReport>
     <WarningLevel>4</WarningLevel>
     <PlatformTarget>AnyCPU</PlatformTarget>
@@ -841,15 +841,12 @@
     <Resource Include="UI\Images\StartPage\icons-more-samples.png" />
   </ItemGroup>
   <ItemGroup>
-<<<<<<< HEAD
     <Resource Include="UI\Images\Tooltip\copy.png" />
     <Resource Include="UI\Images\Tooltip\copy_hover.png" />
   </ItemGroup>
-  <ItemGroup />
-=======
+  <ItemGroup>
     <Resource Include="Resources\Icons\Saturation.png" />
   </ItemGroup>
->>>>>>> 946e64d8
   <Import Project="$(MSBuildToolsPath)\Microsoft.CSharp.targets" />
   <PropertyGroup>
     <PostBuildEvent>copy /Y "$(SolutionDir)..\extern\DesignScript\*" "$(OutputPath)"
