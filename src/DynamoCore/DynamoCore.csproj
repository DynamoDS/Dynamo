﻿<?xml version="1.0" encoding="utf-8"?>
<!--
Copyright © Autodesk, Inc. 2012. All rights reserved.

Licensed under the Apache License, Version 2.0 (the "License");
you may not use this file except in compliance with the License.
You may obtain a copy of the License at

http://www.apache.org/licenses/LICENSE-2.0

Unless required by applicable law or agreed to in writing, software
distributed under the License is distributed on an "AS IS" BASIS,
WITHOUT WARRANTIES OR CONDITIONS OF ANY KIND, either express or implied.
See the License for the specific language governing permissions and
limitations under the License.
-->
<Project ToolsVersion="4.0" DefaultTargets="Build" xmlns="http://schemas.microsoft.com/developer/msbuild/2003">
  <ImportGroup Label="PropertySheets">
    <Import Project="$(SolutionDir)/Config/CS.props" />
  </ImportGroup>
  <PropertyGroup>
    <Configuration Condition=" '$(Configuration)' == '' ">Debug</Configuration>
    <Platform Condition=" '$(Platform)' == '' ">AnyCPU</Platform>
    <ProductVersion>9.0.21022</ProductVersion>
    <SchemaVersion>2.0</SchemaVersion>
    <ProjectGuid>{7858FA8C-475F-4B8E-B468-1F8200778CF8}</ProjectGuid>
    <OutputType>Library</OutputType>
    <AppDesignerFolder>Properties</AppDesignerFolder>
    <RootNamespace>Dynamo</RootNamespace>
    <AssemblyName>DynamoCore</AssemblyName>
    <TargetFrameworkVersion>v4.0</TargetFrameworkVersion>
    <FileAlignment>512</FileAlignment>
    <WarningLevel>4</WarningLevel>
    <FileUpgradeFlags>
    </FileUpgradeFlags>
    <UpgradeBackupLocation>
    </UpgradeBackupLocation>
    <OldToolsVersion>3.5</OldToolsVersion>
    <TargetFrameworkProfile />
  </PropertyGroup>
  <PropertyGroup>
    <ResolveAssemblyWarnOrErrorOnTargetArchitectureMismatch>None</ResolveAssemblyWarnOrErrorOnTargetArchitectureMismatch>
  </PropertyGroup>
  <PropertyGroup Condition=" '$(Configuration)|$(Platform)' == 'Debug|AnyCPU' ">
    <DebugSymbols>true</DebugSymbols>
    <DebugType>full</DebugType>
    <Optimize>false</Optimize>
    <OutputPath>$(OutputPath)</OutputPath>
    <DefineConstants>TRACE;DEBUG;USE_DSENGINE</DefineConstants>
    <ErrorReport>prompt</ErrorReport>
    <WarningLevel>4</WarningLevel>
    <PlatformTarget>AnyCPU</PlatformTarget>
    <TreatWarningsAsErrors>false</TreatWarningsAsErrors>
    <Prefer32Bit>false</Prefer32Bit>
    <UseVSHostingProcess>true</UseVSHostingProcess>
  </PropertyGroup>
  <PropertyGroup Condition=" '$(Configuration)|$(Platform)' == 'Release|AnyCPU' ">
    <DebugType>full</DebugType>
    <Optimize>true</Optimize>
    <OutputPath>$(OutputPath)</OutputPath>
    <DefineConstants>TRACE;USE_DSENGINE</DefineConstants>
    <ErrorReport>prompt</ErrorReport>
    <WarningLevel>4</WarningLevel>
    <DebugSymbols>true</DebugSymbols>
    <Prefer32Bit>false</Prefer32Bit>
  </PropertyGroup>
  <PropertyGroup Condition=" '$(ExecutionEngine)' != 'FScheme' ">
    <DefineConstants>$(DefineConstants);USE_DSENGINE</DefineConstants>
  </PropertyGroup>
  <ItemGroup>
    <Reference Include="CSharpAnalytics.WinForms, Version=1.2.0.0, Culture=neutral, processorArchitecture=MSIL">
      <SpecificVersion>False</SpecificVersion>
      <HintPath>..\..\extern\CSharpAnalytics\CSharpAnalytics.WinForms.dll</HintPath>
    </Reference>
    <Reference Include="Greg, Version=1.0.0.0, Culture=neutral, processorArchitecture=MSIL">
      <SpecificVersion>False</SpecificVersion>
      <HintPath>..\..\extern\greg\Greg.dll</HintPath>
    </Reference>
    <Reference Include="ICSharpCode.AvalonEdit">
      <HintPath>..\..\extern\avalonEdit\ICSharpCode.AvalonEdit.dll</HintPath>
    </Reference>
    <Reference Include="Microsoft.CSharp" />
    <Reference Include="Newtonsoft.Json">
      <HintPath>..\..\extern\Newtonsoft.json\Newtonsoft.Json.dll</HintPath>
      <HintPath>..\..\extern\Newtonsoft.JsonBin\Newtonsoft.Json.dll</HintPath>
    </Reference>
    <Reference Include="ProtoGeometry, Version=1.0.0.0, Culture=neutral, processorArchitecture=MSIL">
      <SpecificVersion>False</SpecificVersion>
      <HintPath>..\..\extern\ProtoGeometry\ProtoGeometry.dll</HintPath>
    </Reference>
    <Reference Include="ProtoInterface, Version=0.1.0.0, Culture=neutral, processorArchitecture=AMD64">
      <SpecificVersion>False</SpecificVersion>
      <HintPath>..\..\extern\ProtoGeometry\ProtoInterface.dll</HintPath>
      <Private>False</Private>
    </Reference>
    <Reference Include="RestSharp, Version=104.1.0.0, Culture=neutral, processorArchitecture=MSIL">
      <SpecificVersion>False</SpecificVersion>
      <HintPath>..\..\extern\greg\RestSharp.dll</HintPath>
    </Reference>
    <Reference Include="System" />
    <Reference Include="System.Configuration" />
    <Reference Include="System.Core">
      <RequiredTargetFramework>3.5</RequiredTargetFramework>
    </Reference>
    <Reference Include="System.Runtime.Serialization" />
    <Reference Include="System.Xml" />
    <Reference Include="System.Xml.Linq" />
  </ItemGroup>
  <ItemGroup>
    <Compile Include="..\AssemblySharedInfoGenerator\AssemblySharedInfo.cs">
      <Link>Properties\AssemblySharedInfo.cs</Link>
    </Compile>
    <Compile Include="Core\CrashPromptArgs.cs" />
    <Compile Include="Core\DebugSettings.cs" />
    <Compile Include="Core\Context.cs" />
    <Compile Include="Core\DynamoMigrator.cs" />
    <Compile Include="Extensions\EnumExtension.cs" />
    <Compile Include="Interfaces\ICustomNodeManager.cs" />
    <Compile Include="Core\PulseMaker.cs" />
    <Compile Include="Core\NodeGraph.cs" />
    <Compile Include="Extensions\ExtensionLoader.cs" />
    <Compile Include="Extensions\ExtensionManager.cs" />
<<<<<<< HEAD
    <Compile Include="Interfaces\ILibraryLoader.cs" />
=======
    <Compile Include="Interfaces\ICustomNodeWorkspaceModel.cs" />
>>>>>>> bd3bf4c5
    <Compile Include="Interfaces\IWorkspaceModel.cs" />
    <Compile Include="Rendering\DefaultRenderPackageFactory.cs" />
    <Compile Include="Extensions\ExtensionDefinition.cs" />
    <Compile Include="Extensions\IExtensionLoader.cs" />
    <Compile Include="Extensions\IExtensionManager.cs" />
    <Compile Include="Extensions\IExtension.cs" />
    <Compile Include="Extensions\ReadyParams.cs" />
    <Compile Include="Extensions\StartupParams.cs" />
    <Compile Include="Interfaces\IRenderPackageFactory.cs" />
    <Compile Include="Models\AnnotationModel.cs" />
    <Compile Include="Core\PathManager.cs" />
    <Compile Include="Models\PresetModel.cs" />
    <Compile Include="Library\MemberDocumentNode.cs" />
    <Compile Include="Models\RunSettings.cs" />
    <Compile Include="Core\Threading\AsyncTaskExtensions.cs" />
    <Compile Include="Interfaces\IPathResolver.cs" />
    <Compile Include="Search\Interfaces\ISearchCategory.cs" />
    <Compile Include="Search\Interfaces\ISearchEntry.cs" />
    <Compile Include="Search\NodeSearchModel.cs" />
    <Compile Include="Search\SearchElements\CodeBlockNodeSearchElement.cs" />
    <Compile Include="Search\SearchElements\CustomNodeSearchElement.cs" />
    <Compile Include="Search\SearchElements\NodeModelSearchElement.cs" />
    <Compile Include="Search\SearchElements\NodeModelSearchElementBase.cs" />
    <Compile Include="Search\SearchElements\NodeSearchElement.cs" />
    <Compile Include="Search\SearchElements\ZeroTouchSearchElement.cs" />
    <Compile Include="Core\AuthenticationManager.cs" />
    <Compile Include="Utilities\AssemblyConfiguration.cs" />
    <Compile Include="Utilities\FailFunc.cs" />
    <Compile Include="Utilities\OrderedSet.cs" />
    <Compile Include="Interfaces\ISource.cs" />
    <Compile Include="Models\RecordableCommands.cs" />
    <Compile Include="Properties\Resources.en-US.Designer.cs">
      <AutoGen>True</AutoGen>
      <DesignTime>True</DesignTime>
      <DependentUpon>Resources.en-US.resx</DependentUpon>
    </Compile>
    <Compile Include="Nodes\DummyNode.cs" />
    <Compile Include="Properties\Annotations.cs" />
    <Compile Include="Interfaces\ICustomNodeSource.cs" />
    <Compile Include="Search\SearchLibrary.cs" />
    <Compile Include="Search\SearchElementGroup.cs" />
    <Compile Include="Utilities\CodeBlockUtils.cs" />
    <Compile Include="Utilities\Disposable.cs" />
    <Compile Include="Utilities\ModifierKeys.cs" />
    <Compile Include="Utilities\NotificationObject.cs" />
    <Compile Include="Core\Threading\AggregateRenderPackageAsyncTask.cs" />
    <Compile Include="Core\Threading\NotifyRenderPackagesReadyAsyncTask.cs" />
    <Compile Include="Core\Threading\QueryMirrorDataAsyncTask.cs" />
    <Compile Include="Core\Threading\PreviewGraphAsyncTask.cs" />
    <Compile Include="Core\Threading\UpdateRenderPackageAsyncTask.cs" />
    <Compile Include="DSEngine\CodeCompletionServices.cs" />
    <Compile Include="Models\DynamoModelCommands.cs" />
    <Compile Include="Core\Threading\AsyncTask.cs" />
    <Compile Include="Core\Threading\CompileCustomNodeAsyncTask.cs" />
    <Compile Include="Core\Threading\DelegateBasedAsyncTask.cs" />
    <Compile Include="Core\Threading\DynamoScheduler.cs" />
    <Compile Include="Core\Threading\DynamoSchedulerInternals.cs" />
    <Compile Include="Core\Threading\SchedulerThread.cs" />
    <Compile Include="Core\Threading\SetTraceDataAsyncTask.cs" />
    <Compile Include="Core\Threading\TimeStampGenerator.cs" />
    <Compile Include="Core\Threading\UpdateGraphAsyncTask.cs" />
    <Compile Include="Core\UndoRedoRecorder.cs" />
    <Compile Include="DSEngine\SyncDataManager.cs" />
    <Compile Include="Interfaces\ICleanup.cs" />
    <Compile Include="Interfaces\ISchedulerThread.cs" />
    <Compile Include="Library\DocumentationServices.cs" />
    <Compile Include="Library\FunctionDescriptor.cs" />
    <Compile Include="Library\FunctionGroup.cs" />
    <Compile Include="Library\LibraryCustomization.cs" />
    <Compile Include="Library\LibraryServices.cs" />
    <Compile Include="Library\TypedParameter.cs" />
    <Compile Include="Library\XmlDocumentationExtensions.cs" />
    <Compile Include="Interfaces\ILogger.cs" />
    <Compile Include="Interfaces\IPreferences.cs" />
    <Compile Include="Models\DynamoModelEventArgs.cs" />
    <Compile Include="Models\DynamoModelDelegates.cs" />
    <Compile Include="Models\DynamoModelEvents.cs" />
    <Compile Include="Models\NodeFactory.cs" />
    <Compile Include="Models\TypeLoadData.cs" />
    <Compile Include="Models\WorkspaceInfo.cs" />
    <Compile Include="Models\ScopedNodeModel.cs" />
    <Compile Include="Nodes\Custom Nodes\CustomNodeController.cs" />
    <Compile Include="Nodes\VariableInputNode.cs" />
    <Compile Include="Nodes\ZeroTouch\DSVarArgFunction.cs" />
    <Compile Include="Nodes\ZeroTouch\DSFunctionBase.cs" />
    <Compile Include="Nodes\FunctionCallNodeController.cs" />
    <Compile Include="Nodes\FunctionCallBase.cs" />
    <Compile Include="Nodes\ZeroTouch\UnresolvedFunctionException.cs" />
    <Compile Include="Search\BrowserItem.cs" />
    <Compile Include="Services\StabilityTracking.cs" />
    <Compile Include="DSEngine\AstBuilder.cs" />
    <Compile Include="Library\FunctionType.cs" />
    <Compile Include="DSEngine\EngineController.cs" />
    <Compile Include="DSEngine\LiveRunnerServices.cs" />
    <Compile Include="DSEngine\NodeToCode.cs" />
    <Compile Include="Models\CustomNodeWorkspaceModel.cs" />
    <Compile Include="Models\HomeWorkspaceModel.cs" />
    <Compile Include="Nodes\CodeBlockNode.cs" />
    <Compile Include="Models\WorkspaceMigrations.cs" />
    <Compile Include="Nodes\ZeroTouch\DSFunction.cs" />
    <Compile Include="Models\Migration.cs" />
    <Compile Include="Core\CustomNodeDefinition.cs" />
    <Compile Include="Core\PreferenceSettings.cs" />
    <Compile Include="Core\DynamoLogger.cs" />
    <Compile Include="Core\DynamoSelection.cs" />
    <Compile Include="Services\Heartbeat.cs" />
    <Compile Include="Services\Log.cs" />
    <Compile Include="Services\Logger.cs" />
    <Compile Include="Models\DynamoModel.cs" />
    <Compile Include="Models\ModelBase.cs" />
    <Compile Include="Models\NoteModel.cs" />
    <Compile Include="Models\PortModel.cs" />
    <Compile Include="UpdateManager\BinaryVersion.cs" />
    <Compile Include="UpdateManager\UpdateManager.cs" />
    <Compile Include="Utilities\Configurations.cs" />
    <Compile Include="Utilities\LinkedListOfList.cs" />
    <Compile Include="Utilities\MigrationReport.cs" />
    <Compile Include="Utilities\Option.cs" />
    <Compile Include="Utilities\Point2D.cs" />
    <Compile Include="Utilities\Rect2D.cs" />
    <Compile Include="Utilities\Thickness.cs" />
    <Compile Include="Utilities\ThreadSafeList.cs" />
    <Compile Include="Utilities\TypeExtensions.cs" />
    <Compile Include="Utilities\VersionUtilities.cs" />
    <Compile Include="Utilities\XmlHelper.cs" />
    <Compile Include="Search\BrowserInternalElement.cs" />
    <Compile Include="Utilities\Extensions.cs" />
    <Compile Include="Utilities\ObservableDictionary.cs" />
    <Compile Include="Utilities\TrulyObservableCollection.cs" />
    <Compile Include="Core\CustomNodeManager.cs" />
    <Compile Include="Core\NodeModelAssemblyLoader.cs" />
    <Compile Include="Utilities\Guid.cs" />
    <Compile Include="Search\SearchElementBase.cs" />
    <Compile Include="Nodes\NodeCategories.cs" />
    <Compile Include="Models\ConnectorModel.cs" />
    <Compile Include="Nodes\Custom Nodes\Function.cs" />
    <Compile Include="Models\NodeModel.cs" />
    <Compile Include="Models\WorkspaceModel.cs" />
    <Compile Include="Models\NodeLoaders\CodeBlockNodeLoader.cs" />
    <Compile Include="Models\NodeLoaders\CustomNodeLoader.cs" />
    <Compile Include="Models\NodeLoaders\ZeroTouchNodeLoader.cs" />
    <Compile Include="Properties\AssemblyInfo.cs">
      <SubType>Code</SubType>
    </Compile>
    <Compile Include="Properties\Resources.Designer.cs">
      <AutoGen>True</AutoGen>
      <DesignTime>True</DesignTime>
      <DependentUpon>Resources.resx</DependentUpon>
    </Compile>
    <Compile Include="Properties\Settings.Designer.cs">
      <AutoGen>True</AutoGen>
      <DependentUpon>Settings.settings</DependentUpon>
      <DesignTimeSharedInput>True</DesignTimeSharedInput>
    </Compile>
    <Compile Include="Search\SearchDictionary.cs" />
    <EmbeddedResource Include="BuiltInAndOperators\BuiltInImages.resx">
      <LastGenOutput>OperatorsImages.Designer.cs</LastGenOutput>
    </EmbeddedResource>
    <EmbeddedResource Include="BuiltInAndOperators\OperatorsImages.resx">
      <LastGenOutput>OperatorsImages.Designer.cs</LastGenOutput>
    </EmbeddedResource>
    <EmbeddedResource Include="DynamoCoreImages.resx" />
    <EmbeddedResource Include="Properties\Resources.resx">
      <Generator>PublicResXFileCodeGenerator</Generator>
      <LastGenOutput>Resources.Designer.cs</LastGenOutput>
      <SubType>Designer</SubType>
    </EmbeddedResource>
    <EmbeddedResource Include="Properties\Resources.en-US.resx">
      <Generator>PublicResXFileCodeGenerator</Generator>
      <LastGenOutput>Resources.en-US.Designer.cs</LastGenOutput>
      <SubType>Designer</SubType>
    </EmbeddedResource>
    <None Include="App.config" />
    <None Include="Properties\Settings.settings">
      <Generator>SettingsSingleFileGenerator</Generator>
      <LastGenOutput>Settings.Designer.cs</LastGenOutput>
    </None>
    <AppDesigner Include="Properties\" />
  </ItemGroup>
  <ItemGroup>
    <ProjectReference Include="..\Engine\ProtoAssociative\ProtoAssociative.csproj">
      <Project>{7318d5e5-9d15-4abe-8a51-92f58d4f0b85}</Project>
      <Name>ProtoAssociative</Name>
    </ProjectReference>
    <ProjectReference Include="..\Engine\ProtoCore\ProtoCore.csproj">
      <Project>{7a9e0314-966f-4584-baa3-7339cbb849d1}</Project>
      <Name>ProtoCore</Name>
    </ProjectReference>
    <ProjectReference Include="..\Engine\ProtoImperative\ProtoImperative.csproj">
      <Project>{0d3d43dc-bd7e-46f0-93f7-1c6a6cc79948}</Project>
      <Name>ProtoImperative</Name>
    </ProjectReference>
    <ProjectReference Include="..\Engine\ProtoScript\ProtoScript.csproj">
      <Project>{a4794476-7d0e-41c0-ad83-4ab929c0a46c}</Project>
      <Name>ProtoScript</Name>
    </ProjectReference>
    <ProjectReference Include="..\DynamoUtilities\DynamoUtilities.csproj">
      <Project>{B5F435CB-0D8A-40B1-A4F7-5ECB3CE792A9}</Project>
      <Name>DynamoUtilities</Name>
      <Private>False</Private>
    </ProjectReference>
    <ProjectReference Include="..\Libraries\DynamoUnits\Units.csproj">
      <Project>{6e0a079e-85f1-45a1-ad5b-9855e4344809}</Project>
      <Name>Units</Name>
    </ProjectReference>
    <ProjectReference Include="..\NodeServices\DynamoServices.csproj">
      <Project>{ef879a10-041d-4c68-83e7-3192685f1bae}</Project>
      <Name>DynamoServices</Name>
    </ProjectReference>
  </ItemGroup>
  <ItemGroup>
    <Service Include="{508349B6-6B84-4DF5-91F0-309BEEBAD82D}" />
  </ItemGroup>
  <ItemGroup>
    <Resource Include="BuiltInAndOperators\Operators.xml" />
  </ItemGroup>
  <ItemGroup>
    <Resource Include="BuiltInAndOperators\BuiltIn.xml" />
  </ItemGroup>
  <Import Project="$(MSBuildToolsPath)\Microsoft.CSharp.targets" />
  <Target Name="BeforeBuild">
    <ItemGroup>
      <ExternProtoGeometry Include="$(SolutionDir)..\extern\ProtoGeometry\*" />
      <ExternProtoGeometryXml Include="$(SolutionDir)..\extern\ProtoGeometry\ProtoGeometry.XML" />
      <ExternProtoGeometryUICulture Include="$(SolutionDir)..\extern\ProtoGeometry\$(UICulture)\*" />
      <ExternProtoGeometryLibGLocale Include="$(SolutionDir)..\extern\ProtoGeometry\libg_locale\**\*.*" />
      <ExternLibG219 Include="$(SolutionDir)..\extern\LibG_219\*" />
      <ExternLibG220 Include="$(SolutionDir)..\extern\LibG_220\*" />
      <ExternLibG221 Include="$(SolutionDir)..\extern\LibG_221\*" />
      <ExternSimplexNoise Include="$(SolutionDir)..\extern\SimplexNoise\*" />
      <SampleFiles Include="$(SolutionDir)..\doc\distrib\Samples\**\*.*" />
      <GalleryFiles Include="$(SolutionDir)..\extern\gallery\**\*.*" />
      <LocalizedResources Include="$(SolutionDir)..\extern\Localized\**\*.*" />
    </ItemGroup>
    <Copy SourceFiles="$(SolutionDir)..\README.md" DestinationFiles="$(OutputPath)README.txt" />
    <Copy SourceFiles="$(SolutionDir)..\doc\distrib\License.rtf" DestinationFolder="$(OutputPath)" />
    <Copy SourceFiles="$(SolutionDir)..\doc\distrib\TermsOfUse.rtf" DestinationFolder="$(OutputPath)" />
    <Copy SourceFiles="$(SolutionDir)..\doc\distrib\GoogleAnalyticsConsent.rtf" DestinationFolder="$(OutputPath)" />
    <Copy SourceFiles="$(SolutionDir)..\doc\distrib\InstrumentationConsent.rtf" DestinationFolder="$(OutputPath)" />
    <Copy SourceFiles="@(ExternProtoGeometry)" DestinationFolder="$(OutputPath)" />
    <Copy SourceFiles="@(ExternProtoGeometryXml)" DestinationFolder="$(OutputPath)\$(UICulture)" />
    <Copy SourceFiles="@(ExternProtoGeometryUICulture)" DestinationFolder="$(OutputPath)\$(UICulture)" />
    <Copy SourceFiles="@(ExternProtoGeometryLibGLocale)" DestinationFolder="$(OutputPath)\libg_locale\%(RecursiveDir)" />
    <Copy SourceFiles="@(ExternLibG219)" DestinationFolder="$(OutputPath)libg_219\" />
    <Copy SourceFiles="@(ExternLibG220)" DestinationFolder="$(OutputPath)libg_220\" />
    <Copy SourceFiles="@(ExternLibG221)" DestinationFolder="$(OutputPath)libg_221\" />
    <Copy SourceFiles="@(ExternSimplexNoise)" DestinationFolder="$(OutputPath)" />
    <Copy SourceFiles="@(SampleFiles)" DestinationFolder="$(OutputPath)samples\%(RecursiveDir)" />
    <Copy SourceFiles="@(GalleryFiles)" DestinationFolder="$(OutputPath)gallery\%(RecursiveDir)" />
    <Copy SourceFiles="@(LocalizedResources)" DestinationFolder="$(OutputPath)%(RecursiveDir)" />
    <Copy SourceFiles="$(ProjectDir)\BuiltInAndOperators\Operators.xml" DestinationFolder="$(OutputPath)\$(UICulture)" />
    <Copy SourceFiles="$(ProjectDir)\BuiltInAndOperators\BuiltIn.xml" DestinationFolder="$(OutputPath)\$(UICulture)" />
  </Target>
  <Target Name="AfterBuild" Condition=" '$(OS)' != 'Unix' ">
    <!-- Get System.Drawing.dll -->
    <GetReferenceAssemblyPaths TargetFrameworkMoniker=".NETFramework, Version=v2.0">
      <Output TaskParameter="FullFrameworkReferenceAssemblyPaths" PropertyName="FrameworkAssembliesPath" />
    </GetReferenceAssemblyPaths>
    <!-- Get DynamoCore -->
    <GetAssemblyIdentity AssemblyFiles="$(OutDir)$(TargetName).dll">
      <Output TaskParameter="Assemblies" ItemName="DynamoCoreInfo" />
    </GetAssemblyIdentity>
    <!-- Generate customization dll for DynamoCore -->
    <GenerateResource UseSourcePath="true" Sources="$(ProjectDir)DynamoCoreImages.resx" OutputResources="$(ProjectDir)DynamoCoreImages.resources" References="$(FrameworkAssembliesPath)System.Drawing.dll" />
    <AL TargetType="library" EmbedResources="$(ProjectDir)DynamoCoreImages.resources" OutputAssembly="$(OutDir)DynamoCore.customization.dll" Version="%(DynamoCoreInfo.Version)" />
    <!-- Generate customization dll for Operators -->
    <GenerateResource UseSourcePath="true" Sources="$(ProjectDir)/BuiltInAndOperators/OperatorsImages.resx" OutputResources="$(ProjectDir)/BuiltInAndOperators/OperatorsImages.resources" References="$(FrameworkAssembliesPath)System.Drawing.dll" />
    <AL TargetType="library" EmbedResources="$(ProjectDir)/BuiltInAndOperators/OperatorsImages.resources" OutputAssembly="$(OutDir)Operators.customization.dll" Version="%(DynamoCoreInfo.Version)" />
    <!-- Generate customization dll for BuiltIn -->
    <GenerateResource UseSourcePath="true" Sources="$(ProjectDir)/BuiltInAndOperators/BuiltInImages.resx" OutputResources="$(ProjectDir)/BuiltInAndOperators/BuiltInImages.resources" References="$(FrameworkAssembliesPath)System.Drawing.dll" />
    <AL TargetType="library" EmbedResources="$(ProjectDir)/BuiltInAndOperators/BuiltInImages.resources" OutputAssembly="$(OutDir)BuiltIn.customization.dll" Version="%(DynamoCoreInfo.Version)" />
  </Target>
</Project><|MERGE_RESOLUTION|>--- conflicted
+++ resolved
@@ -120,11 +120,8 @@
     <Compile Include="Core\NodeGraph.cs" />
     <Compile Include="Extensions\ExtensionLoader.cs" />
     <Compile Include="Extensions\ExtensionManager.cs" />
-<<<<<<< HEAD
     <Compile Include="Interfaces\ILibraryLoader.cs" />
-=======
     <Compile Include="Interfaces\ICustomNodeWorkspaceModel.cs" />
->>>>>>> bd3bf4c5
     <Compile Include="Interfaces\IWorkspaceModel.cs" />
     <Compile Include="Rendering\DefaultRenderPackageFactory.cs" />
     <Compile Include="Extensions\ExtensionDefinition.cs" />
