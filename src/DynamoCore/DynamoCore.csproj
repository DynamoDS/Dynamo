--- conflicted
+++ resolved
@@ -103,7 +103,6 @@
     <Reference Include="System.Core">
       <RequiredTargetFramework>3.5</RequiredTargetFramework>
     </Reference>
-<<<<<<< HEAD
     <Reference Include="System.Data" />
     <Reference Include="System.Drawing" />
     <Reference Include="System.Reactive.Core, Version=2.2.4.0, Culture=neutral, PublicKeyToken=31bf3856ad364e35, processorArchitecture=MSIL">
@@ -129,11 +128,9 @@
     </Reference>
     <Reference Include="System.Xaml" />
     <Reference Include="System.Web" />
-=======
     <Reference Include="System.Reactive.Interfaces">
       <HintPath>..\packages\Rx-Interfaces.2.2.5\lib\net40\System.Reactive.Interfaces.dll</HintPath>
     </Reference>
->>>>>>> a63cee17
     <Reference Include="System.Xml" />
     <Reference Include="System.Xml.Linq" />
   </ItemGroup>
@@ -301,7 +298,6 @@
       <Generator>PublicResXFileCodeGenerator</Generator>
       <LastGenOutput>Resources.en-US.Designer.cs</LastGenOutput>
     </EmbeddedResource>
-    <None Include="packages.config" />
     <None Include="Properties\Settings.settings">
       <Generator>SettingsSingleFileGenerator</Generator>
       <LastGenOutput>Settings.Designer.cs</LastGenOutput>
