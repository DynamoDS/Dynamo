﻿<?xml version="1.0" encoding="utf-8"?>
<!--
Copyright © Autodesk, Inc. 2012. All rights reserved.

Licensed under the Apache License, Version 2.0 (the "License");
you may not use this file except in compliance with the License.
You may obtain a copy of the License at

http://www.apache.org/licenses/LICENSE-2.0

Unless required by applicable law or agreed to in writing, software
distributed under the License is distributed on an "AS IS" BASIS,
WITHOUT WARRANTIES OR CONDITIONS OF ANY KIND, either express or implied.
See the License for the specific language governing permissions and
limitations under the License.
-->
<Project ToolsVersion="15.0" DefaultTargets="Build" xmlns="http://schemas.microsoft.com/developer/msbuild/2003">
  <ImportGroup Label="PropertySheets">
    <Import Project="$(SolutionDir)/Config/CS.props" />
    <Import Project="$(SolutionDir)Config/Cleanup.targets" />
  </ImportGroup>
  <Import Project="$(MSBuildExtensionsPath)\$(MSBuildToolsVersion)\Microsoft.Common.props" Condition="Exists('$(MSBuildExtensionsPath)\$(MSBuildToolsVersion)\Microsoft.Common.props')" />
   <Import Project=".\obj\DynamoCore.csproj.nuget.g.props" Condition="Exists('.\obj\DynamoCore.csproj.nuget.g.props')" />
  <PropertyGroup>
    <Configuration Condition=" '$(Configuration)' == '' ">Debug</Configuration>
    <Platform Condition=" '$(Platform)' == '' ">AnyCPU</Platform>
    <ProjectGuid>{7858FA8C-475F-4B8E-B468-1F8200778CF8}</ProjectGuid>
    <OutputType>Library</OutputType>
    <AppDesignerFolder>Properties</AppDesignerFolder>
    <RootNamespace>Dynamo</RootNamespace>
    <AssemblyName>DynamoCore</AssemblyName>
    <TargetFrameworkVersion>v4.8</TargetFrameworkVersion>
    <FileAlignment>512</FileAlignment>
    <WarningLevel>4</WarningLevel>
  </PropertyGroup>
  <PropertyGroup>
    <ResolveAssemblyWarnOrErrorOnTargetArchitectureMismatch>None</ResolveAssemblyWarnOrErrorOnTargetArchitectureMismatch>
  </PropertyGroup>
  <PropertyGroup Condition=" '$(Configuration)|$(Platform)' == 'Debug|AnyCPU' ">
    <DebugSymbols>true</DebugSymbols>
    <DebugType>full</DebugType>
    <Optimize>false</Optimize>
    <OutputPath>$(OutputPath)</OutputPath>
    <DefineConstants>TRACE;DEBUG;USE_DSENGINE</DefineConstants>
    <ErrorReport>prompt</ErrorReport>
    <WarningLevel>4</WarningLevel>
    <PlatformTarget>AnyCPU</PlatformTarget>
    <TreatWarningsAsErrors>false</TreatWarningsAsErrors>
    <Prefer32Bit>false</Prefer32Bit>
    <UseVSHostingProcess>false</UseVSHostingProcess>
    <DocumentationFile>..\..\bin\AnyCPU\Debug\DynamoCore.XML</DocumentationFile>
  </PropertyGroup>
  <PropertyGroup Condition=" '$(Configuration)|$(Platform)' == 'Release|AnyCPU' ">
    <DebugType>full</DebugType>
    <Optimize>true</Optimize>
    <OutputPath>$(OutputPath)</OutputPath>
    <DefineConstants>TRACE;USE_DSENGINE</DefineConstants>
    <ErrorReport>prompt</ErrorReport>
    <WarningLevel>4</WarningLevel>
    <DebugSymbols>true</DebugSymbols>
    <Prefer32Bit>false</Prefer32Bit>
    <DocumentationFile>..\..\bin\AnyCPU\Release\DynamoCore.XML</DocumentationFile>
    <UseVSHostingProcess>false</UseVSHostingProcess>
  </PropertyGroup>
  <PropertyGroup Condition=" '$(ExecutionEngine)' != 'FScheme' ">
    <DefineConstants>$(DefineConstants);USE_DSENGINE</DefineConstants>
  </PropertyGroup>
  <ItemGroup>
    <Reference Include="Analytics.Net.ADP, Version=0.0.0.0, Culture=neutral, processorArchitecture=MSIL">
      <SpecificVersion>False</SpecificVersion>
      <HintPath>..\..\extern\Analytics.NET\Analytics.Net.ADP.dll</HintPath>
    </Reference>
    <Reference Include="Analytics.NET.Core">
      <HintPath>..\..\extern\Analytics.NET\Analytics.NET.Core.dll</HintPath>
    </Reference>
    <Reference Include="Analytics.NET.Google">
      <HintPath>..\..\extern\Analytics.NET\Analytics.NET.Google.dll</HintPath>
    </Reference>
    <Reference Include="Microsoft.CSharp" />
<<<<<<< HEAD
    <Reference Include="Newtonsoft.Json, Version=8.0.0.0, Culture=neutral, PublicKeyToken=30ad4fe6b2a6aeed, processorArchitecture=MSIL">
      <HintPath>..\packages\Newtonsoft.Json.8.0.3\lib\net45\Newtonsoft.Json.dll</HintPath>
      <Private>True</Private>
    </Reference>
    <Reference Include="ProtoGeometry, Version=2.9.0.2744, Culture=neutral, processorArchitecture=AMD64">
      <HintPath>..\packages\DynamoVisualProgramming.LibG_227_0_0.2.9.0.2745\lib\net48\ProtoGeometry.dll</HintPath>
    </Reference>
    <Reference Include="RestSharp, Version=105.2.3.0, Culture=neutral, processorArchitecture=MSIL">
      <HintPath>..\packages\RestSharp.105.2.3\lib\net46\RestSharp.dll</HintPath>
    </Reference>
=======
>>>>>>> 95008a97
    <Reference Include="System" />
    <Reference Include="System.Configuration" />
    <Reference Include="System.Core"/>
    <Reference Include="System.Drawing" />
    <Reference Include="System.Runtime.Serialization" />
    <Reference Include="System.Xml" />
    <Reference Include="System.Xml.Linq" />
  </ItemGroup>
  <ItemGroup>
    <Compile Include="..\AssemblySharedInfoGenerator\AssemblySharedInfo.cs">
      <Link>Properties\AssemblySharedInfo.cs</Link>
    </Compile>
    <Compile Include="Configuration\ExecutionSession.cs" />
    <Compile Include="Core\CrashPromptArgs.cs" />
    <Compile Include="Configuration\DebugSettings.cs" />
    <Compile Include="Configuration\Context.cs" />
    <Compile Include="Core\DynamoMigrator.cs" />
    <Compile Include="Engine\CodeGeneration\CompilationContext.cs" />
    <Compile Include="Engine\CodeGeneration\CompiledEventArgs.cs" />
    <Compile Include="Engine\CodeGeneration\CompilingEventArgs.cs" />
    <Compile Include="Engine\CodeGeneration\IAstNodeContainer.cs" />
    <Compile Include="Engine\Profiling\IProfilingExecutionTimeData.cs" />
    <Compile Include="Engine\Profiling\NodeProfilingData.cs" />
    <Compile Include="Engine\Profiling\ProfilingData.cs" />
    <Compile Include="Engine\Profiling\ProfilingSession.cs" />
    <Compile Include="Engine\ShortestQualifiedNameReplacer.cs" />
    <Compile Include="Exceptions\CustomNodePackageLoadException.cs" />
    <Compile Include="Exceptions\LibraryLoadFailedException.cs" />
    <Compile Include="Graph\Workspaces\PackageDependencyInfo.cs" />
    <Compile Include="Graph\Nodes\NodeOutputData.cs" />
    <Compile Include="Graph\Nodes\NodeInputData.cs" />
    <Compile Include="Graph\Workspaces\LayoutExtensions.cs" />
    <Compile Include="Graph\Workspaces\NodesToCodeExtensions.cs" />
    <Compile Include="Graph\Workspaces\PresetExtensions.cs" />
    <Compile Include="Graph\Workspaces\SerializationConverters.cs" />
    <Compile Include="Graph\Workspaces\SerializationExtensions.cs" />
    <Compile Include="Graph\Workspaces\UndoRedo.cs" />
    <Compile Include="Extensions\IServiceManager.cs" />
    <Compile Include="Logging\AnalyticsService.cs" />
    <Compile Include="Logging\DynamoAnalyticsClient.cs" />
    <Compile Include="Logging\IAnalyticsSession.cs" />
    <Compile Include="Logging\NotificationMessage.cs" />
    <Compile Include="Scheduler\Disposable.cs" />
    <Compile Include="Engine\LinkedListOfList.cs" />
    <Compile Include="Extensions\EnumExtension.cs" />
    <Compile Include="Extensions\ExtensionCommandExecutive.cs" />
    <Compile Include="Extensions\ExtensionLibraryLoader.cs" />
    <Compile Include="Extensions\ICommandExecutive.cs" />
    <Compile Include="Graph\Nodes\CustomNodes\ICustomNodeManager.cs" />
    <Compile Include="Core\PulseMaker.cs" />
    <Compile Include="Graph\NodeGraph.cs" />
    <Compile Include="Extensions\ExtensionLoader.cs" />
    <Compile Include="Extensions\ExtensionManager.cs" />
    <Compile Include="Interfaces\IDynamoModel.cs" />
    <Compile Include="Library\ILibraryLoader.cs" />
    <Compile Include="Graph\Workspaces\ICustomNodeWorkspaceModel.cs" />
    <Compile Include="Configuration\DebugModes.cs" />
    <Compile Include="Visualization\DefaultGraphicPrimitives.cs" />
    <Compile Include="Visualization\GeometryHolder.cs" />
    <Compile Include="Visualization\IRenderPackageSource.cs" />
    <Compile Include="Graph\Workspaces\IWorkspaceModel.cs" />
    <Compile Include="Logging\LogMessage.cs" />
    <Compile Include="Logging\LogSource.cs" />
    <Compile Include="Graph\Nodes\NodeLoaders\InputNodeLoader.cs" />
    <Compile Include="Graph\Nodes\Attributes.cs" />
    <Compile Include="Visualization\DefaultRenderPackageFactory.cs" />
    <Compile Include="Extensions\ExtensionDefinition.cs" />
    <Compile Include="Extensions\IExtensionLoader.cs" />
    <Compile Include="Extensions\IExtensionManager.cs" />
    <Compile Include="Extensions\IExtension.cs" />
    <Compile Include="Extensions\ReadyParams.cs" />
    <Compile Include="Extensions\StartupParams.cs" />
    <Compile Include="Visualization\IRenderPackageFactory.cs" />
    <Compile Include="Graph\Annotations\AnnotationModel.cs" />
    <Compile Include="Configuration\PathManager.cs" />
    <Compile Include="Graph\Presets\PresetModel.cs" />
    <Compile Include="Library\MemberDocumentNode.cs" />
    <Compile Include="Models\RunSettings.cs" />
    <Compile Include="Scheduler\AsyncTaskExtensions.cs" />
    <Compile Include="Configuration\IPathResolver.cs" />
    <Compile Include="Search\ISearchCategory.cs" />
    <Compile Include="Search\ISearchEntry.cs" />
    <Compile Include="Search\NodeSearchModel.cs" />
    <Compile Include="Search\SearchElements\CodeBlockNodeSearchElement.cs" />
    <Compile Include="Search\SearchElements\CustomNodeSearchElement.cs" />
    <Compile Include="Search\SearchElements\NodeModelSearchElement.cs" />
    <Compile Include="Search\SearchElements\NodeModelSearchElementBase.cs" />
    <Compile Include="Search\SearchElements\NodeSearchElement.cs" />
    <Compile Include="Search\SearchElements\ZeroTouchSearchElement.cs" />
    <Compile Include="Core\AuthenticationManager.cs" />
    <Compile Include="Graph\Nodes\NodeModelExtensions.cs" />
    <Compile Include="Search\ISource.cs" />
    <Compile Include="Models\RecordableCommands.cs" />
    <Compile Include="Properties\Resources.en-US.Designer.cs">
      <AutoGen>True</AutoGen>
      <DesignTime>True</DesignTime>
      <DependentUpon>Resources.en-US.resx</DependentUpon>
    </Compile>
    <Compile Include="Graph\Nodes\DummyNode.cs" />
    <Compile Include="Properties\Annotations.cs" />
    <Compile Include="Graph\Nodes\CustomNodes\ICustomNodeSource.cs" />
    <Compile Include="Search\SearchLibrary.cs" />
    <Compile Include="Graph\Nodes\CodeBlockUtils.cs" />
    <Compile Include="Search\SearchElements\SearchElementGroup.cs" />
    <Compile Include="Core\NotificationObject.cs" />
    <Compile Include="Scheduler\PreviewGraphAsyncTask.cs" />
    <Compile Include="Scheduler\UpdateRenderPackageAsyncTask.cs" />
    <Compile Include="Engine\CodeCompletion\CodeCompletionServices.cs" />
    <Compile Include="Models\DynamoModelCommands.cs" />
    <Compile Include="Scheduler\AsyncTask.cs" />
    <Compile Include="Scheduler\CompileCustomNodeAsyncTask.cs" />
    <Compile Include="Scheduler\DelegateBasedAsyncTask.cs" />
    <Compile Include="Scheduler\DynamoScheduler.cs" />
    <Compile Include="Scheduler\DynamoSchedulerInternals.cs" />
    <Compile Include="Scheduler\SchedulerThread.cs" />
    <Compile Include="Scheduler\SetTraceDataAsyncTask.cs" />
    <Compile Include="Scheduler\TimeStampGenerator.cs" />
    <Compile Include="Scheduler\UpdateGraphAsyncTask.cs" />
    <Compile Include="Core\UndoRedoRecorder.cs" />
    <Compile Include="Engine\SyncDataManager.cs" />
    <Compile Include="Scheduler\ISchedulerThread.cs" />
    <Compile Include="Library\DocumentationServices.cs" />
    <Compile Include="Library\FunctionDescriptor.cs" />
    <Compile Include="Library\FunctionGroup.cs" />
    <Compile Include="Library\LibraryCustomization.cs" />
    <Compile Include="Library\LibraryServices.cs" />
    <Compile Include="Library\TypedParameter.cs" />
    <Compile Include="Library\XmlDocumentationExtensions.cs" />
    <Compile Include="Logging\ILogger.cs" />
    <Compile Include="Configuration\IPreferences.cs" />
    <Compile Include="Models\DynamoModelEventArgs.cs" />
    <Compile Include="Models\DynamoModelDelegates.cs" />
    <Compile Include="Models\DynamoModelEvents.cs" />
    <Compile Include="Graph\Nodes\NodeLoaders\NodeFactory.cs" />
    <Compile Include="Graph\Nodes\TypeLoadData.cs" />
    <Compile Include="Graph\Workspaces\WorkspaceInfo.cs" />
    <Compile Include="Graph\Nodes\ScopedNodeModel.cs" />
    <Compile Include="Graph\Nodes\CustomNodes\CustomNodeController.cs" />
    <Compile Include="Graph\Nodes\VariableInputNode.cs" />
    <Compile Include="Graph\Nodes\ZeroTouch\DSVarArgFunction.cs" />
    <Compile Include="Graph\Nodes\ZeroTouch\DSFunctionBase.cs" />
    <Compile Include="Graph\Nodes\FunctionCallNodeController.cs" />
    <Compile Include="Graph\Nodes\FunctionCallBase.cs" />
    <Compile Include="Graph\Nodes\ZeroTouch\UnresolvedFunctionException.cs" />
    <Compile Include="Search\BrowserItem.cs" />
    <Compile Include="Logging\StabilityTracking.cs" />
    <Compile Include="Engine\CodeGeneration\AstBuilder.cs" />
    <Compile Include="Library\FunctionType.cs" />
    <Compile Include="Engine\EngineController.cs" />
    <Compile Include="Engine\LiveRunnerServices.cs" />
    <Compile Include="Graph\Workspaces\CustomNodeWorkspaceModel.cs" />
    <Compile Include="Graph\Workspaces\HomeWorkspaceModel.cs" />
    <Compile Include="Graph\Nodes\CodeBlockNode.cs" />
    <Compile Include="Engine\NodeToCode\NodeToCode.cs" />
    <Compile Include="Migration\WorkspaceMigrations.cs" />
    <Compile Include="Graph\Nodes\ZeroTouch\DSFunction.cs" />
    <Compile Include="Migration\Migration.cs" />
    <Compile Include="Core\CustomNodeDefinition.cs" />
    <Compile Include="Configuration\PreferenceSettings.cs" />
    <Compile Include="Logging\DynamoLogger.cs" />
    <Compile Include="Core\DynamoSelection.cs" />
    <Compile Include="Logging\Heartbeat.cs" />
    <Compile Include="Logging\Log.cs" />
    <Compile Include="Models\DynamoModel.cs" />
    <Compile Include="Updates\BinaryVersion.cs" />
    <Compile Include="Updates\UpdateManager.cs" />
    <Compile Include="Graph\ModelBase.cs" />
    <Compile Include="Graph\Notes\NoteModel.cs" />
    <Compile Include="Graph\Nodes\PortModel.cs" />
    <Compile Include="Configuration\Configurations.cs" />
    <Compile Include="Migration\MigrationReport.cs" />
    <Compile Include="Search\BrowserInternalElement.cs" />
    <Compile Include="Core\CustomNodeManager.cs" />
    <Compile Include="Core\NodeModelAssemblyLoader.cs" />
    <Compile Include="Graph\Nodes\NodeCategories.cs" />
    <Compile Include="Graph\Connectors\ConnectorModel.cs" />
    <Compile Include="Graph\Nodes\CustomNodes\Function.cs" />
    <Compile Include="Graph\Nodes\NodeModel.cs" />
    <Compile Include="Graph\Workspaces\WorkspaceModel.cs" />
    <Compile Include="Graph\Nodes\NodeLoaders\CodeBlockNodeLoader.cs" />
    <Compile Include="Graph\Nodes\NodeLoaders\CustomNodeLoader.cs" />
    <Compile Include="Graph\Nodes\NodeLoaders\ZeroTouchNodeLoader.cs" />
    <Compile Include="Search\SearchElements\SearchElementBase.cs" />
    <Compile Include="Properties\AssemblyInfo.cs">
      <SubType>Code</SubType>
    </Compile>
    <Compile Include="Properties\Resources.Designer.cs">
      <AutoGen>True</AutoGen>
      <DesignTime>True</DesignTime>
      <DependentUpon>Resources.resx</DependentUpon>
    </Compile>
    <Compile Include="Properties\Settings.Designer.cs">
      <AutoGen>True</AutoGen>
      <DependentUpon>Settings.settings</DependentUpon>
      <DesignTimeSharedInput>True</DesignTimeSharedInput>
    </Compile>
    <Compile Include="Search\SearchDictionary.cs" />
    <Compile Include="Utilities\ResourceLoader.cs" />
    <Compile Include="Visualization\RenderPackageCache.cs" />
    <EmbeddedResource Include="BuiltInAndOperators\BuiltInImages.resx">
      <LastGenOutput>OperatorsImages.Designer.cs</LastGenOutput>
    </EmbeddedResource>
    <EmbeddedResource Include="BuiltInAndOperators\OperatorsImages.resx">
      <LastGenOutput>OperatorsImages.Designer.cs</LastGenOutput>
    </EmbeddedResource>
    <EmbeddedResource Include="DynamoCoreImages.resx" />
    <EmbeddedResource Include="Properties\Resources.resx">
      <Generator>PublicResXFileCodeGenerator</Generator>
      <LastGenOutput>Resources.Designer.cs</LastGenOutput>
      <SubType>Designer</SubType>
    </EmbeddedResource>
    <EmbeddedResource Include="Properties\Resources.en-US.resx">
      <Generator>PublicResXFileCodeGenerator</Generator>
      <LastGenOutput>Resources.en-US.Designer.cs</LastGenOutput>
      <SubType>Designer</SubType>
    </EmbeddedResource>
    <None Include="App.config" />
    <None Include="Properties\Settings.settings">
      <Generator>SettingsSingleFileGenerator</Generator>
      <LastGenOutput>Settings.Designer.cs</LastGenOutput>
    </None>
    <AppDesigner Include="Properties\" />
  </ItemGroup>
  <ItemGroup>
    <ProjectReference Include="..\Engine\GraphLayout\GraphLayout.csproj">
      <Project>{c2595b04-856d-40ae-8b99-4804c7a70708}</Project>
      <Name>GraphLayout</Name>
    </ProjectReference>
    <ProjectReference Include="..\Engine\ProtoAssociative\ProtoAssociative.csproj">
      <Project>{7318d5e5-9d15-4abe-8a51-92f58d4f0b85}</Project>
      <Name>ProtoAssociative</Name>
    </ProjectReference>
    <ProjectReference Include="..\Engine\ProtoCore\ProtoCore.csproj">
      <Project>{7a9e0314-966f-4584-baa3-7339cbb849d1}</Project>
      <Name>ProtoCore</Name>
    </ProjectReference>
    <ProjectReference Include="..\Engine\ProtoImperative\ProtoImperative.csproj">
      <Project>{0d3d43dc-bd7e-46f0-93f7-1c6a6cc79948}</Project>
      <Name>ProtoImperative</Name>
    </ProjectReference>
    <ProjectReference Include="..\Engine\ProtoScript\ProtoScript.csproj">
      <Project>{a4794476-7d0e-41c0-ad83-4ab929c0a46c}</Project>
      <Name>ProtoScript</Name>
    </ProjectReference>
    <ProjectReference Include="..\DynamoUtilities\DynamoUtilities.csproj">
      <Project>{B5F435CB-0D8A-40B1-A4F7-5ECB3CE792A9}</Project>
      <Name>DynamoUtilities</Name>
      <Private>False</Private>
    </ProjectReference>
    <ProjectReference Include="..\Libraries\DesignScriptBuiltin\DesignScriptBuiltin.csproj">
      <Project>{c0d6dee5-5532-4345-9c66-4c00d7fdb8be}</Project>
      <Name>DesignScriptBuiltin</Name>
    </ProjectReference>
    <ProjectReference Include="..\Libraries\DynamoUnits\Units.csproj">
      <Project>{6e0a079e-85f1-45a1-ad5b-9855e4344809}</Project>
      <Name>Units</Name>
    </ProjectReference>
    <ProjectReference Include="..\Libraries\VMDataBridge\VMDataBridge.csproj">
      <Project>{ccb6e56b-2da1-4eba-a1f9-e8510e129d12}</Project>
      <Name>VMDataBridge</Name>
    </ProjectReference>
    <ProjectReference Include="..\NodeServices\DynamoServices.csproj">
      <Project>{ef879a10-041d-4c68-83e7-3192685f1bae}</Project>
      <Name>DynamoServices</Name>
      <Private>False</Private>
    </ProjectReference>
  </ItemGroup>
  <ItemGroup>
    <Service Include="{508349B6-6B84-4DF5-91F0-309BEEBAD82D}" />
  </ItemGroup>
  <ItemGroup>
    <Resource Include="BuiltInAndOperators\Operators.xml" />
  </ItemGroup>
  <ItemGroup>
    <Resource Include="BuiltInAndOperators\BuiltIn.xml" />
  </ItemGroup>
  <ItemGroup>
    <Resource Include="BuiltInAndOperators\BuiltIn.Migrations.xml" />
  </ItemGroup>
  <ItemGroup>
    <PackageReference Include="DynamoVisualProgramming.LibG_225_0_0" GeneratePathProperty="true">
      <Version>*</Version>
      <IncludeAssets>all</IncludeAssets>
      <PrivateAssets>all</PrivateAssets>
    </PackageReference>
    <PackageReference Include="DynamoVisualProgramming.LibG_226_0_0" GeneratePathProperty="true">
      <Version>*</Version>
      <IncludeAssets>all</IncludeAssets>
      <PrivateAssets>all</PrivateAssets>
    </PackageReference>
    <PackageReference Include="DynamoVisualProgramming.LibG_227_0_0" GeneratePathProperty="true">
      <Version>*</Version>
    </PackageReference>
    <PackageReference Include="Greg">
      <Version>*</Version>
    </PackageReference>
    <PackageReference Include="Newtonsoft.Json">
      <Version>8.0.3</Version>
    </PackageReference>
    <PackageReference Include="RestSharp">
      <Version>105.2.3</Version>
    </PackageReference>
  </ItemGroup>
  <Import Project="$(MSBuildToolsPath)\Microsoft.CSharp.targets" />
  <Choose>
    <When Condition=" '$(OS)' != 'Unix' ">
      <PropertyGroup>
        <PowerShellCommand>powershell.exe</PowerShellCommand>
      </PropertyGroup>
    </When>
    <Otherwise>
      <PropertyGroup>
        <PowerShellCommand>pwsh</PowerShellCommand>
      </PropertyGroup>
    </Otherwise>
  </Choose>
  <Target Name="BeforeBuild">
    <PropertyGroup>
<<<<<<< HEAD
      <LibGProtoGeometryLibGLocale>$(SolutionDir)\packages\DynamoVisualProgramming.LibG_227_0_0*\tools\net48\libg_locale</LibGProtoGeometryLibGLocale>
    </PropertyGroup>
    <ItemGroup>
      <LibGInterface Include="$(SolutionDir)\packages\DynamoVisualProgramming.LibG_227_0_0*\tools\net48\LibG.Interface.dll" />
      <LibGProtoGeometryXml Include="$(solutiondir)\packages\dynamovisualprogramming.libg_227_0_0*\lib\net48\protogeometry.xml" />
      <LibGProtoGeometryUICulture Include="$(SolutionDir)\packages\DynamoVisualProgramming.LibG_227_0_0*\tools\net48\$(UICulture)\*" />
      <LibG225 Include="$(SolutionDir)\packages\DynamoVisualProgramming.LibG_225_0_0*\tools\net48\LibG_225_0_0\*" />
      <LibG226 Include="$(SolutionDir)\packages\DynamoVisualProgramming.LibG_226_0_0*\tools\net48\LibG_226_0_0\*" />
      <LibG227 Include="$(SolutionDir)\packages\DynamoVisualProgramming.LibG_227_0_0*\tools\net48\LibG_227_0_0\*" />
=======
      <LibGProtoGeometryLibGLocale>$(PkgDynamoVisualProgramming_LibG_227_0_0)\tools\net48\libg_locale</LibGProtoGeometryLibGLocale>
    </PropertyGroup>
    <ItemGroup>
      <LibGInterface Include="$(PkgDynamoVisualProgramming_LibG_227_0_0)\tools\net48\LibG.Interface.dll" />
      <LibGProtoGeometryXml Include="$(PkgDynamoVisualProgramming_LibG_227_0_0)\lib\net48\protogeometry.xml" />
      <LibGProtoGeometryUICulture Include="$(PkgDynamoVisualProgramming_LibG_227_0_0)\tools\net48\$(UICulture)\*" />      
      <LibG225 Include="$(PkgDynamoVisualProgramming_LibG_225_0_0)\tools\net48\LibG_225_0_0\*" />
      <LibG226 Include="$(PkgDynamoVisualProgramming_LibG_226_0_0)\tools\net48\LibG_226_0_0\*" />
      <LibG227 Include="$(PkgDynamoVisualProgramming_LibG_227_0_0)\tools\net48\LibG_227_0_0\*" />
>>>>>>> 95008a97
      <ExternSimplexNoise Include="$(SolutionDir)..\extern\SimplexNoise\*" />
      <SampleFiles Include="$(SolutionDir)..\doc\distrib\Samples\**\*.*" />
      <GalleryFiles Include="$(SolutionDir)..\extern\gallery\**\*.*" />
      <LocalizedResources Include="$(SolutionDir)..\extern\Localized\**\*.*" />
      <ExternAnalytics Include="$(SolutionDir)..\extern\Analytics.NET\*.*" />
      <LegacyBinariesToBinFolder Include="$(SolutionDir)..\extern\legacy_remove_me\bin\*" />
      <LegacyBinariesToEn-USFolder Include="$(SolutionDir)..\extern\legacy_remove_me\en-US\*" />
      <LegacyBinariesToNodesFolder Include="$(SolutionDir)..\extern\legacy_remove_me\nodes\*" />
    </ItemGroup>
    <Copy SourceFiles="$(SolutionDir)..\README.md" DestinationFiles="$(OutputPath)README.txt" />
    <Copy SourceFiles="$(SolutionDir)..\doc\distrib\License.rtf" DestinationFolder="$(OutputPath)" />
    <Copy SourceFiles="$(SolutionDir)..\doc\distrib\TermsOfUse.rtf" DestinationFolder="$(OutputPath)" />
    <Copy SourceFiles="$(SolutionDir)..\doc\distrib\GoogleAnalyticsConsent.rtf" DestinationFolder="$(OutputPath)" />
    <Copy SourceFiles="$(SolutionDir)..\doc\distrib\InstrumentationConsent.rtf" DestinationFolder="$(OutputPath)" />
    <Copy SourceFiles="$(SolutionDir)..\doc\distrib\ADPAnalyticsConsent.rtf" DestinationFolder="$(OutputPath)" />
    <Copy SourceFiles="@(LibGInterface)" DestinationFolder="$(OutputPath)" />
    <Copy SourceFiles="@(LibGProtoGeometryXml)" DestinationFolder="$(OutputPath)\$(UICulture)" />
    <Copy SourceFiles="@(LibGProtoGeometryUICulture)" DestinationFolder="$(OutputPath)\$(UICulture)" />
    <Exec Command="$(PowerShellCommand) -ExecutionPolicy ByPass -Command Copy-Item -Path $(LibGProtoGeometryLibGLocale) -Destination $(OutputPath) -Recurse -Force" />
    <Copy SourceFiles="@(LibG225)" DestinationFolder="$(OutputPath)libg_225_0_0\" />
    <Copy SourceFiles="@(LibG226)" DestinationFolder="$(OutputPath)libg_226_0_0\" />
<<<<<<< HEAD
    <Copy SourceFiles="@(LibG227)" DestinationFolder="$(OutputPath)libg_227_0_0\" />
=======
    <Copy SourceFiles="@(LibG227)" DestinationFolder="$(OutputPath)libg_227_0_0\" />    
>>>>>>> 95008a97
    <Copy SourceFiles="@(ExternSimplexNoise)" DestinationFolder="$(OutputPath)" />
    <Copy SourceFiles="@(ExternAnalytics)" DestinationFolder="$(OutputPath)" />
    <Copy SourceFiles="@(SampleFiles)" DestinationFolder="$(OutputPath)samples\%(RecursiveDir)" />
    <Copy SourceFiles="@(GalleryFiles)" DestinationFolder="$(OutputPath)gallery\%(RecursiveDir)" />
    <Copy SourceFiles="@(LocalizedResources)" DestinationFolder="$(OutputPath)%(RecursiveDir)" />
    <Copy SourceFiles="$(ProjectDir)\BuiltInAndOperators\Operators.xml" DestinationFolder="$(OutputPath)\$(UICulture)" />
    <Copy SourceFiles="$(ProjectDir)\BuiltInAndOperators\BuiltIn.xml" DestinationFolder="$(OutputPath)\$(UICulture)" />
    <Copy SourceFiles="$(ProjectDir)\BuiltInAndOperators\BuiltIn.Migrations.xml" DestinationFolder="$(OutputPath)" />
    <!--Remove these copy steps at the next launch of host products-->
    <Copy SourceFiles="@(LegacyBinariesToBinFolder)" DestinationFolder="$(OutputPath)\" />
    <Copy SourceFiles="@(LegacyBinariesToEn-USFolder)" DestinationFolder="$(OutputPath)\en-US\" />
    <Copy SourceFiles="@(LegacyBinariesToNodesFolder)" DestinationFolder="$(OutputPath)\nodes\" />
  </Target>
  <Target Name="AfterBuild" Condition=" '$(OS)' != 'Unix' ">
    <ItemGroup>
      <ASMLibG Include="$(SolutionDir)..\extern\LibG_*\*" />
      <ExternProtoGeometry Include="$(SolutionDir)..\extern\ProtoGeometry\*" />
    </ItemGroup>
    <Copy SourceFiles="@(ASMLibG)" DestinationFolder="$(OutputPath)\%(RecursiveDir)" />
    <Copy SourceFiles="@(ExternProtoGeometry)" DestinationFolder="$(OutputPath)" />
    <!-- Get System.Drawing.dll -->
    <GetReferenceAssemblyPaths TargetFrameworkMoniker=".NETFramework, Version=$(ResourceGeneration_FrameworkVersion)">
      <Output TaskParameter="FullFrameworkReferenceAssemblyPaths" PropertyName="FrameworkAssembliesPath" />
    </GetReferenceAssemblyPaths>
    <!-- Get DynamoCore -->
    <GetAssemblyIdentity AssemblyFiles="$(OutDir)$(TargetName).dll">
      <Output TaskParameter="Assemblies" ItemName="DynamoCoreInfo" />
    </GetAssemblyIdentity>
    <!-- Generate customization dll for DynamoCore -->
    <GenerateResource SdkToolsPath="$(TargetFrameworkSDKToolsDirectory)" UseSourcePath="true" Sources="$(ProjectDir)DynamoCoreImages.resx" OutputResources="$(ProjectDir)DynamoCoreImages.resources" References="$(FrameworkAssembliesPath)System.Drawing.dll" />
    <AL SdkToolsPath="$(TargetFrameworkSDKToolsDirectory)" TargetType="library" EmbedResources="$(ProjectDir)DynamoCoreImages.resources" OutputAssembly="$(OutDir)DynamoCore.customization.dll" Version="%(DynamoCoreInfo.Version)" />
    <!-- Generate customization dll for Operators -->
    <GenerateResource SdkToolsPath="$(TargetFrameworkSDKToolsDirectory)" UseSourcePath="true" Sources="$(ProjectDir)/BuiltInAndOperators/OperatorsImages.resx" OutputResources="$(ProjectDir)/BuiltInAndOperators/OperatorsImages.resources" References="$(FrameworkAssembliesPath)System.Drawing.dll" />
    <AL SdkToolsPath="$(TargetFrameworkSDKToolsDirectory)" TargetType="library" EmbedResources="$(ProjectDir)/BuiltInAndOperators/OperatorsImages.resources" OutputAssembly="$(OutDir)Operators.customization.dll" Version="%(DynamoCoreInfo.Version)" />
    <!-- Generate customization dll for BuiltIn -->
    <GenerateResource SdkToolsPath="$(TargetFrameworkSDKToolsDirectory)" UseSourcePath="true" Sources="$(ProjectDir)/BuiltInAndOperators/BuiltInImages.resx" OutputResources="$(ProjectDir)/BuiltInAndOperators/BuiltInImages.resources" References="$(FrameworkAssembliesPath)System.Drawing.dll" />
    <AL SdkToolsPath="$(TargetFrameworkSDKToolsDirectory)" TargetType="library" EmbedResources="$(ProjectDir)/BuiltInAndOperators/BuiltInImages.resources" OutputAssembly="$(OutDir)BuiltIn.customization.dll" Version="%(DynamoCoreInfo.Version)" />
  </Target>
</Project><|MERGE_RESOLUTION|>--- conflicted
+++ resolved
@@ -77,7 +77,6 @@
       <HintPath>..\..\extern\Analytics.NET\Analytics.NET.Google.dll</HintPath>
     </Reference>
     <Reference Include="Microsoft.CSharp" />
-<<<<<<< HEAD
     <Reference Include="Newtonsoft.Json, Version=8.0.0.0, Culture=neutral, PublicKeyToken=30ad4fe6b2a6aeed, processorArchitecture=MSIL">
       <HintPath>..\packages\Newtonsoft.Json.8.0.3\lib\net45\Newtonsoft.Json.dll</HintPath>
       <Private>True</Private>
@@ -88,8 +87,6 @@
     <Reference Include="RestSharp, Version=105.2.3.0, Culture=neutral, processorArchitecture=MSIL">
       <HintPath>..\packages\RestSharp.105.2.3\lib\net46\RestSharp.dll</HintPath>
     </Reference>
-=======
->>>>>>> 95008a97
     <Reference Include="System" />
     <Reference Include="System.Configuration" />
     <Reference Include="System.Core"/>
@@ -408,7 +405,6 @@
   </Choose>
   <Target Name="BeforeBuild">
     <PropertyGroup>
-<<<<<<< HEAD
       <LibGProtoGeometryLibGLocale>$(SolutionDir)\packages\DynamoVisualProgramming.LibG_227_0_0*\tools\net48\libg_locale</LibGProtoGeometryLibGLocale>
     </PropertyGroup>
     <ItemGroup>
@@ -418,7 +414,6 @@
       <LibG225 Include="$(SolutionDir)\packages\DynamoVisualProgramming.LibG_225_0_0*\tools\net48\LibG_225_0_0\*" />
       <LibG226 Include="$(SolutionDir)\packages\DynamoVisualProgramming.LibG_226_0_0*\tools\net48\LibG_226_0_0\*" />
       <LibG227 Include="$(SolutionDir)\packages\DynamoVisualProgramming.LibG_227_0_0*\tools\net48\LibG_227_0_0\*" />
-=======
       <LibGProtoGeometryLibGLocale>$(PkgDynamoVisualProgramming_LibG_227_0_0)\tools\net48\libg_locale</LibGProtoGeometryLibGLocale>
     </PropertyGroup>
     <ItemGroup>
@@ -428,7 +423,6 @@
       <LibG225 Include="$(PkgDynamoVisualProgramming_LibG_225_0_0)\tools\net48\LibG_225_0_0\*" />
       <LibG226 Include="$(PkgDynamoVisualProgramming_LibG_226_0_0)\tools\net48\LibG_226_0_0\*" />
       <LibG227 Include="$(PkgDynamoVisualProgramming_LibG_227_0_0)\tools\net48\LibG_227_0_0\*" />
->>>>>>> 95008a97
       <ExternSimplexNoise Include="$(SolutionDir)..\extern\SimplexNoise\*" />
       <SampleFiles Include="$(SolutionDir)..\doc\distrib\Samples\**\*.*" />
       <GalleryFiles Include="$(SolutionDir)..\extern\gallery\**\*.*" />
@@ -450,11 +444,8 @@
     <Exec Command="$(PowerShellCommand) -ExecutionPolicy ByPass -Command Copy-Item -Path $(LibGProtoGeometryLibGLocale) -Destination $(OutputPath) -Recurse -Force" />
     <Copy SourceFiles="@(LibG225)" DestinationFolder="$(OutputPath)libg_225_0_0\" />
     <Copy SourceFiles="@(LibG226)" DestinationFolder="$(OutputPath)libg_226_0_0\" />
-<<<<<<< HEAD
     <Copy SourceFiles="@(LibG227)" DestinationFolder="$(OutputPath)libg_227_0_0\" />
-=======
     <Copy SourceFiles="@(LibG227)" DestinationFolder="$(OutputPath)libg_227_0_0\" />    
->>>>>>> 95008a97
     <Copy SourceFiles="@(ExternSimplexNoise)" DestinationFolder="$(OutputPath)" />
     <Copy SourceFiles="@(ExternAnalytics)" DestinationFolder="$(OutputPath)" />
     <Copy SourceFiles="@(SampleFiles)" DestinationFolder="$(OutputPath)samples\%(RecursiveDir)" />
