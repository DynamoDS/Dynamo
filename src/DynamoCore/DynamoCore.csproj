<Project Sdk="Microsoft.NET.Sdk">
  <ImportGroup Label="PropertySheets">
    <Import Project="$(SolutionDir)Config\CS_SDK.props" />
  </ImportGroup>
  <PropertyGroup>
    <ProjectGuid>{7858FA8C-475F-4B8E-B468-1F8200778CF8}</ProjectGuid>
    <OutputType>Library</OutputType>
    <AppDesignerFolder>Properties</AppDesignerFolder>
    <RootNamespace>Dynamo</RootNamespace>
    <AssemblyName>DynamoCore</AssemblyName>
    <UseVSHostingProcess>false</UseVSHostingProcess>
    <DocumentationFile>$(OutputPath)\DynamoCore.XML</DocumentationFile>
    <LibGOsToken>windows</LibGOsToken>
    <LibGOsToken Condition="$(Platform.Contains('Linux'))">linux</LibGOsToken>
  </PropertyGroup>
  <PropertyGroup>
    <NoWarn>MSB3539;CS1591;NUnit2005;NUnit2007;CS0618;CS0612;CS0672</NoWarn>
  </PropertyGroup>
    <ItemGroup>
    <Compile Remove="Graph\ConnectorPinModel.cs" />
  </ItemGroup>
  <ItemGroup>
    <PackageReference Include="System.Configuration.ConfigurationManager" Version="5.0.0" />
    <PackageReference Include="Microsoft.Win32.Registry" Version="4.7.0" />
    <!--The System.Drawing package is only included in DynamoCore (and not in all projects that have image resources) for simplicity-->
    <PackageReference Include="System.Drawing.Common" Version="6.0.0" />
  </ItemGroup>
<<<<<<< HEAD
  <ItemGroup>
    <PackageReference Include="Lib.Harmony" Version="2.2.1" ExcludeAssets="runtime" Condition="'$(Configuration)' != 'Debug'" />
    <PackageReference Include="Lib.Harmony" Version="2.2.1" ExcludeAssets="none" Condition="'$(Configuration)' == 'Debug'" />
    <PackageReference Include="DynamoVisualProgramming.Analytics" Version="3.0.0.2506" />
    <PackageReference Include="DynamoVisualProgramming.LibG_228_0_0" Version="2.16.0.2365" GeneratePathProperty="true" />
    <PackageReference Include="Greg" Version="2.3.0.2505" />
	  <PackageReference Include="Newtonsoft.Json" Version="8.0.3" CopyXML="true" />
	  <PackageReference Include="RestSharp" Version="106.12.0" CopyXML="true" />
    <Reference Include="Microsoft.CSharp" />
=======
  <ItemGroup Label="Common dependencies">
    <PackageReference Include="Autodesk.IDSDK" Version="1.1.8" />
    <PackageReference Include="Greg" Version="3.0.0.3175" />
    <PackageReference Include="DynamoVisualProgramming.LibG_229_0_0" Version="3.0.0.3331" GeneratePathProperty="true" />
    <PackageReference Include="DynamoVisualProgramming.LibG_230_0_0" Version="3.0.0.3421" GeneratePathProperty="true" />
    <PackageReference Include="Newtonsoft.Json" Version="13.0.1" CopyXML="true" />
	<PackageReference Include="RestSharp" Version="108.0.1" CopyXML="true" />
	<PackageReference Include="Lucene.Net" Version="4.8.0-beta00016" />
    <PackageReference Include="Lucene.Net.Analysis.Common" Version="4.8.0-beta00016" />
    <PackageReference Include="Lucene.Net.QueryParser" Version="4.8.0-beta00016" />
    <PackageReference Include="DynamoVisualProgramming.Analytics" Version="4.2.0.3534" />
>>>>>>> 7ebd8ff1
  </ItemGroup>
  <ItemGroup>
    <ProjectReference Include="..\Engine\GraphLayout\GraphLayout.csproj">
      <Project>{c2595b04-856d-40ae-8b99-4804c7a70708}</Project>
      <Name>GraphLayout</Name>
    </ProjectReference>
    <ProjectReference Include="..\Engine\ProtoAssociative\ProtoAssociative.csproj">
      <Project>{7318d5e5-9d15-4abe-8a51-92f58d4f0b85}</Project>
      <Name>ProtoAssociative</Name>
    </ProjectReference>
    <ProjectReference Include="..\Engine\ProtoCore\ProtoCore.csproj">
      <Project>{7a9e0314-966f-4584-baa3-7339cbb849d1}</Project>
      <Name>ProtoCore</Name>
    </ProjectReference>
    <ProjectReference Include="..\Engine\ProtoImperative\ProtoImperative.csproj">
      <Project>{0d3d43dc-bd7e-46f0-93f7-1c6a6cc79948}</Project>
      <Name>ProtoImperative</Name>
    </ProjectReference>
    <ProjectReference Include="..\Engine\ProtoScript\ProtoScript.csproj">
      <Project>{a4794476-7d0e-41c0-ad83-4ab929c0a46c}</Project>
      <Name>ProtoScript</Name>
    </ProjectReference>
    <ProjectReference Include="..\DynamoUtilities\DynamoUtilities.csproj">
      <Project>{B5F435CB-0D8A-40B1-A4F7-5ECB3CE792A9}</Project>
      <Name>DynamoUtilities</Name>
      <Private>False</Private>
    </ProjectReference>
    <ProjectReference Include="..\Libraries\DesignScriptBuiltin\DesignScriptBuiltin.csproj">
      <Project>{c0d6dee5-5532-4345-9c66-4c00d7fdb8be}</Project>
      <Name>DesignScriptBuiltin</Name>
    </ProjectReference>
    <ProjectReference Include="..\Libraries\VMDataBridge\VMDataBridge.csproj">
      <Project>{ccb6e56b-2da1-4eba-a1f9-e8510e129d12}</Project>
      <Name>VMDataBridge</Name>
    </ProjectReference>
    <ProjectReference Include="..\NodeServices\DynamoServices.csproj">
      <Project>{ef879a10-041d-4c68-83e7-3192685f1bae}</Project>
      <Name>DynamoServices</Name>
      <Private>False</Private>
    </ProjectReference>
  </ItemGroup>
  <ItemGroup>
    <Service Include="{508349B6-6B84-4DF5-91F0-309BEEBAD82D}" />
  </ItemGroup>
  <ItemGroup>
    <Resource Include="BuiltInAndOperators\Operators.xml" />
  </ItemGroup>
  <ItemGroup>
    <Resource Include="BuiltInAndOperators\BuiltIn.xml" />
  </ItemGroup>
  <ItemGroup>
    <Resource Include="BuiltInAndOperators\BuiltIn.Migrations.xml" />
  </ItemGroup>
  <ItemGroup>
    <Compile Update="Properties\Resources.Designer.cs">
      <DesignTime>True</DesignTime>
      <AutoGen>True</AutoGen>
      <DependentUpon>Resources.resx</DependentUpon>
    </Compile>
  </ItemGroup>
    <ItemGroup>
    <EmbeddedResource Update="Properties\Resources.resx">
      <Generator>PublicResXFileCodeGenerator</Generator>
      <LastGenOutput>Resources.Designer.cs</LastGenOutput>
    </EmbeddedResource>
    <EmbeddedResource Update="Properties\Resources.en-US.resx">
      <Generator>PublicResXFileCodeGenerator</Generator>
      <LastGenOutput>Resources.en-US.Designer.cs</LastGenOutput>
    </EmbeddedResource>
  </ItemGroup>

  <Target Name="BeforeBuildOps" BeforeTargets="Build">
    <PropertyGroup>
      <LibGProtoGeometryLibGLocale>$(PkgDynamoVisualProgramming_LibG_229_0_0)\tools\libg_locale</LibGProtoGeometryLibGLocale>
    </PropertyGroup>
    <ItemGroup>
<<<<<<< HEAD
      <LibGInterface Include="$(PkgDynamoVisualProgramming_LibG_228_0_0)\tools\netstandard2.0\LibG.Interface.dll" />
      <LibGProtoGeometryXml Include="$(PkgDynamoVisualProgramming_LibG_228_0_0)\lib\netstandard2.0\ProtoGeometry.XML" />
      <LibGProtoGeometryUICulture Include="$(PkgDynamoVisualProgramming_LibG_228_0_0)\tools\netstandard2.0\$(UICulture)\*" />
      <LibG228 Include="$(PkgDynamoVisualProgramming_LibG_228_0_0)\tools\netstandard2.0\LibG_228_0_0\*" />
      <ExternSimplexNoise Include="$(SolutionDir)..\extern\SimplexNoise\*" />
      <SampleFiles Include="$(SolutionDir)..\doc\distrib\Samples\**\*.*" />
      <GalleryFiles Include="$(SolutionDir)..\extern\gallery\**\*.*" />
      <NodeHelpFiles Include="$(SolutionDir)..\doc\distrib\NodeHelpFiles\**\*.*" />
      <OpenSourceLicenses Include="$(SolutionDir)..\doc\distrib\Open Source Licenses\**\*.*" />
      <LocalizedResources Include="$(SolutionDir)..\extern\Localized\**\*.*" />
      <LegacyBinariesToBinFolder Include="$(SolutionDir)..\extern\legacy_remove_me\bin\*" />
      <LegacyBinariesToLibg227Folder Include="$(SolutionDir)..\extern\legacy_remove_me\bin\libg_227_0_0\*" />
      <LegacyBinariesToEn-USFolder Include="$(SolutionDir)..\extern\legacy_remove_me\en-US\*" />
      <LegacyBinariesToNodesFolder Include="$(SolutionDir)..\extern\legacy_remove_me\nodes\*" />
=======
        <LibGInterface Include="$(PkgDynamoVisualProgramming_LibG_229_0_0)\tools\netstandard2.0\$(LibGOsToken)\LibG.Interface.dll" />
        <LibGProtoGeometryDLL Include="$(PkgDynamoVisualProgramming_LibG_229_0_0)\tools\netstandard2.0\$(LibGOsToken)\ProtoGeometry.dll" />
        <LibGProtoGeometryXML Include="$(PkgDynamoVisualProgramming_LibG_229_0_0)\tools\netstandard2.0\$(LibGOsToken)\ProtoGeometry.XML" />
        <LibG229Deps Include="$(PkgDynamoVisualProgramming_LibG_229_0_0)\tools\netstandard2.0\$(LibGOsToken)\asm_deps.csproj" />
        <LibG230Deps Include="$(PkgDynamoVisualProgramming_LibG_230_0_0)\tools\netstandard2.0\$(LibGOsToken)\asm_deps.csproj" />
        <LibGProtoGeometryUICulture Include="$(PkgDynamoVisualProgramming_LibG_229_0_0)\tools\netstandard2.0\$(LibGOsToken)\$(UICulture)\*" />
        <LibG230 Include="$(PkgDynamoVisualProgramming_LibG_230_0_0)\tools\netstandard2.0\$(LibGOsToken)\LibG_230_0_0\*" />
        <LibG229 Include="$(PkgDynamoVisualProgramming_LibG_229_0_0)\tools\netstandard2.0\$(LibGOsToken)\LibG_229_0_0\*" />
        <SampleFiles Include="$(SolutionDir)..\doc\distrib\Samples\**\*.*" />
        <NodeHelpMDFiles Include="$(SolutionDir)..\doc\distrib\NodeHelpFiles\**\*.md" />
		<NodeHelpDYNFiles Include="$(SolutionDir)..\doc\distrib\NodeHelpFiles\**\*.dyn" />
		<NodeHelpTXTFiles Include="$(SolutionDir)..\doc\distrib\NodeHelpFiles\**\*.txt" />
		<NodeHelpSATFiles Include="$(SolutionDir)..\doc\distrib\NodeHelpFiles\**\*.sat" />
        <NodeHelpJpgImageFiles Include="$(SolutionDir)..\doc\distrib\NodeHelpFiles\**\*.jpg" />
		<NodeHelpPngImageFiles Include="$(SolutionDir)..\doc\distrib\NodeHelpFiles\**\*.png" />
		<NodeHelpGifImageFiles Include="$(SolutionDir)..\doc\distrib\NodeHelpFiles\**\*.gif" />
        <OpenSourceLicenses Include="$(SolutionDir)..\doc\distrib\Open Source Licenses\**\*.*" />
        <LocalizedResources Include="$(SolutionDir)..\extern\Localized\**\*.*" />
>>>>>>> 7ebd8ff1
    </ItemGroup>
    <Copy SourceFiles="$(SolutionDir)..\README.md" DestinationFiles="$(OutputPath)README.txt" />
    <Copy SourceFiles="$(SolutionDir)..\doc\distrib\License.rtf" DestinationFolder="$(OutputPath)" />
    <Copy SourceFiles="$(SolutionDir)..\doc\distrib\TermsOfUse.rtf" DestinationFolder="$(OutputPath)" />
    <Copy SourceFiles="$(SolutionDir)..\doc\distrib\ADPAnalyticsConsent.rtf" DestinationFolder="$(OutputPath)" />
    <Copy SourceFiles="$(SolutionDir)..\doc\distrib\MLNodeAutocompleteConsent.rtf" DestinationFolder="$(OutputPath)" />
    <Copy SourceFiles="@(NodeHelpMDFiles)" DestinationFolder="$(OutputPath)\en-US\fallback_docs\" />
	<Copy SourceFiles="@(NodeHelpDYNFiles)" DestinationFolder="$(OutputPath)\NodeHelpSharedDocs\" />
	<Copy SourceFiles="@(NodeHelpTXTFiles)" DestinationFolder="$(OutputPath)\en-US\fallback_docs\" />
	<Copy SourceFiles="@(NodeHelpSATFiles)" DestinationFolder="$(OutputPath)\en-US\fallback_docs\" />
    <Copy SourceFiles="@(NodeHelpJpgImageFiles)" DestinationFolder="$(OutputPath)\NodeHelpSharedDocs\" />
	<Copy SourceFiles="@(NodeHelpPngImageFiles)" DestinationFolder="$(OutputPath)\NodeHelpSharedDocs\" />
	<Copy SourceFiles="@(NodeHelpGifImageFiles)" DestinationFolder="$(OutputPath)\NodeHelpSharedDocs\" />
    <Copy SourceFiles="@(OpenSourceLicenses)" DestinationFolder="$(OutputPath)Open Source Licenses\" />
    <Copy SourceFiles="@(LibGInterface)" DestinationFolder="$(OutputPath)" />
    <Copy SourceFiles="@(LibGProtoGeometryDLL)" DestinationFolder="$(OutputPath)" />
    <Copy SourceFiles="@(LibGProtoGeometryXml)" DestinationFolder="$(OutputPath)" />
    <Copy SourceFiles="@(LibGProtoGeometryXml)" DestinationFolder="$(OutputPath)\$(UICulture)" />
    <Copy SourceFiles="@(LibGProtoGeometryUICulture)" DestinationFolder="$(OutputPath)\$(UICulture)" />
    <Copy Condition="$(Platform.Contains('Linux'))" SourceFiles="@(LibG229Deps)" DestinationFolder="$(OutputPath)libg_229_0_0\asm_deps\" />
    <Copy Condition="$(Platform.Contains('Linux'))" SourceFiles="@(LibG230Deps)" DestinationFolder="$(OutputPath)libg_230_0_0\asm_deps\" />
    <Exec Command="$(PowerShellCommand) -ExecutionPolicy ByPass -Command Copy-Item -Path $(LibGProtoGeometryLibGLocale) -Destination $(OutputPath) -Recurse -Force" />
    <Copy SourceFiles="@(LibG230)" DestinationFolder="$(OutputPath)libg_230_0_0\" />
    <Copy SourceFiles="@(LibG229)" DestinationFolder="$(OutputPath)libg_229_0_0\" />
    <Copy SourceFiles="@(SampleFiles)" DestinationFolder="$(OutputPath)samples\%(RecursiveDir)" />
    <Copy SourceFiles="@(LocalizedResources)" DestinationFolder="$(OutputPath)%(RecursiveDir)" />
    <Copy SourceFiles="$(ProjectDir)\BuiltInAndOperators\Operators.xml" DestinationFolder="$(OutputPath)\$(UICulture)" />
    <Copy SourceFiles="$(ProjectDir)\BuiltInAndOperators\BuiltIn.xml" DestinationFolder="$(OutputPath)\$(UICulture)" />
    <Copy SourceFiles="$(ProjectDir)\BuiltInAndOperators\BuiltIn.Migrations.xml" DestinationFolder="$(OutputPath)" />
    <Copy SourceFiles="$(SolutionDir)Config\upiconfig.xml" DestinationFolder="$(OutputPath)" /> 
  </Target>
  <Target Name="AfterBuildOps" AfterTargets="ResolveSateliteResDeps">
    <ItemGroup>
      <ASMLibG Include="$(SolutionDir)..\extern\LibG_*\*" />
      <ExternProtoGeometry Include="$(SolutionDir)..\extern\ProtoGeometry\*" />
    </ItemGroup>
    <Copy SourceFiles="@(ASMLibG)" DestinationFolder="$(OutputPath)\%(RecursiveDir)" />
    <Copy SourceFiles="@(ExternProtoGeometry)" DestinationFolder="$(OutputPath)" />
  </Target>
  <Target AfterTargets="AfterBuildOps" Name="gen_resources" Condition=" '$(OS)' != 'Unix' ">
        <!-- Generate customization dll for DynamoCore -->
        <GenerateResource SdkToolsPath="$(TargetFrameworkSDKToolsDirectory)" UseSourcePath="true" Sources="$(ProjectDir)DynamoCoreImages.resx" OutputResources="$(ProjectDir)DynamoCoreImages.resources" />
        <AL SdkToolsPath="$(TargetFrameworkSDKToolsDirectory)" TargetType="library" EmbedResources="$(ProjectDir)DynamoCoreImages.resources" OutputAssembly="$(OutDir)DynamoCore.customization.dll" Version="%(AssemblyInfo.Version)" />
        <!-- Generate customization dll for Operators -->
        <GenerateResource SdkToolsPath="$(TargetFrameworkSDKToolsDirectory)" UseSourcePath="true" Sources="$(ProjectDir)/BuiltInAndOperators/OperatorsImages.resx" OutputResources="$(ProjectDir)/BuiltInAndOperators/OperatorsImages.resources" />
        <AL SdkToolsPath="$(TargetFrameworkSDKToolsDirectory)" TargetType="library" EmbedResources="$(ProjectDir)/BuiltInAndOperators/OperatorsImages.resources" OutputAssembly="$(OutDir)Operators.customization.dll" Version="%(AssemblyInfo.Version)" />
        <!-- Generate customization dll for BuiltIn -->
        <GenerateResource SdkToolsPath="$(TargetFrameworkSDKToolsDirectory)" UseSourcePath="true" Sources="$(ProjectDir)/BuiltInAndOperators/BuiltInImages.resx" OutputResources="$(ProjectDir)/BuiltInAndOperators/BuiltInImages.resources" />
        <AL SdkToolsPath="$(TargetFrameworkSDKToolsDirectory)" TargetType="library" EmbedResources="$(ProjectDir)/BuiltInAndOperators/BuiltInImages.resources" OutputAssembly="$(OutDir)BuiltIn.customization.dll" Version="%(AssemblyInfo.Version)" />
    </Target>
</Project><|MERGE_RESOLUTION|>--- conflicted
+++ resolved
@@ -25,7 +25,6 @@
     <!--The System.Drawing package is only included in DynamoCore (and not in all projects that have image resources) for simplicity-->
     <PackageReference Include="System.Drawing.Common" Version="6.0.0" />
   </ItemGroup>
-<<<<<<< HEAD
   <ItemGroup>
     <PackageReference Include="Lib.Harmony" Version="2.2.1" ExcludeAssets="runtime" Condition="'$(Configuration)' != 'Debug'" />
     <PackageReference Include="Lib.Harmony" Version="2.2.1" ExcludeAssets="none" Condition="'$(Configuration)' == 'Debug'" />
@@ -35,7 +34,6 @@
 	  <PackageReference Include="Newtonsoft.Json" Version="8.0.3" CopyXML="true" />
 	  <PackageReference Include="RestSharp" Version="106.12.0" CopyXML="true" />
     <Reference Include="Microsoft.CSharp" />
-=======
   <ItemGroup Label="Common dependencies">
     <PackageReference Include="Autodesk.IDSDK" Version="1.1.8" />
     <PackageReference Include="Greg" Version="3.0.0.3175" />
@@ -47,7 +45,6 @@
     <PackageReference Include="Lucene.Net.Analysis.Common" Version="4.8.0-beta00016" />
     <PackageReference Include="Lucene.Net.QueryParser" Version="4.8.0-beta00016" />
     <PackageReference Include="DynamoVisualProgramming.Analytics" Version="4.2.0.3534" />
->>>>>>> 7ebd8ff1
   </ItemGroup>
   <ItemGroup>
     <ProjectReference Include="..\Engine\GraphLayout\GraphLayout.csproj">
@@ -124,7 +121,6 @@
       <LibGProtoGeometryLibGLocale>$(PkgDynamoVisualProgramming_LibG_229_0_0)\tools\libg_locale</LibGProtoGeometryLibGLocale>
     </PropertyGroup>
     <ItemGroup>
-<<<<<<< HEAD
       <LibGInterface Include="$(PkgDynamoVisualProgramming_LibG_228_0_0)\tools\netstandard2.0\LibG.Interface.dll" />
       <LibGProtoGeometryXml Include="$(PkgDynamoVisualProgramming_LibG_228_0_0)\lib\netstandard2.0\ProtoGeometry.XML" />
       <LibGProtoGeometryUICulture Include="$(PkgDynamoVisualProgramming_LibG_228_0_0)\tools\netstandard2.0\$(UICulture)\*" />
@@ -139,7 +135,6 @@
       <LegacyBinariesToLibg227Folder Include="$(SolutionDir)..\extern\legacy_remove_me\bin\libg_227_0_0\*" />
       <LegacyBinariesToEn-USFolder Include="$(SolutionDir)..\extern\legacy_remove_me\en-US\*" />
       <LegacyBinariesToNodesFolder Include="$(SolutionDir)..\extern\legacy_remove_me\nodes\*" />
-=======
         <LibGInterface Include="$(PkgDynamoVisualProgramming_LibG_229_0_0)\tools\netstandard2.0\$(LibGOsToken)\LibG.Interface.dll" />
         <LibGProtoGeometryDLL Include="$(PkgDynamoVisualProgramming_LibG_229_0_0)\tools\netstandard2.0\$(LibGOsToken)\ProtoGeometry.dll" />
         <LibGProtoGeometryXML Include="$(PkgDynamoVisualProgramming_LibG_229_0_0)\tools\netstandard2.0\$(LibGOsToken)\ProtoGeometry.XML" />
@@ -158,7 +153,6 @@
 		<NodeHelpGifImageFiles Include="$(SolutionDir)..\doc\distrib\NodeHelpFiles\**\*.gif" />
         <OpenSourceLicenses Include="$(SolutionDir)..\doc\distrib\Open Source Licenses\**\*.*" />
         <LocalizedResources Include="$(SolutionDir)..\extern\Localized\**\*.*" />
->>>>>>> 7ebd8ff1
     </ItemGroup>
     <Copy SourceFiles="$(SolutionDir)..\README.md" DestinationFiles="$(OutputPath)README.txt" />
     <Copy SourceFiles="$(SolutionDir)..\doc\distrib\License.rtf" DestinationFolder="$(OutputPath)" />
