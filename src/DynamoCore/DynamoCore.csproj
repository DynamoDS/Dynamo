﻿<?xml version="1.0" encoding="utf-8"?>
<!--
Copyright © Autodesk, Inc. 2012. All rights reserved.

Licensed under the Apache License, Version 2.0 (the "License");
you may not use this file except in compliance with the License.
You may obtain a copy of the License at

http://www.apache.org/licenses/LICENSE-2.0

Unless required by applicable law or agreed to in writing, software
distributed under the License is distributed on an "AS IS" BASIS,
WITHOUT WARRANTIES OR CONDITIONS OF ANY KIND, either express or implied.
See the License for the specific language governing permissions and
limitations under the License.
-->
<Project ToolsVersion="4.0" DefaultTargets="Build" xmlns="http://schemas.microsoft.com/developer/msbuild/2003">
  <ImportGroup Label="PropertySheets">
    <Import Project="$(SolutionDir)/Config/CS.props" />
  </ImportGroup>
  <PropertyGroup>
    <Configuration Condition=" '$(Configuration)' == '' ">Debug</Configuration>
    <Platform Condition=" '$(Platform)' == '' ">AnyCPU</Platform>
    <ProductVersion>9.0.21022</ProductVersion>
    <SchemaVersion>2.0</SchemaVersion>
    <ProjectGuid>{7858FA8C-475F-4B8E-B468-1F8200778CF8}</ProjectGuid>
    <OutputType>library</OutputType>
    <AppDesignerFolder>Properties</AppDesignerFolder>
    <RootNamespace>Dynamo</RootNamespace>
    <AssemblyName>DynamoCore</AssemblyName>
    <TargetFrameworkVersion>v4.0</TargetFrameworkVersion>
    <FileAlignment>512</FileAlignment>
    <ProjectTypeGuids>{60dc8134-eba5-43b8-bcc9-bb4bc16c2548};{FAE04EC0-301F-11D3-BF4B-00C04F79EFBC}</ProjectTypeGuids>
    <WarningLevel>4</WarningLevel>
    <FileUpgradeFlags>
    </FileUpgradeFlags>
    <UpgradeBackupLocation>
    </UpgradeBackupLocation>
    <OldToolsVersion>3.5</OldToolsVersion>
    <TargetFrameworkProfile />
  </PropertyGroup>
  <PropertyGroup>
    <ResolveAssemblyWarnOrErrorOnTargetArchitectureMismatch>None</ResolveAssemblyWarnOrErrorOnTargetArchitectureMismatch>
  </PropertyGroup>
  <PropertyGroup Condition=" '$(Configuration)|$(Platform)' == 'Debug|AnyCPU' ">
    <DebugSymbols>true</DebugSymbols>
    <DebugType>full</DebugType>
    <Optimize>false</Optimize>
    <OutputPath>$(OutputPath)</OutputPath>
    <DefineConstants>TRACE;DEBUG;ENABLE_DYNAMO_SCHEDULER</DefineConstants>
    <ErrorReport>prompt</ErrorReport>
    <WarningLevel>4</WarningLevel>
    <PlatformTarget>AnyCPU</PlatformTarget>
    <TreatWarningsAsErrors>false</TreatWarningsAsErrors>
    <Prefer32Bit>false</Prefer32Bit>
  </PropertyGroup>
  <PropertyGroup Condition=" '$(Configuration)|$(Platform)' == 'Release|AnyCPU' ">
    <DebugType>full</DebugType>
    <Optimize>true</Optimize>
    <OutputPath>$(OutputPath)</OutputPath>
    <DefineConstants>TRACE;ENABLE_DYNAMO_SCHEDULER</DefineConstants>
    <ErrorReport>prompt</ErrorReport>
    <WarningLevel>4</WarningLevel>
    <DebugSymbols>true</DebugSymbols>
    <Prefer32Bit>false</Prefer32Bit>
  </PropertyGroup>
  <PropertyGroup Condition=" '$(ExecutionEngine)' != 'FScheme' ">
    <DefineConstants>$(DefineConstants);USE_DSENGINE</DefineConstants>
  </PropertyGroup>
  <ItemGroup>
    <Reference Include="CSharpAnalytics.WinForms, Version=1.2.0.0, Culture=neutral, processorArchitecture=MSIL">
      <SpecificVersion>False</SpecificVersion>
      <HintPath>..\..\extern\CSharpAnalytics\CSharpAnalytics.WinForms.dll</HintPath>
    </Reference>
    <Reference Include="Greg, Version=1.0.0.0, Culture=neutral, processorArchitecture=MSIL">
      <SpecificVersion>False</SpecificVersion>
      <HintPath>..\..\extern\greg\Greg.dll</HintPath>
    </Reference>
<<<<<<< HEAD
    <Reference Include="ICSharpCode.AvalonEdit">
      <HintPath>..\..\extern\avalonEdit\ICSharpCode.AvalonEdit.dll</HintPath>
    </Reference>
=======
>>>>>>> ef8662ec
    <Reference Include="Microsoft.CSharp" />
    <Reference Include="Newtonsoft.Json">
      <HintPath>..\..\extern\Newtonsoft.json\Newtonsoft.Json.dll</HintPath>
      <HintPath>..\..\extern\Newtonsoft.JsonBin\Newtonsoft.Json.dll</HintPath>
    </Reference>
    <Reference Include="PresentationCore" />
    <Reference Include="ProtoGeometry, Version=0.1.0.0, Culture=neutral, processorArchitecture=AMD64">
      <SpecificVersion>False</SpecificVersion>
      <HintPath>..\..\extern\ProtoGeometry\ProtoGeometry.dll</HintPath>
      <Private>False</Private>
    </Reference>
    <Reference Include="ProtoInterface, Version=0.1.0.0, Culture=neutral, processorArchitecture=AMD64">
      <SpecificVersion>False</SpecificVersion>
      <HintPath>..\..\extern\ProtoGeometry\ProtoInterface.dll</HintPath>
      <Private>False</Private>
    </Reference>
    <Reference Include="RestSharp, Version=104.1.0.0, Culture=neutral, processorArchitecture=MSIL">
      <SpecificVersion>False</SpecificVersion>
      <HintPath>..\..\extern\greg\RestSharp.dll</HintPath>
    </Reference>
    <Reference Include="System" />
    <Reference Include="System.Core">
      <RequiredTargetFramework>3.5</RequiredTargetFramework>
    </Reference>
<<<<<<< HEAD
    <Reference Include="System.Data" />
    <Reference Include="System.Drawing" />
    <Reference Include="System.Reactive.Core">
      <HintPath>..\packages\Rx-Core.2.2.5\lib\net40\System.Reactive.Core.dll</HintPath>
      <Private>True</Private>
    </Reference>
    <Reference Include="System.Reactive.Interfaces">
      <HintPath>..\packages\Rx-Interfaces.2.2.5\lib\net40\System.Reactive.Interfaces.dll</HintPath>
    </Reference>
    <Reference Include="System.Reactive.Linq">
      <HintPath>..\packages\Rx-Linq.2.2.5\lib\net40\System.Reactive.Linq.dll</HintPath>
    </Reference>
    <Reference Include="System.Reactive.PlatformServices">
      <HintPath>..\packages\Rx-PlatformServices.2.2.5\lib\net40\System.Reactive.PlatformServices.dll</HintPath>
      <Private>True</Private>
    </Reference>
=======
>>>>>>> ef8662ec
    <Reference Include="System.Web" />
    <Reference Include="System.Xml" />
    <Reference Include="System.Xml.Linq" />
    <Reference Include="WindowsBase" />
  </ItemGroup>
  <ItemGroup>
    <Compile Include="..\AssemblySharedInfoGenerator\AssemblySharedInfo.cs">
      <Link>Properties\AssemblySharedInfo.cs</Link>
    </Compile>
    <Compile Include="Core\CrashPromptArgs.cs" />
    <Compile Include="Core\DebugSettings.cs" />
    <Compile Include="Core\DynamoRunner.cs" />
    <Compile Include="Core\Context.cs" />
<<<<<<< HEAD
    <Compile Include="Core\NodeGraph.cs" />
    <Compile Include="Core\ZeroTouchManager.cs" />
    <Compile Include="Models\RecordableCommands.cs" />
    <Compile Include="Search\BrowserRootElement.cs" />
    <Compile Include="Interfaces\ICustomNodeSource.cs" />
    <Compile Include="Utilities\CodeBlockUtils.cs" />
    <Compile Include="Utilities\Disposable.cs" />
=======
    <Compile Include="Models\RecordableCommands.cs" />
    <Compile Include="Search\BrowserRootElement.cs" />
    <Compile Include="Utilities\CodeBlockUtils.cs" />
>>>>>>> ef8662ec
    <Compile Include="Utilities\NotificationObject.cs" />
    <Compile Include="Core\Threading\AggregateRenderPackageAsyncTask.cs" />
    <Compile Include="Core\Threading\NotifyRenderPackagesReadyAsyncTask.cs" />
    <Compile Include="Core\Threading\QueryMirrorDataAsyncTask.cs" />
    <Compile Include="Core\Threading\UpdateRenderPackageAsyncTask.cs" />
    <Compile Include="DSEngine\CodeCompletionServices.cs" />
    <Compile Include="Models\DynamoModelCommands.cs" />
    <Compile Include="Core\Threading\AsyncTask.cs" />
    <Compile Include="Core\Threading\CompileCustomNodeAsyncTask.cs" />
    <Compile Include="Core\Threading\DelegateBasedAsyncTask.cs" />
    <Compile Include="Core\Threading\DynamoScheduler.cs" />
    <Compile Include="Core\Threading\DynamoSchedulerInternals.cs" />
    <Compile Include="Core\Threading\SchedulerThread.cs" />
    <Compile Include="Core\Threading\SetTraceDataAsyncTask.cs" />
    <Compile Include="Core\Threading\TimeStampGenerator.cs" />
    <Compile Include="Core\Threading\UpdateGraphAsyncTask.cs" />
    <Compile Include="Core\UndoRedoRecorder.cs" />
    <Compile Include="DSEngine\SyncDataManager.cs" />
    <Compile Include="Interfaces\IBlockingModel.cs" />
    <Compile Include="Interfaces\ICleanup.cs" />
    <Compile Include="Interfaces\ISchedulerThread.cs" />
    <Compile Include="Library\DocumentationServices.cs" />
    <Compile Include="Library\FunctionDescriptor.cs" />
    <Compile Include="Library\FunctionGroup.cs" />
    <Compile Include="Library\LibraryCustomization.cs" />
    <Compile Include="Library\LibraryServices.cs" />
    <Compile Include="Library\TypedParameter.cs" />
    <Compile Include="Library\XmlDocumentationExtensions.cs" />
    <Compile Include="Interfaces\ILogger.cs" />
    <Compile Include="Interfaces\IPreferences.cs" />
    <Compile Include="Models\DynamoModelEventArgs.cs" />
    <Compile Include="Models\DynamoModelDelegates.cs" />
    <Compile Include="Models\DynamoModelEvents.cs" />
    <Compile Include="Models\NodeFactory.cs" />
    <Compile Include="Models\TypeLoadData.cs" />
    <Compile Include="Models\WorkspaceHeader.cs" />
    <Compile Include="Models\ScopedNodeModel.cs" />
    <Compile Include="PackageManager\PackageFileInfo.cs" />
    <Compile Include="Nodes\Custom Nodes\CustomNodeController.cs" />
    <Compile Include="Nodes\VariableInputNode.cs" />
    <Compile Include="Nodes\ZeroTouch\DSVarArgFunction.cs" />
    <Compile Include="Nodes\ZeroTouch\DSFunctionBase.cs" />
    <Compile Include="Nodes\FunctionCallNodeController.cs" />
    <Compile Include="Nodes\FunctionCallBase.cs" />
    <Compile Include="Nodes\ZeroTouch\UnresolvedFunctionException.cs" />
    <Compile Include="PackageManager\PackageUtilities.cs" />
    <Compile Include="Search\BrowserItem.cs" />
    <Compile Include="Search\SearchModel.cs" />
    <Compile Include="Services\StabilityTracking.cs" />
    <Compile Include="DSEngine\AstBuilder.cs" />
    <Compile Include="Library\FunctionType.cs" />
    <Compile Include="DSEngine\EngineController.cs" />
    <Compile Include="DSEngine\LiveRunnerServices.cs" />
    <Compile Include="DSEngine\NodeToCode.cs" />
    <Compile Include="Models\CustomNodeWorkspaceModel.cs" />
    <Compile Include="Models\HomeWorkspaceModel.cs" />
    <Compile Include="Nodes\CodeBlockNode.cs" />
    <Compile Include="Models\WorkspaceMigrations.cs" />
    <Compile Include="Nodes\ZeroTouch\DSFunction.cs" />
    <Compile Include="Models\Migration.cs" />
    <Compile Include="Core\CustomNodeDefinition.cs" />
    <Compile Include="Core\PreferenceSettings.cs" />
    <Compile Include="PackageManager\PackageManagerClient.cs" />
    <Compile Include="Search\SearchElements\CustomNodeSearchElement.cs" />
    <Compile Include="Search\SearchElements\DSFunctionNodeSearchElement.cs" />
    <Compile Include="Core\DynamoLogger.cs" />
    <Compile Include="Core\DynamoSelection.cs" />
    <Compile Include="Services\Heartbeat.cs" />
    <Compile Include="Services\Log.cs" />
    <Compile Include="Services\Logger.cs" />
    <Compile Include="PackageManager\Package.cs" />
    <Compile Include="PackageManager\PackageUploadBuilder.cs" />
    <Compile Include="PackageManager\PackageUploadHandle.cs" />
    <Compile Include="Models\DynamoModel.cs" />
    <Compile Include="Models\ModelBase.cs" />
    <Compile Include="Models\NoteModel.cs" />
    <Compile Include="Models\PortModel.cs" />
    <Compile Include="UpdateManager\BinaryVersion.cs" />
    <Compile Include="UpdateManager\UpdateManager.cs" />
    <Compile Include="Utilities\Configurations.cs" />
    <Compile Include="Utilities\LinkedListOfList.cs" />
    <Compile Include="Utilities\MathUtils.cs" />
    <Compile Include="Utilities\MigrationReport.cs" />
<<<<<<< HEAD
    <Compile Include="Utilities\ObservableExtensions.cs" />
    <Compile Include="Utilities\Option.cs" />
=======
>>>>>>> ef8662ec
    <Compile Include="Utilities\ProxyTypes.cs" />
    <Compile Include="Utilities\ThreadSafeList.cs" />
    <Compile Include="Utilities\TypeExtensions.cs" />
    <Compile Include="Utilities\VersionUtilities.cs" />
    <Compile Include="Utilities\XmlHelper.cs" />
    <Compile Include="Search\BrowserInternalElement.cs" />
    <Compile Include="PackageManager\PackageDownloadHandle.cs" />
    <Compile Include="PackageManager\PackageLoader.cs" />
    <Compile Include="Utilities\Extensions.cs" />
    <Compile Include="Utilities\ObservableDictionary.cs" />
    <Compile Include="Utilities\TrulyObservableCollection.cs" />
    <Compile Include="Core\CustomNodeManager.cs" />
    <Compile Include="Core\DynamoLoader.cs" />
    <Compile Include="Core\NodeCollapser.cs" />
    <Compile Include="Utilities\Guid.cs" />
    <Compile Include="Search\SearchElements\CategorySearchElement.cs" />
    <Compile Include="Search\SearchElements\NodeSearchElement.cs" />
    <Compile Include="PackageManager\PackageManagerSearchElement.cs" />
    <Compile Include="Search\SearchElements\SearchElementBase.cs" />
    <Compile Include="Nodes\BaseTypes.cs" />
    <Compile Include="Models\ConnectorModel.cs" />
    <Compile Include="Nodes\Files.cs" />
    <Compile Include="Nodes\Custom Nodes\Function.cs" />
    <Compile Include="Models\NodeModel.cs" />
    <Compile Include="Models\WorkspaceModel.cs" />
    <Compile Include="Properties\AssemblyInfo.cs">
      <SubType>Code</SubType>
    </Compile>
    <Compile Include="Properties\Resources.Designer.cs">
      <AutoGen>True</AutoGen>
      <DesignTime>True</DesignTime>
      <DependentUpon>Resources.resx</DependentUpon>
    </Compile>
    <Compile Include="Properties\Settings.Designer.cs">
      <AutoGen>True</AutoGen>
      <DependentUpon>Settings.settings</DependentUpon>
      <DesignTimeSharedInput>True</DesignTimeSharedInput>
    </Compile>
    <Compile Include="Search\SearchDictionary.cs" />
    <Compile Include="DSEngine\RenderPackage.cs" />
    <EmbeddedResource Include="Properties\Resources.resx">
      <Generator>ResXFileCodeGenerator</Generator>
      <LastGenOutput>Resources.Designer.cs</LastGenOutput>
      <SubType>Designer</SubType>
    </EmbeddedResource>
    <None Include="packages.config" />
    <None Include="Properties\Settings.settings">
      <Generator>SettingsSingleFileGenerator</Generator>
      <LastGenOutput>Settings.Designer.cs</LastGenOutput>
    </None>
    <AppDesigner Include="Properties\" />
  </ItemGroup>
  <ItemGroup>
<<<<<<< HEAD
    <ProjectReference Include="..\Engine\GraphToDSCompiler\GraphToDSCompiler.csproj">
      <Project>{593be9fc-7482-4cd6-9f87-77e7ac5cdff2}</Project>
      <Name>GraphToDSCompiler</Name>
=======
    <ProjectReference Include="..\DynamoCrypto\DynamoCrypto.csproj">
      <Project>{96643e77-c786-498c-aaa9-80e449854ce9}</Project>
      <Name>DynamoCrypto</Name>
    </ProjectReference>
    <ProjectReference Include="..\Engine\ProtoAssociative\ProtoAssociative.csproj">
      <Project>{7318d5e5-9d15-4abe-8a51-92f58d4f0b85}</Project>
      <Name>ProtoAssociative</Name>
>>>>>>> ef8662ec
    </ProjectReference>
    <ProjectReference Include="..\Engine\ProtoCore\ProtoCore.csproj">
      <Project>{7a9e0314-966f-4584-baa3-7339cbb849d1}</Project>
      <Name>ProtoCore</Name>
    </ProjectReference>
    <ProjectReference Include="..\Engine\ProtoImperative\ProtoImperative.csproj">
      <Project>{0d3d43dc-bd7e-46f0-93f7-1c6a6cc79948}</Project>
      <Name>ProtoImperative</Name>
    </ProjectReference>
    <ProjectReference Include="..\Engine\ProtoScript\ProtoScript.csproj">
      <Project>{a4794476-7d0e-41c0-ad83-4ab929c0a46c}</Project>
      <Name>ProtoScript</Name>
    </ProjectReference>
    <ProjectReference Include="..\DynamoUtilities\DynamoUtilities.csproj">
      <Project>{B5F435CB-0D8A-40B1-A4F7-5ECB3CE792A9}</Project>
      <Name>DynamoUtilities</Name>
      <Private>False</Private>
    </ProjectReference>
    <ProjectReference Include="..\Libraries\DynamoUnits\Units.csproj">
      <Project>{6e0a079e-85f1-45a1-ad5b-9855e4344809}</Project>
      <Name>Units</Name>
    </ProjectReference>
    <ProjectReference Include="..\NodeServices\NodeServices.csproj">
      <Project>{ef879a10-041d-4c68-83e7-3192685f1bae}</Project>
      <Name>NodeServices</Name>
    </ProjectReference>
  </ItemGroup>
  <ItemGroup>
    <Service Include="{508349B6-6B84-4DF5-91F0-309BEEBAD82D}" />
  </ItemGroup>
  <ItemGroup>
    <Service Include="{508349B6-6B84-4DF5-91F0-309BEEBAD82D}" />
  </ItemGroup>
  <Import Project="$(MSBuildToolsPath)\Microsoft.CSharp.targets" />
  <PropertyGroup>
    <PostBuildEvent>copy /Y "$(SolutionDir)..\extern\DesignScript\*" "$(OutputPath)"
copy "$(SolutionDir)..\doc\distrib\License.rtf" "$(OutputPath).\License.rtf"
copy "$(SolutionDir)..\tools\install\extra\InstallASMForDynamo.exe" "$(OutputPath)\InstallASMForDynamo.exe"
IF NOT EXIST "$(OutputPath)\dll" "$(OutputPath)\InstallASMForDynamo.exe" /SILENT /SUPPRESSMSGBOXES</PostBuildEvent>
  </PropertyGroup>
  <PropertyGroup>
    <PreBuildEvent>
    </PreBuildEvent>
    <PostBuildEvent>mkdir "$(OutputPath)\dll"
copy /Y "$(SolutionDir)..\extern\LibG\x64\Release\*" "$(OutputPath)\dll"
</PostBuildEvent>
    <PostBuildEvent>xcopy /Y "$(SolutionDir)..\extern\ProtoGeometry\*" "$(OutputPath)"
xcopy  /Y "$(SolutionDir)..\doc\distrib\License.rtf" "$(OutputPath)"
xcopy  /Y "$(SolutionDir)..\extern\LibG_219\*" "$(OutputPath)libg_219\"
xcopy  /Y "$(SolutionDir)..\extern\LibG_220\*" "$(OutputPath)libg_220\"
xcopy /Y "$(SolutionDir)..\extern\SimplexNoise\*" "$(OutputPath)"
</PostBuildEvent>
  </PropertyGroup>
  <!-- To modify your build process, add your task inside one of the targets below and uncomment it. 
       Other similar extension points exist, see Microsoft.Common.targets.
  <Target Name="BeforeBuild">
  </Target>
  <Target Name="AfterBuild">
  </Target>
  -->
</Project><|MERGE_RESOLUTION|>--- conflicted
+++ resolved
@@ -76,12 +76,9 @@
       <SpecificVersion>False</SpecificVersion>
       <HintPath>..\..\extern\greg\Greg.dll</HintPath>
     </Reference>
-<<<<<<< HEAD
     <Reference Include="ICSharpCode.AvalonEdit">
       <HintPath>..\..\extern\avalonEdit\ICSharpCode.AvalonEdit.dll</HintPath>
     </Reference>
-=======
->>>>>>> ef8662ec
     <Reference Include="Microsoft.CSharp" />
     <Reference Include="Newtonsoft.Json">
       <HintPath>..\..\extern\Newtonsoft.json\Newtonsoft.Json.dll</HintPath>
@@ -106,7 +103,6 @@
     <Reference Include="System.Core">
       <RequiredTargetFramework>3.5</RequiredTargetFramework>
     </Reference>
-<<<<<<< HEAD
     <Reference Include="System.Data" />
     <Reference Include="System.Drawing" />
     <Reference Include="System.Reactive.Core">
@@ -123,8 +119,6 @@
       <HintPath>..\packages\Rx-PlatformServices.2.2.5\lib\net40\System.Reactive.PlatformServices.dll</HintPath>
       <Private>True</Private>
     </Reference>
-=======
->>>>>>> ef8662ec
     <Reference Include="System.Web" />
     <Reference Include="System.Xml" />
     <Reference Include="System.Xml.Linq" />
@@ -138,19 +132,12 @@
     <Compile Include="Core\DebugSettings.cs" />
     <Compile Include="Core\DynamoRunner.cs" />
     <Compile Include="Core\Context.cs" />
-<<<<<<< HEAD
     <Compile Include="Core\NodeGraph.cs" />
-    <Compile Include="Core\ZeroTouchManager.cs" />
     <Compile Include="Models\RecordableCommands.cs" />
     <Compile Include="Search\BrowserRootElement.cs" />
     <Compile Include="Interfaces\ICustomNodeSource.cs" />
     <Compile Include="Utilities\CodeBlockUtils.cs" />
     <Compile Include="Utilities\Disposable.cs" />
-=======
-    <Compile Include="Models\RecordableCommands.cs" />
-    <Compile Include="Search\BrowserRootElement.cs" />
-    <Compile Include="Utilities\CodeBlockUtils.cs" />
->>>>>>> ef8662ec
     <Compile Include="Utilities\NotificationObject.cs" />
     <Compile Include="Core\Threading\AggregateRenderPackageAsyncTask.cs" />
     <Compile Include="Core\Threading\NotifyRenderPackagesReadyAsyncTask.cs" />
@@ -234,11 +221,8 @@
     <Compile Include="Utilities\LinkedListOfList.cs" />
     <Compile Include="Utilities\MathUtils.cs" />
     <Compile Include="Utilities\MigrationReport.cs" />
-<<<<<<< HEAD
     <Compile Include="Utilities\ObservableExtensions.cs" />
     <Compile Include="Utilities\Option.cs" />
-=======
->>>>>>> ef8662ec
     <Compile Include="Utilities\ProxyTypes.cs" />
     <Compile Include="Utilities\ThreadSafeList.cs" />
     <Compile Include="Utilities\TypeExtensions.cs" />
@@ -292,11 +276,6 @@
     <AppDesigner Include="Properties\" />
   </ItemGroup>
   <ItemGroup>
-<<<<<<< HEAD
-    <ProjectReference Include="..\Engine\GraphToDSCompiler\GraphToDSCompiler.csproj">
-      <Project>{593be9fc-7482-4cd6-9f87-77e7ac5cdff2}</Project>
-      <Name>GraphToDSCompiler</Name>
-=======
     <ProjectReference Include="..\DynamoCrypto\DynamoCrypto.csproj">
       <Project>{96643e77-c786-498c-aaa9-80e449854ce9}</Project>
       <Name>DynamoCrypto</Name>
@@ -304,7 +283,6 @@
     <ProjectReference Include="..\Engine\ProtoAssociative\ProtoAssociative.csproj">
       <Project>{7318d5e5-9d15-4abe-8a51-92f58d4f0b85}</Project>
       <Name>ProtoAssociative</Name>
->>>>>>> ef8662ec
     </ProjectReference>
     <ProjectReference Include="..\Engine\ProtoCore\ProtoCore.csproj">
       <Project>{7a9e0314-966f-4584-baa3-7339cbb849d1}</Project>
