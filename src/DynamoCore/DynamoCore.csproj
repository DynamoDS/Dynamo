--- conflicted
+++ resolved
@@ -139,18 +139,12 @@
     <Compile Include="Graph\Workspaces\IWorkspaceModel.cs" />
     <Compile Include="Logging\LogMessage.cs" />
     <Compile Include="Logging\LogSource.cs" />
-<<<<<<< HEAD
     <Compile Include="Graph\Nodes\NodeLoaders\InputNodeLoader.cs" />
     <Compile Include="Graph\Nodes\Attributes.cs" />
     <Compile Include="Visualization\DefaultRenderPackageFactory.cs" />
-=======
     <Compile Include="Interfaces\ISchedulerFactory.cs" />
     <Compile Include="Core\Threading\MultiThreadedSchedulerFactory.cs" />
-    <Compile Include="Models\NodeLoaders\InputNodeLoader.cs" />
     <Compile Include="Core\Threading\SingleThreadedSchedulerFactory.cs" />
-    <Compile Include="Nodes\Attributes.cs" />
-    <Compile Include="Rendering\DefaultRenderPackageFactory.cs" />
->>>>>>> 49a846f0
     <Compile Include="Extensions\ExtensionDefinition.cs" />
     <Compile Include="Extensions\IExtensionLoader.cs" />
     <Compile Include="Extensions\IExtensionManager.cs" />
