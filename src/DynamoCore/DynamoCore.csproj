--- conflicted
+++ resolved
@@ -328,7 +328,6 @@
     <PostBuildEvent>mkdir "$(OutputPath)\dll"
 copy /Y "$(SolutionDir)..\extern\LibG\x64\Release\*" "$(OutputPath)\dll"
 </PostBuildEvent>
-<<<<<<< HEAD
     <PostBuildEvent>
       xcopy /Y "$(SolutionDir)..\extern\ProtoGeometry\*" "$(OutputPath)"
       xcopy  /Y "$(SolutionDir)..\doc\distrib\License.rtf" "$(OutputPath)"
@@ -337,7 +336,6 @@
       xcopy  /Y "$(SolutionDir)..\extern\LibG_221\*" "$(OutputPath)libg_221\"
       xcopy /Y "$(SolutionDir)..\extern\SimplexNoise\*" "$(OutputPath)"
     </PostBuildEvent>
-=======
     <PostBuildEvent>xcopy /Y "$(SolutionDir)..\extern\ProtoGeometry\*" "$(OutputPath)"
 xcopy /Y "$(SolutionDir)..\extern\ProtoGeometry\ProtoGeometry.xml" "$(OutputPath)\$(UICulture)"
 xcopy  /Y "$(SolutionDir)..\doc\distrib\License.rtf" "$(OutputPath)\$(UICulture)"
@@ -347,7 +345,6 @@
 xcopy /Y "$(SolutionDir)..\extern\SimplexNoise\*" "$(OutputPath)"
 xcopy /Y /e "$(SolutionDir)..\doc\distrib\Samples" "$(OutputPath)samples\$(UICulture)\"
 </PostBuildEvent>
->>>>>>> 6e0eacbe
   </PropertyGroup>
   <!-- To modify your build process, add your task inside one of the targets below and uncomment it. 
        Other similar extension points exist, see Microsoft.Common.targets.
