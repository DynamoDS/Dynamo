﻿<?xml version="1.0" encoding="utf-8"?>
<!--
Copyright © Autodesk, Inc. 2012. All rights reserved.

Licensed under the Apache License, Version 2.0 (the "License");
you may not use this file except in compliance with the License.
You may obtain a copy of the License at

http://www.apache.org/licenses/LICENSE-2.0

Unless required by applicable law or agreed to in writing, software
distributed under the License is distributed on an "AS IS" BASIS,
WITHOUT WARRANTIES OR CONDITIONS OF ANY KIND, either express or implied.
See the License for the specific language governing permissions and
limitations under the License.
-->
<Project ToolsVersion="4.0" DefaultTargets="Build" xmlns="http://schemas.microsoft.com/developer/msbuild/2003">
  <ImportGroup Label="PropertySheets">
    <Import Project="$(SolutionDir)/Config/CS.props" />
  </ImportGroup>
  <PropertyGroup>
    <Configuration Condition=" '$(Configuration)' == '' ">Debug</Configuration>
    <Platform Condition=" '$(Platform)' == '' ">AnyCPU</Platform>
    <ProductVersion>9.0.21022</ProductVersion>
    <SchemaVersion>2.0</SchemaVersion>
    <ProjectGuid>{7858FA8C-475F-4B8E-B468-1F8200778CF8}</ProjectGuid>
    <OutputType>library</OutputType>
    <AppDesignerFolder>Properties</AppDesignerFolder>
    <RootNamespace>Dynamo</RootNamespace>
    <AssemblyName>DynamoCore</AssemblyName>
    <TargetFrameworkVersion>v4.0</TargetFrameworkVersion>
    <FileAlignment>512</FileAlignment>
    <ProjectTypeGuids>{60dc8134-eba5-43b8-bcc9-bb4bc16c2548};{FAE04EC0-301F-11D3-BF4B-00C04F79EFBC}</ProjectTypeGuids>
    <WarningLevel>4</WarningLevel>
    <FileUpgradeFlags>
    </FileUpgradeFlags>
    <UpgradeBackupLocation>
    </UpgradeBackupLocation>
    <OldToolsVersion>3.5</OldToolsVersion>
    <TargetFrameworkProfile />
  </PropertyGroup>
  <PropertyGroup>
    <ResolveAssemblyWarnOrErrorOnTargetArchitectureMismatch>None</ResolveAssemblyWarnOrErrorOnTargetArchitectureMismatch>
  </PropertyGroup>
  <PropertyGroup Condition=" '$(Configuration)|$(Platform)' == 'Debug|AnyCPU' ">
    <DebugSymbols>true</DebugSymbols>
    <DebugType>full</DebugType>
    <Optimize>false</Optimize>
    <OutputPath>$(OutputPath)</OutputPath>
    <DefineConstants>TRACE;DEBUG</DefineConstants>
    <ErrorReport>prompt</ErrorReport>
    <WarningLevel>4</WarningLevel>
    <PlatformTarget>AnyCPU</PlatformTarget>
    <TreatWarningsAsErrors>false</TreatWarningsAsErrors>
    <Prefer32Bit>false</Prefer32Bit>
  </PropertyGroup>
  <PropertyGroup Condition=" '$(Configuration)|$(Platform)' == 'Release|AnyCPU' ">
    <DebugType>full</DebugType>
    <Optimize>true</Optimize>
    <OutputPath>$(OutputPath)</OutputPath>
    <DefineConstants>TRACE</DefineConstants>
    <ErrorReport>prompt</ErrorReport>
    <WarningLevel>4</WarningLevel>
    <DebugSymbols>true</DebugSymbols>
    <Prefer32Bit>false</Prefer32Bit>
  </PropertyGroup>
  <PropertyGroup Condition=" '$(ExecutionEngine)' != 'FScheme' ">
    <DefineConstants>$(DefineConstants);USE_DSENGINE</DefineConstants>
  </PropertyGroup>
  <ItemGroup>
    <Reference Include="CSharpAnalytics.WinForms, Version=1.2.0.0, Culture=neutral, processorArchitecture=MSIL">
      <SpecificVersion>False</SpecificVersion>
      <HintPath>..\..\extern\CSharpAnalytics\CSharpAnalytics.WinForms.dll</HintPath>
    </Reference>
    <Reference Include="Greg, Version=1.0.0.0, Culture=neutral, processorArchitecture=MSIL">
      <SpecificVersion>False</SpecificVersion>
      <HintPath>..\..\extern\greg\Greg.dll</HintPath>
    </Reference>
<<<<<<< HEAD
=======
    <Reference Include="HelixToolkit.Wpf, Version=2012.4.24.1, Culture=neutral, PublicKeyToken=52aa3500039caf0d, processorArchitecture=MSIL">
      <SpecificVersion>False</SpecificVersion>
      <HintPath>..\..\extern\Helix3D\NET40\HelixToolkit.Wpf.dll</HintPath>
    </Reference>
    <Reference Include="ICSharpCode.AvalonEdit, Version=4.1.0.7916, Culture=neutral, PublicKeyToken=9cc39be672370310, processorArchitecture=MSIL">
      <SpecificVersion>False</SpecificVersion>
      <HintPath>..\..\extern\avalonEdit\ICSharpCode.AvalonEdit.dll</HintPath>
      <Private>True</Private>
    </Reference>
>>>>>>> b736fc92
    <Reference Include="Microsoft.CSharp" />
    <Reference Include="NCalc">
      <HintPath>..\..\extern\NCalc\NCalc.dll</HintPath>
    </Reference>
    <Reference Include="Newtonsoft.Json">
      <HintPath>..\..\extern\Newtonsoft.json\Newtonsoft.Json.dll</HintPath>
      <HintPath>..\..\extern\Newtonsoft.JsonBin\Newtonsoft.Json.dll</HintPath>
    </Reference>
    <Reference Include="PresentationCore" />
    <Reference Include="ProtoGeometry, Version=0.1.0.0, Culture=neutral, processorArchitecture=AMD64">
      <SpecificVersion>False</SpecificVersion>
      <HintPath>..\..\extern\ProtoGeometry\ProtoGeometry.dll</HintPath>
      <Private>False</Private>
    </Reference>
    <Reference Include="ProtoInterface, Version=0.1.0.0, Culture=neutral, processorArchitecture=AMD64">
      <SpecificVersion>False</SpecificVersion>
      <HintPath>..\..\extern\ProtoGeometry\ProtoInterface.dll</HintPath>
      <Private>False</Private>
    </Reference>
    <Reference Include="RestSharp, Version=104.1.0.0, Culture=neutral, processorArchitecture=MSIL">
      <SpecificVersion>False</SpecificVersion>
      <HintPath>..\..\extern\greg\RestSharp.dll</HintPath>
    </Reference>
    <Reference Include="System" />
    <Reference Include="System.Core">
      <RequiredTargetFramework>3.5</RequiredTargetFramework>
    </Reference>
    <Reference Include="System.Data" />
    <Reference Include="System.Drawing" />
    <Reference Include="System.Reactive.Core">
      <HintPath>..\packages\Rx-Core.2.2.5\lib\net40\System.Reactive.Core.dll</HintPath>
      <Private>True</Private>
    </Reference>
    <Reference Include="System.Reactive.Interfaces">
      <HintPath>..\packages\Rx-Interfaces.2.2.5\lib\net40\System.Reactive.Interfaces.dll</HintPath>
    </Reference>
    <Reference Include="System.Reactive.Linq">
      <HintPath>..\packages\Rx-Linq.2.2.5\lib\net40\System.Reactive.Linq.dll</HintPath>
    </Reference>
    <Reference Include="System.Reactive.PlatformServices">
      <HintPath>..\packages\Rx-PlatformServices.2.2.5\lib\net40\System.Reactive.PlatformServices.dll</HintPath>
      <Private>True</Private>
    </Reference>
    <Reference Include="System.Web" />
    <Reference Include="System.Xml" />
    <Reference Include="System.Xml.Linq" />
    <Reference Include="WindowsBase" />
  </ItemGroup>
  <ItemGroup>
    <Compile Include="Core\CrashPromptArgs.cs" />
    <Compile Include="Core\DebugSettings.cs" />
    <Compile Include="Core\DynamoRunner.cs" />
    <Compile Include="Core\Context.cs" />
    <Compile Include="Utilities\CodeBlockUtils.cs" />
    <Compile Include="Utilities\Disposable.cs" />
    <Compile Include="Utilities\NotificationObject.cs" />
    <Compile Include="Core\Threading\AsyncTask.cs" />
    <Compile Include="Core\Threading\CompileCustomNodeAsyncTask.cs" />
    <Compile Include="Core\Threading\DelegateBasedAsyncTask.cs" />
    <Compile Include="Core\Threading\DynamoScheduler.cs" />
    <Compile Include="Core\Threading\DynamoSchedulerInternals.cs" />
    <Compile Include="Core\Threading\SchedulerThread.cs" />
    <Compile Include="Core\Threading\SetTraceDataAsyncTask.cs" />
    <Compile Include="Core\Threading\TimeStampGenerator.cs" />
    <Compile Include="Core\Threading\UpdateGraphAsyncTask.cs" />
    <Compile Include="Core\UndoRedoRecorder.cs" />
    <Compile Include="DSEngine\SyncDataManager.cs" />
    <Compile Include="Interfaces\IBlockingModel.cs" />
    <Compile Include="Interfaces\ICleanup.cs" />
    <Compile Include="Interfaces\ISchedulerThread.cs" />
    <Compile Include="Library\DocumentationServices.cs" />
    <Compile Include="Library\FunctionDescriptor.cs" />
    <Compile Include="Library\FunctionGroup.cs" />
    <Compile Include="Library\LibraryCustomization.cs" />
    <Compile Include="Library\LibraryServices.cs" />
    <Compile Include="Library\TypedParameter.cs" />
    <Compile Include="Library\XmlDocumentationExtensions.cs" />
    <Compile Include="Interfaces\ILogger.cs" />
    <Compile Include="Interfaces\IPreferences.cs" />
    <Compile Include="Models\DynamoModelEventArgs.cs" />
    <Compile Include="Models\DynamoModelDelegates.cs" />
    <Compile Include="Models\DynamoModelEvents.cs" />
    <Compile Include="Models\NodeFactory.cs" />
    <Compile Include="Models\TypeLoadData.cs" />
    <Compile Include="Models\WorkspaceHeader.cs" />
    <Compile Include="Models\ScopedNodeModel.cs" />
    <Compile Include="Nodes\Custom Nodes\CustomNodeController.cs" />
    <Compile Include="Nodes\VariableInputNode.cs" />
    <Compile Include="Nodes\ZeroTouch\DSVarArgFunction.cs" />
    <Compile Include="Nodes\ZeroTouch\DSFunctionBase.cs" />
    <Compile Include="Nodes\FunctionCallNodeController.cs" />
    <Compile Include="Nodes\FunctionCallBase.cs" />
    <Compile Include="Nodes\ZeroTouch\UnresolvedFunctionException.cs" />
    <Compile Include="PackageManager\PackageUtilities.cs" />
    <Compile Include="Search\BrowserItem.cs" />
    <Compile Include="Search\SearchModel.cs" />
    <Compile Include="Services\StabilityTracking.cs" />
<<<<<<< HEAD
=======
    <Compile Include="TestInfrastructure\AbstractMutator.cs" />
    <Compile Include="TestInfrastructure\CopyNodeMutator.cs" />
    <Compile Include="TestInfrastructure\CustomNodeCompatibilityMutator.cs" />
    <Compile Include="TestInfrastructure\CustomNodeMutator.cs" />
    <Compile Include="TestInfrastructure\DeleteNodeMutator.cs" />
    <Compile Include="TestInfrastructure\CodeBlockNodeMutator.cs" />
    <Compile Include="TestInfrastructure\DirectoryPathMutator.cs" />
    <Compile Include="TestInfrastructure\DoubleSliderMutator.cs" />
    <Compile Include="TestInfrastructure\FilePathMutator.cs" />
    <Compile Include="TestInfrastructure\IntegerSliderMutator.cs" />
    <Compile Include="TestInfrastructure\ListMutator.cs" />
    <Compile Include="TestInfrastructure\MutationTestAttribute.cs" />
    <Compile Include="TestInfrastructure\MutatorDriver.cs" />
    <Compile Include="TestInfrastructure\NumberInputMutator.cs" />
    <Compile Include="TestInfrastructure\NumberRangeMutator.cs" />
    <Compile Include="TestInfrastructure\NumberSequenceMutator.cs" />
    <Compile Include="TestInfrastructure\StringInputMutator.cs" />
    <Compile Include="UI\Controls\CodeBlockEditor.xaml.cs">
      <DependentUpon>CodeBlockEditor.xaml</DependentUpon>
    </Compile>
    <Compile Include="UI\Controls\GraphUpdateNotificationControl.xaml.cs">
      <DependentUpon>GraphUpdateNotificationControl.xaml</DependentUpon>
    </Compile>
    <Compile Include="UI\Controls\ImageBasedControls.cs" />
    <Compile Include="UI\Controls\StartPage.xaml.cs">
      <DependentUpon>StartPage.xaml</DependentUpon>
    </Compile>
    <Compile Include="UI\Prompts\CrashPrompt.xaml.cs">
      <SubType>Code</SubType>
      <DependentUpon>CrashPrompt.xaml</DependentUpon>
    </Compile>
    <Compile Include="UI\Prompts\GenericTaskDialog.xaml.cs">
      <SubType>Code</SubType>
      <DependentUpon>GenericTaskDialog.xaml</DependentUpon>
    </Compile>
    <Compile Include="UI\Views\AboutWindow.xaml.cs">
      <DependentUpon>AboutWindow.xaml</DependentUpon>
    </Compile>
    <Compile Include="UI\Configurations.cs" />
>>>>>>> b736fc92
    <Compile Include="DSEngine\AstBuilder.cs" />
    <Compile Include="Library\FunctionType.cs" />
    <Compile Include="DSEngine\EngineController.cs" />
    <Compile Include="DSEngine\LiveRunnerServices.cs" />
    <Compile Include="DSEngine\NodeToCode.cs" />
    <Compile Include="Models\CustomNodeWorkspaceModel.cs" />
    <Compile Include="Models\HomeWorkspaceModel.cs" />
    <Compile Include="Nodes\CodeBlockNode.cs" />
    <Compile Include="Models\WorkspaceMigrations.cs" />
    <Compile Include="Nodes\ZeroTouch\DSFunction.cs" />
    <Compile Include="Models\Migration.cs" />
    <Compile Include="Core\CustomNodeDefinition.cs" />
    <Compile Include="Core\PreferenceSettings.cs" />
    <Compile Include="PackageManager\PackageManagerClient.cs" />
    <Compile Include="Search\SearchElements\CustomNodeSearchElement.cs" />
    <Compile Include="Search\SearchElements\DSFunctionNodeSearchElement.cs" />
    <Compile Include="Core\DynamoLogger.cs" />
    <Compile Include="Core\DynamoSelection.cs" />
    <Compile Include="Services\Heartbeat.cs" />
    <Compile Include="Services\Log.cs" />
    <Compile Include="Services\Logger.cs" />
    <Compile Include="PackageManager\Package.cs" />
    <Compile Include="PackageManager\PackageUploadBuilder.cs" />
    <Compile Include="PackageManager\PackageUploadHandle.cs" />
    <Compile Include="Models\DynamoModel.cs" />
    <Compile Include="Models\ModelBase.cs" />
    <Compile Include="Models\NoteModel.cs" />
    <Compile Include="Models\PortModel.cs" />
    <Compile Include="UpdateManager\BinaryVersion.cs" />
    <Compile Include="UpdateManager\UpdateManager.cs" />
    <Compile Include="Utilities\Configurations.cs" />
    <Compile Include="Utilities\LinkedListOfList.cs" />
    <Compile Include="Utilities\MathUtils.cs" />
    <Compile Include="Utilities\MigrationReport.cs" />
    <Compile Include="Utilities\ObservableExtensions.cs" />
    <Compile Include="Utilities\Option.cs" />
    <Compile Include="Utilities\ProxyTypes.cs" />
    <Compile Include="Utilities\ThreadSafeList.cs" />
    <Compile Include="Utilities\VersionUtilities.cs" />
    <Compile Include="Utilities\XmlHelper.cs" />
    <Compile Include="Search\BrowserInternalElement.cs" />
    <Compile Include="PackageManager\PackageDownloadHandle.cs" />
    <Compile Include="PackageManager\PackageLoader.cs" />
<<<<<<< HEAD
=======
    <Compile Include="PackageManager\PackageManagerSearchViewModel.cs" />
    <Compile Include="UI\Views\InstalledPackagesView.xaml.cs">
      <DependentUpon>InstalledPackagesView.xaml</DependentUpon>
    </Compile>
    <Compile Include="PackageManager\PackageItemInternalViewModel.cs" />
    <Compile Include="PackageManager\PackageItemViewModel.cs" />
    <Compile Include="PackageManager\PackageItemLeafViewModel.cs" />
    <Compile Include="PackageManager\PackageItemRootViewModel.cs" />
    <Compile Include="UI\Views\PublishPackageView.xaml.cs">
      <DependentUpon>PublishPackageView.xaml</DependentUpon>
    </Compile>
    <Compile Include="PackageManager\PublishPackageViewModel.cs" />
    <Compile Include="UI\Views\PackageManagerSearchView.xaml.cs">
      <DependentUpon>PackageManagerSearchView.xaml</DependentUpon>
    </Compile>
    <Compile Include="UI\Prompts\EditWindow.xaml.cs">
      <DependentUpon>EditWindow.xaml</DependentUpon>
      <SubType>Code</SubType>
    </Compile>
    <Compile Include="UI\Prompts\FunctionNamePrompt.xaml.cs">
      <DependentUpon>FunctionNamePrompt.xaml</DependentUpon>
      <SubType>Code</SubType>
    </Compile>
    <Compile Include="UI\Prompts\NodeHelpPrompt.xaml.cs">
      <DependentUpon>NodeHelpPrompt.xaml</DependentUpon>
      <SubType>Code</SubType>
    </Compile>
    <Compile Include="UI\UIPartials.cs">
      <SubType>Code</SubType>
    </Compile>
    <Compile Include="UI\Views\DynamoView.xaml.cs">
      <DependentUpon>DynamoView.xaml</DependentUpon>
      <SubType>Code</SubType>
    </Compile>
    <Compile Include="UI\Views\NodeView.xaml.cs">
      <DependentUpon>NodeView.xaml</DependentUpon>
      <SubType>Code</SubType>
    </Compile>
    <Compile Include="UI\Views\NoteView.xaml.cs">
      <DependentUpon>NoteView.xaml</DependentUpon>
      <SubType>Code</SubType>
    </Compile>
    <Compile Include="UI\Views\WorkspaceView.xaml.cs">
      <DependentUpon>WorkspaceView.xaml</DependentUpon>
      <SubType>Code</SubType>
    </Compile>
    <Compile Include="UI\Views\LibraryContainerView.xaml.cs">
      <DependentUpon>LibraryContainerView.xaml</DependentUpon>
      <SubType>Code</SubType>
    </Compile>
    <Compile Include="UI\Views\WatchTree.xaml.cs">
      <DependentUpon>WatchTree.xaml</DependentUpon>
      <SubType>Code</SubType>
    </Compile>
    <Compile Include="UI\Views\Watch3DView.xaml.cs">
      <DependentUpon>Watch3DView.xaml</DependentUpon>
      <SubType>Code</SubType>
    </Compile>
    <Compile Include="UI\WebBrowserUtility.cs" />
    <Compile Include="UI\WPF.cs">
      <SubType>Code</SubType>
    </Compile>
    <Compile Include="UI\ZoomBorder.cs">
      <SubType>Code</SubType>
    </Compile>
>>>>>>> b736fc92
    <Compile Include="Utilities\Extensions.cs" />
    <Compile Include="Utilities\ObservableDictionary.cs" />
    <Compile Include="Utilities\TrulyObservableCollection.cs" />
    <Compile Include="Core\CustomNodeManager.cs" />
    <Compile Include="Core\DynamoLoader.cs" />
    <Compile Include="Core\NodeCollapser.cs" />
    <Compile Include="Utilities\Guid.cs" />
    <Compile Include="Search\SearchElements\CategorySearchElement.cs" />
    <Compile Include="Search\SearchElements\NodeSearchElement.cs" />
    <Compile Include="PackageManager\PackageManagerSearchElement.cs" />
    <Compile Include="Search\SearchElements\SearchElementBase.cs" />
    <Compile Include="Nodes\BaseTypes.cs" />
    <Compile Include="Models\ConnectorModel.cs" />
    <Compile Include="Nodes\Files.cs" />
    <Compile Include="Nodes\Custom Nodes\Function.cs" />
    <Compile Include="Models\NodeModel.cs" />
    <Compile Include="Models\WorkspaceModel.cs" />
    <Compile Include="Properties\AssemblyInfo.cs">
      <SubType>Code</SubType>
    </Compile>
    <Compile Include="Properties\Resources.Designer.cs">
      <AutoGen>True</AutoGen>
      <DesignTime>True</DesignTime>
      <DependentUpon>Resources.resx</DependentUpon>
    </Compile>
    <Compile Include="Properties\Settings.Designer.cs">
      <AutoGen>True</AutoGen>
      <DependentUpon>Settings.settings</DependentUpon>
      <DesignTimeSharedInput>True</DesignTimeSharedInput>
    </Compile>
    <Compile Include="Search\SearchDictionary.cs" />
    <Compile Include="DSEngine\RenderPackage.cs" />
    <EmbeddedResource Include="Properties\Resources.resx">
      <Generator>ResXFileCodeGenerator</Generator>
      <LastGenOutput>Resources.Designer.cs</LastGenOutput>
      <SubType>Designer</SubType>
    </EmbeddedResource>
    <None Include="packages.config" />
    <None Include="Properties\Settings.settings">
      <Generator>SettingsSingleFileGenerator</Generator>
      <LastGenOutput>Settings.Designer.cs</LastGenOutput>
    </None>
    <AppDesigner Include="Properties\" />
  </ItemGroup>
  <ItemGroup>
    <ProjectReference Include="..\DynamoCrypto\DynamoCrypto.csproj">
      <Project>{96643e77-c786-498c-aaa9-80e449854ce9}</Project>
      <Name>DynamoCrypto</Name>
    </ProjectReference>
    <ProjectReference Include="..\Engine\GraphToDSCompiler\GraphToDSCompiler.csproj">
      <Project>{593be9fc-7482-4cd6-9f87-77e7ac5cdff2}</Project>
      <Name>GraphToDSCompiler</Name>
    </ProjectReference>
    <ProjectReference Include="..\Engine\ProtoCore\ProtoCore.csproj">
      <Project>{7a9e0314-966f-4584-baa3-7339cbb849d1}</Project>
      <Name>ProtoCore</Name>
    </ProjectReference>
    <ProjectReference Include="..\Engine\ProtoScript\ProtoScript.csproj">
      <Project>{a4794476-7d0e-41c0-ad83-4ab929c0a46c}</Project>
      <Name>ProtoScript</Name>
    </ProjectReference>
    <ProjectReference Include="..\DynamoUtilities\DynamoUtilities.csproj">
      <Project>{B5F435CB-0D8A-40B1-A4F7-5ECB3CE792A9}</Project>
      <Name>DynamoUtilities</Name>
      <Private>False</Private>
    </ProjectReference>
    <ProjectReference Include="..\Engine\GraphLayout\GraphLayout.csproj">
      <Project>{c2595b04-856d-40ae-8b99-4804c7a70708}</Project>
      <Name>GraphLayout</Name>
      <Private>False</Private>
    </ProjectReference>
    <ProjectReference Include="..\Libraries\DynamoUnits\Units.csproj">
      <Project>{6e0a079e-85f1-45a1-ad5b-9855e4344809}</Project>
      <Name>Units</Name>
    </ProjectReference>
    <ProjectReference Include="..\Libraries\VMDataBridge\VMDataBridge.csproj">
      <Project>{ccb6e56b-2da1-4eba-a1f9-e8510e129d12}</Project>
      <Name>VMDataBridge</Name>
      <Private>False</Private>
    </ProjectReference>
    <ProjectReference Include="..\NodeServices\NodeServices.csproj">
      <Project>{ef879a10-041d-4c68-83e7-3192685f1bae}</Project>
      <Name>NodeServices</Name>
    </ProjectReference>
  </ItemGroup>
  <ItemGroup>
<<<<<<< HEAD
=======
    <Resource Include="UI\Fonts\Inconsolata.otf" />
    <Resource Include="UI\Images\add.png" />
    <Resource Include="UI\Images\add_32.png" />
    <Resource Include="UI\Images\add_32_white.png" />
    <Resource Include="UI\Images\Anonymous_Pencil_icon.png" />
    <Resource Include="UI\Images\Anonymous_Pencil_icon_white.png" />
    <Resource Include="UI\Images\Anonymous_Pencil_icon_white_24.png" />
    <Resource Include="UI\Images\Anonymous_Pencil_icon_white_32.png" />
    <Resource Include="UI\Images\arrow-left-black.png" />
    <Resource Include="UI\Images\arrow-left-white.png" />
    <Resource Include="UI\Images\arrow-right-black.png" />
    <Resource Include="UI\Images\arrow-right-white.png" />
    <Resource Include="UI\Images\back.png" />
    <Resource Include="UI\Images\back_24.png" />
    <Resource Include="UI\Images\back_32.png" />
    <Resource Include="UI\Images\cloud_download_arrow.png" />
    <Resource Include="UI\Images\cloud_download_arrow_gray.png" />
    <Resource Include="UI\Images\cloud_download_arrow_white.png" />
    <Resource Include="UI\Images\DocumentHS.png" />
    <Resource Include="UI\Images\HomeHS.png" />
    <Resource Include="UI\Images\openHS.png" />
    <Resource Include="UI\Images\OpenSelectedItemHS.png" />
    <Resource Include="UI\Images\padlock-closed-black.png" />
    <Resource Include="UI\Images\padlock-closed-black24x24.png" />
    <Resource Include="UI\Images\saveHS.png" />
    <Resource Include="UI\Images\search.png" />
    <Resource Include="UI\Images\search_24.png" />
  </ItemGroup>
  <ItemGroup>
    <Page Include="UI\Controls\CodeBlockEditor.xaml">
      <SubType>Designer</SubType>
      <Generator>MSBuild:Compile</Generator>
    </Page>
    <Page Include="UI\Controls\GraphUpdateNotificationControl.xaml">
      <Generator>MSBuild:Compile</Generator>
      <SubType>Designer</SubType>
    </Page>
    <Page Include="UI\Controls\StartPage.xaml">
      <SubType>Designer</SubType>
      <Generator>MSBuild:Compile</Generator>
    </Page>
    <Page Include="UI\Prompts\CrashPrompt.xaml">
      <Generator>MSBuild:Compile</Generator>
      <SubType>Designer</SubType>
    </Page>
    <Page Include="UI\Prompts\GenericTaskDialog.xaml">
      <SubType>Designer</SubType>
      <Generator>MSBuild:Compile</Generator>
    </Page>
    <EmbeddedResource Include="UI\Resources\DesignScript.Resources.SyntaxHighlighting.xshd" />
    <None Include="UI\Themes\Modern\Connectors.xaml">
      <Generator>MSBuild:Compile</Generator>
      <SubType>Designer</SubType>
      <CopyToOutputDirectory>Always</CopyToOutputDirectory>
    </None>
    <None Include="UI\Themes\Modern\DataTemplates.xaml">
      <Generator>MSBuild:Compile</Generator>
      <SubType>Designer</SubType>
      <CopyToOutputDirectory>Always</CopyToOutputDirectory>
    </None>
    <None Include="UI\Themes\Modern\DynamoColorsAndBrushes.xaml">
      <Generator>MSBuild:Compile</Generator>
      <SubType>Designer</SubType>
      <CopyToOutputDirectory>Always</CopyToOutputDirectory>
    </None>
    <None Include="UI\Themes\Modern\DynamoConverters.xaml">
      <Generator>MSBuild:Compile</Generator>
      <SubType>Designer</SubType>
      <CopyToOutputDirectory>Always</CopyToOutputDirectory>
    </None>
    <None Include="UI\Themes\Modern\DynamoModern.xaml">
      <Generator>MSBuild:Compile</Generator>
      <SubType>Designer</SubType>
      <CopyToOutputDirectory>Always</CopyToOutputDirectory>
    </None>
    <None Include="UI\Themes\Modern\DynamoText.xaml">
      <Generator>MSBuild:Compile</Generator>
      <SubType>Designer</SubType>
      <CopyToOutputDirectory>Always</CopyToOutputDirectory>
    </None>
    <None Include="UI\Themes\Modern\MenuStyleDictionary.xaml">
      <Generator>MSBuild:Compile</Generator>
      <SubType>Designer</SubType>
      <CopyToOutputDirectory>Always</CopyToOutputDirectory>
    </None>
    <None Include="UI\Themes\Modern\Ports.xaml">
      <SubType>
      </SubType>
      <CopyToOutputDirectory>Always</CopyToOutputDirectory>
    </None>
    <None Include="UI\Themes\Modern\ToolbarStyleDictionary.xaml">
      <Generator>MSBuild:Compile</Generator>
      <SubType>Designer</SubType>
      <CopyToOutputDirectory>Always</CopyToOutputDirectory>
    </None>
    <Page Include="UI\Views\AboutWindow.xaml">
      <Generator>MSBuild:Compile</Generator>
      <SubType>Designer</SubType>
    </Page>
    <Page Include="UI\Controls\ShortcutToolbar.xaml">
      <SubType>Designer</SubType>
      <Generator>MSBuild:Compile</Generator>
    </Page>
    <Page Include="UI\Prompts\UsageReportingAgreementPrompt.xaml">
      <SubType>Designer</SubType>
      <Generator>MSBuild:Compile</Generator>
    </Page>
    <Page Include="UI\Views\InstalledPackagesView.xaml">
      <SubType>Designer</SubType>
      <Generator>MSBuild:Compile</Generator>
    </Page>
    <Page Include="UI\Views\PublishPackageView.xaml">
      <Generator>MSBuild:Compile</Generator>
      <SubType>Designer</SubType>
    </Page>
    <Page Include="UI\Views\PackageManagerSearchView.xaml">
      <SubType>Designer</SubType>
      <Generator>MSBuild:Compile</Generator>
    </Page>
    <Page Include="UI\Prompts\EditWindow.xaml">
      <SubType>Designer</SubType>
      <Generator>MSBuild:Compile</Generator>
    </Page>
    <Page Include="UI\Prompts\FunctionNamePrompt.xaml">
      <SubType>Designer</SubType>
      <Generator>MSBuild:Compile</Generator>
    </Page>
    <Page Include="UI\Prompts\NodeHelpPrompt.xaml">
      <SubType>Designer</SubType>
      <Generator>MSBuild:Compile</Generator>
    </Page>
    <Page Include="UI\Views\InfoBubbleView.xaml">
      <Generator>MSBuild:Compile</Generator>
      <SubType>Designer</SubType>
    </Page>
    <Page Include="UI\Views\PreviewControl.xaml">
      <SubType>Designer</SubType>
      <Generator>MSBuild:Compile</Generator>
    </Page>
    <Page Include="UI\Views\DynamoView.xaml">
      <SubType>Designer</SubType>
      <Generator>MSBuild:Compile</Generator>
    </Page>
    <Page Include="UI\Views\NodeView.xaml">
      <SubType>Designer</SubType>
    </Page>
    <Page Include="UI\Views\NoteView.xaml">
      <SubType>Designer</SubType>
      <Generator>MSBuild:Compile</Generator>
    </Page>
    <Page Include="UI\Views\WorkspaceView.xaml">
      <SubType>Designer</SubType>
      <Generator>MSBuild:Compile</Generator>
    </Page>
    <Page Include="UI\Views\LibraryContainerView.xaml">
      <SubType>Designer</SubType>
      <Generator>MSBuild:Compile</Generator>
    </Page>
    <Page Include="UI\Views\WatchTree.xaml">
      <SubType>Designer</SubType>
      <Generator>MSBuild:Compile</Generator>
    </Page>
    <Page Include="UI\Views\Watch3DView.xaml">
      <SubType>Designer</SubType>
      <Generator>MSBuild:Compile</Generator>
    </Page>
  </ItemGroup>
  <ItemGroup>
    <Resource Include="UI\Images\closetab_hover.png" />
    <Resource Include="UI\Images\closetab_normal.png" />
    <Resource Include="UI\Images\closewindow_hover.png" />
    <Resource Include="UI\Images\closewindow_normal.png" />
    <Resource Include="UI\Images\collapsestate_hover.png" />
    <Resource Include="UI\Images\collapsestate_normal.png" />
    <Resource Include="UI\Images\expandstate_hover.png" />
    <Resource Include="UI\Images\expandstate_normal.png" />
    <Resource Include="UI\Images\librarycollapse_hover.png" />
    <Resource Include="UI\Images\librarycollapse_normal.png" />
    <Resource Include="UI\Images\maximizewindow_hover.png" />
    <Resource Include="UI\Images\maximizewindow_normal.png" />
    <Resource Include="UI\Images\minimizewindow_hover.png" />
    <Resource Include="UI\Images\minimizewindow_normal.png" />
    <Resource Include="UI\Images\new_disabled.png" />
    <Resource Include="UI\Images\new_hover.png" />
    <Resource Include="UI\Images\new_normal.png" />
    <Resource Include="UI\Images\open_disabled.png" />
    <Resource Include="UI\Images\open_hover.png" />
    <Resource Include="UI\Images\open_normal.png" />
    <Resource Include="UI\Images\pause_disabled.png" />
    <Resource Include="UI\Images\pause_hover.png" />
    <Resource Include="UI\Images\pause_normal.png" />
    <Resource Include="UI\Images\redo_disabled.png" />
    <Resource Include="UI\Images\redo_hover.png" />
    <Resource Include="UI\Images\redo_normal.png" />
    <Resource Include="UI\Images\restorewindow_hover.png" />
    <Resource Include="UI\Images\restorewindow_normal.png" />
    <Resource Include="UI\Images\run_disabled.png" />
    <Resource Include="UI\Images\run_hover.png" />
    <Resource Include="UI\Images\run_normal.png" />
    <Resource Include="UI\Images\save_disabled.png" />
    <Resource Include="UI\Images\save_hover.png" />
    <Resource Include="UI\Images\save_normal.png" />
    <Resource Include="UI\Images\searchcancel_hover.png" />
    <Resource Include="UI\Images\searchcancel_normal.png" />
    <Resource Include="UI\Images\search_hover.png" />
    <Resource Include="UI\Images\search_normal.png" />
    <Resource Include="UI\Images\sendfeedback_disabled.png" />
    <Resource Include="UI\Images\sendfeedback_hover.png" />
    <Resource Include="UI\Images\sendfeedback_normal.png" />
    <Resource Include="UI\Images\undo_disabled.png" />
    <Resource Include="UI\Images\undo_hover.png" />
    <Resource Include="UI\Images\undo_normal.png" />
  </ItemGroup>
  <ItemGroup>
    <Resource Include="UI\Images\tick_selected.png" />
    <Resource Include="UI\Images\click_background.png" />
  </ItemGroup>
  <ItemGroup>
    <Resource Include="UI\Images\hand_drag.cur" />
    <Resource Include="UI\Images\hand_pan.cur" />
    <Resource Include="UI\Images\hand_pan_active.cur" />
  </ItemGroup>
  <ItemGroup>
    <Resource Include="UI\Images\collapse_hover.png" />
    <Resource Include="UI\Images\collapse_normal.png" />
    <Resource Include="UI\Images\expand_hover.png" />
    <Resource Include="UI\Images\expand_normal.png" />
  </ItemGroup>
  <ItemGroup>
    <Resource Include="UI\Images\tabs_button_hover.png" />
    <Resource Include="UI\Images\tabs_button_normal.png" />
    <Resource Include="UI\Images\screenshot_disabled.png" />
    <Resource Include="UI\Images\screenshot_hover.png" />
    <Resource Include="UI\Images\screenshot_normal.png" />
  </ItemGroup>
  <ItemGroup>
    <Resource Include="UI\Images\arc_add.cur" />
    <Resource Include="UI\Images\arc_add.png" />
    <Resource Include="UI\Images\arc_remove.cur" />
    <Resource Include="UI\Images\arc_remove.png" />
    <Resource Include="UI\Images\arc_select.cur" />
    <Resource Include="UI\Images\arc_select.png" />
    <Resource Include="UI\Images\condense.cur" />
    <Resource Include="UI\Images\condense.png" />
    <Resource Include="UI\Images\expand.cur" />
    <Resource Include="UI\Images\expand.png" />
    <Resource Include="UI\Images\hand.cur" />
    <Resource Include="UI\Images\hand.png" />
    <Resource Include="UI\Images\hand_drag.png" />
    <Resource Include="UI\Images\hand_pan.png" />
    <Resource Include="UI\Images\hand_pan_active.png" />
    <Resource Include="UI\Images\move.png" />
    <Resource Include="UI\Images\pointer.cur" />
    <Resource Include="UI\Images\pointer.png" />
    <Resource Include="UI\Images\pointer_add.cur" />
    <Resource Include="UI\Images\pointer_add.png" />
    <Resource Include="UI\Images\rectangular_selection.cur" />
    <Resource Include="UI\Images\rectangular_selection.png" />
    <Resource Include="UI\Images\resize_diagonal.cur" />
    <Resource Include="UI\Images\resize_diagonal.png" />
    <Resource Include="UI\Images\resize_horizontal.cur" />
    <Resource Include="UI\Images\resize_horizontal.png" />
    <Resource Include="UI\Images\resize_vertical.cur" />
    <Resource Include="UI\Images\resize_vertical.png" />
    <Resource Include="UI\Images\consent_form_image.png" />
  </ItemGroup>
  <ItemGroup>
    <Resource Include="UI\Images\task_dialog_crash.png" />
    <Resource Include="UI\Images\task_dialog_obsolete_file.png" />
  </ItemGroup>
  <ItemGroup>
>>>>>>> b736fc92
    <Service Include="{508349B6-6B84-4DF5-91F0-309BEEBAD82D}" />
  </ItemGroup>
  <Import Project="$(MSBuildToolsPath)\Microsoft.CSharp.targets" />
  <PropertyGroup>
    <PostBuildEvent>copy /Y "$(SolutionDir)..\extern\DesignScript\*" "$(OutputPath)"
copy "$(SolutionDir)..\doc\distrib\License.rtf" "$(OutputPath).\License.rtf"
copy "$(SolutionDir)..\tools\install\extra\InstallASMForDynamo.exe" "$(OutputPath)\InstallASMForDynamo.exe"
IF NOT EXIST "$(OutputPath)\dll" "$(OutputPath)\InstallASMForDynamo.exe" /SILENT /SUPPRESSMSGBOXES</PostBuildEvent>
  </PropertyGroup>
  <PropertyGroup>
    <PreBuildEvent>
    </PreBuildEvent>
    <PostBuildEvent>mkdir "$(OutputPath)\dll"
copy /Y "$(SolutionDir)..\extern\LibG\x64\Release\*" "$(OutputPath)\dll"
</PostBuildEvent>
    <PostBuildEvent>xcopy /Y "$(SolutionDir)..\extern\ProtoGeometry\*" "$(OutputPath)"
xcopy  /Y "$(SolutionDir)..\doc\distrib\License.rtf" "$(OutputPath)"
xcopy  /Y "$(SolutionDir)..\extern\LibG_219\*" "$(OutputPath)libg_219\"
xcopy  /Y "$(SolutionDir)..\extern\LibG_220\*" "$(OutputPath)libg_220\"
xcopy /Y "$(SolutionDir)..\extern\SimplexNoise\*" "$(OutputPath)"
</PostBuildEvent>
  </PropertyGroup>
  <!-- To modify your build process, add your task inside one of the targets below and uncomment it. 
       Other similar extension points exist, see Microsoft.Common.targets.
  <Target Name="BeforeBuild">
  </Target>
  <Target Name="AfterBuild">
  </Target>
  -->
</Project><|MERGE_RESOLUTION|>--- conflicted
+++ resolved
@@ -76,8 +76,6 @@
       <SpecificVersion>False</SpecificVersion>
       <HintPath>..\..\extern\greg\Greg.dll</HintPath>
     </Reference>
-<<<<<<< HEAD
-=======
     <Reference Include="HelixToolkit.Wpf, Version=2012.4.24.1, Culture=neutral, PublicKeyToken=52aa3500039caf0d, processorArchitecture=MSIL">
       <SpecificVersion>False</SpecificVersion>
       <HintPath>..\..\extern\Helix3D\NET40\HelixToolkit.Wpf.dll</HintPath>
@@ -87,7 +85,6 @@
       <HintPath>..\..\extern\avalonEdit\ICSharpCode.AvalonEdit.dll</HintPath>
       <Private>True</Private>
     </Reference>
->>>>>>> b736fc92
     <Reference Include="Microsoft.CSharp" />
     <Reference Include="NCalc">
       <HintPath>..\..\extern\NCalc\NCalc.dll</HintPath>
@@ -185,8 +182,6 @@
     <Compile Include="Search\BrowserItem.cs" />
     <Compile Include="Search\SearchModel.cs" />
     <Compile Include="Services\StabilityTracking.cs" />
-<<<<<<< HEAD
-=======
     <Compile Include="TestInfrastructure\AbstractMutator.cs" />
     <Compile Include="TestInfrastructure\CopyNodeMutator.cs" />
     <Compile Include="TestInfrastructure\CustomNodeCompatibilityMutator.cs" />
@@ -226,7 +221,6 @@
       <DependentUpon>AboutWindow.xaml</DependentUpon>
     </Compile>
     <Compile Include="UI\Configurations.cs" />
->>>>>>> b736fc92
     <Compile Include="DSEngine\AstBuilder.cs" />
     <Compile Include="Library\FunctionType.cs" />
     <Compile Include="DSEngine\EngineController.cs" />
@@ -270,8 +264,6 @@
     <Compile Include="Search\BrowserInternalElement.cs" />
     <Compile Include="PackageManager\PackageDownloadHandle.cs" />
     <Compile Include="PackageManager\PackageLoader.cs" />
-<<<<<<< HEAD
-=======
     <Compile Include="PackageManager\PackageManagerSearchViewModel.cs" />
     <Compile Include="UI\Views\InstalledPackagesView.xaml.cs">
       <DependentUpon>InstalledPackagesView.xaml</DependentUpon>
@@ -337,7 +329,6 @@
     <Compile Include="UI\ZoomBorder.cs">
       <SubType>Code</SubType>
     </Compile>
->>>>>>> b736fc92
     <Compile Include="Utilities\Extensions.cs" />
     <Compile Include="Utilities\ObservableDictionary.cs" />
     <Compile Include="Utilities\TrulyObservableCollection.cs" />
@@ -424,8 +415,6 @@
     </ProjectReference>
   </ItemGroup>
   <ItemGroup>
-<<<<<<< HEAD
-=======
     <Resource Include="UI\Fonts\Inconsolata.otf" />
     <Resource Include="UI\Images\add.png" />
     <Resource Include="UI\Images\add_32.png" />
@@ -697,7 +686,6 @@
     <Resource Include="UI\Images\task_dialog_obsolete_file.png" />
   </ItemGroup>
   <ItemGroup>
->>>>>>> b736fc92
     <Service Include="{508349B6-6B84-4DF5-91F0-309BEEBAD82D}" />
   </ItemGroup>
   <Import Project="$(MSBuildToolsPath)\Microsoft.CSharp.targets" />
