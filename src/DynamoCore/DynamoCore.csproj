--- conflicted
+++ resolved
@@ -128,13 +128,10 @@
       <NodeHelpFiles Include="$(SolutionDir)..\doc\distrib\NodeHelpFiles\**\*.*" />
       <OpenSourceLicenses Include="$(SolutionDir)..\doc\distrib\Open Source Licenses\**\*.*" />
       <LocalizedResources Include="$(SolutionDir)..\extern\Localized\**\*.*" />
-<<<<<<< HEAD
       <LegacyBinariesToBinFolder Include="$(SolutionDir)..\extern\legacy_remove_me\bin\*\*" />
-=======
       <ExternAnalytics Include="$(SolutionDir)..\extern\Analytics.NET\*.*" />
       <LegacyBinariesToBinFolder Include="$(SolutionDir)..\extern\legacy_remove_me\bin\*" />
       <LegacyBinariesToLibg227Folder Include="$(SolutionDir)..\extern\legacy_remove_me\bin\libg_227_0_0\*" />
->>>>>>> 6ac1d715
       <LegacyBinariesToEn-USFolder Include="$(SolutionDir)..\extern\legacy_remove_me\en-US\*" />
       <LegacyBinariesToNodesFolder Include="$(SolutionDir)..\extern\legacy_remove_me\nodes\*" />
     </ItemGroup>
