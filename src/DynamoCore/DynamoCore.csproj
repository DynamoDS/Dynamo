--- conflicted
+++ resolved
@@ -118,15 +118,12 @@
     <Compile Include="Configuration\Context.cs" />
     <Compile Include="Core\DynamoMigrator.cs" />
     <Compile Include="Exceptions\LibraryLoadFailedException.cs" />
-<<<<<<< HEAD
-=======
     <Compile Include="Graph\Workspaces\LayoutExtensions.cs" />
     <Compile Include="Graph\Workspaces\NodesToCodeExtensions.cs" />
     <Compile Include="Graph\Workspaces\PresetExtensions.cs" />
     <Compile Include="Graph\Workspaces\SerializationConverters.cs" />
     <Compile Include="Graph\Workspaces\SerializationExtensions.cs" />
     <Compile Include="Graph\Workspaces\UndoRedo.cs" />
->>>>>>> 0858842c
     <Compile Include="Extensions\IServiceManager.cs" />
     <Compile Include="Logging\AnalyticsService.cs" />
     <Compile Include="Logging\DynamoAnalyticsClient.cs" />
