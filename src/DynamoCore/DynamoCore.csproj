﻿<?xml version="1.0" encoding="utf-8"?>
<!--
Copyright © Autodesk, Inc. 2012. All rights reserved.

Licensed under the Apache License, Version 2.0 (the "License");
you may not use this file except in compliance with the License.
You may obtain a copy of the License at

http://www.apache.org/licenses/LICENSE-2.0

Unless required by applicable law or agreed to in writing, software
distributed under the License is distributed on an "AS IS" BASIS,
WITHOUT WARRANTIES OR CONDITIONS OF ANY KIND, either express or implied.
See the License for the specific language governing permissions and
limitations under the License.
-->
<Project ToolsVersion="4.0" DefaultTargets="Build" xmlns="http://schemas.microsoft.com/developer/msbuild/2003">
  <ImportGroup Label="PropertySheets">
    <Import Project="$(SolutionDir)/Config/CS.props" />
  </ImportGroup>
  <PropertyGroup>
    <Configuration Condition=" '$(Configuration)' == '' ">Debug</Configuration>
    <Platform Condition=" '$(Platform)' == '' ">AnyCPU</Platform>
    <ProductVersion>9.0.21022</ProductVersion>
    <SchemaVersion>2.0</SchemaVersion>
    <ProjectGuid>{7858FA8C-475F-4B8E-B468-1F8200778CF8}</ProjectGuid>
    <OutputType>library</OutputType>
    <AppDesignerFolder>Properties</AppDesignerFolder>
    <RootNamespace>Dynamo</RootNamespace>
    <AssemblyName>DynamoCore</AssemblyName>
    <TargetFrameworkVersion>v4.0</TargetFrameworkVersion>
    <FileAlignment>512</FileAlignment>
    <ProjectTypeGuids>{60dc8134-eba5-43b8-bcc9-bb4bc16c2548};{FAE04EC0-301F-11D3-BF4B-00C04F79EFBC}</ProjectTypeGuids>
    <WarningLevel>4</WarningLevel>
    <FileUpgradeFlags>
    </FileUpgradeFlags>
    <UpgradeBackupLocation>
    </UpgradeBackupLocation>
    <OldToolsVersion>3.5</OldToolsVersion>
    <TargetFrameworkProfile />
  </PropertyGroup>
  <PropertyGroup>
    <ResolveAssemblyWarnOrErrorOnTargetArchitectureMismatch>None</ResolveAssemblyWarnOrErrorOnTargetArchitectureMismatch>
  </PropertyGroup>
  <PropertyGroup Condition=" '$(Configuration)|$(Platform)' == 'Debug|AnyCPU' ">
    <DebugSymbols>true</DebugSymbols>
    <DebugType>full</DebugType>
    <Optimize>false</Optimize>
    <OutputPath>$(OutputPath)</OutputPath>
    <DefineConstants>TRACE;DEBUG;USE_DSENGINE</DefineConstants>
    <ErrorReport>prompt</ErrorReport>
    <WarningLevel>4</WarningLevel>
    <PlatformTarget>AnyCPU</PlatformTarget>
    <TreatWarningsAsErrors>false</TreatWarningsAsErrors>
    <Prefer32Bit>false</Prefer32Bit>
  </PropertyGroup>
  <PropertyGroup Condition=" '$(Configuration)|$(Platform)' == 'Release|AnyCPU' ">
    <DebugType>full</DebugType>
    <Optimize>true</Optimize>
    <OutputPath>$(OutputPath)</OutputPath>
    <DefineConstants>TRACE;USE_DSENGINE</DefineConstants>
    <ErrorReport>prompt</ErrorReport>
    <WarningLevel>4</WarningLevel>
    <DebugSymbols>true</DebugSymbols>
    <Prefer32Bit>false</Prefer32Bit>
  </PropertyGroup>
  <PropertyGroup Condition=" '$(ExecutionEngine)' != 'FScheme' ">
    <DefineConstants>$(DefineConstants);USE_DSENGINE</DefineConstants>
  </PropertyGroup>
  <ItemGroup>
    <Reference Include="CSharpAnalytics.WinForms, Version=1.2.0.0, Culture=neutral, processorArchitecture=MSIL">
      <SpecificVersion>False</SpecificVersion>
      <HintPath>..\..\extern\CSharpAnalytics\CSharpAnalytics.WinForms.dll</HintPath>
    </Reference>
    <Reference Include="Greg, Version=1.0.0.0, Culture=neutral, processorArchitecture=MSIL">
      <SpecificVersion>False</SpecificVersion>
      <HintPath>..\..\extern\greg\Greg.dll</HintPath>
    </Reference>
    <Reference Include="ICSharpCode.AvalonEdit">
      <HintPath>..\..\extern\avalonEdit\ICSharpCode.AvalonEdit.dll</HintPath>
    </Reference>
    <Reference Include="Microsoft.CSharp" />
    <Reference Include="Newtonsoft.Json">
      <HintPath>..\..\extern\Newtonsoft.json\Newtonsoft.Json.dll</HintPath>
      <HintPath>..\..\extern\Newtonsoft.JsonBin\Newtonsoft.Json.dll</HintPath>
    </Reference>
    <Reference Include="ProtoInterface, Version=0.1.0.0, Culture=neutral, processorArchitecture=AMD64">
      <SpecificVersion>False</SpecificVersion>
      <HintPath>..\..\extern\ProtoGeometry\ProtoInterface.dll</HintPath>
      <Private>False</Private>
    </Reference>
    <Reference Include="RestSharp, Version=104.1.0.0, Culture=neutral, processorArchitecture=MSIL">
      <SpecificVersion>False</SpecificVersion>
      <HintPath>..\..\extern\greg\RestSharp.dll</HintPath>
    </Reference>
    <Reference Include="System" />
    <Reference Include="System.Core">
      <RequiredTargetFramework>3.5</RequiredTargetFramework>
    </Reference>
    <Reference Include="System.Reactive.Interfaces">
      <HintPath>..\packages\Rx-Interfaces.2.2.5\lib\net40\System.Reactive.Interfaces.dll</HintPath>
    </Reference>
    <Reference Include="System.Xml" />
    <Reference Include="System.Xml.Linq" />
    <Reference Include="WindowsBase" />
  </ItemGroup>
  <ItemGroup>
    <Compile Include="..\AssemblySharedInfoGenerator\AssemblySharedInfo.cs">
      <Link>Properties\AssemblySharedInfo.cs</Link>
    </Compile>
    <Compile Include="Core\CrashPromptArgs.cs" />
    <Compile Include="Core\DebugSettings.cs" />
    <Compile Include="Core\Context.cs" />
    <Compile Include="Core\NodeGraph.cs" />
    <Compile Include="Search\Interfaces\ISearchCategory.cs" />
    <Compile Include="Search\Interfaces\ISearchEntry.cs" />
    <Compile Include="Search\NodeSearchModel.cs" />
    <Compile Include="Search\SearchElements\CodeBlockNodeSearchElement.cs" />
    <Compile Include="Search\SearchElements\CustomNodeSearchElement.cs" />
    <Compile Include="Search\SearchElements\NodeModelSearchElement.cs" />
    <Compile Include="Search\SearchElements\NodeModelSearchElementBase.cs" />
    <Compile Include="Search\SearchElements\NodeSearchElement.cs" />
    <Compile Include="Search\SearchElements\ZeroTouchSearchElement.cs" />
    <Compile Include="Utilities\OrderedSet.cs" />
    <Compile Include="Interfaces\ISource.cs" />
    <Compile Include="Models\RecordableCommands.cs" />
<<<<<<< HEAD
    <Compile Include="Properties\Resources.en-US.Designer.cs">
      <AutoGen>True</AutoGen>
      <DesignTime>True</DesignTime>
      <DependentUpon>Resources.en-US.resx</DependentUpon>
    </Compile>
    <Compile Include="Search\BrowserRootElement.cs" />
=======
    <Compile Include="Nodes\DummyNode.cs" />
    <Compile Include="Properties\Annotations.cs" />
    <Compile Include="Search\Legacy\BrowserRootElement.cs" />
    <Compile Include="Interfaces\ICustomNodeSource.cs" />
    <Compile Include="Search\SearchLibrary.cs" />
>>>>>>> c35c96f3
    <Compile Include="Utilities\CodeBlockUtils.cs" />
    <Compile Include="Utilities\Disposable.cs" />
    <Compile Include="Utilities\ModifierKeys.cs" />
    <Compile Include="Utilities\NotificationObject.cs" />
    <Compile Include="Core\Threading\AggregateRenderPackageAsyncTask.cs" />
    <Compile Include="Core\Threading\NotifyRenderPackagesReadyAsyncTask.cs" />
    <Compile Include="Core\Threading\QueryMirrorDataAsyncTask.cs" />
    <Compile Include="Core\Threading\UpdateRenderPackageAsyncTask.cs" />
    <Compile Include="DSEngine\CodeCompletionServices.cs" />
    <Compile Include="Models\DynamoModelCommands.cs" />
    <Compile Include="Core\Threading\AsyncTask.cs" />
    <Compile Include="Core\Threading\CompileCustomNodeAsyncTask.cs" />
    <Compile Include="Core\Threading\DelegateBasedAsyncTask.cs" />
    <Compile Include="Core\Threading\DynamoScheduler.cs" />
    <Compile Include="Core\Threading\DynamoSchedulerInternals.cs" />
    <Compile Include="Core\Threading\SchedulerThread.cs" />
    <Compile Include="Core\Threading\SetTraceDataAsyncTask.cs" />
    <Compile Include="Core\Threading\TimeStampGenerator.cs" />
    <Compile Include="Core\Threading\UpdateGraphAsyncTask.cs" />
    <Compile Include="Core\UndoRedoRecorder.cs" />
    <Compile Include="DSEngine\SyncDataManager.cs" />
    <Compile Include="Interfaces\ICleanup.cs" />
    <Compile Include="Interfaces\ISchedulerThread.cs" />
    <Compile Include="Library\DocumentationServices.cs" />
    <Compile Include="Library\FunctionDescriptor.cs" />
    <Compile Include="Library\FunctionGroup.cs" />
    <Compile Include="Library\LibraryCustomization.cs" />
    <Compile Include="Library\LibraryServices.cs" />
    <Compile Include="Library\TypedParameter.cs" />
    <Compile Include="Library\XmlDocumentationExtensions.cs" />
    <Compile Include="Interfaces\ILogger.cs" />
    <Compile Include="Interfaces\IPreferences.cs" />
    <Compile Include="Models\DynamoModelEventArgs.cs" />
    <Compile Include="Models\DynamoModelDelegates.cs" />
    <Compile Include="Models\DynamoModelEvents.cs" />
    <Compile Include="Models\NodeFactory.cs" />
    <Compile Include="Models\TypeLoadData.cs" />
    <Compile Include="Models\WorkspaceHeader.cs" />
    <Compile Include="Models\ScopedNodeModel.cs" />
    <Compile Include="PackageManager\PackageFileInfo.cs" />
    <Compile Include="Nodes\Custom Nodes\CustomNodeController.cs" />
    <Compile Include="Nodes\VariableInputNode.cs" />
    <Compile Include="Nodes\ZeroTouch\DSVarArgFunction.cs" />
    <Compile Include="Nodes\ZeroTouch\DSFunctionBase.cs" />
    <Compile Include="Nodes\FunctionCallNodeController.cs" />
    <Compile Include="Nodes\FunctionCallBase.cs" />
    <Compile Include="Nodes\ZeroTouch\UnresolvedFunctionException.cs" />
    <Compile Include="PackageManager\PackageUtilities.cs" />
    <Compile Include="Search\Legacy\BrowserItem.cs" />
    <Compile Include="Services\StabilityTracking.cs" />
    <Compile Include="DSEngine\AstBuilder.cs" />
    <Compile Include="Library\FunctionType.cs" />
    <Compile Include="DSEngine\EngineController.cs" />
    <Compile Include="DSEngine\LiveRunnerServices.cs" />
    <Compile Include="DSEngine\NodeToCode.cs" />
    <Compile Include="Models\CustomNodeWorkspaceModel.cs" />
    <Compile Include="Models\HomeWorkspaceModel.cs" />
    <Compile Include="Nodes\CodeBlockNode.cs" />
    <Compile Include="Models\WorkspaceMigrations.cs" />
    <Compile Include="Nodes\ZeroTouch\DSFunction.cs" />
    <Compile Include="Models\Migration.cs" />
    <Compile Include="Core\CustomNodeDefinition.cs" />
    <Compile Include="Core\PreferenceSettings.cs" />
    <Compile Include="PackageManager\PackageManagerClient.cs" />
    <Compile Include="Core\DynamoLogger.cs" />
    <Compile Include="Core\DynamoSelection.cs" />
    <Compile Include="Services\Heartbeat.cs" />
    <Compile Include="Services\Log.cs" />
    <Compile Include="Services\Logger.cs" />
    <Compile Include="PackageManager\Package.cs" />
    <Compile Include="PackageManager\PackageUploadBuilder.cs" />
    <Compile Include="PackageManager\PackageUploadHandle.cs" />
    <Compile Include="Models\DynamoModel.cs" />
    <Compile Include="Models\ModelBase.cs" />
    <Compile Include="Models\NoteModel.cs" />
    <Compile Include="Models\PortModel.cs" />
    <Compile Include="UpdateManager\BinaryVersion.cs" />
    <Compile Include="UpdateManager\UpdateManager.cs" />
    <Compile Include="Utilities\Configurations.cs" />
    <Compile Include="Utilities\LinkedListOfList.cs" />
    <Compile Include="Utilities\MathUtils.cs" />
    <Compile Include="Utilities\MigrationReport.cs" />
    <Compile Include="Utilities\Option.cs" />
    <Compile Include="Utilities\Point2D.cs" />
    <Compile Include="Utilities\Rect2D.cs" />
    <Compile Include="Utilities\Thickness.cs" />
    <Compile Include="Utilities\ThreadSafeList.cs" />
    <Compile Include="Utilities\TypeExtensions.cs" />
    <Compile Include="Utilities\VersionUtilities.cs" />
    <Compile Include="Utilities\XmlHelper.cs" />
    <Compile Include="Search\Legacy\BrowserInternalElement.cs" />
    <Compile Include="PackageManager\PackageDownloadHandle.cs" />
    <Compile Include="PackageManager\PackageLoader.cs" />
    <Compile Include="Utilities\Extensions.cs" />
    <Compile Include="Utilities\ObservableDictionary.cs" />
    <Compile Include="Utilities\TrulyObservableCollection.cs" />
    <Compile Include="Core\CustomNodeManager.cs" />
    <Compile Include="Core\DynamoLoader.cs" />
    <Compile Include="Utilities\Guid.cs" />
    <Compile Include="PackageManager\PackageManagerSearchElement.cs" />
    <Compile Include="Search\Legacy\SearchElements\SearchElementBase.cs" />
    <Compile Include="Nodes\NodeCategories.cs" />
    <Compile Include="Models\ConnectorModel.cs" />
    <Compile Include="Nodes\Custom Nodes\Function.cs" />
    <Compile Include="Models\NodeModel.cs" />
    <Compile Include="Models\WorkspaceModel.cs" />
    <Compile Include="Models\NodeLoaders\CodeBlockNodeLoader.cs" />
    <Compile Include="Models\NodeLoaders\CustomNodeLoader.cs" />
    <Compile Include="Models\NodeLoaders\ZeroTouchNodeLoader.cs" />
    <Compile Include="Properties\AssemblyInfo.cs">
      <SubType>Code</SubType>
    </Compile>
    <Compile Include="Properties\Resources.Designer.cs">
      <AutoGen>True</AutoGen>
      <DesignTime>True</DesignTime>
      <DependentUpon>Resources.resx</DependentUpon>
    </Compile>
    <Compile Include="Properties\Settings.Designer.cs">
      <AutoGen>True</AutoGen>
      <DependentUpon>Settings.settings</DependentUpon>
      <DesignTimeSharedInput>True</DesignTimeSharedInput>
    </Compile>
    <Compile Include="Search\SearchDictionary.cs" />
    <Compile Include="DSEngine\RenderPackage.cs" />
    <EmbeddedResource Include="Properties\Resources.resx">
      <Generator>PublicResXFileCodeGenerator</Generator>
      <LastGenOutput>Resources.Designer.cs</LastGenOutput>
      <SubType>Designer</SubType>
    </EmbeddedResource>
<<<<<<< HEAD
    <EmbeddedResource Include="Properties\Resources.en-US.resx">
      <Generator>PublicResXFileCodeGenerator</Generator>
      <LastGenOutput>Resources.en-US.Designer.cs</LastGenOutput>
    </EmbeddedResource>
    <None Include="packages.config" />
=======
>>>>>>> c35c96f3
    <None Include="Properties\Settings.settings">
      <Generator>SettingsSingleFileGenerator</Generator>
      <LastGenOutput>Settings.Designer.cs</LastGenOutput>
    </None>
    <AppDesigner Include="Properties\" />
  </ItemGroup>
  <ItemGroup>
    <ProjectReference Include="..\Engine\ProtoAssociative\ProtoAssociative.csproj">
      <Project>{7318d5e5-9d15-4abe-8a51-92f58d4f0b85}</Project>
      <Name>ProtoAssociative</Name>
    </ProjectReference>
    <ProjectReference Include="..\Engine\ProtoCore\ProtoCore.csproj">
      <Project>{7a9e0314-966f-4584-baa3-7339cbb849d1}</Project>
      <Name>ProtoCore</Name>
    </ProjectReference>
    <ProjectReference Include="..\Engine\ProtoImperative\ProtoImperative.csproj">
      <Project>{0d3d43dc-bd7e-46f0-93f7-1c6a6cc79948}</Project>
      <Name>ProtoImperative</Name>
    </ProjectReference>
    <ProjectReference Include="..\Engine\ProtoScript\ProtoScript.csproj">
      <Project>{a4794476-7d0e-41c0-ad83-4ab929c0a46c}</Project>
      <Name>ProtoScript</Name>
    </ProjectReference>
    <ProjectReference Include="..\DynamoUtilities\DynamoUtilities.csproj">
      <Project>{B5F435CB-0D8A-40B1-A4F7-5ECB3CE792A9}</Project>
      <Name>DynamoUtilities</Name>
      <Private>False</Private>
    </ProjectReference>
    <ProjectReference Include="..\Libraries\DynamoUnits\Units.csproj">
      <Project>{6e0a079e-85f1-45a1-ad5b-9855e4344809}</Project>
      <Name>Units</Name>
    </ProjectReference>
    <ProjectReference Include="..\NodeServices\NodeServices.csproj">
      <Project>{ef879a10-041d-4c68-83e7-3192685f1bae}</Project>
      <Name>NodeServices</Name>
    </ProjectReference>
  </ItemGroup>
  <ItemGroup>
    <Service Include="{508349B6-6B84-4DF5-91F0-309BEEBAD82D}" />
  </ItemGroup>
  <ItemGroup>
    <Service Include="{508349B6-6B84-4DF5-91F0-309BEEBAD82D}" />
  </ItemGroup>
  <ItemGroup />
  <Import Project="$(MSBuildToolsPath)\Microsoft.CSharp.targets" />
  <PropertyGroup>
    <PostBuildEvent>copy /Y "$(SolutionDir)..\extern\DesignScript\*" "$(OutputPath)"
copy "$(SolutionDir)..\doc\distrib\License.rtf" "$(OutputPath)\$(UICulture)\License.rtf"
copy "$(SolutionDir)..\tools\install\extra\InstallASMForDynamo.exe" "$(OutputPath)\InstallASMForDynamo.exe"
IF NOT EXIST "$(OutputPath)\dll" "$(OutputPath)\InstallASMForDynamo.exe" /SILENT /SUPPRESSMSGBOXES</PostBuildEvent>
  </PropertyGroup>
  <PropertyGroup>
    <PreBuildEvent>
    </PreBuildEvent>
    <PostBuildEvent>mkdir "$(OutputPath)\dll"
copy /Y "$(SolutionDir)..\extern\LibG\x64\Release\*" "$(OutputPath)\dll"
</PostBuildEvent>
    <PostBuildEvent>xcopy /Y "$(SolutionDir)..\extern\ProtoGeometry\*" "$(OutputPath)"
xcopy /Y "$(SolutionDir)..\extern\ProtoGeometry\ProtoGeometry.xml" "$(OutputPath)\$(UICulture)"
xcopy  /Y "$(SolutionDir)..\doc\distrib\License.rtf" "$(OutputPath)\$(UICulture)"
xcopy  /Y "$(SolutionDir)..\extern\LibG_219\*" "$(OutputPath)libg_219\"
xcopy  /Y "$(SolutionDir)..\extern\LibG_220\*" "$(OutputPath)libg_220\"
xcopy /Y "$(SolutionDir)..\extern\SimplexNoise\*" "$(OutputPath)"
</PostBuildEvent>
  </PropertyGroup>
  <!-- To modify your build process, add your task inside one of the targets below and uncomment it. 
       Other similar extension points exist, see Microsoft.Common.targets.
  <Target Name="BeforeBuild">
  </Target>
  <Target Name="AfterBuild">
  </Target>
  -->
</Project><|MERGE_RESOLUTION|>--- conflicted
+++ resolved
@@ -124,20 +124,16 @@
     <Compile Include="Utilities\OrderedSet.cs" />
     <Compile Include="Interfaces\ISource.cs" />
     <Compile Include="Models\RecordableCommands.cs" />
-<<<<<<< HEAD
     <Compile Include="Properties\Resources.en-US.Designer.cs">
       <AutoGen>True</AutoGen>
       <DesignTime>True</DesignTime>
       <DependentUpon>Resources.en-US.resx</DependentUpon>
     </Compile>
-    <Compile Include="Search\BrowserRootElement.cs" />
-=======
     <Compile Include="Nodes\DummyNode.cs" />
     <Compile Include="Properties\Annotations.cs" />
     <Compile Include="Search\Legacy\BrowserRootElement.cs" />
     <Compile Include="Interfaces\ICustomNodeSource.cs" />
     <Compile Include="Search\SearchLibrary.cs" />
->>>>>>> c35c96f3
     <Compile Include="Utilities\CodeBlockUtils.cs" />
     <Compile Include="Utilities\Disposable.cs" />
     <Compile Include="Utilities\ModifierKeys.cs" />
@@ -267,14 +263,11 @@
       <LastGenOutput>Resources.Designer.cs</LastGenOutput>
       <SubType>Designer</SubType>
     </EmbeddedResource>
-<<<<<<< HEAD
     <EmbeddedResource Include="Properties\Resources.en-US.resx">
       <Generator>PublicResXFileCodeGenerator</Generator>
       <LastGenOutput>Resources.en-US.Designer.cs</LastGenOutput>
     </EmbeddedResource>
     <None Include="packages.config" />
-=======
->>>>>>> c35c96f3
     <None Include="Properties\Settings.settings">
       <Generator>SettingsSingleFileGenerator</Generator>
       <LastGenOutput>Settings.Designer.cs</LastGenOutput>
