﻿<?xml version="1.0" encoding="utf-8"?>
<!--
Copyright © Autodesk, Inc. 2012. All rights reserved.

Licensed under the Apache License, Version 2.0 (the "License");
you may not use this file except in compliance with the License.
You may obtain a copy of the License at

http://www.apache.org/licenses/LICENSE-2.0

Unless required by applicable law or agreed to in writing, software
distributed under the License is distributed on an "AS IS" BASIS,
WITHOUT WARRANTIES OR CONDITIONS OF ANY KIND, either express or implied.
See the License for the specific language governing permissions and
limitations under the License.
-->
<Project ToolsVersion="4.0" DefaultTargets="Build" xmlns="http://schemas.microsoft.com/developer/msbuild/2003">
  <ImportGroup Label="PropertySheets">
    <Import Project="$(SolutionDir)/Config/CS.props" />
  </ImportGroup>
  <PropertyGroup>
    <Configuration Condition=" '$(Configuration)' == '' ">Debug</Configuration>
    <Platform Condition=" '$(Platform)' == '' ">AnyCPU</Platform>
    <ProductVersion>9.0.21022</ProductVersion>
    <SchemaVersion>2.0</SchemaVersion>
    <ProjectGuid>{7858FA8C-475F-4B8E-B468-1F8200778CF8}</ProjectGuid>
    <OutputType>library</OutputType>
    <AppDesignerFolder>Properties</AppDesignerFolder>
    <RootNamespace>Dynamo</RootNamespace>
    <AssemblyName>DynamoCore</AssemblyName>
    <TargetFrameworkVersion>v4.0</TargetFrameworkVersion>
    <FileAlignment>512</FileAlignment>
    <ProjectTypeGuids>{60dc8134-eba5-43b8-bcc9-bb4bc16c2548};{FAE04EC0-301F-11D3-BF4B-00C04F79EFBC}</ProjectTypeGuids>
    <WarningLevel>4</WarningLevel>
    <FileUpgradeFlags>
    </FileUpgradeFlags>
    <UpgradeBackupLocation>
    </UpgradeBackupLocation>
    <OldToolsVersion>3.5</OldToolsVersion>
    <TargetFrameworkProfile />
  </PropertyGroup>
  <PropertyGroup>
    <ResolveAssemblyWarnOrErrorOnTargetArchitectureMismatch>None</ResolveAssemblyWarnOrErrorOnTargetArchitectureMismatch>
  </PropertyGroup>
  <PropertyGroup Condition=" '$(Configuration)|$(Platform)' == 'Debug|AnyCPU' ">
    <DebugSymbols>true</DebugSymbols>
    <DebugType>full</DebugType>
    <Optimize>false</Optimize>
    <OutputPath>$(OutputPath)</OutputPath>
    <DefineConstants>TRACE;DEBUG;ENABLE_DYNAMO_SCHEDULER</DefineConstants>
    <ErrorReport>prompt</ErrorReport>
    <WarningLevel>4</WarningLevel>
    <PlatformTarget>AnyCPU</PlatformTarget>
    <TreatWarningsAsErrors>false</TreatWarningsAsErrors>
    <Prefer32Bit>false</Prefer32Bit>
  </PropertyGroup>
  <PropertyGroup Condition=" '$(Configuration)|$(Platform)' == 'Release|AnyCPU' ">
    <DebugType>full</DebugType>
    <Optimize>true</Optimize>
    <OutputPath>$(OutputPath)</OutputPath>
    <DefineConstants>TRACE;ENABLE_DYNAMO_SCHEDULER</DefineConstants>
    <ErrorReport>prompt</ErrorReport>
    <WarningLevel>4</WarningLevel>
    <DebugSymbols>true</DebugSymbols>
    <Prefer32Bit>false</Prefer32Bit>
  </PropertyGroup>
  <PropertyGroup Condition=" '$(ExecutionEngine)' != 'FScheme' ">
    <DefineConstants>$(DefineConstants);USE_DSENGINE</DefineConstants>
  </PropertyGroup>
  <ItemGroup>
    <Reference Include="CSharpAnalytics.WinForms, Version=1.2.0.0, Culture=neutral, processorArchitecture=MSIL">
      <SpecificVersion>False</SpecificVersion>
      <HintPath>..\..\extern\CSharpAnalytics\CSharpAnalytics.WinForms.dll</HintPath>
    </Reference>
    <Reference Include="Greg, Version=1.0.0.0, Culture=neutral, processorArchitecture=MSIL">
      <SpecificVersion>False</SpecificVersion>
      <HintPath>..\..\extern\greg\Greg.dll</HintPath>
    </Reference>
    <Reference Include="Microsoft.CSharp" />
    <Reference Include="Newtonsoft.Json">
      <HintPath>..\..\extern\Newtonsoft.json\Newtonsoft.Json.dll</HintPath>
      <HintPath>..\..\extern\Newtonsoft.JsonBin\Newtonsoft.Json.dll</HintPath>
    </Reference>
    <Reference Include="ProtoInterface, Version=0.1.0.0, Culture=neutral, processorArchitecture=AMD64">
      <SpecificVersion>False</SpecificVersion>
      <HintPath>..\..\extern\ProtoGeometry\ProtoInterface.dll</HintPath>
      <Private>False</Private>
    </Reference>
    <Reference Include="RestSharp, Version=104.1.0.0, Culture=neutral, processorArchitecture=MSIL">
      <SpecificVersion>False</SpecificVersion>
      <HintPath>..\..\extern\greg\RestSharp.dll</HintPath>
    </Reference>
    <Reference Include="System" />
    <Reference Include="System.Core">
      <RequiredTargetFramework>3.5</RequiredTargetFramework>
    </Reference>
    <Reference Include="System.Web" />
    <Reference Include="System.Xml" />
    <Reference Include="System.Xml.Linq" />
  </ItemGroup>
  <ItemGroup>
    <Compile Include="..\AssemblySharedInfoGenerator\AssemblySharedInfo.cs">
      <Link>Properties\AssemblySharedInfo.cs</Link>
    </Compile>
    <Compile Include="Core\CrashPromptArgs.cs" />
    <Compile Include="Core\DebugSettings.cs" />
    <Compile Include="Core\DynamoRunner.cs" />
    <Compile Include="Core\Context.cs" />
    <Compile Include="Interfaces\ICustomNodeSource.cs" />
    <Compile Include="Interfaces\ISource.cs" />
    <Compile Include="Models\RecordableCommands.cs" />
    <Compile Include="Properties\Annotations.cs" />
<<<<<<< HEAD
    <Compile Include="Search\Interfaces\ISearchCategory.cs" />
    <Compile Include="Search\Interfaces\ISearchEntry.cs" />
    <Compile Include="Search\Legacy\BrowserInternalElement.cs" />
    <Compile Include="Search\Legacy\BrowserItem.cs" />
    <Compile Include="Search\Legacy\BrowserRootElement.cs" />
    <Compile Include="Search\Legacy\SearchElements\SearchElementBase.cs" />
    <Compile Include="Search\NodeSearchModel.cs" />
    <Compile Include="Search\SearchDictionary.cs" />
    <Compile Include="Search\SearchElements\CodeBlockNodeSearchElement.cs" />
    <Compile Include="Search\SearchElements\CustomNodeSearchElement.cs" />
    <Compile Include="Search\SearchElements\NodeModelSearchElement.cs" />
    <Compile Include="Search\SearchElements\NodeModelSearchElementBase.cs" />
    <Compile Include="Search\SearchElements\NodeSearchElement.cs" />
    <Compile Include="Search\SearchElements\ZeroTouchSearchElement.cs" />
    <Compile Include="Search\SearchLibrary.cs" />
=======
    <Compile Include="Search\BrowserRootElement.cs" />
>>>>>>> 3c3b2ad0
    <Compile Include="Utilities\CodeBlockUtils.cs" />
    <Compile Include="Utilities\ImmutableStack.cs" />
    <Compile Include="Utilities\ModifierKeys.cs" />
    <Compile Include="Utilities\NotificationObject.cs" />
    <Compile Include="Core\Threading\AggregateRenderPackageAsyncTask.cs" />
    <Compile Include="Core\Threading\NotifyRenderPackagesReadyAsyncTask.cs" />
    <Compile Include="Core\Threading\QueryMirrorDataAsyncTask.cs" />
    <Compile Include="Core\Threading\UpdateRenderPackageAsyncTask.cs" />
    <Compile Include="DSEngine\CodeCompletionServices.cs" />
    <Compile Include="Models\DynamoModelCommands.cs" />
    <Compile Include="Core\Threading\AsyncTask.cs" />
    <Compile Include="Core\Threading\CompileCustomNodeAsyncTask.cs" />
    <Compile Include="Core\Threading\DelegateBasedAsyncTask.cs" />
    <Compile Include="Core\Threading\DynamoScheduler.cs" />
    <Compile Include="Core\Threading\DynamoSchedulerInternals.cs" />
    <Compile Include="Core\Threading\SchedulerThread.cs" />
    <Compile Include="Core\Threading\SetTraceDataAsyncTask.cs" />
    <Compile Include="Core\Threading\TimeStampGenerator.cs" />
    <Compile Include="Core\Threading\UpdateGraphAsyncTask.cs" />
    <Compile Include="Core\UndoRedoRecorder.cs" />
    <Compile Include="DSEngine\SyncDataManager.cs" />
    <Compile Include="Interfaces\ICleanup.cs" />
    <Compile Include="Interfaces\ISchedulerThread.cs" />
    <Compile Include="Library\DocumentationServices.cs" />
    <Compile Include="Library\FunctionDescriptor.cs" />
    <Compile Include="Library\FunctionGroup.cs" />
    <Compile Include="Library\LibraryCustomization.cs" />
    <Compile Include="Library\LibraryServices.cs" />
    <Compile Include="Library\TypedParameter.cs" />
    <Compile Include="Library\XmlDocumentationExtensions.cs" />
    <Compile Include="Interfaces\ILogger.cs" />
    <Compile Include="Interfaces\IPreferences.cs" />
    <Compile Include="Models\DynamoModelEventArgs.cs" />
    <Compile Include="Models\DynamoModelDelegates.cs" />
    <Compile Include="Models\DynamoModelEvents.cs" />
    <Compile Include="Models\NodeFactory.cs" />
    <Compile Include="Models\TypeLoadData.cs" />
    <Compile Include="Models\WorkspaceHeader.cs" />
    <Compile Include="Models\ScopedNodeModel.cs" />
    <Compile Include="PackageManager\PackageFileInfo.cs" />
    <Compile Include="Nodes\Custom Nodes\CustomNodeController.cs" />
    <Compile Include="Nodes\VariableInputNode.cs" />
    <Compile Include="Nodes\ZeroTouch\DSVarArgFunction.cs" />
    <Compile Include="Nodes\ZeroTouch\DSFunctionBase.cs" />
    <Compile Include="Nodes\FunctionCallNodeController.cs" />
    <Compile Include="Nodes\FunctionCallBase.cs" />
    <Compile Include="Nodes\ZeroTouch\UnresolvedFunctionException.cs" />
    <Compile Include="PackageManager\PackageUtilities.cs" />
    <Compile Include="Services\StabilityTracking.cs" />
    <Compile Include="DSEngine\AstBuilder.cs" />
    <Compile Include="Library\FunctionType.cs" />
    <Compile Include="DSEngine\EngineController.cs" />
    <Compile Include="DSEngine\LiveRunnerServices.cs" />
    <Compile Include="DSEngine\NodeToCode.cs" />
    <Compile Include="Models\CustomNodeWorkspaceModel.cs" />
    <Compile Include="Models\HomeWorkspaceModel.cs" />
    <Compile Include="Nodes\CodeBlockNode.cs" />
    <Compile Include="Models\WorkspaceMigrations.cs" />
    <Compile Include="Nodes\ZeroTouch\DSFunction.cs" />
    <Compile Include="Models\Migration.cs" />
    <Compile Include="Core\CustomNodeDefinition.cs" />
    <Compile Include="Core\PreferenceSettings.cs" />
    <Compile Include="PackageManager\PackageManagerClient.cs" />
    <Compile Include="Core\DynamoLogger.cs" />
    <Compile Include="Core\DynamoSelection.cs" />
    <Compile Include="Services\Heartbeat.cs" />
    <Compile Include="Services\Log.cs" />
    <Compile Include="Services\Logger.cs" />
    <Compile Include="PackageManager\Package.cs" />
    <Compile Include="PackageManager\PackageUploadBuilder.cs" />
    <Compile Include="PackageManager\PackageUploadHandle.cs" />
    <Compile Include="Models\DynamoModel.cs" />
    <Compile Include="Models\ModelBase.cs" />
    <Compile Include="Models\NoteModel.cs" />
    <Compile Include="Models\PortModel.cs" />
    <Compile Include="UpdateManager\BinaryVersion.cs" />
    <Compile Include="UpdateManager\UpdateManager.cs" />
    <Compile Include="Utilities\Configurations.cs" />
    <Compile Include="Utilities\LinkedListOfList.cs" />
    <Compile Include="Utilities\MathUtils.cs" />
    <Compile Include="Utilities\MigrationReport.cs" />
    <Compile Include="Utilities\Option.cs" />
    <Compile Include="Utilities\Point2D.cs" />
    <Compile Include="Utilities\Rect2D.cs" />
    <Compile Include="Utilities\Thickness.cs" />
    <Compile Include="Utilities\ThreadSafeList.cs" />
    <Compile Include="Utilities\TypeExtensions.cs" />
    <Compile Include="Utilities\VersionUtilities.cs" />
    <Compile Include="Utilities\XmlHelper.cs" />
    <Compile Include="PackageManager\PackageDownloadHandle.cs" />
    <Compile Include="PackageManager\PackageLoader.cs" />
    <Compile Include="Utilities\Extensions.cs" />
    <Compile Include="Utilities\ObservableDictionary.cs" />
    <Compile Include="Utilities\TrulyObservableCollection.cs" />
    <Compile Include="Core\CustomNodeManager.cs" />
    <Compile Include="Core\DynamoLoader.cs" />
    <Compile Include="Core\NodeCollapser.cs" />
    <Compile Include="Utilities\Guid.cs" />
    <Compile Include="PackageManager\PackageManagerSearchElement.cs" />
    <Compile Include="Nodes\BaseTypes.cs" />
    <Compile Include="Models\ConnectorModel.cs" />
    <Compile Include="Nodes\Files.cs" />
    <Compile Include="Nodes\Custom Nodes\Function.cs" />
    <Compile Include="Models\NodeModel.cs" />
    <Compile Include="Models\WorkspaceModel.cs" />
    <Compile Include="Properties\AssemblyInfo.cs">
      <SubType>Code</SubType>
    </Compile>
    <Compile Include="Properties\Resources.Designer.cs">
      <AutoGen>True</AutoGen>
      <DesignTime>True</DesignTime>
      <DependentUpon>Resources.resx</DependentUpon>
    </Compile>
    <Compile Include="Properties\Settings.Designer.cs">
      <AutoGen>True</AutoGen>
      <DependentUpon>Settings.settings</DependentUpon>
      <DesignTimeSharedInput>True</DesignTimeSharedInput>
    </Compile>
    <Compile Include="DSEngine\RenderPackage.cs" />
    <EmbeddedResource Include="Properties\Resources.resx">
      <Generator>ResXFileCodeGenerator</Generator>
      <LastGenOutput>Resources.Designer.cs</LastGenOutput>
      <SubType>Designer</SubType>
    </EmbeddedResource>
    <None Include="packages.config" />
    <None Include="Properties\Settings.settings">
      <Generator>SettingsSingleFileGenerator</Generator>
      <LastGenOutput>Settings.Designer.cs</LastGenOutput>
    </None>
    <AppDesigner Include="Properties\" />
  </ItemGroup>
  <ItemGroup>
    <ProjectReference Include="..\Engine\ProtoAssociative\ProtoAssociative.csproj">
      <Project>{7318d5e5-9d15-4abe-8a51-92f58d4f0b85}</Project>
      <Name>ProtoAssociative</Name>
    </ProjectReference>
    <ProjectReference Include="..\Engine\ProtoCore\ProtoCore.csproj">
      <Project>{7a9e0314-966f-4584-baa3-7339cbb849d1}</Project>
      <Name>ProtoCore</Name>
    </ProjectReference>
    <ProjectReference Include="..\Engine\ProtoImperative\ProtoImperative.csproj">
      <Project>{0d3d43dc-bd7e-46f0-93f7-1c6a6cc79948}</Project>
      <Name>ProtoImperative</Name>
    </ProjectReference>
    <ProjectReference Include="..\Engine\ProtoScript\ProtoScript.csproj">
      <Project>{a4794476-7d0e-41c0-ad83-4ab929c0a46c}</Project>
      <Name>ProtoScript</Name>
    </ProjectReference>
    <ProjectReference Include="..\DynamoUtilities\DynamoUtilities.csproj">
      <Project>{B5F435CB-0D8A-40B1-A4F7-5ECB3CE792A9}</Project>
      <Name>DynamoUtilities</Name>
      <Private>False</Private>
    </ProjectReference>
    <ProjectReference Include="..\Libraries\DynamoUnits\Units.csproj">
      <Project>{6e0a079e-85f1-45a1-ad5b-9855e4344809}</Project>
      <Name>Units</Name>
    </ProjectReference>
    <ProjectReference Include="..\NodeServices\NodeServices.csproj">
      <Project>{ef879a10-041d-4c68-83e7-3192685f1bae}</Project>
      <Name>NodeServices</Name>
    </ProjectReference>
  </ItemGroup>
  <ItemGroup>
    <Service Include="{508349B6-6B84-4DF5-91F0-309BEEBAD82D}" />
  </ItemGroup>
  <ItemGroup>
    <Service Include="{508349B6-6B84-4DF5-91F0-309BEEBAD82D}" />
  </ItemGroup>
  <Import Project="$(MSBuildToolsPath)\Microsoft.CSharp.targets" />
  <PropertyGroup>
    <PostBuildEvent>copy /Y "$(SolutionDir)..\extern\DesignScript\*" "$(OutputPath)"
copy "$(SolutionDir)..\doc\distrib\License.rtf" "$(OutputPath).\License.rtf"
copy "$(SolutionDir)..\tools\install\extra\InstallASMForDynamo.exe" "$(OutputPath)\InstallASMForDynamo.exe"
IF NOT EXIST "$(OutputPath)\dll" "$(OutputPath)\InstallASMForDynamo.exe" /SILENT /SUPPRESSMSGBOXES</PostBuildEvent>
  </PropertyGroup>
  <PropertyGroup>
    <PreBuildEvent>
    </PreBuildEvent>
    <PostBuildEvent>mkdir "$(OutputPath)\dll"
copy /Y "$(SolutionDir)..\extern\LibG\x64\Release\*" "$(OutputPath)\dll"
</PostBuildEvent>
    <PostBuildEvent>xcopy /Y "$(SolutionDir)..\extern\ProtoGeometry\*" "$(OutputPath)"
xcopy  /Y "$(SolutionDir)..\doc\distrib\License.rtf" "$(OutputPath)"
xcopy  /Y "$(SolutionDir)..\extern\LibG_219\*" "$(OutputPath)libg_219\"
xcopy  /Y "$(SolutionDir)..\extern\LibG_220\*" "$(OutputPath)libg_220\"
xcopy  /Y "$(SolutionDir)..\extern\LibG_221\*" "$(OutputPath)libg_221\"
xcopy /Y "$(SolutionDir)..\extern\SimplexNoise\*" "$(OutputPath)"</PostBuildEvent>
  </PropertyGroup>
  <!-- To modify your build process, add your task inside one of the targets below and uncomment it. 
       Other similar extension points exist, see Microsoft.Common.targets.
  <Target Name="BeforeBuild">
  </Target>
  <Target Name="AfterBuild">
  </Target>
  -->
</Project><|MERGE_RESOLUTION|>--- conflicted
+++ resolved
@@ -110,7 +110,6 @@
     <Compile Include="Interfaces\ISource.cs" />
     <Compile Include="Models\RecordableCommands.cs" />
     <Compile Include="Properties\Annotations.cs" />
-<<<<<<< HEAD
     <Compile Include="Search\Interfaces\ISearchCategory.cs" />
     <Compile Include="Search\Interfaces\ISearchEntry.cs" />
     <Compile Include="Search\Legacy\BrowserInternalElement.cs" />
@@ -126,9 +125,7 @@
     <Compile Include="Search\SearchElements\NodeSearchElement.cs" />
     <Compile Include="Search\SearchElements\ZeroTouchSearchElement.cs" />
     <Compile Include="Search\SearchLibrary.cs" />
-=======
     <Compile Include="Search\BrowserRootElement.cs" />
->>>>>>> 3c3b2ad0
     <Compile Include="Utilities\CodeBlockUtils.cs" />
     <Compile Include="Utilities\ImmutableStack.cs" />
     <Compile Include="Utilities\ModifierKeys.cs" />
