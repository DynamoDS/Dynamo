﻿<?xml version="1.0" encoding="utf-8"?>
<!--
Copyright © Autodesk, Inc. 2012. All rights reserved.

Licensed under the Apache License, Version 2.0 (the "License");
you may not use this file except in compliance with the License.
You may obtain a copy of the License at

http://www.apache.org/licenses/LICENSE-2.0

Unless required by applicable law or agreed to in writing, software
distributed under the License is distributed on an "AS IS" BASIS,
WITHOUT WARRANTIES OR CONDITIONS OF ANY KIND, either express or implied.
See the License for the specific language governing permissions and
limitations under the License.
-->
<Project ToolsVersion="4.0" DefaultTargets="Build" xmlns="http://schemas.microsoft.com/developer/msbuild/2003">
  <ImportGroup Label="PropertySheets">
    <Import Project="$(SolutionDir)/Config/CS.props" />
  </ImportGroup>
  <PropertyGroup>
    <Configuration Condition=" '$(Configuration)' == '' ">Debug</Configuration>
    <Platform Condition=" '$(Platform)' == '' ">AnyCPU</Platform>
    <ProductVersion>9.0.21022</ProductVersion>
    <SchemaVersion>2.0</SchemaVersion>
    <ProjectGuid>{7858FA8C-475F-4B8E-B468-1F8200778CF8}</ProjectGuid>
    <OutputType>library</OutputType>
    <AppDesignerFolder>Properties</AppDesignerFolder>
    <RootNamespace>Dynamo</RootNamespace>
    <AssemblyName>DynamoCore</AssemblyName>
    <TargetFrameworkVersion>v4.0</TargetFrameworkVersion>
    <FileAlignment>512</FileAlignment>
    <ProjectTypeGuids>{60dc8134-eba5-43b8-bcc9-bb4bc16c2548};{FAE04EC0-301F-11D3-BF4B-00C04F79EFBC}</ProjectTypeGuids>
    <WarningLevel>4</WarningLevel>
    <FileUpgradeFlags>
    </FileUpgradeFlags>
    <UpgradeBackupLocation>
    </UpgradeBackupLocation>
    <OldToolsVersion>3.5</OldToolsVersion>
    <TargetFrameworkProfile />
  </PropertyGroup>
  <PropertyGroup>
    <ResolveAssemblyWarnOrErrorOnTargetArchitectureMismatch>None</ResolveAssemblyWarnOrErrorOnTargetArchitectureMismatch>
  </PropertyGroup>
  <PropertyGroup Condition=" '$(Configuration)|$(Platform)' == 'Debug|AnyCPU' ">
    <DebugSymbols>true</DebugSymbols>
    <DebugType>full</DebugType>
    <Optimize>false</Optimize>
    <OutputPath>$(OutputPath)</OutputPath>
<<<<<<< HEAD
    <DefineConstants>TRACE;DEBUG;USE_DSENGINE</DefineConstants>
=======
    <DefineConstants>TRACE;DEBUG;USE_DSENGINE;ENABLE_NEW_LIBRARY_VIEW</DefineConstants>
>>>>>>> 92d887b2
    <ErrorReport>prompt</ErrorReport>
    <WarningLevel>4</WarningLevel>
    <PlatformTarget>AnyCPU</PlatformTarget>
    <TreatWarningsAsErrors>false</TreatWarningsAsErrors>
    <Prefer32Bit>false</Prefer32Bit>
  </PropertyGroup>
  <PropertyGroup Condition=" '$(Configuration)|$(Platform)' == 'Release|AnyCPU' ">
    <DebugType>full</DebugType>
    <Optimize>true</Optimize>
    <OutputPath>$(OutputPath)</OutputPath>
    <DefineConstants>TRACE;USE_DSENGINE;ENABLE_NEW_LIBRARY_VIEW</DefineConstants>
    <ErrorReport>prompt</ErrorReport>
    <WarningLevel>4</WarningLevel>
    <DebugSymbols>true</DebugSymbols>
    <Prefer32Bit>false</Prefer32Bit>
  </PropertyGroup>
  <PropertyGroup Condition=" '$(ExecutionEngine)' != 'FScheme' ">
    <DefineConstants>$(DefineConstants);USE_DSENGINE</DefineConstants>
  </PropertyGroup>
  <ItemGroup>
    <Reference Include="CSharpAnalytics.WinForms, Version=1.2.0.0, Culture=neutral, processorArchitecture=MSIL">
      <SpecificVersion>False</SpecificVersion>
      <HintPath>..\..\extern\CSharpAnalytics\CSharpAnalytics.WinForms.dll</HintPath>
    </Reference>
    <Reference Include="Greg, Version=1.0.0.0, Culture=neutral, processorArchitecture=MSIL">
      <SpecificVersion>False</SpecificVersion>
      <HintPath>..\..\extern\greg\Greg.dll</HintPath>
    </Reference>
    <Reference Include="HelixToolkit.Wpf, Version=2012.4.24.1, Culture=neutral, PublicKeyToken=52aa3500039caf0d, processorArchitecture=MSIL">
      <SpecificVersion>False</SpecificVersion>
      <HintPath>..\..\extern\Helix3D\NET40\HelixToolkit.Wpf.dll</HintPath>
    </Reference>
    <Reference Include="Microsoft.CSharp" />
    <Reference Include="Microsoft.Practices.Prism">
      <HintPath>..\..\extern\prism\Microsoft.Practices.Prism.dll</HintPath>
    </Reference>
    <Reference Include="NCalc">
      <HintPath>..\..\extern\NCalc\NCalc.dll</HintPath>
    </Reference>
    <Reference Include="Newtonsoft.Json">
      <HintPath>..\..\extern\Newtonsoft.json\Newtonsoft.Json.dll</HintPath>
      <HintPath>..\..\extern\Newtonsoft.JsonBin\Newtonsoft.Json.dll</HintPath>
    </Reference>
    <Reference Include="ProtoGeometry, Version=0.1.0.0, Culture=neutral, processorArchitecture=AMD64">
      <SpecificVersion>False</SpecificVersion>
      <HintPath>..\..\extern\ProtoGeometry\ProtoGeometry.dll</HintPath>
      <Private>False</Private>
    </Reference>
    <Reference Include="ProtoInterface, Version=0.1.0.0, Culture=neutral, processorArchitecture=AMD64">
      <SpecificVersion>False</SpecificVersion>
      <HintPath>..\..\extern\ProtoGeometry\ProtoInterface.dll</HintPath>
      <Private>False</Private>
    </Reference>
    <Reference Include="RestSharp, Version=104.1.0.0, Culture=neutral, processorArchitecture=MSIL">
      <SpecificVersion>False</SpecificVersion>
      <HintPath>..\..\extern\greg\RestSharp.dll</HintPath>
    </Reference>
    <Reference Include="System" />
    <Reference Include="System.Core">
      <RequiredTargetFramework>3.5</RequiredTargetFramework>
    </Reference>
    <Reference Include="System.Data" />
    <Reference Include="System.Drawing" />
    <Reference Include="System.Web" />
    <Reference Include="System.Windows.Forms" />
    <Reference Include="System.Windows.Interactivity, Version=4.0.0.0, Culture=neutral, PublicKeyToken=31bf3856ad364e35, processorArchitecture=MSIL">
      <HintPath>..\..\extern\System.Windows.Interactivity\System.Windows.Interactivity.dll</HintPath>
      <SpecificVersion>False</SpecificVersion>
      <Private>True</Private>
    </Reference>
    <Reference Include="System.Xaml" />
    <Reference Include="System.Xml" />
    <Reference Include="PresentationCore">
      <RequiredTargetFramework>3.0</RequiredTargetFramework>
    </Reference>
    <Reference Include="PresentationFramework">
      <RequiredTargetFramework>3.0</RequiredTargetFramework>
    </Reference>
    <Reference Include="System.Xml.Linq" />
    <Reference Include="WindowsBase" />
  </ItemGroup>
  <ItemGroup>
    <Compile Include="Core\CrashPromptArgs.cs" />
    <Compile Include="Core\DebugSettings.cs" />
    <Compile Include="Core\DynamoRunner.cs" />
    <Compile Include="Core\Context.cs" />
    <Compile Include="Core\TimeStampOrdering.cs" />
    <Compile Include="Core\UndoRedoRecorder.cs" />
    <Compile Include="DSEngine\SyncDataManager.cs" />
    <Compile Include="Interfaces\IBlockingModel.cs" />
    <Compile Include="Interfaces\ICleanup.cs" />
    <Compile Include="Interfaces\IVisualizationManager.cs" />
    <Compile Include="Library\DocumentationServices.cs" />
    <Compile Include="Library\FunctionDescriptor.cs" />
    <Compile Include="Library\FunctionGroup.cs" />
    <Compile Include="Library\LibraryCustomization.cs" />
    <Compile Include="Library\LibraryServices.cs" />
    <Compile Include="Library\TypedParameter.cs" />
    <Compile Include="Library\XmlDocumentationExtensions.cs" />
    <Compile Include="Interfaces\ILogger.cs" />
    <Compile Include="Interfaces\IPreferences.cs" />
    <Compile Include="Interfaces\IWatchHandler.cs" />
<<<<<<< HEAD
=======
    <Compile Include="Models\LibraryModel.cs" />
    <Compile Include="Models\DynamoModelEventArgs.cs" />
    <Compile Include="Models\DynamoModelDelegates.cs" />
    <Compile Include="Models\DynamoModelEvents.cs" />
    <Compile Include="Models\NodeFactory.cs" />
    <Compile Include="Models\TypeLoadData.cs" />
    <Compile Include="Models\WorkspaceHeader.cs" />
    <Compile Include="Models\ScopedNodeModel.cs" />
>>>>>>> 92d887b2
    <Compile Include="Nodes\Custom Nodes\CustomNodeController.cs" />
    <Compile Include="Nodes\ZeroTouch\DSFunctionBase.cs" />
    <Compile Include="Nodes\ZeroTouch\DSVarArgFunction.cs" />
    <Compile Include="Nodes\FunctionCallNodeController.cs" />
    <Compile Include="Nodes\FunctionCallBase.cs" />
    <Compile Include="Nodes\ZeroTouch\UnresolvedFunctionException.cs" />
    <Compile Include="Nodes\VariableInputNode.cs" />
    <Compile Include="Nodes\WatchImage.cs" />
    <Compile Include="PackageManager\InstalledPackagesViewModel.cs" />
    <Compile Include="PackageManager\PackageManagerClientViewModel.cs" />
    <Compile Include="PackageManager\PackageUtilities.cs" />
<<<<<<< HEAD
    <Compile Include="Search\SearchElementGroup.cs" />
=======
    <Compile Include="PackageManager\PackageViewModel.cs" />
    <Compile Include="Search\SearchModel.cs" />
>>>>>>> 92d887b2
    <Compile Include="Services\StabilityTracking.cs" />
    <Compile Include="TestInfrastructure\AbstractMutator.cs" />
    <Compile Include="TestInfrastructure\DeleteNodeMutator.cs" />
    <Compile Include="TestInfrastructure\CodeBlockNodeMutator.cs" />
    <Compile Include="TestInfrastructure\MutatorDriver.cs" />
    <Compile Include="UI\ClassObjectTemplateSelector.cs" />
    <Compile Include="UI\Controls\GraphUpdateNotificationControl.xaml.cs">
      <DependentUpon>GraphUpdateNotificationControl.xaml</DependentUpon>
    </Compile>
    <Compile Include="UI\Controls\ImageBasedControls.cs" />
    <Compile Include="UI\Controls\StandardPanel.xaml.cs">
      <DependentUpon>StandardPanel.xaml</DependentUpon>
    </Compile>
    <Compile Include="UI\Controls\StartPage.xaml.cs">
      <DependentUpon>StartPage.xaml</DependentUpon>
    </Compile>
    <Compile Include="UI\LibraryWrapPanel.cs" />
    <Compile Include="UI\Prompts\CrashPrompt.xaml.cs">
      <SubType>Code</SubType>
      <DependentUpon>CrashPrompt.xaml</DependentUpon>
    </Compile>
    <Compile Include="UI\Prompts\GenericTaskDialog.xaml.cs">
      <SubType>Code</SubType>
      <DependentUpon>GenericTaskDialog.xaml</DependentUpon>
    </Compile>
    <Compile Include="UI\Views\AboutWindow.xaml.cs">
      <DependentUpon>AboutWindow.xaml</DependentUpon>
    </Compile>
    <Compile Include="UI\Configurations.cs" />
    <Compile Include="DSEngine\AstBuilder.cs" />
    <Compile Include="Library\FunctionType.cs" />
    <Compile Include="DSEngine\EngineController.cs" />
    <Compile Include="DSEngine\LiveRunnerServices.cs" />
    <Compile Include="DSEngine\NodeToCode.cs" />
    <Compile Include="Interfaces\IWpfNode.cs" />
    <Compile Include="Models\CustomNodeWorkspaceModel.cs" />
    <Compile Include="Models\HomeWorkspaceModel.cs" />
    <Compile Include="Nodes\CodeBlockNode.cs" />
    <Compile Include="Models\WorkspaceMigrations.cs" />
    <Compile Include="Nodes\ZeroTouch\DSFunction.cs" />
    <Compile Include="Models\Migration.cs" />
    <Compile Include="Core\CustomNodeDefinition.cs" />
    <Compile Include="Core\PreferenceSettings.cs" />
    <Compile Include="PackageManager\PackageManagerClient.cs" />
    <Compile Include="Search\SearchElements\CustomNodeSearchElement.cs" />
    <Compile Include="Search\SearchElements\DSFunctionNodeSearchElement.cs" />
    <Compile Include="Services\UsageReportingManager.cs" />
    <Compile Include="UI\Commands\AutomationSettings.cs" />
    <Compile Include="UI\Commands\BrowserItemCommands.cs" />
    <Compile Include="UI\Commands\Commands.cs" />
    <Compile Include="Core\DynamoLogger.cs" />
    <Compile Include="Core\DynamoSelection.cs" />
    <Compile Include="Services\Heartbeat.cs" />
    <Compile Include="Services\Log.cs" />
    <Compile Include="Services\Logger.cs" />
    <Compile Include="PackageManager\Package.cs" />
    <Compile Include="PackageManager\PackageUploadBuilder.cs" />
    <Compile Include="PackageManager\PackageUploadHandle.cs" />
    <Compile Include="Interfaces\IViewModelView.cs" />
    <Compile Include="Models\DynamoModel.cs" />
    <Compile Include="Models\ModelBase.cs" />
    <Compile Include="Models\NoteModel.cs" />
    <Compile Include="Models\PortModel.cs" />
    <Compile Include="UI\Commands\InfoBubbleCommand.cs" />
    <Compile Include="UI\Controls\ShortcutToolbar.xaml.cs">
      <DependentUpon>ShortcutToolbar.xaml</DependentUpon>
    </Compile>
    <Compile Include="UI\SharedResourceDictionary.cs" />
    <Compile Include="UI\HandlingEventTrigger.cs" />
    <Compile Include="UI\Prompts\UsageReportingAgreementPrompt.xaml.cs">
      <DependentUpon>UsageReportingAgreementPrompt.xaml</DependentUpon>
    </Compile>
    <Compile Include="UI\Views\InfoBubbleView.xaml.cs">
      <DependentUpon>InfoBubbleView.xaml</DependentUpon>
    </Compile>
    <Compile Include="UI\Commands\DynamoCommands.cs" />
    <Compile Include="UI\Commands\RecordableCommands.cs" />
    <Compile Include="UI\DynamoTextBox.cs" />
    <Compile Include="UI\StateMachine.cs" />
    <Compile Include="UI\Views\LibraryView.xaml.cs">
      <DependentUpon>LibraryView.xaml</DependentUpon>
    </Compile>
    <Compile Include="UI\Views\PreviewControl.xaml.cs">
      <DependentUpon>PreviewControl.xaml</DependentUpon>
    </Compile>
    <Compile Include="UpdateManager\BinaryVersion.cs" />
    <Compile Include="UpdateManager\UpdateManager.cs" />
    <Compile Include="Utilities\CodeBlockUtils.cs" />
    <Compile Include="Utilities\CursorLibrary.cs" />
    <Compile Include="Utilities\LinkedListOfList.cs" />
    <Compile Include="Utilities\MathUtils.cs" />
    <Compile Include="Utilities\MigrationReport.cs" />
    <Compile Include="Utilities\VersionUtilities.cs" />
    <Compile Include="Utilities\XmlHelper.cs" />
    <Compile Include="ViewModels\DynamoViewModelDelegateCommands.cs" />
    <Compile Include="ViewModels\DynamoViewModelEventArgs.cs" />
    <Compile Include="ViewModels\DynamoViewModelDelegates.cs" />
    <Compile Include="ViewModels\DynamoViewModelEvents.cs" />
    <Compile Include="ViewModels\EndlessGridViewModel.cs" />
    <Compile Include="ViewModels\InfoBubbleViewModel.cs" />
    <Compile Include="ViewModels\IWatchViewModel.cs" />
    <Compile Include="ViewModels\Watch3DFullscreenViewModel.cs" />
    <Compile Include="ViewModels\WatchViewModel.cs" />
    <Compile Include="Search\BrowserInternalElement.cs" />
    <Compile Include="UI\Commands\ConnectorCommands.cs" />
    <Compile Include="UI\Commands\NodeCommands.cs" />
    <Compile Include="UI\Commands\NodeSearchElementCommands.cs" />
    <Compile Include="UI\Commands\NoteCommands.cs" />
    <Compile Include="UI\Commands\PortCommands.cs" />
    <Compile Include="UI\Commands\WorkspaceCommands.cs" />
    <Compile Include="UI\Converters.cs">
      <SubType>Code</SubType>
    </Compile>
    <Compile Include="UI\DragCanvas.cs">
      <SubType>Code</SubType>
    </Compile>
    <Compile Include="UI\MouseClickManager.cs">
      <SubType>Code</SubType>
    </Compile>
    <Compile Include="PackageManager\PackageDownloadHandle.cs" />
    <Compile Include="PackageManager\PackageLoader.cs" />
    <Compile Include="PackageManager\PackageManagerSearchViewModel.cs" />
    <Compile Include="UI\Views\InstalledPackagesView.xaml.cs">
      <DependentUpon>InstalledPackagesView.xaml</DependentUpon>
    </Compile>
    <Compile Include="ViewModels\PackageItemInternalViewModel.cs" />
    <Compile Include="ViewModels\PackageItemViewModel.cs" />
    <Compile Include="ViewModels\PackageItemLeafViewModel.cs" />
    <Compile Include="ViewModels\PackageItemRootViewModel.cs" />
    <Compile Include="UI\Views\PackageManagerPublishView.xaml.cs">
      <DependentUpon>PackageManagerPublishView.xaml</DependentUpon>
    </Compile>
    <Compile Include="ViewModels\PublishPackageViewModel.cs" />
    <Compile Include="UI\Views\PackageManagerSearchView.xaml.cs">
      <DependentUpon>PackageManagerSearchView.xaml</DependentUpon>
    </Compile>
    <Compile Include="UI\Prompts\EditWindow.xaml.cs">
      <DependentUpon>EditWindow.xaml</DependentUpon>
      <SubType>Code</SubType>
    </Compile>
    <Compile Include="UI\Prompts\FunctionNamePrompt.xaml.cs">
      <DependentUpon>FunctionNamePrompt.xaml</DependentUpon>
      <SubType>Code</SubType>
    </Compile>
    <Compile Include="UI\Prompts\NodeHelpPrompt.xaml.cs">
      <DependentUpon>NodeHelpPrompt.xaml</DependentUpon>
      <SubType>Code</SubType>
    </Compile>
    <Compile Include="UI\UIPartials.cs">
      <SubType>Code</SubType>
    </Compile>
    <Compile Include="UI\Views\DynamoView.xaml.cs">
      <DependentUpon>DynamoView.xaml</DependentUpon>
      <SubType>Code</SubType>
    </Compile>
    <Compile Include="UI\Views\NodeView.xaml.cs">
      <DependentUpon>NodeView.xaml</DependentUpon>
      <SubType>Code</SubType>
    </Compile>
    <Compile Include="UI\Views\NoteView.xaml.cs">
      <DependentUpon>NoteView.xaml</DependentUpon>
      <SubType>Code</SubType>
    </Compile>
    <Compile Include="UI\Views\WorkspaceView.xaml.cs">
      <DependentUpon>WorkspaceView.xaml</DependentUpon>
      <SubType>Code</SubType>
    </Compile>
    <Compile Include="UI\Views\SearchView.xaml.cs">
      <DependentUpon>SearchView.xaml</DependentUpon>
      <SubType>Code</SubType>
    </Compile>
    <Compile Include="UI\Views\WatchTree.xaml.cs">
      <DependentUpon>WatchTree.xaml</DependentUpon>
      <SubType>Code</SubType>
    </Compile>
    <Compile Include="UI\Views\Watch3DView.xaml.cs">
      <DependentUpon>Watch3DView.xaml</DependentUpon>
      <SubType>Code</SubType>
    </Compile>
    <Compile Include="UI\WebBrowserUtility.cs" />
    <Compile Include="UI\WPF.cs">
      <SubType>Code</SubType>
    </Compile>
    <Compile Include="UI\ZoomBorder.cs">
      <SubType>Code</SubType>
    </Compile>
    <Compile Include="Utilities\Extensions.cs" />
    <Compile Include="Utilities\ObservableDictionary.cs" />
    <Compile Include="Utilities\TrulyObservableCollection.cs" />
    <Compile Include="ViewModels\DynamoViewModel.cs" />
    <Compile Include="ViewModels\ConnectorViewModel.cs" />
    <Compile Include="ViewModels\NodeViewModel.cs" />
    <Compile Include="ViewModels\NoteViewModel.cs" />
    <Compile Include="ViewModels\PortViewModel.cs" />
    <Compile Include="ViewModels\ViewModelBase.cs" />
    <Compile Include="ViewModels\WorkspaceViewModel.cs" />
    <Compile Include="Core\CustomNodeManager.cs" />
    <Compile Include="Core\DynamoLoader.cs" />
    <Compile Include="Core\NodeCollapser.cs" />
    <Compile Include="Utilities\Guid.cs" />
    <Compile Include="UI\Commands\SearchCommands.cs" />
    <Compile Include="Search\SearchElements\CategorySearchElement.cs" />
    <Compile Include="Search\SearchElements\NodeSearchElement.cs" />
    <Compile Include="PackageManager\UI\PackageManagerSearchElement.cs" />
    <Compile Include="Search\SearchElements\SearchElementBase.cs" />
    <Compile Include="ViewModels\SearchViewModel.cs" />
    <Compile Include="Nodes\BaseTypes.cs" />
    <Compile Include="Models\ConnectorModel.cs" />
    <Compile Include="Nodes\Files.cs" />
    <Compile Include="Nodes\Custom Nodes\Function.cs" />
    <Compile Include="Models\NodeModel.cs" />
    <Compile Include="Models\WorkspaceModel.cs" />
    <Compile Include="Nodes\Watch.cs" />
    <Compile Include="Properties\AssemblyInfo.cs">
      <SubType>Code</SubType>
    </Compile>
    <Compile Include="Properties\Resources.Designer.cs">
      <AutoGen>True</AutoGen>
      <DesignTime>True</DesignTime>
      <DependentUpon>Resources.resx</DependentUpon>
    </Compile>
    <Compile Include="Properties\Settings.Designer.cs">
      <AutoGen>True</AutoGen>
      <DependentUpon>Settings.settings</DependentUpon>
      <DesignTimeSharedInput>True</DesignTimeSharedInput>
    </Compile>
    <Compile Include="Search\SearchDictionary.cs" />
    <Compile Include="VisualizationManager\octree\FastSerialization.cs" />
    <Compile Include="VisualizationManager\octree\IOctree.cs" />
    <Compile Include="VisualizationManager\octree\Octree.cs" />
    <Compile Include="VisualizationManager\octree\OctreeBox.cs" />
    <Compile Include="VisualizationManager\octree\OctreeDistance.cs" />
    <Compile Include="VisualizationManager\octree\OctreeLeaf.cs" />
    <Compile Include="VisualizationManager\octree\OctreeNode.cs" />
    <Compile Include="VisualizationManager\octree\Point3d.cs" />
    <Compile Include="VisualizationManager\octree\Point3f.cs" />
    <Compile Include="VisualizationManager\octree\Vector3d.cs" />
    <Compile Include="VisualizationManager\octree\Vector3f.cs" />
    <Compile Include="VisualizationManager\RenderDescription.cs" />
    <Compile Include="VisualizationManager\RenderManager.cs" />
    <Compile Include="VisualizationManager\STLExport.cs" />
    <Compile Include="DSEngine\RenderPackage.cs" />
    <Compile Include="VisualizationManager\Visualization.cs" />
    <Compile Include="VisualizationManager\VisualizationManager.cs" />
    <EmbeddedResource Include="Properties\Resources.resx">
      <Generator>ResXFileCodeGenerator</Generator>
      <LastGenOutput>Resources.Designer.cs</LastGenOutput>
      <SubType>Designer</SubType>
    </EmbeddedResource>
    <None Include="packages.config" />
    <None Include="Properties\Settings.settings">
      <Generator>SettingsSingleFileGenerator</Generator>
      <LastGenOutput>Settings.Designer.cs</LastGenOutput>
    </None>
    <AppDesigner Include="Properties\" />
    <None Include="UI\Images\cursors.psd" />
    <None Include="UI\Images\cursors1.psd" />
    <None Include="UI\Fonts\OpenSans-Bold.ttf">
      <CopyToOutputDirectory>Always</CopyToOutputDirectory>
    </None>
    <None Include="UI\Fonts\OpenSans-BoldItalic.ttf">
      <CopyToOutputDirectory>Always</CopyToOutputDirectory>
    </None>
    <None Include="UI\Fonts\OpenSans-ExtraBold.ttf">
      <CopyToOutputDirectory>Always</CopyToOutputDirectory>
    </None>
    <None Include="UI\Fonts\OpenSans-ExtraBoldItalic.ttf">
      <CopyToOutputDirectory>Always</CopyToOutputDirectory>
    </None>
    <None Include="UI\Fonts\OpenSans-Italic.ttf">
      <CopyToOutputDirectory>Always</CopyToOutputDirectory>
    </None>
    <None Include="UI\Fonts\OpenSans-Light.ttf">
      <CopyToOutputDirectory>Always</CopyToOutputDirectory>
    </None>
    <None Include="UI\Fonts\OpenSans-LightItalic.ttf">
      <CopyToOutputDirectory>Always</CopyToOutputDirectory>
    </None>
    <None Include="UI\Fonts\OpenSans-Regular.ttf">
      <CopyToOutputDirectory>Always</CopyToOutputDirectory>
    </None>
    <None Include="UI\Fonts\OpenSans-Semibold.ttf">
      <CopyToOutputDirectory>Always</CopyToOutputDirectory>
    </None>
    <None Include="UI\Fonts\OpenSans-SemiboldItalic.ttf">
      <CopyToOutputDirectory>Always</CopyToOutputDirectory>
    </None>
  </ItemGroup>
  <ItemGroup>
    <ProjectReference Include="..\DynamoCrypto\DynamoCrypto.csproj">
      <Project>{96643e77-c786-498c-aaa9-80e449854ce9}</Project>
      <Name>DynamoCrypto</Name>
    </ProjectReference>
    <ProjectReference Include="..\Engine\GraphToDSCompiler\GraphToDSCompiler.csproj">
      <Project>{593be9fc-7482-4cd6-9f87-77e7ac5cdff2}</Project>
      <Name>GraphToDSCompiler</Name>
    </ProjectReference>
    <ProjectReference Include="..\Engine\ProtoCore\ProtoCore.csproj">
      <Project>{7a9e0314-966f-4584-baa3-7339cbb849d1}</Project>
      <Name>ProtoCore</Name>
    </ProjectReference>
    <ProjectReference Include="..\Engine\ProtoScript\ProtoScript.csproj">
      <Project>{a4794476-7d0e-41c0-ad83-4ab929c0a46c}</Project>
      <Name>ProtoScript</Name>
    </ProjectReference>
    <ProjectReference Include="..\DynamoUtilities\DynamoUtilities.csproj">
      <Project>{B5F435CB-0D8A-40B1-A4F7-5ECB3CE792A9}</Project>
      <Name>DynamoUtilities</Name>
      <Private>False</Private>
    </ProjectReference>
    <ProjectReference Include="..\Engine\GraphLayout\GraphLayout.csproj">
      <Project>{c2595b04-856d-40ae-8b99-4804c7a70708}</Project>
      <Name>GraphLayout</Name>
      <Private>False</Private>
    </ProjectReference>
    <ProjectReference Include="..\Libraries\DynamoUnits\Units.csproj">
      <Project>{6e0a079e-85f1-45a1-ad5b-9855e4344809}</Project>
      <Name>Units</Name>
    </ProjectReference>
    <ProjectReference Include="..\Libraries\VMDataBridge\VMDataBridge.csproj">
      <Project>{ccb6e56b-2da1-4eba-a1f9-e8510e129d12}</Project>
      <Name>VMDataBridge</Name>
      <Private>False</Private>
    </ProjectReference>
    <ProjectReference Include="..\NodeServices\NodeServices.csproj">
      <Project>{ef879a10-041d-4c68-83e7-3192685f1bae}</Project>
      <Name>NodeServices</Name>
    </ProjectReference>
  </ItemGroup>
  <ItemGroup>
    <Resource Include="UI\Images\add.png" />
    <Resource Include="UI\Images\add_32.png" />
    <Resource Include="UI\Images\add_32_white.png" />
    <Resource Include="UI\Images\Anonymous_Pencil_icon.png" />
    <Resource Include="UI\Images\Anonymous_Pencil_icon_white.png" />
    <Resource Include="UI\Images\Anonymous_Pencil_icon_white_24.png" />
    <Resource Include="UI\Images\Anonymous_Pencil_icon_white_32.png" />
    <Resource Include="UI\Images\arrow-left-black.png" />
    <Resource Include="UI\Images\arrow-left-white.png" />
    <Resource Include="UI\Images\arrow-right-black.png" />
    <Resource Include="UI\Images\arrow-right-white.png" />
    <Resource Include="UI\Images\back.png" />
    <Resource Include="UI\Images\back_24.png" />
    <Resource Include="UI\Images\back_32.png" />
    <Resource Include="UI\Images\cloud_download_arrow.png" />
    <Resource Include="UI\Images\cloud_download_arrow_gray.png" />
    <Resource Include="UI\Images\cloud_download_arrow_white.png" />
    <Resource Include="UI\Images\DocumentHS.png" />
    <Resource Include="UI\Images\HomeHS.png" />
    <Resource Include="UI\Images\openHS.png" />
    <Resource Include="UI\Images\OpenSelectedItemHS.png" />
    <Resource Include="UI\Images\padlock-closed-black.png" />
    <Resource Include="UI\Images\padlock-closed-black24x24.png" />
    <Resource Include="UI\Images\saveHS.png" />
    <Resource Include="UI\Images\search.png" />
    <Resource Include="UI\Images\search_24.png" />
  </ItemGroup>
  <ItemGroup>
    <Page Include="UI\Controls\GraphUpdateNotificationControl.xaml">
      <Generator>MSBuild:Compile</Generator>
      <SubType>Designer</SubType>
    </Page>
    <Page Include="UI\Controls\StandardPanel.xaml">
      <SubType>Designer</SubType>
      <Generator>MSBuild:Compile</Generator>
    </Page>
    <Page Include="UI\Controls\StartPage.xaml">
      <SubType>Designer</SubType>
      <Generator>MSBuild:Compile</Generator>
    </Page>
    <Page Include="UI\Prompts\CrashPrompt.xaml">
      <Generator>MSBuild:Compile</Generator>
      <SubType>Designer</SubType>
    </Page>
    <Page Include="UI\Prompts\GenericTaskDialog.xaml">
      <SubType>Designer</SubType>
      <Generator>MSBuild:Compile</Generator>
    </Page>
    <None Include="UI\Themes\Modern\Connectors.xaml">
      <Generator>MSBuild:Compile</Generator>
      <SubType>Designer</SubType>
      <CopyToOutputDirectory>Always</CopyToOutputDirectory>
    </None>
    <None Include="UI\Themes\Modern\DataTemplates.xaml">
      <Generator>MSBuild:Compile</Generator>
      <SubType>Designer</SubType>
      <CopyToOutputDirectory>Always</CopyToOutputDirectory>
    </None>
    <None Include="UI\Themes\Modern\DynamoColorsAndBrushes.xaml">
      <Generator>MSBuild:Compile</Generator>
      <SubType>Designer</SubType>
      <CopyToOutputDirectory>Always</CopyToOutputDirectory>
    </None>
    <None Include="UI\Themes\Modern\DynamoConverters.xaml">
      <Generator>MSBuild:Compile</Generator>
      <SubType>Designer</SubType>
      <CopyToOutputDirectory>Always</CopyToOutputDirectory>
    </None>
    <None Include="UI\Themes\Modern\DynamoModern.xaml">
      <Generator>MSBuild:Compile</Generator>
      <SubType>Designer</SubType>
      <CopyToOutputDirectory>Always</CopyToOutputDirectory>
    </None>
    <None Include="UI\Themes\Modern\DynamoText.xaml">
      <Generator>MSBuild:Compile</Generator>
      <SubType>Designer</SubType>
      <CopyToOutputDirectory>Always</CopyToOutputDirectory>
    </None>
    <None Include="UI\Themes\Modern\MenuStyleDictionary.xaml">
      <Generator>MSBuild:Compile</Generator>
      <SubType>Designer</SubType>
      <CopyToOutputDirectory>Always</CopyToOutputDirectory>
    </None>
    <None Include="UI\Themes\Modern\Ports.xaml">
      <SubType>
      </SubType>
      <CopyToOutputDirectory>Always</CopyToOutputDirectory>
    </None>
    <None Include="UI\Themes\Modern\ToolbarStyleDictionary.xaml">
      <Generator>MSBuild:Compile</Generator>
      <SubType>Designer</SubType>
      <CopyToOutputDirectory>Always</CopyToOutputDirectory>
    </None>
    <Page Include="UI\Views\AboutWindow.xaml">
      <Generator>MSBuild:Compile</Generator>
      <SubType>Designer</SubType>
    </Page>
    <Page Include="UI\Controls\ShortcutToolbar.xaml">
      <SubType>Designer</SubType>
      <Generator>MSBuild:Compile</Generator>
    </Page>
    <Page Include="UI\Prompts\UsageReportingAgreementPrompt.xaml">
      <SubType>Designer</SubType>
      <Generator>MSBuild:Compile</Generator>
    </Page>
    <Page Include="UI\Views\InstalledPackagesView.xaml">
      <SubType>Designer</SubType>
      <Generator>MSBuild:Compile</Generator>
    </Page>
    <Page Include="UI\Views\LibraryView.xaml">
      <SubType>Designer</SubType>
      <Generator>MSBuild:Compile</Generator>
    </Page>
    <Page Include="UI\Views\PackageManagerPublishView.xaml">
      <Generator>MSBuild:Compile</Generator>
      <SubType>Designer</SubType>
    </Page>
    <Page Include="UI\Views\PackageManagerSearchView.xaml">
      <SubType>Designer</SubType>
      <Generator>MSBuild:Compile</Generator>
    </Page>
    <Page Include="UI\Prompts\EditWindow.xaml">
      <SubType>Designer</SubType>
      <Generator>MSBuild:Compile</Generator>
    </Page>
    <Page Include="UI\Prompts\FunctionNamePrompt.xaml">
      <SubType>Designer</SubType>
      <Generator>MSBuild:Compile</Generator>
    </Page>
    <Page Include="UI\Prompts\NodeHelpPrompt.xaml">
      <SubType>Designer</SubType>
      <Generator>MSBuild:Compile</Generator>
    </Page>
    <Page Include="UI\Views\InfoBubbleView.xaml">
      <Generator>MSBuild:Compile</Generator>
      <SubType>Designer</SubType>
    </Page>
    <Page Include="UI\Views\PreviewControl.xaml">
      <SubType>Designer</SubType>
      <Generator>MSBuild:Compile</Generator>
    </Page>
    <Page Include="UI\Views\DynamoView.xaml">
      <SubType>Designer</SubType>
      <Generator>MSBuild:Compile</Generator>
    </Page>
    <Page Include="UI\Views\NodeView.xaml">
      <SubType>Designer</SubType>
    </Page>
    <Page Include="UI\Views\NoteView.xaml">
      <SubType>Designer</SubType>
      <Generator>MSBuild:Compile</Generator>
    </Page>
    <Page Include="UI\Views\WorkspaceView.xaml">
      <SubType>Designer</SubType>
      <Generator>MSBuild:Compile</Generator>
    </Page>
    <Page Include="UI\Views\SearchView.xaml">
      <SubType>Designer</SubType>
      <Generator>MSBuild:Compile</Generator>
    </Page>
    <Page Include="UI\Views\WatchTree.xaml">
      <SubType>Designer</SubType>
      <Generator>MSBuild:Compile</Generator>
    </Page>
    <Page Include="UI\Views\Watch3DView.xaml">
      <SubType>Designer</SubType>
      <Generator>MSBuild:Compile</Generator>
    </Page>
  </ItemGroup>
  <ItemGroup>
    <Resource Include="UI\Images\closetab_hover.png" />
    <Resource Include="UI\Images\closetab_normal.png" />
    <Resource Include="UI\Images\closewindow_hover.png" />
    <Resource Include="UI\Images\closewindow_normal.png" />
    <Resource Include="UI\Images\collapsestate_hover.png" />
    <Resource Include="UI\Images\collapsestate_normal.png" />
    <Resource Include="UI\Images\expandstate_hover.png" />
    <Resource Include="UI\Images\expandstate_normal.png" />
    <Resource Include="UI\Images\librarycollapse_hover.png" />
    <Resource Include="UI\Images\librarycollapse_normal.png" />
    <Resource Include="UI\Images\maximizewindow_hover.png" />
    <Resource Include="UI\Images\maximizewindow_normal.png" />
    <Resource Include="UI\Images\minimizewindow_hover.png" />
    <Resource Include="UI\Images\minimizewindow_normal.png" />
    <Resource Include="UI\Images\new_disabled.png" />
    <Resource Include="UI\Images\new_hover.png" />
    <Resource Include="UI\Images\new_normal.png" />
    <Resource Include="UI\Images\open_disabled.png" />
    <Resource Include="UI\Images\open_hover.png" />
    <Resource Include="UI\Images\open_normal.png" />
    <Resource Include="UI\Images\pause_disabled.png" />
    <Resource Include="UI\Images\pause_hover.png" />
    <Resource Include="UI\Images\pause_normal.png" />
    <Resource Include="UI\Images\redo_disabled.png" />
    <Resource Include="UI\Images\redo_hover.png" />
    <Resource Include="UI\Images\redo_normal.png" />
    <Resource Include="UI\Images\restorewindow_hover.png" />
    <Resource Include="UI\Images\restorewindow_normal.png" />
    <Resource Include="UI\Images\run_disabled.png" />
    <Resource Include="UI\Images\run_hover.png" />
    <Resource Include="UI\Images\run_normal.png" />
    <Resource Include="UI\Images\save_disabled.png" />
    <Resource Include="UI\Images\save_hover.png" />
    <Resource Include="UI\Images\save_normal.png" />
    <Resource Include="UI\Images\searchcancel_hover.png" />
    <Resource Include="UI\Images\searchcancel_normal.png" />
    <Resource Include="UI\Images\search_hover.png" />
    <Resource Include="UI\Images\search_normal.png" />
    <Resource Include="UI\Images\sendfeedback_disabled.png" />
    <Resource Include="UI\Images\sendfeedback_hover.png" />
    <Resource Include="UI\Images\sendfeedback_normal.png" />
    <Resource Include="UI\Images\undo_disabled.png" />
    <Resource Include="UI\Images\undo_hover.png" />
    <Resource Include="UI\Images\undo_normal.png" />
  </ItemGroup>
  <ItemGroup>
    <Resource Include="UI\Images\tick_selected.png" />
    <Resource Include="UI\Images\click_background.png" />
  </ItemGroup>
  <ItemGroup>
    <Resource Include="UI\Images\hand_drag.cur" />
    <Resource Include="UI\Images\hand_pan.cur" />
    <Resource Include="UI\Images\hand_pan_active.cur" />
  </ItemGroup>
  <ItemGroup>
    <Resource Include="UI\Images\collapse_hover.png" />
    <Resource Include="UI\Images\collapse_normal.png" />
    <Resource Include="UI\Images\expand_hover.png" />
    <Resource Include="UI\Images\expand_normal.png" />
  </ItemGroup>
  <ItemGroup>
    <Resource Include="UI\Images\tabs_button_hover.png" />
    <Resource Include="UI\Images\tabs_button_normal.png" />
    <Resource Include="UI\Images\screenshot_disabled.png" />
    <Resource Include="UI\Images\screenshot_hover.png" />
    <Resource Include="UI\Images\screenshot_normal.png" />
  </ItemGroup>
  <ItemGroup>
    <Resource Include="UI\Images\arc_add.cur" />
    <Resource Include="UI\Images\arc_add.png" />
    <Resource Include="UI\Images\arc_remove.cur" />
    <Resource Include="UI\Images\arc_remove.png" />
    <Resource Include="UI\Images\arc_select.cur" />
    <Resource Include="UI\Images\arc_select.png" />
    <Resource Include="UI\Images\condense.cur" />
    <Resource Include="UI\Images\condense.png" />
    <Resource Include="UI\Images\expand.cur" />
    <Resource Include="UI\Images\expand.png" />
    <Resource Include="UI\Images\hand.cur" />
    <Resource Include="UI\Images\hand.png" />
    <Resource Include="UI\Images\hand_drag.png" />
    <Resource Include="UI\Images\hand_pan.png" />
    <Resource Include="UI\Images\hand_pan_active.png" />
    <Resource Include="UI\Images\move.png" />
    <Resource Include="UI\Images\pointer.cur" />
    <Resource Include="UI\Images\pointer.png" />
    <Resource Include="UI\Images\pointer_add.cur" />
    <Resource Include="UI\Images\pointer_add.png" />
    <Resource Include="UI\Images\rectangular_selection.cur" />
    <Resource Include="UI\Images\rectangular_selection.png" />
    <Resource Include="UI\Images\resize_diagonal.cur" />
    <Resource Include="UI\Images\resize_diagonal.png" />
    <Resource Include="UI\Images\resize_horizontal.cur" />
    <Resource Include="UI\Images\resize_horizontal.png" />
    <Resource Include="UI\Images\resize_vertical.cur" />
    <Resource Include="UI\Images\resize_vertical.png" />
    <Resource Include="UI\Images\consent_form_image.png" />
  </ItemGroup>
  <ItemGroup>
    <Resource Include="UI\Images\task_dialog_crash.png" />
    <Resource Include="UI\Images\task_dialog_obsolete_file.png" />
  </ItemGroup>
  <ItemGroup>
    <Service Include="{508349B6-6B84-4DF5-91F0-309BEEBAD82D}" />
  </ItemGroup>
  <ItemGroup>
    <Resource Include="UI\Images\AboutWindow\dynamo_logo_dark.png" />
  </ItemGroup>
  <ItemGroup>
    <Resource Include="UI\Images\AboutWindow\aboutback.png" />
    <Resource Include="UI\Images\AboutWindow\autodeskLogo.png" />
    <Resource Include="UI\Images\AboutWindow\background_texture.png" />
    <Resource Include="UI\Images\Update\clickbox.png" />
    <Resource Include="UI\Images\AboutWindow\close_hover.png" />
    <Resource Include="UI\Images\AboutWindow\close_inactive.png" />
    <Resource Include="UI\Images\AboutWindow\collectinfo_titlebar.png" />
    <Resource Include="UI\Images\AboutWindow\DesignScriptLogo.png" />
    <Resource Include="UI\Images\Update\DownloadAnimation.png" />
    <Resource Include="UI\Images\Update\DownloadIcon.png" />
    <Resource Include="UI\Images\Update\download_ani.png" />
    <Resource Include="UI\Images\Update\update.png" />
    <Resource Include="UI\Images\Update\update_static.png" />
  </ItemGroup>
  <ItemGroup>
    <Resource Include="UI\Images\AboutWindow\logo_about.png" />
  </ItemGroup>
  <ItemGroup>
    <Resource Include="UI\Images\Canvas\canvas-button-geom-check.png" />
    <Resource Include="UI\Images\Canvas\canvas-button-geom-states.png" />
    <Resource Include="UI\Images\Canvas\canvas-button-node-check.png" />
    <Resource Include="UI\Images\Canvas\canvas-button-node-states.png" />
  </ItemGroup>
  <ItemGroup>
    <Resource Include="UI\Images\Canvas\canvas-button-fit-view-states.png" />
  </ItemGroup>
  <ItemGroup>
    <Resource Include="UI\Images\Canvas\canvas-button-orbit-check.png" />
    <Resource Include="UI\Images\Canvas\canvas-button-orbit-states.png" />
    <Resource Include="UI\Images\Canvas\canvas-button-pan-check.png" />
    <Resource Include="UI\Images\Canvas\canvas-button-pan-states.png" />
    <Resource Include="UI\Images\Canvas\canvas-button-zoom-in-states.png" />
    <Resource Include="UI\Images\Canvas\canvas-button-zoom-out-states.png" />
    <Resource Include="UI\Images\StartPage\dynamo-logo.png" />
  </ItemGroup>
  <ItemGroup>
    <Resource Include="UI\Images\StartPage\icon-discussion.png" />
    <Resource Include="UI\Images\StartPage\icon-dynamobim.png" />
    <Resource Include="UI\Images\StartPage\icon-email.png" />
    <Resource Include="UI\Images\StartPage\icon-github.png" />
    <Resource Include="UI\Images\StartPage\icon-issues.png" />
    <Resource Include="UI\Images\StartPage\icon-new.png" />
    <Resource Include="UI\Images\StartPage\icon-open.png" />
    <Resource Include="UI\Images\StartPage\icon-reference.png" />
    <Resource Include="UI\Images\StartPage\icon-video.png" />
  </ItemGroup>
  <ItemGroup>
    <Resource Include="UI\Images\task_dialog_future_file.png" />
  </ItemGroup>
  <ItemGroup>
    <Resource Include="UI\Images\StartPage\icons-more-samples.png" />
  </ItemGroup>
  <ItemGroup>
    <Resource Include="Resources\Icons\Saturation.png" />
  </ItemGroup>
  <ItemGroup>
    <Resource Include="Resources\Icons\Hue.png" />
  </ItemGroup>
  <Import Project="$(MSBuildToolsPath)\Microsoft.CSharp.targets" />
  <PropertyGroup>
    <PostBuildEvent>copy /Y "$(SolutionDir)..\extern\DesignScript\*" "$(OutputPath)"
copy "$(SolutionDir)..\doc\distrib\License.rtf" "$(OutputPath).\License.rtf"
copy "$(SolutionDir)..\tools\install\extra\InstallASMForDynamo.exe" "$(OutputPath)\InstallASMForDynamo.exe"
IF NOT EXIST "$(OutputPath)\dll" "$(OutputPath)\InstallASMForDynamo.exe" /SILENT /SUPPRESSMSGBOXES</PostBuildEvent>
  </PropertyGroup>
  <PropertyGroup>
    <PreBuildEvent>
    </PreBuildEvent>
    <PostBuildEvent>mkdir "$(OutputPath)\dll"
copy /Y "$(SolutionDir)..\extern\LibG\x64\Release\*" "$(OutputPath)\dll"
</PostBuildEvent>
    <PostBuildEvent>xcopy /Y "$(SolutionDir)..\extern\ProtoGeometry\*" "$(OutputPath)"
xcopy  /Y "$(SolutionDir)..\doc\distrib\License.rtf" "$(OutputPath)"
xcopy  /Y "$(SolutionDir)..\extern\LibG_219\*" "$(OutputPath)libg_219\"
xcopy  /Y "$(SolutionDir)..\extern\LibG_220\*" "$(OutputPath)libg_220\"
xcopy /Y "$(SolutionDir)..\extern\SimplexNoise\*" "$(OutputPath)"
</PostBuildEvent>
  </PropertyGroup>
  <!-- To modify your build process, add your task inside one of the targets below and uncomment it. 
       Other similar extension points exist, see Microsoft.Common.targets.
  <Target Name="BeforeBuild">
  </Target>
  <Target Name="AfterBuild">
  </Target>
  -->
</Project><|MERGE_RESOLUTION|>--- conflicted
+++ resolved
@@ -47,11 +47,8 @@
     <DebugType>full</DebugType>
     <Optimize>false</Optimize>
     <OutputPath>$(OutputPath)</OutputPath>
-<<<<<<< HEAD
     <DefineConstants>TRACE;DEBUG;USE_DSENGINE</DefineConstants>
-=======
     <DefineConstants>TRACE;DEBUG;USE_DSENGINE;ENABLE_NEW_LIBRARY_VIEW</DefineConstants>
->>>>>>> 92d887b2
     <ErrorReport>prompt</ErrorReport>
     <WarningLevel>4</WarningLevel>
     <PlatformTarget>AnyCPU</PlatformTarget>
@@ -154,9 +151,6 @@
     <Compile Include="Interfaces\ILogger.cs" />
     <Compile Include="Interfaces\IPreferences.cs" />
     <Compile Include="Interfaces\IWatchHandler.cs" />
-<<<<<<< HEAD
-=======
-    <Compile Include="Models\LibraryModel.cs" />
     <Compile Include="Models\DynamoModelEventArgs.cs" />
     <Compile Include="Models\DynamoModelDelegates.cs" />
     <Compile Include="Models\DynamoModelEvents.cs" />
@@ -164,7 +158,6 @@
     <Compile Include="Models\TypeLoadData.cs" />
     <Compile Include="Models\WorkspaceHeader.cs" />
     <Compile Include="Models\ScopedNodeModel.cs" />
->>>>>>> 92d887b2
     <Compile Include="Nodes\Custom Nodes\CustomNodeController.cs" />
     <Compile Include="Nodes\ZeroTouch\DSFunctionBase.cs" />
     <Compile Include="Nodes\ZeroTouch\DSVarArgFunction.cs" />
@@ -176,12 +169,9 @@
     <Compile Include="PackageManager\InstalledPackagesViewModel.cs" />
     <Compile Include="PackageManager\PackageManagerClientViewModel.cs" />
     <Compile Include="PackageManager\PackageUtilities.cs" />
-<<<<<<< HEAD
     <Compile Include="Search\SearchElementGroup.cs" />
-=======
     <Compile Include="PackageManager\PackageViewModel.cs" />
     <Compile Include="Search\SearchModel.cs" />
->>>>>>> 92d887b2
     <Compile Include="Services\StabilityTracking.cs" />
     <Compile Include="TestInfrastructure\AbstractMutator.cs" />
     <Compile Include="TestInfrastructure\DeleteNodeMutator.cs" />
