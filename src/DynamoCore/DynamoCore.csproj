﻿<?xml version="1.0" encoding="utf-8"?>
<!--
Copyright © Autodesk, Inc. 2012. All rights reserved.

Licensed under the Apache License, Version 2.0 (the "License");
you may not use this file except in compliance with the License.
You may obtain a copy of the License at

http://www.apache.org/licenses/LICENSE-2.0

Unless required by applicable law or agreed to in writing, software
distributed under the License is distributed on an "AS IS" BASIS,
WITHOUT WARRANTIES OR CONDITIONS OF ANY KIND, either express or implied.
See the License for the specific language governing permissions and
limitations under the License.
-->
<Project ToolsVersion="4.0" DefaultTargets="Build" xmlns="http://schemas.microsoft.com/developer/msbuild/2003">
  <ImportGroup Label="PropertySheets">
    <Import Project="$(SolutionDir)Dynamo.CS.props" />
  </ImportGroup>
  <PropertyGroup>
    <Configuration Condition=" '$(Configuration)' == '' ">Debug</Configuration>
    <Platform Condition=" '$(Platform)' == '' ">AnyCPU</Platform>
    <ProductVersion>9.0.21022</ProductVersion>
    <SchemaVersion>2.0</SchemaVersion>
    <ProjectGuid>{7858FA8C-475F-4B8E-B468-1F8200778CF8}</ProjectGuid>
    <OutputType>library</OutputType>
    <AppDesignerFolder>Properties</AppDesignerFolder>
    <RootNamespace>Dynamo</RootNamespace>
    <AssemblyName>DynamoCore</AssemblyName>
    <TargetFrameworkVersion>v4.0</TargetFrameworkVersion>
    <FileAlignment>512</FileAlignment>
    <ProjectTypeGuids>{60dc8134-eba5-43b8-bcc9-bb4bc16c2548};{FAE04EC0-301F-11D3-BF4B-00C04F79EFBC}</ProjectTypeGuids>
    <WarningLevel>4</WarningLevel>
    <FileUpgradeFlags>
    </FileUpgradeFlags>
    <UpgradeBackupLocation>
    </UpgradeBackupLocation>
    <OldToolsVersion>3.5</OldToolsVersion>
    <TargetFrameworkProfile />
  </PropertyGroup>
  <PropertyGroup>
    <ResolveAssemblyWarnOrErrorOnTargetArchitectureMismatch>None</ResolveAssemblyWarnOrErrorOnTargetArchitectureMismatch>
  </PropertyGroup>
  <PropertyGroup Condition=" '$(Configuration)|$(Platform)' == 'Debug|AnyCPU' ">
    <DebugSymbols>true</DebugSymbols>
    <DebugType>full</DebugType>
    <Optimize>false</Optimize>
    <OutputPath>$(OutputPath)</OutputPath>
    <DefineConstants>TRACE;DEBUG</DefineConstants>
    <ErrorReport>prompt</ErrorReport>
    <WarningLevel>4</WarningLevel>
    <PlatformTarget>AnyCPU</PlatformTarget>
    <TreatWarningsAsErrors>false</TreatWarningsAsErrors>
  </PropertyGroup>
  <PropertyGroup Condition=" '$(Configuration)|$(Platform)' == 'Release|AnyCPU' ">
    <DebugType>full</DebugType>
    <Optimize>true</Optimize>
    <OutputPath>$(OutputPath)</OutputPath>
    <DefineConstants>TRACE</DefineConstants>
    <ErrorReport>prompt</ErrorReport>
    <WarningLevel>4</WarningLevel>
    <DebugSymbols>true</DebugSymbols>
  </PropertyGroup>
  <ItemGroup>
    <Reference Include="FSharp.Core, Version=4.0.0.0, Culture=neutral, PublicKeyToken=b03f5f7f11d50a3a, processorArchitecture=MSIL" />
    <Reference Include="Greg, Version=1.0.0.0, Culture=neutral, processorArchitecture=MSIL">
      <SpecificVersion>False</SpecificVersion>
      <HintPath>..\..\extern\greg\Greg.dll</HintPath>
    </Reference>
    <Reference Include="HelixToolkit.Wpf, Version=2012.4.24.1, Culture=neutral, PublicKeyToken=52aa3500039caf0d, processorArchitecture=MSIL">
      <SpecificVersion>False</SpecificVersion>
      <HintPath>..\..\extern\Helix3D\NET40\HelixToolkit.Wpf.dll</HintPath>
    </Reference>
    <Reference Include="LibGNet">
      <HintPath>..\..\extern\DynamoAsm\LibGNet.dll</HintPath>
      <Private>False</Private>
    </Reference>
    <Reference Include="Microsoft.Practices.Prism">
      <HintPath>..\..\extern\prism\Microsoft.Practices.Prism.dll</HintPath>
    </Reference>
    <Reference Include="NCalc">
      <HintPath>..\..\extern\NCalc\NCalc.dll</HintPath>
    </Reference>
    <Reference Include="Newtonsoft.Json">
      <HintPath>..\..\extern\Newtonsoft.json\Newtonsoft.Json.dll</HintPath>
      <HintPath>..\..\extern\Newtonsoft.JsonBin\Newtonsoft.Json.dll</HintPath>
    </Reference>
    <Reference Include="nunit.framework, Version=2.6.2.12296, Culture=neutral, PublicKeyToken=96d09a1eb7f44a77, processorArchitecture=MSIL">
      <SpecificVersion>False</SpecificVersion>
      <HintPath>$(NunitPath)\nunit.framework.dll</HintPath>
    </Reference>
    <Reference Include="RestSharp, Version=104.1.0.0, Culture=neutral, processorArchitecture=MSIL">
      <SpecificVersion>False</SpecificVersion>
      <HintPath>..\..\extern\greg\RestSharp.dll</HintPath>
    </Reference>
    <Reference Include="ProtoCore">
      <SpecificVersion>False</SpecificVersion>
      <HintPath>..\..\extern\DesignScript\ProtoCore.dll</HintPath>
    </Reference>
    <Reference Include="ProtoImperative">
      <SpecificVersion>False</SpecificVersion>
      <HintPath>..\..\extern\DesignScript\ProtoImperative.dll</HintPath>
    </Reference>
    <Reference Include="ProtoAssociative">
      <SpecificVersion>False</SpecificVersion>
      <HintPath>..\..\extern\DesignScript\ProtoAssociative.dll</HintPath>
    </Reference>
    <Reference Include="ProtoScript">
      <SpecificVersion>False</SpecificVersion>
      <HintPath>..\..\extern\DesignScript\ProtoScript.dll</HintPath>
    </Reference>
    <Reference Include="GraphToDSCompiler">
      <SpecificVersion>False</SpecificVersion>
      <HintPath>..\..\extern\DesignScript\GraphToDSCompiler.dll</HintPath>
    </Reference>
    <Reference Include="System" />
    <Reference Include="System.Core">
      <RequiredTargetFramework>3.5</RequiredTargetFramework>
    </Reference>
    <Reference Include="System.Drawing" />
    <Reference Include="System.Web" />
    <Reference Include="System.Windows.Forms" />
    <Reference Include="System.Xaml" />
    <Reference Include="System.Xml" />
    <Reference Include="PresentationCore">
      <RequiredTargetFramework>3.0</RequiredTargetFramework>
    </Reference>
    <Reference Include="PresentationFramework">
      <RequiredTargetFramework>3.0</RequiredTargetFramework>
    </Reference>
    <Reference Include="WindowsBase" />
  </ItemGroup>
  <ItemGroup>
    <Compile Include="Core\UndoRedoRecorder.cs" />
    <Compile Include="DSEngine\AstBuilder.cs" />
    <Compile Include="Interfaces\dynIDrawable.cs" />
    <Compile Include="Nodes\dynDSFunction.cs" />
    <Compile Include="Models\Migration.cs" />
    <Compile Include="Nodes\Geometry.cs" />
    <Compile Include="PackageManager\PackageManagerClient.cs" />
    <Compile Include="UI\Commands\BrowserItemCommands.cs" />
    <Compile Include="UI\Commands\Commands.cs" />
    <Compile Include="Core\DynamoLogger.cs" />
    <Compile Include="Core\DynamoSelection.cs" />
    <Compile Include="Nodes\dynMultithreading.cs" />
    <Compile Include="Nodes\dynOptimize.cs" />
    <Compile Include="Services\Heartbeat.cs" />
    <Compile Include="Services\Log.cs" />
    <Compile Include="Services\Logger.cs" />
    <Compile Include="PackageManager\Package.cs" />
    <Compile Include="PackageManager\PackageUploadBuilder.cs" />
    <Compile Include="PackageManager\PackageUploadHandle.cs" />
    <Compile Include="Interfaces\IViewModelView.cs" />
    <Compile Include="Models\DynamoModel.cs" />
    <Compile Include="Models\ModelBase.cs" />
    <Compile Include="Models\NoteModel.cs" />
    <Compile Include="Models\PortModel.cs" />
    <Compile Include="UI\DynamoTextBox.cs" />
    <Compile Include="UI\Views\ZoomAndPanControl.xaml.cs">
      <DependentUpon>ZoomAndPanControl.xaml</DependentUpon>
    </Compile>
    <Compile Include="Utilities\XmlHelper.cs" />
    <Compile Include="ViewModels\Watch3DFullscreenViewModel.cs" />
    <Compile Include="ViewModels\WatchViewModel.cs" />
    <Compile Include="Search\BrowserInternalElement.cs" />
    <Compile Include="UI\Commands\ConnectorCommands.cs" />
    <Compile Include="UI\Commands\NodeCommands.cs" />
    <Compile Include="UI\Commands\NodeSearchElementCommands.cs" />
    <Compile Include="UI\Commands\NoteCommands.cs" />
    <Compile Include="UI\Commands\PortCommands.cs" />
    <Compile Include="UI\Commands\WorkspaceCommands.cs" />
    <Compile Include="UI\Converters.cs">
      <SubType>Code</SubType>
    </Compile>
    <Compile Include="UI\DragCanvas.cs">
      <SubType>Code</SubType>
    </Compile>
    <Compile Include="UI\MouseClickManager.cs">
      <SubType>Code</SubType>
    </Compile>
    <Compile Include="PackageManager\PackageDownloadHandle.cs" />
    <Compile Include="PackageManager\PackageLoader.cs" />
    <Compile Include="PackageManager\PackageManagerSearchViewModel.cs" />
    <Compile Include="UI\Views\InstalledPackagesView.xaml.cs">
      <DependentUpon>InstalledPackagesView.xaml</DependentUpon>
    </Compile>
    <Compile Include="ViewModels\PackageItemInternalViewModel.cs" />
    <Compile Include="ViewModels\PackageItemViewModel.cs" />
    <Compile Include="ViewModels\PackageItemLeafViewModel.cs" />
    <Compile Include="ViewModels\PackageItemRootViewModel.cs" />
    <Compile Include="UI\Views\PackageManagerPublishView.xaml.cs">
      <DependentUpon>PackageManagerPublishView.xaml</DependentUpon>
    </Compile>
    <Compile Include="ViewModels\PublishPackageViewModel.cs" />
    <Compile Include="UI\Views\PackageManagerSearchView.xaml.cs">
      <DependentUpon>PackageManagerSearchView.xaml</DependentUpon>
    </Compile>
    <Compile Include="UI\Prompts\CrashPrompt.xaml.cs" />
    <Compile Include="UI\Prompts\dynEditWindow.xaml.cs">
      <DependentUpon>dynEditWindow.xaml</DependentUpon>
      <SubType>Code</SubType>
    </Compile>
    <Compile Include="UI\Prompts\FunctionNamePrompt.xaml.cs">
      <DependentUpon>FunctionNamePrompt.xaml</DependentUpon>
      <SubType>Code</SubType>
    </Compile>
    <Compile Include="UI\Prompts\NodeHelpPrompt.xaml.cs">
      <DependentUpon>NodeHelpPrompt.xaml</DependentUpon>
      <SubType>Code</SubType>
    </Compile>
    <Compile Include="UI\UIPartials.cs">
      <SubType>Code</SubType>
    </Compile>
    <Compile Include="UI\Views\DynamoView.xaml.cs">
      <DependentUpon>DynamoView.xaml</DependentUpon>
      <SubType>Code</SubType>
    </Compile>
    <Compile Include="UI\Views\dynConnectorView.xaml.cs">
      <DependentUpon>dynConnectorView.xaml</DependentUpon>
      <SubType>Code</SubType>
    </Compile>
    <Compile Include="UI\Views\dynNodeView.xaml.cs">
      <DependentUpon>dynNodeView.xaml</DependentUpon>
      <SubType>Code</SubType>
    </Compile>
    <Compile Include="UI\Views\dynNoteView.xaml.cs">
      <DependentUpon>dynNoteView.xaml</DependentUpon>
      <SubType>Code</SubType>
    </Compile>
    <Compile Include="UI\Views\dynPortView.xaml.cs">
      <DependentUpon>dynPortView.xaml</DependentUpon>
      <SubType>Code</SubType>
    </Compile>
    <Compile Include="UI\Views\dynWorkspaceView.xaml.cs">
      <DependentUpon>dynWorkspaceView.xaml</DependentUpon>
      <SubType>Code</SubType>
    </Compile>
    <Compile Include="UI\Views\SearchView.xaml.cs">
      <DependentUpon>SearchView.xaml</DependentUpon>
      <SubType>Code</SubType>
    </Compile>
    <Compile Include="UI\Views\WatchTree.xaml.cs">
      <DependentUpon>WatchTree.xaml</DependentUpon>
      <SubType>Code</SubType>
    </Compile>
    <Compile Include="UI\Views\WatchViewFullscreen.xaml.cs">
      <DependentUpon>WatchViewFullscreen.xaml</DependentUpon>
      <SubType>Code</SubType>
    </Compile>
    <Compile Include="UI\WebBrowserUtility.cs" />
    <Compile Include="UI\WPF.cs">
      <SubType>Code</SubType>
    </Compile>
    <Compile Include="UI\ZoomBorder.cs">
      <SubType>Code</SubType>
    </Compile>
    <Compile Include="Search\SearchElements\TopSearchElement.cs" />
    <Compile Include="Nodes\dynFormula.cs" />
    <Compile Include="Core\Units.cs" />
    <Compile Include="Utilities\Extensions.cs" />
    <Compile Include="Utilities\ObservableDictionary.cs" />
    <Compile Include="Utilities\TrulyObservableCollection.cs" />
    <Compile Include="ViewModels\DynamoViewModel.cs" />
    <Compile Include="ViewModels\ConnectorViewModel.cs" />
    <Compile Include="ViewModels\NodeViewModel.cs" />
    <Compile Include="ViewModels\NoteViewModel.cs" />
    <Compile Include="ViewModels\PortViewModel.cs" />
    <Compile Include="ViewModels\ViewModelBase.cs" />
    <Compile Include="ViewModels\WorkspaceViewModel.cs" />
    <Compile Include="Core\CustomNodeManager.cs" />
    <Compile Include="Core\DynamoLoader.cs" />
    <Compile Include="Core\NodeCollapser.cs" />
    <Compile Include="Search\SearchElements\CommandElement.cs" />
    <Compile Include="Core\DynamoController.cs" />
    <Compile Include="Utilities\Guid.cs" />
    <Compile Include="Nodes\dynEnum.cs" />
<<<<<<< HEAD
    <Compile Include="VisualizationManager\IDrawable.cs" />
=======
>>>>>>> d63c9c92
    <Compile Include="UI\Commands\Regions\RegionBase.cs" />
    <Compile Include="UI\Commands\Regions\RevitAPIRegion.cs" />
    <Compile Include="UI\Commands\SearchCommands.cs" />
    <Compile Include="UI\Commands\Regions\PackageManagerRegion.cs" />
    <Compile Include="Search\SearchElements\CategorySearchElement.cs" />
    <Compile Include="Search\SearchElements\NodeSearchElement.cs" />
    <Compile Include="PackageManager\UI\PackageManagerSearchElement.cs" />
    <Compile Include="Search\SearchElements\SearchElementBase.cs" />
    <Compile Include="Search\SearchElements\WorkspaceSearchElement.cs" />
    <Compile Include="ViewModels\SearchViewModel.cs" />
    <Compile Include="Nodes\dynColors.cs" />
    <Compile Include="Nodes\dynTimer.cs" />
    <Compile Include="Nodes\dynBaseTypes.cs" />
    <Compile Include="Nodes\dynCommunication.cs" />
    <Compile Include="Models\ConnectorModel.cs" />
    <Compile Include="Nodes\dynFiles.cs" />
    <Compile Include="Nodes\dynFunction.cs" />
    <Compile Include="Models\NodeModel.cs" />
    <Compile Include="Core\dynSettings.cs" />
    <Compile Include="Models\WorkspaceModel.cs" />
    <Compile Include="Nodes\dynWatch.cs" />
    <Compile Include="Properties\AssemblyInfo.cs">
      <SubType>Code</SubType>
    </Compile>
    <Compile Include="Properties\Resources.Designer.cs">
      <AutoGen>True</AutoGen>
      <DesignTime>True</DesignTime>
      <DependentUpon>Resources.resx</DependentUpon>
    </Compile>
    <Compile Include="Properties\Settings.Designer.cs">
      <AutoGen>True</AutoGen>
      <DependentUpon>Settings.settings</DependentUpon>
      <DesignTimeSharedInput>True</DesignTimeSharedInput>
    </Compile>
    <Compile Include="Search\SearchDictionary.cs" />
    <Compile Include="VisualizationManager\VisualizationManager.cs" />
    <EmbeddedResource Include="Properties\Resources.resx">
      <Generator>ResXFileCodeGenerator</Generator>
      <LastGenOutput>Resources.Designer.cs</LastGenOutput>
      <SubType>Designer</SubType>
    </EmbeddedResource>
    <None Include="packages.config" />
    <None Include="Properties\Settings.settings">
      <Generator>SettingsSingleFileGenerator</Generator>
      <LastGenOutput>Settings.Designer.cs</LastGenOutput>
    </None>
    <AppDesigner Include="Properties\" />
  </ItemGroup>
  <ItemGroup>
    <ProjectReference Include="..\DSCoreNodes\DSCoreNodes.csproj">
      <Project>{87550B2B-6CB8-461E-8965-DFAFE3AAFB5C}</Project>
      <Name>DSCoreNodes</Name>
    </ProjectReference>
    <ProjectReference Include="..\DynamoUtilities\DynamoUtilities.csproj">
      <Project>{B5F435CB-0D8A-40B1-A4F7-5ECB3CE792A9}</Project>
      <Name>DynamoUtilities</Name>
      <Private>False</Private>
    </ProjectReference>
    <ProjectReference Include="..\FSchemeInterop\FSchemeInterop.csproj">
      <Project>{F25808D6-DF62-4732-9453-D4978079864C}</Project>
      <Name>FSchemeInterop</Name>
      <Private>True</Private>
    </ProjectReference>
    <ProjectReference Include="..\FScheme\FScheme.fsproj">
      <Project>{F0E5A3E5-BDD0-41AE-848E-DED9EFC5FA7F}</Project>
      <Name>FScheme</Name>
    </ProjectReference>
  </ItemGroup>
  <ItemGroup>
    <Resource Include="UI\Images\add.png" />
    <Resource Include="UI\Images\add_32.png" />
    <Resource Include="UI\Images\add_32_white.png" />
    <Resource Include="UI\Images\Anonymous_Pencil_icon.png" />
    <Resource Include="UI\Images\Anonymous_Pencil_icon_white.png" />
    <Resource Include="UI\Images\Anonymous_Pencil_icon_white_24.png" />
    <Resource Include="UI\Images\Anonymous_Pencil_icon_white_32.png" />
    <Resource Include="UI\Images\arrow-left-black.png" />
    <Resource Include="UI\Images\arrow-left-white.png" />
    <Resource Include="UI\Images\arrow-right-black.png" />
    <Resource Include="UI\Images\arrow-right-white.png" />
    <Resource Include="UI\Images\back.png" />
    <Resource Include="UI\Images\back_24.png" />
    <Resource Include="UI\Images\back_32.png" />
    <Resource Include="UI\Images\cloud_download_arrow.png" />
    <Resource Include="UI\Images\cloud_download_arrow_gray.png" />
    <Resource Include="UI\Images\cloud_download_arrow_white.png" />
    <Resource Include="UI\Images\DocumentHS.png" />
    <Resource Include="UI\Images\HomeHS.png" />
    <Resource Include="UI\Images\openHS.png" />
    <Resource Include="UI\Images\OpenSelectedItemHS.png" />
    <Resource Include="UI\Images\padlock-closed-black.png" />
    <Resource Include="UI\Images\padlock-closed-black24x24.png" />
    <Resource Include="UI\Images\saveHS.png" />
    <Resource Include="UI\Images\search.png" />
    <Resource Include="UI\Images\search_24.png" />
  </ItemGroup>
  <ItemGroup>
    <Page Include="UI\Prompts\CrashPrompt.xaml">
    </Page>
    <Page Include="UI\Themes\MainMenuStyleDictionary.xaml">
      <Generator>MSBuild:Compile</Generator>
      <SubType>Designer</SubType>
    </Page>
    <Page Include="UI\Views\InstalledPackagesView.xaml">
      <SubType>Designer</SubType>
      <Generator>MSBuild:Compile</Generator>
    </Page>
    <Page Include="UI\Views\PackageManagerPublishView.xaml">
      <Generator>MSBuild:Compile</Generator>
      <SubType>Designer</SubType>
    </Page>
    <Page Include="UI\Views\PackageManagerSearchView.xaml">
      <SubType>Designer</SubType>
      <Generator>MSBuild:Compile</Generator>
    </Page>
    <Page Include="UI\Prompts\dynEditWindow.xaml">
      <SubType>Designer</SubType>
      <Generator>MSBuild:Compile</Generator>
    </Page>
    <Page Include="UI\Prompts\FunctionNamePrompt.xaml">
      <SubType>Designer</SubType>
      <Generator>MSBuild:Compile</Generator>
    </Page>
    <Page Include="UI\Prompts\NodeHelpPrompt.xaml">
      <SubType>Designer</SubType>
      <Generator>MSBuild:Compile</Generator>
    </Page>
    <Page Include="UI\Views\ZoomAndPanControl.xaml">
      <Generator>MSBuild:Compile</Generator>
      <SubType>Designer</SubType>
    </Page>
    <Resource Include="UI\Themes\DynamoColorsAndBrushes.xaml">
      <SubType>Designer</SubType>
      <Generator>MSBuild:Compile</Generator>
    </Resource>
    <Resource Include="UI\Themes\DynamoConverters.xaml">
      <SubType>Designer</SubType>
      <Generator>MSBuild:Compile</Generator>
    </Resource>
    <Resource Include="UI\Themes\DynamoModern.xaml">
      <SubType>Designer</SubType>
      <Generator>MSBuild:Compile</Generator>
    </Resource>
    <Resource Include="UI\Themes\DynamoText.xaml">
      <SubType>Designer</SubType>
      <Generator>MSBuild:Compile</Generator>
    </Resource>
    <Page Include="UI\Views\DynamoView.xaml">
      <SubType>Designer</SubType>
      <Generator>MSBuild:Compile</Generator>
    </Page>
    <Page Include="UI\Views\dynConnectorView.xaml">
      <SubType>Designer</SubType>
      <Generator>MSBuild:Compile</Generator>
    </Page>
    <Page Include="UI\Views\dynNodeView.xaml">
    </Page>
    <Page Include="UI\Views\dynNoteView.xaml">
      <SubType>Designer</SubType>
      <Generator>MSBuild:Compile</Generator>
    </Page>
    <Page Include="UI\Views\dynPortView.xaml">
      <SubType>Designer</SubType>
      <Generator>MSBuild:Compile</Generator>
    </Page>
    <Page Include="UI\Views\dynWorkspaceView.xaml">
      <SubType>Designer</SubType>
      <Generator>MSBuild:Compile</Generator>
    </Page>
    <Page Include="UI\Views\SearchView.xaml">
      <SubType>Designer</SubType>
      <Generator>MSBuild:Compile</Generator>
    </Page>
    <Page Include="UI\Views\WatchTree.xaml">
      <SubType>Designer</SubType>
      <Generator>MSBuild:Compile</Generator>
    </Page>
    <Page Include="UI\Views\WatchViewFullscreen.xaml">
      <SubType>Designer</SubType>
      <Generator>MSBuild:Compile</Generator>
    </Page>
  </ItemGroup>
  <ItemGroup>
    <Resource Include="UI\Images\closetab_hover.png" />
    <Resource Include="UI\Images\closetab_normal.png" />
    <Resource Include="UI\Images\closewindow_hover.png" />
    <Resource Include="UI\Images\closewindow_normal.png" />
    <Resource Include="UI\Images\collapsestate_hover.png" />
    <Resource Include="UI\Images\collapsestate_normal.png" />
    <Resource Include="UI\Images\expandstate_hover.png" />
    <Resource Include="UI\Images\expandstate_normal.png" />
    <Resource Include="UI\Images\fitview_disabled.png" />
    <Resource Include="UI\Images\fitview_hover.png" />
    <Resource Include="UI\Images\fitview_normal.png" />
    <Resource Include="UI\Images\librarycollapse_hover.png" />
    <Resource Include="UI\Images\librarycollapse_normal.png" />
    <Resource Include="UI\Images\maximizewindow_hover.png" />
    <Resource Include="UI\Images\maximizewindow_normal.png" />
    <Resource Include="UI\Images\minimizewindow_hover.png" />
    <Resource Include="UI\Images\minimizewindow_normal.png" />
    <Resource Include="UI\Images\new_disabled.png" />
    <Resource Include="UI\Images\new_hover.png" />
    <Resource Include="UI\Images\new_normal.png" />
    <Resource Include="UI\Images\open_disabled.png" />
    <Resource Include="UI\Images\open_hover.png" />
    <Resource Include="UI\Images\open_normal.png" />
    <Resource Include="UI\Images\pause_disabled.png" />
    <Resource Include="UI\Images\pause_hover.png" />
    <Resource Include="UI\Images\pause_normal.png" />
    <Resource Include="UI\Images\redo_disabled.png" />
    <Resource Include="UI\Images\redo_hover.png" />
    <Resource Include="UI\Images\redo_normal.png" />
    <Resource Include="UI\Images\restorewindow_hover.png" />
    <Resource Include="UI\Images\restorewindow_normal.png" />
    <Resource Include="UI\Images\run_disabled.png" />
    <Resource Include="UI\Images\run_hover.png" />
    <Resource Include="UI\Images\run_normal.png" />
    <Resource Include="UI\Images\save_disabled.png" />
    <Resource Include="UI\Images\save_hover.png" />
    <Resource Include="UI\Images\save_normal.png" />
    <Resource Include="UI\Images\searchcancel_hover.png" />
    <Resource Include="UI\Images\searchcancel_normal.png" />
    <Resource Include="UI\Images\search_hover.png" />
    <Resource Include="UI\Images\search_normal.png" />
    <Resource Include="UI\Images\sendfeedback_disabled.png" />
    <Resource Include="UI\Images\sendfeedback_hover.png" />
    <Resource Include="UI\Images\sendfeedback_normal.png" />
    <Resource Include="UI\Images\undo_disabled.png" />
    <Resource Include="UI\Images\undo_hover.png" />
    <Resource Include="UI\Images\undo_normal.png" />
    <Resource Include="UI\Images\zoomin_disabled.png" />
    <Resource Include="UI\Images\zoomin_hover.png" />
    <Resource Include="UI\Images\zoomin_normal.png" />
    <Resource Include="UI\Images\zoomout_disabled.png" />
    <Resource Include="UI\Images\zoomout_hover.png" />
    <Resource Include="UI\Images\zoomout_normal.png" />
  </ItemGroup>
  <ItemGroup>
    <Resource Include="UI\Images\tick_selected.png" />
  </ItemGroup>
  <Import Project="$(MSBuildToolsPath)\Microsoft.CSharp.targets" />
  <PropertyGroup>
    <PostBuildEvent>copy /Y "$(SolutionDir)..\extern\DesignScript\*" "$(OutputPath)"</PostBuildEvent>
  </PropertyGroup>
  <!-- To modify your build process, add your task inside one of the targets below and uncomment it. 
       Other similar extension points exist, see Microsoft.Common.targets.
  <Target Name="BeforeBuild">
  </Target>
  <Target Name="AfterBuild">
  </Target>
  -->
</Project><|MERGE_RESOLUTION|>--- conflicted
+++ resolved
@@ -275,10 +275,7 @@
     <Compile Include="Core\DynamoController.cs" />
     <Compile Include="Utilities\Guid.cs" />
     <Compile Include="Nodes\dynEnum.cs" />
-<<<<<<< HEAD
     <Compile Include="VisualizationManager\IDrawable.cs" />
-=======
->>>>>>> d63c9c92
     <Compile Include="UI\Commands\Regions\RegionBase.cs" />
     <Compile Include="UI\Commands\Regions\RevitAPIRegion.cs" />
     <Compile Include="UI\Commands\SearchCommands.cs" />
