--- conflicted
+++ resolved
@@ -237,7 +237,8 @@
         void DynamoModel_ConnectorDeleted(ConnectorModel connector)
         {
             //tell the watches that they require re-binding.
-            OnVisualizationUpdateComplete(this, EventArgs.Empty);
+            //OnVisualizationUpdateComplete(this, EventArgs.Empty);
+            UpdateRenderPackages();
         }
 
         /// <summary>
@@ -496,21 +497,7 @@
                 sb.Remove(sb.Length - 1, 1);    //remove the last ,
             return sb.ToString();
         }
-<<<<<<< HEAD
-        
-=======
-
-        public static NodeModel FindNodeWithDrawable(object drawable)
-        {
-            return
-                GetDrawableNodesInModel()
-                    .FirstOrDefault(
-                        x =>
-                            GetDrawableFromValue(new List<int>(), x.OldValue.Data as FScheme.Value)
-                                .ContainsValue(drawable));
-        }
-
->>>>>>> 8dfe63e4
+
         #endregion
     }
 
