﻿using System;
using System.Collections.Generic;
using System.Linq;
using System.Runtime.CompilerServices;
using System.Text;
using System.Threading.Tasks;
using Dynamo.Graph.Nodes;
using Dynamo.Graph.Workspaces;
using Dynamo.Linting;
using Dynamo.Linting.Rules;
using Dynamo.Models;

namespace Dynamo.Extensions
{
    /// <summary>
    /// Base class for all LinterExtensions
    /// </summary>
    internal abstract class LinterExtensionBase : IExtension
    {
        private const string NODE_ADDED_PROPERTY = "NodeAdded";
        private const string NODE_REMOVED_PROPERTY = "NodeRemoved";

        #region Private/Internal properties
        private HashSet<LinterRule> linterRules = new HashSet<LinterRule>();
        private LinterManager linterManager;
        private HomeWorkspaceModel currentWorkspace;

        internal ReadyParams ReadyParamsRef { get; set; }

        internal bool IsActive => this.linterManager?.IsExtensionActive(UniqueId) ?? false;

        internal bool SetupComplete { get; set; } = false;
  
        internal LinterExtensionDescriptor ExtensionDescriptor { get; private set; }
        #endregion

        #region Public properties

        ///<inheritdoc/>
        public abstract string UniqueId { get; }

        ///<inheritdoc/>
        public abstract string Name { get; }

        /// <summary>
        /// Collection of the rules in this extension
        /// </summary>
        public HashSet<LinterRule> LinterRules => linterRules;

        #endregion

        #region Internal methods

        /// <summary>
        /// Add a LinterRule
        /// </summary>
        /// <param name="linterRule"></param>
        public void AddLinterRule(LinterRule linterRule)
        {
            linterRules.Add(linterRule);
        }

        /// <summary>
        /// Remove a LinterRule
        /// </summary>
        /// <param name="linterRule"></param>
        public void RemoveLinterRule(LinterRule linterRule)
        {
            linterRules.Remove(linterRule);
        }

        /// <summary>
        /// Activate this linter by subscribing the workspace and initializing its rules
        /// </summary>
        internal void Activate(bool linkToWorkspace = true)
        {
<<<<<<< HEAD
=======
            //Nothing left to do if initial setup is complete and we are already linked to application events
            if (SetupComplete)
            {
                return;
            }

            UnlinkFromCurrentWorkspace();

>>>>>>> 8aff3782
            ReadyParamsRef.CurrentWorkspaceChanged += OnCurrentWorkspaceChanged;
            ReadyParamsRef.CurrentWorkspaceClearingStarted += OnCurrentWorkspaceClosing;
            ReadyParamsRef.CurrentWorkspaceRemoveStarted += OnCurrentWorkspaceClosing;

            if (linkToWorkspace)
            {
                LinkToWorkspace(ReadyParamsRef.CurrentWorkspaceModel as HomeWorkspaceModel);
            }            

            SetupComplete = true;

            OnActivated();
        }

        /// <summary>
        /// Deactivates this extension by unsubscribing all its events
        /// </summary>
        internal void Deactivate()
        {
            //Nothing to deactivate if we have not setup everything properly
            //yet or we alreay deativated this linter extension
            if (!SetupComplete)
            {
                return;
            }

            ReadyParamsRef.CurrentWorkspaceChanged -= OnCurrentWorkspaceChanged;
<<<<<<< HEAD
            UnsubscribeGraphEvents(currentWorkspace);
            currentWorkspace = null;

            DynamoModel.OnRequestDispatcherInvoke(() => { this.linterManager.RuleEvaluationResults.Clear(); });
=======
            ReadyParamsRef.CurrentWorkspaceClearingStarted -= OnCurrentWorkspaceClosing;
            ReadyParamsRef.CurrentWorkspaceRemoveStarted -= OnCurrentWorkspaceClosing;

            UnlinkFromCurrentWorkspace();

            SetupComplete = false;

            OnDeactivated();
>>>>>>> 8aff3782
        }

        #endregion

        internal void InitializeBase(LinterManager linterManager)
        {
            this.linterManager = linterManager;
        }

        private void EvaluateGraphRules(NodeModel modifiedNode, string changedProperty)
        {
            if (!IsActive)
                return;

            var graphRules = linterRules.
                Where(x => x is GraphLinterRule).
                Cast<GraphLinterRule>().
                ToList();

            if (graphRules is null)
                return;

            foreach (var rule in graphRules)
            {
                if (changedProperty != NODE_ADDED_PROPERTY && 
                    changedProperty != NODE_REMOVED_PROPERTY &&
                    !rule.EvaluationTriggerEvents.Contains(changedProperty))
                    continue;

                rule.Evaluate(currentWorkspace, changedProperty, modifiedNode);
            }
        }

        private void EvaluateNodeRules(NodeModel modifiedNode, string changedProperty)
        {
            if (!IsActive)
                return;

            var nodeRules = linterRules.
                Where(x => x is NodeLinterRule).
                Cast<NodeLinterRule>().
                ToList();

            if (nodeRules is null)
                return;

            foreach (var rule in nodeRules)
            {
                if (changedProperty != NODE_ADDED_PROPERTY && !rule.EvaluationTriggerEvents.Contains(changedProperty))
                    continue;

                rule.Evaluate(modifiedNode, changedProperty);
            }
        }

        private void InitializeRules()
        {
            if (currentWorkspace is null)
            {
                return;
            }

            foreach (var rule in LinterRules)
            {
                rule.InitializeBase(currentWorkspace);
            }
        }

        #region Extension Lifecycle

        ///<inheritdoc/>
        public virtual void Ready(ReadyParams sp)
        {
            currentWorkspace = null;
            ReadyParamsRef = sp;
        }

        ///<inheritdoc/>
        public virtual void Startup(StartupParams sp)
        {
            ExtensionDescriptor = new LinterExtensionDescriptor(UniqueId, Name);
            OnLinterExtensionReady();
        }

        ///<inheritdoc/>
        public abstract void Shutdown();

        ///<inheritdoc/>
        public virtual void Dispose()
        {
            //TODO - move to ShutDown once the coresponding PR is merged
            //ReadyParamsRef.CurrentWorkspaceChanged -= OnCurrentWorkspaceChanged;
            //UnsubscribeGraphEvents(currentWorkspace);
        }

        #endregion

        #region Events

        /// <summary>
        /// Represents the method that will handle rule evaluated related events.
        /// </summary>
        internal delegate void LinterExtensionReadyHandler(LinterExtensionDescriptor descriptor);

        internal static event LinterExtensionReadyHandler LinterExtensionReady;

        private void OnLinterExtensionReady()
        {
            LinterExtensionReady?.Invoke(ExtensionDescriptor);
        }

        private void LinkToWorkspace(HomeWorkspaceModel workspace)
        {
            if (workspace != null)
            {
                currentWorkspace = workspace;
                SubscribeNodeEvents();
                SubscribeGraphEvents();
                InitializeRules();

                OnLink();
            }
        }

        private void UnlinkFromCurrentWorkspace()
        {
            if (currentWorkspace != null)
            {
                UnsubscribeGraphEvents(currentWorkspace);
                linterManager.RuleEvaluationResults.Clear();
                currentWorkspace = null;

                OnUnlink();
            }
        }

        private void OnCurrentWorkspaceClosing(IWorkspaceModel obj)
        {
            HomeWorkspaceModel workspaceAboutToClose = obj as HomeWorkspaceModel;
            //It can be a CustomNodeWorkspaceModel which we are not interested in processing
            if (workspaceAboutToClose is null) 
            {
                return;
            }

            //we only care about the workspace we are linked to
            if (workspaceAboutToClose != currentWorkspace)
            {
                return;
            }

            foreach (var rule in linterRules)
            {
                rule?.CleanupRule(workspaceAboutToClose);
            }

            UnlinkFromCurrentWorkspace();
        }

        private void OnCurrentWorkspaceChanged(IWorkspaceModel obj)
        {
<<<<<<< HEAD
            if (this.currentWorkspace != null)
                UnsubscribeGraphEvents(this.currentWorkspace);

            DynamoModel.OnRequestDispatcherInvoke(() => { this.linterManager.RuleEvaluationResults.Clear(); });
            
            this.currentWorkspace = ReadyParamsRef.CurrentWorkspaceModel as WorkspaceModel;
            this.SubscribeNodeEvents();
            this.SubscribeGraphEvents();
            this.InitializeRules();
=======
            HomeWorkspaceModel incomingWorkspace = obj as HomeWorkspaceModel;

            //If incoming workspace is not of expected type we will unlink from current workspace.
            //This will happen when you edit a custom node for example.
            //Other than that we do not expect to have a change event for the same workspace,
            //we assume something went bad in this case and we also unlink.
            //If the incoming workspace is default home screen workspace we also unlink.
            if (incomingWorkspace is null || 
                currentWorkspace == incomingWorkspace || 
                String.IsNullOrEmpty(incomingWorkspace.FileName))
            {
                UnlinkFromCurrentWorkspace();
                return;
            }

            LinkToWorkspace(incomingWorkspace);
>>>>>>> 8aff3782
        }

        private void SubscribeGraphEvents()
        {
            currentWorkspace.NodeRemoved += OnNodeRemoved;
            currentWorkspace.NodeAdded += OnNodeAdded;
        }


        private void SubscribeNodeEvents()
        {
            foreach (var node in currentWorkspace.Nodes)
            {
                node.PropertyChanged += OnNodePropertyChanged;
            }
        }

        private void UnsubscribeGraphEvents(WorkspaceModel workspaceModel)
        {
            workspaceModel.NodeRemoved -= OnNodeRemoved;
            workspaceModel.NodeAdded -= OnNodeAdded;
            workspaceModel.Nodes.
                ToList().
                ForEach(x => UnsubscribeNodeEvents(x));
        }

        private void UnsubscribeNodeEvents(NodeModel node)
        {
            node.PropertyChanged -= OnNodePropertyChanged;
        }

        private void OnNodeAdded(NodeModel node)
        {
            EvaluateGraphRules(node, NODE_ADDED_PROPERTY);
            EvaluateNodeRules(node, NODE_ADDED_PROPERTY);
            node.PropertyChanged += OnNodePropertyChanged;
        }

        private void OnNodePropertyChanged(object sender, System.ComponentModel.PropertyChangedEventArgs e)
        {
            EvaluateNodeRules(sender as NodeModel, e.PropertyName);
            EvaluateGraphRules(sender as NodeModel, e.PropertyName);

        }

        private void OnNodeRemoved(Graph.Nodes.NodeModel node)
        {
            UnsubscribeNodeEvents(node);
            EvaluateGraphRules(node, NODE_REMOVED_PROPERTY);

            var nodeRules = LinterRules.
                Where(x => x is NodeLinterRule).
                Cast<NodeLinterRule>().
                ToList();

            if (nodeRules is null)
                return;

            foreach (var rule in nodeRules)
            {
                var result = new NodeRuleEvaluationResult(rule.Id, Linting.Interfaces.RuleEvaluationStatusEnum.Passed, rule.SeverityCode, node.GUID.ToString());
                rule.OnRuleEvaluated(result);
            }

        }

        internal event Action OnLinterExtensionActivated;

        private void OnActivated()
        {
            OnLinterExtensionActivated?.Invoke();
        }

        internal event Action OnLinterExtensionDeactivated;

        private void OnDeactivated()
        {
            OnLinterExtensionDeactivated?.Invoke();
        }

        internal event Action OnLinterUnlinkFromWorkspace;

        private void OnUnlink()
        {
            OnLinterUnlinkFromWorkspace?.Invoke();
        }

        internal event Action OnLinterLinkToWorkspace;

        private void OnLink()
        {
            OnLinterLinkToWorkspace?.Invoke();
        }

        #endregion
    }
}<|MERGE_RESOLUTION|>--- conflicted
+++ resolved
@@ -74,8 +74,6 @@
         /// </summary>
         internal void Activate(bool linkToWorkspace = true)
         {
-<<<<<<< HEAD
-=======
             //Nothing left to do if initial setup is complete and we are already linked to application events
             if (SetupComplete)
             {
@@ -84,7 +82,6 @@
 
             UnlinkFromCurrentWorkspace();
 
->>>>>>> 8aff3782
             ReadyParamsRef.CurrentWorkspaceChanged += OnCurrentWorkspaceChanged;
             ReadyParamsRef.CurrentWorkspaceClearingStarted += OnCurrentWorkspaceClosing;
             ReadyParamsRef.CurrentWorkspaceRemoveStarted += OnCurrentWorkspaceClosing;
@@ -112,12 +109,6 @@
             }
 
             ReadyParamsRef.CurrentWorkspaceChanged -= OnCurrentWorkspaceChanged;
-<<<<<<< HEAD
-            UnsubscribeGraphEvents(currentWorkspace);
-            currentWorkspace = null;
-
-            DynamoModel.OnRequestDispatcherInvoke(() => { this.linterManager.RuleEvaluationResults.Clear(); });
-=======
             ReadyParamsRef.CurrentWorkspaceClearingStarted -= OnCurrentWorkspaceClosing;
             ReadyParamsRef.CurrentWorkspaceRemoveStarted -= OnCurrentWorkspaceClosing;
 
@@ -126,7 +117,6 @@
             SetupComplete = false;
 
             OnDeactivated();
->>>>>>> 8aff3782
         }
 
         #endregion
@@ -256,7 +246,7 @@
             if (currentWorkspace != null)
             {
                 UnsubscribeGraphEvents(currentWorkspace);
-                linterManager.RuleEvaluationResults.Clear();
+                DynamoModel.OnRequestDispatcherInvoke(() => { this.linterManager.RuleEvaluationResults.Clear(); });
                 currentWorkspace = null;
 
                 OnUnlink();
@@ -288,17 +278,6 @@
 
         private void OnCurrentWorkspaceChanged(IWorkspaceModel obj)
         {
-<<<<<<< HEAD
-            if (this.currentWorkspace != null)
-                UnsubscribeGraphEvents(this.currentWorkspace);
-
-            DynamoModel.OnRequestDispatcherInvoke(() => { this.linterManager.RuleEvaluationResults.Clear(); });
-            
-            this.currentWorkspace = ReadyParamsRef.CurrentWorkspaceModel as WorkspaceModel;
-            this.SubscribeNodeEvents();
-            this.SubscribeGraphEvents();
-            this.InitializeRules();
-=======
             HomeWorkspaceModel incomingWorkspace = obj as HomeWorkspaceModel;
 
             //If incoming workspace is not of expected type we will unlink from current workspace.
@@ -315,7 +294,6 @@
             }
 
             LinkToWorkspace(incomingWorkspace);
->>>>>>> 8aff3782
         }
 
         private void SubscribeGraphEvents()
