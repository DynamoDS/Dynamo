--- conflicted
+++ resolved
@@ -27,8 +27,6 @@
                 return dynamoModel.Workspaces;
             }
         }
-<<<<<<< HEAD
-=======
 
         public IWorkspaceModel CurrentWorkspaceModel
         {
@@ -37,6 +35,5 @@
                 return dynamoModel.CurrentWorkspace;
             }
         }
->>>>>>> c7f482d7
     }
 }