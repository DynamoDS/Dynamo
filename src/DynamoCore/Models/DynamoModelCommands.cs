--- conflicted
+++ resolved
@@ -231,13 +231,8 @@
         private void CreateAnnotationImpl(CreateAnnotationCommand command)
         {
             AnnotationModel annotationModel = currentWorkspace.AddAnnotation(
-<<<<<<< HEAD
-                command.AnnotationDescriptionText, 
-                command.AnnotationText, 
-=======
                 command.AnnotationText, 
                 command.AnnotationDescriptionText, 
->>>>>>> b3b8f0d7
                 command.ModelGuid);
     
             CurrentWorkspace.RecordCreatedModel(annotationModel);
