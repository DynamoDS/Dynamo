﻿using System;
using System.Collections.Generic;
using System.Collections.ObjectModel;
using System.ComponentModel;
using System.Diagnostics;
using System.Globalization;
using System.IO;
using System.Linq;
using System.Reflection;
using System.Windows;
using System.Windows.Threading;
using System.Xml;

using DSNodeServices;

using Dynamo.Core;
using Dynamo.Interfaces;
using Dynamo.Nodes;
using Dynamo.PackageManager;
using Dynamo.Search;
using Dynamo.Services;
using Dynamo.UI;
using Dynamo.UpdateManager;
using Dynamo.Utilities;
using Dynamo.Selection;

using DynamoUnits;

using DynamoUtilities;

using Microsoft.Practices.Prism;

using Enum = System.Enum;
using String = System.String;
using Utils = Dynamo.Nodes.Utilities;

using Dynamo.ViewModels;
using Dynamo.DSEngine;

using Double = System.Double;

namespace Dynamo.Models
{
    public partial class DynamoModel : ModelBase
    {
        #region Events

        public event FunctionNamePromptRequestHandler RequestsFunctionNamePrompt;
        public void OnRequestsFunctionNamePrompt(Object sender, FunctionNamePromptEventArgs e)
        {
            if (RequestsFunctionNamePrompt != null)
            {
                RequestsFunctionNamePrompt(this, e);
            }
        }

        public event WorkspaceHandler WorkspaceSaved;
        internal void OnWorkspaceSaved(WorkspaceModel model)
        {
            if (WorkspaceSaved != null)
            {
                WorkspaceSaved(model);
            }
        }

        #endregion

        #region internal members

        private ObservableCollection<WorkspaceModel> workspaces = new ObservableCollection<WorkspaceModel>();
        private Dictionary<Guid, NodeModel> nodeMap = new Dictionary<Guid, NodeModel>();
        private bool runEnabled = true;
        #endregion

        #region Static properties

        /// <summary>
        /// Testing flag is used to defer calls to run in the idle thread
        /// with the assumption that the entire test will be wrapped in an
        /// idle thread call.
        /// </summary>
        public static bool IsTestMode { get; set; }

        /// <summary>
        /// Setting this flag enables creation of an XML in following format that records 
        /// node mapping information - which old node has been converted to which to new node(s) 
        /// </summary>
        public static bool EnableMigrationLogging { get; set; }

        #endregion

        #region public properties

        // core app
        public string Context { get; set; }
        public DynamoLoader Loader { get; private set; }
        public PackageManagerClient PackageManagerClient { get; private set; }
        public CustomNodeManager CustomNodeManager { get; private set; }
        public DynamoLogger Logger { get; private set; }
        public DynamoRunner Runner { get; protected set; }
        public SearchModel SearchModel { get; private set; }
        public DebugSettings DebugSettings { get; private set; }
        public EngineController EngineController { get; private set; }
        public PreferenceSettings PreferenceSettings { get; private set; }
<<<<<<< HEAD
        public IUpdateManager UpdateManager { get; private set; }
        public bool ShutdownRequested { get; internal set; }
=======
>>>>>>> ceb9d989

        // KILLDYNSETTINGS: wut am I!?!
        public string UnlockLoadPath { get; set; }

        private WorkspaceModel currentWorkspace;
        public WorkspaceModel CurrentWorkspace
        {
            get { return currentWorkspace; }
            internal set
            {
                if (currentWorkspace != value)
                {
                    if (currentWorkspace != null)
                        currentWorkspace.IsCurrentSpace = false;

                    currentWorkspace = value;

                    if (currentWorkspace != null)
                        currentWorkspace.IsCurrentSpace = true;

                    OnCurrentWorkspaceChanged(currentWorkspace);
                    RaisePropertyChanged("CurrentWorkspace");
                }
            }
        }

        public HomeWorkspaceModel HomeSpace { get; protected set; }

        private ObservableCollection<ModelBase> clipBoard = new ObservableCollection<ModelBase>();
        public ObservableCollection<ModelBase> ClipBoard
        {
            get { return clipBoard; }
            set { clipBoard = value; }
        }

        private readonly SortedDictionary<string, TypeLoadData> builtinTypesByNickname =
            new SortedDictionary<string, TypeLoadData>();
        public SortedDictionary<string, TypeLoadData> BuiltInTypesByNickname
        {
            get { return builtinTypesByNickname; }
        }

        private readonly Dictionary<string, TypeLoadData> builtinTypesByTypeName =
            new Dictionary<string, TypeLoadData>();
        public Dictionary<string, TypeLoadData> BuiltInTypesByName
        {
            get { return builtinTypesByTypeName; }
        }

        public bool IsShowingConnectors
        {
            get { return this.PreferenceSettings.ShowConnector; }
            set
            {
                this.PreferenceSettings.ShowConnector = value;
            }
        }

        public ConnectorType ConnectorType
        {
            get { return this.PreferenceSettings.ConnectorType; }
            set
            {
                this.PreferenceSettings.ConnectorType = value;
            }
        }

        public static bool IsCrashing { get; set; }
        public bool DynamicRunEnabled { get; set; }

        /// <summary>
        ///     The collection of visible workspaces in Dynamo
        /// </summary>
        public ObservableCollection<WorkspaceModel> Workspaces
        {
            get { return workspaces; }
            set 
            { 
                workspaces = value;
            }
        }

        /// <summary>
        /// Returns a shallow copy of the collection of Nodes in the model.
        /// </summary>
        public List<NodeModel> Nodes
        {
            get { return CurrentWorkspace.Nodes.ToList(); }
        }

        public bool RunEnabled
        {
            get { return runEnabled; }
            set
            {
                runEnabled = value;
                RaisePropertyChanged("RunEnabled");
            }
        }
        public bool RunInDebug { get; set; }

        /// <summary>
        /// All nodes in all workspaces. 
        /// </summary>
        public IEnumerable<NodeModel> AllNodes
        {
            get
            {
                return Workspaces.Aggregate((IEnumerable<NodeModel>)new List<NodeModel>(), (a, x) => a.Concat(x.Nodes))
                    .Concat(CustomNodeManager.GetLoadedDefinitions().Aggregate(
                        (IEnumerable<NodeModel>)new List<NodeModel>(),
                        (a, x) => a.Concat(x.WorkspaceModel.Nodes)
                        )
                    );
            }
        }

        public ObservableDictionary<string, Guid> CustomNodes
        {
            get { return this.CustomNodeManager.GetAllNodeNames(); }
        }

        /// <summary>
        /// A map of all nodes in the model in the home workspace
        /// keyed by their GUID.
        /// </summary>
        public Dictionary<Guid, NodeModel> NodeMap
        {
            get { return nodeMap; }
            set { nodeMap = value; }
        }

        #endregion

        public struct StartConfiguration
        {
            public string Context { get; set; }
            public string DynamoCorePath { get; set; }
            public IPreferences Preferences { get; set; }
            public bool StartInTestMode { get; set; }
            public DynamoRunner Runner { get; set; }
        }

        /// <summary>
        /// Start DynamoModel with all default configuration options
        /// </summary>
        /// <returns></returns>
        public static DynamoModel Start()
        {
            return Start(new StartConfiguration());
        }

        /// <summary>
        /// Start DynamoModel with custom configuration.  Defaults will be assigned not provided.
        /// </summary>
        /// <param name="configuration"></param>
        /// <returns></returns>
        public static DynamoModel Start(StartConfiguration configuration)
        {
            // where necessary, assign defaults
            if (string.IsNullOrEmpty(configuration.Context))
                configuration.Context = Core.Context.NONE;
            if (string.IsNullOrEmpty(configuration.DynamoCorePath))
            {
                var asmLocation = Assembly.GetExecutingAssembly().Location;
                configuration.DynamoCorePath = Path.GetDirectoryName(asmLocation);
            }

            if (configuration.Preferences == null)
                configuration.Preferences = new PreferenceSettings();
            if (configuration.Runner == null)
                configuration.Runner = new DynamoRunner();

            return new DynamoModel(configuration);
        }

        protected DynamoModel(StartConfiguration configuration)
        {
            string context = configuration.Context;
            IPreferences preferences = configuration.Preferences;
            string corePath = configuration.DynamoCorePath;
            DynamoRunner runner = configuration.Runner;
            bool isTestMode = configuration.StartInTestMode;

            DynamoPathManager.Instance.InitializeCore(corePath);
            UsageReportingManager.Instance.InitializeCore(this);

            Runner = runner;
            Context = context;
            IsTestMode = isTestMode;
            Logger = new DynamoLogger(this, DynamoPathManager.Instance.Logs);
            DebugSettings = new DebugSettings();

            if (preferences is PreferenceSettings)
            {
                this.PreferenceSettings = preferences as PreferenceSettings;
                PreferenceSettings.PropertyChanged += PreferenceSettings_PropertyChanged;
            }

            InitializePreferences(preferences);
            InitializeInstrumentationLogger();

            UpdateManager.UpdateManager.Instance.CheckForProductUpdate(new UpdateRequest(new Uri(Configurations.UpdateDownloadLocation)));

            SearchModel = new SearchModel(this);

            InitializeCurrentWorkspace();

            this.CustomNodeManager = new CustomNodeManager(this, DynamoPathManager.Instance.UserDefinitions);
            this.Loader = new DynamoLoader(this);

            this.Loader.PackageLoader.DoCachedPackageUninstalls();
            this.Loader.PackageLoader.LoadPackages();

            DisposeLogic.IsShuttingDown = false;

            this.EngineController = new EngineController(this, DynamoPathManager.Instance.GeometryFactory);
            this.CustomNodeManager.RecompileAllNodes(EngineController);

            //This is necessary to avoid a race condition by causing a thread join
            //inside the vm exec
            this.Reset();

            Logger.Log(String.Format(
                "Dynamo -- Build {0}",
                Assembly.GetExecutingAssembly().GetName().Version));

            this.Loader.ClearCachedAssemblies();
            this.Loader.LoadNodeModels();

            MigrationManager.Instance.MigrationTargets.Add(typeof(WorkspaceMigrations));

            PackageManagerClient = new PackageManagerClient(this);
        }

        private void InitializeInstrumentationLogger()
        {
            InstrumentationLogger.Start(this);
        }

        private void InitializeCurrentWorkspace()
        {
            this.AddHomeWorkspace();
            this.CurrentWorkspace = this.HomeSpace;
            this.CurrentWorkspace.X = 0;
            this.CurrentWorkspace.Y = 0;
        }

        private static void InitializePreferences(IPreferences preferences)
        {
            BaseUnit.LengthUnit = preferences.LengthUnit;
            BaseUnit.AreaUnit = preferences.AreaUnit;
            BaseUnit.VolumeUnit = preferences.VolumeUnit;
            BaseUnit.NumberFormat = preferences.NumberFormat;
        }

        #region internal methods

        public string Version
        {
            get { return UpdateManager.UpdateManager.Instance.ProductVersion.ToString(); }
        }

        public virtual void ShutDown(bool shutDownHost, EventArgs args = null)
        {
            ShutdownRequested = true;

            CleanWorkbench();

            EngineController.Dispose();
            EngineController = null;

            PreferenceSettings.Save();

            OnCleanup(args);

            Logger.Dispose();
        }
        
        /// <summary>
        /// Force reset of the execution substrait. Executing this will have a negative performance impact
        /// </summary>
        public void Reset()
        {
            //This is necessary to avoid a race condition by causing a thread join
            //inside the vm exec
            //TODO(Luke): Push this into a resync call with the engine controller
            ResetEngine();

            foreach (var node in Nodes)
            {
                node.RequiresRecalc = true;
            }
        }

        public virtual void ResetEngine()
        {
            if (EngineController != null)
            {
                EngineController.Dispose();
                EngineController = null;
            }

            EngineController = new EngineController(this, DynamoPathManager.Instance.GeometryFactory);
            CustomNodeManager.RecompileAllNodes(EngineController);
        }

        public void RunExpression()
        {
            Runner.RunExpression(this.HomeSpace);
        }

        internal void RunCancelInternal(bool displayErrors, bool cancelRun)
        {
            if (cancelRun)
                Runner.CancelAsync(this.EngineController);
            else
                RunExpression();
        }

        internal void ForceRunCancelInternal(bool displayErrors, bool cancelRun)
        {
            if (cancelRun)
                Runner.CancelAsync(this.EngineController);
            else
            {
                Logger.Log("Beginning engine reset");
                Reset();
                Logger.Log("Reset complete");

                RunExpression();
            }
        }

        /// <summary>
        /// Responds to property update notifications on the preferences,
        /// and synchronizes with the Units Manager.
        /// </summary>
        /// <param name="sender"></param>
        /// <param name="e"></param>
        private void PreferenceSettings_PropertyChanged(object sender, PropertyChangedEventArgs e)
        {
            switch (e.PropertyName)
            {
                case "LengthUnit":
                    BaseUnit.LengthUnit = PreferenceSettings.LengthUnit;
                    break;
                case "AreaUnit":
                    BaseUnit.AreaUnit = PreferenceSettings.AreaUnit;
                    break;
                case "VolumeUnit":
                    BaseUnit.VolumeUnit = PreferenceSettings.VolumeUnit;
                    break;
                case "NumberFormat":
                    BaseUnit.NumberFormat = PreferenceSettings.NumberFormat;
                    break;
            }
        }

        private void RemoveNodeFromMap(NodeModel n)
        {
            if (n.Workspace != HomeSpace)
            {
                return;
            }

            if (NodeMap.ContainsKey(n.GUID))
            {
                NodeMap.Remove(n.GUID);
            }
        }

        private void AddNodeToMap(NodeModel n)
        {
            if (n.Workspace != HomeSpace)
            {
                return;
            }

            if (!NodeMap.ContainsKey(n.GUID))
            {
                NodeMap.Add(n.GUID, n);
            }
            else
            {
                throw new Exception("Duplicate node GUID in map!");
            }
        }

        internal void OpenInternal(string xmlPath)
        {
            if (!OpenDefinition(xmlPath))
            {
                Logger.Log("Workbench could not be opened.");

                if (Logger != null)
                {
                    WriteToLog("Workbench could not be opened.");
                    WriteToLog(xmlPath);
                }
            }
        }

        internal void PostUIActivation(object parameter)
        {
            Loader.LoadCustomNodes();

            this.SearchModel.RemoveEmptyCategories();
            this.SearchModel.SortCategoryChildren();

            Logger.Log("Welcome to Dynamo!");
        }

        internal bool CanDoPostUIActivation(object parameter)
        {
            return true;
        }

        internal void OpenCustomNodeAndFocus(WorkspaceHeader workspaceHeader)
        {
            // load custom node
            var manager = CustomNodeManager;
            var info = manager.AddFileToPath(workspaceHeader.FileName);
            var funcDef = manager.GetFunctionDefinition(info.Guid);
            if (funcDef == null) // Fail to load custom function.
                return;

            if (funcDef.IsProxy && info != null)
            {
                funcDef = manager.ReloadFunctionDefintion(info.Guid);
                if (funcDef == null)
                {
                    return;
                }
            }

            funcDef.AddToSearch(this.SearchModel);

            var ws = funcDef.WorkspaceModel;
            ws.Zoom = workspaceHeader.Zoom;
            ws.HasUnsavedChanges = false;

            if (!this.Workspaces.Contains(ws))
            {
                this.Workspaces.Add(ws);
            }

            var vm = this.Workspaces.First(x => x == ws);
            vm.OnCurrentOffsetChanged(this, new PointEventArgs(new Point(workspaceHeader.X, workspaceHeader.Y)));

            this.CurrentWorkspace = ws;
        }

        internal bool OpenDefinition(string xmlPath)
        {
            var workspaceInfo = WorkspaceHeader.FromPath(this, xmlPath);

            if (workspaceInfo == null)
            {
                return false;
            }

            if (workspaceInfo.IsCustomNodeWorkspace())
            {
                OpenCustomNodeAndFocus(workspaceInfo);
                return true;
            }

            if (CurrentWorkspace != HomeSpace)
                ViewHomeWorkspace();

            // add custom nodes in dyn directory to path
            var dirName = Path.GetDirectoryName(xmlPath);
            CustomNodeManager.AddDirectoryToSearchPath(dirName);
            CustomNodeManager.UpdateSearchPath();

            return OpenWorkspace(xmlPath);
        }

        internal void CleanWorkbench()
        {
            Logger.Log("Clearing workflow...");

            //Copy locally
            List<NodeModel> elements = Nodes.ToList();

            foreach (NodeModel el in elements)
            {
                el.DisableReporting();
                el.Destroy();
            }

            foreach (NodeModel el in elements)
            {
                foreach (PortModel p in el.InPorts)
                {
                    for (int i = p.Connectors.Count - 1; i >= 0; i--)
                        p.Connectors[i].NotifyConnectedPortsOfDeletion();
                }
                foreach (PortModel port in el.OutPorts)
                {
                    for (int i = port.Connectors.Count - 1; i >= 0; i--)
                        port.Connectors[i].NotifyConnectedPortsOfDeletion();
                }

                RemoveNodeFromMap(el);
            }

            CurrentWorkspace.Connectors.Clear();
            CurrentWorkspace.Nodes.Clear();
            CurrentWorkspace.Notes.Clear();

            CurrentWorkspace.ClearUndoRecorder();

            this.ResetEngine();
            CurrentWorkspace.PreloadedTraceData = null;
        }

        /// <summary>
        ///     Change the currently visible workspace to the home workspace
        /// </summary>
        /// <param name="symbol">The function definition for the custom node workspace to be viewed</param>
        internal void ViewHomeWorkspace()
        {
            CurrentWorkspace = HomeSpace;
        }

        internal void DeleteModelInternal(List<ModelBase> modelsToDelete)
        {
            if (null == this.currentWorkspace)
                return;

            OnDeletionStarted(this, EventArgs.Empty);

            this.currentWorkspace.RecordAndDeleteModels(modelsToDelete);

            var selection = DynamoSelection.Instance.Selection;
            foreach (ModelBase model in modelsToDelete)
            {
                selection.Remove(model); // Remove from selection set.
                if (model is NodeModel)
                    OnNodeDeleted(model as NodeModel);
                if (model is ConnectorModel)
                    OnConnectorDeleted(model as ConnectorModel);
            }

            OnDeletionComplete(this, EventArgs.Empty);
        }

        internal bool CanGoHome(object parameter)
        {
            return CurrentWorkspace != HomeSpace;
        }

        #endregion

        #region public methods

        public void HideWorkspace(WorkspaceModel workspace)
        {
            this.CurrentWorkspace = workspaces[0];  // go home
            workspaces.Remove(workspace);
            OnWorkspaceHidden(workspace);
        }

        /// <summary>
        /// Add a workspace to the dynamo model.
        /// </summary>
        /// <param name="workspace"></param>
        private void AddHomeWorkspace()
        {
            var workspace = new HomeWorkspaceModel(this)
            {
                WatchChanges = true
            };
            HomeSpace = workspace;
            workspaces.Insert(0, workspace); // to front
        }

        /// <summary>
        /// Remove a workspace from the dynamo model.
        /// </summary>
        /// <param name="workspace"></param>
        public void RemoveWorkspace(WorkspaceModel workspace)
        {
            workspaces.Remove(workspace);
        }

        /// <summary>
        /// Open a workspace from a path.
        /// </summary>
        /// <param name="xmlPath">The path to the workspace.</param>
        /// <returns></returns>
        public bool OpenWorkspace(string xmlPath)
        {
            Logger.Log("Opening home workspace " + xmlPath + "...");

            CleanWorkbench();
            MigrationManager.ResetIdentifierIndex();

            var sw = new Stopwatch();

            try
            {
                #region read xml file

                sw.Start();

                var xmlDoc = new XmlDocument();
                xmlDoc.Load(xmlPath);

                TimeSpan previousElapsed = sw.Elapsed;
                Logger.Log(String.Format("{0} elapsed for loading xml.", sw.Elapsed));

                double cx = 0;
                double cy = 0;
                double zoom = 1.0;
                string version = "";

                // handle legacy workspace nodes called dynWorkspace
                // and new workspaces without the dyn prefix
                XmlNodeList workspaceNodes = xmlDoc.GetElementsByTagName("Workspace");
                if (workspaceNodes.Count == 0)
                    workspaceNodes = xmlDoc.GetElementsByTagName("dynWorkspace");

                foreach (XmlNode node in workspaceNodes)
                {
                    foreach (XmlAttribute att in node.Attributes)
                    {
                        if (att.Name.Equals("X"))
                        {
                            cx = Double.Parse(att.Value, CultureInfo.InvariantCulture);
                        }
                        else if (att.Name.Equals("Y"))
                        {
                            cy = Double.Parse(att.Value, CultureInfo.InvariantCulture);
                        }
                        else if (att.Name.Equals("zoom"))
                        {
                            zoom = Double.Parse(att.Value, CultureInfo.InvariantCulture);
                        }
                        else if (att.Name.Equals("Version"))
                        {
                            version = att.Value;
                        }
                    }
                }

                Version fileVersion = MigrationManager.VersionFromString(version);
                var currentVersion = MigrationManager.VersionFromWorkspace(this.HomeSpace);

                if (fileVersion > currentVersion)
                {
                    bool resume = Utils.DisplayFutureFileMessage(this, xmlPath, fileVersion, currentVersion);
                    if (!resume)
                        return false;                    
                }

                var decision = MigrationManager.ShouldMigrateFile(fileVersion, currentVersion);
                if (decision == MigrationManager.Decision.Abort)
                {
                    Utils.DisplayObsoleteFileMessage(this, xmlPath, fileVersion, currentVersion);
                    return false;
                }
                else if (decision == MigrationManager.Decision.Migrate)
                {
                    string backupPath = String.Empty;
                    if (!IsTestMode && MigrationManager.BackupOriginalFile(xmlPath, ref backupPath))
                    {
                        string message = String.Format(
                            "Original file '{0}' gets backed up at '{1}'",
                            Path.GetFileName(xmlPath), backupPath);

                        Logger.Log(message);
                    }

                    //Hardcode the file version to 0.6.0.0. The file whose version is 0.7.0.x
                    //needs to be forced to be migrated. The version number needs to be changed from
                    //0.7.0.x to 0.6.0.0.
                    if (fileVersion == new Version(0, 7, 0, 0))
                        fileVersion = new Version(0, 6, 0, 0);

                    MigrationManager.Instance.ProcessWorkspaceMigrations(this, xmlDoc, fileVersion);
                    MigrationManager.Instance.ProcessNodesInWorkspace(this, xmlDoc, fileVersion);
                }

                //set the zoom and offsets and trigger events
                //to get the view to position iteself
                CurrentWorkspace.X = cx;
                CurrentWorkspace.Y = cy;
                CurrentWorkspace.Zoom = zoom;

                var vm = this.Workspaces.First(x => x == CurrentWorkspace);
                vm.OnCurrentOffsetChanged(this, new PointEventArgs(new Point(cx, cy)));

                XmlNodeList elNodes = xmlDoc.GetElementsByTagName("Elements");
                XmlNodeList cNodes = xmlDoc.GetElementsByTagName("Connectors");
                XmlNodeList nNodes = xmlDoc.GetElementsByTagName("Notes");

                if (elNodes.Count == 0)
                    elNodes = xmlDoc.GetElementsByTagName("dynElements");
                if (cNodes.Count == 0)
                    cNodes = xmlDoc.GetElementsByTagName("dynConnectors");
                if (nNodes.Count == 0)
                    nNodes = xmlDoc.GetElementsByTagName("dynNotes");

                XmlNode elNodesList = elNodes[0];
                XmlNode cNodesList = cNodes[0];
                XmlNode nNodesList = nNodes[0];

                foreach (XmlNode elNode in elNodesList.ChildNodes)
                {
                    XmlAttribute typeAttrib = elNode.Attributes["type"];
                    XmlAttribute guidAttrib = elNode.Attributes["guid"];
                    XmlAttribute nicknameAttrib = elNode.Attributes["nickname"];
                    XmlAttribute xAttrib = elNode.Attributes["x"];
                    XmlAttribute yAttrib = elNode.Attributes["y"];
                    XmlAttribute isVisAttrib = elNode.Attributes["isVisible"];
                    XmlAttribute isUpstreamVisAttrib = elNode.Attributes["isUpstreamVisible"];
                    XmlAttribute lacingAttrib = elNode.Attributes["lacing"];

                    string typeName = typeAttrib.Value;

                    //test the GUID to confirm that it is non-zero
                    //if it is zero, then we have to fix it
                    //this will break the connectors, but it won't keep
                    //propagating bad GUIDs
                    var guid = new Guid(guidAttrib.Value);
                    if (guid == Guid.Empty)
                    {
                        guid = Guid.NewGuid();
                    }

                    string nickname = nicknameAttrib.Value;

                    double x = Double.Parse(xAttrib.Value, CultureInfo.InvariantCulture);
                    double y = Double.Parse(yAttrib.Value, CultureInfo.InvariantCulture);

                    bool isVisible = true;
                    if (isVisAttrib != null)
                        isVisible = isVisAttrib.Value == "true" ? true : false;

                    bool isUpstreamVisible = true;
                    if (isUpstreamVisAttrib != null)
                        isUpstreamVisible = isUpstreamVisAttrib.Value == "true" ? true : false;

                    // Retrieve optional 'function' attribute (only for DSFunction).
                    XmlAttribute signatureAttrib = elNode.Attributes["function"];
                    var signature = signatureAttrib == null ? null : signatureAttrib.Value;

                    NodeModel el = null;
                    XmlElement dummyElement = null;

                    try
                    {
                        // The attempt to create node instance may fail due to "type" being
                        // something else other than "NodeModel" derived object type. This 
                        // is possible since some legacy nodes have been made to derive from
                        // "MigrationNode" object type that is not derived from "NodeModel".
                        // 
                        typeName = Utils.PreprocessTypeName(typeName);
                        Type type = Utils.ResolveType(this, typeName);
                        if (type != null)
                            el = CurrentWorkspace.NodeFactory.CreateNodeInstance(type, nickname, signature, guid);

                        if (el != null)
                        {
                            el.Load(elNode);
                        }
                        else
                        {
                            var e = elNode as XmlElement;
                            dummyElement = MigrationManager.CreateMissingNode(e, 1, 1);
                        }
                    }
                    catch (UnresolvedFunctionException)
                    {
                        // If a given function is not found during file load, then convert the 
                        // function node into a dummy node (instead of crashing the workflow).
                        // 
                        var e = elNode as XmlElement;
                        dummyElement = MigrationManager.CreateUnresolvedFunctionNode(e);
                    }

                    // If a custom node fails to load its definition, convert it into a dummy node.
                    var function = el as Function;
                    if ((function != null) && (function.Definition == null))
                    {
                        var e = elNode as XmlElement;
                        dummyElement = MigrationManager.CreateMissingNode(
                            e, el.InPortData.Count, el.OutPortData.Count);
                    }

                    if (dummyElement != null) // If a dummy node placement is desired.
                    {
                        // The new type representing the dummy node.
                        typeName = dummyElement.GetAttribute("type");
                        var type = Utils.ResolveType(this, typeName);

                        el = CurrentWorkspace.NodeFactory.CreateNodeInstance(type, nickname, String.Empty, guid);
                        el.Load(dummyElement);
                    }

                    CurrentWorkspace.Nodes.Add(el);

                    OnNodeAdded(el);

                    el.X = x;
                    el.Y = y;

                    if (lacingAttrib != null)
                    {
                        if (el.ArgumentLacing != LacingStrategy.Disabled)
                        {
                            LacingStrategy lacing = LacingStrategy.Disabled;
                            Enum.TryParse(lacingAttrib.Value, out lacing);
                            el.ArgumentLacing = lacing;
                        }
                    }

                    el.DisableReporting();

                    // This is to fix MAGN-3648. Method reference in CBN that gets 
                    // loaded before method definition causes a CBN to be left in 
                    // a warning state. This is to clear such warnings and set the 
                    // node to "Dead" state (correct value of which will be set 
                    // later on with a call to "EnableReporting" below). Please 
                    // refer to the defect for details and other possible fixes.
                    // 
                    if (el.State == ElementState.Warning && (el is CodeBlockNodeModel))
                        el.State = ElementState.Dead; // Condition to fix MAGN-3648

                    el.IsVisible = isVisible;
                    el.IsUpstreamVisible = isUpstreamVisible;

                    if (CurrentWorkspace == HomeSpace)
                        el.SaveResult = true;
                }

                Logger.Log(String.Format("{0} ellapsed for loading nodes.", sw.Elapsed - previousElapsed));
                previousElapsed = sw.Elapsed;

                //OnRequestLayoutUpdate(this, EventArgs.Empty);

                //Logger.Log(string.Format("{0} ellapsed for updating layout.", sw.Elapsed - previousElapsed));
                //previousElapsed = sw.Elapsed;

                foreach (XmlNode connector in cNodesList.ChildNodes)
                {
                    XmlAttribute guidStartAttrib = connector.Attributes[0];
                    XmlAttribute intStartAttrib = connector.Attributes[1];
                    XmlAttribute guidEndAttrib = connector.Attributes[2];
                    XmlAttribute intEndAttrib = connector.Attributes[3];
                    XmlAttribute portTypeAttrib = connector.Attributes[4];

                    var guidStart = new Guid(guidStartAttrib.Value);
                    var guidEnd = new Guid(guidEndAttrib.Value);
                    int startIndex = Convert.ToInt16(intStartAttrib.Value);
                    int endIndex = Convert.ToInt16(intEndAttrib.Value);
                    PortType portType = ((PortType) Convert.ToInt16(portTypeAttrib.Value));

                    //find the elements to connect
                    NodeModel start = null;
                    NodeModel end = null;

                    foreach (NodeModel e in Nodes)
                    {
                        if (e.GUID == guidStart)
                        {
                            start = e;
                        }
                        else if (e.GUID == guidEnd)
                        {
                            end = e;
                        }
                        if (start != null && end != null)
                        {
                            break;
                        }
                    }

                    var newConnector = currentWorkspace.AddConnection( start, end,
                        startIndex, endIndex, portType);

                    OnConnectorAdded(newConnector);
                }

                Logger.Log(String.Format("{0} ellapsed for loading connectors.",
                    sw.Elapsed - previousElapsed));
                previousElapsed = sw.Elapsed;

                #region instantiate notes

                if (nNodesList != null)
                {
                    foreach (XmlNode note in nNodesList.ChildNodes)
                    {
                        XmlAttribute textAttrib = note.Attributes[0];
                        XmlAttribute xAttrib = note.Attributes[1];
                        XmlAttribute yAttrib = note.Attributes[2];

                        string text = textAttrib.Value;
                        double x = Double.Parse(xAttrib.Value, CultureInfo.InvariantCulture);
                        double y = Double.Parse(yAttrib.Value, CultureInfo.InvariantCulture);

                        // TODO(Ben): Shouldn't we be reading in the Guid 
                        // from file instead of generating a new one here?
                        CurrentWorkspace.AddNote(false, x, y, text, Guid.NewGuid());
                    }
                }

                #endregion

                Logger.Log(String.Format("{0} ellapsed for loading notes.", sw.Elapsed - previousElapsed));

                foreach (NodeModel e in CurrentWorkspace.Nodes)
                    e.EnableReporting();

                // http://www.japf.fr/2009/10/measure-rendering-time-in-a-wpf-application/comment-page-1/#comment-2892
                Dispatcher.CurrentDispatcher.BeginInvoke(
                    DispatcherPriority.Background,
                    new Action(() =>
                    {
                        sw.Stop();
                        Logger.Log(String.Format("{0} ellapsed for loading workspace.", sw.Elapsed));
                    }));

                #endregion

                HomeSpace.FileName = xmlPath;

                // Allow live runner a chance to preload trace data from XML.
                var engine = this.EngineController;
                if (engine != null && (engine.LiveRunnerCore != null))
                {
                    var data = Utils.LoadTraceDataFromXmlDocument(xmlDoc);
                    CurrentWorkspace.PreloadedTraceData = data;
                }
            }
            catch (Exception ex)
            {
                Logger.Log("There was an error opening the workbench.");
                Logger.Log(ex);
                Debug.WriteLine(ex.Message + ":" + ex.StackTrace);
                CleanWorkbench();
                return false;
            }

            CurrentWorkspace.HasUnsavedChanges = false;

            return true;
        }

        public CustomNodeDefinition NewCustomNodeWorkspace(   Guid id,
                                                            string name,
                                                            string category,
                                                            string description,
                                                            bool makeCurrentWorkspace,
                                                            double workspaceOffsetX = 0,
                                                            double workspaceOffsetY = 0)
        {

            var workSpace = new CustomNodeWorkspaceModel(this,
                name, category, description, workspaceOffsetX, workspaceOffsetY)
            {
                WatchChanges = true
            };

            Workspaces.Add(workSpace);

            var functionDefinition = new CustomNodeDefinition(id)
            {
                WorkspaceModel = workSpace
            };

            functionDefinition.SyncWithWorkspace(this, true, true);

            if (makeCurrentWorkspace)
            {
                CurrentWorkspace = workSpace;
            }

            return functionDefinition;
        }

        /// <summary>
        /// Write a message to the log.
        /// </summary>
        /// <param name="parameters">The message.</param>
        public void WriteToLog(object parameters)
        {
            if (parameters == null) return;
            string logText = parameters.ToString();
            Logger.Log(logText);
        }

        /// <summary>
        /// Copy selected ISelectable objects to the clipboard.
        /// </summary>
        /// <param name="parameters"></param>
        public void Copy(object parameters)
        {
            this.ClipBoard.Clear();

            foreach (ISelectable sel in DynamoSelection.Instance.Selection)
            {
                //MVVM : selection and clipboard now hold view model objects
                //UIElement el = sel as UIElement;
                ModelBase el = sel as ModelBase;
                if (el != null)
                {
                    if (!this.ClipBoard.Contains(el))
                    {
                        this.ClipBoard.Add(el);

                        //dynNodeView n = el as dynNodeView;
                        NodeModel n = el as NodeModel;
                        if (n != null)
                        {
                            var connectors = n.InPorts.ToList().SelectMany(x => x.Connectors)
                                .Concat(n.OutPorts.ToList().SelectMany(x => x.Connectors))
                                .Where(x => x.End != null &&
                                    x.End.Owner.IsSelected &&
                                    !this.ClipBoard.Contains(x));

                            this.ClipBoard.AddRange(connectors);
                        }
                    }
                }
            }
        }

        /// <summary>
        /// Paste ISelectable objects from the clipboard to the workspace.
        /// </summary>
        /// <param name="parameters"></param>
        public void Paste(object parameters)
        {
            //make a lookup table to store the guids of the
            //old nodes and the guids of their pasted versions
            var nodeLookup = new Dictionary<Guid, Guid>();

            //make a list of all newly created models so that their
            //creations can be recorded in the undo recorder.
            var createdModels = new List<ModelBase>();

            //clear the selection so we can put the
            //paste contents in
            DynamoSelection.Instance.ClearSelection();

            var nodes = this.ClipBoard.OfType<NodeModel>();

            var connectors = this.ClipBoard.OfType<ConnectorModel>();

            foreach (NodeModel node in nodes)
            {
                //create a new guid for us to use
                Guid newGuid = Guid.NewGuid();
                nodeLookup.Add(node.GUID, newGuid);

                string nodeName = node.GetType().ToString();

                if (node is Function)
                    nodeName = ((node as Function).Definition.FunctionId).ToString();
#if USE_DSENGINE
                else if (node is DSFunction)
                    nodeName = ((node as DSFunction).Controller.MangledName);
                else if (node is DSVarArgFunction)
                    nodeName = ((node as DSVarArgFunction).Controller.MangledName);
#endif

                var xmlDoc = new XmlDocument();
                var dynEl = xmlDoc.CreateElement(node.GetType().ToString());
                xmlDoc.AppendChild(dynEl);
                node.Save(xmlDoc, dynEl, SaveContext.Copy);

                var newNode = CurrentWorkspace.AddNode(
                    newGuid,
                    nodeName,
                    node.X,
                    node.Y + 100,
                    false,
                    false,
                    dynEl);
                createdModels.Add(newNode);

                newNode.ArgumentLacing = node.ArgumentLacing;
                if (!string.IsNullOrEmpty(node.NickName))
                {
                    newNode.NickName = node.NickName;
                }
            }

            OnRequestLayoutUpdate(this, EventArgs.Empty);

            foreach (ConnectorModel c in connectors)
            {
                var connectionData = new Dictionary<string, object>();

                // if in nodeLookup, the node is paste.  otherwise, use the existing node guid
                Guid startGuid = Guid.Empty;
                Guid endGuid = Guid.Empty;

                startGuid = nodeLookup.TryGetValue(c.Start.Owner.GUID, out startGuid) ? startGuid : c.Start.Owner.GUID;
                endGuid = nodeLookup.TryGetValue(c.End.Owner.GUID, out endGuid) ? endGuid : c.End.Owner.GUID;

                var startNode = CurrentWorkspace.Nodes.FirstOrDefault(x => x.GUID == startGuid);
                var endNode = CurrentWorkspace.Nodes.FirstOrDefault(x => x.GUID == endGuid);

                // do not form connector if the end nodes are null
                if (startNode == null || endNode == null)
                {
                    continue;
                }

                //don't let users paste connectors between workspaces
                if (startNode.Workspace != CurrentWorkspace)
                {
                    continue;
                }

                createdModels.Add(CurrentWorkspace.AddConnection(startNode, endNode, c.Start.Index, c.End.Index));
            }

            //process the queue again to create the connectors
            //DynamoCommands.ProcessCommandQueue();

            var notes = this.ClipBoard.OfType<NoteModel>();

            foreach (NoteModel note in notes)
            {
                var newGUID = Guid.NewGuid();

                var sameSpace = CurrentWorkspace.Notes.Any(x => x.GUID == note.GUID);
                var newX = sameSpace ? note.X + 20 : note.X;
                var newY = sameSpace ? note.Y + 20 : note.Y;

                createdModels.Add(CurrentWorkspace.AddNote(false, newX, newY, note.Text, newGUID));

                // TODO: Why can't we just add "noteData" instead of doing a look-up?
                AddToSelection(CurrentWorkspace.Notes.FirstOrDefault(x => x.GUID == newGUID));
            }

            foreach (var de in nodeLookup)
            {
                AddToSelection(CurrentWorkspace.Nodes.FirstOrDefault(x => x.GUID == de.Value));
            }

            // Record models that are created as part of the command.
            CurrentWorkspace.RecordCreatedModels(createdModels);
        }

        /// <summary>
        /// Add an ISelectable object to the selection.
        /// </summary>
        /// <param name="parameters">The object to add to the selection.</param>
        public void AddToSelection(object parameters)
        {
            var node = parameters as NodeModel;
            
            //don't add if the object is null
            if (node == null)
                return;

            if (!node.IsSelected)
            {
                if (!DynamoSelection.Instance.Selection.Contains(node))
                    DynamoSelection.Instance.Selection.Add(node);
            }
        }

        /// <summary>
        /// Clear the workspace. Removes all nodes, notes, and connectors from the current workspace.
        /// </summary>
        /// <param name="parameter"></param>
        public void Clear(object parameter)
        {
            OnWorkspaceClearing(this, EventArgs.Empty);

            CleanWorkbench();

            //don't save the file path
            CurrentWorkspace.FileName = "";
            CurrentWorkspace.HasUnsavedChanges = false;
            CurrentWorkspace.WorkspaceVersion = AssemblyHelper.GetDynamoVersion();

            OnWorkspaceCleared(this, EventArgs.Empty);
        }

        /// <summary>
        /// View the home workspace.
        /// </summary>
        /// <param name="parameter"></param>
        public void Home(object parameter)
        {
            ViewHomeWorkspace();
        }

        #endregion

        #region Serialization/Deserialization Methods

        protected override void SerializeCore(XmlElement element, SaveContext context)
        {
            // I don't think anyone is serializing/deserializing DynamoModel 
            // directly. If that is not the case, please let me know and I'll 
            // fix it.
            throw new NotImplementedException();
        }

        protected override void DeserializeCore(XmlElement element, SaveContext context)
        {
            // I don't think anyone is serializing/deserializing DynamoModel 
            // directly. If that is not the case, please let me know and I'll 
            // fix it.
            throw new NotImplementedException();
        }

        #endregion

    }
}<|MERGE_RESOLUTION|>--- conflicted
+++ resolved
@@ -102,11 +102,7 @@
         public DebugSettings DebugSettings { get; private set; }
         public EngineController EngineController { get; private set; }
         public PreferenceSettings PreferenceSettings { get; private set; }
-<<<<<<< HEAD
-        public IUpdateManager UpdateManager { get; private set; }
         public bool ShutdownRequested { get; internal set; }
-=======
->>>>>>> ceb9d989
 
         // KILLDYNSETTINGS: wut am I!?!
         public string UnlockLoadPath { get; set; }
