﻿using System;
using System.Collections;
using System.Collections.Generic;
using System.Collections.ObjectModel;
using System.Diagnostics;
using System.Globalization;
using System.IO;
using System.Linq;
using System.Reflection;
using System.Runtime.Remoting;
using System.Windows;
using System.Windows.Forms;
using System.Xml;
using Dynamo.Nodes;
using Dynamo.Utilities;
using Dynamo.Selection;
using Microsoft.Practices.Prism;
using NUnit.Framework;
using Enum = System.Enum;
using String = System.String;

namespace Dynamo.Models
{
     
    public delegate void FunctionNamePromptRequestHandler(object sender, FunctionNamePromptEventArgs e);
    public delegate void CleanupHandler(object sender, EventArgs e);
    public delegate void NodeHandler(NodeModel node);
    public delegate void WorkspaceHandler(WorkspaceModel model);

    #region Helper types

    public class WorkspaceHeader
    {
        private WorkspaceHeader()
        {

        }

        public static WorkspaceHeader FromPath(string path)
        {
            try
            {
                var xmlDoc = new XmlDocument();
                xmlDoc.Load(path);

                string funName = null;
                double cx = 0;
                double cy = 0;
                double zoom = 1.0;
                string id = "";

                // load the header
                foreach (XmlNode node in xmlDoc.GetElementsByTagName("Workspace"))
                {
                    foreach (XmlAttribute att in node.Attributes)
                    {
                        if (att.Name.Equals("X"))
                            cx = double.Parse(att.Value, CultureInfo.InvariantCulture);
                        else if (att.Name.Equals("Y"))
                            cy = double.Parse(att.Value, CultureInfo.InvariantCulture);
                        else if (att.Name.Equals("zoom"))
                            zoom = double.Parse(att.Value, CultureInfo.InvariantCulture);
                        else if (att.Name.Equals("Name"))
                            funName = att.Value;
                        else if (att.Name.Equals("ID"))
                        {
                            id = att.Value;
                        }
                    }
                }

                // we have a dyf and it lacks an ID field, we need to assign it
                // a deterministic guid based on its name.  By doing it deterministically,
                // files remain compatible
                if (string.IsNullOrEmpty(id) && !string.IsNullOrEmpty(funName) && funName != "Home")
                {
                    id = GuidUtility.Create(GuidUtility.UrlNamespace, funName).ToString();
                }


                return new WorkspaceHeader() { ID = id, Name = funName, X = cx, Y = cy, Zoom = zoom, FilePath = path };


            }
            catch (Exception ex)
            {
                DynamoLogger.Instance.Log("There was an error opening the workbench.");
                DynamoLogger.Instance.Log(ex);
                Debug.WriteLine(ex.Message + ":" + ex.StackTrace);

                if (dynSettings.Controller.Testing)
                    Assert.Fail(ex.Message);

                return null;
            }
        }

        public double X { get; set; }
        public double Y { get; set; }
        public double Zoom { get; set; }
        public string Name { get; set; }
        public string ID { get; set; }
        public string FilePath { get; set; }

        public bool IsCustomNodeWorkspace()
        {
            return !String.IsNullOrEmpty(ID);
        }
    }

    public class DynamoModelUpdateArgs : EventArgs
    {
        public object Item { get; set; }

        public DynamoModelUpdateArgs(object item)
        {
            Item = item;
        }
    }

    public class FunctionNamePromptEventArgs : EventArgs
    {
        public string Name { get; set; }
        public string Category { get; set; }
        public string Description { get; set; }
        public bool Success { get; set; }

        public FunctionNamePromptEventArgs()
        {
            Name = "";
            Category = "";
            Description = "";
        }
    }

    #endregion

    /// <summary>
    /// The Dynamo model.
    /// </summary>
    public class DynamoModel : ModelBase
    {
        #region properties and fields

        public event EventHandler RequestLayoutUpdate;
        public virtual void OnRequestLayoutUpdate(object sender, EventArgs e)
        {
            if (RequestLayoutUpdate != null)
                RequestLayoutUpdate(this, e);
        }

        public event FunctionNamePromptRequestHandler RequestsFunctionNamePrompt;
        public virtual void OnRequestsFunctionNamePrompt(Object sender, FunctionNamePromptEventArgs e)
        {
            if (RequestsFunctionNamePrompt != null)
            {
                RequestsFunctionNamePrompt(this, e);
            }
        }

        private ObservableCollection<WorkspaceModel> _workSpaces = new ObservableCollection<WorkspaceModel>();
        private ObservableCollection<WorkspaceModel> _hiddenWorkspaces = new ObservableCollection<WorkspaceModel>();
        public string UnlockLoadPath { get; set; }
        private WorkspaceModel _cspace;
        internal string editName = "";

        /// <summary>
        /// Event called when a workspace is hidden
        /// </summary>
        public event WorkspaceHandler WorkspaceHidden;

        /// <summary>
        /// Event called when a node is added to a workspace
        /// </summary>
        public event NodeHandler NodeAdded;

        /// <summary>
        /// Event called when a node is deleted
        /// </summary>
        public event NodeHandler NodeDeleted;

        public WorkspaceModel CurrentWorkspace
        {
            get { return _cspace; }
            internal set
            {
                if (_cspace != null)
                    _cspace.IsCurrentSpace = false;
                _cspace = value;
                _cspace.IsCurrentSpace = true;
                RaisePropertyChanged("CurrentWorkspace");
            }
        }

        public WorkspaceModel HomeSpace { get; protected set; }

        /// <summary>
        ///     The collection of visible workspaces in Dynamo
        /// </summary>
        public ObservableCollection<WorkspaceModel> Workspaces
        {
            get { return _workSpaces; }
            set 
            { 
                _workSpaces = value;
            }
        }

        public List<NodeModel> Nodes
        {
            get { return CurrentWorkspace.Nodes.ToList(); }
        }

        


        public static bool RunEnabled { get; set; }

        public static bool RunInDebug { get; set; }

        /// <summary>
        /// All nodes in all workspaces. 
        /// </summary>
        public IEnumerable<NodeModel> AllNodes
        {
            get
            {
                return Workspaces.Aggregate((IEnumerable<NodeModel>)new List<NodeModel>(), (a, x) => a.Concat(x.Nodes))
                    .Concat(dynSettings.Controller.CustomNodeManager.GetLoadedDefinitions().Aggregate(
                        (IEnumerable<NodeModel>)new List<NodeModel>(),
                        (a, x) => a.Concat(x.Workspace.Nodes)
                        )
                    );
            }
        }

        /// <summary>
        /// An event triggered when the workspace is being cleaned.
        /// </summary>
        public event CleanupHandler CleaningUp;

        #endregion

        public virtual void OnCleanup(EventArgs e)
        {
            if (CleaningUp != null)
                CleaningUp(this, e);
        }

        /// <summary>
        /// Present the open dialogue and open the workspace that is selected.
        /// </summary>
        /// <param name="parameter"></param>
        public void ShowOpenDialogAndOpenResult(object parameter)
        {
            var vm = dynSettings.Controller.DynamoViewModel;

            if (vm.Model.HomeSpace.HasUnsavedChanges && !vm.AskUserToSaveWorkspaceOrCancel(vm.Model.HomeSpace))
            {
                return;
            }

            FileDialog _fileDialog = null;

            if (_fileDialog == null)
            {
                _fileDialog = new OpenFileDialog()
                {
                    Filter = "Dynamo Definitions (*.dyn; *.dyf)|*.dyn;*.dyf|All files (*.*)|*.*",
                    Title = "Open Dynamo Definition..."
                };
            }

            // if you've got the current space path, use it as the inital dir
            if (!string.IsNullOrEmpty(vm.Model.CurrentWorkspace.FilePath))
            {
                var fi = new FileInfo(vm.Model.CurrentWorkspace.FilePath);
                _fileDialog.InitialDirectory = fi.DirectoryName;
            }
            else // use the samples directory, if it exists
            {
                Assembly dynamoAssembly = Assembly.GetExecutingAssembly();
                string location = Path.GetDirectoryName(dynamoAssembly.Location);
                string path = Path.Combine(location, "samples");

                if (Directory.Exists(path))
                {
                    _fileDialog.InitialDirectory = path;
                }
            }

            if (_fileDialog.ShowDialog() == DialogResult.OK)
            {
                //if (OpenCommand.CanExecute(_fileDialog.FileName))
                //    OpenCommand.Execute(_fileDialog.FileName);
                if (CanOpen(_fileDialog.FileName))
                    Open(_fileDialog.FileName);
            }
        }

        internal bool CanShowOpenDialogAndOpenResultCommand(object parameter)
        {
            return true;
        }

        /// <summary>
        /// Open a definition or workspace.
        /// </summary>
        /// <param name="parameters">The path the the file.</param>
        public void Open(object parameters)
        {
            string xmlPath = parameters as string;

            dynSettings.Controller.IsUILocked = true;

            if (!OpenDefinition(xmlPath))
            {
                DynamoLogger.Instance.Log("Workbench could not be opened.");

                if (CanWriteToLog(null))
                {
                    WriteToLog("Workbench could not be opened.");
                    WriteToLog(xmlPath);
                }
            }

            dynSettings.Controller.IsUILocked = false;

            //clear the clipboard to avoid copying between dyns
            dynSettings.Controller.ClipBoard.Clear();
        }

        internal bool CanOpen(object parameters)
        {
            if (string.IsNullOrEmpty(parameters.ToString()))
                return false;
            return true;
        }

        internal void PostUIActivation(object parameter)
        {

            DynamoLoader.LoadCustomNodes();

            DynamoLogger.Instance.Log("Welcome to Dynamo!");

            if (UnlockLoadPath != null && !OpenWorkspace(UnlockLoadPath))
            {
                DynamoLogger.Instance.Log("Workbench could not be opened.");

                if (CanWriteToLog(null))
                {
                    WriteToLog("Workbench could not be opened.");
                    WriteToLog(UnlockLoadPath);
                }
            }

            UnlockLoadPath = null;
            dynSettings.Controller.IsUILocked = false;
            HomeSpace.OnDisplayed();

        }

        internal bool CanDoPostUIActivation(object parameter)
        {
            return true;
        }



        internal void OpenCustomNodeAndFocus( WorkspaceHeader workspaceHeader )
        {
            // load custom node
            var manager = dynSettings.Controller.CustomNodeManager;
            var info = manager.AddFileToPath(workspaceHeader.FilePath);
            var funcDef = manager.GetFunctionDefinition(info.Guid);
            var ws = funcDef.Workspace;
            ws.Zoom = workspaceHeader.Zoom;
            ws.HasUnsavedChanges = false;

            if (!this.Workspaces.Contains(ws))
            {
                this.Workspaces.Add(ws);
            }

            var vm = dynSettings.Controller.DynamoViewModel.Workspaces.First(x => x.Model == ws);
            vm.OnCurrentOffsetChanged(this, new PointEventArgs(new Point(workspaceHeader.X, workspaceHeader.Y)));

            this.CurrentWorkspace = ws;
        }   
        
        internal bool OpenDefinition( string xmlPath )
        {
            var workspaceInfo = WorkspaceHeader.FromPath(xmlPath);

            if (workspaceInfo == null)
            {
                return false;
            }

            if (workspaceInfo.IsCustomNodeWorkspace())
            {
                OpenCustomNodeAndFocus(workspaceInfo);
                return true;
            }
            else
            {
                //View the home workspace, then open the bench file
                if (!dynSettings.Controller.DynamoViewModel.ViewingHomespace)
                    ViewHomeWorkspace();

                var dirName = Path.GetDirectoryName(xmlPath);
                dynSettings.Controller.CustomNodeManager.AddDirectoryToSearchPath(dirName);
                dynSettings.Controller.CustomNodeManager.UpdateSearchPath();

                return OpenWorkspace(xmlPath);
            }

        }

        public void HideWorkspace(WorkspaceModel workspace)
        {
            this.CurrentWorkspace = _workSpaces[0];  // go home
            _workSpaces.Remove(workspace);
            OnWorkspaceHidden(workspace);
            _hiddenWorkspaces.Add(workspace);
        }

        /// <summary>
        /// Called when a workspace is hidden
        /// </summary>
        /// <param name="workspace"></param>
        private void OnWorkspaceHidden(WorkspaceModel workspace)
        {
            if (WorkspaceHidden != null)
            {
                WorkspaceHidden(workspace);
            }
        }

        /// <summary>
        /// Replace the home workspace with a new 
        /// workspace. Only valid if the home workspace is already
        /// defined (usually by calling AddHomeWorkspace).
        /// </summary>
        public void NewHomeWorkspace()
        {
            if (this.Workspaces.Count > 0 && this.HomeSpace != null)
            {
                //var homeIndex = this._workSpaces.IndexOf(this.HomeSpace);
                //var newHomespace = new HomeWorkspace();
                //this.Workspaces[0] = newHomespace;
                //this.HomeSpace = newHomespace;
                //this.CurrentWorkspace = newHomespace;

                this.AddHomeWorkspace();
                _cspace = this.HomeSpace;
                this.CurrentWorkspace = this.HomeSpace;
                this.Workspaces.RemoveAt(1);
            }
        }

        /// <summary>
        /// Add a workspace to the dynamo model.
        /// </summary>
        /// <param name="workspace"></param>
        public void AddHomeWorkspace()
        {
            var workspace = new HomeWorkspace()
            {
                WatchChanges = true
            };
            HomeSpace = workspace;
            _workSpaces.Insert(0, workspace); // to front
        }

        /// <summary>
        /// Remove a workspace from the dynamo model.
        /// </summary>
        /// <param name="workspace"></param>
        public void RemoveWorkspace(WorkspaceModel workspace)
        {
            _workSpaces.Remove(workspace);
        }

        /// <summary>
        ///     Change the currently visible workspace to the home workspace
        /// </summary>
        /// <param name="symbol">The function definition for the custom node workspace to be viewed</param>
        internal void ViewHomeWorkspace()
        {
            CurrentWorkspace = HomeSpace;
            CurrentWorkspace.OnDisplayed();
        }

        /// <summary>
        ///     Create a node from a type object in a given workspace.
        /// </summary>
        /// <param name="elementType"> The Type object from which the node can be activated </param>
        /// <param name="nickName"> A nickname for the node.  If null, the nickName is loaded from the NodeNameAttribute of the node </param>
        /// <param name="guid"> The unique identifier for the node in the workspace. </param>
        /// <param name="x"> The x coordinate where the dynNodeView will be placed </param>
        /// <param name="y"> The x coordinate where the dynNodeView will be placed</param>
        /// <returns> The newly instantiate dynNode</returns>
        public NodeModel CreateInstanceAndAddNodeToWorkspace(Type elementType, string nickName, Guid guid,
            double x, double y, WorkspaceModel ws, bool isVisible = true, bool isUpstreamVisible = true)    //Visibility vis = Visibility.Visible)
        {
            try
            {
                NodeModel node = CreateNodeInstance(elementType, nickName, guid);

                ws.Nodes.Add(node);
                node.WorkSpace = ws;

                node.X = x;
                node.Y = y;

                node.IsVisible = isVisible;
                node.IsUpstreamVisible = isUpstreamVisible;

                OnNodeAdded(node);

                return node;
            }
            catch (Exception e)
            {
                DynamoLogger.Instance.Log("Could not create an instance of the selected type: " + elementType);
                DynamoLogger.Instance.Log(e);
                return null;
            }
        }

        /// <summary>
        /// Called when a node is added to a workspace
        /// </summary>
        /// <param name="node"></param>
        /// <param name="ws"></param>
        private void OnNodeAdded(NodeModel node)
        {
            if (NodeAdded != null && node != null)
            {
                NodeAdded(node);
            }
        }


        /// <summary>
        ///     Create a build-in node from a type object in a given workspace.
        /// </summary>
        /// <param name="elementType"> The Type object from which the node can be activated </param>
        /// <param name="nickName"> A nickname for the node.  If null, the nickName is loaded from the NodeNameAttribute of the node </param>
        /// <param name="guid"> The unique identifier for the node in the workspace. </param>
        /// <returns> The newly instantiated dynNode</returns>
        public NodeModel CreateNodeInstance(Type elementType, string nickName, Guid guid)
        {
            var node = (NodeModel)Activator.CreateInstance(elementType);

            if (!string.IsNullOrEmpty(nickName))
            {
                node.NickName = nickName;
            }
            else
            {
                var elNameAttrib =
                    node.GetType().GetCustomAttributes(typeof(NodeNameAttribute), true)[0] as NodeNameAttribute;
                if (elNameAttrib != null)
                {
                    node.NickName = elNameAttrib.Name;
                }
            }

            node.GUID = guid;

            //string name = nodeUI.NickName;
            return node;
        }

        internal void CleanWorkbench()
        {
            DynamoLogger.Instance.Log("Clearing workflow...");

            //Copy locally
            List<NodeModel> elements = Nodes.ToList();

            foreach (NodeModel el in elements)
            {
                el.DisableReporting();
                //try
                //{
                //    el.Destroy();
                //}
                //catch
                //{
                //}
            }

            foreach (NodeModel el in elements)
            {
                foreach (PortModel p in el.InPorts)
                {
                    for (int i = p.Connectors.Count - 1; i >= 0; i--)
                        p.Connectors[i].NotifyConnectedPortsOfDeletion();
                }
                foreach (PortModel port in el.OutPorts)
                {
                    for (int i = port.Connectors.Count - 1; i >= 0; i--)
                        port.Connectors[i].NotifyConnectedPortsOfDeletion();
                }
            }

            CurrentWorkspace.Connectors.Clear();
            CurrentWorkspace.Nodes.Clear();
            CurrentWorkspace.Notes.Clear();
        }

        /// <summary>
        /// Open a workspace from a path.
        /// </summary>
        /// <param name="xmlPath">The path to the workspace.</param>
        /// <returns></returns>
        public bool OpenWorkspace(string xmlPath)
        {
            DynamoLogger.Instance.Log("Opening home workspace " + xmlPath + "...");

            CleanWorkbench();

            //clear the renderables
            dynSettings.Controller.RenderDescriptions.Clear();
            dynSettings.Controller.OnRequestsRedraw(dynSettings.Controller, EventArgs.Empty);

            Stopwatch sw = new Stopwatch();

            try
            {
                #region read xml file

                sw.Start();

                var xmlDoc = new XmlDocument();
                xmlDoc.Load(xmlPath);

                TimeSpan previousElapsed = sw.Elapsed;
                DynamoLogger.Instance.Log(string.Format("{0} elapsed for loading xml.", sw.Elapsed));

                double cx = 0;
                double cy = 0;
                double zoom = 1.0;

                // handle legacy workspace nodes called dynWorkspace
                // and new workspaces without the dyn prefix
                XmlNodeList workspaceNodes = xmlDoc.GetElementsByTagName("Workspace");
                if (workspaceNodes.Count == 0)
                    workspaceNodes = xmlDoc.GetElementsByTagName("dynWorkspace");

                foreach (XmlNode node in workspaceNodes)
                {
                    foreach (XmlAttribute att in node.Attributes)
                    {
                        if (att.Name.Equals("X"))
                        {
                            cx = double.Parse(att.Value, CultureInfo.InvariantCulture);
                        }
                        else if (att.Name.Equals("Y"))
                        {
                            cy = double.Parse(att.Value, CultureInfo.InvariantCulture);
                        }
                        else if (att.Name.Equals("zoom"))
                        {
                            zoom = double.Parse(att.Value, CultureInfo.InvariantCulture);
                        }
                    }
                }

                //set the zoom and offsets and trigger events
                //to get the view to position iteself
                CurrentWorkspace.X = cx;
                CurrentWorkspace.Y = cy;
                CurrentWorkspace.Zoom = zoom;

                var vm = dynSettings.Controller.DynamoViewModel.Workspaces.First(x => x.Model == CurrentWorkspace);
                vm.OnCurrentOffsetChanged(this, new PointEventArgs(new Point(cx, cy)));

                XmlNodeList elNodes = xmlDoc.GetElementsByTagName("Elements");
                XmlNodeList cNodes = xmlDoc.GetElementsByTagName("Connectors");
                XmlNodeList nNodes = xmlDoc.GetElementsByTagName("Notes");

                if (elNodes.Count == 0)
                    elNodes = xmlDoc.GetElementsByTagName("dynElements");
                if (cNodes.Count == 0)
                    cNodes = xmlDoc.GetElementsByTagName("dynConnectors");
                if (nNodes.Count == 0)
                    nNodes = xmlDoc.GetElementsByTagName("dynNotes");

                XmlNode elNodesList = elNodes[0];
                XmlNode cNodesList = cNodes[0];
                XmlNode nNodesList = nNodes[0];

                //if there is any problem loading a node, then
                //add the node's guid to the bad nodes collection
                //so we can avoid attempting to make connections to it
                List<Guid> badNodes = new List<Guid>();

                foreach (XmlNode elNode in elNodesList.ChildNodes)
                {
                    XmlAttribute typeAttrib = elNode.Attributes["type"];
                    XmlAttribute guidAttrib = elNode.Attributes["guid"];
                    XmlAttribute nicknameAttrib = elNode.Attributes["nickname"];
                    XmlAttribute xAttrib = elNode.Attributes["x"];
                    XmlAttribute yAttrib = elNode.Attributes["y"];
                    XmlAttribute isVisAttrib = elNode.Attributes["isVisible"];
                    XmlAttribute isUpstreamVisAttrib = elNode.Attributes["isUpstreamVisible"];
                    XmlAttribute lacingAttrib = elNode.Attributes["lacing"];

                    string typeName = typeAttrib.Value;

                    //test the GUID to confirm that it is non-zero
                    //if it is zero, then we have to fix it
                    //this will break the connectors, but it won't keep
                    //propagating bad GUIDs
                    var guid = new Guid(guidAttrib.Value);
                    if (guid == Guid.Empty)
                    {
                        guid = Guid.NewGuid();
                    }

                    string nickname = nicknameAttrib.Value;

                    double x = double.Parse(xAttrib.Value, CultureInfo.InvariantCulture);
                    double y = double.Parse(yAttrib.Value, CultureInfo.InvariantCulture);

                    typeName = Dynamo.Nodes.Utilities.PreprocessTypeName(typeName);
                    System.Type type = Dynamo.Nodes.Utilities.ResolveType(typeName);
                    if (null == type)
                    {
                        badNodes.Add(guid);
                        continue;
                    }

                    bool isVisible = true;
                    if (isVisAttrib != null)
                        isVisible = isVisAttrib.Value == "true" ? true : false;

                    bool isUpstreamVisible = true;
                    if (isUpstreamVisAttrib != null)
                        isUpstreamVisible = isUpstreamVisAttrib.Value == "true" ? true : false;

                    NodeModel el = CreateNodeInstance(type, nickname, guid);
                    el.WorkSpace = CurrentWorkspace;
                    el.Load(elNode);

                    CurrentWorkspace.Nodes.Add(el);

                    el.X = x;
                    el.Y = y;

                    el.IsVisible = isVisible;
                    el.IsUpstreamVisible = isUpstreamVisible;

                    if (lacingAttrib != null)
                    {
                        if (el.ArgumentLacing != LacingStrategy.Disabled)
                        {
                            LacingStrategy lacing = LacingStrategy.Disabled;
                            Enum.TryParse(lacingAttrib.Value, out lacing);
                            el.ArgumentLacing = lacing;
                        }
                    }

                    el.DisableReporting();

                    if (CurrentWorkspace == HomeSpace)
                        el.SaveResult = true;
                }

                DynamoLogger.Instance.Log(string.Format("{0} ellapsed for loading nodes.", sw.Elapsed - previousElapsed));
                previousElapsed = sw.Elapsed;

                OnRequestLayoutUpdate(this, EventArgs.Empty);

                DynamoLogger.Instance.Log(string.Format("{0} ellapsed for updating layout.", sw.Elapsed - previousElapsed));
                previousElapsed = sw.Elapsed;

                foreach (XmlNode connector in cNodesList.ChildNodes)
                {
                    XmlAttribute guidStartAttrib = connector.Attributes[0];
                    XmlAttribute intStartAttrib = connector.Attributes[1];
                    XmlAttribute guidEndAttrib = connector.Attributes[2];
                    XmlAttribute intEndAttrib = connector.Attributes[3];
                    XmlAttribute portTypeAttrib = connector.Attributes[4];

                    var guidStart = new Guid(guidStartAttrib.Value);
                    var guidEnd = new Guid(guidEndAttrib.Value);
                    int startIndex = Convert.ToInt16(intStartAttrib.Value);
                    int endIndex = Convert.ToInt16(intEndAttrib.Value);
                    int portType = Convert.ToInt16(portTypeAttrib.Value);

                    //find the elements to connect
                    NodeModel start = null;
                    NodeModel end = null;

                    if (badNodes.Contains(guidStart) || badNodes.Contains(guidEnd))
                        continue;

                    foreach (NodeModel e in Nodes)
                    {
                        if (e.GUID == guidStart)
                        {
                            start = e;
                        }
                        else if (e.GUID == guidEnd)
                        {
                            end = e;
                        }
                        if (start != null && end != null)
                        {
                            break;
                        }
                    }

                    var newConnector = ConnectorModel.Make(start, end,
                                                        startIndex, endIndex, portType);

                    Stopwatch addTimer = new Stopwatch();
                    addTimer.Start();
                    if (newConnector != null)
                        CurrentWorkspace.Connectors.Add(newConnector);
                    addTimer.Stop();
                    Debug.WriteLine(string.Format("{0} elapsed for add connector to collection.", addTimer.Elapsed));

                }

                DynamoLogger.Instance.Log(string.Format("{0} ellapsed for loading connectors.", sw.Elapsed - previousElapsed));
                previousElapsed = sw.Elapsed;

                #region instantiate notes

                if (nNodesList != null)
                {
                    foreach (XmlNode note in nNodesList.ChildNodes)
                    {
                        XmlAttribute textAttrib = note.Attributes[0];
                        XmlAttribute xAttrib = note.Attributes[1];
                        XmlAttribute yAttrib = note.Attributes[2];

                        string text = textAttrib.Value;
                        double x = double.Parse(xAttrib.Value, CultureInfo.InvariantCulture);
                        double y = double.Parse(yAttrib.Value, CultureInfo.InvariantCulture);

                        var paramDict = new Dictionary<string, object>();
                        paramDict.Add("x", x);
                        paramDict.Add("y", y);
                        paramDict.Add("text", text);
                        paramDict.Add("workspace", CurrentWorkspace);
                        
                        AddNote(paramDict);
                    }
                }

                #endregion

                DynamoLogger.Instance.Log(string.Format("{0} ellapsed for loading notes.", sw.Elapsed - previousElapsed));

                foreach (NodeModel e in CurrentWorkspace.Nodes)
                    e.EnableReporting();

                #endregion

                HomeSpace.FilePath = xmlPath;

                DynamoLogger.Instance.Log(string.Format("{0} ellapsed for loading workspace.", sw.Elapsed));
            }
            catch (Exception ex)
            {
                DynamoLogger.Instance.Log("There was an error opening the workbench.");
                DynamoLogger.Instance.Log(ex);
                Debug.WriteLine(ex.Message + ":" + ex.StackTrace);
                CleanWorkbench();
                return false;
            }
            CurrentWorkspace.HasUnsavedChanges = false;
            return true;
        }

        internal FunctionDefinition NewFunction(Guid id,
                                        string name,
                                        string category,
                                        string description,
                                        bool display,
                                        double workspaceOffsetX = 0,
                                        double workspaceOffsetY = 0)
        {

            var workSpace = new FuncWorkspace(
                name, category, description, workspaceOffsetX, workspaceOffsetY)
            {
                WatchChanges = true
            };

            Workspaces.Add(workSpace);

            workSpace.Nodes.ToList();
            workSpace.Connectors.ToList();

            var functionDefinition = new FunctionDefinition(id)
            {
                Workspace = workSpace
            };

            dynSettings.Controller.DynamoModel.SaveFunction(functionDefinition, false, true, true);

            if (display)
            {
                if (CurrentWorkspace != HomeSpace)
                {
                    var def = dynSettings.Controller.CustomNodeManager.GetDefinitionFromWorkspace(CurrentWorkspace);
                    if (def != null)
                        SaveFunction(def, false, true, true);
                }

                CurrentWorkspace = workSpace;
            }

            return functionDefinition;
        }

        /// <summary>
        ///     Save a function.  This includes writing to a file and compiling the 
        ///     function and saving it to the FSchemeEnvironment
        /// </summary>
        public void SaveFunction(FunctionDefinition definition, bool writeDefinition = true, bool addToSearch = false, bool compileFunction = true)
        {
            if (definition == null)
                return;

            // Get the internal nodes for the function
            var functionWorkspace = definition.Workspace;

            string path = definition.Workspace.FilePath;
            // If asked to, write the definition to file
            if (writeDefinition && !String.IsNullOrEmpty(path))
            {
                //var pluginsPath = dynSettings.Controller.CustomNodeManager.GetDefaultSearchPath();

                //if (!Directory.Exists(pluginsPath))
                //    Directory.CreateDirectory(pluginsPath);

                //path = Path.Combine(pluginsPath, dynSettings.FormatFileName(functionWorkspace.Name) + ".dyf");

                WorkspaceModel.SaveWorkspace(path, functionWorkspace);
            }

            try
            {
                dynSettings.Controller.CustomNodeManager.AddFunctionDefinition(definition.FunctionId, definition);

                if (addToSearch)
                {
                    dynSettings.Controller.SearchViewModel.Add(
                        functionWorkspace.Name, 
                        functionWorkspace.Category,
                        functionWorkspace.Description, 
                        definition.FunctionId);
                }

                var info = new CustomNodeInfo(definition.FunctionId, functionWorkspace.Name, functionWorkspace.Category,
                    functionWorkspace.Description, path);
                dynSettings.Controller.CustomNodeManager.SetNodeInfo(info);

                #region Compile Function and update all nodes

                IEnumerable<string> inputNames;
                IEnumerable<string> outputNames;

                var compiledFunction = CustomNodeManager.CompileFunction(definition, out inputNames, out outputNames);

                if (compiledFunction == null)
                    return;

                dynSettings.Controller.FSchemeEnvironment.DefineSymbol(
                    definition.FunctionId.ToString(),
                    compiledFunction);

                //Update existing function nodes which point to this function to match its changes
                foreach (Function node in AllNodes.OfType<Function>().Where(el => el.Definition == definition))
                {
                    node.SetInputs(inputNames);
                    node.SetOutputs(outputNames);
                    node.RegisterAllPorts();
                }

                //Call OnSave for all saved elements
                foreach (NodeModel el in functionWorkspace.Nodes)
                    el.onSave();

                #endregion

            }
            catch (Exception e)
            {
                DynamoLogger.Instance.Log("Error saving:" + e.GetType());
                DynamoLogger.Instance.Log(e);
            }


        }

        /// <summary>
        /// Write a message to the log.
        /// </summary>
        /// <param name="parameters">The message.</param>
        public void WriteToLog(object parameters)
        {
            if (parameters == null) return;
            string logText = parameters.ToString();
            DynamoLogger.Instance.Log(logText);
        }

        internal bool CanWriteToLog(object parameters)
        {
            if (DynamoLogger.Instance != null)
            {
                return true;
            }

            return false;
        }

        /// <summary>
        /// Add a note to the workspace.
        /// </summary>
        /// <param name="parameters">A dictionary containing placement data for the note</param>
        /// <example>{"x":1234.0,"y":1234.0, "guid":1234-1234-...,"text":"the note's text","workspace":workspace </example>
        public void AddNote(object parameters)
        {

            var inputs = parameters as Dictionary<string, object> ?? new Dictionary<string, object>();

            // by default place note at center
            var x = 0.0;
            var y = 0.0;

            if (inputs != null && inputs.ContainsKey("x"))
                x = (double)inputs["x"];

            if (inputs != null && inputs.ContainsKey("y"))

                y = (double)inputs["y"];

            var n = new NoteModel(x, y);

            //if we have null parameters, the note is being added
            //from the menu, center the view on the note

            if (parameters == null)
            {
                inputs.Add("transformFromOuterCanvasCoordinates", true);
                dynSettings.Controller.DynamoViewModel.CurrentSpaceViewModel.OnRequestNodeCentered(this, new ModelEventArgs(n, inputs));
            }

            object id;
            if (inputs.TryGetValue("guid", out id))
                n.GUID = (Guid)id;

            n.Text = (inputs == null || !inputs.ContainsKey("text")) ? "New Note" : inputs["text"].ToString();
            var ws = (inputs == null || !inputs.ContainsKey("workspace")) ? CurrentWorkspace : (WorkspaceModel)inputs["workspace"];

            ws.Notes.Add(n);

        }

        internal bool CanAddNote(object parameters)
        {
            return true;
        }

        /// <summary>
        /// Copy selected ISelectable objects to the clipboard.
        /// </summary>
        /// <param name="parameters"></param>
        public void Copy(object parameters)
        {
            dynSettings.Controller.ClipBoard.Clear();

            foreach (ISelectable sel in DynamoSelection.Instance.Selection)
            {
                //MVVM : selection and clipboard now hold view model objects
                //UIElement el = sel as UIElement;
                ModelBase el = sel as ModelBase;
                if (el != null)
                {
                    if (!dynSettings.Controller.ClipBoard.Contains(el))
                    {
                        dynSettings.Controller.ClipBoard.Add(el);

                        //dynNodeView n = el as dynNodeView;
                        NodeModel n = el as NodeModel;
                        if (n != null)
                        {
                            var connectors = n.InPorts.ToList().SelectMany(x => x.Connectors)
                                .Concat(n.OutPorts.ToList().SelectMany(x => x.Connectors))
                                .Where(x => x.End != null &&
                                    x.End.Owner.IsSelected &&
                                    !dynSettings.Controller.ClipBoard.Contains(x));

                            dynSettings.Controller.ClipBoard.AddRange(connectors);
                        }
                    }
                }
            }
        }

        internal bool CanCopy(object parameters)
        {
            if (DynamoSelection.Instance.Selection.Count == 0)
            {
                return false;
            }
            return true;
        }

        /// <summary>
        /// Paste ISelectable objects from the clipboard to the workspace.
        /// </summary>
        /// <param name="parameters"></param>
        public void Paste(object parameters)
        {
            //make a lookup table to store the guids of the
            //old nodes and the guids of their pasted versions
            var nodeLookup = new Dictionary<Guid, Guid>();

            //clear the selection so we can put the
            //paste contents in
            DynamoSelection.Instance.Selection.RemoveAll();

            var nodes = dynSettings.Controller.ClipBoard.OfType<NodeModel>();

            var connectors = dynSettings.Controller.ClipBoard.OfType<ConnectorModel>();

            foreach (NodeModel node in nodes)
            {
                //create a new guid for us to use
                Guid newGuid = Guid.NewGuid();
                nodeLookup.Add(node.GUID, newGuid);

                var nodeData = new Dictionary<string, object>();
                nodeData.Add("x", node.X);
                nodeData.Add("y", node.Y + 100);
                if (node is Function)
                    nodeData.Add("name", (node as Function).Definition.FunctionId);
                else
                    nodeData.Add("name", node.GetType());
                nodeData.Add("guid", newGuid);

                var xmlDoc = new XmlDocument();
                var dynEl = xmlDoc.CreateElement(node.GetType().ToString());
                xmlDoc.AppendChild(dynEl);
                node.Save(xmlDoc, dynEl, SaveContext.Copy);

                nodeData.Add("data", dynEl);

                //dynSettings.Controller.CommandQueue.Enqueue(Tuple.Create<object, object>(CreateNodeCommand, nodeData));
                CreateNode(nodeData);
            }

            //process the command queue so we have 
            //nodes to connect to
            //DynamoCommands.ProcessCommandQueue();

            //update the layout to ensure that the visuals
            //are present in the tree to connect to
            //dynSettings.Bench.UpdateLayout();
            OnRequestLayoutUpdate(this, EventArgs.Empty);

            foreach (ConnectorModel c in connectors)
            {
                var connectionData = new Dictionary<string, object>();

                // if in nodeLookup, the node is paste.  otherwise, use the existing node guid
                Guid startGuid = Guid.Empty;
                Guid endGuid = Guid.Empty;

                startGuid = nodeLookup.TryGetValue(c.Start.Owner.GUID, out startGuid) ? startGuid : c.Start.Owner.GUID;
                endGuid = nodeLookup.TryGetValue(c.End.Owner.GUID, out endGuid) ? endGuid : c.End.Owner.GUID;

                var startNode = CurrentWorkspace.Nodes.FirstOrDefault(x => x.GUID == startGuid);
                var endNode = CurrentWorkspace.Nodes.FirstOrDefault(x => x.GUID == endGuid);

                // do not form connector if the end nodes are null
                if (startNode == null || endNode == null)
                {
                    continue;
                }

                //don't let users paste connectors between workspaces
                if (startNode.WorkSpace != CurrentWorkspace)
                {
                    continue;
                }

                connectionData.Add("start", startNode);
                connectionData.Add("end", endNode);

                connectionData.Add("port_start", c.Start.Index);
                connectionData.Add("port_end", c.End.Index);

                //dynSettings.Controller.CommandQueue.Enqueue(Tuple.Create<object, object>(CreateConnectionCommand, connectionData));
                CreateConnection(connectionData);
            }

            //process the queue again to create the connectors
            //DynamoCommands.ProcessCommandQueue();

            var notes = dynSettings.Controller.ClipBoard.OfType<NoteModel>();

            foreach (NoteModel note in notes)
            {
                var newGUID = Guid.NewGuid();

                var sameSpace = CurrentWorkspace.Notes.Any(x => x.GUID == note.GUID);
                var newX = sameSpace ? note.X + 20 : note.X;
                var newY = sameSpace ? note.Y + 20 : note.Y;

                var noteData = new Dictionary<string, object>()
                {
                    { "x", newX },
                    { "y", newY },
                    { "text", note.Text },
                    { "guid", newGUID }
                };

                AddNote(noteData);

                AddToSelection(CurrentWorkspace.Notes.FirstOrDefault(x => x.GUID == newGUID));
            }

            foreach (var de in nodeLookup)
            {
                AddToSelection(CurrentWorkspace.Nodes.FirstOrDefault(x => x.GUID == de.Value));
            }
        }

        internal bool CanPaste(object parameters)
        {
            if (dynSettings.Controller.ClipBoard.Count == 0)
            {
                return false;
            }

            return true;
        }

        /// <summary>
        /// Add an ISelectable object to the selection.
        /// </summary>
        /// <param name="parameters">The object to add to the selection.</param>
        public void AddToSelection(object parameters)
        {
            var node = parameters as NodeModel;
            
            //don't add if the object is null
            if (node == null)
                return;

            if (!node.IsSelected)
            {
                if (!DynamoSelection.Instance.Selection.Contains(node))
                    DynamoSelection.Instance.Selection.Add(node);
            }
        }

        internal bool CanAddToSelection(object parameters)
        {
            var node = parameters as NodeModel;
            if (node == null)
            {
                return false;
            }

            return true;
        }

        /// <summary>
        /// Present the new function dialogue and create a custom function.
        /// </summary>
        /// <param name="parameter"></param>
        public void ShowNewFunctionDialogAndMakeFunction(object parameter)
        {
            //trigger the event to request the display
            //of the function name dialogue
            var args = new FunctionNamePromptEventArgs();
            OnRequestsFunctionNamePrompt(this, args);

            //string name = "", category = "";
            //if (ShowNewFunctionDialog(ref name, ref category))
            if (args.Success)
            {
                //NewFunction(Guid.NewGuid(), name, category, true);
                NewFunction(Guid.NewGuid(), args.Name, args.Category, args.Description, true);
            }
        }

        internal bool CanShowNewFunctionDialogCommand(object parameter)
        {
            return true;
        }

        /// <summary>
        /// Create a node.
        /// </summary>
        /// <param name="parameters">A dictionary containing data about the node.</param>
        public void CreateNode(object parameters)
        {
            CreateNode_Internal(parameters);
        }

        internal NodeModel CreateNode_Internal(object parameters)
        {
            var data = parameters as Dictionary<string, object>;
            if (data == null)
            {
                return null;
            }

            NodeModel node = CreateNode(data["name"].ToString());
            if (node == null)
            {
                dynSettings.Controller.DynamoModel.WriteToLog("Failed to create the node");
                return null;
            }

            if ((node is Symbol || node is Output) && CurrentWorkspace is HomeWorkspace)
            {
                dynSettings.Controller.DynamoModel.WriteToLog("Cannot place dynSymbol or dynOutput in HomeWorkspace");
                return null;
            }

            CurrentWorkspace.Nodes.Add(node);
            node.WorkSpace = CurrentWorkspace;

            //if we've received a value in the dictionary
            //try to set the value on the node
            if (data.ContainsKey("data"))
            {
                node.Load(data["data"] as XmlNode);
            }

            //override the guid so we can store
            //for connection lookup
            if (data.ContainsKey("guid"))
            {
                node.GUID = (Guid)data["guid"];
            }
            else
            {
                node.GUID = Guid.NewGuid();
            }

            dynSettings.Controller.DynamoViewModel.CurrentSpaceViewModel.OnRequestNodeCentered(this, new ModelEventArgs(node, data));

            node.EnableInteraction();

            if (CurrentWorkspace == HomeSpace)
            {
                node.SaveResult = true;
            }

            OnNodeAdded(node);

            return node;
        }

        internal bool CanCreateNode(object parameters)
        {
            var data = parameters as Dictionary<string, object>;

            if (data == null)
                return false;

            Guid guid;
            var name = data["name"].ToString();

            if (dynSettings.Controller.BuiltInTypesByNickname.ContainsKey(name)
                    || dynSettings.Controller.BuiltInTypesByName.ContainsKey(name)
                    || (Guid.TryParse(name, out guid) && dynSettings.Controller.CustomNodeManager.Contains(guid)))
            {
                return true;
            }

            string message = string.Format("Can not create instance of node {0}.", data["name"]);
            dynSettings.Controller.DynamoModel.WriteToLog(message);
            DynamoLogger.Instance.Log(message);

            return false;
        }

        internal NodeModel CreateNode(string name)
        {
            NodeModel result;

            if (dynSettings.Controller.BuiltInTypesByName.ContainsKey(name))
            {
                TypeLoadData tld = dynSettings.Controller.BuiltInTypesByName[name];

                ObjectHandle obj = Activator.CreateInstanceFrom(tld.Assembly.Location, tld.Type.FullName);
                var newEl = (NodeModel)obj.Unwrap();
                newEl.DisableInteraction();
                result = newEl;
            }
            else if (dynSettings.Controller.BuiltInTypesByNickname.ContainsKey(name))
            {
                TypeLoadData tld = dynSettings.Controller.BuiltInTypesByNickname[name];
                try
                {

                    ObjectHandle obj = Activator.CreateInstanceFrom(tld.Assembly.Location, tld.Type.FullName);
                    var newEl = (NodeModel)obj.Unwrap();
                    newEl.DisableInteraction();
                    result = newEl;
                }
                catch (Exception ex)
                {
                    DynamoLogger.Instance.Log("Failed to load built-in type");
                    DynamoLogger.Instance.Log(ex);
                    result = null;
                }
            }
            else
            {
                Function func;

                if (dynSettings.Controller.CustomNodeManager.GetNodeInstance(Guid.Parse(name), out func))
                {
                    result = func;
                }
                else
                {
                    DynamoLogger.Instance.Log("Failed to find FunctionDefinition.");
                    return null;
                }
            }

            return result;
        }

        /// <summary>
        /// Create a connector.
        /// </summary>
        /// <param name="parameters">A dictionary containing data about the connection.</param>
        public void CreateConnection(object parameters)
        {
            try
            {
                Dictionary<string, object> connectionData = parameters as Dictionary<string, object>;

                NodeModel start = (NodeModel)connectionData["start"];
                NodeModel end = (NodeModel)connectionData["end"];
                int startIndex = (int)connectionData["port_start"];
                int endIndex = (int)connectionData["port_end"];

                var c = ConnectorModel.Make(start, end, startIndex, endIndex, 0);

                if (c != null)
                    CurrentWorkspace.Connectors.Add(c);
            }
            catch (Exception e)
            {
                DynamoLogger.Instance.Log(e.Message);
                DynamoLogger.Instance.Log(e);
            }
        }

        internal bool CanCreateConnection(object parameters)
        {
            //make sure you have valid connection data
            Dictionary<string, object> connectionData = parameters as Dictionary<string, object>;
            if (connectionData != null && connectionData.Count == 4)
            {
                return true;
            }

            return false;
        }

        /// <summary>
        ///     Save the current workspace to a specific file path, if the path is null or empty, does nothing.
        ///     If successful, the CurrentWorkspace.FilePath field is updated as a side effect
        /// </summary>
        /// <param name="path">The path to save to</param>
        internal void SaveAs(string path)
        {
            this.SaveAs(path, CurrentWorkspace);
        }

        /// <summary>
        /// Save the current workspace.
        /// </summary>
        /// <param name="parameters">The file path.</param>
        public void SaveAs(object parameters)
        {
            if (parameters == null)
                return;

            var fi = new FileInfo(parameters.ToString());

            SaveAs(fi.FullName);
        }

        internal bool CanSaveAs(object parameters)
        {
            if (parameters == null)
                return false;

            return true;
        }

        /// <summary>
        ///     Save to a specific file path, if the path is null or empty, does nothing.
        ///     If successful, the CurrentWorkspace.FilePath field is updated as a side effect
        /// </summary>
        /// <param name="path">The path to save to</param>
        /// <param name="workspace">The workspace to save</param>
        internal void SaveAs(string path, WorkspaceModel workspace)
        {
            if (!String.IsNullOrEmpty(path))
            {
                // if it's a custom node
                if (workspace is FuncWorkspace)
                {
                    var def = dynSettings.Controller.CustomNodeManager.GetDefinitionFromWorkspace(workspace);
                    def.Workspace.FilePath = path;

                    if (def != null)
                    {
                        this.SaveFunction(def, true);
                        workspace.FilePath = path;
                    }
                    return;
                }

                if (!WorkspaceModel.SaveWorkspace(path, workspace))
                {
                    DynamoLogger.Instance.Log("Workbench could not be saved.");
                }
                else
                {
                    workspace.FilePath = path;
                }

            }
        }

        /// <summary>
        ///     Attempts to save an element, assuming that the CurrentWorkspace.FilePath 
        ///     field is already  populated with a path has a filename associated with it. 
        /// </summary>
        public void Save(object parameter)
        {
            if (!String.IsNullOrEmpty(CurrentWorkspace.FilePath))
                SaveAs(CurrentWorkspace.FilePath);
        }

        internal bool CanSave(object parameter)
        {
            return true;
        }

        /// <summary>
        /// Delete ISelectable objects.
        /// </summary>
        /// <param name="parameters">The objects to delete.</param>
        public void Delete(object parameters)
        {
            //if you get an object in the parameters, just delete that object
            if (parameters != null)
            {
                var note = parameters as NoteModel;
                var node = parameters as NodeModel;

                if (node != null)
                {
                    DeleteNodeAndItsConnectors(node);
                }
                else if (note != null)
                {
                    DeleteNote(note);
                }
            }
            else
            {
                for (int i = DynamoSelection.Instance.Selection.Count - 1; i >= 0; i--)
                {
                    var note = DynamoSelection.Instance.Selection[i] as NoteModel;
                    var node = DynamoSelection.Instance.Selection[i] as NodeModel;

                    if (node != null)
                    {
                        DeleteNodeAndItsConnectors(node);
                    }
                    else if (note != null)
                    {
                        DeleteNote(note);
                    }
                }
            }
        }

        internal bool CanDelete(object parameters)
        {
            return DynamoSelection.Instance.Selection.Count > 0;
        }

        /// <summary>
        /// Delete a note.
        /// </summary>
        /// <param name="note">The note to delete.</param>
        public void DeleteNote(NoteModel note)
        {
            DynamoSelection.Instance.Selection.Remove(note);
            CurrentWorkspace.Notes.Remove(note);
        }

        private void DeleteNodeAndItsConnectors(NodeModel node)
        {
            foreach (var conn in node.AllConnectors().ToList())
            {
                conn.NotifyConnectedPortsOfDeletion();
                dynSettings.Controller.DynamoViewModel.Model.CurrentWorkspace.Connectors.Remove(conn);
            }

            node.DisableReporting();
            node.Destroy();
            node.Cleanup();
            DynamoSelection.Instance.Selection.Remove(node);
            node.WorkSpace.Nodes.Remove(node);
            OnNodeDeleted(node);
        }

        /// <summary>
        /// Called when a node is deleted
        /// </summary>
        /// <param name="node"></param>
        public void OnNodeDeleted(NodeModel node)
        {
            if (NodeDeleted != null)
            {
                NodeDeleted(node);
            }
        }

        /// <summary>
        ///     Update a custom node after refactoring.  Updates search and all instances of the node.
        /// </summary>
        /// <param name="selectedNodes"> The function definition for the user-defined node </param>
        public void RefactorCustomNode(object parameter)
        {
            //Bench.workspaceLabel.Content = Bench.editNameBox.Text;
            var def = dynSettings.Controller.CustomNodeManager.GetDefinitionFromWorkspace(CurrentWorkspace);

            //TODO: UI Refactor - Is this the right data for refactor?
            var info = new CustomNodeInfo(def.FunctionId, editName, CurrentWorkspace.Category, CurrentWorkspace.Description, CurrentWorkspace.FilePath);

            dynSettings.Controller.SearchViewModel.Refactor(info);

            //Update existing function nodes
            foreach (NodeModel el in AllNodes)
            {
                if (el is Function)
                {
                    var node = (Function)el;

                    if (node.Definition == null)
                    {
                        node.Definition = dynSettings.Controller.CustomNodeManager.GetFunctionDefinition(Guid.Parse(node.Symbol));
                    }

                    if (!node.Definition.Workspace.Name.Equals(CurrentWorkspace.Name))
                        continue;

                    //Rename nickname only if it's still referring to the old name
                    if (node.NickName.Equals(CurrentWorkspace.Name))
                        node.NickName = editName;
                }
            }

            dynSettings.Controller.FSchemeEnvironment.RemoveSymbol(CurrentWorkspace.Name);

            //TODO: Delete old stored definition
            string directory = Path.GetDirectoryName(Assembly.GetExecutingAssembly().Location);
            string pluginsPath = Path.Combine(directory, "definitions");

            if (Directory.Exists(pluginsPath))
            {
                string oldpath = Path.Combine(pluginsPath, CurrentWorkspace.Name + ".dyf");
                if (File.Exists(oldpath))
                {
                    string newpath = dynSettings.FormatFileName(
                        Path.Combine(pluginsPath, editName + ".dyf")
                        );

                    File.Move(oldpath, newpath);
                }
            }

            (CurrentWorkspace).Name = editName;

            SaveFunction(def);
        }

        internal bool CanRefactorCustomNode(object parameter)
        {
            return true;
        }

        /// <summary>
        /// Clear the workspace. Removes all nodes, notes, and connectors from the current workspace.
        /// </summary>
        /// <param name="parameter"></param>
        public void Clear(object parameter)
        {
            dynSettings.Controller.IsUILocked = true;

            CleanWorkbench();

            //don't save the file path
            CurrentWorkspace.FilePath = "";
            CurrentWorkspace.HasUnsavedChanges = false;

            //clear the renderables
            dynSettings.Controller.RenderDescriptions.Clear();
            dynSettings.Controller.OnRequestsRedraw(dynSettings.Controller, EventArgs.Empty);

            dynSettings.Controller.IsUILocked = false;
        }

        internal bool CanClear(object parameter)
        {
            return true;
        }

        /// <summary>
        /// View the home workspace.
        /// </summary>
        /// <param name="parameter"></param>
        public void Home(object parameter)
        {
            ViewHomeWorkspace();
        }

        internal bool CanGoHome(object parameter)
        {
            return CurrentWorkspace != HomeSpace;
        }

        /// <summary>
        /// Layout all available nodes in columns by category.
        /// </summary>
        /// <param name="parameter"></param>
        public void LayoutAll(object parameter)
        {
            dynSettings.Controller.IsUILocked = true;

            CleanWorkbench();

            double x = 0;
            double y = 0;
            double maxWidth = 0;    //track max width of current column
            double colGutter = 40;     //the space between columns
            double rowGutter = 40;
            int colCount = 0;

            Hashtable typeHash = new Hashtable();

            foreach (KeyValuePair<string, TypeLoadData> kvp in dynSettings.Controller.BuiltInTypesByNickname)
            {
                Type t = kvp.Value.Type;

                object[] attribs = t.GetCustomAttributes(typeof(NodeCategoryAttribute), false);

                if (t.Namespace == "Dynamo.Nodes" &&
                    !t.IsAbstract &&
                    attribs.Length > 0 &&
                    t.IsSubclassOf(typeof(NodeModel)))
                {
                    NodeCategoryAttribute elCatAttrib = attribs[0] as NodeCategoryAttribute;

                    List<Type> catTypes = null;

                    if (typeHash.ContainsKey(elCatAttrib.ElementCategory))
                    {
                        catTypes = typeHash[elCatAttrib.ElementCategory] as List<Type>;
                    }
                    else
                    {
                        catTypes = new List<Type>();
                        typeHash.Add(elCatAttrib.ElementCategory, catTypes);
                    }

                    catTypes.Add(t);
                }
            }

            foreach (DictionaryEntry de in typeHash)
            {
                List<Type> catTypes = de.Value as List<Type>;

                //add the name of the category here
                //AddNote(de.Key.ToString(), x, y, ViewModel.CurrentWorkspace);
                Dictionary<string, object> paramDict = new Dictionary<string, object>();
                paramDict.Add("x", x);
                paramDict.Add("y", y);
                paramDict.Add("text", de.Key.ToString());
                paramDict.Add("workspace", CurrentWorkspace);

                if (CanAddNote(paramDict))
                    AddNote(paramDict);

                y += 60;

                foreach (Type t in catTypes)
                {
                    object[] attribs = t.GetCustomAttributes(typeof(NodeNameAttribute), false);

                    NodeNameAttribute elNameAttrib = attribs[0] as NodeNameAttribute;
                    NodeModel el = CreateInstanceAndAddNodeToWorkspace(
                           t, elNameAttrib.Name, Guid.NewGuid(), x, y,
                           CurrentWorkspace
                        );

                    if (el == null) continue;

                    el.DisableReporting();

                    maxWidth = Math.Max(el.Width, maxWidth);

                    colCount++;

                    y += el.Height + rowGutter;

                    if (colCount > 20)
                    {
                        y = 60;
                        colCount = 0;
                        x += maxWidth + colGutter;
                        maxWidth = 0;
                    }
                }

                y = 0;
                colCount = 0;
                x += maxWidth + colGutter;
                maxWidth = 0;

            }

            dynSettings.Controller.IsUILocked = false;
        }

        internal bool CanLayoutAll(object parameter)
        {
            return true;
        }

        internal NodeModel GetNodeFromCurrentSpace(System.Guid guid)
        {
            return CurrentWorkspace.Nodes.First((x) => (x.GUID == guid));
        }
<<<<<<< HEAD
        
=======

>>>>>>> 0ec60307
        #region Serialization/Deserialization Methods

        protected override XmlNode SerializeCore(XmlDocument xmlDocument)
        {
            // I don't think anyone is serializing/deserializing DynamoModel 
            // directly. If that is not the case, please let me know and I'll 
            // fix it.
            throw new NotImplementedException();
        }

        protected override void DeserializeCore(XmlNode xmlNode)
        {
            // I don't think anyone is serializing/deserializing DynamoModel 
            // directly. If that is not the case, please let me know and I'll 
            // fix it.
            throw new NotImplementedException();
        }

        #endregion
    }

    public class PointEventArgs : EventArgs
    {
        public Point Point { get; set; }

        public PointEventArgs(Point p)
        {
            Point = p;
        }
    }

    public class ModelEventArgs : EventArgs
    {
        public ModelBase Model { get; set; }
        public Dictionary<string, object> Data { get; set; }
        public ModelEventArgs(ModelBase n, Dictionary<string, object> d)
        {
            Model = n;
            Data = d;
        }
    }

    public class TypeLoadData
    {
        public Assembly Assembly;
        public Type Type;

        public TypeLoadData(Assembly assemblyIn, Type typeIn)
        {
            Assembly = assemblyIn;
            Type = typeIn;
        }
    }
}<|MERGE_RESOLUTION|>--- conflicted
+++ resolved
@@ -1864,11 +1864,7 @@
         {
             return CurrentWorkspace.Nodes.First((x) => (x.GUID == guid));
         }
-<<<<<<< HEAD
-        
-=======
-
->>>>>>> 0ec60307
+
         #region Serialization/Deserialization Methods
 
         protected override XmlNode SerializeCore(XmlDocument xmlDocument)
