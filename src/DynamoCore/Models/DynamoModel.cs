using System;
using System.Collections.Generic;
using System.Collections.ObjectModel;
using System.ComponentModel;
using System.Diagnostics;
using System.IO;
using System.Linq;
using System.Reflection;
using System.Runtime.Serialization;
using System.Threading;
using System.Xml;
using Dynamo.Configuration;
using Dynamo.Core;
using Dynamo.Engine;
using Dynamo.Events;
using Dynamo.Extensions;
using Dynamo.Graph;
using Dynamo.Graph.Annotations;
using Dynamo.Graph.Connectors;
using Dynamo.Graph.Nodes;
using Dynamo.Graph.Nodes.CustomNodes;
using Dynamo.Graph.Nodes.NodeLoaders;
using Dynamo.Graph.Nodes.ZeroTouch;
using Dynamo.Graph.Notes;
using Dynamo.Graph.Workspaces;
using Dynamo.Interfaces;
using Dynamo.Logging;
using Dynamo.Migration;
using Dynamo.Properties;
using Dynamo.Scheduler;
using Dynamo.Search;
using Dynamo.Search.SearchElements;
using Dynamo.Selection;
using Dynamo.Updates;
using Dynamo.Utilities;
using DynamoServices;
using DynamoUnits;
using Greg;
using ProtoCore;
using ProtoCore.Runtime;
using Compiler = ProtoAssociative.Compiler;
// Dynamo package manager
using DefaultUpdateManager = Dynamo.Updates.UpdateManager;
using FunctionGroup = Dynamo.Engine.FunctionGroup;
using Utils = Dynamo.Graph.Nodes.Utilities;

using Newtonsoft.Json;
using Newtonsoft.Json.Linq;

namespace Dynamo.Models
{
    /// <summary>
    /// This class contains the extra Dynamo-specific preferences data
    /// </summary>
    public class DynamoPreferencesData
    {
      public double ScaleFactor { get; internal set; }
      public bool HasRunWithoutCrash { get; internal set; }
      public bool IsVisibleInDynamoLibrary { get; internal set; }
      public string Version { get; internal set; }
      public string RunType { get; internal set; }
      public string RunPeriod { get; internal set; }

      public DynamoPreferencesData(
        double scaleFactor,
        bool hasRunWithoutCrash,
        bool isVisibleInDynamoLibrary,
        string version,
        string runType,
        string runPeriod)
      {
        ScaleFactor = scaleFactor;
        HasRunWithoutCrash = hasRunWithoutCrash;
        IsVisibleInDynamoLibrary = isVisibleInDynamoLibrary;
        Version = version;
        RunType = runType;
        RunPeriod = runPeriod;
      }

      public static DynamoPreferencesData Default()
      {
        return new DynamoPreferencesData(
          1.0,
          true,
          true,
          AssemblyHelper.GetDynamoVersion().ToString(),
          Models.RunType.Automatic.ToString(),
          RunSettings.DefaultRunPeriod.ToString());
      }
    }

    /// <summary>
    /// This class creates an interface for Engine controller.
    /// </summary>
    public interface IEngineControllerManager
    {
        /// <summary>
        /// A controller to coordinate the interactions between some DesignScript
        /// sub components like library management, live runner and so on.
        /// </summary>
        EngineController EngineController { get; }
    }

    /// <summary>
    /// The core model of Dynamo.
    /// </summary>
    public partial class DynamoModel : IDynamoModel, IDisposable, IEngineControllerManager, ITraceReconciliationProcessor
    {
        #region private members

        private readonly string geometryFactoryPath;
        private readonly PathManager pathManager;
        private WorkspaceModel currentWorkspace;
        private Timer backupFilesTimer;
        private Dictionary<Guid, string> backupFilesDict = new Dictionary<Guid, string>();
        internal readonly Stopwatch stopwatch = Stopwatch.StartNew();
        #endregion

        #region events
        internal delegate void FunctionNamePromptRequestHandler(object sender, FunctionNamePromptEventArgs e);
        internal event FunctionNamePromptRequestHandler RequestsFunctionNamePrompt;
        internal void OnRequestsFunctionNamePrompt(Object sender, FunctionNamePromptEventArgs e)
        {
            if (RequestsFunctionNamePrompt != null)
                RequestsFunctionNamePrompt(this, e);
        }

        internal event Action<PresetsNamePromptEventArgs> RequestPresetsNamePrompt;
        internal void OnRequestPresetNamePrompt(PresetsNamePromptEventArgs e)
        {
            if (RequestPresetsNamePrompt != null)
                RequestPresetsNamePrompt(e);
        }

        /// <summary>
        /// Occurs when a workspace is saved to a file.
        /// </summary>
        public event WorkspaceHandler WorkspaceSaved;
        internal void OnWorkspaceSaved(WorkspaceModel workspace)
        {
            if (WorkspaceSaved != null)
            {
                WorkspaceSaved(workspace);
            }
        }

        /// <summary>
        /// Occurs when a workspace is scheduled to be saved to a backup file.
        /// </summary>
        public event Action<string, bool> RequestWorkspaceBackUpSave;
        internal void OnRequestWorkspaceBackUpSave(string path, bool isBackUp)
        {
            if (RequestWorkspaceBackUpSave != null)
            {
                RequestWorkspaceBackUpSave(path, isBackUp);
            }
        }

        /// <summary>
        /// Event that is fired during the opening of the workspace.
        ///
        /// Use the XmlDocument object provided to conduct additional
        /// workspace opening operations.
        /// </summary>
        public event Action<object> WorkspaceOpening;
        internal void OnWorkspaceOpening(object obj)
        {
            var handler = WorkspaceOpening;
            if (handler != null) handler(obj);
        }

        /// <summary>
        /// This event is raised right before the shutdown of DynamoModel started.
        /// When this event is raised, the shutdown is guaranteed to take place
        /// (i.e. user has had a chance to save the work and decided to proceed
        /// with shutting down Dynamo). Handlers of this event can still safely
        /// access the DynamoModel, the WorkspaceModel (along with its contents),
        /// and the DynamoScheduler.
        /// </summary>
        public event DynamoModelHandler ShutdownStarted;

        private void OnShutdownStarted()
        {
            if (ShutdownStarted != null)
                ShutdownStarted(this);
        }

        /// <summary>
        /// This event is raised after DynamoModel has been shut down. At this
        /// point the DynamoModel is no longer valid and access to it should be
        /// avoided.
        /// </summary>
        public event DynamoModelHandler ShutdownCompleted;

        private void OnShutdownCompleted()
        {
            if (ShutdownCompleted != null)
                ShutdownCompleted(this);
        }

        #endregion

        #region static properties

        /// <summary>
        /// Testing flag is used to defer calls to run in the idle thread
        /// with the assumption that the entire test will be wrapped in an
        /// idle thread call.
        /// </summary>
        public static bool IsTestMode { get; set; }

        /// <summary>
        /// Flag to indicate that there is no UI on this process, and things
        /// like the update manager and the analytics collection should be
        /// disabled.
        /// </summary>
        public static bool IsHeadless { get; set; }

        /// <summary>
        ///     Specifies whether or not Dynamo is in a crash-state.
        /// </summary>
        public static bool IsCrashing { get; set; }

        /// <summary>
        /// Setting this flag enables creation of an XML in following format that records
        /// node mapping information - which old node has been converted to which to new node(s)
        /// </summary>
        public static bool EnableMigrationLogging { get; set; }

        #endregion

        #region public properties

        /// <summary>
        ///     DesignScript VM EngineController, used for this instance of Dynamo.
        /// </summary>
        public EngineController EngineController { get; set; }

        /// <summary>
        ///     Manages all loaded ZeroTouch libraries.
        /// </summary>
        public readonly LibraryServices LibraryServices;

        /// <summary>
        ///     Flag specifying whether a shutdown of Dynamo was requested.
        /// </summary>
        public bool ShutdownRequested { get; internal set; }

        /// <summary>
        ///     This version of Dynamo.
        /// </summary>
        public string Version
        {
            get { return DefaultUpdateManager.GetProductVersion().ToString(); }
        }

        /// <summary>
        /// Current Version of the Host (i.e. DynamoRevit/DynamoStudio)
        /// </summary>
        public string HostVersion { get; set; }

        /// <summary>
        /// Name of the Host (i.e. DynamoRevit/DynamoStudio)
        /// </summary>
        public string HostName { get; set; }

        /// <summary>
        /// UpdateManager to handle automatic upgrade to higher version.
        /// </summary>
        public IUpdateManager UpdateManager { get; private set; }

        /// <summary>
        ///     The path manager that configures path information required for
        ///     Dynamo to function properly. See IPathManager interface for more
        ///     details.
        /// </summary>
        public IPathManager PathManager { get { return pathManager; } }

        /// <summary>
        ///     The context that Dynamo is running under.
        /// </summary>
        public readonly string Context;

        /// <summary>
        ///     Manages all extensions for Dynamo
        /// </summary>
        public IExtensionManager ExtensionManager { get { return extensionManager; } }

        private readonly ExtensionManager extensionManager;

        /// <summary>
        ///     Manages all loaded NodeModel libraries.
        /// </summary>
        public readonly NodeModelAssemblyLoader Loader;

        /// <summary>
        ///     Custom Node Manager instance, manages all loaded custom nodes.
        /// </summary>
        public readonly CustomNodeManager CustomNodeManager;

        /// <summary>
        ///     The Dynamo Logger, receives and manages all log messages.
        /// </summary>
        public readonly DynamoLogger Logger;

        /// <summary>
        ///     The Dynamo Scheduler, handles scheduling of asynchronous tasks on different
        ///     threads.
        /// </summary>
        public DynamoScheduler Scheduler { get; private set; }

        /// <summary>
        ///     The Dynamo Node Library, complete with Search.
        /// </summary>
        public readonly NodeSearchModel SearchModel;

        /// <summary>
        ///     The application version string for analytics reporting APIs
        /// </summary>
        internal virtual string AppVersion
        {
            get
            {
                return Process.GetCurrentProcess().ProcessName + "-"
                    + DefaultUpdateManager.GetProductVersion();
            }
        }

        /// <summary>
        ///     Debugging settings for this instance of Dynamo.
        /// </summary>
        public readonly DebugSettings DebugSettings;

        /// <summary>
        ///     Preference settings for this instance of Dynamo.
        /// </summary>
        public readonly PreferenceSettings PreferenceSettings;

        /// <summary>
        ///     Node Factory, used for creating and intantiating loaded Dynamo nodes.
        /// </summary>
        public readonly NodeFactory NodeFactory;

        /// <summary>
        ///     Migration Manager, upgrades old Dynamo file formats to the current version.
        /// </summary>
        public readonly MigrationManager MigrationManager;

        /// <summary>
        ///     The active workspace in Dynamo.
        /// </summary>
        public WorkspaceModel CurrentWorkspace
        {
            get { return currentWorkspace; }
            set
            {
                if (Equals(value, currentWorkspace)) return;
                var old = currentWorkspace;
                currentWorkspace = value;
                OnWorkspaceHidden(old);
                OnPropertyChanged("CurrentWorkspace");
            }
        }

        /// <summary>
        ///     The copy/paste clipboard.
        /// </summary>
        public ObservableCollection<ModelBase> ClipBoard { get; set; }

        /// <summary>
        ///     Specifies whether connectors are displayed in Dynamo.
        /// </summary>
        public bool IsShowingConnectors
        {
            get { return PreferenceSettings.ShowConnector; }
            set
            {
                PreferenceSettings.ShowConnector = value;
            }
        }

        /// <summary>
        ///     Specifies how connectors are displayed in Dynamo.
        /// </summary>
        public ConnectorType ConnectorType
        {
            get { return PreferenceSettings.ConnectorType; }
            set
            {
                PreferenceSettings.ConnectorType = value;
            }
        }

        /// <summary>
        ///     The private collection of visible workspaces in Dynamo
        /// </summary>
        private readonly List<WorkspaceModel> _workspaces = new List<WorkspaceModel>();

        /// <summary>
        ///     Returns collection of visible workspaces in Dynamo
        /// </summary>
        public IEnumerable<WorkspaceModel> Workspaces
        {
            get { return _workspaces; }
        }

        /// <summary>
        /// An object which implements the ITraceReconciliationProcessor interface,
        /// and is used for handlling the results of a trace reconciliation.
        /// </summary>
        public ITraceReconciliationProcessor TraceReconciliationProcessor { get; set; }

        /// <summary>
        /// Returns authentication manager object for oxygen authentication.
        /// </summary>
        public AuthenticationManager AuthenticationManager { get; set; }

        #endregion

        #region initialization and disposal

        /// <summary>
        /// External components call this method to shutdown DynamoModel. This
        /// method marks 'ShutdownRequested' property to 'true'. This method is
        /// used rather than a public virtual method to ensure that the value of
        /// ShutdownRequested is set to true.
        /// </summary>
        /// <param name="shutdownHost">Set this parameter to true to shutdown
        /// the host application.</param>
        public void ShutDown(bool shutdownHost)
        {
            if (ShutdownRequested)
            {
                const string message = "'DynamoModel.ShutDown' called twice";
                throw new InvalidOperationException(message);
            }

            ShutdownRequested = true;

            OnShutdownStarted(); // Notify possible event handlers.

            PreShutdownCore(shutdownHost);
            ShutDownCore(shutdownHost);
            PostShutdownCore(shutdownHost);

            AnalyticsService.ShutDown();

            OnShutdownCompleted(); // Notify possible event handlers.
        }

        protected virtual void PreShutdownCore(bool shutdownHost)
        {
        }

        protected virtual void ShutDownCore(bool shutdownHost)
        {
            Dispose();
            PreferenceSettings.SaveInternal(pathManager.PreferenceFilePath);

            OnCleanup();

            DynamoSelection.DestroyInstance();

            if (Scheduler != null)
            {
                Scheduler.Shutdown();
                Scheduler.TaskStateChanged -= OnAsyncTaskStateChanged;
                Scheduler = null;
            }
        }

        protected virtual void PostShutdownCore(bool shutdownHost)
        {
        }

        public interface IStartConfiguration
        {
            string Context { get; set; }
            string DynamoCorePath { get; set; }
            string DynamoHostPath { get; set; }
            IPreferences Preferences { get; set; }
            IPathResolver PathResolver { get; set; }
            bool StartInTestMode { get; set; }
            IUpdateManager UpdateManager { get; set; }
            ISchedulerThread SchedulerThread { get; set; }
            string GeometryFactoryPath { get; set; }
            IAuthProvider AuthProvider { get; set; }
            IEnumerable<IExtension> Extensions { get; set; }
            TaskProcessMode ProcessMode { get; set; }
        }

        /// <summary>
        /// A new interface that adds a headless flag on top of the existing
        /// IStartConfiguration, as the existing interface can't be changed
        /// until 2.0.0.  The flag is used to suppress update checks and
        /// analytics.
        /// TODO: Merge this into IStartConfiguration for 2.0.0.
        /// </summary>
        public interface IStartConfiguration2 : IStartConfiguration
        {
            /// <summary>
            /// If true, the program does not have a UI.
            /// No update checks or analytics collection should be done.
            /// </summary>
            bool IsHeadless { get; set; }
        }

        /// <summary>
        /// Initialization settings for DynamoModel.
        /// </summary>
        public struct DefaultStartConfiguration : IStartConfiguration
        {
            public string Context { get; set; }
            public string DynamoCorePath { get; set; }
            public string DynamoHostPath { get; set; }
            public IPreferences Preferences { get; set; }
            public IPathResolver PathResolver { get; set; }
            public bool StartInTestMode { get; set; }
            public IUpdateManager UpdateManager { get; set; }
            public ISchedulerThread SchedulerThread { get; set; }
            public string GeometryFactoryPath { get; set; }
            public IAuthProvider AuthProvider { get; set; }
            public IEnumerable<IExtension> Extensions { get; set; }
            public TaskProcessMode ProcessMode { get; set; }
        }

        /// <summary>
        ///     Start DynamoModel with all default configuration options
        /// </summary>
        /// <returns>The instance of <see cref="DynamoModel"/></returns>
        public static DynamoModel Start()
        {
            return Start(new DefaultStartConfiguration() { ProcessMode = TaskProcessMode.Asynchronous });
        }

        /// <summary>
        /// Start DynamoModel with custom configuration.  Defaults will be assigned not provided.
        /// </summary>
        /// <param name="configuration">Start configuration</param>
        /// <returns>The instance of <see cref="DynamoModel"/></returns>
        public static DynamoModel Start(IStartConfiguration configuration)
        {
            // where necessary, assign defaults
            if (string.IsNullOrEmpty(configuration.Context))
                configuration.Context = Configuration.Context.NONE;

            return new DynamoModel(configuration);
        }

        /// <summary>
        /// Default constructor for DynamoModel
        /// </summary>
        /// <param name="config">Start configuration</param>
        protected DynamoModel(IStartConfiguration config)
        {
            ClipBoard = new ObservableCollection<ModelBase>();

            pathManager = new PathManager(new PathManagerParams
            {
                CorePath = config.DynamoCorePath,
                HostPath = config.DynamoHostPath,
                PathResolver = config.PathResolver
            });

            // Ensure we have all directories in place.
            var exceptions = new List<Exception>();
            pathManager.EnsureDirectoryExistence(exceptions);

            Context = config.Context;
            IsTestMode = config.StartInTestMode;

            var config2 = config as IStartConfiguration2;
            IsHeadless = (config2 != null) ? config2.IsHeadless : false;

            DebugSettings = new DebugSettings();
            Logger = new DynamoLogger(DebugSettings, pathManager.LogDirectory);

            foreach (var exception in exceptions)
            {
                Logger.Log(exception); // Log all exceptions.
            }

            MigrationManager = new MigrationManager(DisplayFutureFileMessage, DisplayObsoleteFileMessage);
            MigrationManager.MessageLogged += LogMessage;
            MigrationManager.MigrationTargets.Add(typeof(WorkspaceMigrations));

            var thread = config.SchedulerThread ?? new DynamoSchedulerThread();
            Scheduler = new DynamoScheduler(thread, config.ProcessMode);
            Scheduler.TaskStateChanged += OnAsyncTaskStateChanged;

            geometryFactoryPath = config.GeometryFactoryPath;

            IPreferences preferences = CreateOrLoadPreferences(config.Preferences);
            var settings = preferences as PreferenceSettings;
            if (settings != null)
            {
                PreferenceSettings = settings;
                PreferenceSettings.PropertyChanged += PreferenceSettings_PropertyChanged;
            }

            InitializeInstrumentationLogger();

            if (!IsTestMode && PreferenceSettings.IsFirstRun)
            {
                DynamoMigratorBase migrator = null;

                try
                {
                    var dynamoLookup = config.UpdateManager != null && config.UpdateManager.Configuration != null
                        ? config.UpdateManager.Configuration.DynamoLookUp : null;

                    migrator = DynamoMigratorBase.MigrateBetweenDynamoVersions(pathManager, dynamoLookup);
                }
                catch (Exception e)
                {
                    Logger.Log(e.Message);
                }

                if (migrator != null)
                {
                    var isFirstRun = PreferenceSettings.IsFirstRun;
                    PreferenceSettings = migrator.PreferenceSettings;

                    // Preserve the preference settings for IsFirstRun as this needs to be set
                    // only by UsageReportingManager
                    PreferenceSettings.IsFirstRun = isFirstRun;
                }
            }
            InitializePreferences(PreferenceSettings);

            // At this point, pathManager.PackageDirectories only has 1 element which is the directory
            // in AppData. If list of PackageFolders is empty, add the folder in AppData to the list since there
            // is no additional location specified. Otherwise, update pathManager.PackageDirectories to include
            // PackageFolders
            if (PreferenceSettings.CustomPackageFolders.Count == 0)
                PreferenceSettings.CustomPackageFolders = new List<string> { pathManager.UserDataDirectory };

            // Make sure that the default package folder is added in the list if custom packages folder.
            var userDataFolder = pathManager.GetUserDataFolder(); // Get the default user data path
<<<<<<< HEAD
            AddPackagePath(userDataFolder, "");
=======
            AddPackagePath(userDataFolder);
>>>>>>> b1faf6d6

            // Check if the Python template file specified in the settings file exists & it's not empty
            // If not, check the default filepath for the Python template (userDataFolder\PythonTemplate.py).
            // If that doesn't exist either or is empty, Dynamo falls back to the hard-coded Python script template.
            // We log the behaviour to make it easy for users to troubleshoot this.
            if (string.IsNullOrEmpty(PreferenceSettings.PythonTemplateFilePath) || !File.Exists(PreferenceSettings.PythonTemplateFilePath))
            {
                if (string.IsNullOrEmpty(pathManager.PythonTemplateFilePath) || !File.Exists(pathManager.PythonTemplateFilePath))
                    Logger.Log(Resources.PythonTemplateInvalid);
                else
                {
                    PreferenceSettings.PythonTemplateFilePath = pathManager.PythonTemplateFilePath;
                    Logger.Log(Resources.PythonTemplateDefaultFile + " : " + pathManager.PythonTemplateFilePath);
                }
            }
            else Logger.Log(Resources.PythonTemplateUserFile + " : " + pathManager.PythonTemplateFilePath);

            pathManager.Preferences = PreferenceSettings;

            SearchModel = new NodeSearchModel();
            SearchModel.ItemProduced +=
                node => ExecuteCommand(new CreateNodeCommand(node, 0, 0, true, true));

            NodeFactory = new NodeFactory();
            NodeFactory.MessageLogged += LogMessage;

            extensionManager = new ExtensionManager();
            extensionManager.MessageLogged += LogMessage;
            var extensions = config.Extensions ?? LoadExtensions();

            Loader = new NodeModelAssemblyLoader();
            Loader.MessageLogged += LogMessage;

            // Create a core which is used for parsing code and loading libraries
            var libraryCore = new ProtoCore.Core(new Options());

            libraryCore.Compilers.Add(Language.Associative, new Compiler(libraryCore));
            libraryCore.Compilers.Add(Language.Imperative, new ProtoImperative.Compiler(libraryCore));
            libraryCore.ParsingMode = ParseMode.AllowNonAssignment;

            LibraryServices = new LibraryServices(libraryCore, pathManager, PreferenceSettings);
            LibraryServices.MessageLogged += LogMessage;
            LibraryServices.LibraryLoaded += LibraryLoaded;

            CustomNodeManager = new CustomNodeManager(NodeFactory, MigrationManager, LibraryServices);
            InitializeCustomNodeManager();

            ResetEngineInternal();

            AddHomeWorkspace();

            AuthenticationManager = new AuthenticationManager(config.AuthProvider);

            UpdateManager = config.UpdateManager ?? new DefaultUpdateManager(null);

            // config.UpdateManager has to be cast to IHostUpdateManager in order to extract the HostVersion and HostName
            // see IHostUpdateManager summary for more details 
            var hostUpdateManager = config.UpdateManager as IHostUpdateManager;

            if (hostUpdateManager != null)
            {
                HostName = hostUpdateManager.HostName;
                HostVersion = hostUpdateManager.HostVersion == null ? null : hostUpdateManager.HostVersion.ToString();
            }
            else
            {
                HostName = string.Empty;
                HostVersion = null;
            }

            UpdateManager.Log += UpdateManager_Log;
            if (!IsTestMode && !IsHeadless)
            {
                DefaultUpdateManager.CheckForProductUpdate(UpdateManager);
            }

            Logger.Log(string.Format("Dynamo -- Build {0}",
                                        Assembly.GetExecutingAssembly().GetName().Version));

            InitializeNodeLibrary(PreferenceSettings);

            if (extensions.Any())
            {
                var startupParams = new StartupParams(config.AuthProvider,
                    pathManager, new ExtensionLibraryLoader(this), CustomNodeManager,
                    GetType().Assembly.GetName().Version, PreferenceSettings);

                foreach (var ext in extensions)
                {
                    var logSource = ext as ILogSource;
                    if (logSource != null)
                        logSource.MessageLogged += LogMessage;

                    try
                    {
                        ext.Startup(startupParams);
                    }
                    catch (Exception ex)
                    {
                        Logger.Log(ex.Message);
                    }

                    ExtensionManager.Add(ext);
                }
            }

            LogWarningMessageEvents.LogWarningMessage += LogWarningMessage;

            StartBackupFilesTimer();

            TraceReconciliationProcessor = this;

            foreach (var ext in ExtensionManager.Extensions)
            {
                try
                {
                    ext.Ready(new ReadyParams(this));
                }
                catch (Exception ex)
                {
                    Logger.Log(ex.Message);
                }
            }
        }

        /// <summary>
        /// Adds a new path to the list of custom package folders, but only if the path
        /// does not already exist in the list.
        /// </summary>
        /// <param name="path"> The path to add.</param>
<<<<<<< HEAD
        /// <param name="file"> The file to add when importing a library.</param>
        public bool AddPackagePath(string path, string file)
=======
        public bool AddPackagePath(string path)
>>>>>>> b1faf6d6
        {
            if (!Directory.Exists(path))
                return false;
          
<<<<<<< HEAD
            string fullFilename = path;
            if (file != "")
            {
                fullFilename = Path.Combine(path, file);
                if (!File.Exists(fullFilename))
                    return false;
            }
              
            if (PreferenceSettings.CustomPackageFolders.Contains(fullFilename))
                return false;

            PreferenceSettings.CustomPackageFolders.Add(fullFilename);
=======
            if (PreferenceSettings.CustomPackageFolders.Contains(path))
                return false;

            PreferenceSettings.CustomPackageFolders.Add(path);
>>>>>>> b1faf6d6

            return true;
        }

        private IEnumerable<IExtension> LoadExtensions()
        {
            var extensions = new List<IExtension>();
            foreach (var dir in pathManager.ExtensionsDirectories)
            {
                extensions.AddRange(ExtensionManager.ExtensionLoader.LoadDirectory(dir));
            }
            return extensions;
        }

        private void RemoveExtension(IExtension ext)
        {
            ExtensionManager.Remove(ext);

            var logSource = ext as ILogSource;
            if (logSource != null)
                logSource.MessageLogged -= LogMessage;
        }

        private void EngineController_TraceReconcliationComplete(TraceReconciliationEventArgs obj)
        {
            Debug.WriteLine("TRACE RECONCILIATION: {0} total serializables were orphaned.", obj.CallsiteToOrphanMap.SelectMany(kvp => kvp.Value).Count());

            // The orphans will come back here as a dictionary of lists of ISerializables jeyed by their callsite id.
            // This dictionary gets redistributed into a dictionary keyed by the workspace id.

            var workspaceOrphanMap = new Dictionary<Guid, List<ISerializable>>();

            foreach (var ws in Workspaces.OfType<HomeWorkspaceModel>())
            {
                // Get the orphaned serializables to this workspace
                var wsOrphans = ws.GetOrphanedSerializablesAndClearHistoricalTraceData().ToList();

                if (!wsOrphans.Any())
                    continue;

                if (!workspaceOrphanMap.ContainsKey(ws.Guid))
                {
                    workspaceOrphanMap.Add(ws.Guid, wsOrphans);
                }
                else
                {
                    workspaceOrphanMap[ws.Guid].AddRange(wsOrphans);
                }
            }

            foreach (var kvp in obj.CallsiteToOrphanMap)
            {
                if (!kvp.Value.Any()) continue;

                var nodeGuid = EngineController.LiveRunnerRuntimeCore.RuntimeData.CallSiteToNodeMap[kvp.Key];

                // TODO: MAGN-7314
                // Find the owning workspace for a node.
                var nodeSpace =
                    Workspaces.FirstOrDefault(
                        ws =>
                            ws.Nodes.FirstOrDefault(n => n.GUID == nodeGuid)
                                != null);

                if (nodeSpace == null) continue;

                // Add the node's orphaned serializables to the workspace
                // orphan map.
                if (workspaceOrphanMap.ContainsKey(nodeSpace.Guid))
                {
                    workspaceOrphanMap[nodeSpace.Guid].AddRange(kvp.Value);
                }
                else
                {
                    workspaceOrphanMap.Add(nodeSpace.Guid, kvp.Value);
                }
            }

            TraceReconciliationProcessor.PostTraceReconciliation(workspaceOrphanMap);
        }

        /// <summary>
        /// Deals with orphaned serializables.
        /// </summary>
        /// <param name="orphanedSerializables">Collection of orphaned serializables.</param>
        public virtual void PostTraceReconciliation(Dictionary<Guid, List<ISerializable>> orphanedSerializables)
        {
            // Override in derived classes to deal with orphaned serializables.
        }

        void UpdateManager_Log(LogEventArgs args)
        {
            Logger.Log(args.Message, args.Level);
        }

        /// <summary>
        /// LibraryLoaded event handler.
        /// </summary>
        /// <param name="sender"></param>
        /// <param name="e"></param>
        private void LibraryLoaded(object sender, LibraryServices.LibraryLoadedEventArgs e)
        {
            string newLibrary = e.LibraryPath;

            // Load all functions defined in that library.
            AddZeroTouchNodesToSearch(LibraryServices.GetFunctionGroups(newLibrary));
        }

        /// <summary>
        /// This event handler is invoked when DynamoScheduler changes the state
        /// of an AsyncTask object. See TaskStateChangedEventArgs.State for more
        /// details of these state changes.
        /// </summary>
        /// <param name="sender">The scheduler which raised the event.</param>
        /// <param name="e">Task state changed event argument.</param>
        ///
        private void OnAsyncTaskStateChanged(DynamoScheduler sender, TaskStateChangedEventArgs e)
        {
            var updateTask = e.Task as UpdateGraphAsyncTask;
            switch (e.CurrentState)
            {
                case TaskStateChangedEventArgs.State.ExecutionStarting:
                    if (updateTask != null)
                        ExecutionEvents.OnGraphPreExecution(new ExecutionSession(updateTask, this, geometryFactoryPath));
                    break;

                case TaskStateChangedEventArgs.State.ExecutionCompleted:
                    if (updateTask != null)
                    {
                        // Record execution time for update graph task.
                        long start = e.Task.ExecutionStartTime.TickCount;
                        long end = e.Task.ExecutionEndTime.TickCount;
                        var executionTimeSpan = new TimeSpan(end - start);

                        if (Logging.Analytics.ReportingAnalytics)
                        {
                            var modifiedNodes = "";
                            if (updateTask.ModifiedNodes != null && updateTask.ModifiedNodes.Any())
                            {
                                modifiedNodes = updateTask.ModifiedNodes
                                    .Select(n => n.GetOriginalName())
                                    .Aggregate((x, y) => string.Format("{0}, {1}", x, y));
                            }

                            Dynamo.Logging.Analytics.TrackTimedEvent(
                                Categories.Performance,
                                e.Task.GetType().Name,
                                executionTimeSpan, modifiedNodes);
                        }

                        Debug.WriteLine(String.Format(Resources.EvaluationCompleted, executionTimeSpan));

                        ExecutionEvents.OnGraphPostExecution(new ExecutionSession(updateTask, this, geometryFactoryPath));
                    }
                    break;
            }
        }

        /// <summary>
        /// Performs application-defined tasks associated with freeing, releasing, or resetting unmanaged resources.
        /// </summary>
        /// <filterpriority>2</filterpriority>
        public void Dispose()
        {
            EngineController.TraceReconcliationComplete -= EngineController_TraceReconcliationComplete;

            ExtensionManager.Dispose();
            extensionManager.MessageLogged -= LogMessage;

            LibraryServices.Dispose();
            LibraryServices.LibraryManagementCore.Cleanup();

            UpdateManager.Log -= UpdateManager_Log;
            Logger.Dispose();

            EngineController.Dispose();
            EngineController = null;

            if (backupFilesTimer != null)
            {
                backupFilesTimer.Dispose();
                backupFilesTimer = null;
                Logger.Log("Backup files timer is disposed");
            }

            if (PreferenceSettings != null)
            {
                PreferenceSettings.PropertyChanged -= PreferenceSettings_PropertyChanged;
            }

            LogWarningMessageEvents.LogWarningMessage -= LogWarningMessage;
            foreach (var ws in _workspaces)
            {
                ws.Dispose();
            }
        }

        private void InitializeCustomNodeManager()
        {
            CustomNodeManager.MessageLogged += LogMessage;

            var customNodeSearchRegistry = new HashSet<Guid>();
            CustomNodeManager.InfoUpdated += info =>
            {
                if (customNodeSearchRegistry.Contains(info.FunctionId)
                        || !info.IsVisibleInDynamoLibrary)
                    return;

                var elements = SearchModel.SearchEntries.OfType<CustomNodeSearchElement>().
                                Where(x =>
                                        {
                                            // Search for common paths and get rid of empty paths.
                                            // It can be empty just in case it's just created node.
                                            return String.Compare(x.Path, info.Path, StringComparison.OrdinalIgnoreCase) == 0 &&
                                                !String.IsNullOrEmpty(x.Path);
                                        }).ToList();

                if (elements.Any())
                {
                    foreach (var element in elements)
                    {
                        element.SyncWithCustomNodeInfo(info);
                        SearchModel.Update(element);
                    }
                    return;
                }

                customNodeSearchRegistry.Add(info.FunctionId);
                var searchElement = new CustomNodeSearchElement(CustomNodeManager, info);
                SearchModel.Add(searchElement);
                Action<CustomNodeInfo> infoUpdatedHandler = null;
                infoUpdatedHandler = newInfo =>
                {
                    if (info.FunctionId == newInfo.FunctionId)
                    {
                        bool isCategoryChanged = searchElement.FullCategoryName != newInfo.Category;
                        searchElement.SyncWithCustomNodeInfo(newInfo);
                        SearchModel.Update(searchElement, isCategoryChanged);
                    }
                };
                CustomNodeManager.InfoUpdated += infoUpdatedHandler;
                CustomNodeManager.CustomNodeRemoved += id =>
                {
                    CustomNodeManager.InfoUpdated -= infoUpdatedHandler;
                    if (info.FunctionId == id)
                    {
                        customNodeSearchRegistry.Remove(info.FunctionId);
                        SearchModel.Remove(searchElement);
                        var workspacesToRemove = _workspaces.FindAll(w => w is CustomNodeWorkspaceModel
                            && (w as CustomNodeWorkspaceModel).CustomNodeId == id);
                        workspacesToRemove.ForEach(w => RemoveWorkspace(w));
                    }
                };
            };
            CustomNodeManager.DefinitionUpdated += UpdateCustomNodeDefinition;
        }

        private void InitializeIncludedNodes()
        {
            var customNodeData = new TypeLoadData(typeof(Function));
            NodeFactory.AddLoader(new CustomNodeLoader(CustomNodeManager, IsTestMode));
            NodeFactory.AddAlsoKnownAs(customNodeData.Type, customNodeData.AlsoKnownAs);

            var dsFuncData = new TypeLoadData(typeof(DSFunction));
            var dsVarArgFuncData = new TypeLoadData(typeof(DSVarArgFunction));
            var cbnData = new TypeLoadData(typeof(CodeBlockNodeModel));
            var dummyData = new TypeLoadData(typeof(DummyNode));
            var symbolData = new TypeLoadData(typeof(Symbol));
            var outputData = new TypeLoadData(typeof(Output));

            var ztLoader = new ZeroTouchNodeLoader(LibraryServices);
            NodeFactory.AddLoader(dsFuncData.Type, ztLoader);
            NodeFactory.AddAlsoKnownAs(dsFuncData.Type, dsFuncData.AlsoKnownAs);
            NodeFactory.AddLoader(dsVarArgFuncData.Type, ztLoader);
            NodeFactory.AddAlsoKnownAs(dsVarArgFuncData.Type, dsVarArgFuncData.AlsoKnownAs);

            var cbnLoader = new CodeBlockNodeLoader(LibraryServices);
            NodeFactory.AddLoader(cbnData.Type, cbnLoader);
            NodeFactory.AddFactory(cbnData.Type, cbnLoader);
            NodeFactory.AddAlsoKnownAs(cbnData.Type, cbnData.AlsoKnownAs);

            NodeFactory.AddTypeFactoryAndLoader(dummyData.Type);
            NodeFactory.AddAlsoKnownAs(dummyData.Type, dummyData.AlsoKnownAs);

            var inputLoader = new InputNodeLoader();
            NodeFactory.AddLoader(symbolData.Type, inputLoader);
            NodeFactory.AddFactory(symbolData.Type, inputLoader);
            NodeFactory.AddAlsoKnownAs(symbolData.Type, symbolData.AlsoKnownAs);

            NodeFactory.AddTypeFactoryAndLoader(outputData.Type);
            NodeFactory.AddAlsoKnownAs(outputData.Type, outputData.AlsoKnownAs);

            SearchModel.Add(new CodeBlockNodeSearchElement(cbnData, LibraryServices));

            var symbolSearchElement = new NodeModelSearchElement(symbolData)
            {
                IsVisibleInSearch = CurrentWorkspace is CustomNodeWorkspaceModel
            };
            var outputSearchElement = new NodeModelSearchElement(outputData)
            {
                IsVisibleInSearch = CurrentWorkspace is CustomNodeWorkspaceModel
            };

            WorkspaceHidden += _ =>
            {
                var isVisible = CurrentWorkspace is CustomNodeWorkspaceModel;
                symbolSearchElement.IsVisibleInSearch = isVisible;
                outputSearchElement.IsVisibleInSearch = isVisible;
            };

            SearchModel.Add(symbolSearchElement);
            SearchModel.Add(outputSearchElement);
        }

        private void InitializeNodeLibrary(IPreferences preferences)
        {
            // Initialize all nodes inside of this assembly.
            InitializeIncludedNodes();

            List<TypeLoadData> modelTypes;
            List<TypeLoadData> migrationTypes;
            Loader.LoadNodeModelsAndMigrations(pathManager.NodeDirectories,
                Context, out modelTypes, out migrationTypes);

            // Load NodeModels
            foreach (var type in modelTypes)
            {
                // Protect ourselves from exceptions thrown by malformed third party nodes.
                try
                {
                    NodeFactory.AddTypeFactoryAndLoader(type.Type);
                    NodeFactory.AddAlsoKnownAs(type.Type, type.AlsoKnownAs);
                    AddNodeTypeToSearch(type);
                }
                catch (Exception e)
                {
                    Logger.Log(e);
                }
            }

            // Load migrations
            foreach (var type in migrationTypes)
                MigrationManager.AddMigrationType(type);

            // Import Zero Touch libs
            var functionGroups = LibraryServices.GetAllFunctionGroups();
            if (!IsTestMode)
                AddZeroTouchNodesToSearch(functionGroups);
#if DEBUG_LIBRARY
            DumpLibrarySnapshot(functionGroups);
#endif

            // Load local custom nodes and locally imported libraries
            foreach (var path in pathManager.DefinitionDirectories)
            {
                // NOTE: extension will only be null if path is null
                string extension = Path.GetExtension(path);
                if (extension == null)
                    continue;

                // If the path has a .dll or .ds extension it is a locally imported library
                if (extension == ".dll" || extension == ".ds")
                {
                    LibraryServices.ImportLibrary(path);
                    continue;
                }

                // Otherwise it is a custom node
                CustomNodeManager.AddUninitializedCustomNodesInPath(path, IsTestMode);
            }

            CustomNodeManager.AddUninitializedCustomNodesInPath(pathManager.CommonDefinitions, IsTestMode);
        }

        internal void LoadNodeLibrary(Assembly assem)
        {
            if (!NodeModelAssemblyLoader.ContainsNodeModelSubType(assem))
            {
                LibraryServices.ImportLibrary(assem.Location);
                return;
            }

            var nodes = new List<TypeLoadData>();
            Loader.LoadNodesFromAssembly(assem, Context, nodes, new List<TypeLoadData>());

            foreach (var type in nodes)
            {
                // Protect ourselves from exceptions thrown by malformed third party nodes.
                try
                {
                    NodeFactory.AddTypeFactoryAndLoader(type.Type);
                    NodeFactory.AddAlsoKnownAs(type.Type, type.AlsoKnownAs);
                    type.IsPackageMember = true;
                    AddNodeTypeToSearch(type);
                }
                catch (Exception e)
                {
                    Logger.Log(e);
                }
            }
        }

        private void InitializeInstrumentationLogger()
        {
            if (!IsTestMode && !IsHeadless)
            {
                AnalyticsService.Start(this);
            }
        }

        private IPreferences CreateOrLoadPreferences(IPreferences preferences)
        {
            if (preferences != null) // If there is preference settings provided...
                return preferences;

            // Is order for test cases not to interfere with the regular preference
            // settings xml file, a test case usually specify a temporary xml file
            // path from where preference settings are to be loaded. If that value
            // is not set, then fall back to the file path specified in PathManager.
            //
            var xmlFilePath = PreferenceSettings.DynamoTestPath;
            if (string.IsNullOrEmpty(xmlFilePath))
                xmlFilePath = pathManager.PreferenceFilePath;

            if (File.Exists(xmlFilePath))
            {
                // If the specified xml file path exists, load it.
                return PreferenceSettings.Load(xmlFilePath);
            }

            // Otherwise make a default preference settings object.
            return new PreferenceSettings();
        }

        private static void InitializePreferences(IPreferences preferences)
        {
            BaseUnit.NumberFormat = preferences.NumberFormat;

            var settings = preferences as PreferenceSettings;
            if (settings != null)
            {
                settings.InitializeNamespacesToExcludeFromLibrary();
            }
        }

        /// <summary>
        /// Responds to property update notifications on the preferences,
        /// and synchronizes with the Units Manager.
        /// </summary>
        /// <param name="sender"></param>
        /// <param name="e"></param>
        //TODO(Steve): See if we can't just do this in PreferenceSettings by making the properties directly access BaseUnit
        private void PreferenceSettings_PropertyChanged(object sender, PropertyChangedEventArgs e)
        {
            switch (e.PropertyName)
            {
                case "NumberFormat":
                    BaseUnit.NumberFormat = PreferenceSettings.NumberFormat;
                    break;
            }
        }

        /// <summary>
        /// This warning message is displayed on the node associated with the FFI dll
        /// </summary>
        /// <param name="args"></param>
        private void LogWarningMessage(LogWarningMessageEventArgs args)
        {
            Validity.Assert(EngineController.LiveRunnerRuntimeCore != null);
            EngineController.LiveRunnerRuntimeCore.RuntimeStatus.LogWarning(WarningID.Default, args.message);
        }

        #endregion

        #region engine management

        /// <summary>
        ///     Register custom node defintion and execute all custom node
        ///     instances.
        /// </summary>
        /// <param name="definition"></param>
        private void UpdateCustomNodeDefinition(CustomNodeDefinition definition)
        {
            RegisterCustomNodeDefinitionWithEngine(definition);
            MarkAllDependenciesAsModified(definition);
        }

        /// <summary>
        ///     Registers (or re-registers) a Custom Node definition with the DesignScript VM,
        ///     so that instances of the custom node can be evaluated.
        /// </summary>
        /// <param name="definition"></param>
        private void RegisterCustomNodeDefinitionWithEngine(CustomNodeDefinition definition)
        {
            EngineController.GenerateGraphSyncDataForCustomNode(
                Workspaces.OfType<HomeWorkspaceModel>().SelectMany(ws => ws.Nodes),
                definition,
                DebugSettings.VerboseLogging);
        }

        /// <summary>
        /// Returns all function instances directly or indirectly depends on the
        /// specified function definition and mark them as modified so that
        /// their values will be re-queried.
        /// </summary>
        /// <param name="def"></param>
        /// <returns></returns>
        private void MarkAllDependenciesAsModified(CustomNodeDefinition def)
        {
            var homeWorkspace = Workspaces.OfType<HomeWorkspaceModel>().FirstOrDefault();
            if (homeWorkspace == null)
                return;

            var dependencies = CustomNodeManager.GetAllDependenciesGuids(def);
            var funcNodes = homeWorkspace.Nodes.OfType<Function>();
            var dirtyNodes = funcNodes.Where(n => dependencies.Contains(n.Definition.FunctionId));
            homeWorkspace.MarkNodesAsModifiedAndRequestRun(dirtyNodes);
        }

        /// <summary>
        /// Call this method to reset the virtual machine, avoiding a race
        /// condition by using a thread join inside the vm executive.
        /// </summary>
        /// <param name="markNodesAsDirty">Set this parameter to true to force
        /// reset of the execution substrait. Note that setting this parameter
        /// to true will have a negative performance impact.</param>
        public virtual void ResetEngine(bool markNodesAsDirty = false)
        {
            // TODO(Luke): Push this into a resync call with the engine controller
            //
            // Tracked in MAGN-5167.
            // As some async tasks use engine controller, for example
            // CompileCustomNodeAsyncTask and UpdateGraphAsyncTask, it is possible
            // that engine controller is reset *before* tasks get executed. For
            // example, opening custom node will schedule a CompileCustomNodeAsyncTask
            // firstly and then reset engine controller.
            //
            // We should make sure engine controller is reset after all tasks that
            // depend on it get executed, or those tasks are thrown away if safe to
            // do that.

            ResetEngineInternal();
            foreach (var workspaceModel in Workspaces.OfType<HomeWorkspaceModel>())
            {
                workspaceModel.ResetEngine(EngineController, markNodesAsDirty);
            }
        }

        protected void ResetEngineInternal()
        {
            if (EngineController != null)
            {
                EngineController.TraceReconcliationComplete -= EngineController_TraceReconcliationComplete;
                EngineController.MessageLogged -= LogMessage;
                EngineController.Dispose();
                EngineController = null;
            }

            EngineController = new EngineController(
                LibraryServices,
                geometryFactoryPath,
                DebugSettings.VerboseLogging);

            EngineController.MessageLogged += LogMessage;
            EngineController.TraceReconcliationComplete += EngineController_TraceReconcliationComplete;

            foreach (var def in CustomNodeManager.LoadedDefinitions)
                RegisterCustomNodeDefinitionWithEngine(def);
        }

        /// <summary>
        ///     Forces an evaluation of the current workspace by resetting the DesignScript VM.
        /// </summary>
        public void ForceRun()
        {
            Logger.Log("Beginning engine reset");

            ResetEngine(true);

            Logger.Log("Reset complete");

            ((HomeWorkspaceModel)CurrentWorkspace).Run();
        }

        #endregion

        #region save/load

        /// <summary>
        /// Opens a Dynamo workspace from a path to a file on disk.
        /// </summary>
        /// <param name="filePath">Path to file</param>
        /// <param name="forceManualExecutionMode">Set this to true to discard
        /// execution mode specified in the file and set manual mode</param>
        public void OpenFileFromPath(string filePath, bool forceManualExecutionMode = false)
        {
            XmlDocument xmlDoc;
            if (DynamoUtilities.PathHelper.isValidXML(filePath, out xmlDoc))
            {
                OpenXmlFileFromPath(xmlDoc, filePath, forceManualExecutionMode);
                return;
            }

            string fileContents;
            if (DynamoUtilities.PathHelper.isValidJson(filePath, out fileContents))
            {
                OpenJsonFileFromPath(fileContents, filePath, forceManualExecutionMode);
                return;
            }

            Logger.LogError("Could not open workspace at: " + filePath);
        }

        static private DynamoPreferencesData DynamoPreferencesDataFromJson(string json)
        {
            JsonReader reader = new JsonTextReader(new StringReader(json));
            var obj = JObject.Load(reader);
            var viewBlock = obj["View"];
            var dynamoBlock = viewBlock == null ? null : viewBlock["Dynamo"];
            if (dynamoBlock == null)
              return DynamoPreferencesData.Default();
           
            var settings = new JsonSerializerSettings
            {
                Error = (sender, args) =>
                {
                    args.ErrorContext.Handled = true;
                    Console.WriteLine(args.ErrorContext.Error);
                },
                ReferenceLoopHandling = ReferenceLoopHandling.Ignore,
                TypeNameHandling = TypeNameHandling.Auto,
                Formatting = Newtonsoft.Json.Formatting.Indented
            };

            return JsonConvert.DeserializeObject<DynamoPreferencesData>(dynamoBlock.ToString(), settings);
        }

        /// <summary>
        /// Opens a Dynamo workspace from a path to an JSON file on disk.
        /// </summary>
        /// <param name="fileContents">Json file contents</param>
        /// <param name="filePath">Path to file</param>
        /// <param name="forceManualExecutionMode">Set this to true to discard
        /// execution mode specified in the file and set manual mode</param>
        /// <returns>True if workspace was opened successfully</returns>
        private bool OpenJsonFileFromPath(string fileContents, string filePath, bool forceManualExecutionMode)
        {
            try
            {
                DynamoPreferencesData dynamoPreferences = DynamoPreferencesDataFromJson(fileContents);
                if (dynamoPreferences != null)
                {
                    // TODO, QNTM-1101: Figure out JSON migration strategy
                    if (true) //MigrationManager.ProcessWorkspace(dynamoPreferences.Version, xmlDoc, IsTestMode, NodeFactory))
                    {
                        WorkspaceModel ws;
                        if (OpenJsonFile(filePath, fileContents, dynamoPreferences, out ws))
                        {
                            OpenWorkspace(ws);
                            //Raise an event to deserialize the view parameters before
                            //setting the graph to run
                            OnComputeModelDeserialized();
 
                            SetPeriodicEvaluation(ws);
                        }
                    }
                }
                return true;
            }
            catch (Exception)
            {
                return false;
            }
        }

        /// <summary>
        /// Opens a Dynamo workspace from a path to an Xml file on disk.
        /// </summary>
        /// <param name="filePath">Path to file</param>
        /// <param name="forceManualExecutionMode">Set this to true to discard
        /// execution mode specified in the file and set manual mode</param>
        /// <returns>True if workspace was opened successfully</returns>
        private bool OpenXmlFileFromPath(XmlDocument xmlDoc, string filePath, bool forceManualExecutionMode)
        {
            try
            {
                //save the file before it is migrated to JSON.
                //if in test mode, don't save the file in backup
                if (!IsTestMode)
                {
                    if (!pathManager.BackupXMLFile(xmlDoc, filePath))
                    {
                        Logger.Log("File is not saved in the backup folder {0}: ", pathManager.BackupDirectory);
                    }
                }
              
                WorkspaceInfo workspaceInfo;
                if (WorkspaceInfo.FromXmlDocument(xmlDoc, filePath, IsTestMode, forceManualExecutionMode, Logger, out workspaceInfo))
                {
                    if (MigrationManager.ProcessWorkspace(workspaceInfo, xmlDoc, IsTestMode, NodeFactory))
                    {
                        WorkspaceModel ws;
                        if (OpenXmlFile(workspaceInfo, xmlDoc, out ws))
                        {
                            OpenWorkspace(ws);

                            // Set up workspace cameras here
                            OnWorkspaceOpening(xmlDoc);
                            SetPeriodicEvaluation(ws);
                        }
                    }
                }
                return true;
            }
            catch (Exception)
            {
                return false;
            }
        }

        private void OpenWorkspace(WorkspaceModel ws)
        {
            // TODO: #4258
            // The logic to remove all other home workspaces from the model
            // was moved from the ViewModel. When #4258 is implemented, we will need to
            // remove this step.
            var currentHomeSpaces = Workspaces.OfType<HomeWorkspaceModel>().ToList();
            if (currentHomeSpaces.Any())
            {
                // If the workspace we're opening is a home workspace,
                // then remove all the other home workspaces. Otherwise,
                // Remove all but the first home workspace.
                var end = ws is HomeWorkspaceModel ? 0 : 1;

                for (var i = currentHomeSpaces.Count - 1; i >= end; i--)
                {
                    RemoveWorkspace(currentHomeSpaces[i]);
                }
            }

            AddWorkspace(ws);
            CurrentWorkspace = ws;
        }

        private void SetPeriodicEvaluation(WorkspaceModel ws)
        {
            // TODO: #4258
            // The following logic to start periodic evaluation will need to be moved
            // inside of the HomeWorkspaceModel's constructor.  It cannot be there today
            // as it causes an immediate crash due to the above ResetEngine call.
            var hws = ws as HomeWorkspaceModel;
            if (hws != null)
            {
                // TODO: #4258
                // Remove this ResetEngine call when multiple home workspaces is supported.
                // This call formerly lived in DynamoViewModel
                ResetEngine();

                if (hws.RunSettings.RunType == RunType.Periodic)
                {
                    hws.StartPeriodicEvaluation();
                }
            }
        }

        private bool OpenJsonFile(
          string filePath, 
          string fileContents, 
          DynamoPreferencesData dynamoPreferences, 
          out WorkspaceModel workspace)
        {
            CustomNodeManager.AddUninitializedCustomNodesInPath(
                Path.GetDirectoryName(filePath),
                IsTestMode);

            // TODO, QNTM-1108: WorkspaceModel.FromJson does not check a schema and so will not fail as long
            // as the fileContents are valid JSON, regardless of if all required data is present or not
            workspace = WorkspaceModel.FromJson(
                fileContents,
                LibraryServices,
                EngineController,
                Scheduler,
                NodeFactory,
                IsTestMode,
                false,
                CustomNodeManager);

            workspace.FileName = filePath;
            workspace.ScaleFactor = dynamoPreferences.ScaleFactor;

            // NOTE: This is to handle the case of opening a JSON file that does not have a version string
            //       This logic may not be correct, need to decide the importance of versioning early JSON files
            string versionString = dynamoPreferences.Version;
            if (versionString == null)
              versionString = AssemblyHelper.GetDynamoVersion().ToString();
            workspace.WorkspaceVersion = new System.Version(versionString);

            HomeWorkspaceModel homeWorkspace = workspace as HomeWorkspaceModel;
            if (homeWorkspace != null)
            {
              homeWorkspace.HasRunWithoutCrash = dynamoPreferences.HasRunWithoutCrash;

              RunType runType;
              if (!homeWorkspace.HasRunWithoutCrash || !Enum.TryParse(dynamoPreferences.RunType, false, out runType))
                  runType = RunType.Manual;
              int runPeriod;
              if (!Int32.TryParse(dynamoPreferences.RunPeriod, out runPeriod))
                  runPeriod = RunSettings.DefaultRunPeriod;
              homeWorkspace.RunSettings = new RunSettings(runType, runPeriod);

              RegisterHomeWorkspace(homeWorkspace);
            }

            CustomNodeWorkspaceModel customNodeWorkspace = workspace as CustomNodeWorkspaceModel;
            if (customNodeWorkspace != null)
                customNodeWorkspace.IsVisibleInDynamoLibrary = dynamoPreferences.IsVisibleInDynamoLibrary;

            return true;
        }

        private bool OpenXmlFile(WorkspaceInfo workspaceInfo, XmlDocument xmlDoc, out WorkspaceModel workspace)
        {
            CustomNodeManager.AddUninitializedCustomNodesInPath(
                Path.GetDirectoryName(workspaceInfo.FileName),
                IsTestMode);

            var result = workspaceInfo.IsCustomNodeWorkspace
                ? CustomNodeManager.OpenCustomNodeWorkspace(xmlDoc, workspaceInfo, IsTestMode, out workspace)
                : OpenXmlHomeWorkspace(xmlDoc, workspaceInfo, out workspace);

            workspace.OnCurrentOffsetChanged(
                this,
                new PointEventArgs(new Point2D(workspaceInfo.X, workspaceInfo.Y)));

            workspace.ScaleFactor = workspaceInfo.ScaleFactor;
            return result;
        }

        private bool OpenXmlHomeWorkspace(
            XmlDocument xmlDoc, WorkspaceInfo workspaceInfo, out WorkspaceModel workspace)
        {
            var nodeGraph = NodeGraph.LoadGraphFromXml(xmlDoc, NodeFactory);
            Guid deterministicId =  GuidUtility.Create(GuidUtility.UrlNamespace, workspaceInfo.Name);
            var newWorkspace = new HomeWorkspaceModel(
                deterministicId,
                EngineController,
                Scheduler,
                NodeFactory,
                Utils.LoadTraceDataFromXmlDocument(xmlDoc),
                nodeGraph.Nodes,
                nodeGraph.Notes,
                nodeGraph.Annotations,
                nodeGraph.Presets,
                nodeGraph.ElementResolver,
                workspaceInfo,
                DebugSettings.VerboseLogging,
                IsTestMode
               );

            RegisterHomeWorkspace(newWorkspace);

            workspace = newWorkspace;
            return true;
        }

        private void RegisterHomeWorkspace(HomeWorkspaceModel newWorkspace)
        {
            newWorkspace.EvaluationCompleted += OnEvaluationCompleted;
            newWorkspace.RefreshCompleted += OnRefreshCompleted;

            newWorkspace.Disposed += () =>
            {
                newWorkspace.EvaluationCompleted -= OnEvaluationCompleted;
                newWorkspace.RefreshCompleted -= OnRefreshCompleted;
            };
        }

        #endregion

        #region backup/timer

        /// <summary>
        /// Backup all the files
        /// </summary>
        protected void SaveBackupFiles(object state)
        {
            OnRequestDispatcherBeginInvoke(() =>
            {
                // tempDict stores the list of backup files and their corresponding workspaces IDs
                // when the last auto-save operation happens. Now the IDs will be used to know
                // whether some workspaces have already been backed up. If so, those workspaces won't be
                // backed up again.
                var tempDict = new Dictionary<Guid, string>(backupFilesDict);
                backupFilesDict.Clear();
                PreferenceSettings.BackupFiles.Clear();
                foreach (var workspace in Workspaces)
                {
                    if (!workspace.HasUnsavedChanges)
                    {
                        if (workspace.Nodes.Any() &&
                            !workspace.Notes.Any())
                            continue;

                        if (tempDict.ContainsKey(workspace.Guid))
                        {
                            backupFilesDict.Add(workspace.Guid, tempDict[workspace.Guid]);
                            continue;
                        }
                    }

                    var savePath = pathManager.GetBackupFilePath(workspace);
                    OnRequestWorkspaceBackUpSave(savePath, true);
                    backupFilesDict[workspace.Guid] = savePath;
                    Logger.Log("Backup file is saved: " + savePath);
                }
                PreferenceSettings.BackupFiles.AddRange(backupFilesDict.Values);
            });
        }

        /// <summary>
        /// Start the timer to backup files periodically
        /// </summary>
        private void StartBackupFilesTimer()
        {
            // When running test cases, the dispatcher may be null which will cause the timer to
            // introduce a lot of threads. So the timer will not be started if test cases are running.
            if (IsTestMode)
                return;

            if (backupFilesTimer != null)
            {
                throw new Exception("The timer to backup files has already been started!");
            }

            backupFilesTimer = new Timer(SaveBackupFiles);
            backupFilesTimer.Change(PreferenceSettings.BackupInterval, PreferenceSettings.BackupInterval);
            Logger.Log(String.Format("Backup files timer is started with an interval of {0} milliseconds", PreferenceSettings.BackupInterval));
        }

        #endregion

        #region internal methods

        internal void PostUIActivation(object parameter)
        {
            Logger.Log(Resources.WelcomeMessage);
        }

        internal void DeleteModelInternal(List<ModelBase> modelsToDelete)
        {
            if (null == CurrentWorkspace)
                return;

            //Check for empty group
            var annotations = Workspaces.SelectMany(ws => ws.Annotations);
            foreach (var annotation in annotations)
            {
                //record the annotation before the models in it are deleted.
                foreach (var model in modelsToDelete)
                {
                    //If there is only one model, then deleting that model should delete the group. In that case, do not record
                    //the group for modification. Until we have one model in a group, group should be recorded for modification
                    //otherwise, undo operation cannot get the group back.
                    if (annotation.Nodes.Count() > 1 && annotation.Nodes.Where(x => x.GUID == model.GUID).Any())
                    {
                        CurrentWorkspace.RecordGroupModelBeforeUngroup(annotation);
                    }
                }

                if (annotation.Nodes.Any() && !annotation.Nodes.Except(modelsToDelete).Any())
                {
                    //Annotation Model has to be serialized first - before the nodes.
                    //so, store the Annotation model as first object. This will serialize the
                    //annotation before the nodes are deleted. So, when Undo is pressed,
                    //annotation model is deserialized correctly.
                    modelsToDelete.Insert(0, annotation);
                }
            }

            OnDeletionStarted();

            CurrentWorkspace.RecordAndDeleteModels(modelsToDelete);

            var selection = DynamoSelection.Instance.Selection;
            foreach (ModelBase model in modelsToDelete)
            {
                selection.Remove(model); // Remove from selection set.
                model.Dispose();
            }

            OnDeletionComplete(this, EventArgs.Empty);
        }

        internal void UngroupModel(List<ModelBase> modelsToUngroup)
        {
            var emptyGroup = new List<ModelBase>();
            var annotations = Workspaces.SelectMany(ws => ws.Annotations);
            foreach (var model in modelsToUngroup)
            {
                foreach (var annotation in annotations)
                {
                    if (annotation.Nodes.Any(x => x.GUID == model.GUID))
                    {
                        var list = annotation.Nodes.ToList();

                        if (list.Count > 1)
                        {
                            CurrentWorkspace.RecordGroupModelBeforeUngroup(annotation);
                            if (list.Remove(model))
                            {
                                annotation.Nodes = list;
                                annotation.UpdateBoundaryFromSelection();
                            }
                        }
                        else
                        {
                            emptyGroup.Add(annotation);
                        }
                    }
                }
            }

            if (emptyGroup.Any())
            {
                DeleteModelInternal(emptyGroup);
            }
        }

        internal void AddToGroup(List<ModelBase> modelsToAdd)
        {
            var workspaceAnnotations = Workspaces.SelectMany(ws => ws.Annotations);
            var selectedGroup = workspaceAnnotations.FirstOrDefault(x => x.IsSelected);
            if (selectedGroup != null)
            {
                foreach (var model in modelsToAdd)
                {
                    CurrentWorkspace.RecordGroupModelBeforeUngroup(selectedGroup);
                    selectedGroup.AddToSelectedModels(model);
                }
            }

        }

        internal void DumpLibraryToXml(object parameter)
        {
            string fileName = String.Format("LibrarySnapshot_{0}.xml", DateTime.Now.ToString("yyyyMMddHmmss"));
            string fullFileName = Path.Combine(pathManager.LogDirectory, fileName);

            SearchModel.DumpLibraryToXml(fullFileName, PathManager.DynamoCoreDirectory);

            Logger.Log(string.Format(Resources.LibraryIsDumped, fullFileName));
        }

        internal bool CanDumpLibraryToXml(object obj)
        {
            return true;
        }

        #endregion

        #region public methods

        /// <summary>
        ///     Add a new HomeWorkspace and set as current
        /// </summary>
        /// <api_stability>1</api_stability>
        public void AddHomeWorkspace()
        {
            var defaultWorkspace = new HomeWorkspaceModel(
                EngineController,
                Scheduler,
                NodeFactory,
                DebugSettings.VerboseLogging,
                IsTestMode, string.Empty);

            RegisterHomeWorkspace(defaultWorkspace);
            AddWorkspace(defaultWorkspace);
            CurrentWorkspace = defaultWorkspace;
        }

        /// <summary>
        ///     Add a new, visible Custom Node workspace to Dynamo
        /// </summary>
        /// <param name="workspace"><see cref="CustomNodeWorkspaceModel"/> to add</param>
        public void AddCustomNodeWorkspace(CustomNodeWorkspaceModel workspace)
        {
            AddWorkspace(workspace);
        }

        /// <summary>
        ///     Remove a workspace from the dynamo model.
        /// </summary>
        /// <param name="workspace">Workspace to remove</param>
        public void RemoveWorkspace(WorkspaceModel workspace)
        {
            OnWorkspaceRemoveStarted(workspace);
            if (_workspaces.Remove(workspace))
            {
                if (workspace is HomeWorkspaceModel)
                {
                    workspace.Dispose();
                }
                OnWorkspaceRemoved(workspace);
            }
        }

        /// <summary>
        ///     Opens an existing custom node workspace.
        /// </summary>
        /// <param name="guid">Identifier of the workspace to open</param>
        /// <returns>True if workspace was found and open</returns>
        public bool OpenCustomNodeWorkspace(Guid guid)
        {
            CustomNodeWorkspaceModel customNodeWorkspace;
            if (CustomNodeManager.TryGetFunctionWorkspace(guid, IsTestMode, out customNodeWorkspace))
            {
                if (!Workspaces.OfType<CustomNodeWorkspaceModel>().Contains(customNodeWorkspace))
                    AddWorkspace(customNodeWorkspace);

                CurrentWorkspace = customNodeWorkspace;
                return true;
            }

            return false;
        }

        /// <summary>
        ///     Adds a node to the current workspace.
        /// </summary>
        /// <param name="node">Node to add</param>
        /// <param name="centered">Indicates if the node should be placed
        /// at the center of workspace.</param>
        /// <param name="addToSelection">Indicates if the newly added node
        /// should be selected</param>
        internal void AddNodeToCurrentWorkspace(NodeModel node, bool centered, bool addToSelection = true)
        {
            CurrentWorkspace.AddAndRegisterNode(node, centered);

            //TODO(Steve): This should be moved to WorkspaceModel.AddNode when all workspaces have their own selection -- MAGN-5707
            if (addToSelection)
            {
                DynamoSelection.Instance.ClearSelection();
                DynamoSelection.Instance.Selection.Add(node);
            }

            //TODO(Steve): Make sure we're not missing something with TransformCoordinates. -- MAGN-5708
        }

        /// <summary>
        /// Copy selected ISelectable objects to the clipboard.
        /// </summary>
        public void Copy()
        {
            ClipBoard.Clear();

            foreach (
                var el in
                    DynamoSelection.Instance.Selection.OfType<ModelBase>()
                        .Where(el => !ClipBoard.Contains(el)))
            {
                ClipBoard.Add(el);

                if (!(el is NodeModel))
                    continue;

                var node = el as NodeModel;
                var connectors =
                    node.InPorts.Concat(node.OutPorts).SelectMany(port => port.Connectors)
                        .Where(
                            connector =>
                                connector.End != null && connector.End.Owner.IsSelected
                                    && !ClipBoard.Contains(connector));

                ClipBoard.AddRange(connectors);
            }
        }

        /// <summary>
        ///     Paste ISelectable objects from the clipboard to the workspace
        /// so that the nodes appear in their original location with a slight offset
        /// </summary>
        public void Paste()
        {
            var locatableModels = ClipBoard.Where(model => model is NoteModel || model is NodeModel);
            var x = locatableModels.Min(m => m.X);
            var y = locatableModels.Min(m => m.Y);
            var targetPoint = new Point2D(x, y);

            Paste(targetPoint);
        }

        /// <summary>
        ///     Paste ISelectable objects from the clipboard to the workspace at specified point.
        /// </summary>
        /// <param name="targetPoint">Location where data will be pasted</param>
        /// <param name="useOffset">Indicates whether we will use current workspace offset or paste nodes
        /// directly in this point. </param>
        public void Paste(Point2D targetPoint, bool useOffset = true)
        {
            if (useOffset)
            {
                // Provide a small offset when pasting so duplicate pastes aren't directly on top of each other
                CurrentWorkspace.IncrementPasteOffset();
            }

            //clear the selection so we can put the
            //paste contents in
            DynamoSelection.Instance.ClearSelection();

            //make a lookup table to store the guids of the
            //old models and the guids of their pasted versions
            var modelLookup = new Dictionary<Guid, ModelBase>();

            //make a list of all newly created models so that their
            //creations can be recorded in the undo recorder.
            var createdModels = new List<ModelBase>();

            var nodes = ClipBoard.OfType<NodeModel>();
            var connectors = ClipBoard.OfType<ConnectorModel>();
            var notes = ClipBoard.OfType<NoteModel>();
            var annotations = ClipBoard.OfType<AnnotationModel>();

            // Create the new NoteModel's
            var newNoteModels = new List<NoteModel>();
            foreach (var note in notes)
            {
                var noteModel = new NoteModel(note.X, note.Y, note.Text, Guid.NewGuid());
                //Store the old note as Key and newnote as value.
                modelLookup.Add(note.GUID, noteModel);
                newNoteModels.Add(noteModel);
            }

            var xmlDoc = new XmlDocument();

            // Create the new NodeModel's
            var newNodeModels = new List<NodeModel>();
            foreach (var node in nodes)
            {
                NodeModel newNode;

                if (CurrentWorkspace is HomeWorkspaceModel && (node is Symbol || node is Output))
                {
                    var symbol = (node is Symbol
                        ? (node as Symbol).InputSymbol
                        : (node as Output).Symbol);
                    var code = (string.IsNullOrEmpty(symbol) ? "x" : symbol) + ";";
                    newNode = new CodeBlockNodeModel(code, node.X, node.Y, LibraryServices, CurrentWorkspace.ElementResolver);
                }
                else
                {
                    var dynEl = node.Serialize(xmlDoc, SaveContext.Copy);
                    newNode = NodeFactory.CreateNodeFromXml(dynEl, SaveContext.Copy, CurrentWorkspace.ElementResolver);
                }

                var lacing = node.ArgumentLacing.ToString();
                newNode.UpdateValue(new UpdateValueParams("ArgumentLacing", lacing));
                if (!string.IsNullOrEmpty(node.Name) && !(node is Symbol) && !(node is Output))
                    newNode.Name = node.Name;

                newNode.Width = node.Width;
                newNode.Height = node.Height;

                modelLookup.Add(node.GUID, newNode);

                newNodeModels.Add(newNode);
            }

            var newItems = newNodeModels.Concat<ModelBase>(newNoteModels);

            var shiftX = targetPoint.X - newItems.Min(item => item.X);
            var shiftY = targetPoint.Y - newItems.Min(item => item.Y);
            var offset = useOffset ? CurrentWorkspace.CurrentPasteOffset : 0;

            foreach (var model in newItems)
            {
                model.X = model.X + shiftX + offset;
                model.Y = model.Y + shiftY + offset;
            }

            // Add the new NodeModel's to the Workspace
            foreach (var newNode in newNodeModels)
            {
                CurrentWorkspace.AddAndRegisterNode(newNode, false);
                createdModels.Add(newNode);
            }

            // TODO: is this required?
            OnRequestLayoutUpdate(this, EventArgs.Empty);

            // Add the new NoteModel's to the Workspace
            foreach (var newNote in newNoteModels)
            {
                CurrentWorkspace.AddNote(newNote, false);
                createdModels.Add(newNote);
            }

            ModelBase start;
            ModelBase end;
            var newConnectors =
                from c in connectors

                    // If the guid is in nodeLookup, then we connect to the new pasted node. Otherwise we
                    // re-connect to the original.
                let startNode =
                    modelLookup.TryGetValue(c.Start.Owner.GUID, out start)
                        ? start as NodeModel
                        : CurrentWorkspace.Nodes.FirstOrDefault(x => x.GUID == c.Start.Owner.GUID)
                let endNode =
                    modelLookup.TryGetValue(c.End.Owner.GUID, out end)
                        ? end as NodeModel
                        : CurrentWorkspace.Nodes.FirstOrDefault(x => x.GUID == c.End.Owner.GUID)

                // Don't make a connector if either end is null.
                where startNode != null && endNode != null
                select
                    ConnectorModel.Make(startNode, endNode, c.Start.Index, c.End.Index);

            createdModels.AddRange(newConnectors);

            //Grouping depends on the selected node models.
            //so adding the group after nodes / notes are added to workspace.
            //select only those nodes that are part of a group.
            var newAnnotations = new List<AnnotationModel>();
            foreach (var annotation in annotations)
            {
                var annotationNodeModel = new List<NodeModel>();
                var annotationNoteModel = new List<NoteModel>();
                // some models can be deleted after copying them,
                // so they need to be in pasted annotation as well
                var modelsToRestore = annotation.DeletedModelBases.Intersect(ClipBoard);
                var modelsToAdd = annotation.Nodes.Concat(modelsToRestore);
                // checked condition here that supports pasting of multiple groups
                foreach (var models in modelsToAdd)
                {
                    ModelBase mbase;
                    modelLookup.TryGetValue(models.GUID, out mbase);
                    if (mbase is NodeModel)
                    {
                        annotationNodeModel.Add(mbase as NodeModel);
                    }
                    if (mbase is NoteModel)
                    {
                        annotationNoteModel.Add(mbase as NoteModel);
                    }
                }

                var annotationModel = new AnnotationModel(annotationNodeModel, annotationNoteModel)
                {
                    GUID = Guid.NewGuid(),
                    AnnotationText = annotation.AnnotationText,
                    Background = annotation.Background,
                    FontSize = annotation.FontSize
                };

                newAnnotations.Add(annotationModel);
            }

            // Add the new Annotation's to the Workspace
            foreach (var newAnnotation in newAnnotations)
            {
                CurrentWorkspace.AddAnnotation(newAnnotation);
                createdModels.Add(newAnnotation);
                AddToSelection(newAnnotation);
            }

            // adding an annotation overrides selection, so add nodes and notes after
            foreach (var item in newItems)
            {
                AddToSelection(item);
            }

            // Record models that are created as part of the command.
            CurrentWorkspace.RecordCreatedModels(createdModels);
        }

        /// <summary>
        ///     Add an ISelectable object to the selection.
        /// </summary>
        /// <param name="parameters">The object to add to the selection.</param>
        public void AddToSelection(object parameters)
        {
            var selectable = parameters as ISelectable;
            if (selectable != null)
            {
                DynamoSelection.Instance.Selection.AddUnique(selectable);
            }
        }

        /// <summary>
        ///     Clear the workspace. Removes all nodes, notes, and connectors from the current workspace.
        /// </summary>
        public void ClearCurrentWorkspace()
        {
            OnWorkspaceClearing();

            CurrentWorkspace.Clear();

            //don't save the file path
            CurrentWorkspace.FileName = "";
            CurrentWorkspace.HasUnsavedChanges = false;
            CurrentWorkspace.WorkspaceVersion = AssemblyHelper.GetDynamoVersion();

            OnWorkspaceCleared(CurrentWorkspace);
        }

        #endregion

        #region private methods

        private void LogMessage(ILogMessage obj)
        {
            Logger.Log(obj);
        }

#if DEBUG_LIBRARY
        private void DumpLibrarySnapshot(IEnumerable<Engine.FunctionGroup> functionGroups)
        {
            if (null == functionGroups)
                return;

            var descriptions =
                functionGroups.Select(functionGroup => functionGroup.Functions.ToList())
                    .Where(functions => functions.Any())
                    .SelectMany(
                        functions =>
                            (from function in functions
                             where function.IsVisibleInLibrary
                             let displayString = function.UserFriendlyName
                             where !displayString.Contains("GetType")
                             select string.IsNullOrEmpty(function.Namespace)
                                ? ""
                                : function.Namespace + "." + function.Signature + "\n"));

            var sb = string.Join("\n", descriptions);

            Logger.Log(sb, LogLevel.File);
        }
#endif

        private void AddNodeTypeToSearch(TypeLoadData typeLoadData)
        {
            if (!typeLoadData.IsDSCompatible || typeLoadData.IsDeprecated || typeLoadData.IsHidden
                || typeLoadData.IsMetaNode)
            {
                return;
            }

            SearchModel.Add(new NodeModelSearchElement(typeLoadData));
        }

        /// <summary>
        /// This method updates the node search library to either hide or unhide nodes that belong
        /// to a specified assembly name and namespace. These nodes will be hidden from the node
        /// library sidebar and from the node search.
        /// </summary>
        /// <param name="hide">Set to true to hide, set to false to unhide.</param>
        /// <param name="library">The assembly name of the library.</param>
        /// <param name="namespc">The namespace of the nodes to be hidden.</param>
        internal void HideUnhideNamespace(bool hide, string library, string namespc)
        {
            var str = library + ':' + namespc;
            var namespaces = PreferenceSettings.NamespacesToExcludeFromLibrary;

            if (hide)
            {
                if (!namespaces.Contains(str))
                {
                    namespaces.Add(str);
                }
            }
            else // unhide
            {
                namespaces.Remove(str);
            }
        }

        private void AddZeroTouchNodesToSearch(IEnumerable<FunctionGroup> functionGroups)
        {
            foreach (var funcGroup in functionGroups)
                AddZeroTouchNodeToSearch(funcGroup);
        }

        private void AddZeroTouchNodeToSearch(FunctionGroup funcGroup)
        {
            foreach (var functionDescriptor in funcGroup.Functions)
            {
                AddZeroTouchNodeToSearch(functionDescriptor);
            }
        }

        private void AddZeroTouchNodeToSearch(FunctionDescriptor functionDescriptor)
        {
            if (functionDescriptor.IsVisibleInLibrary)
            {
                SearchModel.Add(new ZeroTouchSearchElement(functionDescriptor));
            }
        }

        /// <summary>
        ///     Adds a workspace to the dynamo model.
        /// </summary>
        /// <param name="workspace"></param>
        public void AddWorkspace(WorkspaceModel workspace)
        {
            if (workspace == null) return;

            Action savedHandler = () => OnWorkspaceSaved(workspace);
            workspace.Saved += savedHandler;
            workspace.MessageLogged += LogMessage;
            workspace.PropertyChanged += OnWorkspacePropertyChanged;
            workspace.Disposed += () =>
            {
                workspace.Saved -= savedHandler;
                workspace.MessageLogged -= LogMessage;
                workspace.PropertyChanged -= OnWorkspacePropertyChanged;
            };

            _workspaces.Add(workspace);
            CheckForXMLDummyNodes(workspace);
            OnWorkspaceAdded(workspace);
        }

        private void CheckForXMLDummyNodes(WorkspaceModel workspace)
        {
            //if the graph that is opened contains xml dummynodes log a notification 
            if (workspace.containsXmlDummyNodes())
            {
                this.Logger.LogNotification("DynamoViewModel",
                  Resources.UnresolvedNodesWarningTitle,
                  Resources.UnresolvedNodesWarningShortMessage,
                  Resources.UnresolvedNodesWarningMessage);
                if (!IsTestMode)
                {
                    DisplayXmlDummyNodeWarning();
                }
                //raise a window as well so the user is clearly alerted to this state.
            }
        }
        private void DisplayXmlDummyNodeWarning()
        {
           var xmlDummyNodeCount = this.CurrentWorkspace.Nodes.OfType<DummyNode>().
                Where(node => node.OriginalNodeContent is XmlElement).Count();

           Logging.Analytics.LogPiiInfo("XmlDummyNodeWarning",
               xmlDummyNodeCount.ToString());

            string summary = Resources.UnresolvedNodesWarningShortMessage;
            var description = Resources.UnresolvedNodesWarningMessage;
            const string imageUri = "/DynamoCoreWpf;component/UI/Images/task_dialog_future_file.png";
            var args = new TaskDialogEventArgs(
               new Uri(imageUri, UriKind.Relative),
               Resources.UnresolvedNodesWarningTitle, summary, description);

            args.AddRightAlignedButton((int)ButtonId.Proceed, Resources.OKButton);
            OnRequestTaskDialog(null, args);
        }

        enum ButtonId
        {
            Ok = 43420,
            Cancel,
            DownloadLatest,
            Proceed,
            Submit
        }

        /// <summary>
        /// Call this method to display a message box when a file of an older
        /// version cannot be opened by the current version of Dynamo.
        /// </summary>
        /// <param name="fullFilePath"></param>
        /// <param name="fileVersion">Version of the input file.</param>
        /// <param name="currVersion">Current version of the Dynamo.</param>
        private void DisplayObsoleteFileMessage(string fullFilePath, Version fileVersion, Version currVersion)
        {
            var fileVer = ((fileVersion != null) ? fileVersion.ToString() : "Unknown");
            var currVer = ((currVersion != null) ? currVersion.ToString() : "Unknown");

            Logging.Analytics.LogPiiInfo(
                "ObsoleteFileMessage",
                fullFilePath + " :: fileVersion:" + fileVer + " :: currVersion:" + currVer);

            string summary = Resources.FileCannotBeOpened;
            var description =
                string.Format(
                    Resources.ObsoleteFileDescription,
                    fullFilePath,
                    fileVersion,
                    currVersion);

            const string imageUri = "/DynamoCoreWpf;component/UI/Images/task_dialog_obsolete_file.png";
            var args = new TaskDialogEventArgs(
                new Uri(imageUri, UriKind.Relative),
                Resources.ObsoleteFileTitle,
                summary,
                description);

            args.AddRightAlignedButton((int)ButtonId.Ok, Resources.OKButton);

            OnRequestTaskDialog(null, args);
        }

        /// <summary>
        /// Call this method to display an error message in an event when live
        /// runner throws an exception that is not handled anywhere else. This
        /// message instructs user to save their work and restart Dynamo.
        /// </summary>
        /// <param name="exception">The exception to display.</param>
        private TaskDialogEventArgs DisplayEngineFailureMessage(Exception exception)
        {
            Dynamo.Logging.Analytics.TrackEvent(Actions.EngineFailure, Categories.Stability);

            if (exception != null)
            {
                Dynamo.Logging.Analytics.TrackException(exception, false);
            }

            string summary = Resources.UnhandledExceptionSummary;

            string description = Resources.DisplayEngineFailureMessageDescription;

            const string imageUri = "/DynamoCoreWpf;component/UI/Images/task_dialog_crash.png";
            var args = new TaskDialogEventArgs(
                new Uri(imageUri, UriKind.Relative),
                Resources.UnhandledExceptionTitle,
                summary,
                description);

            args.AddRightAlignedButton((int)ButtonId.Submit, Resources.SubmitBugButton);
            args.AddRightAlignedButton((int)ButtonId.Ok, Resources.ArggOKButton);
            args.Exception = exception;

            OnRequestTaskDialog(null, args);
            if (args.ClickedButtonId == (int)ButtonId.Submit)
                OnRequestBugReport();

            return args;
        }

        /// <summary>
        /// Displays file open error dialog if the file is of a future version than the currently installed version
        /// </summary>
        /// <param name="fullFilePath"></param>
        /// <param name="fileVersion"></param>
        /// <param name="currVersion"></param>
        /// <returns> true if the file must be opened and false otherwise </returns>
        private bool DisplayFutureFileMessage(string fullFilePath, Version fileVersion, Version currVersion)
        {
            var fileVer = ((fileVersion != null) ? fileVersion.ToString() : Resources.UnknownVersion);
            var currVer = ((currVersion != null) ? currVersion.ToString() : Resources.UnknownVersion);

            Logging.Analytics.LogPiiInfo("FutureFileMessage", fullFilePath +
                " :: fileVersion:" + fileVer + " :: currVersion:" + currVer);
            
            string summary = Resources.FutureFileSummary;
            var description = string.Format(Resources.FutureFileDescription, fullFilePath, fileVersion, currVersion);

            const string imageUri = "/DynamoCoreWpf;component/UI/Images/task_dialog_future_file.png";
            var args = new TaskDialogEventArgs(
                new Uri(imageUri, UriKind.Relative),
                Resources.FutureFileTitle, summary, description)
            { ClickedButtonId = (int)ButtonId.Cancel };

            args.AddRightAlignedButton((int)ButtonId.Cancel, Resources.CancelButton);
            args.AddRightAlignedButton((int)ButtonId.DownloadLatest, Resources.DownloadLatestButton);
            args.AddRightAlignedButton((int)ButtonId.Proceed, Resources.ProceedButton);

            OnRequestTaskDialog(null, args);
            if (args.ClickedButtonId == (int)ButtonId.DownloadLatest)
            {
                // this should be an event on DynamoModel
                OnRequestDownloadDynamo();
                return false;
            }

            return args.ClickedButtonId == (int)ButtonId.Proceed;
        }

        private void OnWorkspacePropertyChanged(object sender, PropertyChangedEventArgs args)
        {
            if (args.PropertyName == "RunEnabled")
                OnPropertyChanged("RunEnabled");

            if (args.PropertyName == "EnablePresetOptions")
                OnPropertyChanged("EnablePresetOptions");
        }

        #endregion
    }
}<|MERGE_RESOLUTION|>--- conflicted
+++ resolved
@@ -637,11 +637,7 @@
 
             // Make sure that the default package folder is added in the list if custom packages folder.
             var userDataFolder = pathManager.GetUserDataFolder(); // Get the default user data path
-<<<<<<< HEAD
             AddPackagePath(userDataFolder, "");
-=======
-            AddPackagePath(userDataFolder);
->>>>>>> b1faf6d6
 
             // Check if the Python template file specified in the settings file exists & it's not empty
             // If not, check the default filepath for the Python template (userDataFolder\PythonTemplate.py).
@@ -772,17 +768,12 @@
         /// does not already exist in the list.
         /// </summary>
         /// <param name="path"> The path to add.</param>
-<<<<<<< HEAD
         /// <param name="file"> The file to add when importing a library.</param>
         public bool AddPackagePath(string path, string file)
-=======
-        public bool AddPackagePath(string path)
->>>>>>> b1faf6d6
         {
             if (!Directory.Exists(path))
                 return false;
           
-<<<<<<< HEAD
             string fullFilename = path;
             if (file != "")
             {
@@ -795,12 +786,6 @@
                 return false;
 
             PreferenceSettings.CustomPackageFolders.Add(fullFilename);
-=======
-            if (PreferenceSettings.CustomPackageFolders.Contains(path))
-                return false;
-
-            PreferenceSettings.CustomPackageFolders.Add(path);
->>>>>>> b1faf6d6
 
             return true;
         }
