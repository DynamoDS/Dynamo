﻿using System;
using System.Collections.Generic;
using System.Collections.ObjectModel;
using System.ComponentModel;
using System.Diagnostics;
using System.Globalization;
using System.IO;
using System.Linq;
using System.Reflection;
using System.Windows;
using System.Windows.Threading;
using System.Xml;

using DSNodeServices;

using Dynamo.Core;
using Dynamo.Core.Threading;
using Dynamo.Interfaces;
using Dynamo.Nodes;
using Dynamo.PackageManager;
using Dynamo.Search;
using Dynamo.Services;
using Dynamo.UI;
using Dynamo.UpdateManager;
using Dynamo.Utilities;
using Dynamo.Selection;

using DynamoUnits;

using DynamoUtilities;

using Microsoft.Practices.Prism;

using Enum = System.Enum;
using String = System.String;
using Utils = Dynamo.Nodes.Utilities;

using Dynamo.ViewModels;
using Dynamo.DSEngine;

using Double = System.Double;

namespace Dynamo.Models
{
    public partial class DynamoModel : ModelBase
    {
        #region Events

        public event FunctionNamePromptRequestHandler RequestsFunctionNamePrompt;
        public void OnRequestsFunctionNamePrompt(Object sender, FunctionNamePromptEventArgs e)
        {
            if (RequestsFunctionNamePrompt != null)
            {
                RequestsFunctionNamePrompt(this, e);
            }
        }

        public event WorkspaceHandler WorkspaceSaved;
        internal void OnWorkspaceSaved(WorkspaceModel model)
        {
            if (WorkspaceSaved != null)
            {
                WorkspaceSaved(model);
            }
        }

        /// <summary>
        /// This event is raised right before the shutdown of DynamoModel started.
        /// When this event is raised, the shutdown is guaranteed to take place
        /// (i.e. user has had a chance to save the work and decided to proceed 
        /// with shutting down Dynamo). Handlers of this event can still safely 
        /// access the DynamoModel, the WorkspaceModel (along with its contents), 
        /// and the DynamoScheduler.
        /// </summary>
        /// 
        public event DynamoModelHandler ShutdownStarted;

        private void OnShutdownStarted()
        {
            if (ShutdownStarted != null)
                ShutdownStarted(this);
        }

        /// <summary>
        /// This event is raised after DynamoModel has been shut down. At this 
        /// point the DynamoModel is no longer valid and access to it should be 
        /// avoided.
        /// </summary>
        /// 
        public event DynamoModelHandler ShutdownCompleted;

        private void OnShutdownCompleted()
        {
            if (ShutdownCompleted != null)
                ShutdownCompleted(this);
        }

        #endregion

        #region internal members

        private DynamoScheduler scheduler;
        private ObservableCollection<WorkspaceModel> workspaces = new ObservableCollection<WorkspaceModel>();
        private Dictionary<Guid, NodeModel> nodeMap = new Dictionary<Guid, NodeModel>();
        private bool runEnabled = true;
        #endregion

        #region Static properties

        /// <summary>
        /// Testing flag is used to defer calls to run in the idle thread
        /// with the assumption that the entire test will be wrapped in an
        /// idle thread call.
        /// </summary>
        public static bool IsTestMode { get; set; }

        /// <summary>
        /// Setting this flag enables creation of an XML in following format that records 
        /// node mapping information - which old node has been converted to which to new node(s) 
        /// </summary>
        public static bool EnableMigrationLogging { get; set; }

        #endregion

        #region public properties

        // core app
        public string Context { get; set; }
        public DynamoLoader Loader { get; private set; }
        public PackageManagerClient PackageManagerClient { get; private set; }
        public CustomNodeManager CustomNodeManager { get; private set; }
        public DynamoLogger Logger { get; private set; }
        public DynamoRunner Runner { get; protected set; }
        public SearchModel SearchModel { get; private set; }
        public DebugSettings DebugSettings { get; private set; }
        public EngineController EngineController { get; private set; }
        public PreferenceSettings PreferenceSettings { get; private set; }
        public DynamoScheduler Scheduler { get { return scheduler; } }
        public bool ShutdownRequested { get; internal set; }
        public int MaxTesselationDivisions { get; set; }
<<<<<<< HEAD
=======

        /// <summary>
        /// The application version string for analytics reporting APIs
        /// </summary>
        internal virtual String AppVersion { 
            get {
                return Process.GetCurrentProcess().ProcessName + "-"
                    + UpdateManager.UpdateManager.Instance.ProductVersion.ToString();
            }
        }
>>>>>>> 0886c005

        // KILLDYNSETTINGS: wut am I!?!
        public string UnlockLoadPath { get; set; }

        private WorkspaceModel currentWorkspace;
        public WorkspaceModel CurrentWorkspace
        {
            get { return currentWorkspace; }
            internal set
            {
                if (currentWorkspace != value)
                {
                    if (currentWorkspace != null)
                        currentWorkspace.IsCurrentSpace = false;

                    currentWorkspace = value;

                    if (currentWorkspace != null)
                        currentWorkspace.IsCurrentSpace = true;

                    OnCurrentWorkspaceChanged(currentWorkspace);
                    RaisePropertyChanged("CurrentWorkspace");
                }
            }
        }

        public HomeWorkspaceModel HomeSpace { get; protected set; }

        private ObservableCollection<ModelBase> clipBoard = new ObservableCollection<ModelBase>();
        public ObservableCollection<ModelBase> ClipBoard
        {
            get { return clipBoard; }
            set { clipBoard = value; }
        }

        private readonly SortedDictionary<string, TypeLoadData> builtinTypesByNickname =
            new SortedDictionary<string, TypeLoadData>();
        public SortedDictionary<string, TypeLoadData> BuiltInTypesByNickname
        {
            get { return builtinTypesByNickname; }
        }

        private readonly Dictionary<string, TypeLoadData> builtinTypesByTypeName =
            new Dictionary<string, TypeLoadData>();
        public Dictionary<string, TypeLoadData> BuiltInTypesByName
        {
            get { return builtinTypesByTypeName; }
        }

        public bool IsShowingConnectors
        {
            get { return this.PreferenceSettings.ShowConnector; }
            set
            {
                this.PreferenceSettings.ShowConnector = value;
            }
        }

        public ConnectorType ConnectorType
        {
            get { return this.PreferenceSettings.ConnectorType; }
            set
            {
                this.PreferenceSettings.ConnectorType = value;
            }
        }

        public static bool IsCrashing { get; set; }
        public bool DynamicRunEnabled { get; set; }

        /// <summary>
        ///     The collection of visible workspaces in Dynamo
        /// </summary>
        public ObservableCollection<WorkspaceModel> Workspaces
        {
            get { return workspaces; }
            set 
            { 
                workspaces = value;
            }
        }

        /// <summary>
        /// Returns a shallow copy of the collection of Nodes in the model.
        /// </summary>
        public List<NodeModel> Nodes
        {
            get { return CurrentWorkspace.Nodes.ToList(); }
        }

        public bool RunEnabled
        {
            get { return runEnabled; }
            set
            {
                runEnabled = value;
                RaisePropertyChanged("RunEnabled");
            }
        }
        public bool RunInDebug { get; set; }

        /// <summary>
        /// All nodes in all workspaces. 
        /// </summary>
        public IEnumerable<NodeModel> AllNodes
        {
            get
            {
                return Workspaces.Aggregate((IEnumerable<NodeModel>)new List<NodeModel>(), (a, x) => a.Concat(x.Nodes))
                    .Concat(CustomNodeManager.GetLoadedDefinitions().Aggregate(
                        (IEnumerable<NodeModel>)new List<NodeModel>(),
                        (a, x) => a.Concat(x.WorkspaceModel.Nodes)
                        )
                    );
            }
        }

        public ObservableDictionary<string, Guid> CustomNodes
        {
            get { return this.CustomNodeManager.GetAllNodeNames(); }
        }

        /// <summary>
        /// A map of all nodes in the model in the home workspace
        /// keyed by their GUID.
        /// </summary>
        public Dictionary<Guid, NodeModel> NodeMap
        {
            get { return nodeMap; }
            set { nodeMap = value; }
        }

        #endregion

        public struct StartConfiguration
        {
            public string Context { get; set; }
            public string DynamoCorePath { get; set; }
            public IPreferences Preferences { get; set; }
            public bool StartInTestMode { get; set; }
            public DynamoRunner Runner { get; set; }
            public ISchedulerThread SchedulerThread { get; set; }
        }

        /// <summary>
        /// Start DynamoModel with all default configuration options
        /// </summary>
        /// <returns></returns>
        public static DynamoModel Start()
        {
            return Start(new StartConfiguration());
        }

        /// <summary>
        /// Start DynamoModel with custom configuration.  Defaults will be assigned not provided.
        /// </summary>
        /// <param name="configuration"></param>
        /// <returns></returns>
        public static DynamoModel Start(StartConfiguration configuration)
        {
            // where necessary, assign defaults
            if (string.IsNullOrEmpty(configuration.Context))
                configuration.Context = Core.Context.NONE;
            if (string.IsNullOrEmpty(configuration.DynamoCorePath))
            {
                var asmLocation = Assembly.GetExecutingAssembly().Location;
                configuration.DynamoCorePath = Path.GetDirectoryName(asmLocation);
            }

            if (configuration.Preferences == null)
                configuration.Preferences = new PreferenceSettings();
            if (configuration.Runner == null)
                configuration.Runner = new DynamoRunner();

            return new DynamoModel(configuration);
        }

        protected DynamoModel(StartConfiguration configuration)
        {
            this.MaxTesselationDivisions = 128;
            string context = configuration.Context;
            IPreferences preferences = configuration.Preferences;
            string corePath = configuration.DynamoCorePath;
            DynamoRunner runner = configuration.Runner;
            bool isTestMode = configuration.StartInTestMode;

            DynamoPathManager.Instance.InitializeCore(corePath);
            UsageReportingManager.Instance.InitializeCore(this);

            Runner = runner;
            Context = context;
            IsTestMode = isTestMode;

            Logger = new DynamoLogger(this, DynamoPathManager.Instance.Logs);
            DebugSettings = new DebugSettings();

#if ENABLE_DYNAMO_SCHEDULER
            var thread = configuration.SchedulerThread ?? new DynamoSchedulerThread();
            scheduler = new DynamoScheduler(thread);
            scheduler.TaskStateChanged += OnAsyncTaskStateChanged;
#endif

            if (preferences is PreferenceSettings)
            {
                this.PreferenceSettings = preferences as PreferenceSettings;
                PreferenceSettings.PropertyChanged += PreferenceSettings_PropertyChanged;
            }

            InitializePreferences(preferences);
            InitializeInstrumentationLogger();

            UpdateManager.UpdateManager.CheckForProductUpdate();

            SearchModel = new SearchModel(this);

            InitializeCurrentWorkspace();

            this.CustomNodeManager = new CustomNodeManager(this, DynamoPathManager.Instance.UserDefinitions);

            DisposeLogic.IsShuttingDown = false;

            this.EngineController = new EngineController(this, DynamoPathManager.Instance.GeometryFactory);

            this.Loader = new DynamoLoader(this);

            // do package uninstalls first
            this.Loader.PackageLoader.DoCachedPackageUninstalls(preferences);

            this.CustomNodeManager.RecompileAllNodes(EngineController);

            // Reset virtual machine to avoid a race condition by causing a 
            // thread join inside the vm exec. Since DynamoModel is being called 
            // on the main/idle thread, it is safe to call ResetEngineInternal 
            // directly (we cannot call virtual method ResetEngine here).
            // 
            ResetEngineInternal();
            Nodes.ForEach(n => n.RequiresRecalc = true);

            Logger.Log(String.Format(
                "Dynamo -- Build {0}",
                Assembly.GetExecutingAssembly().GetName().Version));

            MigrationManager.Instance.MigrationTargets.Add(typeof(WorkspaceMigrations));

            PackageManagerClient = new PackageManagerClient(this);

            this.Loader.ClearCachedAssemblies();
            this.Loader.LoadNodeModels();
       
            // load packages last
            this.Loader.PackageLoader.LoadPackagesIntoDynamo(preferences, EngineController.LibraryServices);

        }

        private void InitializeInstrumentationLogger()
        {
            if (DynamoModel.IsTestMode == false)
                InstrumentationLogger.Start(this);
        }

        private void InitializeCurrentWorkspace()
        {
            this.AddHomeWorkspace();
            this.CurrentWorkspace = this.HomeSpace;
            this.CurrentWorkspace.X = 0;
            this.CurrentWorkspace.Y = 0;
        }

        private static void InitializePreferences(IPreferences preferences)
        {
            BaseUnit.LengthUnit = preferences.LengthUnit;
            BaseUnit.AreaUnit = preferences.AreaUnit;
            BaseUnit.VolumeUnit = preferences.VolumeUnit;
            BaseUnit.NumberFormat = preferences.NumberFormat;
        }

        #region internal methods

        public string Version
        {
            get { return UpdateManager.UpdateManager.Instance.ProductVersion.ToString(); }
        }

        /// <summary>
        /// External components call this method to shutdown DynamoModel. This 
        /// method marks 'ShutdownRequested' property to 'true'. This method is 
        /// used rather than a public virtual method to ensure that the value of
        /// ShutdownRequested is set to true.
        /// </summary>
        /// <param name="shutdownHost">Set this parameter to true to shutdown 
        /// the host application.</param>
        /// 
        public void ShutDown(bool shutdownHost)
        {
            if (ShutdownRequested)
            {
                const string message = "'DynamoModel.ShutDown' called twice";
                throw new InvalidOperationException(message);
            }

            ShutdownRequested = true;

            OnShutdownStarted(); // Notify possible event handlers.

            PreShutdownCore(shutdownHost);
            ShutDownCore(shutdownHost);
            PostShutdownCore(shutdownHost);

            OnShutdownCompleted(); // Notify possible event handlers.
        }

        protected virtual void PreShutdownCore(bool shutdownHost)
        {
        }

        protected virtual void ShutDownCore(bool shutdownHost)
        {
            CleanWorkbench();

            EngineController.Dispose();
            EngineController = null;

            PreferenceSettings.Save();
            PreferenceSettings.PropertyChanged -= PreferenceSettings_PropertyChanged;

            OnCleanup();

            Logger.Dispose();

            DynamoSelection.DestroyInstance();
            UsageReportingManager.DestroyInstance();

            InstrumentationLogger.End();

#if ENABLE_DYNAMO_SCHEDULER
            if (scheduler != null)
            {
                scheduler.Shutdown();
                scheduler.TaskStateChanged -= OnAsyncTaskStateChanged;
                scheduler = null;
            }
#endif
        }

        protected virtual void PostShutdownCore(bool shutdownHost)
        {
        }

        /// <summary>
        /// Call this method to reset the virtual machine, avoiding a race 
        /// condition by using a thread join inside the vm executive.
        /// TODO(Luke): Push this into a resync call with the engine controller
        /// </summary>
        /// <param name="markNodesAsDirty">Set this parameter to true to force 
        /// reset of the execution substrait. Note that setting this parameter 
        /// to true will have a negative performance impact.</param>
        /// 
        public virtual void ResetEngine(bool markNodesAsDirty = false)
        {
            ResetEngineInternal();
            if (markNodesAsDirty)
                Nodes.ForEach(n => n.RequiresRecalc = true);
        }

#if !ENABLE_DYNAMO_SCHEDULER

        public void RunExpression()
        {
            Runner.RunExpression(this.HomeSpace);
        }

#else

        /// <summary>
        /// This method is typically called from the main application thread (as 
        /// a result of user actions such as button click or node UI changes) to
        /// schedule an update of the graph. This call may or may not represent 
        /// an actual update. In the event that the user action does not result 
        /// in actual graph update (e.g. moving of node on UI), the update task 
        /// will not be scheduled for execution.
        /// </summary>
        /// 
        public void RunExpression()
        {
            var traceData = HomeSpace.PreloadedTraceData;
            if ((traceData != null) && traceData.Any())
            {
                // If we do have preloaded trace data, set it here first.
                var setTraceDataTask = new SetTraceDataAsyncTask(scheduler);
                if (setTraceDataTask.Initialize(EngineController, HomeSpace))
                    scheduler.ScheduleForExecution(setTraceDataTask);
            }

            // If one or more custom node have been updated, make sure they
            // are compiled first before the home workspace gets evaluated.
            // 
            EngineController.ProcessPendingCustomNodeSyncData(scheduler);

            var task = new UpdateGraphAsyncTask(scheduler);
            if (task.Initialize(EngineController, HomeSpace))
            {
                task.Completed += OnUpdateGraphCompleted;
                RunEnabled = false; // Disable 'Run' button.
                scheduler.ScheduleForExecution(task);
            }
            else
            {
                // Notify handlers that evaluation did not take place.
                var e = new EvaluationCompletedEventArgs(false);
                OnEvaluationCompleted(this, e);
            }
        }

        /// <summary>
        /// This callback method is invoked in the context of ISchedulerThread 
        /// when UpdateGraphAsyncTask is completed.
        /// </summary>
        /// <param name="task">The original UpdateGraphAsyncTask instance.</param>
        /// 
        private void OnUpdateGraphCompleted(AsyncTask task)
        {
            var updateTask = task as UpdateGraphAsyncTask;
            var messages = new Dictionary<Guid, string>();

            // Runtime warnings take precedence over build warnings.
            foreach (var warning in updateTask.RuntimeWarnings)
            {
                var message = string.Join("\n", warning.Value.Select(w => w.Message));
                messages.Add(warning.Key, message);
            }

            foreach (var warning in updateTask.BuildWarnings)
            {
                // If there is already runtime warnings for 
                // this node, then ignore the build warnings.
                if (messages.ContainsKey(warning.Key))
                    continue;

                var message = string.Join("\n", warning.Value.Select(w => w.Message));
                messages.Add(warning.Key, message);
            }

            var workspace = updateTask.TargetedWorkspace;
            foreach (var message in messages)
            {
                var guid = message.Key;
                var node = workspace.Nodes.FirstOrDefault(n => n.GUID == guid);
                if (node == null)
                    continue;

                node.Warning(message.Value); // Update node warning message.
            }

            // This method is guaranteed to be called in the context of 
            // ISchedulerThread (for Revit's case, it is the idle thread).
            // Dispatch the failure message display for execution on UI thread.
            // 
            if (task.Exception != null && (DynamoModel.IsTestMode == false))
            {
                Action showFailureMessage = () => 
                    Utils.DisplayEngineFailureMessage(this, task.Exception);

                OnRequestDispatcherBeginInvoke(showFailureMessage);
            }

            // Notify listeners (optional) of completion.
            RunEnabled = true; // Re-enable 'Run' button.
<<<<<<< HEAD

=======
            
>>>>>>> 0886c005
            // Notify handlers that evaluation took place.
            var e = new EvaluationCompletedEventArgs(true);
            OnEvaluationCompleted(this, e);
        }

        /// <summary>
        /// This event handler is invoked when DynamoScheduler changes the state 
        /// of an AsyncTask object. See TaskStateChangedEventArgs.State for more 
        /// details of these state changes.
        /// </summary>
        /// <param name="sender">The scheduler which raised the event.</param>
        /// <param name="e">Task state changed event argument.</param>
        /// 
        private void OnAsyncTaskStateChanged(
            DynamoScheduler sender,
            TaskStateChangedEventArgs e)
        {
            switch (e.CurrentState)
            {
                case TaskStateChangedEventArgs.State.ExecutionStarting:
                    if (e.Task is UpdateGraphAsyncTask)
                        ExecutionEvents.OnGraphPreExecution();
                    break;

                case TaskStateChangedEventArgs.State.ExecutionCompleted:
                    if (e.Task is UpdateGraphAsyncTask)
                    {
                        // Record execution time for update graph task.
                        long start = e.Task.ExecutionStartTime.TickCount;
                        long end = e.Task.ExecutionEndTime.TickCount;
                        var executionTimeSpan = new TimeSpan(end - start);

                        InstrumentationLogger.LogAnonymousTimedEvent("Perf",
                            e.Task.GetType().Name, executionTimeSpan);

                        Logger.Log("Evaluation completed in " + executionTimeSpan);
                        ExecutionEvents.OnGraphPostExecution();
                    }
                    break;
            }
        }

#endif

        internal void RunCancelInternal(bool displayErrors, bool cancelRun)
        {
            if (cancelRun)
                Runner.CancelAsync(this.EngineController);
            else
                RunExpression();
        }

        internal void ForceRunCancelInternal(bool displayErrors, bool cancelRun)
        {
            if (cancelRun)
                Runner.CancelAsync(this.EngineController);
            else
            {
                Logger.Log("Beginning engine reset");
                ResetEngine(markNodesAsDirty: true);
                Logger.Log("Reset complete");

                RunExpression();
            }
        }

        protected void ResetEngineInternal()
        {
            if (EngineController != null)
            {
                EngineController.Dispose();
                EngineController = null;
            }

            var geomFactory = DynamoPathManager.Instance.GeometryFactory;
            EngineController = new EngineController(this, geomFactory);
            CustomNodeManager.RecompileAllNodes(EngineController);
        }

        /// <summary>
        /// Responds to property update notifications on the preferences,
        /// and synchronizes with the Units Manager.
        /// </summary>
        /// <param name="sender"></param>
        /// <param name="e"></param>
        private void PreferenceSettings_PropertyChanged(object sender, PropertyChangedEventArgs e)
        {
            switch (e.PropertyName)
            {
                case "LengthUnit":
                    BaseUnit.LengthUnit = PreferenceSettings.LengthUnit;
                    break;
                case "AreaUnit":
                    BaseUnit.AreaUnit = PreferenceSettings.AreaUnit;
                    break;
                case "VolumeUnit":
                    BaseUnit.VolumeUnit = PreferenceSettings.VolumeUnit;
                    break;
                case "NumberFormat":
                    BaseUnit.NumberFormat = PreferenceSettings.NumberFormat;
                    break;
            }
        }

        private void RemoveNodeFromMap(NodeModel n)
        {
            if (n.Workspace != HomeSpace)
            {
                return;
            }

            if (NodeMap.ContainsKey(n.GUID))
            {
                NodeMap.Remove(n.GUID);
            }
        }

        private void AddNodeToMap(NodeModel n)
        {
            if (n.Workspace != HomeSpace)
            {
                return;
            }

            if (!NodeMap.ContainsKey(n.GUID))
            {
                NodeMap.Add(n.GUID, n);
            }
            else
            {
                throw new Exception("Duplicate node GUID in map!");
            }
        }

        internal void OpenInternal(string xmlPath)
        {
            if (!OpenDefinition(xmlPath))
            {
                Logger.Log("Workbench could not be opened.");

                if (Logger != null)
                {
                    WriteToLog("Workbench could not be opened.");
                    WriteToLog(xmlPath);
                }
            }
        }

        internal void PostUIActivation(object parameter)
        {
            Loader.LoadCustomNodes();

            this.SearchModel.RemoveEmptyCategories();
            this.SearchModel.SortCategoryChildren();

            Logger.Log("Welcome to Dynamo!");
        }

        internal bool CanDoPostUIActivation(object parameter)
        {
            return true;
        }

        internal void OpenCustomNodeAndFocus(WorkspaceHeader workspaceHeader)
        {
            // load custom node
            var manager = CustomNodeManager;
            var info = manager.AddFileToPath(workspaceHeader.FileName);
            var funcDef = manager.GetFunctionDefinition(info.Guid);
            if (funcDef == null) // Fail to load custom function.
                return;

            if (funcDef.IsProxy && info != null)
            {
                funcDef = manager.ReloadFunctionDefintion(info.Guid);
                if (funcDef == null)
                {
                    return;
                }
            }

            funcDef.AddToSearch(this.SearchModel);

            var ws = funcDef.WorkspaceModel;
            ws.Zoom = workspaceHeader.Zoom;
            ws.HasUnsavedChanges = false;

            if (!this.Workspaces.Contains(ws))
            {
                this.Workspaces.Add(ws);
            }

            var vm = this.Workspaces.First(x => x == ws);
            vm.OnCurrentOffsetChanged(this, new PointEventArgs(new Point(workspaceHeader.X, workspaceHeader.Y)));

            this.CurrentWorkspace = ws;
        }

        internal bool OpenDefinition(string xmlPath)
        {
            var workspaceInfo = WorkspaceHeader.FromPath(this, xmlPath);

            if (workspaceInfo == null)
            {
                return false;
            }

            if (workspaceInfo.IsCustomNodeWorkspace())
            {
                OpenCustomNodeAndFocus(workspaceInfo);
                return true;
            }

            if (CurrentWorkspace != HomeSpace)
                ViewHomeWorkspace();

            // add custom nodes in dyn directory to path
            var dirName = Path.GetDirectoryName(xmlPath);
            CustomNodeManager.AddDirectoryToSearchPath(dirName);
            CustomNodeManager.UpdateSearchPath();

            return OpenWorkspace(xmlPath);
        }

        internal void CleanWorkbench()
        {
            Logger.Log("Clearing workflow...");

            //Copy locally
            List<NodeModel> elements = Nodes.ToList();

            foreach (NodeModel el in elements)
            {
                el.DisableReporting();
                el.Destroy();
            }

            foreach (NodeModel el in elements)
            {
                foreach (PortModel p in el.InPorts)
                {
                    for (int i = p.Connectors.Count - 1; i >= 0; i--)
                        p.Connectors[i].NotifyConnectedPortsOfDeletion();
                }
                foreach (PortModel port in el.OutPorts)
                {
                    for (int i = port.Connectors.Count - 1; i >= 0; i--)
                        port.Connectors[i].NotifyConnectedPortsOfDeletion();
                }

                RemoveNodeFromMap(el);
            }

            CurrentWorkspace.Connectors.Clear();
            CurrentWorkspace.Nodes.Clear();
            CurrentWorkspace.Notes.Clear();

            CurrentWorkspace.ClearUndoRecorder();
            currentWorkspace.ResetWorkspace();

            this.ResetEngine();
            CurrentWorkspace.PreloadedTraceData = null;
        }

        /// <summary>
        ///     Change the currently visible workspace to the home workspace
        /// </summary>
        /// <param name="symbol">The function definition for the custom node workspace to be viewed</param>
        internal void ViewHomeWorkspace()
        {
            CurrentWorkspace = HomeSpace;
        }

        internal void DeleteModelInternal(List<ModelBase> modelsToDelete)
        {
            if (null == this.currentWorkspace)
                return;

            OnDeletionStarted(this, EventArgs.Empty);

            this.currentWorkspace.RecordAndDeleteModels(modelsToDelete);

            var selection = DynamoSelection.Instance.Selection;
            foreach (ModelBase model in modelsToDelete)
            {
                selection.Remove(model); // Remove from selection set.
                if (model is NodeModel)
                    OnNodeDeleted(model as NodeModel);
                if (model is ConnectorModel)
                    OnConnectorDeleted(model as ConnectorModel);
            }

            OnDeletionComplete(this, EventArgs.Empty);
        }

        internal bool CanGoHome(object parameter)
        {
            return CurrentWorkspace != HomeSpace;
        }

        #endregion

        #region public methods

        public void HideWorkspace(WorkspaceModel workspace)
        {
            this.CurrentWorkspace = workspaces[0];  // go home
            workspaces.Remove(workspace);
            OnWorkspaceHidden(workspace);
        }

        /// <summary>
        /// Add a workspace to the dynamo model.
        /// </summary>
        /// <param name="workspace"></param>
        private void AddHomeWorkspace()
        {
            var workspace = new HomeWorkspaceModel(this)
            {
                WatchChanges = true
            };
            HomeSpace = workspace;
            workspaces.Insert(0, workspace); // to front
        }

        /// <summary>
        /// Remove a workspace from the dynamo model.
        /// </summary>
        /// <param name="workspace"></param>
        public void RemoveWorkspace(WorkspaceModel workspace)
        {
            workspaces.Remove(workspace);
        }

        /// <summary>
        /// Open a workspace from a path.
        /// </summary>
        /// <param name="xmlPath">The path to the workspace.</param>
        /// <returns></returns>
        public bool OpenWorkspace(string xmlPath)
        {
            Logger.Log("Opening home workspace " + xmlPath + "...");

            CleanWorkbench();
            MigrationManager.ResetIdentifierIndex();

            var sw = new Stopwatch();

            try
            {
                #region read xml file

                sw.Start();

                var xmlDoc = new XmlDocument();
                xmlDoc.Load(xmlPath);

                TimeSpan previousElapsed = sw.Elapsed;
                Logger.Log(String.Format("{0} elapsed for loading xml.", sw.Elapsed));

                double cx = 0;
                double cy = 0;
                double zoom = 1.0;
                string version = "";

                // handle legacy workspace nodes called dynWorkspace
                // and new workspaces without the dyn prefix
                XmlNodeList workspaceNodes = xmlDoc.GetElementsByTagName("Workspace");
                if (workspaceNodes.Count == 0)
                    workspaceNodes = xmlDoc.GetElementsByTagName("dynWorkspace");

                foreach (XmlNode node in workspaceNodes)
                {
                    foreach (XmlAttribute att in node.Attributes)
                    {
                        if (att.Name.Equals("X"))
                        {
                            cx = Double.Parse(att.Value, CultureInfo.InvariantCulture);
                        }
                        else if (att.Name.Equals("Y"))
                        {
                            cy = Double.Parse(att.Value, CultureInfo.InvariantCulture);
                        }
                        else if (att.Name.Equals("zoom"))
                        {
                            zoom = Double.Parse(att.Value, CultureInfo.InvariantCulture);
                        }
                        else if (att.Name.Equals("Version"))
                        {
                            version = att.Value;
                        }
                    }
                }

                Version fileVersion = MigrationManager.VersionFromString(version);
                var currentVersion = MigrationManager.VersionFromWorkspace(this.HomeSpace);

                if (fileVersion > currentVersion)
                {
                    bool resume = Utils.DisplayFutureFileMessage(this, xmlPath, fileVersion, currentVersion);
                    if (!resume)
                        return false;                    
                }

                var decision = MigrationManager.ShouldMigrateFile(fileVersion, currentVersion);
                if (decision == MigrationManager.Decision.Abort)
                {
                    Utils.DisplayObsoleteFileMessage(this, xmlPath, fileVersion, currentVersion);
                    return false;
                }
                else if (decision == MigrationManager.Decision.Migrate)
                {
                    string backupPath = String.Empty;
                    if (!IsTestMode && MigrationManager.BackupOriginalFile(xmlPath, ref backupPath))
                    {
                        string message = String.Format(
                            "Original file '{0}' gets backed up at '{1}'",
                            Path.GetFileName(xmlPath), backupPath);

                        Logger.Log(message);
                    }

                    //Hardcode the file version to 0.6.0.0. The file whose version is 0.7.0.x
                    //needs to be forced to be migrated. The version number needs to be changed from
                    //0.7.0.x to 0.6.0.0.
                    if (fileVersion == new Version(0, 7, 0, 0))
                        fileVersion = new Version(0, 6, 0, 0);

                    MigrationManager.Instance.ProcessWorkspaceMigrations(this, xmlDoc, fileVersion);
                    MigrationManager.Instance.ProcessNodesInWorkspace(this, xmlDoc, fileVersion);
                }

                //set the zoom and offsets and trigger events
                //to get the view to position iteself
                CurrentWorkspace.X = cx;
                CurrentWorkspace.Y = cy;
                CurrentWorkspace.Zoom = zoom;

                var vm = this.Workspaces.First(x => x == CurrentWorkspace);
                vm.OnCurrentOffsetChanged(this, new PointEventArgs(new Point(cx, cy)));

                XmlNodeList elNodes = xmlDoc.GetElementsByTagName("Elements");
                XmlNodeList cNodes = xmlDoc.GetElementsByTagName("Connectors");
                XmlNodeList nNodes = xmlDoc.GetElementsByTagName("Notes");

                if (elNodes.Count == 0)
                    elNodes = xmlDoc.GetElementsByTagName("dynElements");
                if (cNodes.Count == 0)
                    cNodes = xmlDoc.GetElementsByTagName("dynConnectors");
                if (nNodes.Count == 0)
                    nNodes = xmlDoc.GetElementsByTagName("dynNotes");

                XmlNode elNodesList = elNodes[0];
                XmlNode cNodesList = cNodes[0];
                XmlNode nNodesList = nNodes[0];

                foreach (XmlNode elNode in elNodesList.ChildNodes)
                {
                    XmlAttribute typeAttrib = elNode.Attributes["type"];
                    XmlAttribute guidAttrib = elNode.Attributes["guid"];
                    XmlAttribute nicknameAttrib = elNode.Attributes["nickname"];
                    XmlAttribute xAttrib = elNode.Attributes["x"];
                    XmlAttribute yAttrib = elNode.Attributes["y"];
                    XmlAttribute isVisAttrib = elNode.Attributes["isVisible"];
                    XmlAttribute isUpstreamVisAttrib = elNode.Attributes["isUpstreamVisible"];
                    XmlAttribute lacingAttrib = elNode.Attributes["lacing"];

                    string typeName = typeAttrib.Value;

                    //test the GUID to confirm that it is non-zero
                    //if it is zero, then we have to fix it
                    //this will break the connectors, but it won't keep
                    //propagating bad GUIDs
                    var guid = new Guid(guidAttrib.Value);
                    if (guid == Guid.Empty)
                    {
                        guid = Guid.NewGuid();
                    }

                    string nickname = nicknameAttrib.Value;

                    double x = Double.Parse(xAttrib.Value, CultureInfo.InvariantCulture);
                    double y = Double.Parse(yAttrib.Value, CultureInfo.InvariantCulture);

                    bool isVisible = true;
                    if (isVisAttrib != null)
                        isVisible = isVisAttrib.Value == "true" ? true : false;

                    bool isUpstreamVisible = true;
                    if (isUpstreamVisAttrib != null)
                        isUpstreamVisible = isUpstreamVisAttrib.Value == "true" ? true : false;

                    // Retrieve optional 'function' attribute (only for DSFunction).
                    XmlAttribute signatureAttrib = elNode.Attributes["function"];
                    var signature = signatureAttrib == null ? null : signatureAttrib.Value;

                    NodeModel el = null;
                    XmlElement dummyElement = null;

                    try
                    {
                        // The attempt to create node instance may fail due to "type" being
                        // something else other than "NodeModel" derived object type. This 
                        // is possible since some legacy nodes have been made to derive from
                        // "MigrationNode" object type that is not derived from "NodeModel".
                        // 
                        typeName = Utils.PreprocessTypeName(typeName);
                        Type type = Utils.ResolveType(this, typeName);
                        if (type != null)
                            el = CurrentWorkspace.NodeFactory.CreateNodeInstance(type, nickname, signature, guid);

                        if (el != null)
                        {
                            el.Load(elNode);
                        }
                        else
                        {
                            var e = elNode as XmlElement;
                            dummyElement = MigrationManager.CreateMissingNode(e, 1, 1);
                        }
                    }
                    catch (UnresolvedFunctionException)
                    {
                        // If a given function is not found during file load, then convert the 
                        // function node into a dummy node (instead of crashing the workflow).
                        // 
                        var e = elNode as XmlElement;
                        dummyElement = MigrationManager.CreateUnresolvedFunctionNode(e);
                    }

                    // If a custom node fails to load its definition, convert it into a dummy node.
                    var function = el as Function;
                    if ((function != null) && (function.Definition == null))
                    {
                        var e = elNode as XmlElement;
                        dummyElement = MigrationManager.CreateMissingNode(
                            e, el.InPortData.Count, el.OutPortData.Count);
                    }

                    if (dummyElement != null) // If a dummy node placement is desired.
                    {
                        // The new type representing the dummy node.
                        typeName = dummyElement.GetAttribute("type");
                        var type = Utils.ResolveType(this, typeName);

                        el = CurrentWorkspace.NodeFactory.CreateNodeInstance(type, nickname, String.Empty, guid);
                        el.Load(dummyElement);
                    }

                    CurrentWorkspace.Nodes.Add(el);

                    OnNodeAdded(el);

                    el.X = x;
                    el.Y = y;

                    if (lacingAttrib != null)
                    {
                        if (el.ArgumentLacing != LacingStrategy.Disabled)
                        {
                            LacingStrategy lacing = LacingStrategy.Disabled;
                            Enum.TryParse(lacingAttrib.Value, out lacing);
                            el.ArgumentLacing = lacing;
                        }
                    }

                    el.DisableReporting();

                    // This is to fix MAGN-3648. Method reference in CBN that gets 
                    // loaded before method definition causes a CBN to be left in 
                    // a warning state. This is to clear such warnings and set the 
                    // node to "Dead" state (correct value of which will be set 
                    // later on with a call to "EnableReporting" below). Please 
                    // refer to the defect for details and other possible fixes.
                    // 
                    if (el.State == ElementState.Warning && (el is CodeBlockNodeModel))
                        el.State = ElementState.Dead; // Condition to fix MAGN-3648

                    el.IsVisible = isVisible;
                    el.IsUpstreamVisible = isUpstreamVisible;

                    if (CurrentWorkspace == HomeSpace)
                        el.SaveResult = true;
                }

                Logger.Log(String.Format("{0} ellapsed for loading nodes.", sw.Elapsed - previousElapsed));
                previousElapsed = sw.Elapsed;

                //OnRequestLayoutUpdate(this, EventArgs.Empty);

                //Logger.Log(string.Format("{0} ellapsed for updating layout.", sw.Elapsed - previousElapsed));
                //previousElapsed = sw.Elapsed;

                foreach (XmlNode connector in cNodesList.ChildNodes)
                {
                    XmlAttribute guidStartAttrib = connector.Attributes[0];
                    XmlAttribute intStartAttrib = connector.Attributes[1];
                    XmlAttribute guidEndAttrib = connector.Attributes[2];
                    XmlAttribute intEndAttrib = connector.Attributes[3];
                    XmlAttribute portTypeAttrib = connector.Attributes[4];

                    var guidStart = new Guid(guidStartAttrib.Value);
                    var guidEnd = new Guid(guidEndAttrib.Value);
                    int startIndex = Convert.ToInt16(intStartAttrib.Value);
                    int endIndex = Convert.ToInt16(intEndAttrib.Value);
                    PortType portType = ((PortType) Convert.ToInt16(portTypeAttrib.Value));

                    //find the elements to connect
                    NodeModel start = null;
                    NodeModel end = null;

                    foreach (NodeModel e in Nodes)
                    {
                        if (e.GUID == guidStart)
                        {
                            start = e;
                        }
                        else if (e.GUID == guidEnd)
                        {
                            end = e;
                        }
                        if (start != null && end != null)
                        {
                            break;
                        }
                    }

                    var newConnector = currentWorkspace.AddConnection( start, end,
                        startIndex, endIndex, portType);

                    OnConnectorAdded(newConnector);
                }

                Logger.Log(String.Format("{0} ellapsed for loading connectors.",
                    sw.Elapsed - previousElapsed));
                previousElapsed = sw.Elapsed;

                #region instantiate notes

                if (nNodesList != null)
                {
                    foreach (XmlNode note in nNodesList.ChildNodes)
                    {
                        XmlAttribute textAttrib = note.Attributes[0];
                        XmlAttribute xAttrib = note.Attributes[1];
                        XmlAttribute yAttrib = note.Attributes[2];

                        string text = textAttrib.Value;
                        double x = Double.Parse(xAttrib.Value, CultureInfo.InvariantCulture);
                        double y = Double.Parse(yAttrib.Value, CultureInfo.InvariantCulture);

                        // TODO(Ben): Shouldn't we be reading in the Guid 
                        // from file instead of generating a new one here?
                        CurrentWorkspace.AddNote(false, x, y, text, Guid.NewGuid());
                    }
                }

                #endregion

                Logger.Log(String.Format("{0} ellapsed for loading notes.", sw.Elapsed - previousElapsed));

                foreach (NodeModel e in CurrentWorkspace.Nodes)
                    e.EnableReporting();

                // We don't want to put this action into Dispatcher's queue 
                // in test mode because it would never get a chance to execute.
                // As Dispatcher is a static object, DynamoModel instance will 
                // be referenced by Dispatcher until nunit finishes all test 
                // cases. 
                if (!IsTestMode)
                {
                    // http://www.japf.fr/2009/10/measure-rendering-time-in-a-wpf-application/comment-page-1/#comment-2892
                    Dispatcher.CurrentDispatcher.BeginInvoke(
                        DispatcherPriority.Background,
                        new Action(() =>
                        {
                            sw.Stop();
                            Logger.Log(String.Format("{0} ellapsed for loading workspace.", sw.Elapsed));
                        }));
                }

                #endregion

                HomeSpace.FileName = xmlPath;

                // Allow live runner a chance to preload trace data from XML.
                var engine = this.EngineController;
                if (engine != null && (engine.LiveRunnerCore != null))
                {
                    var data = Utils.LoadTraceDataFromXmlDocument(xmlDoc);
                    CurrentWorkspace.PreloadedTraceData = data;
                }
            }
            catch (Exception ex)
            {
                Logger.Log("There was an error opening the workbench.");
                Logger.Log(ex);
                Debug.WriteLine(ex.Message + ":" + ex.StackTrace);
                CleanWorkbench();
                return false;
            }

            CurrentWorkspace.HasUnsavedChanges = false;

            return true;
        }

        public CustomNodeDefinition NewCustomNodeWorkspace(   Guid id,
                                                            string name,
                                                            string category,
                                                            string description,
                                                            bool makeCurrentWorkspace,
                                                            double workspaceOffsetX = 0,
                                                            double workspaceOffsetY = 0)
        {

            var workSpace = new CustomNodeWorkspaceModel(this,
                name, category, description, workspaceOffsetX, workspaceOffsetY)
            {
                WatchChanges = true
            };

            Workspaces.Add(workSpace);

            var functionDefinition = new CustomNodeDefinition(id)
            {
                WorkspaceModel = workSpace
            };

            functionDefinition.SyncWithWorkspace(this, true, true);

            if (makeCurrentWorkspace)
            {
                CurrentWorkspace = workSpace;
            }

            return functionDefinition;
        }

        /// <summary>
        /// Write a message to the log.
        /// </summary>
        /// <param name="parameters">The message.</param>
        public void WriteToLog(object parameters)
        {
            if (parameters == null) return;
            string logText = parameters.ToString();
            Logger.Log(logText);
        }

        /// <summary>
        /// Copy selected ISelectable objects to the clipboard.
        /// </summary>
        /// <param name="parameters"></param>
        public void Copy(object parameters)
        {
            this.ClipBoard.Clear();

            foreach (ISelectable sel in DynamoSelection.Instance.Selection)
            {
                //MVVM : selection and clipboard now hold view model objects
                //UIElement el = sel as UIElement;
                ModelBase el = sel as ModelBase;
                if (el != null)
                {
                    if (!this.ClipBoard.Contains(el))
                    {
                        this.ClipBoard.Add(el);

                        //dynNodeView n = el as dynNodeView;
                        NodeModel n = el as NodeModel;
                        if (n != null)
                        {
                            var connectors = n.InPorts.ToList().SelectMany(x => x.Connectors)
                                .Concat(n.OutPorts.ToList().SelectMany(x => x.Connectors))
                                .Where(x => x.End != null &&
                                    x.End.Owner.IsSelected &&
                                    !this.ClipBoard.Contains(x));

                            this.ClipBoard.AddRange(connectors);
                        }
                    }
                }
            }
        }

        /// <summary>
        /// Paste ISelectable objects from the clipboard to the workspace.
        /// </summary>
        /// <param name="parameters"></param>
        public void Paste(object parameters)
        {
            //make a lookup table to store the guids of the
            //old nodes and the guids of their pasted versions
            var nodeLookup = new Dictionary<Guid, Guid>();

            //make a list of all newly created models so that their
            //creations can be recorded in the undo recorder.
            var createdModels = new List<ModelBase>();

            //clear the selection so we can put the
            //paste contents in
            DynamoSelection.Instance.ClearSelection();

            var nodes = this.ClipBoard.OfType<NodeModel>();

            var connectors = this.ClipBoard.OfType<ConnectorModel>();

            foreach (NodeModel node in nodes)
            {
                //create a new guid for us to use
                Guid newGuid = Guid.NewGuid();
                nodeLookup.Add(node.GUID, newGuid);

                string nodeName = node.GetType().ToString();

                if (node is Function)
                    nodeName = ((node as Function).Definition.FunctionId).ToString();
#if USE_DSENGINE
                else if (node is DSFunction)
                    nodeName = ((node as DSFunction).Controller.MangledName);
                else if (node is DSVarArgFunction)
                    nodeName = ((node as DSVarArgFunction).Controller.MangledName);
#endif
                
                var xmlDoc = new XmlDocument();

                NodeModel newNode;

                if (CurrentWorkspace is HomeWorkspaceModel && (node is Symbol || node is Output))
                {
                    var symbol = (node is Symbol
                        ? (node as Symbol).InputSymbol
                        : (node as Output).Symbol);
                    var code = (string.IsNullOrEmpty(symbol) ? "x" : symbol) + ";";
                    newNode = new CodeBlockNodeModel(CurrentWorkspace, code);

                    CurrentWorkspace.AddNode(newNode, newGuid, node.X, node.Y + 100, false, false);
                }
                else
                {
                    var dynEl = xmlDoc.CreateElement(node.GetType().ToString());
                    xmlDoc.AppendChild(dynEl);
                    node.Save(xmlDoc, dynEl, SaveContext.Copy);

                    newNode = CurrentWorkspace.AddNode(
                        newGuid,
                        nodeName,
                        node.X,
                        node.Y + 100,
                        false,
                        false,
                        dynEl);
                }

                createdModels.Add(newNode);

                newNode.ArgumentLacing = node.ArgumentLacing;
                if (!string.IsNullOrEmpty(node.NickName))
                {
                    newNode.NickName = node.NickName;
                }
            }

            OnRequestLayoutUpdate(this, EventArgs.Empty);

            foreach (ConnectorModel c in connectors)
            {
                var connectionData = new Dictionary<string, object>();

                // if in nodeLookup, the node is paste.  otherwise, use the existing node guid
                Guid startGuid = Guid.Empty;
                Guid endGuid = Guid.Empty;

                startGuid = nodeLookup.TryGetValue(c.Start.Owner.GUID, out startGuid) ? startGuid : c.Start.Owner.GUID;
                endGuid = nodeLookup.TryGetValue(c.End.Owner.GUID, out endGuid) ? endGuid : c.End.Owner.GUID;

                var startNode = CurrentWorkspace.Nodes.FirstOrDefault(x => x.GUID == startGuid);
                var endNode = CurrentWorkspace.Nodes.FirstOrDefault(x => x.GUID == endGuid);

                // do not form connector if the end nodes are null
                if (startNode == null || endNode == null)
                {
                    continue;
                }

                //don't let users paste connectors between workspaces
                if (startNode.Workspace != CurrentWorkspace)
                {
                    continue;
                }

                createdModels.Add(CurrentWorkspace.AddConnection(startNode, endNode, c.Start.Index, c.End.Index));
            }

            //process the queue again to create the connectors
            //DynamoCommands.ProcessCommandQueue();

            var notes = this.ClipBoard.OfType<NoteModel>();

            foreach (NoteModel note in notes)
            {
                var newGUID = Guid.NewGuid();

                var sameSpace = CurrentWorkspace.Notes.Any(x => x.GUID == note.GUID);
                var newX = sameSpace ? note.X + 20 : note.X;
                var newY = sameSpace ? note.Y + 20 : note.Y;

                createdModels.Add(CurrentWorkspace.AddNote(false, newX, newY, note.Text, newGUID));

                // TODO: Why can't we just add "noteData" instead of doing a look-up?
                AddToSelection(CurrentWorkspace.Notes.FirstOrDefault(x => x.GUID == newGUID));
            }

            foreach (var de in nodeLookup)
            {
                AddToSelection(CurrentWorkspace.Nodes.FirstOrDefault(x => x.GUID == de.Value));
            }

            // Record models that are created as part of the command.
            CurrentWorkspace.RecordCreatedModels(createdModels);
        }

        /// <summary>
        /// Add an ISelectable object to the selection.
        /// </summary>
        /// <param name="parameters">The object to add to the selection.</param>
        public void AddToSelection(object parameters)
        {
            var node = parameters as NodeModel;
            
            //don't add if the object is null
            if (node == null)
                return;

            if (!node.IsSelected)
            {
                if (!DynamoSelection.Instance.Selection.Contains(node))
                    DynamoSelection.Instance.Selection.Add(node);
            }
        }

        /// <summary>
        /// Clear the workspace. Removes all nodes, notes, and connectors from the current workspace.
        /// </summary>
        /// <param name="parameter"></param>
        public void Clear(object parameter)
        {
            OnWorkspaceClearing(this, EventArgs.Empty);

            CleanWorkbench();

            //don't save the file path
            CurrentWorkspace.FileName = "";
            CurrentWorkspace.HasUnsavedChanges = false;
            CurrentWorkspace.WorkspaceVersion = AssemblyHelper.GetDynamoVersion();

            OnWorkspaceCleared(this, EventArgs.Empty);
        }

        /// <summary>
        /// View the home workspace.
        /// </summary>
        /// <param name="parameter"></param>
        public void Home(object parameter)
        {
            ViewHomeWorkspace();
        }

        #endregion

        #region Serialization/Deserialization Methods

        protected override void SerializeCore(XmlElement element, SaveContext context)
        {
            // I don't think anyone is serializing/deserializing DynamoModel 
            // directly. If that is not the case, please let me know and I'll 
            // fix it.
            throw new NotImplementedException();
        }

        protected override void DeserializeCore(XmlElement element, SaveContext context)
        {
            // I don't think anyone is serializing/deserializing DynamoModel 
            // directly. If that is not the case, please let me know and I'll 
            // fix it.
            throw new NotImplementedException();
        }

        #endregion

    }
}<|MERGE_RESOLUTION|>--- conflicted
+++ resolved
@@ -138,8 +138,6 @@
         public DynamoScheduler Scheduler { get { return scheduler; } }
         public bool ShutdownRequested { get; internal set; }
         public int MaxTesselationDivisions { get; set; }
-<<<<<<< HEAD
-=======
 
         /// <summary>
         /// The application version string for analytics reporting APIs
@@ -150,7 +148,6 @@
                     + UpdateManager.UpdateManager.Instance.ProductVersion.ToString();
             }
         }
->>>>>>> 0886c005
 
         // KILLDYNSETTINGS: wut am I!?!
         public string UnlockLoadPath { get; set; }
@@ -618,11 +615,7 @@
 
             // Notify listeners (optional) of completion.
             RunEnabled = true; // Re-enable 'Run' button.
-<<<<<<< HEAD
-
-=======
-            
->>>>>>> 0886c005
+
             // Notify handlers that evaluation took place.
             var e = new EvaluationCompletedEventArgs(true);
             OnEvaluationCompleted(this, e);
