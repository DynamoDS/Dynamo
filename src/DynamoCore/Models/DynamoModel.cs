using System;
using System.Collections.Generic;
using System.Collections.ObjectModel;
using System.ComponentModel;
using System.Configuration;
using System.Diagnostics;
using System.Globalization;
using System.IO;
using System.Linq;
using System.Reflection;
using System.Runtime.Serialization;
using System.Threading;
using System.Threading.Tasks;
using System.Xml;
using Dynamo.Configuration;
using Dynamo.Core;
using Dynamo.Engine;
using Dynamo.Events;
using Dynamo.Extensions;
using Dynamo.Graph;
using Dynamo.Graph.Annotations;
using Dynamo.Graph.Connectors;
using Dynamo.Graph.Nodes;
using Dynamo.Graph.Nodes.CustomNodes;
using Dynamo.Graph.Nodes.NodeLoaders;
using Dynamo.Graph.Nodes.ZeroTouch;
using Dynamo.Graph.Notes;
using Dynamo.Graph.Workspaces;
using Dynamo.Interfaces;
using Dynamo.Linting;
using Dynamo.Logging;
using Dynamo.Migration;
using Dynamo.Properties;
using Dynamo.Scheduler;
using Dynamo.Search;
using Dynamo.Search.SearchElements;
using Dynamo.Selection;
using Dynamo.Updates;
using Dynamo.Utilities;
using DynamoServices;
using Greg;
using Lucene.Net.Documents;
using Lucene.Net.Search;
using Newtonsoft.Json;
using Newtonsoft.Json.Linq;
using ProtoCore;
using ProtoCore.Runtime;
using Compiler = ProtoAssociative.Compiler;
// Dynamo package manager
using DefaultUpdateManager = Dynamo.Updates.UpdateManager;
using FunctionGroup = Dynamo.Engine.FunctionGroup;
using Symbol = Dynamo.Graph.Nodes.CustomNodes.Symbol;
using Utils = Dynamo.Graph.Nodes.Utilities;

namespace Dynamo.Models
{
    /// <summary>
    /// This class contains the extra Dynamo-specific preferences data
    /// </summary>
    public class DynamoPreferencesData
    {
        public double ScaleFactor { get; internal set; }
        public bool HasRunWithoutCrash { get; internal set; }
        public bool IsVisibleInDynamoLibrary { get; internal set; }
        public string Version { get; internal set; }
        public string RunType { get; internal set; }
        public string RunPeriod { get; internal set; }

        public DynamoPreferencesData(
          double scaleFactor,
          bool hasRunWithoutCrash,
          bool isVisibleInDynamoLibrary,
          string version,
          string runType,
          string runPeriod)
        {
            ScaleFactor = scaleFactor;
            HasRunWithoutCrash = hasRunWithoutCrash;
            IsVisibleInDynamoLibrary = isVisibleInDynamoLibrary;
            Version = version;
            RunType = runType;
            RunPeriod = runPeriod;
        }

        public static DynamoPreferencesData Default()
        {
            return new DynamoPreferencesData(
              1.0,
              true,
              true,
              AssemblyHelper.GetDynamoVersion().ToString(),
              Models.RunType.Automatic.ToString(),
              RunSettings.DefaultRunPeriod.ToString());
        }
    }

    /// <summary>
    /// Host analytics related info
    /// </summary>
    public struct HostAnalyticsInfo
    {
        /// Dynamo variation identified by host.
        public string HostName;
        /// Dynamo host parent id for analytics purpose.
        public string ParentId;
        /// Dynamo host session id for analytics purpose.
        public string SessionId;
    }

    /// <summary>
    /// This class creates an interface for Engine controller.
    /// </summary>
    public interface IEngineControllerManager
    {
        /// <summary>
        /// A controller to coordinate the interactions between some DesignScript
        /// sub components like library management, live runner and so on.
        /// </summary>
        EngineController EngineController { get; }
    }

    /// <summary>
    /// The core model of Dynamo.
    /// </summary>
    public partial class DynamoModel : IDynamoModel, IDisposable, IEngineControllerManager, ITraceReconciliationProcessor
    {
        #region private members

        private readonly string geometryFactoryPath;
        private readonly PathManager pathManager;
        private WorkspaceModel currentWorkspace;
        private Timer backupFilesTimer;
        private Dictionary<Guid, string> backupFilesDict = new Dictionary<Guid, string>();
        internal readonly Stopwatch stopwatch = Stopwatch.StartNew();

        /// <summary>
        /// Indicating if ASM is loaded correctly, defaulting to true because integrators most likely have code for ASM preloading
        /// During sandbox initializing, Dynamo checks specifically if ASM loading was correct
        /// </summary>
        internal bool IsASMLoaded = true;

        // Lucene search utility to perform indexing operations.
        internal LuceneSearchUtility LuceneSearchUtility { get; set; }

        #endregion

        #region static properties

        /// <summary>
        /// Testing flag is used to defer calls to run in the idle thread
        /// with the assumption that the entire test will be wrapped in an
        /// idle thread call.
        /// </summary>
        public static bool IsTestMode { get; set; }

        /// <summary>
        /// Flag to indicate that there is no UI on this process, and things
        /// like the update manager and the analytics collection should be
        /// disabled.
        /// </summary>
        public static bool IsHeadless { get; set; }

        /// <summary>
        ///     Specifies whether or not Dynamo is in a crash-state.
        /// </summary>
        public static bool IsCrashing { get; set; }

        /// <summary>
        /// Setting this flag enables creation of an XML in following format that records
        /// node mapping information - which old node has been converted to which to new node(s)
        /// </summary>
        public static bool EnableMigrationLogging { get; set; }

        #endregion

        #region public properties

        /// <summary>
        ///     DesignScript VM EngineController, used for this instance of Dynamo.
        /// </summary>
        public EngineController EngineController { get; set; }

        /// <summary>
        ///     Manages all loaded ZeroTouch libraries.
        /// </summary>
        public readonly LibraryServices LibraryServices;

        /// <summary>
        ///     Flag specifying whether a shutdown of Dynamo was requested.
        /// </summary>
        public bool ShutdownRequested { get; internal set; }

        /// <summary>
        ///     This version of Dynamo.
        /// </summary>
        public string Version
        {
            get { return DefaultUpdateManager.GetProductVersion().ToString(); }
        }

        /// <summary>
        /// Current Version of the Host (i.e. DynamoRevit/DynamoStudio)
        /// </summary>
        public string HostVersion { get; set; }

        /// <summary>
        /// Name of the Host (i.e. DynamoRevit/DynamoStudio)
        /// </summary>
        [Obsolete("This property will be removed in Dynamo 3.0 - please use HostAnalyticsInfo")]
        public string HostName { get; set; }

        /// <summary>
        /// Host analytics info
        /// </summary>
        public HostAnalyticsInfo HostAnalyticsInfo { get; set; }

        /// <summary>
        /// Boolean indication of launching Dynamo in service mode, this mode is optimized for minimal launch time, mostly leveraged by CLI or WPF CLI.
        /// </summary>
        internal bool IsServiceMode { get; set; }

        /// <summary>
        /// UpdateManager to handle automatic upgrade to higher version.
        /// </summary>
        public IUpdateManager UpdateManager { get; private set; }

        /// <summary>
        ///     The path manager that configures path information required for
        ///     Dynamo to function properly. See IPathManager interface for more
        ///     details.
        /// </summary>
        public IPathManager PathManager { get { return pathManager; } }

        /// <summary>
        ///     The context that Dynamo is running under.
        /// </summary>
        public readonly string Context;

        /// <summary>
        ///     Manages all extensions for Dynamo
        /// </summary>
        public IExtensionManager ExtensionManager { get { return extensionManager; } }

        /// <summary>
        ///     Manages the active linter
        /// </summary>
        public LinterManager LinterManager { get; }

        private readonly ExtensionManager extensionManager;

        /// <summary>
        ///     Manages all loaded NodeModel libraries.
        /// </summary>
        public readonly NodeModelAssemblyLoader Loader;

        /// <summary>
        ///     Custom Node Manager instance, manages all loaded custom nodes.
        /// </summary>
        public readonly CustomNodeManager CustomNodeManager;

        /// <summary>
        ///     The Dynamo Logger, receives and manages all log messages.
        /// </summary>
        public readonly DynamoLogger Logger;

        /// <summary>
        ///     The Dynamo Scheduler, handles scheduling of asynchronous tasks on different
        ///     threads.
        /// </summary>
        public DynamoScheduler Scheduler { get; private set; }

        /// <summary>
        ///     The Dynamo Node Library, complete with Search.
        /// </summary>
        public readonly NodeSearchModel SearchModel;

        /// <summary>
        ///     The application version string for analytics reporting APIs
        /// </summary>
        internal virtual string AppVersion
        {
            get
            {
                return Process.GetCurrentProcess().ProcessName + "-"
                    + DefaultUpdateManager.GetProductVersion();
            }
        }

        /// <summary>
        ///     Debugging settings for this instance of Dynamo.
        /// </summary>
        public readonly DebugSettings DebugSettings;

        /// <summary>
        ///     Preference settings for this instance of Dynamo.
        /// </summary>
        public readonly PreferenceSettings PreferenceSettings;

        /// <summary>
        ///     Node Factory, used for creating and intantiating loaded Dynamo nodes.
        /// </summary>
        public readonly NodeFactory NodeFactory;

        /// <summary>
        ///     Migration Manager, upgrades old Dynamo file formats to the current version.
        /// </summary>
        public readonly MigrationManager MigrationManager;

        /// <summary>
        ///     The active workspace in Dynamo.
        /// </summary>
        public WorkspaceModel CurrentWorkspace
        {
            get { return currentWorkspace; }
            set
            {
                if (Equals(value, currentWorkspace)) return;
                var old = currentWorkspace;
                currentWorkspace = value;
                OnWorkspaceHidden(old);
                OnPropertyChanged(nameof(CurrentWorkspace));
            }
        }

        /// <summary>
        ///     The copy/paste clipboard.
        /// </summary>
        public ObservableCollection<ModelBase> ClipBoard { get; set; }

        /// <summary>
        ///     Specifies whether connectors are displayed in Dynamo.
        /// </summary>
        public bool IsShowingConnectors
        {
            get { return PreferenceSettings.ShowConnector; }
            set
            {
                PreferenceSettings.ShowConnector = value;
            }
        }
        /// <summary>
        /// Flag specifying the current state of whether or not to show 
        /// tooltips in the graph. In addition to this toggle, tooltip is only
        /// available when connectors are set to 'bezier' mode.
        /// </summary>
        public bool IsShowingConnectorTooltip
        {
            get
            {
                return PreferenceSettings.ShowConnectorToolTip;
            }
            set
            {
                PreferenceSettings.ShowConnectorToolTip = value;
            }
        }

        private ConnectorType connectorType = ConnectorType.BEZIER;
        /// <summary>
        ///     Specifies how connectors are displayed in Dynamo.
        /// </summary>
        public ConnectorType ConnectorType
        {
            get { return connectorType; }
            set
            {
                connectorType = value;
            }
        }

        /// <summary>
        ///     The private collection of visible workspaces in Dynamo
        /// </summary>
        private readonly List<WorkspaceModel> _workspaces = new List<WorkspaceModel>();

        /// <summary>
        ///     Returns collection of visible workspaces in Dynamo
        /// </summary>
        public IEnumerable<WorkspaceModel> Workspaces
        {
            get { return _workspaces; }
        }

        /// <summary>
        /// An object which implements the ITraceReconciliationProcessor interface,
        /// and is used for handlling the results of a trace reconciliation.
        /// </summary>
        public ITraceReconciliationProcessor TraceReconciliationProcessor { get; set; }

        /// <summary>
        /// Returns authentication manager object for oxygen authentication.
        /// </summary>
        public AuthenticationManager AuthenticationManager { get; set; }

        internal static string DefaultPythonEngine { get; private set; }

        internal static DynamoUtilities.DynamoFeatureFlagsManager FeatureFlags { get; private set; }

        #endregion

        #region constants

        private const int INSERT_VERTICAL_OFFSET_VALUE = 750;

        #endregion

        #region initialization and disposal

        /// <summary>
        /// External components call this method to shutdown DynamoModel. This
        /// method marks 'ShutdownRequested' property to 'true'. This method is
        /// used rather than a public virtual method to ensure that the value of
        /// ShutdownRequested is set to true.
        /// </summary>
        /// <param name="shutdownHost">Set this parameter to true to shutdown
        /// the host application.</param>
        public void ShutDown(bool shutdownHost)
        {
            if (ShutdownRequested)
            {
                const string message = "'DynamoModel.ShutDown' called twice";
                throw new InvalidOperationException(message);
            }

            ShutdownRequested = true;

            OnShutdownStarted(); // Notify possible event handlers.

            foreach (var ext in ExtensionManager.Extensions)
            {
                try
                {
                    ext.Shutdown();
                }
                catch (Exception exc)
                {
                    Logger.Log($"{ext.Name} :  {exc.Message} during shutdown");
                }
            }

            PreShutdownCore(shutdownHost);
            ShutDownCore(shutdownHost);
            PostShutdownCore(shutdownHost);

            AnalyticsService.ShutDown();

            State = DynamoModelState.NotStarted;
            OnShutdownCompleted(); // Notify possible event handlers.
        }

        /// <summary>
        /// Based on the DynamoModelState a dependent component can take certain 
        /// decisions regarding its UI and functionality.
        /// In order to be able to run a specified graph , DynamoModel needs to be 
        /// at least in StartedUIless state. 
        /// </summary>
        public enum DynamoModelState { NotStarted, StartedUIless, StartedUI };

        /// <summary>
        /// The modelState tels us if the RevitDynamoModel was started and if has the
        /// the Dynamo UI attached to it or not 
        /// </summary>
        public DynamoModelState State { get; internal set; } = DynamoModelState.NotStarted;

        /// <summary>
        /// CLIMode indicates if we are running in DynamoCLI or DynamoWPFCLI mode.
        /// Note that in CLI mode Scheduler is synchronous.
        /// </summary>
        public bool CLIMode { get; internal set; }

        /// <summary>
        /// The Autodesk CrashReport tool location on disk (directory that contains the "senddmp.exe")
        /// </summary>
        public string CERLocation { get; internal set; }

        protected virtual void PreShutdownCore(bool shutdownHost)
        {
        }

        protected virtual void ShutDownCore(bool shutdownHost)
        {
            Dispose();
            PreferenceSettings.SaveInternal(pathManager.PreferenceFilePath);

            OnCleanup();

            DynamoSelection.DestroyInstance();

            if (Scheduler != null)
            {
                Scheduler.Shutdown();
                Scheduler.TaskStateChanged -= OnAsyncTaskStateChanged;
                Scheduler = null;
            }
        }

        protected virtual void PostShutdownCore(bool shutdownHost)
        {
        }

        // TODO_Dynamo3.0: Replace the IStartConfiguration with a class or struct instance in order to avoid future breaking changes for every new option added.
        public interface IStartConfiguration
        {
            string Context { get; set; }
            string DynamoCorePath { get; set; }
            string DynamoHostPath { get; set; }
            IPreferences Preferences { get; set; }
            IPathResolver PathResolver { get; set; }
            bool StartInTestMode { get; set; }
            IUpdateManager UpdateManager { get; set; }
            ISchedulerThread SchedulerThread { get; set; }
            string GeometryFactoryPath { get; set; }
            IAuthProvider AuthProvider { get; set; }
            IEnumerable<IExtension> Extensions { get; set; }
            TaskProcessMode ProcessMode { get; set; }

            /// <summary>
            /// If true, the program does not have a UI.
            /// No update checks or analytics collection should be done.
            /// </summary>
            bool IsHeadless { get; set; }
        }

        /// <summary>
        /// Options used to customize the CER (crash error reporting) experience.
        /// </summary>
        public struct CrashReporterStartupOptions
        {
            /// <summary>
            /// The Autodesk CrashReport tool location on disk (directory that contains the "senddmp.exe")
            /// </summary>
            public string CERLocation { get; set; }
        }

        // Remove this interface in Dynamo3.0 and merge it back into IStartConfiguration.
        /// <summary>
        /// Use this interface to set the CER (crash error reporting) tool path. 
        /// </summary>
        public interface IStartConfigCrashReporter
        {
            /// <summary>
            /// CERLocation
            /// </summary>
            CrashReporterStartupOptions CRStartConfig { get; set; }
        }

        /// <summary>
        /// Initialization settings for DynamoModel.
        /// </summary>
        public struct DefaultStartConfiguration : IStartConfiguration
        {
            public string Context { get; set; }
            public string DynamoCorePath { get; set; }
            public string DynamoHostPath { get; set; }
            public IPreferences Preferences { get; set; }
            public IPathResolver PathResolver { get; set; }
            public bool StartInTestMode { get; set; }
            public IUpdateManager UpdateManager { get; set; }
            public ISchedulerThread SchedulerThread { get; set; }
            public string GeometryFactoryPath { get; set; }
            public IAuthProvider AuthProvider { get; set; }
            public IEnumerable<IExtension> Extensions { get; set; }
            public TaskProcessMode ProcessMode { get; set; }
            public bool IsHeadless { get; set; }
            public bool IsServiceMode { get; set; }
            public string PythonTemplatePath { get; set; }
            /// <summary>
            /// Default Python script engine
            /// </summary>
            public string DefaultPythonEngine { get; set; }

            /// <summary>
            /// Disables ADP for the entire process for the lifetime of the process.
            /// </summary>
            [Obsolete("This property is no longer used and will be removed in Dynamo 3.0 - please use Dynamo.Logging.Analytics.DisableAnalytics instead.")]
            public bool DisableADP { get; set; }

            /// <summary>
            /// Host analytics info
            /// TODO: Move this to IStartConfiguration in Dynamo 3.0
            /// </summary>
            public HostAnalyticsInfo HostAnalyticsInfo { get; set; }

            /// <summary>
            /// CLIMode indicates if we are running in DynamoCLI or DynamoWPFCLI mode.
            /// </summary>
            public bool CLIMode { get; set; }
        }

        /// <summary>
        ///     Start DynamoModel with all default configuration options
        /// </summary>
        /// <returns>The instance of <see cref="DynamoModel"/></returns>
        public static DynamoModel Start()
        {
            return Start(new DefaultStartConfiguration() { ProcessMode = TaskProcessMode.Asynchronous });
        }

        /// <summary>
        /// Start DynamoModel with custom configuration.  Defaults will be assigned not provided.
        /// </summary>
        /// <param name="configuration">Start configuration</param>
        /// <returns>The instance of <see cref="DynamoModel"/></returns>
        public static DynamoModel Start(IStartConfiguration configuration)
        {
            // where necessary, assign defaults
            if (string.IsNullOrEmpty(configuration.Context))
                configuration.Context = Configuration.Context.NONE;

            return new DynamoModel(configuration);
        }

        // Token representing the Built-InPackages directory
        internal static readonly string BuiltInPackagesToken = @"%BuiltInPackages%";
        [Obsolete("Only used for migration to the new for this directory - BuiltInPackages - do not use for other purposes")]
        // Token representing the standard library directory
        internal static readonly string StandardLibraryToken = @"%StandardLibrary%";

        /// <summary>
        /// Default constructor for DynamoModel
        /// </summary>
        /// <param name="config">Start configuration</param>
        protected DynamoModel(IStartConfiguration config)
        {
            if (config is DefaultStartConfiguration defaultStartConfig)
            {
                // This is not exposed in IStartConfiguration to avoid a breaking change.
                // TODO: This fact should probably be revisited in 3.0.
                DefaultPythonEngine = defaultStartConfig.DefaultPythonEngine;
                CLIMode = defaultStartConfig.CLIMode;
                IsServiceMode = defaultStartConfig.IsServiceMode;
            }

            if (config is IStartConfigCrashReporter cerConfig)
            {
                CERLocation = cerConfig.CRStartConfig.CERLocation;
            }

            ClipBoard = new ObservableCollection<ModelBase>();

            pathManager = new PathManager(new PathManagerParams
            {
                CorePath = config.DynamoCorePath,
                HostPath = config.DynamoHostPath,
                PathResolver = config.PathResolver
            });

            // Ensure we have all directories in place.
            var exceptions = new List<Exception>();
            pathManager.EnsureDirectoryExistence(exceptions);

            Context = config.Context;
            IsTestMode = config.StartInTestMode;
            IsHeadless = config.IsHeadless;

            DebugSettings = new DebugSettings();
            Logger = new DynamoLogger(DebugSettings, pathManager.LogDirectory, IsTestMode, CLIMode, IsServiceMode);

            if (!IsServiceMode)
            {
                // Log all exceptions as part of directories check.
                foreach (var exception in exceptions)
                {
                    Logger.Log(exception); 
                }
            }

            MigrationManager = new MigrationManager(DisplayFutureFileMessage, DisplayObsoleteFileMessage);
            MigrationManager.MessageLogged += LogMessage;
            MigrationManager.MigrationTargets.Add(typeof(WorkspaceMigrations));

            var thread = config.SchedulerThread ?? new DynamoSchedulerThread();
            Scheduler = new DynamoScheduler(thread, config.ProcessMode);
            Scheduler.TaskStateChanged += OnAsyncTaskStateChanged;

            geometryFactoryPath = config.GeometryFactoryPath;

            OnRequestUpdateLoadBarStatus(new SplashScreenLoadEventArgs(Resources.SplashScreenInitPreferencesSettings, 30));

            IPreferences preferences = CreateOrLoadPreferences(config.Preferences);
            if (preferences is PreferenceSettings settings)
            {
                PreferenceSettings = settings;
                // Setting the new locale for Dynamo after Preferences loaded
                Thread.CurrentThread.CurrentUICulture = new CultureInfo(PreferenceSettings.Locale);
                Thread.CurrentThread.CurrentCulture = new CultureInfo(PreferenceSettings.Locale);
                PreferenceSettings.PropertyChanged += PreferenceSettings_PropertyChanged;
                PreferenceSettings.MessageLogged += LogMessage;
            }

            if (config is DefaultStartConfiguration defaultStartConfiguration)
            {
                HostAnalyticsInfo = defaultStartConfiguration.HostAnalyticsInfo;
            }

            UpdateManager = config.UpdateManager ?? new DefaultUpdateManager(null);

            if (UpdateManager != null)
            {
                // For API compatibility now in Dynamo 2.0, integrators can set HostName in both ways
                HostName = string.IsNullOrEmpty(UpdateManager.HostName) ? HostAnalyticsInfo.HostName : UpdateManager.HostName;
                HostVersion = UpdateManager.HostVersion?.ToString();
            }

            bool areAnalyticsDisabledFromConfig = false;
            if (!IsServiceMode)
            {   // Skip getting the value for areAnalyticsDisabledFromConfig because analytics is disabled for searvice mode anyway
                try
                {
                    // Dynamo, behind a proxy server, has been known to have issues loading the Analytics binaries.
                    // Using the "DisableAnalytics" configuration setting, a user can skip loading analytics binaries altogether.
                    var assemblyConfig = ConfigurationManager.OpenExeConfiguration(GetType().Assembly.Location);
                    if (assemblyConfig != null)
                    {
                        var disableAnalyticsValue = assemblyConfig.AppSettings.Settings["DisableAnalytics"];
                        if (disableAnalyticsValue != null)
                            bool.TryParse(disableAnalyticsValue.Value, out areAnalyticsDisabledFromConfig);
                    }
                }
                catch (Exception)
                {
                    // Do nothing for now
                }
            }

            // If user skipped analytics from assembly config, do not try to launch the analytics client
            // or the feature flags client for web traffic reason.
            if (!IsServiceMode && !areAnalyticsDisabledFromConfig && !Dynamo.Logging.Analytics.DisableAnalytics)
            {
                // Start the Analytics service only when a session is not present.
                // In an integrator host, as splash screen can be closed without shutting down the ViewModel, the analytics service is not stopped.
                // So we don't want to start it when splash screen or dynamo window is launched again.
                if (Analytics.client == null)
                {
                    AnalyticsService.Start(this, IsHeadless, IsTestMode);
                }
                else if (Analytics.client is DynamoAnalyticsClient dac)
                {
                    if (dac.Session == null)
                    {
                        AnalyticsService.Start(this, IsHeadless, IsTestMode);
                    }
                }

                //run process startup/reading on another thread so we don't block dynamo startup.
                //if we end up needing to control aspects of dynamo model or view startup that we can't make
                //event based/async then just run this on main thread - ie get rid of the Task.Run()
                var mainThreadSyncContext = new SynchronizationContext();
                Task.Run(() =>
                {
                    try
                    {
                        //this will kill the CLI process after cacheing the flags in Dynamo process.
                        using (FeatureFlags =
                                new DynamoUtilities.DynamoFeatureFlagsManager(
                                AnalyticsService.GetUserIDForSession(),
                                mainThreadSyncContext,
                                IsTestMode))
                        {
                            FeatureFlags.MessageLogged += LogMessageWrapper;
                            //this will block task thread as it waits for data from feature flags process.
                            FeatureFlags.CacheAllFlags();
                        }
                    }
                    catch (Exception e) { Logger.LogError($"could not start feature flags manager {e}"); };
                });

                //TODO just a test of feature flag event, safe to remove at any time.
                DynamoUtilities.DynamoFeatureFlagsManager.FlagsRetrieved += CheckFeatureFlagTest;

            }

            // TBD: Do we need settings migrator for service mode? If we config the docker correctly, this could be skipped I think
            if (!IsServiceMode && !IsTestMode && PreferenceSettings.IsFirstRun)
            {
                DynamoMigratorBase migrator = null;

                try
                {
                    var dynamoLookup = config.UpdateManager != null && config.UpdateManager.Configuration != null
                        ? config.UpdateManager.Configuration.DynamoLookUp : null;

                    migrator = DynamoMigratorBase.MigrateBetweenDynamoVersions(pathManager, dynamoLookup);
                }
                catch (Exception e)
                {
                    Logger.Log(e.Message);
                }

                if (migrator != null)
                {
                    var isFirstRun = PreferenceSettings.IsFirstRun;
                    PreferenceSettings = migrator.PreferenceSettings;

                    // Preserve the preference settings for IsFirstRun as this needs to be set
                    // only by UsageReportingManager
                    PreferenceSettings.IsFirstRun = isFirstRun;
                }
            }

            if (!IsServiceMode && PreferenceSettings.IsFirstRun && !IsTestMode)
            {
                PreferenceSettings.AddDefaultTrustedLocations();
            }

            InitializePreferences();

            // At this point, pathManager.PackageDirectories only has 1 element which is the directory
            // in AppData. If list of PackageFolders is empty, add the folder in AppData to the list since there
            // is no additional location specified. Otherwise, update pathManager.PackageDirectories to include
            // PackageFolders
            if (PreferenceSettings.CustomPackageFolders.Count == 0)
                PreferenceSettings.CustomPackageFolders = new List<string> { BuiltInPackagesToken, pathManager.UserDataDirectory };

            if (!PreferenceSettings.CustomPackageFolders.Contains(BuiltInPackagesToken))
            {
                PreferenceSettings.CustomPackageFolders.Insert(0, BuiltInPackagesToken);
            }

            // Make sure that the default package folder is added in the list if custom packages folder.
            var userDataFolder = pathManager.GetUserDataFolder(); // Get the default user data path
            AddPackagePath(userDataFolder);

            // Make sure that the global package folder is added in the list
            var userCommonPackageFolder = pathManager.CommonPackageDirectory;
            AddPackagePath(userCommonPackageFolder);

            // Load Python Template
            // The loading pattern is conducted in the following order
            // 1) Set from DynamoSettings.XML
            // 2) Set from API via the configuration file
            // 3) Set from PythonTemplate.py located in 'C:\Users\USERNAME\AppData\Roaming\Dynamo\Dynamo Core\2.X'
            // 4) Set from OOTB hard-coded default template

            // If a custom python template path doesn't already exists in the DynamoSettings.xml
            if (string.IsNullOrEmpty(PreferenceSettings.PythonTemplateFilePath) || !File.Exists(PreferenceSettings.PythonTemplateFilePath) && !IsServiceMode)
            {
                // To supply a custom python template host integrators should supply a 'DefaultStartConfiguration' config file
                // or create a new struct that inherits from 'DefaultStartConfiguration' making sure to set the 'PythonTemplatePath'
                // while passing the config to the 'DynamoModel' constructor.
                if (config is DefaultStartConfiguration)
                {
                    var configurationSettings = (DefaultStartConfiguration)config;
                    var templatePath = configurationSettings.PythonTemplatePath;

                    // If a custom python template path was set in the config apply that template
                    if (!string.IsNullOrEmpty(templatePath) && File.Exists(templatePath))
                    {
                        PreferenceSettings.PythonTemplateFilePath = templatePath;
                        Logger.Log(Resources.PythonTemplateDefinedByHost + " : " + PreferenceSettings.PythonTemplateFilePath);
                    }

                    // Otherwise fallback to the default
                    else
                    {
                        SetDefaultPythonTemplate();
                    }
                }

                else
                {
                    // Fallback to the default
                    SetDefaultPythonTemplate();
                }
            }

            else
            {
                // A custom python template path already exists in the DynamoSettings.xml
                Logger.Log(Resources.PythonTemplateUserFile + " : " + PreferenceSettings.PythonTemplateFilePath);
            }

            pathManager.Preferences = PreferenceSettings;
            PreferenceSettings.RequestUserDataFolder += pathManager.GetUserDataFolder;

            if (!IsServiceMode)
            {
                SearchModel = new NodeSearchModel(Logger);
                SearchModel.ItemProduced +=
                    node => ExecuteCommand(new CreateNodeCommand(node, 0, 0, true, true));
            }

            NodeFactory = new NodeFactory();
            NodeFactory.MessageLogged += LogMessage;

            //Initialize the ExtensionManager with the CommonDataDirectory so that extensions found here are checked first for dll's with signed certificates
            extensionManager = new ExtensionManager(new[] { PathManager.CommonDataDirectory });
            extensionManager.MessageLogged += LogMessage;
            var extensions = config.Extensions ?? LoadExtensions();

            if (!IsServiceMode)
            {
                LinterManager = new LinterManager(this.ExtensionManager);
            }

            // when dynamo is ready, alert the loaded extensions
            DynamoReady += (readyParams) =>
            {
                this.dynamoReady = true;
                DynamoReadyExtensionHandler(readyParams, ExtensionManager.Extensions);
            };

            // when an extension is added if dynamo is ready, alert that extension (this alerts late
            // loaded extensions)
            ExtensionManager.ExtensionAdded += (extension) =>
            {
                if (this.dynamoReady)
                {
                    DynamoReadyExtensionHandler(new ReadyParams(this),
                    new List<IExtension>() { extension });
                };
            };

            Loader = new NodeModelAssemblyLoader();
            Loader.MessageLogged += LogMessage;

            // Create a core which is used for parsing code and loading libraries
            var libraryCore = new ProtoCore.Core(new Options())
            {
                ParsingMode = ParseMode.AllowNonAssignment
            };
            libraryCore.Compilers.Add(Language.Associative, new Compiler(libraryCore));
            libraryCore.Compilers.Add(Language.Imperative, new ProtoImperative.Compiler(libraryCore));

            LibraryServices = new LibraryServices(libraryCore, pathManager, PreferenceSettings);
            LibraryServices.MessageLogged += LogMessage;
            LibraryServices.LibraryLoaded += LibraryLoaded;

            CustomNodeManager = new CustomNodeManager(NodeFactory, MigrationManager, LibraryServices);

            LuceneSearchUtility = new LuceneSearchUtility(this);
            LuceneSearchUtility.InitializeLuceneConfig(LuceneConfig.NodesIndexingDirectory);

            InitializeCustomNodeManager();

            ResetEngineInternal();

            EngineController.VMLibrariesReset += ReloadDummyNodes;

            AddHomeWorkspace();

            if (!IsServiceMode)
            {
                AuthenticationManager = new AuthenticationManager(config.AuthProvider);
            }

            UpdateManager.Log += UpdateManager_Log;
            if (!IsTestMode && !IsHeadless && !IsServiceMode)
            {
                DefaultUpdateManager.CheckForProductUpdate(UpdateManager);
            }

            Logger.Log(string.Format("Dynamo -- Build {0}",
                                        Assembly.GetExecutingAssembly().GetName().Version));

            DynamoModel.OnRequestUpdateLoadBarStatus(new SplashScreenLoadEventArgs(Resources.SplashScreenLoadNodeLibrary, 50));
            InitializeNodeLibrary();

            if (extensions.Any())
            {
                var startupParams = new StartupParams(this);

                foreach (var ext in extensions)
                {
                    if (ext is ILogSource logSource)
                        logSource.MessageLogged += LogMessage;

                    try
                    {
                        if (ext is LinterExtensionBase linter)
                        {
                            linter.InitializeBase(this.LinterManager);
                        }

                        ext.Startup(startupParams);
                        // if we are starting extension (A) which is a source of other extensions (like packageManager)
                        // then we can start the extension(s) (B) that it requested be loaded.
                        if (ext is IExtensionSource)
                        {
                            foreach (var loadedExtension in (ext as IExtensionSource).RequestedExtensions)
                            {
                                if (loadedExtension is IExtension)
                                {
                                    if (loadedExtension is LinterExtensionBase loadedLinter)
                                    {
                                        loadedLinter.InitializeBase(this.LinterManager);
                                    }
                                    
                                    (loadedExtension as IExtension).Startup(startupParams);
                                }
                            }
                        }
                    }
                    catch (Exception ex)
                    {
                        Logger.Log(ex.Message);
                    }

                    ExtensionManager.Add(ext);

                }
            }

#if DEBUG
            CurrentWorkspace.NodeAdded += CrashOnDemand.CurrentWorkspace_NodeAdded;
#endif

            LogWarningMessageEvents.LogWarningMessage += LogWarningMessage;

            StartBackupFilesTimer();

            TraceReconciliationProcessor = this;

            State = DynamoModelState.StartedUIless;
            // This event should only be raised at the end of this method.
            DynamoReady(new ReadyParams(this));
        }

        private void CheckFeatureFlagTest()
        {
            if (!DynamoModel.IsTestMode)
            {
                if (DynamoModel.FeatureFlags.CheckFeatureFlag<bool>("EasterEggIcon1", false))
                {
                    this.Logger.Log("EasterEggIcon1 is true FROM MODEL");

                }
                else
                {
                    this.Logger.Log("EasterEggIcon1 is false FROM MODEL");
                }

                if (DynamoModel.FeatureFlags.CheckFeatureFlag<string>("EasterEggMessage1", "NA") is var s && s != "NA")
                {
                    this.Logger.Log("EasterEggMessage1 is enabled FROM MODEL");
                }
                else
                {
                    this.Logger.Log("EasterEggMessage1 is disabled FROM MODEL");
                }
            }
        }

        private void SetDefaultPythonTemplate()
        {
            // First check if the default python template is overridden by a PythonTemplate.py file in AppData
            // This file is always named accordingly and located in 'C:\Users\USERNAME\AppData\Roaming\Dynamo\Dynamo Core\2.X'
            if (!string.IsNullOrEmpty(pathManager.PythonTemplateFilePath) && File.Exists(pathManager.PythonTemplateFilePath))
            {
                PreferenceSettings.PythonTemplateFilePath = pathManager.PythonTemplateFilePath;
                Logger.Log(Resources.PythonTemplateAppData + " : " + PreferenceSettings.PythonTemplateFilePath);
            }

            // Otherwise the OOTB hard-coded template is applied
            else
            {
                Logger.Log(Resources.PythonTemplateDefaultFile);
            }
        }

        private void DynamoReadyExtensionHandler(ReadyParams readyParams, IEnumerable<IExtension> extensions)
        {

            foreach (var ext in extensions)
            {
                try
                {
                    ext.Ready(readyParams);
                }
                catch (Exception ex)
                {
                    Logger.Log(String.Format(Properties.Resources.FailedToHandleReadyEvent, ext.Name, " ", ex.Message));
                }
            }
        }

        /// <summary>
        /// Adds a new path to the list of custom package folders, but only if the path
        /// does not already exist in the list.
        /// </summary>
        /// <param name="path"> The path to add.</param>
        /// <param name="file"> The file to add when importing a library.</param>
        public bool AddPackagePath(string path, string file = "")
        {
            if (!Directory.Exists(path))
                return false;

            string fullFilename = path;
            if (file != "")
            {
                fullFilename = Path.Combine(path, file);
                if (!File.Exists(fullFilename))
                    return false;
            }

            if (PreferenceSettings.CustomPackageFolders.Contains(fullFilename))
                return false;

            PreferenceSettings.CustomPackageFolders.Add(fullFilename);

            return true;
        }

        private IEnumerable<IExtension> LoadExtensions()
        {
            var extensions = new List<IExtension>();
            foreach (var dir in pathManager.ExtensionsDirectories)
            {
                extensions.AddRange(ExtensionManager.ExtensionLoader.LoadDirectory(dir));
            }
            return extensions;
        }

        private void RemoveExtension(IExtension ext)
        {
            ExtensionManager.Remove(ext);

            var logSource = ext as ILogSource;
            if (logSource != null)
                logSource.MessageLogged -= LogMessage;
        }


        private void HandleStorageExtensionsOnWorkspaceOpened(HomeWorkspaceModel workspace)
        {
            foreach (var extension in extensionManager.StorageAccessExtensions)
            {
                RaiseIExtensionStorageAccessWorkspaceOpened(workspace, extension, this.Logger);
            }
        }

        private void HandleStorageExtensionsOnWorkspaceSaving(HomeWorkspaceModel workspace, SaveContext saveContext)
        {
            foreach (var extension in extensionManager.StorageAccessExtensions)
            {
                RaiseIExtensionStorageAccessWorkspaceSaving(workspace, extension, saveContext, this.Logger);
            }
        }

        internal static void RaiseIExtensionStorageAccessWorkspaceOpened(HomeWorkspaceModel workspace, IExtensionStorageAccess extension, ILogger logger)
        {
            workspace.TryGetMatchingWorkspaceData(extension.UniqueId, out Dictionary<string, string> data);
            var extensionDataCopy = new Dictionary<string, string>(data);

            try
            {
                extension.OnWorkspaceOpen(extensionDataCopy);
            }
            catch (Exception ex)
            {
                logger.Log(ex.Message + " : " + ex.StackTrace);
                return;
            }
        }

        internal static void RaiseIExtensionStorageAccessWorkspaceSaving(HomeWorkspaceModel workspace, IExtensionStorageAccess extension, SaveContext saveContext, ILogger logger)
        {
            var assemblyName = Assembly.GetAssembly(extension.GetType()).GetName();
            var version = $"{assemblyName.Version.Major}.{assemblyName.Version.Minor}";

            var hasMatchingExtensionData = workspace.TryGetMatchingWorkspaceData(extension.UniqueId, out Dictionary<string, string> data);

            try
            {
                extension.OnWorkspaceSaving(data, saveContext);
            }
            catch (Exception ex)
            {
                logger.Log(ex.Message + " : " + ex.StackTrace);
                return;
            }


            if (hasMatchingExtensionData)
            {
                workspace.UpdateExtensionData(extension.UniqueId, data);
                return;
            }

            workspace.CreateNewExtensionData(extension.UniqueId, extension.Name, version, data);
        }

        private void EngineController_TraceReconcliationComplete(TraceReconciliationEventArgs obj)
        {
            Debug.WriteLine("TRACE RECONCILIATION: {0} total serializables were orphaned.", obj.CallsiteToOrphanMap.SelectMany(kvp => kvp.Value).Count());

            // The orphans will come back here as a dictionary of lists of ISerializables jeyed by their callsite id.
            // This dictionary gets redistributed into a dictionary keyed by the workspace id.

            var workspaceOrphanMap = new Dictionary<Guid, List<ISerializable>>();

            foreach (var ws in Workspaces.OfType<HomeWorkspaceModel>())
            {
                // Get the orphaned serializables to this workspace
                var wsOrphans = ws.GetOrphanedSerializablesAndClearHistoricalTraceData().ToList();

                if (!wsOrphans.Any())
                    continue;

                if (!workspaceOrphanMap.ContainsKey(ws.Guid))
                {
                    workspaceOrphanMap.Add(ws.Guid, wsOrphans);
                }
                else
                {
                    workspaceOrphanMap[ws.Guid].AddRange(wsOrphans);
                }
            }

            foreach (var kvp in obj.CallsiteToOrphanMap)
            {
                if (!kvp.Value.Any()) continue;

                var nodeGuid = EngineController.LiveRunnerRuntimeCore.RuntimeData.CallSiteToNodeMap[kvp.Key];

                // TODO: MAGN-7314
                // Find the owning workspace for a node.
                var nodeSpace =
                    Workspaces.FirstOrDefault(
                        ws =>
                            ws.Nodes.FirstOrDefault(n => n.GUID == nodeGuid)
                                != null);

                if (nodeSpace == null) continue;

                // Add the node's orphaned serializables to the workspace
                // orphan map.
                if (workspaceOrphanMap.ContainsKey(nodeSpace.Guid))
                {
                    workspaceOrphanMap[nodeSpace.Guid].AddRange(kvp.Value);
                }
                else
                {
                    workspaceOrphanMap.Add(nodeSpace.Guid, kvp.Value);
                }
            }

            TraceReconciliationProcessor.PostTraceReconciliation(workspaceOrphanMap);
        }

        /// <summary>
        /// Deals with orphaned serializables.
        /// </summary>
        /// <param name="orphanedSerializables">Collection of orphaned serializables.</param>
        public virtual void PostTraceReconciliation(Dictionary<Guid, List<ISerializable>> orphanedSerializables)
        {
            // Override in derived classes to deal with orphaned serializables.
        }

        void UpdateManager_Log(LogEventArgs args)
        {
            Logger.Log(args.Message, args.Level);
        }

        /// <summary>
        /// LibraryLoaded event handler.
        /// </summary>
        /// <param name="sender"></param>
        /// <param name="e"></param>
        private void LibraryLoaded(object sender, LibraryServices.LibraryLoadedEventArgs e)
        {
            foreach (var newLibrary in e.LibraryPaths)
            {
                // Load all functions defined in that library.
                AddZeroTouchNodesToSearch(LibraryServices.GetFunctionGroups(newLibrary));
            }
        }

        /// <summary>
        /// This event handler is invoked when DynamoScheduler changes the state
        /// of an AsyncTask object. See TaskStateChangedEventArgs.State for more
        /// details of these state changes.
        /// </summary>
        /// <param name="sender">The scheduler which raised the event.</param>
        /// <param name="e">Task state changed event argument.</param>
        ///
        private void OnAsyncTaskStateChanged(DynamoScheduler sender, TaskStateChangedEventArgs e)
        {
            var updateTask = e.Task as UpdateGraphAsyncTask;
            switch (e.CurrentState)
            {
                case TaskStateChangedEventArgs.State.ExecutionStarting:
                    if (updateTask != null)
                        ExecutionEvents.OnGraphPreExecution(new ExecutionSession(updateTask, this, geometryFactoryPath));
                    break;

                case TaskStateChangedEventArgs.State.ExecutionCompleted:
                    if (updateTask != null)
                    {
                        // Record execution time for update graph task.
                        long start = e.Task.ExecutionStartTime.TickCount;
                        long end = e.Task.ExecutionEndTime.TickCount;
                        var executionTimeSpan = new TimeSpan(end - start);

                        //don't attempt to send these events unless GA is active or ADP will actually record these events.
                        if (Logging.Analytics.ReportingAnalytics)
                        {
                            if (updateTask.ModifiedNodes != null && updateTask.ModifiedNodes.Any())
                            {
                                // Send analytics for each of modified nodes so they are counted individually
                                foreach (var node in updateTask.ModifiedNodes)
                                {
                                    // Tracking node execution as generic event
                                    // it is distinguished with the legacy aggregated performance event
                                    Dynamo.Logging.Analytics.TrackEvent(
                                        Actions.Run,
                                        Categories.NodeOperations,
                                        node.GetOriginalName());
                                }
                            }
                        }

                        Debug.WriteLine(String.Format(Resources.EvaluationCompleted, executionTimeSpan));

                        ExecutionEvents.OnGraphPostExecution(new ExecutionSession(updateTask, this, geometryFactoryPath));
                    }
                    break;
            }
        }

        /// <summary>
        /// Performs application-defined tasks associated with freeing, releasing, or resetting unmanaged resources.
        /// </summary>
        /// <filterpriority>2</filterpriority>
        public void Dispose()
        {
            EngineController.TraceReconcliationComplete -= EngineController_TraceReconcliationComplete;
            EngineController.RequestCustomNodeRegistration -= EngineController_RequestCustomNodeRegistration;

            ExtensionManager.Dispose();
            extensionManager.MessageLogged -= LogMessage;

            LinterManager.Dispose();

            LibraryServices.Dispose();
            LibraryServices.LibraryManagementCore.Cleanup();
            LibraryServices.MessageLogged -= LogMessage;
            LibraryServices.LibraryLoaded -= LibraryLoaded;

            EngineController.VMLibrariesReset -= ReloadDummyNodes;

            UpdateManager.Log -= UpdateManager_Log;
            Logger.Dispose();

            EngineController.Dispose();
            EngineController = null;

            if (backupFilesTimer != null)
            {
                backupFilesTimer.Dispose();
                backupFilesTimer = null;
                Logger.Log("Backup files timer is disposed");
            }

            if (PreferenceSettings != null)
            {
                PreferenceSettings.PropertyChanged -= PreferenceSettings_PropertyChanged;
                PreferenceSettings.RequestUserDataFolder -= pathManager.GetUserDataFolder;
                PreferenceSettings.MessageLogged -= LogMessage;
            }

            //The writer have to be disposed at DynamoModel level due that we could index package-nodes as new packages are installed
            LuceneSearchUtility.DisposeWriter();

            // Lucene disposals (just if LuceneNET was initialized)
            LuceneSearchUtility.indexDir?.Dispose();
            LuceneSearchUtility.dirReader?.Dispose();

#if DEBUG
            CurrentWorkspace.NodeAdded -= CrashOnDemand.CurrentWorkspace_NodeAdded;
#endif

            LogWarningMessageEvents.LogWarningMessage -= LogWarningMessage;
            foreach (var ws in _workspaces)
            {
                ws.Dispose();
            }
            NodeFactory.MessageLogged -= LogMessage;
            CustomNodeManager.MessageLogged -= LogMessage;
            CustomNodeManager.Dispose();
            MigrationManager.MessageLogged -= LogMessage;
            if (FeatureFlags != null)
            {
                FeatureFlags.MessageLogged -= LogMessageWrapper;
            }
            DynamoUtilities.DynamoFeatureFlagsManager.FlagsRetrieved -= CheckFeatureFlagTest;
        }

        private void InitializeCustomNodeManager()
        {
            CustomNodeManager.MessageLogged += LogMessage;

            var customNodeSearchRegistry = new HashSet<Guid>();
            CustomNodeManager.InfoUpdated += info =>
            {
                if (customNodeSearchRegistry.Contains(info.FunctionId)
                        || !info.IsVisibleInDynamoLibrary)
                    return;

                var elements = SearchModel.SearchEntries.OfType<CustomNodeSearchElement>().
                                Where(x =>
                                        {
                                            // Search for common paths and get rid of empty paths.
                                            // It can be empty just in case it's just created node.
                                            return String.Compare(x.Path, info.Path, StringComparison.OrdinalIgnoreCase) == 0 &&
                                                !String.IsNullOrEmpty(x.Path);
                                        }).ToList();

                if (elements.Any())
                {
                    foreach (var element in elements)
                    {
                        element.SyncWithCustomNodeInfo(info);
                        SearchModel.Update(element);
                    }
                    return;
                }

                customNodeSearchRegistry.Add(info.FunctionId);
                var searchElement = new CustomNodeSearchElement(CustomNodeManager, info);
                SearchModel.Add(searchElement);

                //Indexing node packages installed using PackageManagerSearch
                var iDoc = LuceneSearchUtility.InitializeIndexDocumentForNodes();
                if (searchElement != null)
                {
                    AddNodeTypeToSearchIndex(searchElement, iDoc);
                }

                LuceneSearchUtility.CommitWriterChanges();

                Action<CustomNodeInfo> infoUpdatedHandler = null;
                infoUpdatedHandler = newInfo =>
                {
                    if (info.FunctionId == newInfo.FunctionId)
                    {
                        bool isCategoryChanged = searchElement.FullCategoryName != newInfo.Category;
                        searchElement.SyncWithCustomNodeInfo(newInfo);
                        SearchModel.Update(searchElement, isCategoryChanged);
                    }
                };
                CustomNodeManager.InfoUpdated += infoUpdatedHandler;
                CustomNodeManager.CustomNodeRemoved += id =>
                {
                    CustomNodeManager.InfoUpdated -= infoUpdatedHandler;
                    if (info.FunctionId == id)
                    {
                        customNodeSearchRegistry.Remove(info.FunctionId);
                        SearchModel.Remove(searchElement);
                        var workspacesToRemove = _workspaces.FindAll(w => w is CustomNodeWorkspaceModel
                            && (w as CustomNodeWorkspaceModel).CustomNodeId == id);
                        workspacesToRemove.ForEach(w => RemoveWorkspace(w));
                    }
                };
            };
            CustomNodeManager.DefinitionUpdated += UpdateCustomNodeDefinition;
        }

        private void InitializeIncludedNodes()
        {
            var iDoc = LuceneSearchUtility.InitializeIndexDocumentForNodes();

            var customNodeData = new TypeLoadData(typeof(Function));
            NodeFactory.AddLoader(new CustomNodeLoader(CustomNodeManager, IsTestMode));
            NodeFactory.AddAlsoKnownAs(customNodeData.Type, customNodeData.AlsoKnownAs);

            var dsFuncData = new TypeLoadData(typeof(DSFunction));
            var dsVarArgFuncData = new TypeLoadData(typeof(DSVarArgFunction));
            var cbnData = new TypeLoadData(typeof(CodeBlockNodeModel));
            var dummyData = new TypeLoadData(typeof(DummyNode));
            var symbolData = new TypeLoadData(typeof(Symbol));
            var outputData = new TypeLoadData(typeof(Output));

            var ztLoader = new ZeroTouchNodeLoader(LibraryServices);
            NodeFactory.AddLoader(dsFuncData.Type, ztLoader);
            NodeFactory.AddAlsoKnownAs(dsFuncData.Type, dsFuncData.AlsoKnownAs);
            NodeFactory.AddLoader(dsVarArgFuncData.Type, ztLoader);
            NodeFactory.AddAlsoKnownAs(dsVarArgFuncData.Type, dsVarArgFuncData.AlsoKnownAs);

            var cbnLoader = new CodeBlockNodeLoader(LibraryServices);
            NodeFactory.AddLoader(cbnData.Type, cbnLoader);
            NodeFactory.AddFactory(cbnData.Type, cbnLoader);
            NodeFactory.AddAlsoKnownAs(cbnData.Type, cbnData.AlsoKnownAs);

            NodeFactory.AddTypeFactoryAndLoader(dummyData.Type);
            NodeFactory.AddAlsoKnownAs(dummyData.Type, dummyData.AlsoKnownAs);

            var inputLoader = new InputNodeLoader();
            NodeFactory.AddLoader(symbolData.Type, inputLoader);
            NodeFactory.AddFactory(symbolData.Type, inputLoader);
            NodeFactory.AddAlsoKnownAs(symbolData.Type, symbolData.AlsoKnownAs);

            NodeFactory.AddTypeFactoryAndLoader(outputData.Type);
            NodeFactory.AddAlsoKnownAs(outputData.Type, outputData.AlsoKnownAs);

            SearchModel?.Add(new CodeBlockNodeSearchElement(cbnData, LibraryServices));

            var symbolSearchElement = new NodeModelSearchElement(symbolData)
            {
                IsVisibleInSearch = CurrentWorkspace is CustomNodeWorkspaceModel
            };
            var outputSearchElement = new NodeModelSearchElement(outputData)
            {
                IsVisibleInSearch = CurrentWorkspace is CustomNodeWorkspaceModel
            };

            WorkspaceHidden += _ =>
            {
                var isVisible = CurrentWorkspace is CustomNodeWorkspaceModel;
                symbolSearchElement.IsVisibleInSearch = isVisible;
                outputSearchElement.IsVisibleInSearch = isVisible;
            };

            SearchModel?.Add(symbolSearchElement);
            SearchModel?.Add(outputSearchElement);

            //Adding this nodes are breaking the tests (due that we have two input and two output nodes):
            //WhenHomeWorkspaceIsFocusedInputAndOutputNodesAreMissingFromSearch
            //WhenStartingDynamoInputAndOutputNodesAreNolongerMissingFromSearch
            // New index process from Lucene, adding missing nodes: Code Block, Input and Output
            //var ele = AddNodeTypeToSearch(outputData);      
            //if (ele != null)
            //{
            //    AddNodeTypeToSearchIndex(ele, iDoc);
            //}

            //ele = AddNodeTypeToSearch(symbolData);
            //if (ele != null)
            //{
            //    AddNodeTypeToSearchIndex(ele, iDoc);
            //}

            var ele = AddNodeTypeToSearch(cbnData);
            if (ele != null)
            {
                AddNodeTypeToSearchIndex(ele, iDoc);
            }         
        }

        internal static bool IsDisabledPath(string packagesDirectory, IPreferences preferences)
        {
            if (!(preferences is IDisablePackageLoadingPreferences disablePrefs)) return false;

            var isACustomPackageDirectory = preferences.CustomPackageFolders.Where(x => packagesDirectory.StartsWith(x)).Any();

            return
            //if this directory is the builtin packages location
            //and loading from there is disabled, don't scan the directory.
            (disablePrefs.DisableBuiltinPackages && packagesDirectory == Core.PathManager.BuiltinPackagesDirectory)
            //or if custom package directories are disabled, and this is a custom package directory, don't scan.
            || (disablePrefs.DisableCustomPackageLocations && isACustomPackageDirectory);
        }

        private void InitializeNodeLibrary()
        {
            // Initialize all nodes inside of this assembly.
            InitializeIncludedNodes();

            List<TypeLoadData> modelTypes;
            List<TypeLoadData> migrationTypes;
            Loader.LoadNodeModelsAndMigrations(pathManager.NodeDirectories,
                Context, out modelTypes, out migrationTypes);

            LoadNodeModels(modelTypes, false);

            // Load migrations
            foreach (var type in migrationTypes)
                MigrationManager.AddMigrationType(type);

            // Import Zero Touch libs
            var functionGroups = LibraryServices.GetAllFunctionGroups();
            if (!IsTestMode)
                AddZeroTouchNodesToSearch(functionGroups);
#if DEBUG_LIBRARY
            DumpLibrarySnapshot(functionGroups);
#endif

            // Load local custom nodes and locally imported libraries
            foreach (var path in pathManager.DefinitionDirectories)
            {
                DirectoryInfo parentPath;
                try
                {
                    parentPath = Directory.GetParent(path);
                }
                catch (ArgumentException)
                {
                    parentPath = null;
                }
                var pathName = parentPath != null ? parentPath.FullName : path;
                if (IsDisabledPath(pathName, PreferenceSettings))
                {
                    continue;
                }
                
                // NOTE: extension will only be null if path is null
                string extension = null;
                try
                {
                    extension = Path.GetExtension(path);
                }
                catch (ArgumentException e)
                {
                    Logger.Log(e.Message);
                }
                if (extension == null)
                    continue;

                // If the path has a .dll or .ds extension it is an explicitly imported library
                if (extension == ".dll" || extension == ".ds")
                {
                    // If a library was explicitly loaded by using the "File | ImportLibrary..." command
                    // and for some reason the import fails we do not want to throw an exception
                    LibraryServices.ImportLibrary(path, true);
                    continue;
                }

                // Otherwise it is a custom node
                CustomNodeManager.AddUninitializedCustomNodesInPath(path, IsTestMode);
            }

            CustomNodeManager.AddUninitializedCustomNodesInPath(pathManager.CommonDefinitions, IsTestMode);

            // Initialize searcher, if the applyAllDeletes is true all buffered deletes on documents will be applied (made visible) in the returned reader
            // When running parallel tests several are trying to write in the AppData folder then the job
            // is failing and in a wrong state so we prevent to initialize Lucene index writer during test mode.
            // Without the index files on disk, the dirReader cant be initialized correctly. So does the searcher.
            LuceneSearchUtility.CommitWriterChanges();
        }

        /// <summary>
        /// Imports a node library (zero touch or nodeModel) into the VM.
        /// Does not necessarily add those imported functions to search.
        /// </summary>
        /// <param name="assem">The assembly to load which contains the types to import.</param>
        /// <param name="suppressZeroTouchLibraryLoad">If True, zero touch types will not be added to search.
        /// This is used by packageManager extension to defer adding ZT libraries to search until all libraries are loaded.
        /// </param>
        internal void LoadNodeLibrary(Assembly assem, bool suppressZeroTouchLibraryLoad = true)
        {
           // don't import assembly if its marked node lib and contains any nodemodels and any nodecustomizations
           // as a consequence we won't import any ZT nodes from assemblies that contain customziations and are marked node libraries.
           // We'll only apply the customizations and import NodeModels which are present.
           // I think this is consistent with the current behavior - IE today - if a nodeModel exists in an assembly, the rest of the assembly 
           // is not imported as ZT - the same will be true if the assembly contains a NodeViewCustomization.

            bool hasNodeModelOrNodeViewTypes;
            try
            {
                hasNodeModelOrNodeViewTypes = NodeModelAssemblyLoader.ContainsNodeModelSubType(assem)
                || (NodeModelAssemblyLoader.ContainsNodeViewCustomizationType(assem));
            } 
            catch (Exception ex) {
                throw new Exceptions.LibraryLoadFailedException(assem.Location, ex.Message);
            }

            // TODO(mjk) draw up matrix of current behaviors which nodeLib flag can control.
            if (!hasNodeModelOrNodeViewTypes)
            {
                if (suppressZeroTouchLibraryLoad)
                {
                    LibraryServices.LoadNodeLibrary(assem.Location, isExplicitlyImportedLib: false);
                }
                else
                {
                    LibraryServices.ImportLibrary(assem.Location, isExplicitlyImportedLib: false);
                }

                return;
            }

            var nodes = new List<TypeLoadData>();
            Loader.LoadNodesFromAssembly(assem, Context, nodes, new List<TypeLoadData>());

            LoadNodeModels(nodes, true);
        }

        private void LoadNodeModels(List<TypeLoadData> nodes, bool isPackageMember)
        {
            var iDoc = LuceneSearchUtility.InitializeIndexDocumentForNodes();
            foreach (var type in nodes)
            {
                // Protect ourselves from exceptions thrown by malformed third party nodes.
                try
                {
                    NodeFactory.AddTypeFactoryAndLoader(type.Type);
                    NodeFactory.AddAlsoKnownAs(type.Type, type.AlsoKnownAs);
                    type.IsPackageMember = isPackageMember;
                    // Legacy index process to search dictionary
                    var ele = AddNodeTypeToSearch(type);
                    // New index process from Lucene
                    // TODO: get search element some other way
                    if (ele != null)
                    {
                        AddNodeTypeToSearchIndex(ele, iDoc);
                    }
                }
                catch (Exception e)
                {
                    Logger.Log(e);
                }
            }
        }

        private IPreferences CreateOrLoadPreferences(IPreferences preferences)
        {
            if (preferences != null) // If there is preference settings provided...
                return preferences;

            //Skip file handling and trust location in service mode.
            if (IsServiceMode)
            {
                var setting = new PreferenceSettings();
                setting.SetTrustWarningsDisabled(true);
                return setting;
            }

            // Is order for test cases not to interfere with the regular preference
            // settings xml file, a test case usually specify a temporary xml file
            // path from where preference settings are to be loaded. If that value
            // is not set, then fall back to the file path specified in PathManager.
            //
            var xmlFilePath = PreferenceSettings.DynamoTestPath;
            if (string.IsNullOrEmpty(xmlFilePath))
                xmlFilePath = pathManager.PreferenceFilePath;

            if (File.Exists(xmlFilePath))
            {
                // If the specified xml file path exists, load it.
                return PreferenceSettings.Load(xmlFilePath);
            }

            // Otherwise make a default preference settings object.
            return new PreferenceSettings();
        }

        private void InitializePreferences()
        {
            if (PreferenceSettings != null)
            {
                ProtoCore.Mirror.MirrorData.PrecisionFormat = DynamoUnits.Display.PrecisionFormat = PreferenceSettings.NumberFormat;
                PreferenceSettings.InitializeNamespacesToExcludeFromLibrary();

                if (string.IsNullOrEmpty(PreferenceSettings.BackupLocation))
                {
                    PreferenceSettings.BackupLocation = pathManager.DefaultBackupDirectory;
                }

                UpdateBackupLocation(PreferenceSettings.BackupLocation);
            }
        }

        internal bool UpdateBackupLocation(string selectedBackupLocation)
        {
            return pathManager.UpdateBackupLocation(selectedBackupLocation);
        }

        internal bool IsDefaultBackupLocation()
        {
            return PreferenceSettings.BackupLocation.Equals(pathManager.DefaultBackupDirectory);
        }

        internal string DefaultBackupLocation()
        {
            return pathManager.DefaultBackupDirectory;
        }

        /// <summary>
        /// Responds to property update notifications on the preferences,
        /// and synchronizes with the Units Manager.
        /// </summary>
        /// <param name="sender"></param>
        /// <param name="e"></param>
        //TODO(Steve): See if we can't just do this in PreferenceSettings by making the properties directly access BaseUnit
        private void PreferenceSettings_PropertyChanged(object sender, PropertyChangedEventArgs e)
        {
            switch (e.PropertyName)
            {
                case nameof(PreferenceSettings.NumberFormat):
                    ProtoCore.Mirror.MirrorData.PrecisionFormat = DynamoUnits.Display.PrecisionFormat = PreferenceSettings.NumberFormat;
                    break;
            }
        }

        /// <summary>
        /// This warning message is displayed on the node associated with the FFI dll
        /// </summary>
        /// <param name="args"></param>
        private void LogWarningMessage(LogWarningMessageEventArgs args)
        {
            Validity.Assert(EngineController.LiveRunnerRuntimeCore != null);
            EngineController.LiveRunnerRuntimeCore.RuntimeStatus.LogWarning(WarningID.Default, args.message);
        }

        #endregion

        #region engine management

        /// <summary>
        ///     Register custom node defintion and execute all custom node
        ///     instances.
        /// </summary>
        /// <param name="definition"></param>
        private void UpdateCustomNodeDefinition(CustomNodeDefinition definition)
        {
            RegisterCustomNodeDefinitionWithEngine(definition);
            MarkAllDependenciesAsModified(definition);
        }

        /// <summary>
        ///     Registers (or re-registers) a Custom Node definition with the DesignScript VM,
        ///     so that instances of the custom node can be evaluated.
        /// </summary>
        /// <param name="definition"></param>
        private void RegisterCustomNodeDefinitionWithEngine(CustomNodeDefinition definition)
        {
            EngineController.GenerateGraphSyncDataForCustomNode(
                Workspaces.OfType<HomeWorkspaceModel>().SelectMany(ws => ws.Nodes),
                definition,
                DebugSettings.VerboseLogging);
        }

        /// <summary>
        /// Returns all function instances directly or indirectly depends on the
        /// specified function definition and mark them as modified so that
        /// their values will be re-queried.
        /// </summary>
        /// <param name="def"></param>
        /// <returns></returns>
        private void MarkAllDependenciesAsModified(CustomNodeDefinition def)
        {
            var homeWorkspace = Workspaces.OfType<HomeWorkspaceModel>().FirstOrDefault();
            if (homeWorkspace == null)
                return;

            var dependencies = CustomNodeManager.GetAllDependenciesGuids(def);
            var funcNodes = homeWorkspace.Nodes.OfType<Function>();
            var dirtyNodes = funcNodes.Where(n => dependencies.Contains(n.Definition.FunctionId));
            homeWorkspace.MarkNodesAsModifiedAndRequestRun(dirtyNodes);
        }

        /// <summary>
        /// Call this method to reset the virtual machine, avoiding a race
        /// condition by using a thread join inside the vm executive.
        /// </summary>
        /// <param name="markNodesAsDirty">Set this parameter to true to force
        /// reset of the execution substrate. Note that setting this parameter
        /// to true will have a negative performance impact.</param>
        public virtual void ResetEngine(bool markNodesAsDirty = false)
        {
            // TODO(Luke): Push this into a resync call with the engine controller
            //
            // Tracked in MAGN-5167.
            // As some async tasks use engine controller, for example
            // CompileCustomNodeAsyncTask and UpdateGraphAsyncTask, it is possible
            // that engine controller is reset *before* tasks get executed. For
            // example, opening custom node will schedule a CompileCustomNodeAsyncTask
            // firstly and then reset engine controller.
            //
            // We should make sure engine controller is reset after all tasks that
            // depend on it get executed, or those tasks are thrown away if safe to
            // do that.

            ResetEngineInternal();
            foreach (var workspaceModel in Workspaces.OfType<HomeWorkspaceModel>())
            {
                workspaceModel.ResetEngine(EngineController, markNodesAsDirty);
            }
        }

        protected void ResetEngineInternal()
        {
            if (EngineController != null)
            {
                EngineController.RequestCustomNodeRegistration -= EngineController_RequestCustomNodeRegistration;
                EngineController.TraceReconcliationComplete -= EngineController_TraceReconcliationComplete;
                EngineController.MessageLogged -= LogMessage;
                EngineController.Dispose();
                EngineController = null;
            }

            EngineController = new EngineController(
                LibraryServices,
                geometryFactoryPath,
                DebugSettings.VerboseLogging);

            EngineController.MessageLogged += LogMessage;
            EngineController.TraceReconcliationComplete += EngineController_TraceReconcliationComplete;
            EngineController.RequestCustomNodeRegistration += EngineController_RequestCustomNodeRegistration;

            foreach (var def in CustomNodeManager.LoadedDefinitions)
                RegisterCustomNodeDefinitionWithEngine(def);
        }

        private void EngineController_RequestCustomNodeRegistration(object sender, EventArgs e)
        {
            foreach (var def in CustomNodeManager.LoadedDefinitions)
                RegisterCustomNodeDefinitionWithEngine(def);
        }

        /// <summary>
        ///     Forces an evaluation of the current workspace by resetting the DesignScript VM.
        /// </summary>
        public void ForceRun()
        {
            Logger.Log("Beginning engine reset");

            ResetEngine(true);

            Logger.Log("Reset complete");

            ((HomeWorkspaceModel)CurrentWorkspace).Run();
        }

        #endregion

        #region save/load

        /// <summary>
        /// Opens a Dynamo workspace from a Json string.
        /// </summary>
        /// <param name="fileContents">Json file content</param>
        /// <param name="forceManualExecutionMode">Set this to true to discard
        /// execution mode specified in the file and set manual mode</param>
        public void OpenFileFromJson(string fileContents, bool forceManualExecutionMode = false)
        {
            OpenJsonFileFromPath(fileContents, "", forceManualExecutionMode);
            return;
        }

        /// <summary>
        /// Opens a Dynamo workspace from a path to a file on disk.
        /// </summary>
        /// <param name="filePath">Path to file</param>
        /// <param name="forceManualExecutionMode">Set this to true to discard
        /// execution mode specified in the file and set manual mode</param>
        public void OpenFileFromPath(string filePath, bool forceManualExecutionMode = false)
        {
            XmlDocument xmlDoc;
            Exception ex;
            if (DynamoUtilities.PathHelper.isValidXML(filePath, out xmlDoc, out ex))
            {
                OpenXmlFileFromPath(xmlDoc, filePath, forceManualExecutionMode);
                return;
            }
            else
            {
                // These kind of exceptions indicate that file is not accessible 
                if (ex is IOException || ex is UnauthorizedAccessException)
                {
                    throw ex;
                }
                if (ex is System.Xml.XmlException)
                {
                    // XML opening failure can indicate that this file is corrupted XML or Json
                    string fileContents;

                    if (DynamoUtilities.PathHelper.isValidJson(filePath, out fileContents, out ex))
                    {
                        OpenJsonFileFromPath(fileContents, filePath, forceManualExecutionMode);
                        return;
                    }
                    else
                    {
                        // When Json opening also failed, either this file is corrupted or there
                        // are other kind of failures related to Json de-serialization
                        throw ex;
                    }
                }
            }
        }

        /// <summary>
        /// Inserts a Dynamo graph or Custom Node inside the current workspace from a file path
        /// </summary>
        /// <param name="filePath"></param>
        /// <param name="forceManualExecutionMode"></param>
        public void InsertFileFromPath(string filePath, bool forceManualExecutionMode = false)
        {
            XmlDocument xmlDoc;
            Exception ex;
            if (DynamoUtilities.PathHelper.isValidXML(filePath, out xmlDoc, out ex))
            {
                InsertXmlFileFromPath(xmlDoc, filePath, forceManualExecutionMode);
                return;
            }
            else
            {
                // These kind of exceptions indicate that file is not accessible 
                if (ex is IOException || ex is UnauthorizedAccessException)
                {
                    throw ex;
                }
                if (ex is System.Xml.XmlException)
                {
                    // XML opening failure can indicate that this file is corrupted XML or Json
                    string fileContents;

                    if (DynamoUtilities.PathHelper.isValidJson(filePath, out fileContents, out ex))
                    {
                        InsertJsonFileFromPath(fileContents, filePath, forceManualExecutionMode);
                        return;
                    }
                    else
                    {
                        // When Json opening also failed, either this file is corrupted or there
                        // are other kind of failures related to Json de-serialization
                        throw ex;
                    }
                }

            }
        }

        static private DynamoPreferencesData DynamoPreferencesDataFromJson(string json)
        {
            JsonReader reader = new JsonTextReader(new StringReader(json));
            var obj = JObject.Load(reader);
            var viewBlock = obj["View"];
            var dynamoBlock = viewBlock == null ? null : viewBlock["Dynamo"];
            if (dynamoBlock == null)
                return DynamoPreferencesData.Default();

            var settings = new JsonSerializerSettings
            {
                Error = (sender, args) =>
                {
                    args.ErrorContext.Handled = true;
                    Console.WriteLine(args.ErrorContext.Error);
                },
                ReferenceLoopHandling = ReferenceLoopHandling.Ignore,
                TypeNameHandling = TypeNameHandling.Auto,
                Formatting = Newtonsoft.Json.Formatting.Indented,
                Culture = CultureInfo.InvariantCulture
            };

            return JsonConvert.DeserializeObject<DynamoPreferencesData>(dynamoBlock.ToString(), settings);
        }

        /// <summary>
        /// Opens a Dynamo workspace from a path to an JSON file on disk.
        /// </summary>
        /// <param name="fileContents">Json file contents</param>
        /// <param name="filePath">Path to file</param>
        /// <param name="forceManualExecutionMode">Set this to true to discard
        /// execution mode specified in the file and set manual mode</param>
        /// <returns>True if workspace was opened successfully</returns>
        private bool OpenJsonFileFromPath(string fileContents, string filePath, bool forceManualExecutionMode)
        {
            try
            {
                DynamoPreferencesData dynamoPreferences = DynamoPreferencesDataFromJson(fileContents);
                if (dynamoPreferences != null)
                {
                    // TODO, QNTM-1101: Figure out JSON migration strategy
                    if (true) //MigrationManager.ProcessWorkspace(dynamoPreferences.Version, xmlDoc, IsTestMode, NodeFactory))
                    {
                        WorkspaceModel ws;
                        if (OpenJsonFile(filePath, fileContents, dynamoPreferences, forceManualExecutionMode, out ws))
                        {
                            OpenWorkspace(ws);
                            //Raise an event to deserialize the view parameters before
                            //setting the graph to run
                            OnComputeModelDeserialized();

                            SetPeriodicEvaluation(ws);
                        }
                    }
                }
                return true;
            }
            catch (Exception e)
            {
                Console.WriteLine(e.Message);
                throw;
            }
        }

        private bool InsertJsonFileFromPath(string fileContents, string filePath, bool forceManualExecutionMode)
        {
            try
            {
                // Update (assign new) Guids for each node, connection, note and group
                // The update of Guids is necessary to assure the insertion of dynamo graphs does not interfere with the current workspace
                // This allows multiple inserts of the same or 'similar' graph to take place
                fileContents = GuidUtility.UpdateWorkspaceGUIDs(fileContents);

                DynamoPreferencesData dynamoPreferences = DynamoPreferencesDataFromJson(fileContents);
                if (dynamoPreferences != null)
                {
                    if (true) //MigrationManager.ProcessWorkspace(dynamoPreferences.Version, xmlDoc, IsTestMode, NodeFactory))
                    {
                        WorkspaceModel ws;
                        if (OpenJsonFile(filePath, fileContents, dynamoPreferences, forceManualExecutionMode, out ws))
                        {
                            ExtraWorkspaceViewInfo viewInfo = ExtraWorkspaceViewInfoFromJson(fileContents);
                            
                            InsertWorkspace(ws, viewInfo);
                        }
                    }
                }
                return true;
            }
            catch (Exception e)
            {
                Console.WriteLine(e.Message);
                throw;
            }
        }

        /// <summary>
        /// Opens a Dynamo workspace from a path to an Xml file on disk.
        /// </summary>
<<<<<<< HEAD
        /// <param name="xmlDoc"></param>
=======
        /// <param name="xmlDoc">xml file content</param>
>>>>>>> e7d76a68
        /// <param name="filePath">Path to file</param>
        /// <param name="forceManualExecutionMode">Set this to true to discard
        /// execution mode specified in the file and set manual mode</param>
        /// <returns>True if workspace was opened successfully</returns>
        private bool OpenXmlFileFromPath(XmlDocument xmlDoc, string filePath, bool forceManualExecutionMode)
        {
            try
            {
                //save the file before it is migrated to JSON.
                //if in test mode, don't save the file in backup
                if (!IsTestMode)
                {
                    if (!pathManager.BackupXMLFile(xmlDoc, filePath))
                    {
                        Logger.Log("File is not saved in the backup folder {0}: ", pathManager.BackupDirectory);
                    }
                }

                WorkspaceInfo workspaceInfo;
                if (WorkspaceInfo.FromXmlDocument(xmlDoc, filePath, IsTestMode, forceManualExecutionMode, Logger, out workspaceInfo))
                {
                    if (MigrationManager.ProcessWorkspace(workspaceInfo, xmlDoc, IsTestMode, NodeFactory))
                    {
                        WorkspaceModel ws;
                        if (OpenXmlFile(workspaceInfo, xmlDoc, out ws))
                        {
                            OpenWorkspace(ws);

                            // Set up workspace cameras here
                            OnWorkspaceOpening(xmlDoc);
                            SetPeriodicEvaluation(ws);
                        }
                    }
                }
                return true;
            }
            catch (Exception)
            {
                return false;
            }
        }

        private bool InsertXmlFileFromPath(XmlDocument xmlDoc, string filePath, bool forceManualExecutionMode)
        {
            try
            {
                //save the file before it is migrated to JSON.
                //if in test mode, don't save the file in backup
                if (!IsTestMode)
                {
                    if (!pathManager.BackupXMLFile(xmlDoc, filePath))
                    {
                        Logger.Log("File is not saved in the backup folder {0}: ", pathManager.BackupDirectory);
                    }
                }

                WorkspaceInfo workspaceInfo;
                if (WorkspaceInfo.FromXmlDocument(xmlDoc, filePath, IsTestMode, forceManualExecutionMode, Logger, out workspaceInfo))
                {
                    if (MigrationManager.ProcessWorkspace(workspaceInfo, xmlDoc, IsTestMode, NodeFactory))
                    {
                        WorkspaceModel ws;
                        if (OpenXmlFile(workspaceInfo, xmlDoc, out ws))
                        {
                            InsertWorkspace(ws);
                        }
                    }
                }
                return true;
            }
            catch (Exception)
            {
                return false;
            }
        }

        private void OpenWorkspace(WorkspaceModel ws)
        {
            // TODO: #4258
            // The logic to remove all other home workspaces from the model
            // was moved from the ViewModel. When #4258 is implemented, we will need to
            // remove this step.
            var currentHomeSpaces = Workspaces.OfType<HomeWorkspaceModel>().ToList();
            if (currentHomeSpaces.Any())
            {
                // If the workspace we're opening is a home workspace,
                // then remove all the other home workspaces. Otherwise,
                // Remove all but the first home workspace.
                var end = ws is HomeWorkspaceModel ? 0 : 1;

                for (var i = currentHomeSpaces.Count - 1; i >= end; i--)
                {
                    RemoveWorkspace(currentHomeSpaces[i]);
                }
            }

            AddWorkspace(ws);
            CurrentWorkspace = ws;
            OnWorkspaceOpened(ws);
        }

        private void InsertWorkspace(WorkspaceModel ws, ExtraWorkspaceViewInfo viewInfo = null)
        {
            var nodes = ws.Nodes;
            var connectors = ws.Connectors;
            var notes = viewInfo?.Annotations;

            DynamoSelection.Instance.ClearSelection();

            if ((nodes == null && notes == null) || (!nodes.Any() && !notes.Any()) || (NodesAlreadyLoaded(nodes) || NotesAlreadyLoaded(notes)))
            {
                OnRequestNotification(Resources.FailedInsertFileNodeExistNotification);

                return;
            }

            double offsetX = 0.0;
            double offsetY = 0.0;
            double nodeX = 0.0;
            double nodeY = 0.0;

            if (viewInfo != null)
            {
                // Get the offsets before we insert the nodes
                GetInsertNodesOffset(currentWorkspace.Nodes, viewInfo.NodeViews, out offsetX, out offsetY, out nodeX, out nodeY);
            }

            InsertNodes(nodes, nodeX, nodeY);
            InsertConnectors(connectors);

            CurrentWorkspace.UpdateWithExtraWorkspaceViewInfo(viewInfo, offsetX, offsetY);

            if(viewInfo != null)
            {
                List<NoteModel> insertedNotes = GetInsertedNotes(viewInfo.Annotations);
                DynamoSelection.Instance.Selection.AddRange(insertedNotes);
            }           

            DynamoSelection.Instance.Selection.AddRange(nodes); 
            
            currentWorkspace.HasUnsavedChanges = true;
        }
        
        private void SetPeriodicEvaluation(WorkspaceModel ws)
        {
            // TODO: #4258
            // The following logic to start periodic evaluation will need to be moved
            // inside of the HomeWorkspaceModel's constructor.  It cannot be there today
            // as it causes an immediate crash due to the above ResetEngine call.
            var hws = ws as HomeWorkspaceModel;
            if (hws != null)
            {
                // TODO: #4258
                // Remove this ResetEngine call when multiple home workspaces is supported.
                // This call formerly lived in DynamoViewModel
                ResetEngine(false);

                if (hws.RunSettings.RunType == RunType.Periodic)
                {
                    hws.StartPeriodicEvaluation();
                }
            }
        }

        private bool OpenJsonFile(
          string filePath,
          string fileContents,
          DynamoPreferencesData dynamoPreferences,
          bool forceManualExecutionMode,
          out WorkspaceModel workspace)
        {
            if (!string.IsNullOrEmpty(filePath))
            {
                CustomNodeManager.AddUninitializedCustomNodesInPath(Path.GetDirectoryName(filePath), IsTestMode);
            }            

            var currentHomeSpace = Workspaces.OfType<HomeWorkspaceModel>().FirstOrDefault();
            currentHomeSpace.UndefineCBNFunctionDefinitions();

            // TODO, QNTM-1108: WorkspaceModel.FromJson does not check a schema and so will not fail as long
            // as the fileContents are valid JSON, regardless of if all required data is present or not
            workspace = WorkspaceModel.FromJson(
                fileContents,
                LibraryServices,
                EngineController,
                Scheduler,
                NodeFactory,
                IsTestMode,
                false,
                CustomNodeManager,
                this.LinterManager);

            workspace.FileName = string.IsNullOrEmpty(filePath) ? "" : filePath;
            workspace.ScaleFactor = dynamoPreferences.ScaleFactor;

            // NOTE: This is to handle the case of opening a JSON file that does not have a version string
            //       This logic may not be correct, need to decide the importance of versioning early JSON files
            string versionString = dynamoPreferences.Version;
            if (versionString == null)
                versionString = AssemblyHelper.GetDynamoVersion().ToString();
            workspace.WorkspaceVersion = new System.Version(versionString);

            HomeWorkspaceModel homeWorkspace = workspace as HomeWorkspaceModel;
            if (homeWorkspace != null)
            {
                homeWorkspace.HasRunWithoutCrash = dynamoPreferences.HasRunWithoutCrash;

                homeWorkspace.ReCompileCodeBlockNodesForFunctionDefinitions();

                if (string.IsNullOrEmpty(workspace.FileName))
                {
                    workspace.HasUnsavedChanges = true;
                }

                RunType runType;
                if (!homeWorkspace.HasRunWithoutCrash || !Enum.TryParse(dynamoPreferences.RunType, false, out runType) || forceManualExecutionMode)
                    runType = RunType.Manual;
                int runPeriod;
                if (!Int32.TryParse(dynamoPreferences.RunPeriod, out runPeriod))
                    runPeriod = RunSettings.DefaultRunPeriod;
                homeWorkspace.RunSettings = new RunSettings(runType, runPeriod);

                RegisterHomeWorkspace(homeWorkspace);
            }

            CustomNodeWorkspaceModel customNodeWorkspace = workspace as CustomNodeWorkspaceModel;
            if (customNodeWorkspace != null)
                customNodeWorkspace.IsVisibleInDynamoLibrary = dynamoPreferences.IsVisibleInDynamoLibrary;

            return true;
        }

        /// <summary>
        /// Load the extra view information required to fully construct a WorkspaceModel object 
        /// </summary>
        /// <param name="json"></param>
        static internal ExtraWorkspaceViewInfo ExtraWorkspaceViewInfoFromJson(string json)
        {
            JsonReader reader = new JsonTextReader(new StringReader(json));
            var obj = JObject.Load(reader);
            var viewBlock = obj["View"];
            if (viewBlock == null)
                return null;

            var settings = new JsonSerializerSettings
            {
                Error = (sender, args) =>
                {
                    args.ErrorContext.Handled = true;
                    Console.WriteLine(args.ErrorContext.Error);
                },
                ReferenceLoopHandling = ReferenceLoopHandling.Ignore,
                TypeNameHandling = TypeNameHandling.Auto,
                Formatting = Newtonsoft.Json.Formatting.Indented,
                Culture = CultureInfo.InvariantCulture
            };

            return JsonConvert.DeserializeObject<ExtraWorkspaceViewInfo>(viewBlock.ToString(), settings);
        }

        // Attempts to reload all the dummy nodes in the current workspace and replaces them with resolved version. 
        private void ReloadDummyNodes()
        {
            JObject dummyNodeJSON = null;
            Boolean resolvedDummyNode = false;

            WorkspaceModel currentWorkspace = this.CurrentWorkspace;

            if (currentWorkspace == null || string.IsNullOrEmpty(currentWorkspace.FileName))
            {
                return;
            }

            // Get the dummy nodes in the current workspace. 
            var dummyNodes = currentWorkspace.Nodes.OfType<DummyNode>();

            foreach (DummyNode dn in dummyNodes)
            {
                dummyNodeJSON = dn.OriginalNodeContent as JObject;

                if (dummyNodeJSON != null)
                {
                    // Deserializing the dummy node and verifying if it is resolved by the downloaded or imported package
                    NodeModel resolvedNode = dn.GetNodeModelForDummyNode(
                                                               dummyNodeJSON.ToString(),
                                                               LibraryServices,
                                                               NodeFactory,
                                                               IsTestMode,
                                                               CustomNodeManager);

                    // If the resolved node is also a dummy node, then skip it else replace the dummy node with the resolved version of the node. 
                    if (!(resolvedNode is DummyNode))
                    {
                        currentWorkspace.RemoveAndDisposeNode(dn);
                        currentWorkspace.AddAndRegisterNode(resolvedNode, false);

                        // Adding back the connectors for the resolved node. 
                        List<ConnectorModel> connectors = dn.AllConnectors.ToList();
                        foreach (var connectorModel in connectors)
                        {
                            var startNode = connectorModel.Start.Owner;
                            var endNode = connectorModel.End.Owner;

                            if (startNode is DummyNode && startNode.GUID == resolvedNode.GUID)
                            {
                                startNode = resolvedNode;
                            }
                            if (endNode is DummyNode && endNode.GUID == resolvedNode.GUID)
                            {
                                endNode = resolvedNode;
                            }

                            connectorModel.Delete();
                            ConnectorModel.Make(startNode, endNode, connectorModel.Start.Index, connectorModel.End.Index, connectorModel.GUID);
                        }
                        resolvedDummyNode = true;
                    }
                }
            }

            if (resolvedDummyNode)
            {
                currentWorkspace.HasUnsavedChanges = false;
                // Once all the dummy nodes are reloaded, the DummyNodesReloaded event is invoked and
                // the Dependency table is regenerated in the WorkspaceDependencyView extension. 
                currentWorkspace.OnDummyNodesReloaded();
            }
        }

        private bool OpenXmlFile(WorkspaceInfo workspaceInfo, XmlDocument xmlDoc, out WorkspaceModel workspace)
        {
            CustomNodeManager.AddUninitializedCustomNodesInPath(
                Path.GetDirectoryName(workspaceInfo.FileName),
                IsTestMode);

            var result = workspaceInfo.IsCustomNodeWorkspace
                ? CustomNodeManager.OpenCustomNodeWorkspace(xmlDoc, workspaceInfo, IsTestMode, out workspace)
                : OpenXmlHomeWorkspace(xmlDoc, workspaceInfo, out workspace);

            workspace.OnCurrentOffsetChanged(
                this,
                new PointEventArgs(new Point2D(workspaceInfo.X, workspaceInfo.Y)));

            workspace.ScaleFactor = workspaceInfo.ScaleFactor;
            return result;
        }

        private bool OpenXmlHomeWorkspace(
            XmlDocument xmlDoc, WorkspaceInfo workspaceInfo, out WorkspaceModel workspace)
        {
            var nodeGraph = NodeGraph.LoadGraphFromXml(xmlDoc, NodeFactory);
            Guid deterministicId = GuidUtility.Create(GuidUtility.UrlNamespace, workspaceInfo.Name);
            var newWorkspace = new HomeWorkspaceModel(
                deterministicId,
                EngineController,
                Scheduler,
                NodeFactory,
                Utils.LoadTraceDataFromXmlDocument(xmlDoc),
                nodeGraph.Nodes,
                nodeGraph.Notes,
                nodeGraph.Annotations,
                nodeGraph.Presets,
                nodeGraph.ElementResolver,
                workspaceInfo,
                DebugSettings.VerboseLogging,
                IsTestMode,
                LinterManager
               );

            RegisterHomeWorkspace(newWorkspace);

            workspace = newWorkspace;
            return true;
        }

        private void RegisterHomeWorkspace(HomeWorkspaceModel newWorkspace)
        {
            newWorkspace.EvaluationCompleted += OnEvaluationCompleted;
            newWorkspace.RefreshCompleted += OnRefreshCompleted;

            newWorkspace.Disposed += () =>
            {
                newWorkspace.EvaluationCompleted -= OnEvaluationCompleted;
                newWorkspace.RefreshCompleted -= OnRefreshCompleted;
            };
        }

        #endregion

        #region backup/timer

        /// <summary>
        /// Backup all the files
        /// </summary>
        protected void SaveBackupFiles(object state)
        {
            //No backup files in ServiceMode due to Lambda restrictions
            if (IsServiceMode)
            {
                return;
            }

            OnRequestDispatcherBeginInvoke(() =>
            {
                // tempDict stores the list of backup files and their corresponding workspaces IDs
                // when the last auto-save operation happens. Now the IDs will be used to know
                // whether some workspaces have already been backed up. If so, those workspaces won't be
                // backed up again.
                var tempDict = new Dictionary<Guid, string>(backupFilesDict);
                backupFilesDict.Clear();
                PreferenceSettings.BackupFiles.Clear();
                foreach (var workspace in Workspaces)
                {
                    if (!workspace.HasUnsavedChanges)
                    {
                        if (workspace.Nodes.Any() &&
                            !workspace.Notes.Any())
                            continue;

                        if (tempDict.ContainsKey(workspace.Guid))
                        {
                            backupFilesDict.Add(workspace.Guid, tempDict[workspace.Guid]);
                            continue;
                        }
                    }

                    var savePath = pathManager.GetBackupFilePath(workspace);
                    OnRequestWorkspaceBackUpSave(savePath, true);
                    backupFilesDict[workspace.Guid] = savePath;
                    Logger.Log(Resources.BackupSavedMsg + ": " + savePath);
                }
                PreferenceSettings.BackupFiles.AddRange(backupFilesDict.Values);
            });
        }

        /// <summary>
        /// Start the timer to backup files periodically
        /// </summary>
        private void StartBackupFilesTimer()
        {
            // When running test cases, the dispatcher may be null which will cause the timer to
            // introduce a lot of threads. So the timer will not be started if test cases are running.
            if (IsTestMode)
                return;

            if (backupFilesTimer != null)
            {
                throw new Exception("The timer to backup files has already been started!");
            }

            backupFilesTimer = new Timer(SaveBackupFiles);
            backupFilesTimer.Change(PreferenceSettings.BackupInterval, PreferenceSettings.BackupInterval);
            Logger.Log(String.Format("Backup files timer is started with an interval of {0} milliseconds", PreferenceSettings.BackupInterval));
        }

        #endregion

        #region internal methods

        internal void PostUIActivation(object parameter)
        {
            Logger.Log(Environment.NewLine + Resources.WelcomeMessage);
        }

        internal void DeleteModelInternal(List<ModelBase> modelsToDelete)
        {
            if (null == CurrentWorkspace)
                return;

            //Check for empty group
            var annotations = Workspaces
                .SelectMany(ws => ws.Annotations)
                .OrderBy(x => x.HasNestedGroups);

            foreach (var annotation in annotations)
            {
                //record the annotation before the models in it are deleted.
                foreach (var model in modelsToDelete)
                {
                    //If there is only one model, then deleting that model should delete the group. In that case, do not record
                    //the group for modification. Until we have one model in a group, group should be recorded for modification
                    //otherwise, undo operation cannot get the group back.
                    if (annotation.Nodes.Count() > 1 && 
                        annotation.Nodes.Where(x => x.GUID == model.GUID).Any())
                    {
                        CurrentWorkspace.RecordGroupModelBeforeUngroup(annotation);
                    }
                }

                if (annotation.Nodes.Any() && !annotation.Nodes.Except(modelsToDelete).Any())
                {
                    //Annotation Model has to be serialized first - before the nodes.
                    //so, store the Annotation model as first object. This will serialize the
                    //annotation before the nodes are deleted. So, when Undo is pressed,
                    //annotation model is deserialized correctly.
                    modelsToDelete.Insert(0, annotation);
                }
            }

            var cancelEventArgs = new CancelEventArgs();
            OnDeletionStarted(modelsToDelete, cancelEventArgs);
            if (cancelEventArgs.Cancel)
            {
                return;
            }

            CurrentWorkspace.RecordAndDeleteModels(modelsToDelete);

            var selection = DynamoSelection.Instance.Selection;
            foreach (ModelBase model in modelsToDelete)
            {
                selection.Remove(model); // Remove from selection set.
                model.Dispose();
            }

            OnDeletionComplete(this, EventArgs.Empty);
        }

        internal void UngroupModel(List<ModelBase> modelsToUngroup)
        {
            var emptyGroup = new List<ModelBase>();
            var annotations = Workspaces.SelectMany(ws => ws.Annotations);
            foreach (var model in modelsToUngroup)
            {
                foreach (var annotation in annotations)
                {
                    if (annotation.Nodes.Any(x => x.GUID == model.GUID))
                    {
                        var list = annotation.Nodes.ToList();

                        if (list.Count > 1)
                        {
                            CurrentWorkspace.RecordGroupModelBeforeUngroup(annotation);
                            if (list.Remove(model))
                            {
                                annotation.Nodes = list;
                                annotation.UpdateBoundaryFromSelection();
                            }
                        }
                        else
                        {
                            emptyGroup.Add(annotation);
                        }
                    }
                }
            }

            if (emptyGroup.Any())
            {
                DeleteModelInternal(emptyGroup);
            }
        }

        internal void AddToGroup(List<ModelBase> modelsToAdd)
        {
            var workspaceAnnotations = Workspaces.SelectMany(ws => ws.Annotations);
            var selectedGroups = workspaceAnnotations
                .Where(x => x.IsSelected && x.IsExpanded);

            // If multiple groups are selected, chances are that we
            // have a group that contains a nested group.
            // If this is the case we want to make sure that we add the
            // node to the parent folder.
            var selectedGroup = selectedGroups.FirstOrDefault(x => x.HasNestedGroups) ??
                selectedGroups.FirstOrDefault();

            if (selectedGroup != null)
            {
                foreach (var model in modelsToAdd)
                {
                    CurrentWorkspace.RecordGroupModelBeforeUngroup(selectedGroup);
                    selectedGroup.AddToTargetAnnotationModel(model);
                }
            }

        }

        /// <summary>
        /// Add a list of annotations to the host group on model level.
        /// </summary>
        /// <param name="modelsToAdd">List of annotation models.</param>
        /// <param name="hostGroupGuid">Host annotation guid.</param>
        internal void AddGroupsToGroup(List<ModelBase> modelsToAdd, Guid hostGroupGuid)
        {
            var workspaceAnnotations = Workspaces.SelectMany(ws => ws.Annotations);
            var selectedGroup = workspaceAnnotations.FirstOrDefault(x => x.GUID == hostGroupGuid);
            if (selectedGroup is null) return;

            var modelsToModify = new List<ModelBase>();
            modelsToModify.AddRange(modelsToAdd);
            modelsToModify.Add(selectedGroup);

            // Mark the parent group and groups to add all for undo recorder
            WorkspaceModel.RecordModelsForModification(modelsToModify, CurrentWorkspace.UndoRecorder);
            foreach (var model in modelsToAdd)
            {
                selectedGroup.AddToTargetAnnotationModel(model);
            }
        }

        internal void DumpLibraryToXml(object parameter)
        {
            string fileName = String.Format("LibrarySnapshot_{0}.xml", DateTime.Now.ToString("yyyyMMddHmmss"));
            string fullFileName = Path.Combine(pathManager.LogDirectory, fileName);

            SearchModel.DumpLibraryToXml(fullFileName, PathManager.DynamoCoreDirectory);

            Logger.Log(string.Format(Resources.LibraryIsDumped, fullFileName));
        }

        internal bool CanDumpLibraryToXml(object obj)
        {
            return true;
        }

        #endregion

        #region public methods

        /// <summary>
        ///     Add a new HomeWorkspace and set as current
        /// </summary>
        /// <api_stability>1</api_stability>
        public void AddHomeWorkspace()
        {
            var defaultWorkspace = new HomeWorkspaceModel(
                EngineController,
                Scheduler,
                NodeFactory,
                DebugSettings.VerboseLogging,
                IsTestMode, LinterManager, string.Empty);

            defaultWorkspace.RunSettings.RunType = PreferenceSettings.DefaultRunType;

            RegisterHomeWorkspace(defaultWorkspace);
            AddWorkspace(defaultWorkspace);
            CurrentWorkspace = defaultWorkspace;
        }

        /// <summary>
        ///     Add a new, visible Custom Node workspace to Dynamo
        /// </summary>
        /// <param name="workspace"><see cref="CustomNodeWorkspaceModel"/> to add</param>
        public void AddCustomNodeWorkspace(CustomNodeWorkspaceModel workspace)
        {
            AddWorkspace(workspace);
        }

        private void CheckForInvalidInputSymbols(WorkspaceModel workspace)
        {
            if (workspace.containsInvalidInputSymbols() && !IsTestMode)
            {
                DisplayInvalidInputSymbolWarning();
            }
        }

        private void DisplayInvalidInputSymbolWarning()
        {
            string summary = Resources.InvalidInputSymbolWarningShortMessage;
            var description = Resources.InvalidInputSymbolWarningMessage;
            const string imageUri = "/DynamoCoreWpf;component/UI/Images/task_dialog_future_file.png";
            var args = new TaskDialogEventArgs(
               new Uri(imageUri, UriKind.Relative),
               Resources.InvalidInputSymbolWarningTitle, summary, description);

            args.AddRightAlignedButton((int)ButtonId.Proceed, Resources.OKButton);
            OnRequestTaskDialog(null, args);
        }

        internal event VoidHandler Preview3DOutage;
        private void OnPreview3DOutage()
        {
            if (Preview3DOutage != null)
            {
                Preview3DOutage();
            }
        }

        internal void Report3DPreviewOutage(string summary, string description)
        {
            OnPreview3DOutage();

            const string imageUri = "/DynamoCoreWpf;component/UI/Images/task_dialog_future_file.png";
            var args = new TaskDialogEventArgs(
               new Uri(imageUri, UriKind.Relative),
               Resources.Preview3DOutageTitle, summary, description);

            OnRequestTaskDialog(null, args);
        }

        /// <summary>
        ///     Remove a workspace from the dynamo model.
        /// </summary>
        /// <param name="workspace">Workspace to remove</param>
        public void RemoveWorkspace(WorkspaceModel workspace)
        {
            OnWorkspaceRemoveStarted(workspace);
            if (_workspaces.Remove(workspace))
            {
                if (workspace is HomeWorkspaceModel)
                {
                    workspace.Dispose();
                }
                OnWorkspaceRemoved(workspace);
            }
        }

        /// <summary>
        ///     Opens an existing custom node workspace.
        /// </summary>
        /// <param name="guid">Identifier of the workspace to open</param>
        /// <returns>True if workspace was found and open</returns>
        public bool OpenCustomNodeWorkspace(Guid guid)
        {
            CustomNodeWorkspaceModel customNodeWorkspace;
            if (CustomNodeManager.TryGetFunctionWorkspace(guid, IsTestMode, out customNodeWorkspace))
            {
                if (!Workspaces.OfType<CustomNodeWorkspaceModel>().Contains(customNodeWorkspace))
                {
                    AddWorkspace(customNodeWorkspace);
                }

                CurrentWorkspace = customNodeWorkspace;
                return true;
            }

            return false;
        }

        /// <summary>
        ///     Adds a node to the current workspace.
        /// </summary>
        /// <param name="node">Node to add</param>
        /// <param name="centered">Indicates if the node should be placed
        /// at the center of workspace.</param>
        /// <param name="addToSelection">Indicates if the newly added node
        /// should be selected</param>
        internal void AddNodeToCurrentWorkspace(NodeModel node, bool centered, bool addToSelection = true)
        {
            CurrentWorkspace.AddAndRegisterNode(node, centered);

            //TODO(Steve): This should be moved to WorkspaceModel.AddNode when all workspaces have their own selection -- MAGN-5707
            if (addToSelection)
            {
                DynamoSelection.Instance.ClearSelection();
                DynamoSelection.Instance.Selection.Add(node);
            }

            //TODO(Steve): Make sure we're not missing something with TransformCoordinates. -- MAGN-5708
        }

        /// <summary>
        /// Copy selected ISelectable objects to the clipboard.
        /// </summary>
        public void Copy()
        {
            ClipBoard.Clear();

            foreach (
                var el in
                    DynamoSelection.Instance.Selection.OfType<ModelBase>()
                        .Where(el => !ClipBoard.Contains(el)))
            {
                ClipBoard.Add(el);

                if (!(el is NodeModel))
                    continue;

                var node = el as NodeModel;
                var connectors =
                    node.InPorts.Concat(node.OutPorts).SelectMany(port => port.Connectors)
                        .Where(
                            connector =>
                                connector.End != null && connector.End.Owner.IsSelected
                                    && !ClipBoard.Contains(connector));

                ClipBoard.AddRange(connectors);
            }
        }

        /// <summary>
        ///     Paste ISelectable objects from the clipboard to the workspace
        /// so that the nodes appear in their original location with a slight offset
        /// </summary>
        public void Paste()
        {
            var locatableModels = ClipBoard.Where(model => model is NoteModel || model is NodeModel);
            var x = locatableModels.Min(m => m.X);
            var y = locatableModels.Min(m => m.Y);
            var targetPoint = new Point2D(x, y);

            Paste(targetPoint);
        }

        /// <summary>
        ///     Paste ISelectable objects from the clipboard to the workspace at specified point.
        /// </summary>
        /// <param name="targetPoint">Location where data will be pasted</param>
        /// <param name="useOffset">Indicates whether we will use current workspace offset or paste nodes
        /// directly in this point. </param>
        public void Paste(Point2D targetPoint, bool useOffset = true)
        {
            //When called from somewhere other than StateMachine and only ConnectorPins are selected.
            if (ClipBoard.All(m => m is ConnectorPinModel))
            {
                return;
            }
            if (useOffset)
            {
                // Provide a small offset when pasting so duplicate pastes aren't directly on top of each other
                CurrentWorkspace.IncrementPasteOffset();
            }

            //clear the selection so we can put the
            //paste contents in
            DynamoSelection.Instance.ClearSelection();

            //make a lookup table to store the guids of the
            //old models and the guids of their pasted versions
            var modelLookup = new Dictionary<Guid, ModelBase>();

            //make a list of all newly created models so that their
            //creations can be recorded in the undo recorder.
            var createdModels = new List<ModelBase>();

            var nodes = ClipBoard.OfType<NodeModel>();
            var connectors = ClipBoard.OfType<ConnectorModel>();
            var notes = ClipBoard.OfType<NoteModel>();
            // we only want to get groups that either has nested groups
            // or does not belong to a group here.
            // We handle creation of nested groups when creating the
            // parent group.
            var annotations = ClipBoard.OfType<AnnotationModel>();

            var xmlDoc = new XmlDocument();

            // Create the new NodeModel's
            var newNodeModels = new List<NodeModel>();
            using (CurrentWorkspace.BeginDelayedGraphExecution())
            {
                foreach (var node in nodes)
                {
                    NodeModel newNode;

                    if (CurrentWorkspace is HomeWorkspaceModel && (node is Symbol || node is Output))
                    {
                        var symbol = (node is Symbol
                            ? (node as Symbol).InputSymbol
                            : (node as Output).Symbol);
                        var code = (string.IsNullOrEmpty(symbol) ? "x" : symbol) + ";";
                        newNode = new CodeBlockNodeModel(code, node.X, node.Y, LibraryServices, CurrentWorkspace.ElementResolver);
                    }
                    else
                    {
                        var dynEl = node.Serialize(xmlDoc, SaveContext.Copy);
                        newNode = NodeFactory.CreateNodeFromXml(dynEl, SaveContext.Copy, CurrentWorkspace.ElementResolver);
                    }

                    var lacing = node.ArgumentLacing.ToString();
                    newNode.UpdateValue(new UpdateValueParams("ArgumentLacing", lacing));
                    if (!string.IsNullOrEmpty(node.Name) && !(node is Symbol) && !(node is Output))
                        newNode.Name = node.Name;

                    newNode.Width = node.Width;
                    newNode.Height = node.Height;

                    modelLookup.Add(node.GUID, newNode);

                    newNodeModels.Add(newNode);
                }

                // Create the new NoteModel's
                var newNoteModels = new List<NoteModel>();
                foreach (var note in notes)
                {
                    var noteModel = new NoteModel(note.X, note.Y, note.Text, Guid.NewGuid());
                    if (note.PinnedNode != null)
                    {
                        ModelBase pinned;
                        var pinnedNode =
                            modelLookup.TryGetValue(note.PinnedNode.GUID, out pinned)
                            ? pinned as NodeModel
                            : CurrentWorkspace.Nodes.FirstOrDefault(x => x.GUID == note.PinnedNode.GUID);
                        noteModel = new NoteModel(note.X, note.Y, note.Text, Guid.NewGuid(), pinnedNode);
                    }
                    //Store the old note as Key and newnote as value.
                    modelLookup.Add(note.GUID, noteModel);
                    newNoteModels.Add(noteModel);
                }

                var newItems = newNodeModels.Concat<ModelBase>(newNoteModels);

                var shiftX = targetPoint.X - newItems.Min(item => item.X);
                var shiftY = targetPoint.Y - newItems.Min(item => item.Y);
                var offset = useOffset ? CurrentWorkspace.CurrentPasteOffset : 0;

                foreach (var model in newItems)
                {
                    model.X = model.X + shiftX + offset;
                    model.Y = model.Y + shiftY + offset;
                }

                // Add the new NodeModel's to the Workspace
                foreach (var newNode in newNodeModels)
                {
                    CurrentWorkspace.AddAndRegisterNode(newNode, false);
                    createdModels.Add(newNode);
                }

                // TODO: is this required?
                OnRequestLayoutUpdate(this, EventArgs.Empty);

                // Add the new NoteModel's to the Workspace
                foreach (var newNote in newNoteModels)
                {
                    CurrentWorkspace.AddNote(newNote, false);
                    createdModels.Add(newNote);
                }

                ModelBase start;
                ModelBase end;
                var newConnectors =
                    from c in connectors

                        // If the guid is in nodeLookup, then we connect to the new pasted node. Otherwise we
                        // re-connect to the original.
                    let startNode =
                            modelLookup.TryGetValue(c.Start.Owner.GUID, out start)
                                ? start as NodeModel
                                : CurrentWorkspace.Nodes.FirstOrDefault(x => x.GUID == c.Start.Owner.GUID)
                    let endNode =
                        modelLookup.TryGetValue(c.End.Owner.GUID, out end)
                            ? end as NodeModel
                            : CurrentWorkspace.Nodes.FirstOrDefault(x => x.GUID == c.End.Owner.GUID)

                    // Don't make a connector if either end is null.
                    where startNode != null && endNode != null
                    select
                        ConnectorModel.Make(startNode, endNode, c.Start.Index, c.End.Index);

                createdModels.AddRange(newConnectors);

                //Grouping depends on the selected node models.
                //so adding the group after nodes / notes are added to workspace.
                //select only those nodes that are part of a group.
                var newAnnotations = new List<AnnotationModel>();
                foreach (var annotation in annotations.OrderByDescending(a => a.HasNestedGroups)) 
                {
                    if (modelLookup.ContainsKey(annotation.GUID))
                    {
                        continue;
                    }

                    // If this group has nested group we need to create them first
                    if (annotation.HasNestedGroups)
                    {
                        foreach (var group in annotation.Nodes.OfType<AnnotationModel>())
                        {
                            var nestedGroup = CreateAnnotationModel(
                                group,
                                modelLookup
                                    .Where(x => group.Nodes.Select(y => y.GUID).Contains(x.Key))
                                    .ToDictionary(x => x.Key, x => x.Value)
                                );

                            newAnnotations.Add(nestedGroup);
                            modelLookup.Add(group.GUID, nestedGroup);
                        }
                    }

                    var annotationModel = CreateAnnotationModel(annotation, modelLookup);

                    newAnnotations.Add(annotationModel);
                }

                DynamoSelection.Instance.ClearSelectionDisabled = true;

                // Add the new Annotation's to the Workspace
                foreach (var newAnnotation in newAnnotations)
                {
                    CurrentWorkspace.AddAnnotation(newAnnotation);
                    createdModels.Add(newAnnotation);
                    AddToSelection(newAnnotation);
                }

                // adding an annotation overrides selection, so add nodes and notes after
                foreach (var item in newItems)
                {
                    AddToSelection(item);
                }

                DynamoSelection.Instance.ClearSelectionDisabled = false;

                // Record models that are created as part of the command.
                CurrentWorkspace.RecordCreatedModels(createdModels);
            }
        }

        private AnnotationModel CreateAnnotationModel(
            AnnotationModel model, Dictionary<Guid, ModelBase> modelLookup)
        {
            var annotationNodeModel = new List<NodeModel>();
            var annotationNoteModel = new List<NoteModel>();
            var annotationAnnotationModels = new List<AnnotationModel>();
            // some models can be deleted after copying them,
            // so they need to be in pasted annotation as well
            var modelsToRestore = model.DeletedModelBases.Intersect(ClipBoard);
            var modelsToAdd = model.Nodes.Concat(modelsToRestore);

            // checked condition here that supports pasting of multiple groups
            foreach (var models in modelsToAdd)
            {
                ModelBase mbase;
                modelLookup.TryGetValue(models.GUID, out mbase);
                if (mbase is NodeModel nodeBase)
                {
                    annotationNodeModel.Add(nodeBase);
                }
                else if (mbase is NoteModel noteBase)
                {
                    annotationNoteModel.Add(noteBase);
                }
                else if (mbase is AnnotationModel annotationM)
                {
                    annotationAnnotationModels.Add(annotationM);
                }
            }

            var annotationModel = new AnnotationModel(annotationNodeModel, annotationNoteModel, annotationAnnotationModels)
            {
                GUID = Guid.NewGuid(),
                AnnotationText = model.AnnotationText,
                AnnotationDescriptionText = model.AnnotationDescriptionText,
                HeightAdjustment = model.HeightAdjustment,
                WidthAdjustment = model.WidthAdjustment,
                Background = model.Background,
                FontSize = model.FontSize,
                GroupStyleId = model.GroupStyleId,
            };

            modelLookup.Add(model.GUID, annotationModel);
            return annotationModel;
        }

        /// <summary>
        ///     Add an ISelectable object to the selection.
        /// </summary>
        /// <param name="parameters">The object to add to the selection.</param>
        public void AddToSelection(object parameters)
        {
            var selectable = parameters as ISelectable;
            if (selectable != null)
            {
                DynamoSelection.Instance.Selection.AddUnique(selectable);
            }
        }

        /// <summary>
        ///     Clear the workspace. Removes all nodes, notes, and connectors from the current workspace.
        /// </summary>
        public void ClearCurrentWorkspace()
        {
            OnWorkspaceClearingStarted(CurrentWorkspace);
            OnWorkspaceClearing();

            CurrentWorkspace.Clear();
            if (CurrentWorkspace is HomeWorkspaceModel)
            {
                //Sets the home workspace run type based on the preferences settings value
                ((HomeWorkspaceModel)CurrentWorkspace).RunSettings.RunType = PreferenceSettings.DefaultRunType;
            }

            //don't save the file path
            CurrentWorkspace.FileName = "";
            CurrentWorkspace.HasUnsavedChanges = false;
            CurrentWorkspace.WorkspaceVersion = AssemblyHelper.GetDynamoVersion();

            this.LinterManager?.SetDefaultLinter();

            OnWorkspaceCleared(CurrentWorkspace);
        }

        #endregion

        #region private methods

        private void LogMessage(ILogMessage obj)
        {
            Logger.Log(obj);
        }
        private void LogMessageWrapper(string m)
        {
            LogMessage(Dynamo.Logging.LogMessage.Info(m));
        }

#if DEBUG_LIBRARY
        private void DumpLibrarySnapshot(IEnumerable<Engine.FunctionGroup> functionGroups)
        {
            if (null == functionGroups)
                return;

            var descriptions =
                functionGroups.Select(functionGroup => functionGroup.Functions.ToList())
                    .Where(functions => functions.Any())
                    .SelectMany(
                        functions =>
                            (from function in functions
                             where function.IsVisibleInLibrary
                             let displayString = function.UserFriendlyName
                             where !displayString.Contains("GetType")
                             select string.IsNullOrEmpty(function.Namespace)
                                ? ""
                                : function.Namespace + "." + function.Signature + "\n"));

            var sb = string.Join("\n", descriptions);

            Logger.Log(sb, LogLevel.File);
        }
#endif

        private NodeModelSearchElement AddNodeTypeToSearch(TypeLoadData typeLoadData)
        {
            if (!typeLoadData.IsDSCompatible || typeLoadData.IsDeprecated || typeLoadData.IsHidden
                || typeLoadData.IsMetaNode)
            {
                return null;
            }
            var node = new NodeModelSearchElement(typeLoadData);
            SearchModel?.Add(node);
            return node;
        }

        /// <summary>
        /// Add node information to Lucene index
        /// </summary>
        /// <param name="node">node info that will be indexed</param>
        /// <param name="doc">Lucene document in which the node info will be indexed</param>
        private void AddNodeTypeToSearchIndex(NodeSearchElement node, Document doc)
        {
            if (IsTestMode) return;
            if (LuceneSearchUtility.addedFields == null) return;

            LuceneSearchUtility.SetDocumentFieldValue(doc, nameof(LuceneConfig.NodeFieldsEnum.FullCategoryName), node.FullCategoryName);
            LuceneSearchUtility.SetDocumentFieldValue(doc, nameof(LuceneConfig.NodeFieldsEnum.Name), node.Name);
            LuceneSearchUtility.SetDocumentFieldValue(doc, nameof(LuceneConfig.NodeFieldsEnum.Description), node.Description);
            if (node.SearchKeywords.Count > 0) LuceneSearchUtility.SetDocumentFieldValue(doc, nameof(LuceneConfig.NodeFieldsEnum.SearchKeywords), node.SearchKeywords.Aggregate((x, y) => x + " " + y), true, true);
            LuceneSearchUtility.SetDocumentFieldValue(doc, nameof(LuceneConfig.NodeFieldsEnum.Parameters), node.Parameters?? string.Empty);

            LuceneSearchUtility.writer?.AddDocument(doc);
        }

        /// <summary>
        /// This method updates the node search library to either hide or unhide nodes that belong
        /// to a specified assembly name and namespace. These nodes will be hidden from the node
        /// library sidebar and from the node search.
        /// </summary>
        /// <param name="hide">Set to true to hide, set to false to unhide.</param>
        /// <param name="library">The assembly name of the library.</param>
        /// <param name="namespc">The namespace of the nodes to be hidden.</param>
        internal void HideUnhideNamespace(bool hide, string library, string namespc)
        {
            var str = library + ':' + namespc;
            var namespaces = PreferenceSettings.NamespacesToExcludeFromLibrary;

            if (hide)
            {
                if (!namespaces.Contains(str))
                {
                    namespaces.Add(str);
                }
            }
            else // unhide
            {
                namespaces.Remove(str);
            }
        }

        internal void AddZeroTouchNodesToSearch(IEnumerable<FunctionGroup> functionGroups)
        {
            var iDoc = LuceneSearchUtility.InitializeIndexDocumentForNodes();
            foreach (var funcGroup in functionGroups)
                AddZeroTouchNodeToSearch(funcGroup, iDoc);
        }

        private void AddZeroTouchNodeToSearch(FunctionGroup funcGroup, Document iDoc)
        {
            foreach (var functionDescriptor in funcGroup.Functions)
            {
                AddZeroTouchNodeToSearch(functionDescriptor, iDoc);
            }
        }

        private void AddZeroTouchNodeToSearch(FunctionDescriptor functionDescriptor, Document iDoc)
        {
            if (functionDescriptor.IsVisibleInLibrary)
            {
                var ele = new ZeroTouchSearchElement(functionDescriptor);
                SearchModel?.Add(ele);
                AddNodeTypeToSearchIndex(ele, iDoc);
            }
        }

        /// <summary>
        ///     Adds a workspace to the dynamo model.
        /// </summary>
        /// <param name="workspace"></param>
        public void AddWorkspace(WorkspaceModel workspace)
        {
            if (workspace == null) return;

            Action savedHandler = () => OnWorkspaceSaved(workspace);
            workspace.Saved += savedHandler;
            Action<SaveContext> savingHandler = (c) => OnWorkspaceSaving(workspace, c);
            workspace.WorkspaceSaving += savingHandler;
            workspace.MessageLogged += LogMessage;
            workspace.PropertyChanged += OnWorkspacePropertyChanged;
            workspace.Disposed += () =>
            {
                workspace.Saved -= savedHandler;
                workspace.WorkspaceSaving -= savingHandler;
                workspace.MessageLogged -= LogMessage;
                workspace.PropertyChanged -= OnWorkspacePropertyChanged;
            };

            _workspaces.Add(workspace);
            CheckForXMLDummyNodes(workspace);
            CheckForInvalidInputSymbols(workspace);
            OnWorkspaceAdded(workspace);
        }

        private void CheckForXMLDummyNodes(WorkspaceModel workspace)
        {
            //if the graph that is opened contains xml dummynodes log a notification 
            if (workspace.containsXmlDummyNodes())
            {
                this.Logger.LogNotification("DynamoViewModel",
                  Resources.UnresolvedNodesWarningTitle,
                  Resources.UnresolvedNodesWarningShortMessage,
                  Resources.UnresolvedNodesWarningMessage);
                if (!IsTestMode)
                {
                    DisplayXmlDummyNodeWarning();
                }
                //raise a window as well so the user is clearly alerted to this state.
            }
        }
        private void DisplayXmlDummyNodeWarning()
        {
            var xmlDummyNodeCount = this.CurrentWorkspace.Nodes.OfType<DummyNode>().
                 Where(node => node.OriginalNodeContent is XmlElement).Count();

            Logging.Analytics.LogPiiInfo("XmlDummyNodeWarning",
                xmlDummyNodeCount.ToString());

            string summary = Resources.UnresolvedNodesWarningShortMessage;
            var description = Resources.UnresolvedNodesWarningMessage;
            const string imageUri = "/DynamoCoreWpf;component/UI/Images/task_dialog_future_file.png";
            var args = new TaskDialogEventArgs(
               new Uri(imageUri, UriKind.Relative),
               Resources.UnresolvedNodesWarningTitle, summary, description);

            args.AddRightAlignedButton((int)ButtonId.Proceed, Resources.OKButton);
            OnRequestTaskDialog(null, args);
        }

        internal enum ButtonId
        {
            Ok = 43420,
            Cancel,
            DownloadLatest,
            Proceed,
            Submit
        }

        /// <summary>
        /// Call this method to display a message box when a file of an older
        /// version cannot be opened by the current version of Dynamo.
        /// </summary>
        /// <param name="fullFilePath"></param>
        /// <param name="fileVersion">Version of the input file.</param>
        /// <param name="currVersion">Current version of the Dynamo.</param>
        private void DisplayObsoleteFileMessage(string fullFilePath, Version fileVersion, Version currVersion)
        {
            var fileVer = ((fileVersion != null) ? fileVersion.ToString() : "Unknown");
            var currVer = ((currVersion != null) ? currVersion.ToString() : "Unknown");

            Logging.Analytics.LogPiiInfo(
                "ObsoleteFileMessage",
                fullFilePath + " :: fileVersion:" + fileVer + " :: currVersion:" + currVer);

            string summary = Resources.FileCannotBeOpened;
            var description =
                string.Format(
                    Resources.ObsoleteFileDescription,
                    fullFilePath,
                    fileVersion,
                    currVersion);

            const string imageUri = "/DynamoCoreWpf;component/UI/Images/task_dialog_obsolete_file.png";
            var args = new TaskDialogEventArgs(
                new Uri(imageUri, UriKind.Relative),
                Resources.ObsoleteFileTitle,
                summary,
                description);

            args.AddRightAlignedButton((int)ButtonId.Ok, Resources.OKButton);

            OnRequestTaskDialog(null, args);
        }

        /// <summary>
        /// Call this method to display an error message in an event when live
        /// runner throws an exception that is not handled anywhere else. This
        /// message instructs user to save their work and restart Dynamo.
        /// </summary>
        /// <param name="exception">The exception to display.</param>
        private TaskDialogEventArgs DisplayEngineFailureMessage(Exception exception)
        {
            Dynamo.Logging.Analytics.TrackEvent(Actions.EngineFailure, Categories.Stability);

            if (exception != null)
            {
                Dynamo.Logging.Analytics.TrackException(exception, false);
            }

            string summary = Resources.UnhandledExceptionSummary;

            string description = Resources.DisplayEngineFailureMessageDescription;

            const string imageUri = "/DynamoCoreWpf;component/UI/Images/task_dialog_crash.png";
            var args = new TaskDialogEventArgs(
                new Uri(imageUri, UriKind.Relative),
                Resources.UnhandledExceptionTitle,
                summary,
                description);

            args.AddRightAlignedButton((int)ButtonId.Submit, Resources.SubmitBugButton);
            args.AddRightAlignedButton((int)ButtonId.Ok, Resources.ArggOKButton);
            args.Exception = exception;

            OnRequestTaskDialog(null, args);
            if (args.ClickedButtonId == (int)ButtonId.Submit)
                OnRequestBugReport();

            return args;
        }

        /// <summary>
        /// Displays file open error dialog if the file is of a future version than the currently installed version
        /// </summary>
        /// <param name="fullFilePath"></param>
        /// <param name="fileVersion"></param>
        /// <param name="currVersion"></param>
        /// <returns> true if the file must be opened and false otherwise </returns>
        private bool DisplayFutureFileMessage(string fullFilePath, Version fileVersion, Version currVersion)
        {
            var fileVer = ((fileVersion != null) ? fileVersion.ToString() : Resources.UnknownVersion);
            var currVer = ((currVersion != null) ? currVersion.ToString() : Resources.UnknownVersion);

            Logging.Analytics.LogPiiInfo("FutureFileMessage", fullFilePath +
                " :: fileVersion:" + fileVer + " :: currVersion:" + currVer);

            string summary = Resources.FutureFileSummary;
            var description = string.Format(Resources.FutureFileDescription, fullFilePath, fileVersion, currVersion);

            const string imageUri = "/DynamoCoreWpf;component/UI/Images/task_dialog_future_file.png";
            var args = new TaskDialogEventArgs(
                new Uri(imageUri, UriKind.Relative),
                Resources.FutureFileTitle, summary, description)
            { ClickedButtonId = (int)ButtonId.Cancel };

            args.AddRightAlignedButton((int)ButtonId.Cancel, Resources.CancelButton);
            args.AddRightAlignedButton((int)ButtonId.DownloadLatest, Resources.DownloadLatestButton);
            args.AddRightAlignedButton((int)ButtonId.Proceed, Resources.ProceedButton);

            OnRequestTaskDialog(null, args);
            if (args.ClickedButtonId == (int)ButtonId.DownloadLatest)
            {
                // this should be an event on DynamoModel
                OnRequestDownloadDynamo();
                return false;
            }

            return args.ClickedButtonId == (int)ButtonId.Proceed;
        }

        private void OnWorkspacePropertyChanged(object sender, PropertyChangedEventArgs args)
        {
            if (args.PropertyName == "RunEnabled")
                OnPropertyChanged("RunEnabled");

            if (args.PropertyName == "EnablePresetOptions")
                OnPropertyChanged("EnablePresetOptions");
        }

        #region insert private methods

        private void InsertNodes(IEnumerable<NodeModel> nodes, double offsetX, double offsetY)
        {
            foreach (var node in nodes)
            {
                if (currentWorkspace.Nodes.Any(n => n.GUID == node.GUID))
                {
                    continue;  // prevent loading the same node twice
                }
                
                currentWorkspace.AddAndRegisterNode(node, false);
            }
            RecordUndoModels(currentWorkspace, nodes.Cast<ModelBase>().ToList());
        }

        
        private void InsertConnectors(IEnumerable<ConnectorModel> connectors)
        {
            List<ConnectorModel> newConnectors = new List<ConnectorModel>();

            foreach (var connectorModel in connectors)
            {
                var startNode = connectorModel.Start.Owner;
                var endNode = connectorModel.End.Owner;

                var usedConnectors = currentWorkspace.Connectors.Where(n => n.GUID == connectorModel.GUID);

                foreach (var connector in usedConnectors)
                {
                    connector.Delete();
                }

                var newConnector = ConnectorModel.Make(startNode, endNode, connectorModel.Start.Index, connectorModel.End.Index, connectorModel.GUID);
                newConnectors.Add(newConnector);
            }

            RecordUndoModels(currentWorkspace, newConnectors.Cast<ModelBase>().ToList());
        }

        private List<NoteModel> GetInsertedNotes(IEnumerable<ExtraAnnotationViewInfo> viewInfoAnnotations)
        {
            List<NoteModel> result = new List<NoteModel>();

            foreach (var annotation in viewInfoAnnotations)
            {
                if (annotation.Nodes.Any()) continue;

                var guidValue = WorkspaceModel.IdToGuidConverter(annotation.Id);
                var matchingNote = CurrentWorkspace.Notes.FirstOrDefault(x => x.GUID == guidValue);

                if (matchingNote != null)
                {
                    result.Add(matchingNote);
                }
            }
            RecordUndoModels(currentWorkspace, result.Cast<ModelBase>().ToList());

            return result;
        }

        private void RecordUndoModels(WorkspaceModel workspace, List<ModelBase> undoItems)
        {
            var userActionDictionary = new Dictionary<ModelBase, UndoRedoRecorder.UserAction>();
            //Add models that were newly created
            foreach (var undoItem in undoItems)
            {
                userActionDictionary.Add(undoItem, UndoRedoRecorder.UserAction.Creation);
            }

            WorkspaceModel.RecordModelsForUndo(userActionDictionary, workspace.UndoRecorder);
        }

        private void GetInsertNodesOffset(IEnumerable<NodeModel> currentWorkspaceNodes
            , IEnumerable<ExtraNodeViewInfo> insertedNodes
            , out double offsetX
            , out double offsetY
            , out double nodeOffsetX
            , out double nodeOffsetY)
        {
            if (!currentWorkspaceNodes.Any())
            {
                offsetX = offsetY = nodeOffsetX = nodeOffsetY = 0;
                return;
            }

            double currentX, currentY, nodeX, nodeY;
            GetRelativeInsertPoints(currentWorkspaceNodes, out currentX, out currentY);
            GetRelativeInsertPoints(insertedNodes, out nodeX, out nodeY);
            nodeOffsetX = currentX;
            nodeOffsetY = currentY + INSERT_VERTICAL_OFFSET_VALUE;

            offsetX = currentX - nodeX;
            offsetY = currentY - nodeY + INSERT_VERTICAL_OFFSET_VALUE;
        }

        private void GetRelativeInsertPoints(IEnumerable<NodeModel> nodes, out double x, out double y)
        {
            NodeModel nodeX = null;
            foreach (var n in nodes)
            {
                if (nodeX == null)
                {
                    nodeX = n;
                    continue;
                }
                if (n.CenterX < nodeX.CenterX)
                {
                    nodeX = n;
                }
            }

            var minX = nodeX.CenterX;
            var minXWidth = nodeX.Width;
            x = minX - minXWidth * 0.5;
            y = nodes.Max(n => n.CenterY);
        }

        private void GetRelativeInsertPoints(IEnumerable<ExtraNodeViewInfo> nodes, out double x, out double y)
        {
            ExtraNodeViewInfo nodeX = null;
            foreach (var n in nodes)
            {
                if (nodeX == null)
                {
                    nodeX = n;
                    continue;
                }
                if (n.X < nodeX.X)
                {
                    nodeX = n;
                }
            }

            x = nodeX.X;
            y = nodes.Min(n => n.Y);
        }

        private bool NodesAlreadyLoaded(IEnumerable<NodeModel> nodes)
        {
            foreach (var node in nodes)
            {
                if (currentWorkspace.Nodes.Any(n => n.GUID == node.GUID))
                {
                    // if at least one node is inside the workspace, return true
                    return true;
                }
            }
            // If no nodes exist with the same GUID, then we are good to go
            return false;
        }

        private bool NotesAlreadyLoaded(IEnumerable<ExtraAnnotationViewInfo> notes)
        {
            if (notes == null) return false;

            foreach (var note in notes)
            {
                if (currentWorkspace.Notes.Any(n => n.GUID.ToString() == note.Id))
                {
                    // if at least one node is inside the workspace, return true
                    return true;
                }
            }
            // If no notes exist with the same GUID, then we are good to go
            return false;
        }
        #endregion

        #endregion
    }
}<|MERGE_RESOLUTION|>--- conflicted
+++ resolved
@@ -2111,11 +2111,7 @@
         /// <summary>
         /// Opens a Dynamo workspace from a path to an Xml file on disk.
         /// </summary>
-<<<<<<< HEAD
-        /// <param name="xmlDoc"></param>
-=======
         /// <param name="xmlDoc">xml file content</param>
->>>>>>> e7d76a68
         /// <param name="filePath">Path to file</param>
         /// <param name="forceManualExecutionMode">Set this to true to discard
         /// execution mode specified in the file and set manual mode</param>
