--- conflicted
+++ resolved
@@ -1391,35 +1391,7 @@
             return node;
         }
 
-<<<<<<< HEAD
-        internal bool CanCreateNode(object parameters)
-        {
-            var data = parameters as Dictionary<string, object>;
-
-            if (data == null)
-                return false;
-
-            Guid guid;
-            var name = data["name"].ToString();
-
-            if (dynSettings.Controller.BuiltInTypesByNickname.ContainsKey(name)
-                    || dynSettings.Controller.BuiltInTypesByName.ContainsKey(name)
-                    || (Guid.TryParse(name, out guid) && dynSettings.Controller.CustomNodeManager.Contains(guid)))
-            {
-                return true;
-            }
-
-            string message = string.Format("Can not create instance of node {0}.", data["name"]);
-            dynSettings.Controller.DynamoModel.WriteToLog(message);
-            DynamoLogger.Instance.Log(message);
-
-            return false;
-        }
-
         internal static NodeModel CreateNodeInstance(string name)
-=======
-        internal NodeModel CreateNode(string name)
->>>>>>> b8ee27d6
         {
             NodeModel result;
 
