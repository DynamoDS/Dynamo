using System;
using System.Collections.Generic;
using System.Collections.ObjectModel;
using System.ComponentModel;
using System.Configuration;
using System.Diagnostics;
using System.Globalization;
using System.IO;
using System.Linq;
using System.Reflection;
using System.Threading;
using System.Threading.Tasks;
using System.Xml;
using Dynamo.Configuration;
using Dynamo.Core;
using Dynamo.Engine;
using Dynamo.Events;
using Dynamo.Extensions;
using Dynamo.Graph;
using Dynamo.Graph.Annotations;
using Dynamo.Graph.Connectors;
using Dynamo.Graph.Nodes;
using Dynamo.Graph.Nodes.CustomNodes;
using Dynamo.Graph.Nodes.NodeLoaders;
using Dynamo.Graph.Nodes.ZeroTouch;
using Dynamo.Graph.Notes;
using Dynamo.Graph.Workspaces;
using Dynamo.Interfaces;
using Dynamo.Linting;
using Dynamo.Logging;
using Dynamo.Migration;
using Dynamo.Properties;
using Dynamo.Scheduler;
using Dynamo.Search;
using Dynamo.Search.SearchElements;
using Dynamo.Selection;
using Dynamo.Utilities;
using DynamoServices;
using DynamoUtilities;
using Greg;
using Lucene.Net.Documents;
using Lucene.Net.Index;
using Newtonsoft.Json;
using Newtonsoft.Json.Linq;
using ProtoCore;
using ProtoCore.Runtime;
using static Dynamo.Core.PathManager;
using Compiler = ProtoAssociative.Compiler;
// Dynamo package manager
using FunctionGroup = Dynamo.Engine.FunctionGroup;
using Symbol = Dynamo.Graph.Nodes.CustomNodes.Symbol;
using Utils = Dynamo.Graph.Nodes.Utilities;

namespace Dynamo.Models
{
    /// <summary>
    /// This class contains the extra Dynamo-specific preferences data
    /// </summary>
    public class DynamoPreferencesData
    {
        public double ScaleFactor { get; internal set; }
        public bool HasRunWithoutCrash { get; internal set; }
        public bool IsVisibleInDynamoLibrary { get; internal set; }
        public string Version { get; internal set; }
        public string RunType { get; internal set; }
        public string RunPeriod { get; internal set; }

        public DynamoPreferencesData(
          double scaleFactor,
          bool hasRunWithoutCrash,
          bool isVisibleInDynamoLibrary,
          string version,
          string runType,
          string runPeriod)
        {
            ScaleFactor = scaleFactor;
            HasRunWithoutCrash = hasRunWithoutCrash;
            IsVisibleInDynamoLibrary = isVisibleInDynamoLibrary;
            Version = version;
            RunType = runType;
            RunPeriod = runPeriod;
        }

        public static DynamoPreferencesData Default()
        {
            return new DynamoPreferencesData(
              1.0,
              true,
              true,
              AssemblyHelper.GetDynamoVersion().ToString(),
              Models.RunType.Automatic.ToString(),
              RunSettings.DefaultRunPeriod.ToString());
        }
    }

    /// <summary>
    /// Host analytics related info
    /// </summary>
    public struct HostAnalyticsInfo
    {
        // Dynamo variation identified by host, e.g. Dynamo Revit
        public string HostName;
        // Dynamo variation version specific to host
        public Version HostVersion;
        // Dynamo host application name, e.g. Revit
        public string HostProductName;
        // Dynamo host application version, e.g. 2025.2.0
        public Version HostProductVersion;
        // Dynamo host parent id for analytics purpose.
        public string ParentId;
        // Dynamo host session id for analytics purpose.
        public string SessionId;
    }

    /// <summary>
    /// This class creates an interface for Engine controller.
    /// </summary>
    public interface IEngineControllerManager
    {
        /// <summary>
        /// A controller to coordinate the interactions between some DesignScript
        /// sub components like library management, live runner and so on.
        /// </summary>
        EngineController EngineController { get; }
    }

    /// <summary>
    /// The core model of Dynamo.
    /// </summary>
    public partial class DynamoModel : IDynamoModel, IDisposable, IEngineControllerManager, ITraceReconciliationProcessor
    {
        #region private members

        private readonly string geometryFactoryPath;
        private readonly PathManager pathManager;
        private WorkspaceModel currentWorkspace;
        private Timer backupFilesTimer;
        private Dictionary<Guid, string> backupFilesDict = new Dictionary<Guid, string>();
        internal readonly Stopwatch stopwatch = Stopwatch.StartNew();

        /// <summary>
        /// Indicating if ASM is loaded correctly, defaulting to true because integrators most likely have code for ASM preloading
        /// During sandbox initializing, Dynamo checks specifically if ASM loading was correct
        /// </summary>
        internal bool IsASMLoaded = true;

        // Lucene search utility to perform indexing operations on nodes.
        internal LuceneSearchUtility LuceneUtility
        {
            get
            {
                return LuceneSearch.LuceneUtilityNodeSearch;
            }
        }

        /// <summary>
        /// Return a dictionary of GraphChecksumItems.
        /// Key will be the workspace guid and its value will be a list of saved checksums(sha256 hash) for that workspace.
        /// </summary>
        internal Dictionary<string, List<string>> GraphChecksumDictionary { get; set; }

        #endregion

        #region static properties

        /// <summary>
        /// Testing flag is used to defer calls to run in the idle thread
        /// with the assumption that the entire test will be wrapped in an
        /// idle thread call.
        /// </summary>
        public static bool IsTestMode { get; set; }

        /// <summary>
        /// Flag to indicate that there is no UI on this process, and things
        /// like the node index process, update manager and the analytics collection 
        /// should be disabled.
        /// </summary>
        public static bool IsHeadless { get; set; }

        /// <summary>
        ///     Specifies whether or not Dynamo is in a crash-state.
        /// </summary>
        public static bool IsCrashing { get; set; }

        /// <summary>
        /// Setting this flag enables creation of an XML in following format that records
        /// node mapping information - which old node has been converted to which to new node(s)
        /// </summary>
        public static bool EnableMigrationLogging { get; set; }

        #endregion

        #region public properties

        /// <summary>
        ///     DesignScript VM EngineController, used for this instance of Dynamo.
        /// </summary>
        public EngineController EngineController { get; set; }

        /// <summary>
        ///     Manages all loaded ZeroTouch libraries.
        /// </summary>
        public readonly LibraryServices LibraryServices;

        /// <summary>
        ///     Flag specifying whether a shutdown of Dynamo was requested.
        /// </summary>
        public bool ShutdownRequested { get; internal set; }

        /// <summary>
        ///     This version of Dynamo.
        /// </summary>
        public static string Version
        {
            get { return Core.PathManager.Instance.GetProductVersion().ToString(); }
        }

        /// <summary>
        /// Current Version of the Host (i.e. DynamoRevit/DynamoStudio)
        /// </summary>
        public string HostVersion { get; set; }

        /// <summary>
        /// Name of the Host (i.e. DynamoRevit/DynamoStudio)
        /// </summary>
        [Obsolete("This property will be removed in a future version of Dynamo - please use HostAnalyticsInfo")]
        internal string HostName { get; set; }

        /// <summary>
        /// Host analytics info
        /// </summary>
        public static HostAnalyticsInfo HostAnalyticsInfo { get; set; }

        /// <summary>
        /// Boolean indication of launching Dynamo in service mode, this mode is optimized for minimal launch time, mostly leveraged by CLI or WPF CLI.
        /// </summary>
        internal bool IsServiceMode { get; set; }

        /// <summary>
        /// True if Dynamo starts up in offline mode.
        /// </summary>
        internal bool NoNetworkMode { get; }

        /// <summary>
        ///     The path manager that configures path information required for
        ///     Dynamo to function properly. See IPathManager interface for more
        ///     details.
        /// </summary>
        public IPathManager PathManager { get { return pathManager; } }

        /// <summary>
        ///     The context that Dynamo is running under.
        /// </summary>
        public readonly string Context;

        /// <summary>
        ///     Manages all extensions for Dynamo
        /// </summary>
        public IExtensionManager ExtensionManager { get { return extensionManager; } }

        /// <summary>
        ///     Manages the active linter
        /// </summary>
        public LinterManager LinterManager { get; }

        private readonly ExtensionManager extensionManager;

        /// <summary>
        ///     Manages all loaded NodeModel libraries.
        /// </summary>
        public readonly NodeModelAssemblyLoader Loader;

        /// <summary>
        ///     Custom Node Manager instance, manages all loaded custom nodes.
        /// </summary>
        public readonly CustomNodeManager CustomNodeManager;

        /// <summary>
        ///     The Dynamo Logger, receives and manages all log messages.
        /// </summary>
        public readonly DynamoLogger Logger;

        /// <summary>
        ///     The Dynamo Scheduler, handles scheduling of asynchronous tasks on different
        ///     threads.
        /// </summary>
        public DynamoScheduler Scheduler { get; private set; }

        /// <summary>
        ///     The Dynamo Node Library, complete with Search.
        /// </summary>
        public readonly NodeSearchModel SearchModel;

        /// <summary>
        ///     Debugging settings for this instance of Dynamo.
        /// </summary>
        public readonly DebugSettings DebugSettings;

        /// <summary>
        ///     Preference settings for this instance of Dynamo.
        /// </summary>
        public PreferenceSettings PreferenceSettings { get; private set; } 

        /// <summary>
        ///     Node Factory, used for creating and intantiating loaded Dynamo nodes.
        /// </summary>
        public readonly NodeFactory NodeFactory;

        /// <summary>
        ///     Migration Manager, upgrades old Dynamo file formats to the current version.
        /// </summary>
        public readonly MigrationManager MigrationManager;

        /// <summary>
        ///     The active workspace in Dynamo.
        /// </summary>
        public WorkspaceModel CurrentWorkspace
        {
            get { return currentWorkspace; }
            set
            {
                if (Equals(value, currentWorkspace)) return;
                var old = currentWorkspace;
                currentWorkspace = value;
                OnWorkspaceHidden(old);
                OnPropertyChanged(nameof(CurrentWorkspace));
            }
        }

        /// <summary>
        ///     The copy/paste clipboard.
        /// </summary>
        public ObservableCollection<ModelBase> ClipBoard { get; set; }

        /// <summary>
        ///     Specifies whether connectors are displayed in Dynamo.
        /// </summary>
        public bool IsShowingConnectors
        {
            get { return PreferenceSettings.ShowConnector; }
            set
            {
                PreferenceSettings.ShowConnector = value;
            }
        }
        /// <summary>
        /// Flag specifying the current state of whether or not to show 
        /// tooltips in the graph. In addition to this toggle, tooltip is only
        /// available when connectors are set to 'bezier' mode.
        /// </summary>
        public bool IsShowingConnectorTooltip
        {
            get
            {
                return PreferenceSettings.ShowConnectorToolTip;
            }
            set
            {
                PreferenceSettings.ShowConnectorToolTip = value;
            }
        }

        private ConnectorType connectorType = ConnectorType.BEZIER;
        /// <summary>
        ///     Specifies how connectors are displayed in Dynamo.
        /// </summary>
        public ConnectorType ConnectorType
        {
            get { return connectorType; }
            set
            {
                connectorType = value;
            }
        }

        /// <summary>
        ///     The private collection of visible workspaces in Dynamo
        /// </summary>
        private readonly List<WorkspaceModel> _workspaces = new List<WorkspaceModel>();

        /// <summary>
        ///     Returns collection of visible workspaces in Dynamo
        /// </summary>
        public IEnumerable<WorkspaceModel> Workspaces
        {
            get { return _workspaces; }
        }

        /// <summary>
        /// An object which implements the ITraceReconciliationProcessor interface,
        /// and is used for handlling the results of a trace reconciliation.
        /// </summary>
        public ITraceReconciliationProcessor TraceReconciliationProcessor { get; set; }

        /// <summary>
        /// Returns authentication manager object for oxygen authentication.
        /// </summary>
        public AuthenticationManager AuthenticationManager { get; set; }

        internal static string DefaultPythonEngine { get; private set; }

        internal static DynamoUtilities.DynamoFeatureFlagsManager FeatureFlags { get; private set; }

        #endregion

        #region constants

        private const int INSERT_VERTICAL_OFFSET_VALUE = 750;

        #endregion

        #region initialization and disposal

        /// <summary>
        /// External components call this method to shutdown DynamoModel. This
        /// method marks 'ShutdownRequested' property to 'true'. This method is
        /// used rather than a public virtual method to ensure that the value of
        /// ShutdownRequested is set to true.
        /// </summary>
        /// <param name="shutdownHost">Set this parameter to true to shutdown
        /// the host application.</param>
        public void ShutDown(bool shutdownHost)
        {
            if (ShutdownRequested)
            {
                const string message = "'DynamoModel.ShutDown' called twice";
                throw new InvalidOperationException(message);
            }

            ShutdownRequested = true;

            OnShutdownStarted(); // Notify possible event handlers.

            foreach (var ext in ExtensionManager.Extensions)
            {
                try
                {
                    ext.Shutdown();
                }
                catch (Exception exc)
                {
                    Logger.Log($"{ext.Name} :  {exc.Message} during shutdown");
                }
            }

            PreShutdownCore(shutdownHost);
            ShutDownCore(shutdownHost);
            PostShutdownCore(shutdownHost);

            AnalyticsService.ShutDown();

            State = DynamoModelState.NotStarted;
            OnShutdownCompleted(); // Notify possible event handlers.
        }

        /// <summary>
        /// Based on the DynamoModelState a dependent component can take certain 
        /// decisions regarding its UI and functionality.
        /// In order to be able to run a specified graph , DynamoModel needs to be 
        /// at least in StartedUIless state. 
        /// </summary>
        public enum DynamoModelState { NotStarted, StartedUIless, StartedUI };

        /// <summary>
        /// The modelState tels us if the RevitDynamoModel was started and if has the
        /// the Dynamo UI attached to it or not 
        /// </summary>
        public DynamoModelState State { get; internal set; } = DynamoModelState.NotStarted;

        /// <summary>
        /// CLIMode indicates if we are running in DynamoCLI or DynamoWPFCLI mode.
        /// Note that in CLI mode Scheduler is synchronous.
        /// </summary>
        public bool CLIMode { get; internal set; }

        /// <summary>
        /// The Autodesk CrashReport tool location on disk (directory that contains the "cer.dll")
        /// </summary>
        public string CERLocation { get; internal set; }

        protected virtual void PreShutdownCore(bool shutdownHost)
        {
        }

        protected virtual void ShutDownCore(bool shutdownHost)
        {
            Dispose();
            PreferenceSettings.SaveInternal(pathManager.PreferenceFilePath);

            OnCleanup();

            DynamoSelection.DestroyInstance();

            if (Scheduler != null)
            {
                Scheduler.Shutdown();
                Scheduler.TaskStateChanged -= OnAsyncTaskStateChanged;
                Scheduler = null;
            }
        }

        protected virtual void PostShutdownCore(bool shutdownHost)
        {
        }

        // TODO_Dynamo3.0: Replace the IStartConfiguration with a class or struct instance in order to avoid future breaking changes for every new option added.
        public interface IStartConfiguration
        {
            string Context { get; set; }
            string DynamoCorePath { get; set; }
            string DynamoHostPath { get; set; }
            IPreferences Preferences { get; set; }
            IPathResolver PathResolver { get; set; }
            bool StartInTestMode { get; set; }
            ISchedulerThread SchedulerThread { get; set; }
            string GeometryFactoryPath { get; set; }
            IAuthProvider AuthProvider { get; set; }
            IEnumerable<IExtension> Extensions { get; set; }
            TaskProcessMode ProcessMode { get; set; }

            /// <summary>
            /// If true, the program does not have a UI.
            /// No update checks or analytics collection should be done.
            /// </summary>
            bool IsHeadless { get; set; }

            /// <summary>
            /// Configuration option to start Dynamo in offline mode.
            /// </summary>
            bool NoNetworkMode => false;

            /// <summary>
            /// Configuration object that contains host information like Host name, parent id and session id.
            /// </summary>
            HostAnalyticsInfo HostAnalyticsInfo { get; set; }
        }

        /// <summary>
        /// Options used to customize the CER (crash error reporting) experience.
        /// </summary>
        public struct CrashReporterStartupOptions
        {
            /// <summary>
            /// The Autodesk CrashReport tool location on disk (directory that contains the "senddmp.exe")
            /// </summary>
            public string CERLocation { get; set; }
        }

        // Remove this interface in Dynamo3.0 and merge it back into IStartConfiguration.
        /// <summary>
        /// Use this interface to set the CER (crash error reporting) tool path. 
        /// </summary>
        public interface IStartConfigCrashReporter
        {
            /// <summary>
            /// CERLocation
            /// </summary>
            CrashReporterStartupOptions CRStartConfig { get; set; }
        }

        /// <summary>
        /// Initialization settings for DynamoModel.
        /// </summary>
        public struct DefaultStartConfiguration : IStartConfiguration
        {
            public string Context { get; set; }
            public string DynamoCorePath { get; set; }
            public string DynamoHostPath { get; set; }
            public IPreferences Preferences { get; set; }
            public IPathResolver PathResolver { get; set; }
            public bool StartInTestMode { get; set; }
            public ISchedulerThread SchedulerThread { get; set; }
            public string GeometryFactoryPath { get; set; }
            public IAuthProvider AuthProvider { get; set; }
            public IEnumerable<IExtension> Extensions { get; set; }
            public TaskProcessMode ProcessMode { get; set; }
            public bool IsHeadless { get; set; }
            public bool NoNetworkMode { get; set; }
            public bool IsServiceMode { get; set; }
            public string PythonTemplatePath { get; set; }
            /// <summary>
            /// Default Python script engine
            /// </summary>
            public string DefaultPythonEngine { get; set; }

            public HostAnalyticsInfo HostAnalyticsInfo { get; set; }

            /// <summary>
            /// CLIMode indicates if we are running in DynamoCLI or DynamoWPFCLI mode.
            /// </summary>
            public bool CLIMode { get; set; }
        }

        /// <summary>
        ///     Start DynamoModel with all default configuration options
        /// </summary>
        /// <returns>The instance of <see cref="DynamoModel"/></returns>
        public static DynamoModel Start()
        {
            return Start(new DefaultStartConfiguration() { ProcessMode = TaskProcessMode.Asynchronous, Preferences = PreferenceSettings.Instance });
        }

        /// <summary>
        /// Start DynamoModel with custom configuration.  Defaults will be assigned not provided.
        /// </summary>
        /// <param name="configuration">Start configuration</param>
        /// <returns>The instance of <see cref="DynamoModel"/></returns>
        public static DynamoModel Start(IStartConfiguration configuration)
        {
            // where necessary, assign defaults
            if (string.IsNullOrEmpty(configuration.Context))
                configuration.Context = Configuration.Context.NONE;

            return new DynamoModel(configuration);
        }

        // Token representing the Built-InPackages directory
        internal static readonly string BuiltInPackagesToken = @"%BuiltInPackages%";
        [Obsolete("Only used for migration to the new for this directory - BuiltInPackages - do not use for other purposes")]
        // Token representing the standard library directory
        internal static readonly string StandardLibraryToken = @"%StandardLibrary%";        

        /// <summary>
        /// Default constructor for DynamoModel
        /// </summary>
        /// <param name="config">Start configuration</param>
        protected DynamoModel(IStartConfiguration config)
        {
<<<<<<< HEAD
            if (NotificationCounter.Initialize())
            {
                NotificationCounter.StartCounting();
            }
=======
            DynamoModel.IsCrashing = false;
>>>>>>> 7bcdb04f

            if (config is DefaultStartConfiguration defaultStartConfig)
            {
                // This is not exposed in IStartConfiguration to avoid a breaking change.
                // TODO: This fact should probably be revisited in 3.0.
                DefaultPythonEngine = defaultStartConfig.DefaultPythonEngine;
                CLIMode = defaultStartConfig.CLIMode;
                IsServiceMode = defaultStartConfig.IsServiceMode;
            }

            if (config is IStartConfigCrashReporter cerConfig)
            {
                CERLocation = cerConfig.CRStartConfig.CERLocation;
            }

            ClipBoard = new ObservableCollection<ModelBase>();

            pathManager = CreatePathManager(config);

            // Ensure we have all directories in place.
            var exceptions = new List<Exception>();
            pathManager.EnsureDirectoryExistence(exceptions);

            Context = config.Context;
            IsTestMode = config.StartInTestMode;
            IsHeadless = config.IsHeadless;
            NoNetworkMode = config.NoNetworkMode;
            HostAnalyticsInfo = config.HostAnalyticsInfo;

            DebugSettings = new DebugSettings();
            Logger = new DynamoLogger(DebugSettings, pathManager.LogDirectory, IsTestMode, CLIMode, IsServiceMode);

            if (!IsServiceMode)
            {
                // Log all exceptions as part of directories check.
                foreach (var exception in exceptions)
                {
                    Logger.Log(exception);
                }
            }

            MigrationManager = new MigrationManager(DisplayFutureFileMessage, DisplayObsoleteFileMessage);
            MigrationManager.MessageLogged += LogMessage;
            MigrationManager.MigrationTargets.Add(typeof(WorkspaceMigrations));

            var thread = config.SchedulerThread ?? new DynamoSchedulerThread();
            Scheduler = new DynamoScheduler(thread, config.ProcessMode);
            Scheduler.TaskStateChanged += OnAsyncTaskStateChanged;

            geometryFactoryPath = config.GeometryFactoryPath;

            OnRequestUpdateLoadBarStatus(new SplashScreenLoadEventArgs(Resources.SplashScreenInitPreferencesSettings, 30));

            PreferenceSettings = (PreferenceSettings)CreateOrLoadPreferences(config.Preferences);
            PreferenceSettings.Instance = PreferenceSettings;

            if (PreferenceSettings != null)
            {
                SetUICulture(PreferenceSettings.Locale);
                PreferenceSettings.PropertyChanged += PreferenceSettings_PropertyChanged;
                PreferenceSettings.MessageLogged += LogMessage;
            }

            HostName = HostAnalyticsInfo.HostName;
            HostVersion = HostAnalyticsInfo.HostVersion?.ToString();

            bool areAnalyticsDisabledFromConfig = false;
            if (!IsServiceMode)
            {   // Skip getting the value for areAnalyticsDisabledFromConfig because analytics is disabled for searvice mode anyway
                try
                {
                    // Dynamo, behind a proxy server, has been known to have issues loading the Analytics binaries.
                    // Using the "DisableAnalytics" configuration setting, a user can skip loading analytics binaries altogether.
                    var assemblyConfig = ConfigurationManager.OpenExeConfiguration(GetType().Assembly.Location);
                    if (assemblyConfig != null)
                    {
                        var disableAnalyticsValue = assemblyConfig.AppSettings.Settings["DisableAnalytics"];
                        if (disableAnalyticsValue != null)
                            bool.TryParse(disableAnalyticsValue.Value, out areAnalyticsDisabledFromConfig);
                    }
                }
                catch (Exception)
                {
                    // Do nothing for now
                }
            }
            //If network traffic is disabled, analytics should also be disabled - this is already done in
            //our other entry points(CLI,Sandbox etc) - but
            //not all integrators will use those entry points, some may just create a DynamoModel directly.
            Analytics.DisableAnalytics = NoNetworkMode || Analytics.DisableAnalytics || IsServiceMode;

            // If user skipped analytics from assembly config, do not try to launch the analytics client
            // or the feature flags client for web traffic reason.
            if (!IsServiceMode && !areAnalyticsDisabledFromConfig && !Analytics.DisableAnalytics && !NoNetworkMode)
            {
                HandleAnalytics();

                //run process startup/reading on another thread so we don't block dynamo startup.
                //if we end up needing to control aspects of dynamo model or view startup that we can't make
                //event based/async then just run this on main thread - ie get rid of the Task.Run()
                var mainThreadSyncContext = SynchronizationContext.Current ?? new SynchronizationContext();
                Task.Run(() =>
                {
                    try
                    {
                        //this will kill the CLI process after cacheing the flags in Dynamo process.
                        using (FeatureFlags =
                                new DynamoFeatureFlagsManager(
                                AnalyticsService.GetUserIDForSession(),
                                mainThreadSyncContext,
                                IsTestMode))
                        {
                            FeatureFlags.MessageLogged += LogMessageWrapper;
                            //this will block task thread as it waits for data from feature flags process.
                            FeatureFlags.CacheAllFlags();
                        }
                    }
                    catch (Exception e) { Logger.LogError($"could not start feature flags manager {e}"); };
                });
                DynamoFeatureFlagsManager.FlagsRetrieved += HandleFeatureFlags;
            }

            // TBD: Do we need settings migrator for service mode? If we config the docker correctly, this could be skipped I think
            if (!IsServiceMode && !IsTestMode && PreferenceSettings.IsFirstRun)
            {
                DynamoMigratorBase migrator = null;

                try
                {
                    migrator = DynamoMigratorBase.MigrateBetweenDynamoVersions(pathManager);
                }
                catch (Exception e)
                {
                    Logger.Log(e.Message);
                }

                if (migrator != null)
                {
                    var isFirstRun = PreferenceSettings.IsFirstRun;
                    PreferenceSettings = migrator.PreferenceSettings;
                    PreferenceSettings.Instance = PreferenceSettings;

                    // Preserve the preference settings for IsFirstRun as this needs to be set
                    // only by UsageReportingManager
                    PreferenceSettings.IsFirstRun = isFirstRun;
                }
            }

            if (!IsServiceMode && PreferenceSettings.IsFirstRun && !IsTestMode)
            {
                PreferenceSettings.AddDefaultTrustedLocations();
            }

            InitializePreferences();

            // At this point, pathManager.PackageDirectories only has 1 element which is the directory
            // in AppData. If list of PackageFolders is empty, add the folder in AppData to the list since there
            // is no additional location specified. Otherwise, update pathManager.PackageDirectories to include
            // PackageFolders
            if (PreferenceSettings.CustomPackageFolders.Count == 0)
                PreferenceSettings.CustomPackageFolders = new List<string> { BuiltInPackagesToken, pathManager.UserDataDirectory };

            if (!PreferenceSettings.CustomPackageFolders.Contains(BuiltInPackagesToken))
            {
                PreferenceSettings.CustomPackageFolders.Insert(0, BuiltInPackagesToken);
            }

            // Make sure that the default package folder is added in the list if custom packages folder.
            var userDataFolder = pathManager.GetUserDataFolder(); // Get the default user data path
            AddPackagePath(userDataFolder);

            // Make sure that the global package folder is added in the list
            var userCommonPackageFolder = pathManager.CommonPackageDirectory;
            AddPackagePath(userCommonPackageFolder);

                // Load Python Template
                // The loading pattern is conducted in the following order
                // 1) Set from DynamoSettings.XML
                // 2) Set from API via the configuration file
                // 3) Set from PythonTemplate.py located in 'C:\Users\USERNAME\AppData\Roaming\Dynamo\Dynamo Core\2.X'
                // 4) Set from OOTB hard-coded default template

                // If a custom python template path doesn't already exists in the DynamoSettings.xml
                if (string.IsNullOrEmpty(PreferenceSettings.PythonTemplateFilePath) ||
                    !File.Exists(PreferenceSettings.PythonTemplateFilePath) && !IsServiceMode)
                {
                    // To supply a custom python template host integrators should supply a 'DefaultStartConfiguration' config file
                    // or create a new struct that inherits from 'DefaultStartConfiguration' making sure to set the 'PythonTemplatePath'
                    // while passing the config to the 'DynamoModel' constructor.
                    if (config is DefaultStartConfiguration)
                    {
                        var configurationSettings = (DefaultStartConfiguration)config;
                        var templatePath = configurationSettings.PythonTemplatePath;

                        // If a custom python template path was set in the config apply that template
                        if (!string.IsNullOrEmpty(templatePath) && File.Exists(templatePath))
                        {
                            PreferenceSettings.PythonTemplateFilePath = templatePath;
                        Logger.Log(Resources.PythonTemplateDefinedByHost + " : " + PreferenceSettings.PythonTemplateFilePath);
                        }

                        // Otherwise fallback to the default
                        else
                        {
                            SetDefaultPythonTemplate();
                        }
                    }

                    else
                    {
                        // Fallback to the default
                        SetDefaultPythonTemplate();
                    }
                }

                else
                {
                    // A custom python template path already exists in the DynamoSettings.xml
                    Logger.Log(Resources.PythonTemplateUserFile + " : " + PreferenceSettings.PythonTemplateFilePath);
                }
            
            pathManager.Preferences = PreferenceSettings;
            PreferenceSettings.RequestUserDataFolder += pathManager.GetUserDataFolder;

            if (!IsServiceMode)
            {
                SearchModel = new NodeSearchModel(Logger);
                SearchModel.ItemProduced += SearchModel_ItemProduced;
                    
            }

            NodeFactory = new NodeFactory();
            NodeFactory.MessageLogged += LogMessage;

            //Initialize the ExtensionManager with the CommonDataDirectory so that extensions found here are checked first for dll's with signed certificates
            extensionManager = new ExtensionManager(new[] { PathManager.CommonDataDirectory });
            extensionManager.MessageLogged += LogMessage;
            var extensions = config.Extensions ?? LoadExtensions();

            //don't load linter manager in service mode.
            if (!IsServiceMode)
            {
                LinterManager = new LinterManager(this.ExtensionManager);
            }

            // when dynamo is ready, alert the loaded extensions
            DynamoReady += (readyParams) =>
            {
                this.dynamoReady = true;
                DynamoReadyExtensionHandler(readyParams, ExtensionManager.Extensions);
            };

            // when an extension is added if dynamo is ready, alert that extension (this alerts late
            // loaded extensions)
            ExtensionManager.ExtensionAdded += (extension) =>
            {
                if (this.dynamoReady)
                {
                    DynamoReadyExtensionHandler(new ReadyParams(this),
                    new List<IExtension>() { extension });
                };
            };

            Loader = new NodeModelAssemblyLoader();
            Loader.MessageLogged += LogMessage;

            // Create a core which is used for parsing code and loading libraries
            var libraryCore = new ProtoCore.Core(new Options())
            {
                ParsingMode = ParseMode.AllowNonAssignment
            };
            libraryCore.Compilers.Add(Language.Associative, new Compiler(libraryCore));
            libraryCore.Compilers.Add(Language.Imperative, new ProtoImperative.Compiler(libraryCore));

            LibraryServices = new LibraryServices(libraryCore, pathManager, PreferenceSettings);
            LibraryServices.MessageLogged += LogMessage;
            LibraryServices.LibraryLoaded += LibraryLoaded;

            CustomNodeManager = new CustomNodeManager(NodeFactory, MigrationManager, LibraryServices);

            LuceneSearch.LuceneUtilityNodeSearch = new LuceneSearchUtility(this, LuceneSearchUtility.DefaultNodeIndexStartConfig);

            InitializeCustomNodeManager();

            ResetEngineInternal();

            EngineController.VMLibrariesReset += ReloadDummyNodes;

            AddHomeWorkspace();

            if (!IsServiceMode)
            {
                AuthenticationManager = new AuthenticationManager(config.AuthProvider);
            }

            Logger.Log(string.Format("Dynamo -- Build {0}",
                                        Assembly.GetExecutingAssembly().GetName().Version));

            DynamoModel.OnRequestUpdateLoadBarStatus(new SplashScreenLoadEventArgs(Resources.SplashScreenLoadNodeLibrary, 50));
            InitializeNodeLibrary();

            if (extensions.Any())
            {
                Logger.Log("\nLoading Dynamo extensions:");
                var startupParams = new StartupParams(this);

                foreach (var ext in extensions)
                {
                    if (ext is ILogSource logSource)
                        logSource.MessageLogged += LogMessage;

                    try
                    {
                        if (ext is LinterExtensionBase linter)
                        {
                            linter.InitializeBase(this.LinterManager);
                        }

                        ext.Startup(startupParams);
                        // if we are starting extension (A) which is a source of other extensions (like packageManager)
                        // then we can start the extension(s) (B) that it requested be loaded.
                        if (ext is IExtensionSource)
                        {
                            foreach (var loadedExtension in (ext as IExtensionSource).RequestedExtensions)
                            {
                                if (loadedExtension is IExtension)
                                {
                                    if (loadedExtension is LinterExtensionBase loadedLinter)
                                    {
                                        loadedLinter.InitializeBase(this.LinterManager);
                                    }

                                    (loadedExtension as IExtension).Startup(startupParams);
                                }
                            }
                        }
                    }
                    catch (Exception ex)
                    {
                        Logger.Log(ex.Message);
                    }

                    ExtensionManager.Add(ext);

                }
            }

#if DEBUG
            CurrentWorkspace.NodeAdded += CrashOnDemand.CurrentWorkspace_NodeAdded;
#endif

            LogWarningMessageEvents.LogWarningMessage += LogWarningMessage;
            LogWarningMessageEvents.LogInfoMessage += LogInfoMessage;
            DynamoConsoleLogger.LogMessageToDynamoConsole += LogMessageWrapper;
            DynamoConsoleLogger.LogErrorToDynamoConsole += LogErrorMessageWrapper;
            if (!IsServiceMode)
            {
                StartBackupFilesTimer();
            }

            TraceReconciliationProcessor = this;

            State = DynamoModelState.StartedUIless;

            if(!IsServiceMode)
            {
                // Write index to disk only once
                LuceneUtility.CommitWriterChanges();
            }
            //Disposed writer if it is in file system mode so that the index files can be used by other processes (potentially a second Dynamo session)
            if (LuceneUtility.startConfig.StorageType == LuceneSearchUtility.LuceneStorage.FILE_SYSTEM)
            {
                    LuceneUtility.DisposeWriter();
            }
            

            GraphChecksumDictionary = new Dictionary<string, List<string>>();
                 
            // This event should only be raised at the end of this method.
            DynamoReady(new ReadyParams(this));
        }

        /// <summary>
        /// When feature flags received, handle them and make changes 
        /// </summary>
        private void HandleFeatureFlags()
        {
            PreferenceSettings.UpdateNamespacesToExcludeFromLibrary();
            return;
        }

        private void HandleAnalytics()
        {
            if (IsTestMode)
            {
                if (Analytics.DisableAnalytics)
                {
                    Logger.Log("Incompatible configuration: [IsTestMode] and [Analytics disabled] ");
                }
                return;
            }

            if (IsHeadless)
            {
                return;
            }

            // Start the Analytics service only when a session is not present.
            // In an integrator host, as splash screen can be closed without shutting down the ViewModel, the analytics service is not stopped.
            // So we don't want to start it when splash screen or dynamo window is launched again.
            if (Analytics.client == null)
            {
                AnalyticsService.Start();
            }
            else if (Analytics.client is DynamoAnalyticsClient dac)
            {
                if (dac.Session == null)
                {
                    AnalyticsService.Start();
                }
            }
        }

        private void SearchModel_ItemProduced(NodeModel node)
        {
            ExecuteCommand(new CreateNodeCommand(node, 0, 0, true, true));
        }

        /// <summary>
        /// It returns a PathManager instance based on the mode in order to reuse it's Singleton instance or create a new one
        /// </summary>
        /// <param name="config"></param>
        /// <returns></returns>
        internal PathManager CreatePathManager(IStartConfiguration config)
        {
            if (!config.StartInTestMode)
            {
                if (!Core.PathManager.Instance.HasPathResolver)
                {
                    Core.PathManager.Instance.AssignHostPathAndIPathResolver(config.DynamoHostPath, config.PathResolver);
                }
                return Core.PathManager.Instance;
            }
            else
            {
                return new PathManager(new PathManagerParams
                {
                    CorePath = config.DynamoCorePath,
                    HostPath = config.DynamoHostPath,
                    PathResolver = config.PathResolver
                });
            }
        }

        /// <summary>
        /// Create or load a preference checking the usage mode and if it already exists
        /// </summary>
        /// <param name="preferences"></param>
        /// <returns></returns>
        private IPreferences CreateOrLoadPreferences(IPreferences preferences)
        {
            if (preferences != null) // If there is preference settings provided...
                return preferences;

            //Skip file handling and trust location in service mode.
            if (IsServiceMode)
            {
                var setting = new PreferenceSettings();
                setting.SetTrustWarningsDisabled(true);
                return setting;
            }

            // Is order for test cases not to interfere with the regular preference
            // settings xml file, a test case usually specify a temporary xml file
            // path from where preference settings are to be loaded. If that value
            // is not set, then fall back to the file path specified in PathManager.
            //
            var xmlFilePath = PreferenceSettings.DynamoTestPath;
            if (string.IsNullOrEmpty(xmlFilePath))
                xmlFilePath = pathManager.PreferenceFilePath;

            if (File.Exists(xmlFilePath))
            {
                // If the specified xml file path exists, load it.
                return PreferenceSettings.Load(xmlFilePath);
            }

            // Otherwise make a default preference settings object.
            return new PreferenceSettings();
        }

        private void SetDefaultPythonTemplate()
        {
            // First check if the default python template is overridden by a PythonTemplate.py file in AppData
            // This file is always named accordingly and located in 'C:\Users\USERNAME\AppData\Roaming\Dynamo\Dynamo Core\2.X'
            if (!string.IsNullOrEmpty(pathManager.PythonTemplateFilePath) && File.Exists(pathManager.PythonTemplateFilePath))
            {
                PreferenceSettings.PythonTemplateFilePath = pathManager.PythonTemplateFilePath;
                Logger.Log(Resources.PythonTemplateAppData + " : " + PreferenceSettings.PythonTemplateFilePath);
            }

            // Otherwise the OOTB hard-coded template is applied
            else
            {
                Logger.Log(Resources.PythonTemplateDefaultFile);
            }
        }

        private void DynamoReadyExtensionHandler(ReadyParams readyParams, IEnumerable<IExtension> extensions)
        {

            foreach (var ext in extensions)
            {
                try
                {
                    ext.Ready(readyParams);
                }
                catch (Exception ex)
                {
                    Logger.Log(String.Format(Properties.Resources.FailedToHandleReadyEvent, ext.Name, " ", ex.Message));
                }
            }
        }

        /// <summary>
        /// Adds a new path to the list of custom package folders, but only if the path
        /// does not already exist in the list.
        /// </summary>
        /// <param name="path"> The path to add.</param>
        /// <param name="file"> The file to add when importing a library.</param>
        public bool AddPackagePath(string path, string file = "")
        {
            if (!Directory.Exists(path))
                return false;

            string fullFilename = path;
            if (file != "")
            {
                fullFilename = Path.Combine(path, file);
                if (!File.Exists(fullFilename))
                    return false;
            }

            if (PreferenceSettings.CustomPackageFolders.Contains(fullFilename))
                return false;

            PreferenceSettings.CustomPackageFolders.Add(fullFilename);

            return true;
        }

        private IEnumerable<IExtension> LoadExtensions()
        {
            var extensions = new List<IExtension>();
            foreach (var dir in pathManager.ExtensionsDirectories)
            {
                extensions.AddRange(ExtensionManager.ExtensionLoader.LoadDirectory(dir));
            }
            return extensions;
        }

        private void RemoveExtension(IExtension ext)
        {
            ExtensionManager.Remove(ext);

            var logSource = ext as ILogSource;
            if (logSource != null)
                logSource.MessageLogged -= LogMessage;
        }


        private void HandleStorageExtensionsOnWorkspaceOpened(HomeWorkspaceModel workspace)
        {
            foreach (var extension in extensionManager.StorageAccessExtensions)
            {
                RaiseIExtensionStorageAccessWorkspaceOpened(workspace, extension, this.Logger);
            }
        }

        private void HandleStorageExtensionsOnWorkspaceSaving(HomeWorkspaceModel workspace, SaveContext saveContext)
        {
            foreach (var extension in extensionManager.StorageAccessExtensions)
            {
                RaiseIExtensionStorageAccessWorkspaceSaving(workspace, extension, saveContext, this.Logger);
            }
        }

        internal static void RaiseIExtensionStorageAccessWorkspaceOpened(HomeWorkspaceModel workspace, IExtensionStorageAccess extension, ILogger logger)
        {
            workspace.TryGetMatchingWorkspaceData(extension.UniqueId, out Dictionary<string, string> data);
            var extensionDataCopy = new Dictionary<string, string>(data);

            try
            {
                extension.OnWorkspaceOpen(extensionDataCopy);
            }
            catch (Exception ex)
            {
                logger.Log(ex.Message + " : " + ex.StackTrace);
                return;
            }
        }

        internal static void RaiseIExtensionStorageAccessWorkspaceSaving(HomeWorkspaceModel workspace, IExtensionStorageAccess extension, SaveContext saveContext, ILogger logger)
        {
            var assemblyName = Assembly.GetAssembly(extension.GetType()).GetName();
            var version = $"{assemblyName.Version.Major}.{assemblyName.Version.Minor}";

            var hasMatchingExtensionData = workspace.TryGetMatchingWorkspaceData(extension.UniqueId, out Dictionary<string, string> data);

            try
            {
                extension.OnWorkspaceSaving(data, saveContext);
            }
            catch (Exception ex)
            {
                logger.Log(ex.Message + " : " + ex.StackTrace);
                return;
            }


            if (hasMatchingExtensionData)
            {
                workspace.UpdateExtensionData(extension.UniqueId, data);
                return;
            }

            workspace.CreateNewExtensionData(extension.UniqueId, extension.Name, version, data);
        }

        private void EngineController_TraceReconcliationComplete(TraceReconciliationEventArgs obj)
        {
            Debug.WriteLine("TRACE RECONCILIATION: {0} total serializables were orphaned.", obj.CallsiteToOrphanMap.SelectMany(kvp => kvp.Value).Count());

            // The orphans will come back here as a dictionary of lists of strings keyed by their callsite id.
            // This dictionary gets redistributed into a dictionary keyed by the workspace id.

            var workspaceOrphanMap = new Dictionary<Guid, List<string>>();

            foreach (var ws in Workspaces.OfType<HomeWorkspaceModel>())
            {
                // Get the orphaned serializables to this workspace
                var wsOrphans = ws.GetOrphanedSerializablesAndClearHistoricalTraceData().ToList();

                if (!wsOrphans.Any())
                    continue;

                if (!workspaceOrphanMap.ContainsKey(ws.Guid))
                {
                    workspaceOrphanMap.Add(ws.Guid, wsOrphans);
                }
                else
                {
                    workspaceOrphanMap[ws.Guid].AddRange(wsOrphans);
                }
            }

            foreach (var kvp in obj.CallsiteToOrphanMap)
            {
                if (!kvp.Value.Any()) continue;

                var nodeGuid = EngineController.LiveRunnerRuntimeCore.RuntimeData.CallSiteToNodeMap[kvp.Key];

                // TODO: MAGN-7314
                // Find the owning workspace for a node.
                var nodeSpace =
                    Workspaces.FirstOrDefault(
                        ws =>
                            ws.Nodes.FirstOrDefault(n => n.GUID == nodeGuid)
                                != null);

                if (nodeSpace == null) continue;

                // Add the node's orphaned serializables to the workspace
                // orphan map.
                if (workspaceOrphanMap.ContainsKey(nodeSpace.Guid))
                {
                    workspaceOrphanMap[nodeSpace.Guid].AddRange(kvp.Value);
                }
                else
                {
                    workspaceOrphanMap.Add(nodeSpace.Guid, kvp.Value);
                }
            }

            TraceReconciliationProcessor.PostTraceReconciliation(workspaceOrphanMap);
        }

        /// <summary>
        /// Deals with orphaned serializables.
        /// </summary>
        /// <param name="orphanedSerializables">Collection of orphaned serializables.</param>
        public virtual void PostTraceReconciliation(Dictionary<Guid, List<string>> orphanedSerializables)
        {
            // Override in derived classes to deal with orphaned serializables.
        }

        /// <summary>
        /// LibraryLoaded event handler.
        /// </summary>
        /// <param name="sender"></param>
        /// <param name="e"></param>
        private void LibraryLoaded(object sender, LibraryServices.LibraryLoadedEventArgs e)
        {
            foreach (var newLibrary in e.LibraryPaths)
            {
                // Load all functions defined in that library.
                AddZeroTouchNodesToSearch(LibraryServices.GetFunctionGroups(newLibrary));
            }
        }

        /// <summary>
        /// This event handler is invoked when DynamoScheduler changes the state
        /// of an AsyncTask object. See TaskStateChangedEventArgs.State for more
        /// details of these state changes.
        /// </summary>
        /// <param name="sender">The scheduler which raised the event.</param>
        /// <param name="e">Task state changed event argument.</param>
        ///
        private void OnAsyncTaskStateChanged(DynamoScheduler sender, TaskStateChangedEventArgs e)
        {
            var updateTask = e.Task as UpdateGraphAsyncTask;
            switch (e.CurrentState)
            {
                case TaskStateChangedEventArgs.State.ExecutionStarting:
                    if (updateTask != null)
                        ExecutionEvents.OnGraphPreExecution(new ExecutionSession(updateTask, this, geometryFactoryPath));
                    break;

                case TaskStateChangedEventArgs.State.ExecutionCompleted:
                    if (updateTask != null)
                    {
                        // Record execution time for update graph task.
                        long start = e.Task.ExecutionStartTime.TickCount;
                        long end = e.Task.ExecutionEndTime.TickCount;
                        var executionTimeSpan = new TimeSpan(end - start);

                        //don't attempt to send these events unless GA is active or ADP will actually record these events.
                        if (Logging.Analytics.ReportingAnalytics)
                        {
                            if (updateTask.ModifiedNodes != null && updateTask.ModifiedNodes.Any())
                            {
                                // Send analytics for each of modified nodes so they are counted individually
                                foreach (var node in updateTask.ModifiedNodes)
                                {
                                    // Tracking node execution as generic event
                                    // it is distinguished with the legacy aggregated performance event
                                    Dynamo.Logging.Analytics.TrackEvent(
                                        Actions.Run,
                                        Categories.NodeOperations,
                                        node.GetOriginalName());
                                }
                            }
                        }

                        Debug.WriteLine(String.Format(Resources.EvaluationCompleted, executionTimeSpan));

                        ExecutionEvents.OnGraphPostExecution(new ExecutionSession(updateTask, this, geometryFactoryPath));
                    }
                    break;
            }
        }

        /// <summary>
        /// Performs application-defined tasks associated with freeing, releasing, or resetting unmanaged resources.
        /// </summary>
        /// <filterpriority>2</filterpriority>
        public void Dispose()
        {
            EngineController.TraceReconcliationComplete -= EngineController_TraceReconcliationComplete;
            EngineController.RequestCustomNodeRegistration -= EngineController_RequestCustomNodeRegistration;

            ExtensionManager.Dispose();
            extensionManager.MessageLogged -= LogMessage;

            LinterManager.Dispose();

            LibraryServices.Dispose();
            LibraryServices.LibraryManagementCore.Cleanup();
            LibraryServices.MessageLogged -= LogMessage;
            LibraryServices.LibraryLoaded -= LibraryLoaded;

            EngineController.VMLibrariesReset -= ReloadDummyNodes;
            DynamoFeatureFlagsManager.FlagsRetrieved -= HandleFeatureFlags;

            Logger.Dispose();

            EngineController.Dispose();
            EngineController = null;

            if (backupFilesTimer != null)
            {
                backupFilesTimer.Dispose();
                backupFilesTimer = null;
                Logger.Log("Backup files timer is disposed");
            }

            if (PreferenceSettings != null)
            {
                PreferenceSettings.PropertyChanged -= PreferenceSettings_PropertyChanged;
                PreferenceSettings.RequestUserDataFolder -= pathManager.GetUserDataFolder;
                PreferenceSettings.MessageLogged -= LogMessage;
            }

            // Lucene disposals (just if LuceneNET was initialized)
            LuceneUtility.DisposeAll();

#if DEBUG
            CurrentWorkspace.NodeAdded -= CrashOnDemand.CurrentWorkspace_NodeAdded;
#endif

            LogWarningMessageEvents.LogWarningMessage -= LogWarningMessage;
            LogWarningMessageEvents.LogInfoMessage -= LogInfoMessage;
            DynamoConsoleLogger.LogMessageToDynamoConsole -= LogMessageWrapper;
            DynamoConsoleLogger.LogErrorToDynamoConsole -= LogErrorMessageWrapper;
            foreach (var ws in _workspaces)
            {
                ws.Dispose();
            }
            NodeFactory.MessageLogged -= LogMessage;
            CustomNodeManager.MessageLogged -= LogMessage;
            CustomNodeManager.Dispose();
            MigrationManager.MessageLogged -= LogMessage;
            if (FeatureFlags != null)
            {
                FeatureFlags.MessageLogged -= LogMessageWrapper;
            }
            if (!IsServiceMode)
            {
                SearchModel.ItemProduced -= SearchModel_ItemProduced;
            }
            //handle the disposal of IDSDK manager instance for sandbox
            if (AuthenticationManager?.AuthProvider is IDSDKManager idsdkProvider)
            {
                idsdkProvider?.Dispose();
            }
        }

        private void InitializeCustomNodeManager()
        {
            CustomNodeManager.MessageLogged += LogMessage;

            var customNodeSearchRegistry = new HashSet<Guid>();
            CustomNodeManager.InfoUpdated += info =>
            {
                //just bail in service mode.
                if (IsServiceMode)
                {
                    return;
                }

                if (customNodeSearchRegistry.Contains(info.FunctionId)
                        || !info.IsVisibleInDynamoLibrary)
                    return;

               
                var elements = SearchModel?.Entries.OfType<CustomNodeSearchElement>().
                                Where(x =>
                                {
                                    // Search for common paths and get rid of empty paths.
                                    // It can be empty just in case it's just created node.
                                    return String.Compare(x.Path, info.Path, StringComparison.OrdinalIgnoreCase) == 0 &&
                                        !String.IsNullOrEmpty(x.Path);
                                }).ToList();

                if (elements.Any())
                {
                    foreach (var element in elements)
                    {
                        element.SyncWithCustomNodeInfo(info);
                        SearchModel.Update(element);
                    }
                    return;
                }
                

                customNodeSearchRegistry.Add(info.FunctionId);
                var searchElement = new CustomNodeSearchElement(CustomNodeManager, info);
                SearchModel.Add(searchElement);

                //Indexing node packages installed using PackageManagerSearch
                var iDoc = LuceneUtility.InitializeIndexDocumentForNodes();
                if (searchElement != null)
                {
                    LuceneUtility.AddNodeTypeToSearchIndex(searchElement, iDoc);
                }

                Action<CustomNodeInfo> infoUpdatedHandler = null;
                infoUpdatedHandler = newInfo =>
                {
                    if (info.FunctionId == newInfo.FunctionId)
                    {
                        bool isCategoryChanged = searchElement.FullCategoryName != newInfo.Category;
                        searchElement.SyncWithCustomNodeInfo(newInfo);
                        SearchModel.Update(searchElement, isCategoryChanged);
                    }
                };
                CustomNodeManager.InfoUpdated += infoUpdatedHandler;
                CustomNodeManager.CustomNodeRemoved += id =>
                {
                    CustomNodeManager.InfoUpdated -= infoUpdatedHandler;
                    if (info.FunctionId == id)
                    {
                        customNodeSearchRegistry.Remove(info.FunctionId);
                        SearchModel.Remove(searchElement);
                        var workspacesToRemove = _workspaces.FindAll(w => w is CustomNodeWorkspaceModel
                            && (w as CustomNodeWorkspaceModel).CustomNodeId == id);
                        workspacesToRemove.ForEach(w => RemoveWorkspace(w));
                    }
                };
            };

            CustomNodeManager.DefinitionUpdated += UpdateCustomNodeDefinition;
        }

        private void InitializeIncludedNodes()
        {
            var iDoc = LuceneUtility.InitializeIndexDocumentForNodes();

            var customNodeData = new TypeLoadData(typeof(Function));
            NodeFactory.AddLoader(new CustomNodeLoader(CustomNodeManager, IsTestMode));
            NodeFactory.AddAlsoKnownAs(customNodeData.Type, customNodeData.AlsoKnownAs);

            var dsFuncData = new TypeLoadData(typeof(DSFunction));
            var dsVarArgFuncData = new TypeLoadData(typeof(DSVarArgFunction));
            var cbnData = new TypeLoadData(typeof(CodeBlockNodeModel));
            var dummyData = new TypeLoadData(typeof(DummyNode));
            var symbolData = new TypeLoadData(typeof(Symbol));
            var outputData = new TypeLoadData(typeof(Output));

            var ztLoader = new ZeroTouchNodeLoader(LibraryServices);
            NodeFactory.AddLoader(dsFuncData.Type, ztLoader);
            NodeFactory.AddAlsoKnownAs(dsFuncData.Type, dsFuncData.AlsoKnownAs);
            NodeFactory.AddLoader(dsVarArgFuncData.Type, ztLoader);
            NodeFactory.AddAlsoKnownAs(dsVarArgFuncData.Type, dsVarArgFuncData.AlsoKnownAs);

            var cbnLoader = new CodeBlockNodeLoader(LibraryServices);
            NodeFactory.AddLoader(cbnData.Type, cbnLoader);
            NodeFactory.AddFactory(cbnData.Type, cbnLoader);
            NodeFactory.AddAlsoKnownAs(cbnData.Type, cbnData.AlsoKnownAs);

            NodeFactory.AddTypeFactoryAndLoader(dummyData.Type);
            NodeFactory.AddAlsoKnownAs(dummyData.Type, dummyData.AlsoKnownAs);

            var inputLoader = new InputNodeLoader();
            NodeFactory.AddLoader(symbolData.Type, inputLoader);
            NodeFactory.AddFactory(symbolData.Type, inputLoader);
            NodeFactory.AddAlsoKnownAs(symbolData.Type, symbolData.AlsoKnownAs);

            NodeFactory.AddTypeFactoryAndLoader(outputData.Type);
            NodeFactory.AddAlsoKnownAs(outputData.Type, outputData.AlsoKnownAs);

            var cnbNode = new CodeBlockNodeSearchElement(cbnData, LibraryServices);
            SearchModel?.Add(cnbNode);
            LuceneUtility.AddNodeTypeToSearchIndex(cnbNode, iDoc);

            var symbolSearchElement = new NodeModelSearchElement(symbolData)
            {
                IsVisibleInSearch = CurrentWorkspace is CustomNodeWorkspaceModel
            };
            var outputSearchElement = new NodeModelSearchElement(outputData)
            {
                IsVisibleInSearch = CurrentWorkspace is CustomNodeWorkspaceModel
            };

            WorkspaceHidden += _ =>
            {
                var isVisible = CurrentWorkspace is CustomNodeWorkspaceModel;
                symbolSearchElement.IsVisibleInSearch = isVisible;
                outputSearchElement.IsVisibleInSearch = isVisible;
            };

            SearchModel?.Add(symbolSearchElement);
            LuceneUtility.AddNodeTypeToSearchIndex(symbolSearchElement, iDoc);

            SearchModel?.Add(outputSearchElement);
            LuceneUtility.AddNodeTypeToSearchIndex(outputSearchElement, iDoc);

        }

        internal static bool IsDisabledPath(string packagesDirectory, IPreferences preferences)
        {
            if (!(preferences is IDisablePackageLoadingPreferences disablePrefs)) return false;

            var isACustomPackageDirectory = preferences.CustomPackageFolders.Where(x => packagesDirectory.StartsWith(x)).Any();

            return
            //if this directory is the builtin packages location
            //and loading from there is disabled, don't scan the directory.
            (disablePrefs.DisableBuiltinPackages && packagesDirectory == Core.PathManager.BuiltinPackagesDirectory)
            //or if custom package directories are disabled, and this is a custom package directory, don't scan.
            || (disablePrefs.DisableCustomPackageLocations && isACustomPackageDirectory);
        }

        private void InitializeNodeLibrary()
        {
            // Initialize all nodes inside of this assembly.
            InitializeIncludedNodes();

            List<TypeLoadData> modelTypes;
            List<TypeLoadData> migrationTypes;
            Loader.LoadNodeModelsAndMigrations(pathManager.NodeDirectories,
                Context, out modelTypes, out migrationTypes);

            LoadNodeModels(modelTypes, false);

            // Load migrations
            foreach (var type in migrationTypes)
                MigrationManager.AddMigrationType(type);

            // Import Zero Touch libs
            var functionGroups = LibraryServices.GetAllFunctionGroups();
            if (!IsTestMode)
                AddZeroTouchNodesToSearch(functionGroups);
#if DEBUG_LIBRARY
            DumpLibrarySnapshot(functionGroups);
#endif


            // Load local custom nodes and locally imported libraries
            foreach (var path in pathManager.DefinitionDirectories)
            {
                DirectoryInfo parentPath;
                try
                {
                    parentPath = Directory.GetParent(path);
                }
                catch (ArgumentException)
                {
                    parentPath = null;
                }
                var pathName = parentPath != null ? parentPath.FullName : path;
                if (IsDisabledPath(pathName, PreferenceSettings))
                {
                    continue;
                }

                // NOTE: extension will only be null if path is null
                string extension = null;
                try
                {
                    extension = Path.GetExtension(path);
                }
                catch (ArgumentException e)
                {
                    Logger.Log(e.Message);
                }
                if (extension == null)
                    continue;

                // If the path has a .dll or .ds extension it is an explicitly imported library
                if (extension == ".dll" || extension == ".ds")
                {
                    // If a library was explicitly loaded by using the "File | ImportLibrary..." command
                    // and for some reason the import fails we do not want to throw an exception
                    LibraryServices.ImportLibrary(path, true);
                    continue;
                }

                // Otherwise it is a custom node
                CustomNodeManager.AddUninitializedCustomNodesInPath(path, IsTestMode);
            }

            CustomNodeManager.AddUninitializedCustomNodesInPath(pathManager.CommonDefinitions, IsTestMode);
        }

        /// <summary>
        /// Imports a node library (zero touch or nodeModel) into the VM.
        /// Does not necessarily add those imported functions to search.
        /// </summary>
        /// <param name="assem">The assembly to load which contains the types to import.</param>
        /// <param name="suppressZeroTouchLibraryLoad">If True, zero touch types will not be added to search.
        /// This is used by packageManager extension to defer adding ZT libraries to search until all libraries are loaded.
        /// </param>
        internal void LoadNodeLibrary(Assembly assem, bool suppressZeroTouchLibraryLoad = true)
        {
            // don't import assembly if its marked node lib and contains any nodemodels and any nodecustomizations
            // as a consequence we won't import any ZT nodes from assemblies that contain customziations and are marked node libraries.
            // We'll only apply the customizations and import NodeModels which are present.
            // I think this is consistent with the current behavior - IE today - if a nodeModel exists in an assembly, the rest of the assembly 
            // is not imported as ZT - the same will be true if the assembly contains a NodeViewCustomization.

            bool hasNodeModelOrNodeViewTypes;
            try
            {
                hasNodeModelOrNodeViewTypes = NodeModelAssemblyLoader.ContainsNodeModelSubType(assem)
                || (NodeModelAssemblyLoader.ContainsNodeViewCustomizationType(assem));
            }
            catch (Exception ex)
            {
                throw new Exceptions.LibraryLoadFailedException(assem.Location, ex.Message);
            }

            // TODO(mjk) draw up matrix of current behaviors which nodeLib flag can control.
            if (!hasNodeModelOrNodeViewTypes)
            {
                if (suppressZeroTouchLibraryLoad)
                {
                    LibraryServices.LoadNodeLibrary(assem.Location, isExplicitlyImportedLib: false);
                }
                else
                {
                    LibraryServices.ImportLibrary(assem.Location, isExplicitlyImportedLib: false);
                }

                return;
            }

            var nodes = new List<TypeLoadData>();
            Loader.LoadNodesFromAssembly(assem, Context, nodes, new List<TypeLoadData>());

            LoadNodeModels(nodes, true);
        }

        private void LoadNodeModels(List<TypeLoadData> nodes, bool isPackageMember)
        {
            var iDoc = LuceneUtility.InitializeIndexDocumentForNodes();
            foreach (var type in nodes)
            {
                // Protect ourselves from exceptions thrown by malformed third party nodes.
                try
                {
                    NodeFactory.AddTypeFactoryAndLoader(type.Type);
                    NodeFactory.AddAlsoKnownAs(type.Type, type.AlsoKnownAs);
                    type.IsPackageMember = isPackageMember;
                    // Legacy index process to search dictionary
                    var ele = AddNodeTypeToSearch(type);
                    // New index process from Lucene
                    // TODO: get search element some other way
                    if (ele != null)
                    {
                        LuceneUtility.AddNodeTypeToSearchIndex(ele, iDoc);
                    }
                }
                catch (Exception e)
                {
                    Logger.Log(e);
                }
            }
        }

        private void InitializePreferences()
        {
            if (PreferenceSettings != null)
            {
                ProtoCore.Mirror.MirrorData.PrecisionFormat = DynamoUnits.Display.PrecisionFormat = PreferenceSettings.NumberFormat;
                PreferenceSettings.InitializeNamespacesToExcludeFromLibrary();
                InitializePreferenceLocations();
            }
        }

        private void InitializePreferenceLocations()
        {
            if (string.IsNullOrEmpty(PreferenceSettings.BackupLocation))
            {
                PreferenceSettings.BackupLocation = pathManager.DefaultBackupDirectory;
            }
            if (string.IsNullOrEmpty(PreferenceSettings.TemplateFilePath))
            {
                PreferenceSettings.TemplateFilePath = pathManager.DefaultTemplatesDirectory;
            }
            var supportedLocales = Configurations.SupportedLocaleDic.Values.ToList<string>();

            //Get the last part of the template path e.f. if the path is C:\ProgramData\Dynamo\Dynamo Core\templates\en-US then currentPathLocale = en-US
            var pathParts = PreferenceSettings.TemplateFilePath.Split("\\");
            var currentPathLocale = pathParts.Last();

            //Check if the locale is found inside the supported locales 
            if (supportedLocales.Contains(currentPathLocale))
            {
                //If the CurrentUICulture is different than the locale in the TemplateFilePath then needs to be updated         
                if (CultureInfo.CurrentUICulture.Name != currentPathLocale)
                {
                    PreferenceSettings.TemplateFilePath= PreferenceSettings.TemplateFilePath.Replace(currentPathLocale, CultureInfo.CurrentUICulture.Name);
                }
            }


            UpdatePreferenceItemLocation(PreferenceItem.Backup, PreferenceSettings.BackupLocation);
            UpdatePreferenceItemLocation(PreferenceItem.Templates, PreferenceSettings.TemplateFilePath);
        }
        internal bool UpdatePreferenceItemLocation(PreferenceItem item, string newLocation)
        {
            if (string.IsNullOrEmpty(newLocation)) return false;
            switch (item)
            {
                case PreferenceItem.Backup:
                    PreferenceSettings.BackupLocation = newLocation;
                    break;
                case PreferenceItem.Templates:
                    PreferenceSettings.TemplateFilePath = newLocation;
                    break;
                default:
                    break;
            }
            return pathManager.UpdatePreferenceItemPath(item, newLocation);
        }
        internal bool IsDefaultPreferenceItemLocation(PreferenceItem item)
        {
            switch (item)
            {
                case PreferenceItem.Backup:
                    return PreferenceSettings.BackupLocation.Equals(pathManager.DefaultBackupDirectory);
                case PreferenceItem.Templates:
                    return PreferenceSettings.TemplateFilePath.Equals(pathManager.DefaultTemplatesDirectory);
                default:
                    return false;
            }
        }

        internal string DefaultPreferenceItemLocation(PreferenceItem item)
        {
            switch (item)
            {
                case PreferenceItem.Backup:
                    return pathManager.DefaultBackupDirectory;
                case PreferenceItem.Templates:
                    return pathManager.DefaultTemplatesDirectory;
                default:
                    return string.Empty;
            }
        }
        internal string ResetPreferenceItemLocation(PreferenceItem item)
        {
            var loc = DefaultPreferenceItemLocation(item);
            UpdatePreferenceItemLocation(item, loc);

            return loc;
        }

        /// <summary>
        /// Responds to property update notifications on the preferences,
        /// and synchronizes with the Units Manager.
        /// </summary>
        /// <param name="sender"></param>
        /// <param name="e"></param>
        //TODO(Steve): See if we can't just do this in PreferenceSettings by making the properties directly access BaseUnit
        private void PreferenceSettings_PropertyChanged(object sender, PropertyChangedEventArgs e)
        {
            switch (e.PropertyName)
            {
                case nameof(PreferenceSettings.NumberFormat):
                    ProtoCore.Mirror.MirrorData.PrecisionFormat = DynamoUnits.Display.PrecisionFormat = PreferenceSettings.NumberFormat;
                    break;
            }
        }

        /// <summary>
        /// This warning message is displayed on the node associated with the FFI dll
        /// </summary>
        /// <param name="args"></param>
        private void LogWarningMessage(LogWarningMessageEventArgs args)
        {
            Validity.Assert(EngineController.LiveRunnerRuntimeCore != null);
            EngineController.LiveRunnerRuntimeCore.RuntimeStatus.LogWarning(WarningID.Default, args.message);
        }

        /// <summary>
        /// This info message is displayed on the node associated with the FFI dll
        /// </summary>
        /// <param name="args"></param>
        private void LogInfoMessage(LogWarningMessageEventArgs args)
        {
            Validity.Assert(EngineController.LiveRunnerRuntimeCore != null);
            EngineController.LiveRunnerRuntimeCore.RuntimeStatus.LogInfo(InfoID.Default, args.message);
        }

        #endregion

        #region engine management

        /// <summary>
        ///     Register custom node defintion and execute all custom node
        ///     instances.
        /// </summary>
        /// <param name="definition"></param>
        private void UpdateCustomNodeDefinition(CustomNodeDefinition definition)
        {
            RegisterCustomNodeDefinitionWithEngine(definition);
            MarkAllDependenciesAsModified(definition);
        }

        /// <summary>
        ///     Registers (or re-registers) a Custom Node definition with the DesignScript VM,
        ///     so that instances of the custom node can be evaluated.
        /// </summary>
        /// <param name="definition"></param>
        private void RegisterCustomNodeDefinitionWithEngine(CustomNodeDefinition definition)
        {
            EngineController.GenerateGraphSyncDataForCustomNode(
                Workspaces.OfType<HomeWorkspaceModel>().SelectMany(ws => ws.Nodes),
                definition,
                DebugSettings.VerboseLogging);
        }

        /// <summary>
        /// Returns all function instances directly or indirectly depends on the
        /// specified function definition and mark them as modified so that
        /// their values will be re-queried.
        /// </summary>
        /// <param name="def"></param>
        /// <returns></returns>
        private void MarkAllDependenciesAsModified(CustomNodeDefinition def)
        {
            var homeWorkspace = Workspaces.OfType<HomeWorkspaceModel>().FirstOrDefault();
            if (homeWorkspace == null)
                return;

            var dependencies = CustomNodeManager.GetAllDependenciesGuids(def);
            var funcNodes = homeWorkspace.Nodes.OfType<Function>();
            var dirtyNodes = funcNodes.Where(n => dependencies.Contains(n.Definition.FunctionId));
            homeWorkspace.MarkNodesAsModifiedAndRequestRun(dirtyNodes);
        }

        /// <summary>
        /// Call this method to reset the virtual machine, avoiding a race
        /// condition by using a thread join inside the vm executive.
        /// </summary>
        /// <param name="markNodesAsDirty">Set this parameter to true to force
        /// reset of the execution substrate. Note that setting this parameter
        /// to true will have a negative performance impact.</param>
        public virtual void ResetEngine(bool markNodesAsDirty = false)
        {
            // TODO(Luke): Push this into a resync call with the engine controller
            //
            // Tracked in MAGN-5167.
            // As some async tasks use engine controller, for example
            // CompileCustomNodeAsyncTask and UpdateGraphAsyncTask, it is possible
            // that engine controller is reset *before* tasks get executed. For
            // example, opening custom node will schedule a CompileCustomNodeAsyncTask
            // firstly and then reset engine controller.
            //
            // We should make sure engine controller is reset after all tasks that
            // depend on it get executed, or those tasks are thrown away if safe to
            // do that.

            ResetEngineInternal();
            foreach (var workspaceModel in Workspaces.OfType<HomeWorkspaceModel>())
            {
                workspaceModel.ResetEngine(EngineController, markNodesAsDirty);
            }
        }

        protected void ResetEngineInternal()
        {
            if (EngineController != null)
            {
                EngineController.RequestCustomNodeRegistration -= EngineController_RequestCustomNodeRegistration;
                EngineController.TraceReconcliationComplete -= EngineController_TraceReconcliationComplete;
                EngineController.MessageLogged -= LogMessage;
                EngineController.Dispose();
                EngineController = null;
            }

            EngineController = new EngineController(
                LibraryServices,
                geometryFactoryPath,
                DebugSettings.VerboseLogging);

            EngineController.MessageLogged += LogMessage;
            EngineController.TraceReconcliationComplete += EngineController_TraceReconcliationComplete;
            EngineController.RequestCustomNodeRegistration += EngineController_RequestCustomNodeRegistration;

            foreach (var def in CustomNodeManager.LoadedDefinitions)
                RegisterCustomNodeDefinitionWithEngine(def);
        }

        private void EngineController_RequestCustomNodeRegistration(object sender, EventArgs e)
        {
            foreach (var def in CustomNodeManager.LoadedDefinitions)
                RegisterCustomNodeDefinitionWithEngine(def);
        }

        /// <summary>
        ///     Forces an evaluation of the current workspace by resetting the DesignScript VM.
        /// </summary>
        public void ForceRun()
        {
            Logger.Log("Beginning engine reset");

            ResetEngine(true);

            Logger.Log("Reset complete");

            ((HomeWorkspaceModel)CurrentWorkspace).Run();
        }

        #endregion

        #region save/load

        /// <summary>
        /// Opens a Dynamo workspace from a Json string.
        /// </summary>
        /// <param name="fileContents">Json file content</param>
        /// <param name="forceManualExecutionMode">Set this to true to discard
        /// execution mode specified in the file and set manual mode</param>
        public void OpenFileFromJson(string fileContents, bool forceManualExecutionMode = false)
        {
            OpenJsonFileFromPath(fileContents, "", forceManualExecutionMode);
            return;
        }

        /// <summary>
        /// Opens a Dynamo workspace from a path to a file on disk.
        /// </summary>
        /// <param name="filePath">Path to file</param>
        /// <param name="forceManualExecutionMode">Set this to true to discard
        /// execution mode specified in the file and set manual mode</param>
        public void OpenFileFromPath(string filePath, bool forceManualExecutionMode = false)
        {
            
            Exception ex;            
            string fileContents;
            if (DynamoUtilities.PathHelper.isValidJson(filePath, out fileContents, out ex))
            {
                OpenJsonFileFromPath(fileContents, filePath, forceManualExecutionMode);
                return;
            }
            else
            {
                // These kind of exceptions indicate that file is not accessible 
                if (ex is IOException || ex is UnauthorizedAccessException)
                {
                    throw ex;
                }

                XmlDocument xmlDoc;

                // When Json opening failed, either this file is corrupted or file might be XML
                if (ex is JsonReaderException && DynamoUtilities.PathHelper.isValidXML(filePath, out xmlDoc, out ex))
                {
                    OpenXmlFileFromPath(xmlDoc, filePath, forceManualExecutionMode);
                    return;
                }
                else
                {
                    throw ex;
                }                
            }            
        }

        /// <summary>
        /// Opens a Dynamo workspace from a path to a template on disk.
        /// </summary>
        /// <param name="filePath">Path to file</param>
        /// <param name="forceManualExecutionMode">Set this to true to discard
        /// execution mode specified in the file and set manual mode</param>
        public void OpenTemplateFromPath(string filePath, bool forceManualExecutionMode = false)
        {

            if (DynamoUtilities.PathHelper.isValidJson(filePath, out string fileContents, out Exception ex))
            {
                OpenJsonFileFromPath(fileContents, filePath, forceManualExecutionMode, true);
            }
            else
            {
                // These kind of exceptions indicate that file is not accessible 
                if (ex is IOException || ex is UnauthorizedAccessException || ex is JsonReaderException)
                {
                    throw ex;
                }
            }
        }

        /// <summary>
        /// Inserts a Dynamo graph or Custom Node inside the current workspace from a file path
        /// </summary>
        /// <param name="filePath"></param>
        /// <param name="forceManualExecutionMode"></param>
        public void InsertFileFromPath(string filePath, bool forceManualExecutionMode = false)
        {
            Exception ex;
            string fileContents;

            if (DynamoUtilities.PathHelper.isValidJson(filePath, out fileContents, out ex))
            {
                InsertJsonFileFromPath(fileContents, filePath, forceManualExecutionMode);
                return;
            }
            else
            {
                // These kind of exceptions indicate that file is not accessible 
                if (ex is IOException || ex is UnauthorizedAccessException)
                {
                    throw ex;
                }

                if (ex is JsonReaderException)
                {
                    XmlDocument xmlDoc;
                    if (DynamoUtilities.PathHelper.isValidXML(filePath, out xmlDoc, out ex))
                    {
                        InsertXmlFileFromPath(xmlDoc, filePath, forceManualExecutionMode);
                        return;
                    }
                }
                else
                {
                    throw ex;
                }
            }
        }

        static private DynamoPreferencesData DynamoPreferencesDataFromJson(string json)
        {
            JsonReader reader = new JsonTextReader(new StringReader(json));
            var obj = JObject.Load(reader);
            var viewBlock = obj["View"];
            var dynamoBlock = viewBlock == null ? null : viewBlock[Configurations.DynamoAsString];
            if (dynamoBlock == null)
                return DynamoPreferencesData.Default();

            var settings = new JsonSerializerSettings
            {
                Error = (sender, args) =>
                {
                    args.ErrorContext.Handled = true;
                    Console.WriteLine(args.ErrorContext.Error);
                },
                ReferenceLoopHandling = ReferenceLoopHandling.Ignore,
                TypeNameHandling = TypeNameHandling.None,
                Formatting = Newtonsoft.Json.Formatting.Indented,
                Culture = CultureInfo.InvariantCulture
            };

            return JsonConvert.DeserializeObject<DynamoPreferencesData>(dynamoBlock.ToString(), settings);
        }

        /// <summary>
        /// Opens a Dynamo workspace from a path to an JSON file on disk.
        /// </summary>
        /// <param name="fileContents">Json file contents</param>
        /// <param name="filePath">Path to file</param>
        /// <param name="forceManualExecutionMode">Set this to true to discard
        /// execution mode specified in the file and set manual mode</param>
        /// <param name="isTemplate">Set this to true to indicate that the file is a template</param>
        /// <returns>True if workspace was opened successfully</returns>
        private bool OpenJsonFileFromPath(string fileContents, string filePath, bool forceManualExecutionMode, bool isTemplate = false)
        {
            try
            {
                DynamoPreferencesData dynamoPreferences = DynamoPreferencesDataFromJson(fileContents);
                if (dynamoPreferences != null)
                {
                    // TODO, QNTM-1101: Figure out JSON migration strategy
                    if (true) //MigrationManager.ProcessWorkspace(dynamoPreferences.Version, xmlDoc, IsTestMode, NodeFactory))
                    {
                        WorkspaceModel ws;
                        if (OpenJsonFile(filePath, fileContents, dynamoPreferences, forceManualExecutionMode, isTemplate, out ws))
                        {
                            OpenWorkspace(ws);
                            //Raise an event to deserialize the view parameters before
                            //setting the graph to run
                            OnComputeModelDeserialized();

                            SetPeriodicEvaluation(ws);
                        }
                    }
                }
                return true;
            }
            catch (Exception e)
            {
                Console.WriteLine(e.Message);
#pragma warning disable CA2200 // Rethrow to preserve stack details
                throw e;
#pragma warning restore CA2200 // Rethrow to preserve stack details
            }
        }

        private bool InsertJsonFileFromPath(string fileContents, string filePath, bool forceManualExecutionMode)
        {
            try
            {
                // Update (assign new) Guids for each node, connection, note and group
                // The update of Guids is necessary to assure the insertion of dynamo graphs does not interfere with the current workspace
                // This allows multiple inserts of the same or 'similar' graph to take place
                fileContents = GuidUtility.UpdateWorkspaceGUIDs(fileContents);

                DynamoPreferencesData dynamoPreferences = DynamoPreferencesDataFromJson(fileContents);
                if (dynamoPreferences != null)
                {
                    if (true) //MigrationManager.ProcessWorkspace(dynamoPreferences.Version, xmlDoc, IsTestMode, NodeFactory))
                    {
                        if (OpenJsonFile(filePath, fileContents, dynamoPreferences, forceManualExecutionMode, false, out WorkspaceModel ws))
                        {
                            ExtraWorkspaceViewInfo viewInfo = ExtraWorkspaceViewInfo.ExtraWorkspaceViewInfoFromJson(fileContents);

                            InsertWorkspace(ws, viewInfo);
                        }
                    }
                }
                return true;
            }
            catch (Exception e)
            {
                Console.WriteLine(e.Message);
#pragma warning disable CA2200 // Rethrow to preserve stack details
                throw e;
#pragma warning restore CA2200 // Rethrow to preserve stack details
            }
        }

        /// <summary>
        /// Opens a Dynamo workspace from a path to an Xml file on disk.
        /// </summary>
        /// <param name="xmlDoc">xml file content</param>
        /// <param name="filePath">Path to file</param>
        /// <param name="forceManualExecutionMode">Set this to true to discard
        /// execution mode specified in the file and set manual mode</param>
        /// <returns>True if workspace was opened successfully</returns>
        private bool OpenXmlFileFromPath(XmlDocument xmlDoc, string filePath, bool forceManualExecutionMode)
        {
            try
            {
                //save the file before it is migrated to JSON.
                //if in test mode, don't save the file in backup
                if (!IsTestMode)
                {
                    if (!pathManager.BackupXMLFile(xmlDoc, filePath))
                    {
                        Logger.Log("File is not saved in the backup folder {0}: ", pathManager.BackupDirectory);
                    }
                }

                WorkspaceInfo workspaceInfo;
                if (WorkspaceInfo.FromXmlDocument(xmlDoc, filePath, IsTestMode, forceManualExecutionMode, Logger, out workspaceInfo))
                {
                    if (MigrationManager.ProcessWorkspace(workspaceInfo, xmlDoc, IsTestMode, NodeFactory))
                    {
                        WorkspaceModel ws;
                        if (OpenXmlFile(workspaceInfo, xmlDoc, out ws))
                        {
                            OpenWorkspace(ws);

                            // Set up workspace cameras here
                            OnWorkspaceOpening(xmlDoc);
                            SetPeriodicEvaluation(ws);
                        }
                    }
                }
                return true;
            }
            catch (Exception)
            {
                return false;
            }
        }

        private bool InsertXmlFileFromPath(XmlDocument xmlDoc, string filePath, bool forceManualExecutionMode)
        {
            try
            {
                //save the file before it is migrated to JSON.
                //if in test mode, don't save the file in backup
                if (!IsTestMode)
                {
                    if (!pathManager.BackupXMLFile(xmlDoc, filePath))
                    {
                        Logger.Log("File is not saved in the backup folder {0}: ", pathManager.BackupDirectory);
                    }
                }

                WorkspaceInfo workspaceInfo;
                if (WorkspaceInfo.FromXmlDocument(xmlDoc, filePath, IsTestMode, forceManualExecutionMode, Logger, out workspaceInfo))
                {
                    if (MigrationManager.ProcessWorkspace(workspaceInfo, xmlDoc, IsTestMode, NodeFactory))
                    {
                        WorkspaceModel ws;
                        if (OpenXmlFile(workspaceInfo, xmlDoc, out ws))
                        {
                            InsertWorkspace(ws);
                        }
                    }
                }
                return true;
            }
            catch (Exception)
            {
                return false;
            }
        }

        private void OpenWorkspace(WorkspaceModel ws)
        {
            // TODO: #4258
            // The logic to remove all other home workspaces from the model
            // was moved from the ViewModel. When #4258 is implemented, we will need to
            // remove this step.
            var currentHomeSpaces = Workspaces.OfType<HomeWorkspaceModel>().ToList();
            if (currentHomeSpaces.Any())
            {
                // If the workspace we're opening is a home workspace,
                // then remove all the other home workspaces. Otherwise,
                // Remove all but the first home workspace.
                var end = ws is HomeWorkspaceModel ? 0 : 1;

                for (var i = currentHomeSpaces.Count - 1; i >= end; i--)
                {
                    RemoveWorkspace(currentHomeSpaces[i]);
                }
            }

            AddWorkspace(ws);
            CurrentWorkspace = ws;
            OnWorkspaceOpened(ws);
        }

        private void InsertWorkspace(WorkspaceModel ws, ExtraWorkspaceViewInfo viewInfo = null)
        {
            var nodes = ws.Nodes;
            var connectors = ws.Connectors;
            var notes = viewInfo?.Annotations;

            DynamoSelection.Instance.ClearSelection();

            if ((nodes == null && notes == null) || (!nodes.Any() && !notes.Any()) || (NodesAlreadyLoaded(nodes) || NotesAlreadyLoaded(notes)))
            {
                OnRequestNotification(Resources.FailedInsertFileNodeExistNotification);

                return;
            }

            double offsetX = 0.0;
            double offsetY = 0.0;
            double nodeX = 0.0;
            double nodeY = 0.0;

            if (viewInfo != null)
            {
                // Get the offsets before we insert the nodes
                GetInsertNodesOffset(currentWorkspace.Nodes, viewInfo.NodeViews, out offsetX, out offsetY, out nodeX, out nodeY);
            }

            InsertNodes(nodes, nodeX, nodeY);
            InsertConnectors(connectors);

            CurrentWorkspace.UpdateWithExtraWorkspaceViewInfo(viewInfo, offsetX, offsetY);

            if (viewInfo != null)
            {
                List<NoteModel> insertedNotes = GetInsertedNotes(viewInfo.Annotations);
                DynamoSelection.Instance.Selection.AddRange(insertedNotes);
            }

            DynamoSelection.Instance.Selection.AddRange(nodes);

            currentWorkspace.HasUnsavedChanges = true;
        }

        private void SetPeriodicEvaluation(WorkspaceModel ws)
        {
            // TODO: #4258
            // The following logic to start periodic evaluation will need to be moved
            // inside of the HomeWorkspaceModel's constructor.  It cannot be there today
            // as it causes an immediate crash due to the above ResetEngine call.
            var hws = ws as HomeWorkspaceModel;
            if (hws != null)
            {
                // TODO: #4258
                // Remove this ResetEngine call when multiple home workspaces is supported.
                // This call formerly lived in DynamoViewModel
                ResetEngine(false);

                if (hws.RunSettings.RunType == RunType.Periodic)
                {
                    hws.StartPeriodicEvaluation();
                }
            }
        }

        private bool OpenJsonFile(
          string filePath,
          string fileContents,
          DynamoPreferencesData dynamoPreferences,
          bool forceManualExecutionMode,
          bool isTemplate,
          out WorkspaceModel workspace)
        {
            if (!string.IsNullOrEmpty(filePath))
            {
                CustomNodeManager.AddUninitializedCustomNodesInPath(Path.GetDirectoryName(filePath), IsTestMode);
            }

            var currentHomeSpace = Workspaces.OfType<HomeWorkspaceModel>().FirstOrDefault();
            currentHomeSpace.UndefineCBNFunctionDefinitions();

            // This is to handle the case of opening a JSON file that does not have a version string
            EngineController.CurrentWorkspaceVersion = dynamoPreferences.Version ==
                                         null ? AssemblyHelper.GetDynamoVersion() : new Version(dynamoPreferences.Version);

            // TODO, QNTM-1108: WorkspaceModel.FromJson does not check a schema and so will not fail as long
            // as the fileContents are valid JSON, regardless of if all required data is present or not
            workspace = WorkspaceModel.FromJson(
                fileContents,
                LibraryServices,
                EngineController,
                Scheduler,
                NodeFactory,
                IsTestMode,
                false,
                CustomNodeManager,
                this.LinterManager);

            workspace.FileName = string.IsNullOrEmpty(filePath) || isTemplate? string.Empty : filePath;
            workspace.FromJsonGraphId = string.IsNullOrEmpty(filePath) ? WorkspaceModel.ComputeGraphIdFromJson(fileContents) : string.Empty;
            workspace.ScaleFactor = dynamoPreferences.ScaleFactor;
            workspace.IsTemplate = isTemplate;
            
            if (!IsTestMode && !IsHeadless)
            {
                if (workspace.ContainsLegacyTraceData)
                {
                    OnRequestNotification(Resources.LegacyTraceDataWarning, true);
                }
            }

            if (workspace is HomeWorkspaceModel homeWorkspace)
            {
                homeWorkspace.EnableLegacyPolyCurveBehavior ??= PreferenceSettings.DefaultEnableLegacyPolyCurveBehavior;

                homeWorkspace.HasRunWithoutCrash = dynamoPreferences.HasRunWithoutCrash;

                homeWorkspace.ReCompileCodeBlockNodesForFunctionDefinitions();

                if (string.IsNullOrEmpty(workspace.FileName))
                {
                    workspace.HasUnsavedChanges = true;
                }

                RunType runType;
                if (!homeWorkspace.HasRunWithoutCrash || !Enum.TryParse(dynamoPreferences.RunType, false, out runType) || forceManualExecutionMode)
                    runType = RunType.Manual;
                int runPeriod;
                if (!Int32.TryParse(dynamoPreferences.RunPeriod, out runPeriod))
                    runPeriod = RunSettings.DefaultRunPeriod;
                homeWorkspace.RunSettings = new RunSettings(runType, runPeriod);

                RegisterHomeWorkspace(homeWorkspace);
            }

            CustomNodeWorkspaceModel customNodeWorkspace = workspace as CustomNodeWorkspaceModel;
            if (customNodeWorkspace != null)
                customNodeWorkspace.IsVisibleInDynamoLibrary = dynamoPreferences.IsVisibleInDynamoLibrary;

            return true;
        }

        // Attempts to reload all the dummy nodes in the current workspace and replaces them with resolved version. 
        private void ReloadDummyNodes()
        {
            JObject dummyNodeJSON = null;
            Boolean resolvedDummyNode = false;

            WorkspaceModel currentWorkspace = this.CurrentWorkspace;

            if (currentWorkspace == null || string.IsNullOrEmpty(currentWorkspace.FileName))
            {
                return;
            }

            // Get the dummy nodes in the current workspace. 
            var dummyNodes = currentWorkspace.Nodes.OfType<DummyNode>();

            foreach (DummyNode dn in dummyNodes)
            {
                dummyNodeJSON = dn.OriginalNodeContent as JObject;

                if (dummyNodeJSON != null)
                {
                    // Deserializing the dummy node and verifying if it is resolved by the downloaded or imported package
                    NodeModel resolvedNode = dn.GetNodeModelForDummyNode(
                                                               dummyNodeJSON.ToString(),
                                                               LibraryServices,
                                                               NodeFactory,
                                                               IsTestMode,
                                                               CustomNodeManager);

                    // If the resolved node is also a dummy node, then skip it else replace the dummy node with the resolved version of the node. 
                    if (!(resolvedNode is DummyNode))
                    {
                        currentWorkspace.RemoveAndDisposeNode(dn);
                        currentWorkspace.AddAndRegisterNode(resolvedNode, false);

                        // Adding back the connectors for the resolved node. 
                        List<ConnectorModel> connectors = dn.AllConnectors.ToList();
                        foreach (var connectorModel in connectors)
                        {
                            var startNode = connectorModel.Start.Owner;
                            var endNode = connectorModel.End.Owner;

                            if (startNode is DummyNode && startNode.GUID == resolvedNode.GUID)
                            {
                                startNode = resolvedNode;
                            }
                            if (endNode is DummyNode && endNode.GUID == resolvedNode.GUID)
                            {
                                endNode = resolvedNode;
                            }

                            connectorModel.Delete();
                            ConnectorModel.Make(startNode, endNode, connectorModel.Start.Index, connectorModel.End.Index, connectorModel.GUID);
                        }
                        resolvedDummyNode = true;
                    }
                }
            }

            if (resolvedDummyNode)
            {
                currentWorkspace.HasUnsavedChanges = false;
                // Once all the dummy nodes are reloaded, the DummyNodesReloaded event is invoked and
                // the Dependency table is regenerated in the WorkspaceDependencyView extension. 
                currentWorkspace.OnDummyNodesReloaded();
            }
        }

        private bool OpenXmlFile(WorkspaceInfo workspaceInfo, XmlDocument xmlDoc, out WorkspaceModel workspace)
        {
            CustomNodeManager.AddUninitializedCustomNodesInPath(
                Path.GetDirectoryName(workspaceInfo.FileName),
                IsTestMode);

            var result = workspaceInfo.IsCustomNodeWorkspace
                ? CustomNodeManager.OpenCustomNodeWorkspace(xmlDoc, workspaceInfo, IsTestMode, out workspace)
                : OpenXmlHomeWorkspace(xmlDoc, workspaceInfo, out workspace);

            workspace.OnCurrentOffsetChanged(
                this,
                new PointEventArgs(new Point2D(workspaceInfo.X, workspaceInfo.Y)));

            workspace.ScaleFactor = workspaceInfo.ScaleFactor;
            return result;
        }

        private bool OpenXmlHomeWorkspace(
            XmlDocument xmlDoc, WorkspaceInfo workspaceInfo, out WorkspaceModel workspace)
        {
            var nodeGraph = NodeGraph.LoadGraphFromXml(xmlDoc, NodeFactory);
            Guid deterministicId = GuidUtility.Create(GuidUtility.UrlNamespace, workspaceInfo.Name);

            var loadedTraceData = Utils.LoadTraceDataFromXmlDocument(xmlDoc, out var containsLegacyTraceData);
            if (!IsTestMode && !IsHeadless)
            {
                if (containsLegacyTraceData) OnRequestNotification(Resources.LegacyTraceDataWarning, true);
            }

            var newWorkspace = new HomeWorkspaceModel(
                deterministicId,
                EngineController,
                Scheduler,
                NodeFactory,
                loadedTraceData,
                nodeGraph.Nodes,
                nodeGraph.Notes,
                nodeGraph.Annotations,
                nodeGraph.Presets,
                nodeGraph.ElementResolver,
                workspaceInfo,
                DebugSettings.VerboseLogging,
                IsTestMode,
                LinterManager
               );

            RegisterHomeWorkspace(newWorkspace);

            workspace = newWorkspace;
            return true;
        }

        private void RegisterHomeWorkspace(HomeWorkspaceModel newWorkspace)
        {
            newWorkspace.EvaluationCompleted += OnEvaluationCompleted;
            newWorkspace.RefreshCompleted += OnRefreshCompleted;

            newWorkspace.Disposed += () =>
            {
                newWorkspace.EvaluationCompleted -= OnEvaluationCompleted;
                newWorkspace.RefreshCompleted -= OnRefreshCompleted;
            };
        }

        #endregion

        #region backup/timer

        /// <summary>
        /// Backup all the files
        /// </summary>
        protected void SaveBackupFiles(object state)
        {
            //No backup files in ServiceMode due to Lambda restrictions
            if (IsServiceMode)
            {
                return;
            }

            OnRequestDispatcherBeginInvoke(() =>
            {
                // tempDict stores the list of backup files and their corresponding workspaces IDs
                // when the last auto-save operation happens. Now the IDs will be used to know
                // whether some workspaces have already been backed up. If so, those workspaces won't be
                // backed up again.
                var tempDict = new Dictionary<Guid, string>(backupFilesDict);
                backupFilesDict.Clear();
                PreferenceSettings.BackupFiles.Clear();
                foreach (var workspace in Workspaces)
                {
                    if (!workspace.HasUnsavedChanges)
                    {
                        if (workspace.Nodes.Any() &&
                            !workspace.Notes.Any())
                            continue;

                        if (tempDict.ContainsKey(workspace.Guid))
                        {
                            backupFilesDict.Add(workspace.Guid, tempDict[workspace.Guid]);
                            continue;
                        }
                    }

                    var savePath = pathManager.GetBackupFilePath(workspace);
                    OnRequestWorkspaceBackUpSave(savePath, true);
                    backupFilesDict[workspace.Guid] = savePath;
                    Logger.Log(Resources.BackupSavedMsg + ": " + savePath);
                }
                PreferenceSettings.BackupFiles.AddRange(backupFilesDict.Values);
            });
        }

        /// <summary>
        /// Start the timer to backup files periodically
        /// </summary>
        private void StartBackupFilesTimer()
        {
            // When running test cases, the dispatcher may be null which will cause the timer to
            // introduce a lot of threads. So the timer will not be started if test cases are running.
            if (IsTestMode)
                return;

            if (backupFilesTimer != null)
            {
                throw new Exception("The timer to backup files has already been started!");
            }

            backupFilesTimer = new Timer(SaveBackupFiles);
            backupFilesTimer.Change(PreferenceSettings.BackupInterval, PreferenceSettings.BackupInterval);
            Logger.Log(String.Format("Backup files timer is started with an interval of {0} milliseconds", PreferenceSettings.BackupInterval));
        }

        #endregion

        #region internal methods

        internal void PostUIActivation(object parameter)
        {
            Logger.Log(Environment.NewLine + Resources.WelcomeMessage);
        }

        internal void DeleteModelInternal(List<ModelBase> modelsToDelete)
        {
            if (null == CurrentWorkspace)
                return;

            //Check for empty group
            var annotations = Workspaces
                .SelectMany(ws => ws.Annotations)
                .OrderBy(x => x.HasNestedGroups);

            foreach (var annotation in annotations)
            {
                //record the annotation before the models in it are deleted.
                foreach (var model in modelsToDelete)
                {
                    //If there is only one model, then deleting that model should delete the group. In that case, do not record
                    //the group for modification. Until we have one model in a group, group should be recorded for modification
                    //otherwise, undo operation cannot get the group back.
                    if (annotation.Nodes.Count() > 1 &&
                        annotation.Nodes.Where(x => x.GUID == model.GUID).Any())
                    {
                        CurrentWorkspace.RecordGroupModelBeforeUngroup(annotation);
                    }
                }

                if (annotation.Nodes.Any() && !annotation.Nodes.Except(modelsToDelete).Any())
                {
                    //Annotation Model has to be serialized first - before the nodes.
                    //so, store the Annotation model as first object. This will serialize the
                    //annotation before the nodes are deleted. So, when Undo is pressed,
                    //annotation model is deserialized correctly.
                    modelsToDelete.Insert(0, annotation);
                }
            }

            var cancelEventArgs = new CancelEventArgs();
            OnDeletionStarted(modelsToDelete, cancelEventArgs);
            if (cancelEventArgs.Cancel)
            {
                return;
            }

            CurrentWorkspace.RecordAndDeleteModels(modelsToDelete);

            var selection = DynamoSelection.Instance.Selection;
            foreach (ModelBase model in modelsToDelete)
            {
                selection.Remove(model); // Remove from selection set.
                model.Dispose();
            }

            OnDeletionComplete(this, EventArgs.Empty);
        }

        internal void UngroupModel(List<ModelBase> modelsToUngroup)
        {
            var emptyGroup = new List<ModelBase>();
            var annotations = Workspaces.SelectMany(ws => ws.Annotations);
            foreach (var model in modelsToUngroup)
            {
                foreach (var annotation in annotations)
                {
                    if (annotation.Nodes.Any(x => x.GUID == model.GUID))
                    {
                        var list = annotation.Nodes.ToList();

                        if (list.Count > 1)
                        {
                            CurrentWorkspace.RecordGroupModelBeforeUngroup(annotation);
                            if (list.Remove(model))
                            {
                                if (model is ConnectorPinModel pinModel)
                                {
                                    annotation.MarkPinAsRemoved(pinModel);
                                }
                                annotation.Nodes = list;
                                annotation.UpdateBoundaryFromSelection();                               
                            }
                        }
                        else
                        {
                            emptyGroup.Add(annotation);
                        }
                    }
                }
            }

            if (emptyGroup.Any())
            {
                DeleteModelInternal(emptyGroup);
            }
        }

        internal void AddToGroup(List<ModelBase> modelsToAdd)
        {
            var workspaceAnnotations = Workspaces.SelectMany(ws => ws.Annotations);
            var selectedGroups = workspaceAnnotations
                .Where(x => x.IsSelected && x.IsExpanded);

            // If multiple groups are selected, chances are that we
            // have a group that contains a nested group.
            // If this is the case we want to make sure that we add the
            // node to the parent folder.
            var selectedGroup = selectedGroups.FirstOrDefault(x => x.HasNestedGroups) ??
                selectedGroups.FirstOrDefault();

            if (selectedGroup != null)
            {
                foreach (var model in modelsToAdd)
                {
                    CurrentWorkspace.RecordGroupModelBeforeUngroup(selectedGroup);
                    selectedGroup.AddToTargetAnnotationModel(model);
                }
            }

        }

        /// <summary>
        /// Add a list of annotations to the host group on model level.
        /// </summary>
        /// <param name="modelsToAdd">List of annotation models.</param>
        /// <param name="hostGroupGuid">Host annotation guid.</param>
        internal void AddGroupsToGroup(List<ModelBase> modelsToAdd, Guid hostGroupGuid)
        {
            var workspaceAnnotations = Workspaces.SelectMany(ws => ws.Annotations);
            var selectedGroup = workspaceAnnotations.FirstOrDefault(x => x.GUID == hostGroupGuid);
            if (selectedGroup is null) return;

            var modelsToModify = new List<ModelBase>();
            modelsToModify.AddRange(modelsToAdd);
            modelsToModify.Add(selectedGroup);

            // Mark the parent group and groups to add all for undo recorder
            WorkspaceModel.RecordModelsForModification(modelsToModify, CurrentWorkspace.UndoRecorder);
            foreach (var model in modelsToAdd)
            {
                selectedGroup.AddToTargetAnnotationModel(model);
            }
        }

        internal void DumpLibraryToXml(object parameter)
        {
            string fileName = String.Format("LibrarySnapshot_{0}.xml", DateTime.Now.ToString("yyyyMMddHmmss"));
            string fullFileName = Path.Combine(pathManager.LogDirectory, fileName);

            SearchModel?.DumpLibraryToXml(fullFileName, PathManager.DynamoCoreDirectory);

            Logger.Log(string.Format(Resources.LibraryIsDumped, fullFileName));
        }

        internal bool CanDumpLibraryToXml(object obj)
        {
            return true;
        }

        #endregion

        #region public methods

        /// <summary>
        /// Set UI culture based on preferences
        /// </summary>
        public static void SetUICulture(string locale)
        {
            if (string.IsNullOrWhiteSpace(locale)) return;

            // Setting the locale for Dynamo from loaded Preferences, with Default handled differently
            // between a non-in-process integration case (when HostAnalyticsInfo.HostName is unspecified)
            // and in-process integration case. In later case, Default setting means following host locale.
            if (string.IsNullOrEmpty(HostAnalyticsInfo.HostName))
            {
                // Sandbox default to en-US
                Thread.CurrentThread.CurrentUICulture = new CultureInfo(locale == "Default" ? "en-US" : locale);
                Thread.CurrentThread.CurrentCulture = new CultureInfo(locale == "Default" ? "en-US" : locale);
            }
            else
            {
                var defaultCulture = CultureInfo.DefaultThreadCurrentCulture ?? new CultureInfo("en-US");
                // Integration default to DefaultThreadCurrentCulture set by integrator
                Thread.CurrentThread.CurrentUICulture = locale == "Default" ? defaultCulture : new CultureInfo(locale);
                Thread.CurrentThread.CurrentCulture = locale == "Default" ? defaultCulture : new CultureInfo(locale);
            }
        }

        /// <summary>
        ///     Add a new HomeWorkspace and set as current
        /// </summary>
        /// <api_stability>1</api_stability>
        public void AddHomeWorkspace()
        {
            var defaultWorkspace = new HomeWorkspaceModel(
                EngineController,
                Scheduler,
                NodeFactory,
                DebugSettings.VerboseLogging,
                IsTestMode, LinterManager, string.Empty);

            defaultWorkspace.RunSettings.RunType = PreferenceSettings.DefaultRunType;

            RegisterHomeWorkspace(defaultWorkspace);
            AddWorkspace(defaultWorkspace);
            CurrentWorkspace = defaultWorkspace;
        }

        /// <summary>
        ///     Add a new, visible Custom Node workspace to Dynamo
        /// </summary>
        /// <param name="workspace"><see cref="CustomNodeWorkspaceModel"/> to add</param>
        public void AddCustomNodeWorkspace(CustomNodeWorkspaceModel workspace)
        {
            AddWorkspace(workspace);
        }

        private void CheckForInvalidInputSymbols(WorkspaceModel workspace)
        {
            if (workspace.containsInvalidInputSymbols() && !IsTestMode)
            {
                DisplayInvalidInputSymbolWarning();
            }
        }

        private void DisplayInvalidInputSymbolWarning()
        {
            string summary = Resources.InvalidInputSymbolWarningShortMessage;
            var description = Resources.InvalidInputSymbolWarningMessage;
            const string imageUri = "/DynamoCoreWpf;component/UI/Images/task_dialog_future_file.png";
            var args = new TaskDialogEventArgs(
               new Uri(imageUri, UriKind.Relative),
               Resources.InvalidInputSymbolWarningTitle, summary, description);

            args.AddRightAlignedButton((int)ButtonId.Proceed, Resources.OKButton);
            OnRequestTaskDialog(null, args);
        }

        internal event VoidHandler Preview3DOutage;
        private void OnPreview3DOutage()
        {
            if (Preview3DOutage != null)
            {
                Preview3DOutage();
            }
        }

        internal void Report3DPreviewOutage(string summary, string description)
        {
            OnPreview3DOutage();

            const string imageUri = "/DynamoCoreWpf;component/UI/Images/task_dialog_future_file.png";
            var args = new TaskDialogEventArgs(
               new Uri(imageUri, UriKind.Relative),
               Resources.Preview3DOutageTitle, summary, description);

            OnRequestTaskDialog(null, args);
        }

        /// <summary>
        ///     Remove a workspace from the dynamo model.
        /// </summary>
        /// <param name="workspace">Workspace to remove</param>
        public void RemoveWorkspace(WorkspaceModel workspace)
        {
            OnWorkspaceRemoveStarted(workspace);
            if (_workspaces.Remove(workspace))
            {   
                if (workspace is HomeWorkspaceModel)
                {
                    workspace.Dispose();
                }
                OnWorkspaceRemoved(workspace);
            }
        }

        /// <summary>
        ///     Opens an existing custom node workspace.
        /// </summary>
        /// <param name="guid">Identifier of the workspace to open</param>
        /// <returns>True if workspace was found and open</returns>
        public bool OpenCustomNodeWorkspace(Guid guid)
        {
            CustomNodeWorkspaceModel customNodeWorkspace;
            if (CustomNodeManager.TryGetFunctionWorkspace(guid, IsTestMode, out customNodeWorkspace))
            {
                if (!Workspaces.OfType<CustomNodeWorkspaceModel>().Contains(customNodeWorkspace))
                {
                    AddWorkspace(customNodeWorkspace);
                }

                CurrentWorkspace = customNodeWorkspace;
                return true;
            }

            return false;
        }
        /// <summary>
        ///     Opens an existing custom node workspace.
        /// </summary>
        /// <param name="guid">Identifier of the workspace to open</param>
        /// <returns>True if workspace was found and open</returns>
        internal bool OpenCustomNodeWorkspaceSilent(Guid guid)
        {
            CustomNodeWorkspaceModel customNodeWorkspace;
            if (CustomNodeManager.TryGetFunctionWorkspace(guid, IsTestMode, out customNodeWorkspace))
            {
                if (!Workspaces.OfType<CustomNodeWorkspaceModel>().Contains(customNodeWorkspace))
                {
                    AddWorkspace(customNodeWorkspace);
                }

                return true;
            }

            return false;
        }

        /// <summary>
        ///     Adds a node to the current workspace.
        /// </summary>
        /// <param name="node">Node to add</param>
        /// <param name="centered">Indicates if the node should be placed
        /// at the center of workspace.</param>
        /// <param name="addToSelection">Indicates if the newly added node
        /// should be selected</param>
        internal void AddNodeToCurrentWorkspace(NodeModel node, bool centered, bool addToSelection = true)
        {
            CurrentWorkspace.AddAndRegisterNode(node, centered);

            //TODO(Steve): This should be moved to WorkspaceModel.AddNode when all workspaces have their own selection -- MAGN-5707
            if (addToSelection)
            {
                DynamoSelection.Instance.ClearSelection();
                DynamoSelection.Instance.Selection.Add(node);
            }

            //TODO(Steve): Make sure we're not missing something with TransformCoordinates. -- MAGN-5708
        }

        /// <summary>
        /// Copy selected ISelectable objects to the clipboard.
        /// </summary>
        public void Copy()
        {
            ClipBoard.Clear();

            foreach (
                var el in
                    DynamoSelection.Instance.Selection.OfType<ModelBase>()
                        .Where(el => !ClipBoard.Contains(el)))
            {
                ClipBoard.Add(el);

                if (!(el is NodeModel))
                    continue;

                var node = el as NodeModel;
                var connectors =
                    node.InPorts.Concat(node.OutPorts).SelectMany(port => port.Connectors)
                        .Where(
                            connector =>
                                connector.End != null && connector.End.Owner.IsSelected
                                    && !ClipBoard.Contains(connector));

                ClipBoard.AddRange(connectors);
            }
        }

        /// <summary>
        ///     Paste ISelectable objects from the clipboard to the workspace
        /// so that the nodes appear in their original location with a slight offset
        /// </summary>
        public void Paste()
        {
            var locatableModels = ClipBoard.Where(model => model is NoteModel || model is NodeModel);
            var x = locatableModels.Min(m => m.X);
            var y = locatableModels.Min(m => m.Y);
            var targetPoint = new Point2D(x, y);

            Paste(targetPoint);
        }

        /// <summary>
        ///     Paste ISelectable objects from the clipboard to the workspace at specified point.
        /// </summary>
        /// <param name="targetPoint">Location where data will be pasted</param>
        /// <param name="useOffset">Indicates whether we will use current workspace offset or paste nodes
        /// directly in this point. </param>
        public void Paste(Point2D targetPoint, bool useOffset = true)
        {
            //When called from somewhere other than StateMachine and only ConnectorPins are selected.
            if (ClipBoard.All(m => m is ConnectorPinModel))
            {
                return;
            }
            if (useOffset)
            {
                // Provide a small offset when pasting so duplicate pastes aren't directly on top of each other
                CurrentWorkspace.IncrementPasteOffset();
            }

            //clear the selection so we can put the
            //paste contents in
            DynamoSelection.Instance.ClearSelection();

            //make a lookup table to store the guids of the
            //old models and the guids of their pasted versions
            var modelLookup = new Dictionary<Guid, ModelBase>();

            //make a list of all newly created models so that their
            //creations can be recorded in the undo recorder.
            var createdModels = new List<ModelBase>();

            var nodes = ClipBoard.OfType<NodeModel>();
            var connectors = ClipBoard.OfType<ConnectorModel>();
            var notes = ClipBoard.OfType<NoteModel>();
            // we only want to get groups that either has nested groups
            // or does not belong to a group here.
            // We handle creation of nested groups when creating the
            // parent group.
            var annotations = ClipBoard.OfType<AnnotationModel>();

            var xmlDoc = new XmlDocument();

            // Create the new NodeModel's
            var newNodeModels = new List<NodeModel>();
            using (CurrentWorkspace.BeginDelayedGraphExecution())
            {
                foreach (var node in nodes)
                {
                    NodeModel newNode;

                    if (CurrentWorkspace is HomeWorkspaceModel && (node is Symbol || node is Output))
                    {
                        var symbol = (node is Symbol
                            ? (node as Symbol).InputSymbol
                            : (node as Output).Symbol);
                        var code = (string.IsNullOrEmpty(symbol) ? "x" : symbol) + ";";
                        newNode = new CodeBlockNodeModel(code, node.X, node.Y, LibraryServices, CurrentWorkspace.ElementResolver);
                    }
                    else
                    {
                        var dynEl = node.Serialize(xmlDoc, SaveContext.Copy);
                        newNode = NodeFactory.CreateNodeFromXml(dynEl, SaveContext.Copy, CurrentWorkspace.ElementResolver);
                    }

                    var lacing = node.ArgumentLacing.ToString();
                    newNode.UpdateValue(new UpdateValueParams("ArgumentLacing", lacing));
                    if (!string.IsNullOrEmpty(node.Name) && !(node is Symbol) && !(node is Output))
                        newNode.Name = node.Name;

                    newNode.Width = node.Width;
                    newNode.Height = node.Height;

                    modelLookup.Add(node.GUID, newNode);

                    newNodeModels.Add(newNode);
                }

                // Create the new NoteModel's
                var newNoteModels = new List<NoteModel>();
                foreach (var note in notes)
                {
                    var noteModel = new NoteModel(note.X, note.Y, note.Text, Guid.NewGuid());
                    if (note.PinnedNode != null)
                    {
                        ModelBase pinned;
                        var pinnedNode =
                            modelLookup.TryGetValue(note.PinnedNode.GUID, out pinned)
                            ? pinned as NodeModel
                            : CurrentWorkspace.Nodes.FirstOrDefault(x => x.GUID == note.PinnedNode.GUID);
                        noteModel = new NoteModel(note.X, note.Y, note.Text, Guid.NewGuid(), pinnedNode);
                    }
                    //Store the old note as Key and newnote as value.
                    modelLookup.Add(note.GUID, noteModel);
                    newNoteModels.Add(noteModel);
                }

                var newItems = newNodeModels.Concat<ModelBase>(newNoteModels);

                var shiftX = targetPoint.X - newItems.Min(item => item.X);
                var shiftY = targetPoint.Y - newItems.Min(item => item.Y);
                var offset = useOffset ? CurrentWorkspace.CurrentPasteOffset : 0;

                foreach (var model in newItems)
                {
                    model.X = model.X + shiftX + offset;
                    model.Y = model.Y + shiftY + offset;
                }

                // Add the new NodeModel's to the Workspace
                foreach (var newNode in newNodeModels)
                {
                    CurrentWorkspace.AddAndRegisterNode(newNode, false);
                    createdModels.Add(newNode);
                }

                // TODO: is this required?
                OnRequestLayoutUpdate(this, EventArgs.Empty);

                // Add the new NoteModel's to the Workspace
                foreach (var newNote in newNoteModels)
                {
                    CurrentWorkspace.AddNote(newNote, false);
                    createdModels.Add(newNote);
                }

                ModelBase start;
                ModelBase end;
                var newConnectors =
                    from c in connectors

                        // If the guid is in nodeLookup, then we connect to the new pasted node. Otherwise we
                        // re-connect to the original.
                    let startNode =
                            modelLookup.TryGetValue(c.Start.Owner.GUID, out start)
                                ? start as NodeModel
                                : CurrentWorkspace.Nodes.FirstOrDefault(x => x.GUID == c.Start.Owner.GUID)
                    let endNode =
                        modelLookup.TryGetValue(c.End.Owner.GUID, out end)
                            ? end as NodeModel
                            : CurrentWorkspace.Nodes.FirstOrDefault(x => x.GUID == c.End.Owner.GUID)

                    // Don't make a connector if either end is null.
                    where startNode != null && endNode != null
                    select
                        ConnectorModel.Make(startNode, endNode, c.Start.Index, c.End.Index);

                createdModels.AddRange(newConnectors);

                //Grouping depends on the selected node models.
                //so adding the group after nodes / notes are added to workspace.
                //select only those nodes that are part of a group.
                var newAnnotations = new List<AnnotationModel>();
                foreach (var annotation in annotations.OrderByDescending(a => a.HasNestedGroups))
                {
                    if (modelLookup.ContainsKey(annotation.GUID))
                    {
                        continue;
                    }

                    // If this group has nested group we need to create them first
                    if (annotation.HasNestedGroups)
                    {
                        foreach (var group in annotation.Nodes.OfType<AnnotationModel>())
                        {
                            var nestedGroup = CreateAnnotationModel(
                                group,
                                modelLookup
                                    .Where(x => group.Nodes.Select(y => y.GUID).Contains(x.Key))
                                    .ToDictionary(x => x.Key, x => x.Value)
                                );

                            newAnnotations.Add(nestedGroup);
                            modelLookup.Add(group.GUID, nestedGroup);
                        }
                    }

                    var annotationModel = CreateAnnotationModel(annotation, modelLookup);

                    newAnnotations.Add(annotationModel);
                }

                DynamoSelection.Instance.ClearSelectionDisabled = true;

                // Add the new Annotation's to the Workspace
                foreach (var newAnnotation in newAnnotations)
                {
                    CurrentWorkspace.AddAnnotation(newAnnotation);
                    createdModels.Add(newAnnotation);
                    AddToSelection(newAnnotation);
                }

                // adding an annotation overrides selection, so add nodes and notes after
                foreach (var item in newItems)
                {
                    AddToSelection(item);
                }

                DynamoSelection.Instance.ClearSelectionDisabled = false;

                // Record models that are created as part of the command.
                CurrentWorkspace.RecordCreatedModels(createdModels);
            }
        }

        private AnnotationModel CreateAnnotationModel(
            AnnotationModel model, Dictionary<Guid, ModelBase> modelLookup)
        {
            var annotationNodeModel = new List<NodeModel>();
            var annotationNoteModel = new List<NoteModel>();
            var annotationAnnotationModels = new List<AnnotationModel>();
            // some models can be deleted after copying them,
            // so they need to be in pasted annotation as well
            var modelsToRestore = model.DeletedModelBases.Intersect(ClipBoard);
            var modelsToAdd = model.Nodes.Concat(modelsToRestore);

            // checked condition here that supports pasting of multiple groups
            foreach (var models in modelsToAdd)
            {
                ModelBase mbase;
                modelLookup.TryGetValue(models.GUID, out mbase);
                if (mbase is NodeModel nodeBase)
                {
                    annotationNodeModel.Add(nodeBase);
                }
                else if (mbase is NoteModel noteBase)
                {
                    annotationNoteModel.Add(noteBase);
                }
                else if (mbase is AnnotationModel annotationM)
                {
                    annotationAnnotationModels.Add(annotationM);
                }
            }

            var annotationModel = new AnnotationModel(annotationNodeModel, annotationNoteModel, annotationAnnotationModels)
            {
                GUID = Guid.NewGuid(),
                AnnotationText = model.AnnotationText,
                AnnotationDescriptionText = model.AnnotationDescriptionText,
                HeightAdjustment = model.HeightAdjustment,
                WidthAdjustment = model.WidthAdjustment,
                Background = model.Background,
                FontSize = model.FontSize,
                GroupStyleId = model.GroupStyleId,
            };

            modelLookup.Add(model.GUID, annotationModel);
            return annotationModel;
        }

        /// <summary>
        ///     Add an ISelectable object to the selection.
        /// </summary>
        /// <param name="parameters">The object to add to the selection.</param>
        public void AddToSelection(object parameters)
        {
            var selectable = parameters as ISelectable;
            if (selectable != null)
            {
                DynamoSelection.Instance.Selection.AddUnique(selectable);
            }
        }

        /// <summary>
        ///     Clear the workspace. Removes all nodes, notes, and connectors from the current workspace.
        /// </summary>
        public void ClearCurrentWorkspace()
        {
            OnWorkspaceClearingStarted(CurrentWorkspace);
            OnWorkspaceClearing();

            CurrentWorkspace.Clear();
            if (CurrentWorkspace is HomeWorkspaceModel)
            {
                //Sets the home workspace run type based on the preferences settings value
                ((HomeWorkspaceModel)CurrentWorkspace).RunSettings.RunType = PreferenceSettings.DefaultRunType;
            }

            //don't save the file path
            CurrentWorkspace.FileName = "";
            CurrentWorkspace.HasUnsavedChanges = false;
            EngineController.CurrentWorkspaceVersion = AssemblyHelper.GetDynamoVersion();

            this.LinterManager?.SetDefaultLinter();

            OnWorkspaceCleared(CurrentWorkspace);
        }

        #endregion

        #region private methods

        private void LogMessage(ILogMessage obj)
        {
            Logger.Log(obj);
        }

        private void LogMessageWrapper(string m)
        {
            LogMessage(Dynamo.Logging.LogMessage.Info(m));
        }

        private void LogErrorMessageWrapper(string m)
        {
            LogMessage(Dynamo.Logging.LogMessage.Error(m));
        }

#if DEBUG_LIBRARY
        private void DumpLibrarySnapshot(IEnumerable<Engine.FunctionGroup> functionGroups)
        {
            if (null == functionGroups)
                return;

            var descriptions =
                functionGroups.Select(functionGroup => functionGroup.Functions.ToList())
                    .Where(functions => functions.Any())
                    .SelectMany(
                        functions =>
                            (from function in functions
                             where function.IsVisibleInLibrary
                             let displayString = function.UserFriendlyName
                             where !displayString.Contains("GetType")
                             select string.IsNullOrEmpty(function.Namespace)
                                ? ""
                                : function.Namespace + "." + function.Signature + "\n"));

            var sb = string.Join("\n", descriptions);

            Logger.Log(sb, LogLevel.File);
        }
#endif

        private NodeModelSearchElement AddNodeTypeToSearch(TypeLoadData typeLoadData)
        {
            if (!typeLoadData.IsDSCompatible || typeLoadData.IsDeprecated || typeLoadData.IsHidden
                || typeLoadData.IsMetaNode)
            {
                return null;
            }
            var namespaces = PreferenceSettings.NamespacesToExcludeFromLibrary;
            if (namespaces.Any(ns =>
                {
                    var namespc = ns.Split(":").LastOrDefault();

                    return namespc != null && namespc.Contains(typeLoadData.Category);
                }))
            {
                return null;
            }
                if(PreferenceSettings.InitialExperimentalLib_Namespaces.
                Select(x => x.Split(":").LastOrDefault()).Any(x => x.Contains(typeLoadData.Category))){
                //TODO safer way to set this?
                typeLoadData.IsExperimental = true;
            }

            var node = new NodeModelSearchElement(typeLoadData);
            SearchModel?.Add(node);
            return node;
        }

        /// <summary>
        /// Remove node information from Lucene indexing.
        /// </summary>
        /// <param name="node">node info that needs to be removed.</param>
        internal void RemoveNodeTypeFromSearchIndex(NodeSearchElement node)
        {
            var term = new Term(nameof(LuceneConfig.NodeFieldsEnum.Name), node.Name);

            LuceneUtility.writer?.DeleteDocuments(term);
            LuceneUtility.CommitWriterChanges();
        }

        /// <summary>
        /// This method updates the node search library to either hide or unhide nodes that belong
        /// to a specified assembly name and namespace. These nodes will be hidden from the node
        /// library sidebar and from the node search.
        /// </summary>
        /// <param name="hide">Set to true to hide, set to false to unhide.</param>
        /// <param name="library">The assembly name of the library.</param>
        /// <param name="namespc">The namespace of the nodes to be hidden.</param>
        internal void HideUnhideNamespace(bool hide, string library, string namespc)
        {
            var str = library + ':' + namespc;
            var namespaces = PreferenceSettings.NamespacesToExcludeFromLibrary;

            if (hide)
            {
                if (!namespaces.Contains(str))
                {
                    namespaces.Add(str);
                }
            }
            else // unhide
            {
                namespaces.Remove(str);
            }
        }

        internal void AddZeroTouchNodesToSearch(IEnumerable<FunctionGroup> functionGroups)
        {
            var iDoc = LuceneUtility.InitializeIndexDocumentForNodes();
            foreach (var funcGroup in functionGroups)
                AddZeroTouchNodeToSearch(funcGroup, iDoc);
        }

        private void AddZeroTouchNodeToSearch(FunctionGroup funcGroup, Document iDoc)
        {
            foreach (var functionDescriptor in funcGroup.Functions)
            {
                AddZeroTouchNodeToSearch(functionDescriptor, iDoc);
            }
        }

        private void AddZeroTouchNodeToSearch(FunctionDescriptor functionDescriptor, Document iDoc)
        {
            if (functionDescriptor.IsVisibleInLibrary)
            {
                var ele = new ZeroTouchSearchElement(functionDescriptor);
                SearchModel?.Add(ele);
                LuceneUtility.AddNodeTypeToSearchIndex(ele, iDoc);
            }
        }

        /// <summary>
        ///     Adds a workspace to the dynamo model.
        /// </summary>
        /// <param name="workspace"></param>
        public void AddWorkspace(WorkspaceModel workspace)
        {
            if (workspace == null) return;

            Action savedHandler = () => OnWorkspaceSaved(workspace);
            workspace.Saved += savedHandler;
            Action<SaveContext> savingHandler = (c) => OnWorkspaceSaving(workspace, c);
            workspace.WorkspaceSaving += savingHandler;
            workspace.MessageLogged += LogMessage;
            workspace.PropertyChanged += OnWorkspacePropertyChanged;
            workspace.Disposed += () =>
            {
                workspace.Saved -= savedHandler;
                workspace.WorkspaceSaving -= savingHandler;
                workspace.MessageLogged -= LogMessage;
                workspace.PropertyChanged -= OnWorkspacePropertyChanged;
            };

            _workspaces.Add(workspace);
            CheckForXMLDummyNodes(workspace);
            CheckForInvalidInputSymbols(workspace);
            OnWorkspaceAdded(workspace);
        }

        private void CheckForXMLDummyNodes(WorkspaceModel workspace)
        {
            //if the graph that is opened contains xml dummynodes log a notification 
            if (workspace.containsXmlDummyNodes())
            {
                this.Logger.LogNotification("DynamoViewModel",
                  Resources.UnresolvedNodesWarningTitle,
                  Resources.UnresolvedNodesWarningShortMessage,
                  Resources.UnresolvedNodesWarningMessage);
                if (!IsTestMode)
                {
                    DisplayXmlDummyNodeWarning();
                }
                //raise a window as well so the user is clearly alerted to this state.
            }
        }
        private void DisplayXmlDummyNodeWarning()
        {
            var xmlDummyNodeCount = this.CurrentWorkspace.Nodes.OfType<DummyNode>().
                 Where(node => node.OriginalNodeContent is XmlElement).Count();

            string summary = Resources.UnresolvedNodesWarningShortMessage;
            var description = Resources.UnresolvedNodesWarningMessage;
            const string imageUri = "/DynamoCoreWpf;component/UI/Images/task_dialog_future_file.png";
            var args = new TaskDialogEventArgs(
               new Uri(imageUri, UriKind.Relative),
               Resources.UnresolvedNodesWarningTitle, summary, description);

            args.AddRightAlignedButton((int)ButtonId.Proceed, Resources.OKButton);
            OnRequestTaskDialog(null, args);
        }

        internal enum ButtonId
        {
            Ok = 43420,
            Cancel,
            DownloadLatest,
            Proceed,
            Submit
        }

        /// <summary>
        /// Call this method to display a message box when a file of an older
        /// version cannot be opened by the current version of Dynamo.
        /// </summary>
        /// <param name="fullFilePath"></param>
        /// <param name="fileVersion">Version of the input file.</param>
        /// <param name="currVersion">Current version of the Dynamo.</param>
        private void DisplayObsoleteFileMessage(string fullFilePath, Version fileVersion, Version currVersion)
        {
            var fileVer = ((fileVersion != null) ? fileVersion.ToString() : "Unknown");
            var currVer = ((currVersion != null) ? currVersion.ToString() : "Unknown");

            string summary = Resources.FileCannotBeOpened;
            var description =
                string.Format(
                    Resources.ObsoleteFileDescription,
                    fullFilePath,
                    fileVersion,
                    currVersion);

            const string imageUri = "/DynamoCoreWpf;component/UI/Images/task_dialog_obsolete_file.png";
            var args = new TaskDialogEventArgs(
                new Uri(imageUri, UriKind.Relative),
                Resources.ObsoleteFileTitle,
                summary,
                description);

            args.AddRightAlignedButton((int)ButtonId.Ok, Resources.OKButton);

            OnRequestTaskDialog(null, args);
        }

        /// <summary>
        /// Call this method to display an error message in an event when live
        /// runner throws an exception that is not handled anywhere else. This
        /// message instructs user to save their work and restart Dynamo.
        /// </summary>
        /// <param name="exception">The exception to display.</param>
        private TaskDialogEventArgs DisplayEngineFailureMessage(Exception exception)
        {
            Dynamo.Logging.Analytics.TrackEvent(Actions.EngineFailure, Categories.Stability);

            if (exception != null)
            {
                Dynamo.Logging.Analytics.TrackException(exception, false);
            }

            string summary = Resources.UnhandledExceptionSummary;

            string description = Resources.DisplayEngineFailureMessageDescription;

            const string imageUri = "/DynamoCoreWpf;component/UI/Images/task_dialog_crash.png";
            var args = new TaskDialogEventArgs(
                new Uri(imageUri, UriKind.Relative),
                Resources.UnhandledExceptionTitle,
                summary,
                description);

            args.AddRightAlignedButton((int)ButtonId.Submit, Resources.SubmitBugButton);
            args.AddRightAlignedButton((int)ButtonId.Ok, Resources.ArggOKButton);
            args.Exception = exception;

            OnRequestTaskDialog(null, args);
            if (args.ClickedButtonId == (int)ButtonId.Submit)
                OnRequestBugReport();

            return args;
        }

        /// <summary>
        /// Displays file open error dialog if the file is of a future version than the currently installed version.
        /// </summary>
        /// <param name="fullFilePath"></param>
        /// <param name="fileVersion"></param>
        /// <param name="currVersion"></param>
        /// <returns> true if the file must be opened and false otherwise. </returns>
        private bool DisplayFutureFileMessage(string fullFilePath, Version fileVersion, Version currVersion)
        {
            string summary = Resources.FutureFileSummary;
            var description = string.Format(Resources.FutureFileDescription, fullFilePath, fileVersion, currVersion);

            const string imageUri = "/DynamoCoreWpf;component/UI/Images/task_dialog_future_file.png";
            var args = new TaskDialogEventArgs(
                new Uri(imageUri, UriKind.Relative),
                Resources.FutureFileTitle, summary, description)
            { ClickedButtonId = (int)ButtonId.Cancel };

            args.AddRightAlignedButton((int)ButtonId.Cancel, Resources.CancelButton);
            args.AddRightAlignedButton((int)ButtonId.DownloadLatest, Resources.DownloadLatestButton);
            args.AddRightAlignedButton((int)ButtonId.Proceed, Resources.ProceedButton);

            OnRequestTaskDialog(null, args);
            if (args.ClickedButtonId == (int)ButtonId.DownloadLatest)
            {
                // this should be an event on DynamoModel
                OnRequestDownloadDynamo();
                return false;
            }

            return args.ClickedButtonId == (int)ButtonId.Proceed;
        }

        private void OnWorkspacePropertyChanged(object sender, PropertyChangedEventArgs args)
        {
            if (args.PropertyName == "RunEnabled")
                OnPropertyChanged("RunEnabled");

            if (args.PropertyName == "EnablePresetOptions")
                OnPropertyChanged("EnablePresetOptions");
        }

        #region insert private methods

        private void InsertNodes(IEnumerable<NodeModel> nodes, double offsetX, double offsetY)
        {
            foreach (var node in nodes)
            {
                if (currentWorkspace.Nodes.Any(n => n.GUID == node.GUID))
                {
                    continue;  // prevent loading the same node twice
                }

                currentWorkspace.AddAndRegisterNode(node, false);
            }
            RecordUndoModels(currentWorkspace, nodes.Cast<ModelBase>().ToList());
        }


        private void InsertConnectors(IEnumerable<ConnectorModel> connectors)
        {
            List<ConnectorModel> newConnectors = new List<ConnectorModel>();

            foreach (var connectorModel in connectors)
            {
                var startNode = connectorModel.Start.Owner;
                var endNode = connectorModel.End.Owner;

                var usedConnectors = currentWorkspace.Connectors.Where(n => n.GUID == connectorModel.GUID);

                foreach (var connector in usedConnectors)
                {
                    connector.Delete();
                }

                var newConnector = ConnectorModel.Make(startNode, endNode, connectorModel.Start.Index, connectorModel.End.Index, connectorModel.GUID);
                newConnectors.Add(newConnector);
            }

            RecordUndoModels(currentWorkspace, newConnectors.Cast<ModelBase>().ToList());
        }

        private List<NoteModel> GetInsertedNotes(IEnumerable<ExtraAnnotationViewInfo> viewInfoAnnotations)
        {
            List<NoteModel> result = new List<NoteModel>();

            foreach (var annotation in viewInfoAnnotations)
            {
                if (annotation.Nodes.Any()) continue;

                var guidValue = WorkspaceModel.IdToGuidConverter(annotation.Id);
                var matchingNote = CurrentWorkspace.Notes.FirstOrDefault(x => x.GUID == guidValue);

                if (matchingNote != null)
                {
                    result.Add(matchingNote);
                }
            }
            RecordUndoModels(currentWorkspace, result.Cast<ModelBase>().ToList());

            return result;
        }

        private void RecordUndoModels(WorkspaceModel workspace, List<ModelBase> undoItems)
        {
            var userActionDictionary = new Dictionary<ModelBase, UndoRedoRecorder.UserAction>();
            //Add models that were newly created
            foreach (var undoItem in undoItems)
            {
                userActionDictionary.Add(undoItem, UndoRedoRecorder.UserAction.Creation);
            }

            WorkspaceModel.RecordModelsForUndo(userActionDictionary, workspace.UndoRecorder);
        }

        private void GetInsertNodesOffset(IEnumerable<NodeModel> currentWorkspaceNodes
            , IEnumerable<ExtraNodeViewInfo> insertedNodes
            , out double offsetX
            , out double offsetY
            , out double nodeOffsetX
            , out double nodeOffsetY)
        {
            if (!currentWorkspaceNodes.Any())
            {
                offsetX = offsetY = nodeOffsetX = nodeOffsetY = 0;
                return;
            }

            double currentX, currentY, nodeX, nodeY;
            GetRelativeInsertPoints(currentWorkspaceNodes, out currentX, out currentY);
            GetRelativeInsertPoints(insertedNodes, out nodeX, out nodeY);
            nodeOffsetX = currentX;
            nodeOffsetY = currentY + INSERT_VERTICAL_OFFSET_VALUE;

            offsetX = currentX - nodeX;
            offsetY = currentY - nodeY + INSERT_VERTICAL_OFFSET_VALUE;
        }

        private void GetRelativeInsertPoints(IEnumerable<NodeModel> nodes, out double x, out double y)
        {
            NodeModel nodeX = null;
            foreach (var n in nodes)
            {
                if (nodeX == null)
                {
                    nodeX = n;
                    continue;
                }
                if (n.CenterX < nodeX.CenterX)
                {
                    nodeX = n;
                }
            }

            var minX = nodeX.CenterX;
            var minXWidth = nodeX.Width;
            x = minX - minXWidth * 0.5;
            y = nodes.Max(n => n.CenterY);
        }

        private void GetRelativeInsertPoints(IEnumerable<ExtraNodeViewInfo> nodes, out double x, out double y)
        {
            ExtraNodeViewInfo nodeX = null;
            foreach (var n in nodes)
            {
                if (nodeX == null)
                {
                    nodeX = n;
                    continue;
                }
                if (n.X < nodeX.X)
                {
                    nodeX = n;
                }
            }

            x = nodeX.X;
            y = nodes.Min(n => n.Y);
        }

        private bool NodesAlreadyLoaded(IEnumerable<NodeModel> nodes)
        {
            foreach (var node in nodes)
            {
                if (currentWorkspace.Nodes.Any(n => n.GUID == node.GUID))
                {
                    // if at least one node is inside the workspace, return true
                    return true;
                }
            }
            // If no nodes exist with the same GUID, then we are good to go
            return false;
        }

        private bool NotesAlreadyLoaded(IEnumerable<ExtraAnnotationViewInfo> notes)
        {
            if (notes == null) return false;

            foreach (var note in notes)
            {
                if (currentWorkspace.Notes.Any(n => n.GUID.ToString() == note.Id))
                {
                    // if at least one node is inside the workspace, return true
                    return true;
                }
            }
            // If no notes exist with the same GUID, then we are good to go
            return false;
        }
        #endregion

        #endregion
    }
}<|MERGE_RESOLUTION|>--- conflicted
+++ resolved
@@ -626,14 +626,11 @@
         /// <param name="config">Start configuration</param>
         protected DynamoModel(IStartConfiguration config)
         {
-<<<<<<< HEAD
             if (NotificationCounter.Initialize())
             {
                 NotificationCounter.StartCounting();
             }
-=======
             DynamoModel.IsCrashing = false;
->>>>>>> 7bcdb04f
 
             if (config is DefaultStartConfiguration defaultStartConfig)
             {
