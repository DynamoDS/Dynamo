--- conflicted
+++ resolved
@@ -540,21 +540,8 @@
                 DefaultUpdateManager.CheckForProductUpdate(UpdateManager);
             }
             
-<<<<<<< HEAD
-            Logger.Log(
-                string.Format("Dynamo -- Build {0}", Assembly.GetExecutingAssembly().GetName().Version));
-
-            var url = config.PackageManagerAddress ??
-                      AssemblyConfiguration.Instance.GetAppSetting("packageManagerAddress");
-
-            PackageManagerClient = InitializePackageManager(url, PackageLoader.RootPackagesDirectory,
-                CustomNodeManager, config.StartInTestMode);
-
-            Logger.Log("Dynamo will use the package manager server at : " + url);
-=======
             Logger.Log(string.Format("Dynamo -- Build {0}", 
                                         Assembly.GetExecutingAssembly().GetName().Version));
->>>>>>> d44f7724
 
             InitializeNodeLibrary(preferences);
 
@@ -746,34 +733,6 @@
             }
         }
 
-<<<<<<< HEAD
-        /// <summary>
-        ///     Validate the package manager url and initialize the PackageManagerClient object
-        /// </summary>
-        /// <param name="provider">A possibly null IAuthProvider</param>
-        /// <param name="url">The end point for the package manager server</param>
-        /// <param name="rootDirectory">The root directory for the package manager</param>
-        /// <param name="customNodeManager">A valid CustomNodeManager object</param>
-        /// <returns>Newly created object</returns>
-        private PackageManagerClient InitializePackageManager(string url, string rootDirectory,
-            CustomNodeManager customNodeManager, bool isTestMode )
-        {
-            if (!Uri.IsWellFormedUriString(url, UriKind.Absolute))
-            {
-                throw new ArgumentException("Incorrectly formatted URL provided for Package Manager address.", "url");
-            }
-            
-            var dirBuilder = new PackageDirectoryBuilder(
-                new MutatingFileSystem(), 
-                new CustomNodePathRemapper(customNodeManager, isTestMode));
-
-            var uploadBuilder = new PackageUploadBuilder(dirBuilder, new MutatingFileCompressor());
-
-            return new PackageManagerClient( new GregClient(AuthenticationManager.AuthProvider, url), uploadBuilder, rootDirectory );
-        }
-
-=======
->>>>>>> d44f7724
         private void InitializeCustomNodeManager()
         {
             CustomNodeManager.MessageLogged += LogMessage;
