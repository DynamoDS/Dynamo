--- conflicted
+++ resolved
@@ -40,17 +40,11 @@
 using DynamoServices;
 using Greg;
 using Lucene.Net.Documents;
-<<<<<<< HEAD
-=======
 using Lucene.Net.Index;
-using Lucene.Net.QueryParsers.Classic;
-using Lucene.Net.Search;
->>>>>>> aaf6a4e1
 using Newtonsoft.Json;
 using Newtonsoft.Json.Linq;
 using ProtoCore;
 using ProtoCore.Runtime;
-using static Lucene.Net.Util.Packed.PackedInt32s;
 using Compiler = ProtoAssociative.Compiler;
 // Dynamo package manager
 using DefaultUpdateManager = Dynamo.Updates.UpdateManager;
@@ -931,21 +925,16 @@
 
             CustomNodeManager = new CustomNodeManager(NodeFactory, MigrationManager, LibraryServices);
 
-<<<<<<< HEAD
-            LuceneSearch.LuceneSearchUtility = new LuceneSearchUtility(this);
-            LuceneUtility.InitializeLuceneConfig(LuceneConfig.NodesIndexingDirectory);
-=======
-            LuceneSearchUtility = new LuceneSearchUtility(this);
+            LuceneUtility = new LuceneSearchUtility(this);
 
             if (IsTestMode)
             {
-                LuceneSearchUtility.InitializeLuceneConfig(string.Empty, LuceneSearchUtility.LuceneStorage.RAM);
+                LuceneUtility.InitializeLuceneConfig(string.Empty, LuceneSearchUtility.LuceneStorage.RAM);
             }
             else
             {
-                LuceneSearchUtility.InitializeLuceneConfig(LuceneConfig.NodesIndexingDirectory);
-            }
->>>>>>> aaf6a4e1
+                LuceneUtility.InitializeLuceneConfig(LuceneConfig.NodesIndexingDirectory);
+            }
 
             InitializeCustomNodeManager();
 
@@ -3326,24 +3315,13 @@
         /// <param name="doc">Lucene document in which the node info will be indexed</param>
         internal void AddNodeTypeToSearchIndex(NodeSearchElement node, Document doc)
         {
-<<<<<<< HEAD
-            if (IsTestMode) return;
             if (LuceneUtility.addedFields == null) return;
-
-            LuceneUtility.SetDocumentFieldValue(doc, nameof(LuceneConfig.NodeFieldsEnum.FullCategoryName), node.FullCategoryName);
-            LuceneUtility.SetDocumentFieldValue(doc, nameof(LuceneConfig.NodeFieldsEnum.Name), node.Name);
-            LuceneUtility.SetDocumentFieldValue(doc, nameof(LuceneConfig.NodeFieldsEnum.Description), node.Description);
-            if (node.SearchKeywords.Count > 0) LuceneUtility.SetDocumentFieldValue(doc, nameof(LuceneConfig.NodeFieldsEnum.SearchKeywords), node.SearchKeywords.Aggregate((x, y) => x + " " + y), true, true);
-            LuceneUtility.SetDocumentFieldValue(doc, nameof(LuceneConfig.NodeFieldsEnum.Parameters), node.Parameters?? string.Empty);
-=======
-            if (LuceneSearchUtility.addedFields == null) return;
 
             LuceneSearchUtility.SetDocumentFieldValue(doc, nameof(LuceneConfig.NodeFieldsEnum.FullCategoryName), node.FullCategoryName);
             LuceneSearchUtility.SetDocumentFieldValue(doc, nameof(LuceneConfig.NodeFieldsEnum.Name), node.Name);
             LuceneSearchUtility.SetDocumentFieldValue(doc, nameof(LuceneConfig.NodeFieldsEnum.Description), node.Description);
             if (node.SearchKeywords.Count > 0) LuceneSearchUtility.SetDocumentFieldValue(doc, nameof(LuceneConfig.NodeFieldsEnum.SearchKeywords), node.SearchKeywords.Aggregate((x, y) => x + " " + y), true, true);
             LuceneSearchUtility.SetDocumentFieldValue(doc, nameof(LuceneConfig.NodeFieldsEnum.Parameters), node.Parameters ?? string.Empty);
->>>>>>> aaf6a4e1
 
             LuceneUtility.writer?.AddDocument(doc);
         }
