--- conflicted
+++ resolved
@@ -268,21 +268,6 @@
 
         public DynamoModel()
         {
-<<<<<<< HEAD
-            Migrations.Add(new Migration(new Version("0.5.3.0"), Migrate_0_5_3_to_0_6_0));
-        }
-
-        /// <summary>
-        /// Run every migration for a model version before current.
-        /// </summary>
-        public void ProcessMigrations()
-        {
-            var migrations =
-                Migrations.Where(x => x.Version < HomeSpace.WorkspaceVersion || x.Version == null)
-                          .OrderBy(x => x.Version);
-=======
->>>>>>> 63a54c76
-            
         }
 
         public virtual void OnCleanup(EventArgs e)
