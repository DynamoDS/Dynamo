--- conflicted
+++ resolved
@@ -732,11 +732,7 @@
 
             var uploadBuilder = new PackageUploadBuilder(dirBuilder, new MutatingFileCompressor());
 
-<<<<<<< HEAD
-            return new PackageManagerClient( new GregClient(AuthenticationManager.AuthProvider, url), uploadBuilder );
-=======
-            return new PackageManagerClient( new GregClient(provider, url), uploadBuilder, rootDirectory );
->>>>>>> 974700d7
+            return new PackageManagerClient( new GregClient(AuthenticationManager.AuthProvider, url), uploadBuilder, rootDirectory );
         }
 
         private void InitializeCustomNodeManager()
