using System;
using System.Collections.Generic;
using System.Collections.ObjectModel;
using System.ComponentModel;
using System.Configuration;
using System.Diagnostics;
using System.Globalization;
using System.IO;
using System.Linq;
using System.Reflection;
using System.Runtime.Serialization;
using System.Threading;
using System.Xml;
using Dynamo.Configuration;
using Dynamo.Core;
using Dynamo.Engine;
using Dynamo.Events;
using Dynamo.Extensions;
using Dynamo.Graph;
using Dynamo.Graph.Annotations;
using Dynamo.Graph.Connectors;
using Dynamo.Graph.Nodes;
using Dynamo.Graph.Nodes.CustomNodes;
using Dynamo.Graph.Nodes.NodeLoaders;
using Dynamo.Graph.Nodes.ZeroTouch;
using Dynamo.Graph.Notes;
using Dynamo.Graph.Workspaces;
using Dynamo.Interfaces;
using Dynamo.Logging;
using Dynamo.Migration;
using Dynamo.Properties;
using Dynamo.Scheduler;
using Dynamo.Search;
using Dynamo.Search.SearchElements;
using Dynamo.Selection;
using Dynamo.Updates;
using Dynamo.Utilities;
using DynamoServices;
using DynamoUnits;
using Greg;
using Newtonsoft.Json;
using Newtonsoft.Json.Linq;
using ProtoCore;
using ProtoCore.Runtime;
using Compiler = ProtoAssociative.Compiler;
// Dynamo package manager
using DefaultUpdateManager = Dynamo.Updates.UpdateManager;
using FunctionGroup = Dynamo.Engine.FunctionGroup;
using Utils = Dynamo.Graph.Nodes.Utilities;

namespace Dynamo.Models
{
    /// <summary>
    /// This class contains the extra Dynamo-specific preferences data
    /// </summary>
    public class DynamoPreferencesData
    {
        public double ScaleFactor { get; internal set; }
        public bool HasRunWithoutCrash { get; internal set; }
        public bool IsVisibleInDynamoLibrary { get; internal set; }
        public string Version { get; internal set; }
        public string RunType { get; internal set; }
        public string RunPeriod { get; internal set; }

        public DynamoPreferencesData(
          double scaleFactor,
          bool hasRunWithoutCrash,
          bool isVisibleInDynamoLibrary,
          string version,
          string runType,
          string runPeriod)
        {
            ScaleFactor = scaleFactor;
            HasRunWithoutCrash = hasRunWithoutCrash;
            IsVisibleInDynamoLibrary = isVisibleInDynamoLibrary;
            Version = version;
            RunType = runType;
            RunPeriod = runPeriod;
        }

        public static DynamoPreferencesData Default()
        {
            return new DynamoPreferencesData(
              1.0,
              true,
              true,
              AssemblyHelper.GetDynamoVersion().ToString(),
              Models.RunType.Automatic.ToString(),
              RunSettings.DefaultRunPeriod.ToString());
        }
    }

    /// <summary>
    /// This class creates an interface for Engine controller.
    /// </summary>
    public interface IEngineControllerManager
    {
        /// <summary>
        /// A controller to coordinate the interactions between some DesignScript
        /// sub components like library management, live runner and so on.
        /// </summary>
        EngineController EngineController { get; }
    }

    /// <summary>
    /// The core model of Dynamo.
    /// </summary>
    public partial class DynamoModel : IDynamoModel, IDisposable, IEngineControllerManager, ITraceReconciliationProcessor
    {
        #region private members

        private readonly string geometryFactoryPath;
        private readonly PathManager pathManager;
        private WorkspaceModel currentWorkspace;
        private Timer backupFilesTimer;
        private Dictionary<Guid, string> backupFilesDict = new Dictionary<Guid, string>();
        internal readonly Stopwatch stopwatch = Stopwatch.StartNew();

        #endregion

        #region events

        internal delegate void FunctionNamePromptRequestHandler(object sender, FunctionNamePromptEventArgs e);
        internal event FunctionNamePromptRequestHandler RequestsFunctionNamePrompt;
        internal void OnRequestsFunctionNamePrompt(Object sender, FunctionNamePromptEventArgs e)
        {
            if (RequestsFunctionNamePrompt != null)
                RequestsFunctionNamePrompt(this, e);
        }

        internal event Action<PresetsNamePromptEventArgs> RequestPresetsNamePrompt;
        internal void OnRequestPresetNamePrompt(PresetsNamePromptEventArgs e)
        {
            if (RequestPresetsNamePrompt != null)
                RequestPresetsNamePrompt(e);
        }

        /// <summary>
        /// Occurs when a workspace is saved to a file.
        /// </summary>
        public event WorkspaceHandler WorkspaceSaved;
        internal void OnWorkspaceSaved(WorkspaceModel workspace)
        {
            if (WorkspaceSaved != null)
            {
                WorkspaceSaved(workspace);
            }
        }

        /// <summary>
        /// Occurs when a workspace is about to be saved to a file.
        /// </summary>
        public event WorkspaceSaveHandler WorkspaceSaving;
        internal void OnWorkspaceSaving(WorkspaceModel workspace, SaveContext saveContext)
        {
            if (WorkspaceSaving != null)
            {
                WorkspaceSaving(workspace, saveContext);
                if (workspace is HomeWorkspaceModel hws) 
                    HandleStorageExtensionsOnWorkspaceSaving(hws, saveContext);
            }
        }

        /// <summary>
        /// Occurs when a workspace is scheduled to be saved to a backup file.
        /// </summary>
        public event Action<string, bool> RequestWorkspaceBackUpSave;
        internal void OnRequestWorkspaceBackUpSave(string path, bool isBackUp)
        {
            if (RequestWorkspaceBackUpSave != null)
            {
                RequestWorkspaceBackUpSave(path, isBackUp);
            }
        }

        /// <summary>
        /// Event that is fired during the opening of the workspace.
        ///
        /// Use the XmlDocument object provided to conduct additional
        /// workspace opening operations.
        /// </summary>
        public event Action<object> WorkspaceOpening;
        internal void OnWorkspaceOpening(object obj)
        {
            var handler = WorkspaceOpening;
            if (handler != null) handler(obj);
        }

        /// <summary>
        /// Occurs when a workspaces is opened
        /// </summary>
        public event WorkspaceHandler WorkspaceOpened;
        internal void OnWorkspaceOpened(WorkspaceModel workspace)
        {
            if(WorkspaceOpened != null)
            {
                WorkspaceOpened.Invoke(workspace);
                if (workspace is HomeWorkspaceModel hws) 
                    HandleStorageExtensionsOnWorkspaceOpened(hws);
            }
        }

        /// <summary>
        /// This event is raised right before the shutdown of DynamoModel started.
        /// When this event is raised, the shutdown is guaranteed to take place
        /// (i.e. user has had a chance to save the work and decided to proceed
        /// with shutting down Dynamo). Handlers of this event can still safely
        /// access the DynamoModel, the WorkspaceModel (along with its contents),
        /// and the DynamoScheduler.
        /// </summary>
        public event DynamoModelHandler ShutdownStarted;

        private void OnShutdownStarted()
        {
            if (ShutdownStarted != null)
                ShutdownStarted(this);
        }

        /// <summary>
        /// This event is raised after DynamoModel has been shut down. At this
        /// point the DynamoModel is no longer valid and access to it should be
        /// avoided.
        /// </summary>
        public event DynamoModelHandler ShutdownCompleted;

        private void OnShutdownCompleted()
        {
            if (ShutdownCompleted != null)
                ShutdownCompleted(this);
        }

        /// <summary>
        /// This event is raised when Dynamo is ready for user interaction.
        /// </summary>
        public event Action<ReadyParams> DynamoReady;
        private bool dynamoReady;

        #endregion

        #region static properties

        /// <summary>
        /// Testing flag is used to defer calls to run in the idle thread
        /// with the assumption that the entire test will be wrapped in an
        /// idle thread call.
        /// </summary>
        public static bool IsTestMode { get; set; }

        /// <summary>
        /// Flag to indicate that there is no UI on this process, and things
        /// like the update manager and the analytics collection should be
        /// disabled.
        /// </summary>
        public static bool IsHeadless { get; set; }

        /// <summary>
        ///     Specifies whether or not Dynamo is in a crash-state.
        /// </summary>
        public static bool IsCrashing { get; set; }

        /// <summary>
        /// Setting this flag enables creation of an XML in following format that records
        /// node mapping information - which old node has been converted to which to new node(s)
        /// </summary>
        public static bool EnableMigrationLogging { get; set; }

        #endregion

        #region public properties

        /// <summary>
        ///     DesignScript VM EngineController, used for this instance of Dynamo.
        /// </summary>
        public EngineController EngineController { get; set; }

        /// <summary>
        ///     Manages all loaded ZeroTouch libraries.
        /// </summary>
        public readonly LibraryServices LibraryServices;

        /// <summary>
        ///     Flag specifying whether a shutdown of Dynamo was requested.
        /// </summary>
        public bool ShutdownRequested { get; internal set; }

        /// <summary>
        ///     This version of Dynamo.
        /// </summary>
        public string Version
        {
            get { return DefaultUpdateManager.GetProductVersion().ToString(); }
        }

        /// <summary>
        /// Current Version of the Host (i.e. DynamoRevit/DynamoStudio)
        /// </summary>
        public string HostVersion { get; set; }

        /// <summary>
        /// Name of the Host (i.e. DynamoRevit/DynamoStudio)
        /// </summary>
        public string HostName { get; set; }

        /// <summary>
        /// UpdateManager to handle automatic upgrade to higher version.
        /// </summary>
        public IUpdateManager UpdateManager { get; private set; }

        /// <summary>
        ///     The path manager that configures path information required for
        ///     Dynamo to function properly. See IPathManager interface for more
        ///     details.
        /// </summary>
        public IPathManager PathManager { get { return pathManager; } }

        /// <summary>
        ///     The context that Dynamo is running under.
        /// </summary>
        public readonly string Context;

        /// <summary>
        ///     Manages all extensions for Dynamo
        /// </summary>
        public IExtensionManager ExtensionManager { get { return extensionManager; } }

        private readonly ExtensionManager extensionManager;

        /// <summary>
        ///     Manages all loaded NodeModel libraries.
        /// </summary>
        public readonly NodeModelAssemblyLoader Loader;

        /// <summary>
        ///     Custom Node Manager instance, manages all loaded custom nodes.
        /// </summary>
        public readonly CustomNodeManager CustomNodeManager;

        /// <summary>
        ///     The Dynamo Logger, receives and manages all log messages.
        /// </summary>
        public readonly DynamoLogger Logger;

        /// <summary>
        ///     The Dynamo Scheduler, handles scheduling of asynchronous tasks on different
        ///     threads.
        /// </summary>
        public DynamoScheduler Scheduler { get; private set; }

        /// <summary>
        ///     The Dynamo Node Library, complete with Search.
        /// </summary>
        public readonly NodeSearchModel SearchModel;

        /// <summary>
        ///     The application version string for analytics reporting APIs
        /// </summary>
        internal virtual string AppVersion
        {
            get
            {
                return Process.GetCurrentProcess().ProcessName + "-"
                    + DefaultUpdateManager.GetProductVersion();
            }
        }

        /// <summary>
        ///     Debugging settings for this instance of Dynamo.
        /// </summary>
        public readonly DebugSettings DebugSettings;

        /// <summary>
        ///     Preference settings for this instance of Dynamo.
        /// </summary>
        public readonly PreferenceSettings PreferenceSettings;

        /// <summary>
        ///     Node Factory, used for creating and intantiating loaded Dynamo nodes.
        /// </summary>
        public readonly NodeFactory NodeFactory;

        /// <summary>
        ///     Migration Manager, upgrades old Dynamo file formats to the current version.
        /// </summary>
        public readonly MigrationManager MigrationManager;

        /// <summary>
        ///     The active workspace in Dynamo.
        /// </summary>
        public WorkspaceModel CurrentWorkspace
        {
            get { return currentWorkspace; }
            set
            {
                if (Equals(value, currentWorkspace)) return;
                var old = currentWorkspace;
                currentWorkspace = value;
                OnWorkspaceHidden(old);
                OnPropertyChanged(nameof(CurrentWorkspace));
            }
        }

        /// <summary>
        ///     The copy/paste clipboard.
        /// </summary>
        public ObservableCollection<ModelBase> ClipBoard { get; set; }

        /// <summary>
        ///     Specifies whether connectors are displayed in Dynamo.
        /// </summary>
        public bool IsShowingConnectors
        {
            get { return PreferenceSettings.ShowConnector; }
            set
            {
                PreferenceSettings.ShowConnector = value;
            }
        }

        /// <summary>
        ///     Specifies how connectors are displayed in Dynamo.
        /// </summary>
        public ConnectorType ConnectorType
        {
            get { return PreferenceSettings.ConnectorType; }
            set
            {
                PreferenceSettings.ConnectorType = value;
            }
        }

        /// <summary>
        ///     The private collection of visible workspaces in Dynamo
        /// </summary>
        private readonly List<WorkspaceModel> _workspaces = new List<WorkspaceModel>();

        /// <summary>
        ///     Returns collection of visible workspaces in Dynamo
        /// </summary>
        public IEnumerable<WorkspaceModel> Workspaces
        {
            get { return _workspaces; }
        }

        /// <summary>
        /// An object which implements the ITraceReconciliationProcessor interface,
        /// and is used for handlling the results of a trace reconciliation.
        /// </summary>
        public ITraceReconciliationProcessor TraceReconciliationProcessor { get; set; }

        /// <summary>
        /// Returns authentication manager object for oxygen authentication.
        /// </summary>
        public AuthenticationManager AuthenticationManager { get; set; }

        internal static string DefaultPythonEngine { get; private set; }
        private bool disableADP;
        #endregion

        #region initialization and disposal

        /// <summary>
        /// External components call this method to shutdown DynamoModel. This
        /// method marks 'ShutdownRequested' property to 'true'. This method is
        /// used rather than a public virtual method to ensure that the value of
        /// ShutdownRequested is set to true.
        /// </summary>
        /// <param name="shutdownHost">Set this parameter to true to shutdown
        /// the host application.</param>
        public void ShutDown(bool shutdownHost)
        {
            if (ShutdownRequested)
            {
                const string message = "'DynamoModel.ShutDown' called twice";
                throw new InvalidOperationException(message);
            }

            ShutdownRequested = true;

            OnShutdownStarted(); // Notify possible event handlers.

            PreShutdownCore(shutdownHost);
            ShutDownCore(shutdownHost);
            PostShutdownCore(shutdownHost);

            AnalyticsService.ShutDown();

            OnShutdownCompleted(); // Notify possible event handlers.
        }

        protected virtual void PreShutdownCore(bool shutdownHost)
        {
        }

        protected virtual void ShutDownCore(bool shutdownHost)
        {
            Dispose();
            PreferenceSettings.SaveInternal(pathManager.PreferenceFilePath);

            OnCleanup();

            DynamoSelection.DestroyInstance();

            if (Scheduler != null)
            {
                Scheduler.Shutdown();
                Scheduler.TaskStateChanged -= OnAsyncTaskStateChanged;
                Scheduler = null;
            }
        }

        protected virtual void PostShutdownCore(bool shutdownHost)
        {
        }

        public interface IStartConfiguration
        {
            string Context { get; set; }
            string DynamoCorePath { get; set; }
            string DynamoHostPath { get; set; }
            IPreferences Preferences { get; set; }
            IPathResolver PathResolver { get; set; }
            bool StartInTestMode { get; set; }
            IUpdateManager UpdateManager { get; set; }
            ISchedulerThread SchedulerThread { get; set; }
            string GeometryFactoryPath { get; set; }
            IAuthProvider AuthProvider { get; set; }
            IEnumerable<IExtension> Extensions { get; set; }
            TaskProcessMode ProcessMode { get; set; }

            /// <summary>
            /// If true, the program does not have a UI.
            /// No update checks or analytics collection should be done.
            /// </summary>
            bool IsHeadless { get; set; }
        }

        /// <summary>
        /// Initialization settings for DynamoModel.
        /// </summary>
        public struct DefaultStartConfiguration : IStartConfiguration
        {
            public string Context { get; set; }
            public string DynamoCorePath { get; set; }
            public string DynamoHostPath { get; set; }
            public IPreferences Preferences { get; set; }
            public IPathResolver PathResolver { get; set; }
            public bool StartInTestMode { get; set; }
            public IUpdateManager UpdateManager { get; set; }
            public ISchedulerThread SchedulerThread { get; set; }
            public string GeometryFactoryPath { get; set; }
            public IAuthProvider AuthProvider { get; set; }
            public IEnumerable<IExtension> Extensions { get; set; }
            public TaskProcessMode ProcessMode { get; set; }
            public bool IsHeadless { get; set; }
            public string PythonTemplatePath { get; set; }
            /// <summary>
            /// Default Python script engine
            /// </summary>
            public string DefaultPythonEngine { get; set; }
            /// <summary>
            /// Disables ADP for the entire process for the lifetime of the process.
            /// </summary>
            public bool DisableADP { get; set; }
        }

        /// <summary>
        ///     Start DynamoModel with all default configuration options
        /// </summary>
        /// <returns>The instance of <see cref="DynamoModel"/></returns>
        public static DynamoModel Start()
        {
            return Start(new DefaultStartConfiguration() { ProcessMode = TaskProcessMode.Asynchronous });
        }

        /// <summary>
        /// Start DynamoModel with custom configuration.  Defaults will be assigned not provided.
        /// </summary>
        /// <param name="configuration">Start configuration</param>
        /// <returns>The instance of <see cref="DynamoModel"/></returns>
        public static DynamoModel Start(IStartConfiguration configuration)
        {
            // where necessary, assign defaults
            if (string.IsNullOrEmpty(configuration.Context))
                configuration.Context = Configuration.Context.NONE;

            return new DynamoModel(configuration);
        }

        /// <summary>
        /// Default constructor for DynamoModel
        /// </summary>
        /// <param name="config">Start configuration</param>
        protected DynamoModel(IStartConfiguration config)
        {
            if (config is DefaultStartConfiguration defaultStartConfig)
            {
                // This is not exposed in IStartConfiguration to avoid a breaking change.
                // TODO: This fact should probably be revisited in 3.0.
                DefaultPythonEngine = defaultStartConfig.DefaultPythonEngine;
                disableADP = defaultStartConfig.DisableADP;

            }

            ClipBoard = new ObservableCollection<ModelBase>();

            pathManager = new PathManager(new PathManagerParams
            {
                CorePath = config.DynamoCorePath,
                HostPath = config.DynamoHostPath,
                PathResolver = config.PathResolver
            });

            // Ensure we have all directories in place.
            var exceptions = new List<Exception>();
            pathManager.EnsureDirectoryExistence(exceptions);

            Context = config.Context;
            IsTestMode = config.StartInTestMode;
            IsHeadless = config.IsHeadless;

            DebugSettings = new DebugSettings();
            Logger = new DynamoLogger(DebugSettings, pathManager.LogDirectory, IsTestMode);

            foreach (var exception in exceptions)
            {
                Logger.Log(exception); // Log all exceptions.
            }

            MigrationManager = new MigrationManager(DisplayFutureFileMessage, DisplayObsoleteFileMessage);
            MigrationManager.MessageLogged += LogMessage;
            MigrationManager.MigrationTargets.Add(typeof(WorkspaceMigrations));

            var thread = config.SchedulerThread ?? new DynamoSchedulerThread();
            Scheduler = new DynamoScheduler(thread, config.ProcessMode);
            Scheduler.TaskStateChanged += OnAsyncTaskStateChanged;

            geometryFactoryPath = config.GeometryFactoryPath;

            IPreferences preferences = CreateOrLoadPreferences(config.Preferences);
            var settings = preferences as PreferenceSettings;
            if (settings != null)
            {
                PreferenceSettings = settings;
                PreferenceSettings.PropertyChanged += PreferenceSettings_PropertyChanged;
            }

            UpdateManager = config.UpdateManager ?? new DefaultUpdateManager(null);

            var hostUpdateManager = config.UpdateManager;

            if (hostUpdateManager != null)
            {
                HostName = hostUpdateManager.HostName;
                HostVersion = hostUpdateManager.HostVersion == null ? null : hostUpdateManager.HostVersion.ToString();
            }
            else
            {
                HostName = string.Empty;
                HostVersion = null;
            }

            bool areAnalyticsDisabledFromConfig = false;
            try
            {
                // Dynamo, behind a proxy server, has been known to have issues loading the Analytics binaries.
                // Using the "DisableAnalytics" configuration setting, a user can skip loading analytics binaries altogether.
                var assemblyConfig = ConfigurationManager.OpenExeConfiguration(GetType().Assembly.Location);
                if (assemblyConfig != null)
                {
                    var disableAnalyticsValue = assemblyConfig.AppSettings.Settings["DisableAnalytics"];
                    if (disableAnalyticsValue != null)
                        bool.TryParse(disableAnalyticsValue.Value, out areAnalyticsDisabledFromConfig);
                }
            }
            catch (Exception)
            {
                // Do nothing for now
            }

            // these configuration options are incompatible, one requires loading ADP binaries
            // the other depends on not loading those same binaries.

            if (areAnalyticsDisabledFromConfig && disableADP)
            {
                throw new ConfigurationErrorsException("Incompatible configuration: could not start Dynamo with both [Analytics disabled] and [ADP disabled] config options enabled");
            }

            // If user skipped analytics from assembly config, do not try to launch the analytics client
            if (!areAnalyticsDisabledFromConfig)
            {
                InitializeAnalyticsService();
            }

            if (!IsTestMode && PreferenceSettings.IsFirstRun)
            {
                DynamoMigratorBase migrator = null;

                try
                {
                    var dynamoLookup = config.UpdateManager != null && config.UpdateManager.Configuration != null
                        ? config.UpdateManager.Configuration.DynamoLookUp : null;

                    migrator = DynamoMigratorBase.MigrateBetweenDynamoVersions(pathManager, dynamoLookup);
                }
                catch (Exception e)
                {
                    Logger.Log(e.Message);
                }

                if (migrator != null)
                {
                    var isFirstRun = PreferenceSettings.IsFirstRun;
                    PreferenceSettings = migrator.PreferenceSettings;

                    // Preserve the preference settings for IsFirstRun as this needs to be set
                    // only by UsageReportingManager
                    PreferenceSettings.IsFirstRun = isFirstRun;
                }
            }
            InitializePreferences(PreferenceSettings);

            // At this point, pathManager.PackageDirectories only has 1 element which is the directory
            // in AppData. If list of PackageFolders is empty, add the folder in AppData to the list since there
            // is no additional location specified. Otherwise, update pathManager.PackageDirectories to include
            // PackageFolders
            if (PreferenceSettings.CustomPackageFolders.Count == 0)
                PreferenceSettings.CustomPackageFolders = new List<string> { pathManager.UserDataDirectory };

            // Make sure that the default package folder is added in the list if custom packages folder.
            var userDataFolder = pathManager.GetUserDataFolder(); // Get the default user data path
            AddPackagePath(userDataFolder);

            // Make sure that the global package folder is added in the list
            var userCommonPackageFolder = pathManager.CommonPackageDirectory;
            AddPackagePath(userCommonPackageFolder);

            // Load Python Template
            // The loading pattern is conducted in the following order
            // 1) Set from DynamoSettings.XML
            // 2) Set from API via the configuration file
            // 3) Set from PythonTemplate.py located in 'C:\Users\USERNAME\AppData\Roaming\Dynamo\Dynamo Core\2.X'
            // 4) Set from OOTB hard-coded default template

            // If a custom python template path doesn't already exists in the DynamoSettings.xml
            if (string.IsNullOrEmpty(PreferenceSettings.PythonTemplateFilePath) || !File.Exists(PreferenceSettings.PythonTemplateFilePath))
            {
                // To supply a custom python template host integrators should supply a 'DefaultStartConfiguration' config file
                // or create a new struct that inherits from 'DefaultStartConfiguration' making sure to set the 'PythonTemplatePath'
                // while passing the config to the 'DynamoModel' constructor.
                if (config is DefaultStartConfiguration)
                {
                    var configurationSettings = (DefaultStartConfiguration)config;
                    var templatePath = configurationSettings.PythonTemplatePath;

                    // If a custom python template path was set in the config apply that template
                    if (!string.IsNullOrEmpty(templatePath) && File.Exists(templatePath))
                    {
                        PreferenceSettings.PythonTemplateFilePath = templatePath;
                        Logger.Log(Resources.PythonTemplateDefinedByHost + " : " + PreferenceSettings.PythonTemplateFilePath);
                    }

                    // Otherwise fallback to the default
                    else
                    {
                        SetDefaultPythonTemplate();
                    }
                }

                else
                {
                    // Fallback to the default
                    SetDefaultPythonTemplate();
                }
            }

            else
            {
                // A custom python template path already exists in the DynamoSettings.xml
                Logger.Log(Resources.PythonTemplateUserFile + " : " + PreferenceSettings.PythonTemplateFilePath);
            }

            pathManager.Preferences = PreferenceSettings;

            SearchModel = new NodeSearchModel(Logger);
            SearchModel.ItemProduced +=
                node => ExecuteCommand(new CreateNodeCommand(node, 0, 0, true, true));

            NodeFactory = new NodeFactory();
            NodeFactory.MessageLogged += LogMessage;

            //Initialize the ExtensionManager with the CommonDataDirectory so that extensions found here are checked first for dll's with signed certificates
            extensionManager = new ExtensionManager(new[] { PathManager.CommonDataDirectory });
            extensionManager.MessageLogged += LogMessage;
            var extensions = config.Extensions ?? LoadExtensions();

            // when dynamo is ready, alert the loaded extensions
            DynamoReady += (readyParams) =>
            {
                this.dynamoReady = true;
                DynamoReadyExtensionHandler(readyParams, ExtensionManager.Extensions);
            };

            // when an extension is added if dynamo is ready, alert that extension (this alerts late
            // loaded extensions)
            ExtensionManager.ExtensionAdded += (extension) =>
            {
                if (this.dynamoReady)
                {
                    DynamoReadyExtensionHandler(new ReadyParams(this),
                    new List<IExtension>() { extension });
                };
            };

            Loader = new NodeModelAssemblyLoader();
            Loader.MessageLogged += LogMessage;

            // Create a core which is used for parsing code and loading libraries
            var libraryCore = new ProtoCore.Core(new Options());

            libraryCore.Compilers.Add(Language.Associative, new Compiler(libraryCore));
            libraryCore.Compilers.Add(Language.Imperative, new ProtoImperative.Compiler(libraryCore));
            libraryCore.ParsingMode = ParseMode.AllowNonAssignment;

            LibraryServices = new LibraryServices(libraryCore, pathManager, PreferenceSettings);
            LibraryServices.MessageLogged += LogMessage;
            LibraryServices.LibraryLoaded += LibraryLoaded;

            CustomNodeManager = new CustomNodeManager(NodeFactory, MigrationManager, LibraryServices);
            InitializeCustomNodeManager();

            ResetEngineInternal();

            EngineController.VMLibrariesReset += ReloadDummyNodes;

            AddHomeWorkspace();

            AuthenticationManager = new AuthenticationManager(config.AuthProvider);

            UpdateManager.Log += UpdateManager_Log;
            if (!IsTestMode && !IsHeadless)
            {
                DefaultUpdateManager.CheckForProductUpdate(UpdateManager);
            }

            Logger.Log(string.Format("Dynamo -- Build {0}",
                                        Assembly.GetExecutingAssembly().GetName().Version));

            InitializeNodeLibrary(PreferenceSettings);

            if (extensions.Any())
            {
                var startupParams = new StartupParams(config.AuthProvider,
                    pathManager, new ExtensionLibraryLoader(this), CustomNodeManager,
                    GetType().Assembly.GetName().Version, PreferenceSettings);

                foreach (var ext in extensions)
                {
                    var logSource = ext as ILogSource;
                    if (logSource != null)
                        logSource.MessageLogged += LogMessage;

                    try
                    {
                        ext.Startup(startupParams);
                        // if we are starting extension (A) which is a source of other extensions (like packageManager)
                        // then we can start the extension(s) (B) that it requested be loaded.
                        if (ext is IExtensionSource)
                        {
                            foreach (var loadedExtension in (ext as IExtensionSource).RequestedExtensions)
                            {
                                if (loadedExtension is IExtension)
                                {
                                    (loadedExtension as IExtension).Startup(startupParams);
                                }
                            }
                        }
                    }
                    catch (Exception ex)
                    {
                        Logger.Log(ex.Message);
                    }

                    ExtensionManager.Add(ext);

                }
            }

            LogWarningMessageEvents.LogWarningMessage += LogWarningMessage;

            StartBackupFilesTimer();

            TraceReconciliationProcessor = this;
            // This event should only be raised at the end of this method.
            DynamoReady(new ReadyParams(this));
        }

        private void SetDefaultPythonTemplate()
        {
            // First check if the default python template is overridden by a PythonTemplate.py file in AppData
            // This file is always named accordingly and located in 'C:\Users\USERNAME\AppData\Roaming\Dynamo\Dynamo Core\2.X'
            if (!string.IsNullOrEmpty(pathManager.PythonTemplateFilePath) && File.Exists(pathManager.PythonTemplateFilePath))
            {
                PreferenceSettings.PythonTemplateFilePath = pathManager.PythonTemplateFilePath;
                Logger.Log(Resources.PythonTemplateAppData + " : " + PreferenceSettings.PythonTemplateFilePath);
            }

            // Otherwise the OOTB hard-coded template is applied
            else
            {
                Logger.Log(Resources.PythonTemplateDefaultFile);
            }
        }

        private void DynamoReadyExtensionHandler(ReadyParams readyParams, IEnumerable<IExtension> extensions)
        {

            foreach (var ext in extensions)
            {
                try
                {
                    ext.Ready(readyParams);
                }
                catch (Exception ex)
                {
                    Logger.Log(String.Format(Properties.Resources.FailedToHandleReadyEvent, ext.Name, " ", ex.Message));
                }
            }
        }

        /// <summary>
        /// Adds a new path to the list of custom package folders, but only if the path
        /// does not already exist in the list.
        /// </summary>
        /// <param name="path"> The path to add.</param>
        /// <param name="file"> The file to add when importing a library.</param>
        public bool AddPackagePath(string path, string file = "")
        {
            if (!Directory.Exists(path))
                return false;

            string fullFilename = path;
            if (file != "")
            {
                fullFilename = Path.Combine(path, file);
                if (!File.Exists(fullFilename))
                    return false;
            }

            if (PreferenceSettings.CustomPackageFolders.Contains(fullFilename))
                return false;

            PreferenceSettings.CustomPackageFolders.Add(fullFilename);

            return true;
        }

        private IEnumerable<IExtension> LoadExtensions()
        {
            var extensions = new List<IExtension>();
            foreach (var dir in pathManager.ExtensionsDirectories)
            {
                extensions.AddRange(ExtensionManager.ExtensionLoader.LoadDirectory(dir));
            }
            return extensions;
        }

        private void RemoveExtension(IExtension ext)
        {
            ExtensionManager.Remove(ext);

            var logSource = ext as ILogSource;
            if (logSource != null)
                logSource.MessageLogged -= LogMessage;
        }


        private void HandleStorageExtensionsOnWorkspaceOpened(HomeWorkspaceModel workspace)
        {
            foreach (var extension in extensionManager.StorageAccessExtensions)
            {
                RaiseIExtensionStorageAccessWorkspaceOpened(workspace, extension, this.Logger);
            }
        }

        private void HandleStorageExtensionsOnWorkspaceSaving(HomeWorkspaceModel workspace, SaveContext saveContext)
        {
            foreach (var extension in extensionManager.StorageAccessExtensions)
            {
                RaiseIExtensionStorageAccessWorkspaceSaving(workspace, extension, saveContext, this.Logger);
            }
        }

<<<<<<< HEAD
        internal static void RaiseIExtensionStorageAccessWorkspaceOpened(HomeWorkspaceModel workspace, IExtensionStorageAccess extension)
=======
        internal static void RaiseIExtensionStorageAccessWorkspaceOpened(WorkspaceModel workspace, IExtensionStorageAccess extension, ILogger logger)
>>>>>>> b49c661a
        {
            workspace.TryGetMatchingWorkspaceData(extension.UniqueId, out Dictionary<string, string> data);
            var extensionDataCopy = new Dictionary<string, string>(data);

            try
            {
                extension.OnWorkspaceOpen(extensionDataCopy);
            }
            catch (Exception ex)
            {
                logger.Log(ex.Message + " : " + ex.StackTrace);
                return;
            }
        }

<<<<<<< HEAD
        internal static void RaiseIExtensionStorageAccessWorkspaceSaving(HomeWorkspaceModel workspace, IExtensionStorageAccess extension, SaveContext saveContext)
=======
        internal static void RaiseIExtensionStorageAccessWorkspaceSaving(WorkspaceModel workspace, IExtensionStorageAccess extension, SaveContext saveContext, ILogger logger)
>>>>>>> b49c661a
        {
            var assemblyName = Assembly.GetAssembly(extension.GetType()).GetName();
            var version = $"{assemblyName.Version.Major}.{assemblyName.Version.Minor}";

            var hasMatchingExtensionData = workspace.TryGetMatchingWorkspaceData(extension.UniqueId, out Dictionary<string, string> data);

            try
            {
                extension.OnWorkspaceSaving(data, saveContext);
            }
            catch (Exception ex)
            {
                logger.Log(ex.Message + " : " + ex.StackTrace);
                return;
            }
            
            
            if (hasMatchingExtensionData)
            {
                workspace.UpdateExtensionData(extension.UniqueId, data);
                return;
            }

            workspace.CreateNewExtensionData(extension.UniqueId, extension.Name, version, data);
        }

        private void EngineController_TraceReconcliationComplete(TraceReconciliationEventArgs obj)
        {
            Debug.WriteLine("TRACE RECONCILIATION: {0} total serializables were orphaned.", obj.CallsiteToOrphanMap.SelectMany(kvp => kvp.Value).Count());

            // The orphans will come back here as a dictionary of lists of ISerializables jeyed by their callsite id.
            // This dictionary gets redistributed into a dictionary keyed by the workspace id.

            var workspaceOrphanMap = new Dictionary<Guid, List<ISerializable>>();

            foreach (var ws in Workspaces.OfType<HomeWorkspaceModel>())
            {
                // Get the orphaned serializables to this workspace
                var wsOrphans = ws.GetOrphanedSerializablesAndClearHistoricalTraceData().ToList();

                if (!wsOrphans.Any())
                    continue;

                if (!workspaceOrphanMap.ContainsKey(ws.Guid))
                {
                    workspaceOrphanMap.Add(ws.Guid, wsOrphans);
                }
                else
                {
                    workspaceOrphanMap[ws.Guid].AddRange(wsOrphans);
                }
            }

            foreach (var kvp in obj.CallsiteToOrphanMap)
            {
                if (!kvp.Value.Any()) continue;

                var nodeGuid = EngineController.LiveRunnerRuntimeCore.RuntimeData.CallSiteToNodeMap[kvp.Key];

                // TODO: MAGN-7314
                // Find the owning workspace for a node.
                var nodeSpace =
                    Workspaces.FirstOrDefault(
                        ws =>
                            ws.Nodes.FirstOrDefault(n => n.GUID == nodeGuid)
                                != null);

                if (nodeSpace == null) continue;

                // Add the node's orphaned serializables to the workspace
                // orphan map.
                if (workspaceOrphanMap.ContainsKey(nodeSpace.Guid))
                {
                    workspaceOrphanMap[nodeSpace.Guid].AddRange(kvp.Value);
                }
                else
                {
                    workspaceOrphanMap.Add(nodeSpace.Guid, kvp.Value);
                }
            }

            TraceReconciliationProcessor.PostTraceReconciliation(workspaceOrphanMap);
        }

        /// <summary>
        /// Deals with orphaned serializables.
        /// </summary>
        /// <param name="orphanedSerializables">Collection of orphaned serializables.</param>
        public virtual void PostTraceReconciliation(Dictionary<Guid, List<ISerializable>> orphanedSerializables)
        {
            // Override in derived classes to deal with orphaned serializables.
        }

        void UpdateManager_Log(LogEventArgs args)
        {
            Logger.Log(args.Message, args.Level);
        }

        /// <summary>
        /// LibraryLoaded event handler.
        /// </summary>
        /// <param name="sender"></param>
        /// <param name="e"></param>
        private void LibraryLoaded(object sender, LibraryServices.LibraryLoadedEventArgs e)
        {
            foreach (var newLibrary in e.LibraryPaths)
            {
                // Load all functions defined in that library.
                AddZeroTouchNodesToSearch(LibraryServices.GetFunctionGroups(newLibrary));
            }
        }

        /// <summary>
        /// This event handler is invoked when DynamoScheduler changes the state
        /// of an AsyncTask object. See TaskStateChangedEventArgs.State for more
        /// details of these state changes.
        /// </summary>
        /// <param name="sender">The scheduler which raised the event.</param>
        /// <param name="e">Task state changed event argument.</param>
        ///
        private void OnAsyncTaskStateChanged(DynamoScheduler sender, TaskStateChangedEventArgs e)
        {
            var updateTask = e.Task as UpdateGraphAsyncTask;
            switch (e.CurrentState)
            {
                case TaskStateChangedEventArgs.State.ExecutionStarting:
                    if (updateTask != null)
                        ExecutionEvents.OnGraphPreExecution(new ExecutionSession(updateTask, this, geometryFactoryPath));
                    break;

                case TaskStateChangedEventArgs.State.ExecutionCompleted:
                    if (updateTask != null)
                    {
                        // Record execution time for update graph task.
                        long start = e.Task.ExecutionStartTime.TickCount;
                        long end = e.Task.ExecutionEndTime.TickCount;
                        var executionTimeSpan = new TimeSpan(end - start);

                        if (Logging.Analytics.ReportingAnalytics)
                        {
                            if (updateTask.ModifiedNodes != null && updateTask.ModifiedNodes.Any())
                            {
                                // Send analytics for each of modified nodes so they are counted individually
                                foreach (var node in updateTask.ModifiedNodes)
                                {
                                    // Tracking node execution as generic event
                                    // it is distinguished with the legacy aggregated performance event
                                    Dynamo.Logging.Analytics.TrackEvent(
                                        Actions.Run, 
                                        Categories.NodeOperations,
                                        node.GetOriginalName());
                                }
                            }
                        }

                        Debug.WriteLine(String.Format(Resources.EvaluationCompleted, executionTimeSpan));

                        ExecutionEvents.OnGraphPostExecution(new ExecutionSession(updateTask, this, geometryFactoryPath));
                    }
                    break;
            }
        }

        /// <summary>
        /// Performs application-defined tasks associated with freeing, releasing, or resetting unmanaged resources.
        /// </summary>
        /// <filterpriority>2</filterpriority>
        public void Dispose()
        {
            EngineController.TraceReconcliationComplete -= EngineController_TraceReconcliationComplete;
            EngineController.RequestCustomNodeRegistration -= EngineController_RequestCustomNodeRegistration;

            ExtensionManager.Dispose();
            extensionManager.MessageLogged -= LogMessage;

            LibraryServices.Dispose();
            LibraryServices.LibraryManagementCore.Cleanup();
            LibraryServices.MessageLogged -= LogMessage;
            LibraryServices.LibraryLoaded -= LibraryLoaded;

            EngineController.VMLibrariesReset -= ReloadDummyNodes;

            UpdateManager.Log -= UpdateManager_Log;
            Logger.Dispose();

            EngineController.Dispose();
            EngineController = null;

            if (backupFilesTimer != null)
            {
                backupFilesTimer.Dispose();
                backupFilesTimer = null;
                Logger.Log("Backup files timer is disposed");
            }

            if (PreferenceSettings != null)
            {
                PreferenceSettings.PropertyChanged -= PreferenceSettings_PropertyChanged;
            }

            LogWarningMessageEvents.LogWarningMessage -= LogWarningMessage;
            foreach (var ws in _workspaces)
            {
                ws.Dispose();
            }
            NodeFactory.MessageLogged -= LogMessage;
            CustomNodeManager.MessageLogged -= LogMessage;
            CustomNodeManager.Dispose();
            MigrationManager.MessageLogged -= LogMessage;

        }

        private void InitializeCustomNodeManager()
        {
            CustomNodeManager.MessageLogged += LogMessage;

            var customNodeSearchRegistry = new HashSet<Guid>();
            CustomNodeManager.InfoUpdated += info =>
            {
                if (customNodeSearchRegistry.Contains(info.FunctionId)
                        || !info.IsVisibleInDynamoLibrary)
                    return;

                var elements = SearchModel.SearchEntries.OfType<CustomNodeSearchElement>().
                                Where(x =>
                                        {
                                            // Search for common paths and get rid of empty paths.
                                            // It can be empty just in case it's just created node.
                                            return String.Compare(x.Path, info.Path, StringComparison.OrdinalIgnoreCase) == 0 &&
                                                !String.IsNullOrEmpty(x.Path);
                                        }).ToList();

                if (elements.Any())
                {
                    foreach (var element in elements)
                    {
                        element.SyncWithCustomNodeInfo(info);
                        SearchModel.Update(element);
                    }
                    return;
                }

                customNodeSearchRegistry.Add(info.FunctionId);
                var searchElement = new CustomNodeSearchElement(CustomNodeManager, info);
                SearchModel.Add(searchElement);
                Action<CustomNodeInfo> infoUpdatedHandler = null;
                infoUpdatedHandler = newInfo =>
                {
                    if (info.FunctionId == newInfo.FunctionId)
                    {
                        bool isCategoryChanged = searchElement.FullCategoryName != newInfo.Category;
                        searchElement.SyncWithCustomNodeInfo(newInfo);
                        SearchModel.Update(searchElement, isCategoryChanged);
                    }
                };
                CustomNodeManager.InfoUpdated += infoUpdatedHandler;
                CustomNodeManager.CustomNodeRemoved += id =>
                {
                    CustomNodeManager.InfoUpdated -= infoUpdatedHandler;
                    if (info.FunctionId == id)
                    {
                        customNodeSearchRegistry.Remove(info.FunctionId);
                        SearchModel.Remove(searchElement);
                        var workspacesToRemove = _workspaces.FindAll(w => w is CustomNodeWorkspaceModel
                            && (w as CustomNodeWorkspaceModel).CustomNodeId == id);
                        workspacesToRemove.ForEach(w => RemoveWorkspace(w));
                    }
                };
            };
            CustomNodeManager.DefinitionUpdated += UpdateCustomNodeDefinition;
        }

        private void InitializeIncludedNodes()
        {
            var customNodeData = new TypeLoadData(typeof(Function));
            NodeFactory.AddLoader(new CustomNodeLoader(CustomNodeManager, IsTestMode));
            NodeFactory.AddAlsoKnownAs(customNodeData.Type, customNodeData.AlsoKnownAs);

            var dsFuncData = new TypeLoadData(typeof(DSFunction));
            var dsVarArgFuncData = new TypeLoadData(typeof(DSVarArgFunction));
            var cbnData = new TypeLoadData(typeof(CodeBlockNodeModel));
            var dummyData = new TypeLoadData(typeof(DummyNode));
            var symbolData = new TypeLoadData(typeof(Symbol));
            var outputData = new TypeLoadData(typeof(Output));

            var ztLoader = new ZeroTouchNodeLoader(LibraryServices);
            NodeFactory.AddLoader(dsFuncData.Type, ztLoader);
            NodeFactory.AddAlsoKnownAs(dsFuncData.Type, dsFuncData.AlsoKnownAs);
            NodeFactory.AddLoader(dsVarArgFuncData.Type, ztLoader);
            NodeFactory.AddAlsoKnownAs(dsVarArgFuncData.Type, dsVarArgFuncData.AlsoKnownAs);

            var cbnLoader = new CodeBlockNodeLoader(LibraryServices);
            NodeFactory.AddLoader(cbnData.Type, cbnLoader);
            NodeFactory.AddFactory(cbnData.Type, cbnLoader);
            NodeFactory.AddAlsoKnownAs(cbnData.Type, cbnData.AlsoKnownAs);

            NodeFactory.AddTypeFactoryAndLoader(dummyData.Type);
            NodeFactory.AddAlsoKnownAs(dummyData.Type, dummyData.AlsoKnownAs);

            var inputLoader = new InputNodeLoader();
            NodeFactory.AddLoader(symbolData.Type, inputLoader);
            NodeFactory.AddFactory(symbolData.Type, inputLoader);
            NodeFactory.AddAlsoKnownAs(symbolData.Type, symbolData.AlsoKnownAs);

            NodeFactory.AddTypeFactoryAndLoader(outputData.Type);
            NodeFactory.AddAlsoKnownAs(outputData.Type, outputData.AlsoKnownAs);

            SearchModel.Add(new CodeBlockNodeSearchElement(cbnData, LibraryServices));

            var symbolSearchElement = new NodeModelSearchElement(symbolData)
            {
                IsVisibleInSearch = CurrentWorkspace is CustomNodeWorkspaceModel
            };
            var outputSearchElement = new NodeModelSearchElement(outputData)
            {
                IsVisibleInSearch = CurrentWorkspace is CustomNodeWorkspaceModel
            };

            WorkspaceHidden += _ =>
            {
                var isVisible = CurrentWorkspace is CustomNodeWorkspaceModel;
                symbolSearchElement.IsVisibleInSearch = isVisible;
                outputSearchElement.IsVisibleInSearch = isVisible;
            };

            SearchModel.Add(symbolSearchElement);
            SearchModel.Add(outputSearchElement);
        }

        private void InitializeNodeLibrary(IPreferences preferences)
        {
            // Initialize all nodes inside of this assembly.
            InitializeIncludedNodes();

            List<TypeLoadData> modelTypes;
            List<TypeLoadData> migrationTypes;
            Loader.LoadNodeModelsAndMigrations(pathManager.NodeDirectories,
                Context, out modelTypes, out migrationTypes);

            LoadNodeModels(modelTypes, false);

            // Load migrations
            foreach (var type in migrationTypes)
                MigrationManager.AddMigrationType(type);

            // Import Zero Touch libs
            var functionGroups = LibraryServices.GetAllFunctionGroups();
            if (!IsTestMode)
                AddZeroTouchNodesToSearch(functionGroups);
#if DEBUG_LIBRARY
            DumpLibrarySnapshot(functionGroups);
#endif

            // Load local custom nodes and locally imported libraries
            foreach (var path in pathManager.DefinitionDirectories)
            {
                // NOTE: extension will only be null if path is null
                string extension = null;
                try
                {
                    extension = Path.GetExtension(path);
                }
                catch (ArgumentException e)
                {
                    Logger.Log(e.Message);
                }
                if (extension == null)
                    continue;

                // If the path has a .dll or .ds extension it is an explicitly imported library
                if (extension == ".dll" || extension == ".ds")
                {
                    // If a library was explicitly loaded by using the "File | ImportLibrary..." command
                    // and for some reason the import fails we do not want to throw an exception
                    LibraryServices.ImportLibrary(path, true);
                    continue;
                }

                // Otherwise it is a custom node
                CustomNodeManager.AddUninitializedCustomNodesInPath(path, IsTestMode);
            }

            CustomNodeManager.AddUninitializedCustomNodesInPath(pathManager.CommonDefinitions, IsTestMode);
        }

        /// <summary>
        /// Imports a node library (zero touch or nodeModel) into the VM.
        /// Does not necessarily add those imported functions to search.
        /// </summary>
        /// <param name="assem">The assembly to load which contains the types to import.</param>
        /// <param name="suppressZeroTouchLibraryLoad">If True, zero touch types will not be added to search.
        /// This is used by packageManager extension to defer adding ZT libraries to search until all libraries are loaded.
        /// </param>
        internal void LoadNodeLibrary(Assembly assem, bool suppressZeroTouchLibraryLoad = true)
        {
            if (!NodeModelAssemblyLoader.ContainsNodeModelSubType(assem))
            {
                if (suppressZeroTouchLibraryLoad)
                {
                    LibraryServices.LoadNodeLibrary(assem.Location, false);
                }
                else
                {
                    LibraryServices.ImportLibrary(assem.Location);
                }

                return;
            }

            var nodes = new List<TypeLoadData>();
            Loader.LoadNodesFromAssembly(assem, Context, nodes, new List<TypeLoadData>());

            LoadNodeModels(nodes, true);
        }

        private void LoadNodeModels(List<TypeLoadData> nodes, bool isPackageMember)
        {
            foreach (var type in nodes)
            {
                // Protect ourselves from exceptions thrown by malformed third party nodes.
                try
                {
                    NodeFactory.AddTypeFactoryAndLoader(type.Type);
                    NodeFactory.AddAlsoKnownAs(type.Type, type.AlsoKnownAs);
                    type.IsPackageMember = isPackageMember;
                    AddNodeTypeToSearch(type);
                }
                catch (Exception e)
                {
                    Logger.Log(e);
                }
            }
        }

        private void InitializeAnalyticsService()
        {
           AnalyticsService.Start(this,disableADP, IsHeadless, IsTestMode);
        }

        private IPreferences CreateOrLoadPreferences(IPreferences preferences)
        {
            if (preferences != null) // If there is preference settings provided...
                return preferences;

            // Is order for test cases not to interfere with the regular preference
            // settings xml file, a test case usually specify a temporary xml file
            // path from where preference settings are to be loaded. If that value
            // is not set, then fall back to the file path specified in PathManager.
            //
            var xmlFilePath = PreferenceSettings.DynamoTestPath;
            if (string.IsNullOrEmpty(xmlFilePath))
                xmlFilePath = pathManager.PreferenceFilePath;

            if (File.Exists(xmlFilePath))
            {
                // If the specified xml file path exists, load it.
                return PreferenceSettings.Load(xmlFilePath);
            }

            // Otherwise make a default preference settings object.
            return new PreferenceSettings();
        }

        private static void InitializePreferences(IPreferences preferences)
        {
            BaseUnit.NumberFormat = preferences.NumberFormat;

            var settings = preferences as PreferenceSettings;
            if (settings != null)
            {
                settings.InitializeNamespacesToExcludeFromLibrary();
            }
        }

        /// <summary>
        /// Responds to property update notifications on the preferences,
        /// and synchronizes with the Units Manager.
        /// </summary>
        /// <param name="sender"></param>
        /// <param name="e"></param>
        //TODO(Steve): See if we can't just do this in PreferenceSettings by making the properties directly access BaseUnit
        private void PreferenceSettings_PropertyChanged(object sender, PropertyChangedEventArgs e)
        {
            switch (e.PropertyName)
            {
                case "NumberFormat":
                    BaseUnit.NumberFormat = PreferenceSettings.NumberFormat;
                    break;
            }
        }

        /// <summary>
        /// This warning message is displayed on the node associated with the FFI dll
        /// </summary>
        /// <param name="args"></param>
        private void LogWarningMessage(LogWarningMessageEventArgs args)
        {
            Validity.Assert(EngineController.LiveRunnerRuntimeCore != null);
            EngineController.LiveRunnerRuntimeCore.RuntimeStatus.LogWarning(WarningID.Default, args.message);
        }

        #endregion

        #region engine management

        /// <summary>
        ///     Register custom node defintion and execute all custom node
        ///     instances.
        /// </summary>
        /// <param name="definition"></param>
        private void UpdateCustomNodeDefinition(CustomNodeDefinition definition)
        {
            RegisterCustomNodeDefinitionWithEngine(definition);
            MarkAllDependenciesAsModified(definition);
        }

        /// <summary>
        ///     Registers (or re-registers) a Custom Node definition with the DesignScript VM,
        ///     so that instances of the custom node can be evaluated.
        /// </summary>
        /// <param name="definition"></param>
        private void RegisterCustomNodeDefinitionWithEngine(CustomNodeDefinition definition)
        {
            EngineController.GenerateGraphSyncDataForCustomNode(
                Workspaces.OfType<HomeWorkspaceModel>().SelectMany(ws => ws.Nodes),
                definition,
                DebugSettings.VerboseLogging);
        }

        /// <summary>
        /// Returns all function instances directly or indirectly depends on the
        /// specified function definition and mark them as modified so that
        /// their values will be re-queried.
        /// </summary>
        /// <param name="def"></param>
        /// <returns></returns>
        private void MarkAllDependenciesAsModified(CustomNodeDefinition def)
        {
            var homeWorkspace = Workspaces.OfType<HomeWorkspaceModel>().FirstOrDefault();
            if (homeWorkspace == null)
                return;

            var dependencies = CustomNodeManager.GetAllDependenciesGuids(def);
            var funcNodes = homeWorkspace.Nodes.OfType<Function>();
            var dirtyNodes = funcNodes.Where(n => dependencies.Contains(n.Definition.FunctionId));
            homeWorkspace.MarkNodesAsModifiedAndRequestRun(dirtyNodes);
        }

        /// <summary>
        /// Call this method to reset the virtual machine, avoiding a race
        /// condition by using a thread join inside the vm executive.
        /// </summary>
        /// <param name="markNodesAsDirty">Set this parameter to true to force
        /// reset of the execution substrate. Note that setting this parameter
        /// to true will have a negative performance impact.</param>
        public virtual void ResetEngine(bool markNodesAsDirty = false)
        {
            // TODO(Luke): Push this into a resync call with the engine controller
            //
            // Tracked in MAGN-5167.
            // As some async tasks use engine controller, for example
            // CompileCustomNodeAsyncTask and UpdateGraphAsyncTask, it is possible
            // that engine controller is reset *before* tasks get executed. For
            // example, opening custom node will schedule a CompileCustomNodeAsyncTask
            // firstly and then reset engine controller.
            //
            // We should make sure engine controller is reset after all tasks that
            // depend on it get executed, or those tasks are thrown away if safe to
            // do that.

            ResetEngineInternal();
            foreach (var workspaceModel in Workspaces.OfType<HomeWorkspaceModel>())
            {
                workspaceModel.ResetEngine(EngineController, markNodesAsDirty);
            }
        }

        protected void ResetEngineInternal()
        {
            if (EngineController != null)
            {
                EngineController.RequestCustomNodeRegistration -= EngineController_RequestCustomNodeRegistration;
                EngineController.TraceReconcliationComplete -= EngineController_TraceReconcliationComplete;
                EngineController.MessageLogged -= LogMessage;
                EngineController.Dispose();
                EngineController = null;
            }

            EngineController = new EngineController(
                LibraryServices,
                geometryFactoryPath,
                DebugSettings.VerboseLogging);

            EngineController.MessageLogged += LogMessage;
            EngineController.TraceReconcliationComplete += EngineController_TraceReconcliationComplete;
            EngineController.RequestCustomNodeRegistration += EngineController_RequestCustomNodeRegistration;

            foreach (var def in CustomNodeManager.LoadedDefinitions)
                RegisterCustomNodeDefinitionWithEngine(def);
        }

        private void EngineController_RequestCustomNodeRegistration(object sender, EventArgs e)
        {
            foreach (var def in CustomNodeManager.LoadedDefinitions)
                RegisterCustomNodeDefinitionWithEngine(def);
        }

        /// <summary>
        ///     Forces an evaluation of the current workspace by resetting the DesignScript VM.
        /// </summary>
        public void ForceRun()
        {
            Logger.Log("Beginning engine reset");

            ResetEngine(true);

            Logger.Log("Reset complete");

            ((HomeWorkspaceModel)CurrentWorkspace).Run();
        }

        #endregion

        #region save/load

        /// <summary>
        /// Opens a Dynamo workspace from a path to a file on disk.
        /// </summary>
        /// <param name="filePath">Path to file</param>
        /// <param name="forceManualExecutionMode">Set this to true to discard
        /// execution mode specified in the file and set manual mode</param>
        public void OpenFileFromPath(string filePath, bool forceManualExecutionMode = false)
        {
            XmlDocument xmlDoc;
            Exception ex;
            if (DynamoUtilities.PathHelper.isValidXML(filePath, out xmlDoc, out ex))
            {
                OpenXmlFileFromPath(xmlDoc, filePath, forceManualExecutionMode);
                return;
            }
            else
            {
                // These kind of exceptions indicate that file is not accessible 
                if (ex is IOException || ex is UnauthorizedAccessException)
                {
                    throw ex;
                }
                if (ex is System.Xml.XmlException)
                {
                    // XML opening failure can indicate that this file is corrupted XML or Json
                    string fileContents;

                    if (DynamoUtilities.PathHelper.isValidJson(filePath, out fileContents, out ex))
                    {
                        OpenJsonFileFromPath(fileContents, filePath, forceManualExecutionMode);
                        return;
                    }
                    else
                    {
                        // When Json opening also failed, either this file is corrupted or there
                        // are other kind of failures related to Json de-serialization
                        throw ex;
                    }
                }
            }
        }

        static private DynamoPreferencesData DynamoPreferencesDataFromJson(string json)
        {
            JsonReader reader = new JsonTextReader(new StringReader(json));
            var obj = JObject.Load(reader);
            var viewBlock = obj["View"];
            var dynamoBlock = viewBlock == null ? null : viewBlock["Dynamo"];
            if (dynamoBlock == null)
                return DynamoPreferencesData.Default();

            var settings = new JsonSerializerSettings
            {
                Error = (sender, args) =>
                {
                    args.ErrorContext.Handled = true;
                    Console.WriteLine(args.ErrorContext.Error);
                },
                ReferenceLoopHandling = ReferenceLoopHandling.Ignore,
                TypeNameHandling = TypeNameHandling.Auto,
                Formatting = Newtonsoft.Json.Formatting.Indented,
                Culture = CultureInfo.InvariantCulture
            };

            return JsonConvert.DeserializeObject<DynamoPreferencesData>(dynamoBlock.ToString(), settings);
        }

        /// <summary>
        /// Opens a Dynamo workspace from a path to an JSON file on disk.
        /// </summary>
        /// <param name="fileContents">Json file contents</param>
        /// <param name="filePath">Path to file</param>
        /// <param name="forceManualExecutionMode">Set this to true to discard
        /// execution mode specified in the file and set manual mode</param>
        /// <returns>True if workspace was opened successfully</returns>
        private bool OpenJsonFileFromPath(string fileContents, string filePath, bool forceManualExecutionMode)
        {
            try
            {
                DynamoPreferencesData dynamoPreferences = DynamoPreferencesDataFromJson(fileContents);
                if (dynamoPreferences != null)
                {
                    // TODO, QNTM-1101: Figure out JSON migration strategy
                    if (true) //MigrationManager.ProcessWorkspace(dynamoPreferences.Version, xmlDoc, IsTestMode, NodeFactory))
                    {
                        WorkspaceModel ws;
                        if (OpenJsonFile(filePath, fileContents, dynamoPreferences, forceManualExecutionMode, out ws))
                        {
                            OpenWorkspace(ws);
                            //Raise an event to deserialize the view parameters before
                            //setting the graph to run
                            OnComputeModelDeserialized();

                            SetPeriodicEvaluation(ws);
                        }
                    }
                }
                return true;
            }
            catch (Exception e)
            {
                Console.WriteLine(e.Message);
                return false;
            }
        }

        /// <summary>
        /// Opens a Dynamo workspace from a path to an Xml file on disk.
        /// </summary>
        /// <param name="filePath">Path to file</param>
        /// <param name="forceManualExecutionMode">Set this to true to discard
        /// execution mode specified in the file and set manual mode</param>
        /// <returns>True if workspace was opened successfully</returns>
        private bool OpenXmlFileFromPath(XmlDocument xmlDoc, string filePath, bool forceManualExecutionMode)
        {
            try
            {
                //save the file before it is migrated to JSON.
                //if in test mode, don't save the file in backup
                if (!IsTestMode)
                {
                    if (!pathManager.BackupXMLFile(xmlDoc, filePath))
                    {
                        Logger.Log("File is not saved in the backup folder {0}: ", pathManager.BackupDirectory);
                    }
                }

                WorkspaceInfo workspaceInfo;
                if (WorkspaceInfo.FromXmlDocument(xmlDoc, filePath, IsTestMode, forceManualExecutionMode, Logger, out workspaceInfo))
                {
                    if (MigrationManager.ProcessWorkspace(workspaceInfo, xmlDoc, IsTestMode, NodeFactory))
                    {
                        WorkspaceModel ws;
                        if (OpenXmlFile(workspaceInfo, xmlDoc, out ws))
                        {
                            OpenWorkspace(ws);

                            // Set up workspace cameras here
                            OnWorkspaceOpening(xmlDoc);
                            SetPeriodicEvaluation(ws);
                        }
                    }
                }
                return true;
            }
            catch (Exception)
            {
                return false;
            }
        }

        private void OpenWorkspace(WorkspaceModel ws)
        {
            // TODO: #4258
            // The logic to remove all other home workspaces from the model
            // was moved from the ViewModel. When #4258 is implemented, we will need to
            // remove this step.
            var currentHomeSpaces = Workspaces.OfType<HomeWorkspaceModel>().ToList();
            if (currentHomeSpaces.Any())
            {
                // If the workspace we're opening is a home workspace,
                // then remove all the other home workspaces. Otherwise,
                // Remove all but the first home workspace.
                var end = ws is HomeWorkspaceModel ? 0 : 1;

                for (var i = currentHomeSpaces.Count - 1; i >= end; i--)
                {
                    RemoveWorkspace(currentHomeSpaces[i]);
                }
            }

            AddWorkspace(ws);
            CurrentWorkspace = ws;
            OnWorkspaceOpened(ws);
        }


        private void SetPeriodicEvaluation(WorkspaceModel ws)
        {
            // TODO: #4258
            // The following logic to start periodic evaluation will need to be moved
            // inside of the HomeWorkspaceModel's constructor.  It cannot be there today
            // as it causes an immediate crash due to the above ResetEngine call.
            var hws = ws as HomeWorkspaceModel;
            if (hws != null)
            {
                // TODO: #4258
                // Remove this ResetEngine call when multiple home workspaces is supported.
                // This call formerly lived in DynamoViewModel
                ResetEngine();

                if (hws.RunSettings.RunType == RunType.Periodic)
                {
                    hws.StartPeriodicEvaluation();
                }
            }
        }

        private bool OpenJsonFile(
          string filePath,
          string fileContents,
          DynamoPreferencesData dynamoPreferences,
          bool forceManualExecutionMode,
          out WorkspaceModel workspace)
        {
            CustomNodeManager.AddUninitializedCustomNodesInPath(
                Path.GetDirectoryName(filePath),
                IsTestMode);

            // TODO, QNTM-1108: WorkspaceModel.FromJson does not check a schema and so will not fail as long
            // as the fileContents are valid JSON, regardless of if all required data is present or not
            workspace = WorkspaceModel.FromJson(
                fileContents,
                LibraryServices,
                EngineController,
                Scheduler,
                NodeFactory,
                IsTestMode,
                false,
                CustomNodeManager);

            workspace.FileName = filePath;
            workspace.ScaleFactor = dynamoPreferences.ScaleFactor;

            // NOTE: This is to handle the case of opening a JSON file that does not have a version string
            //       This logic may not be correct, need to decide the importance of versioning early JSON files
            string versionString = dynamoPreferences.Version;
            if (versionString == null)
                versionString = AssemblyHelper.GetDynamoVersion().ToString();
            workspace.WorkspaceVersion = new System.Version(versionString);

            HomeWorkspaceModel homeWorkspace = workspace as HomeWorkspaceModel;
            if (homeWorkspace != null)
            {
                homeWorkspace.HasRunWithoutCrash = dynamoPreferences.HasRunWithoutCrash;

                RunType runType;
                if (!homeWorkspace.HasRunWithoutCrash || !Enum.TryParse(dynamoPreferences.RunType, false, out runType) || forceManualExecutionMode)
                    runType = RunType.Manual;
                int runPeriod;
                if (!Int32.TryParse(dynamoPreferences.RunPeriod, out runPeriod))
                    runPeriod = RunSettings.DefaultRunPeriod;
                homeWorkspace.RunSettings = new RunSettings(runType, runPeriod);

                RegisterHomeWorkspace(homeWorkspace);
            }

            CustomNodeWorkspaceModel customNodeWorkspace = workspace as CustomNodeWorkspaceModel;
            if (customNodeWorkspace != null)
                customNodeWorkspace.IsVisibleInDynamoLibrary = dynamoPreferences.IsVisibleInDynamoLibrary;

            return true;
        }

        // Attempts to reload all the dummy nodes in the current workspace and replaces them with resolved version. 
        private void ReloadDummyNodes()
        {
            JObject dummyNodeJSON = null;
            Boolean resolvedDummyNode = false;

            WorkspaceModel currentWorkspace = this.CurrentWorkspace;

            if (currentWorkspace == null || string.IsNullOrEmpty(currentWorkspace.FileName))
            {
                return;
            }

            // Get the dummy nodes in the current workspace. 
            var dummyNodes = currentWorkspace.Nodes.OfType<DummyNode>();

            foreach (DummyNode dn in dummyNodes)
            {
                dummyNodeJSON = dn.OriginalNodeContent as JObject;

                if (dummyNodeJSON != null)
                {
                    // Deserializing the dummy node and verifying if it is resolved by the downloaded or imported package
                    NodeModel resolvedNode = dn.GetNodeModelForDummyNode(
                                                               dummyNodeJSON.ToString(),
                                                               LibraryServices,
                                                               NodeFactory,
                                                               IsTestMode,
                                                               CustomNodeManager);

                    // If the resolved node is also a dummy node, then skip it else replace the dummy node with the resolved version of the node. 
                    if (!(resolvedNode is DummyNode))
                    {
                        currentWorkspace.RemoveAndDisposeNode(dn);
                        currentWorkspace.AddAndRegisterNode(resolvedNode, false);

                        // Adding back the connectors for the resolved node. 
                        List<ConnectorModel> connectors = dn.AllConnectors.ToList();
                        foreach (var connectorModel in connectors)
                        {
                            var startNode = connectorModel.Start.Owner;
                            var endNode = connectorModel.End.Owner;

                            if (startNode is DummyNode && startNode.GUID == resolvedNode.GUID)
                            {
                                startNode = resolvedNode;
                            }
                            if (endNode is DummyNode && endNode.GUID == resolvedNode.GUID)
                            {
                                endNode = resolvedNode;
                            }

                            connectorModel.Delete();
                            ConnectorModel.Make(startNode, endNode, connectorModel.Start.Index, connectorModel.End.Index, connectorModel.GUID);
                        }
                        resolvedDummyNode = true;
                    }
                }
            }

            if (resolvedDummyNode)
            {
                currentWorkspace.HasUnsavedChanges = false;
                // Once all the dummy nodes are reloaded, the DummyNodesReloaded event is invoked and
                // the Dependency table is regenerated in the WorkspaceDependencyView extension. 
                currentWorkspace.OnDummyNodesReloaded();
            }
        }

        private bool OpenXmlFile(WorkspaceInfo workspaceInfo, XmlDocument xmlDoc, out WorkspaceModel workspace)
        {
            CustomNodeManager.AddUninitializedCustomNodesInPath(
                Path.GetDirectoryName(workspaceInfo.FileName),
                IsTestMode);

            var result = workspaceInfo.IsCustomNodeWorkspace
                ? CustomNodeManager.OpenCustomNodeWorkspace(xmlDoc, workspaceInfo, IsTestMode, out workspace)
                : OpenXmlHomeWorkspace(xmlDoc, workspaceInfo, out workspace);

            workspace.OnCurrentOffsetChanged(
                this,
                new PointEventArgs(new Point2D(workspaceInfo.X, workspaceInfo.Y)));

            workspace.ScaleFactor = workspaceInfo.ScaleFactor;
            return result;
        }

        private bool OpenXmlHomeWorkspace(
            XmlDocument xmlDoc, WorkspaceInfo workspaceInfo, out WorkspaceModel workspace)
        {
            var nodeGraph = NodeGraph.LoadGraphFromXml(xmlDoc, NodeFactory);
            Guid deterministicId = GuidUtility.Create(GuidUtility.UrlNamespace, workspaceInfo.Name);
            var newWorkspace = new HomeWorkspaceModel(
                deterministicId,
                EngineController,
                Scheduler,
                NodeFactory,
                Utils.LoadTraceDataFromXmlDocument(xmlDoc),
                nodeGraph.Nodes,
                nodeGraph.Notes,
                nodeGraph.Annotations,
                nodeGraph.Presets,
                nodeGraph.ElementResolver,
                workspaceInfo,
                DebugSettings.VerboseLogging,
                IsTestMode
               );

            RegisterHomeWorkspace(newWorkspace);

            workspace = newWorkspace;
            return true;
        }

        private void RegisterHomeWorkspace(HomeWorkspaceModel newWorkspace)
        {
            newWorkspace.EvaluationCompleted += OnEvaluationCompleted;
            newWorkspace.RefreshCompleted += OnRefreshCompleted;

            newWorkspace.Disposed += () =>
            {
                newWorkspace.EvaluationCompleted -= OnEvaluationCompleted;
                newWorkspace.RefreshCompleted -= OnRefreshCompleted;
            };
        }

        #endregion

        #region backup/timer

        /// <summary>
        /// Backup all the files
        /// </summary>
        protected void SaveBackupFiles(object state)
        {
            OnRequestDispatcherBeginInvoke(() =>
            {
                // tempDict stores the list of backup files and their corresponding workspaces IDs
                // when the last auto-save operation happens. Now the IDs will be used to know
                // whether some workspaces have already been backed up. If so, those workspaces won't be
                // backed up again.
                var tempDict = new Dictionary<Guid, string>(backupFilesDict);
                backupFilesDict.Clear();
                PreferenceSettings.BackupFiles.Clear();
                foreach (var workspace in Workspaces)
                {
                    if (!workspace.HasUnsavedChanges)
                    {
                        if (workspace.Nodes.Any() &&
                            !workspace.Notes.Any())
                            continue;

                        if (tempDict.ContainsKey(workspace.Guid))
                        {
                            backupFilesDict.Add(workspace.Guid, tempDict[workspace.Guid]);
                            continue;
                        }
                    }

                    var savePath = pathManager.GetBackupFilePath(workspace);
                    OnRequestWorkspaceBackUpSave(savePath, true);
                    backupFilesDict[workspace.Guid] = savePath;
                    Logger.Log("Backup file is saved: " + savePath);
                }
                PreferenceSettings.BackupFiles.AddRange(backupFilesDict.Values);
            });
        }

        /// <summary>
        /// Start the timer to backup files periodically
        /// </summary>
        private void StartBackupFilesTimer()
        {
            // When running test cases, the dispatcher may be null which will cause the timer to
            // introduce a lot of threads. So the timer will not be started if test cases are running.
            if (IsTestMode)
                return;

            if (backupFilesTimer != null)
            {
                throw new Exception("The timer to backup files has already been started!");
            }

            backupFilesTimer = new Timer(SaveBackupFiles);
            backupFilesTimer.Change(PreferenceSettings.BackupInterval, PreferenceSettings.BackupInterval);
            Logger.Log(String.Format("Backup files timer is started with an interval of {0} milliseconds", PreferenceSettings.BackupInterval));
        }

        #endregion

        #region internal methods

        internal void PostUIActivation(object parameter)
        {
            Logger.Log(Environment.NewLine + Resources.WelcomeMessage);
        }

        internal void DeleteModelInternal(List<ModelBase> modelsToDelete)
        {
            if (null == CurrentWorkspace)
                return;

            //Check for empty group
            var annotations = Workspaces.SelectMany(ws => ws.Annotations);
            foreach (var annotation in annotations)
            {
                //record the annotation before the models in it are deleted.
                foreach (var model in modelsToDelete)
                {
                    //If there is only one model, then deleting that model should delete the group. In that case, do not record
                    //the group for modification. Until we have one model in a group, group should be recorded for modification
                    //otherwise, undo operation cannot get the group back.
                    if (annotation.Nodes.Count() > 1 && annotation.Nodes.Where(x => x.GUID == model.GUID).Any())
                    {
                        CurrentWorkspace.RecordGroupModelBeforeUngroup(annotation);
                    }
                }

                if (annotation.Nodes.Any() && !annotation.Nodes.Except(modelsToDelete).Any())
                {
                    //Annotation Model has to be serialized first - before the nodes.
                    //so, store the Annotation model as first object. This will serialize the
                    //annotation before the nodes are deleted. So, when Undo is pressed,
                    //annotation model is deserialized correctly.
                    modelsToDelete.Insert(0, annotation);
                }
            }

            var cancelEventArgs = new CancelEventArgs();
            OnDeletionStarted(modelsToDelete, cancelEventArgs);
            if (cancelEventArgs.Cancel)
            {
                return;
            }

            CurrentWorkspace.RecordAndDeleteModels(modelsToDelete);

            var selection = DynamoSelection.Instance.Selection;
            foreach (ModelBase model in modelsToDelete)
            {
                selection.Remove(model); // Remove from selection set.
                model.Dispose();
            }

            OnDeletionComplete(this, EventArgs.Empty);
        }

        internal void UngroupModel(List<ModelBase> modelsToUngroup)
        {
            var emptyGroup = new List<ModelBase>();
            var annotations = Workspaces.SelectMany(ws => ws.Annotations);
            foreach (var model in modelsToUngroup)
            {
                foreach (var annotation in annotations)
                {
                    if (annotation.Nodes.Any(x => x.GUID == model.GUID))
                    {
                        var list = annotation.Nodes.ToList();

                        if (list.Count > 1)
                        {
                            CurrentWorkspace.RecordGroupModelBeforeUngroup(annotation);
                            if (list.Remove(model))
                            {
                                annotation.Nodes = list;
                                annotation.UpdateBoundaryFromSelection();
                            }
                        }
                        else
                        {
                            emptyGroup.Add(annotation);
                        }
                    }
                }
            }

            if (emptyGroup.Any())
            {
                DeleteModelInternal(emptyGroup);
            }
        }

        internal void AddToGroup(List<ModelBase> modelsToAdd)
        {
            var workspaceAnnotations = Workspaces.SelectMany(ws => ws.Annotations);
            var selectedGroup = workspaceAnnotations.FirstOrDefault(x => x.IsSelected);
            if (selectedGroup != null)
            {
                foreach (var model in modelsToAdd)
                {
                    CurrentWorkspace.RecordGroupModelBeforeUngroup(selectedGroup);
                    selectedGroup.AddToSelectedModels(model);
                }
            }

        }

        internal void DumpLibraryToXml(object parameter)
        {
            string fileName = String.Format("LibrarySnapshot_{0}.xml", DateTime.Now.ToString("yyyyMMddHmmss"));
            string fullFileName = Path.Combine(pathManager.LogDirectory, fileName);

            SearchModel.DumpLibraryToXml(fullFileName, PathManager.DynamoCoreDirectory);

            Logger.Log(string.Format(Resources.LibraryIsDumped, fullFileName));
        }

        internal bool CanDumpLibraryToXml(object obj)
        {
            return true;
        }

        #endregion

        #region public methods

        /// <summary>
        ///     Add a new HomeWorkspace and set as current
        /// </summary>
        /// <api_stability>1</api_stability>
        public void AddHomeWorkspace()
        {
            var defaultWorkspace = new HomeWorkspaceModel(
                EngineController,
                Scheduler,
                NodeFactory,
                DebugSettings.VerboseLogging,
                IsTestMode, string.Empty);

            RegisterHomeWorkspace(defaultWorkspace);
            AddWorkspace(defaultWorkspace);
            CurrentWorkspace = defaultWorkspace;
        }

        /// <summary>
        ///     Add a new, visible Custom Node workspace to Dynamo
        /// </summary>
        /// <param name="workspace"><see cref="CustomNodeWorkspaceModel"/> to add</param>
        public void AddCustomNodeWorkspace(CustomNodeWorkspaceModel workspace)
        {
            AddWorkspace(workspace);
        }

        private void CheckForInvalidInputSymbols(WorkspaceModel workspace)
        {
            if (workspace.containsInvalidInputSymbols() && !IsTestMode)
            {
                DisplayInvalidInputSymbolWarning();
            }
        }

        private void DisplayInvalidInputSymbolWarning()
        {
            string summary = Resources.InvalidInputSymbolWarningShortMessage;
            var description = Resources.InvalidInputSymbolWarningMessage;
            const string imageUri = "/DynamoCoreWpf;component/UI/Images/task_dialog_future_file.png";
            var args = new TaskDialogEventArgs(
               new Uri(imageUri, UriKind.Relative),
               Resources.InvalidInputSymbolWarningTitle, summary, description);

            args.AddRightAlignedButton((int)ButtonId.Proceed, Resources.OKButton);
            OnRequestTaskDialog(null, args);
        }

        internal event VoidHandler Preview3DOutage;
        private void OnPreview3DOutage()
        {
            if (Preview3DOutage != null)
            {
                Preview3DOutage();
            }
        }

        internal void Report3DPreviewOutage(string summary, string description)
        {
            OnPreview3DOutage();

            const string imageUri = "/DynamoCoreWpf;component/UI/Images/task_dialog_future_file.png";
            var args = new TaskDialogEventArgs(
               new Uri(imageUri, UriKind.Relative),
               Resources.Preview3DOutageTitle, summary, description);

            OnRequestTaskDialog(null, args);
        }

        /// <summary>
        ///     Remove a workspace from the dynamo model.
        /// </summary>
        /// <param name="workspace">Workspace to remove</param>
        public void RemoveWorkspace(WorkspaceModel workspace)
        {
            OnWorkspaceRemoveStarted(workspace);
            if (_workspaces.Remove(workspace))
            {
                if (workspace is HomeWorkspaceModel)
                {
                    workspace.Dispose();
                }
                OnWorkspaceRemoved(workspace);
            }
        }

        /// <summary>
        ///     Opens an existing custom node workspace.
        /// </summary>
        /// <param name="guid">Identifier of the workspace to open</param>
        /// <returns>True if workspace was found and open</returns>
        public bool OpenCustomNodeWorkspace(Guid guid)
        {
            CustomNodeWorkspaceModel customNodeWorkspace;
            if (CustomNodeManager.TryGetFunctionWorkspace(guid, IsTestMode, out customNodeWorkspace))
            {
                if (!Workspaces.OfType<CustomNodeWorkspaceModel>().Contains(customNodeWorkspace))
                {
                    AddWorkspace(customNodeWorkspace);
                }

                CurrentWorkspace = customNodeWorkspace;
                return true;
            }

            return false;
        }

        /// <summary>
        ///     Adds a node to the current workspace.
        /// </summary>
        /// <param name="node">Node to add</param>
        /// <param name="centered">Indicates if the node should be placed
        /// at the center of workspace.</param>
        /// <param name="addToSelection">Indicates if the newly added node
        /// should be selected</param>
        internal void AddNodeToCurrentWorkspace(NodeModel node, bool centered, bool addToSelection = true)
        {
            CurrentWorkspace.AddAndRegisterNode(node, centered);

            //TODO(Steve): This should be moved to WorkspaceModel.AddNode when all workspaces have their own selection -- MAGN-5707
            if (addToSelection)
            {
                DynamoSelection.Instance.ClearSelection();
                DynamoSelection.Instance.Selection.Add(node);
            }

            //TODO(Steve): Make sure we're not missing something with TransformCoordinates. -- MAGN-5708
        }

        /// <summary>
        /// Copy selected ISelectable objects to the clipboard.
        /// </summary>
        public void Copy()
        {
            ClipBoard.Clear();

            foreach (
                var el in
                    DynamoSelection.Instance.Selection.OfType<ModelBase>()
                        .Where(el => !ClipBoard.Contains(el)))
            {
                ClipBoard.Add(el);

                if (!(el is NodeModel))
                    continue;

                var node = el as NodeModel;
                var connectors =
                    node.InPorts.Concat(node.OutPorts).SelectMany(port => port.Connectors)
                        .Where(
                            connector =>
                                connector.End != null && connector.End.Owner.IsSelected
                                    && !ClipBoard.Contains(connector));

                ClipBoard.AddRange(connectors);
            }
        }

        /// <summary>
        ///     Paste ISelectable objects from the clipboard to the workspace
        /// so that the nodes appear in their original location with a slight offset
        /// </summary>
        public void Paste()
        {
            var locatableModels = ClipBoard.Where(model => model is NoteModel || model is NodeModel);
            var x = locatableModels.Min(m => m.X);
            var y = locatableModels.Min(m => m.Y);
            var targetPoint = new Point2D(x, y);

            Paste(targetPoint);
        }

        /// <summary>
        ///     Paste ISelectable objects from the clipboard to the workspace at specified point.
        /// </summary>
        /// <param name="targetPoint">Location where data will be pasted</param>
        /// <param name="useOffset">Indicates whether we will use current workspace offset or paste nodes
        /// directly in this point. </param>
        public void Paste(Point2D targetPoint, bool useOffset = true)
        {
            if (useOffset)
            {
                // Provide a small offset when pasting so duplicate pastes aren't directly on top of each other
                CurrentWorkspace.IncrementPasteOffset();
            }

            //clear the selection so we can put the
            //paste contents in
            DynamoSelection.Instance.ClearSelection();

            //make a lookup table to store the guids of the
            //old models and the guids of their pasted versions
            var modelLookup = new Dictionary<Guid, ModelBase>();

            //make a list of all newly created models so that their
            //creations can be recorded in the undo recorder.
            var createdModels = new List<ModelBase>();

            var nodes = ClipBoard.OfType<NodeModel>();
            var connectors = ClipBoard.OfType<ConnectorModel>();
            var notes = ClipBoard.OfType<NoteModel>();
            var annotations = ClipBoard.OfType<AnnotationModel>();

            // Create the new NoteModel's
            var newNoteModels = new List<NoteModel>();
            foreach (var note in notes)
            {
                var noteModel = new NoteModel(note.X, note.Y, note.Text, Guid.NewGuid());
                //Store the old note as Key and newnote as value.
                modelLookup.Add(note.GUID, noteModel);
                newNoteModels.Add(noteModel);
            }

            var xmlDoc = new XmlDocument();

            // Create the new NodeModel's
            var newNodeModels = new List<NodeModel>();
            using(CurrentWorkspace.BeginDelayedGraphExecution())
            {
                foreach (var node in nodes)
                {
                    NodeModel newNode;

                    if (CurrentWorkspace is HomeWorkspaceModel && (node is Symbol || node is Output))
                    {
                        var symbol = (node is Symbol
                            ? (node as Symbol).InputSymbol
                            : (node as Output).Symbol);
                        var code = (string.IsNullOrEmpty(symbol) ? "x" : symbol) + ";";
                        newNode = new CodeBlockNodeModel(code, node.X, node.Y, LibraryServices, CurrentWorkspace.ElementResolver);
                    }
                    else
                    {
                        var dynEl = node.Serialize(xmlDoc, SaveContext.Copy);
                        newNode = NodeFactory.CreateNodeFromXml(dynEl, SaveContext.Copy, CurrentWorkspace.ElementResolver);
                    }

                    var lacing = node.ArgumentLacing.ToString();
                    newNode.UpdateValue(new UpdateValueParams("ArgumentLacing", lacing));
                    if (!string.IsNullOrEmpty(node.Name) && !(node is Symbol) && !(node is Output))
                        newNode.Name = node.Name;

                    newNode.Width = node.Width;
                    newNode.Height = node.Height;

                    modelLookup.Add(node.GUID, newNode);

                    newNodeModels.Add(newNode);
                }

                var newItems = newNodeModels.Concat<ModelBase>(newNoteModels);

                var shiftX = targetPoint.X - newItems.Min(item => item.X);
                var shiftY = targetPoint.Y - newItems.Min(item => item.Y);
                var offset = useOffset ? CurrentWorkspace.CurrentPasteOffset : 0;

                foreach (var model in newItems)
                {
                    model.X = model.X + shiftX + offset;
                    model.Y = model.Y + shiftY + offset;
                }

                // Add the new NodeModel's to the Workspace
                foreach (var newNode in newNodeModels)
                {
                    CurrentWorkspace.AddAndRegisterNode(newNode, false);
                    createdModels.Add(newNode);
                }

                // TODO: is this required?
                OnRequestLayoutUpdate(this, EventArgs.Empty);

                // Add the new NoteModel's to the Workspace
                foreach (var newNote in newNoteModels)
                {
                    CurrentWorkspace.AddNote(newNote, false);
                    createdModels.Add(newNote);
                }

                ModelBase start;
                ModelBase end;
                var newConnectors =
                    from c in connectors

                        // If the guid is in nodeLookup, then we connect to the new pasted node. Otherwise we
                        // re-connect to the original.
                let startNode =
                        modelLookup.TryGetValue(c.Start.Owner.GUID, out start)
                            ? start as NodeModel
                            : CurrentWorkspace.Nodes.FirstOrDefault(x => x.GUID == c.Start.Owner.GUID)
                    let endNode =
                        modelLookup.TryGetValue(c.End.Owner.GUID, out end)
                            ? end as NodeModel
                            : CurrentWorkspace.Nodes.FirstOrDefault(x => x.GUID == c.End.Owner.GUID)

                // Don't make a connector if either end is null.
                where startNode != null && endNode != null
                    select
                        ConnectorModel.Make(startNode, endNode, c.Start.Index, c.End.Index);

                createdModels.AddRange(newConnectors);

                //Grouping depends on the selected node models.
                //so adding the group after nodes / notes are added to workspace.
                //select only those nodes that are part of a group.
                var newAnnotations = new List<AnnotationModel>();
                foreach (var annotation in annotations)
                {
                    var annotationNodeModel = new List<NodeModel>();
                    var annotationNoteModel = new List<NoteModel>();
                    // some models can be deleted after copying them,
                    // so they need to be in pasted annotation as well
                    var modelsToRestore = annotation.DeletedModelBases.Intersect(ClipBoard);
                    var modelsToAdd = annotation.Nodes.Concat(modelsToRestore);
                    // checked condition here that supports pasting of multiple groups
                    foreach (var models in modelsToAdd)
                    {
                        ModelBase mbase;
                        modelLookup.TryGetValue(models.GUID, out mbase);
                        if (mbase is NodeModel)
                        {
                            annotationNodeModel.Add(mbase as NodeModel);
                        }
                        if (mbase is NoteModel)
                        {
                            annotationNoteModel.Add(mbase as NoteModel);
                        }
                    }

                    var annotationModel = new AnnotationModel(annotationNodeModel, annotationNoteModel)
                    {
                        GUID = Guid.NewGuid(),
                        AnnotationText = annotation.AnnotationText,
                        Background = annotation.Background,
                        FontSize = annotation.FontSize
                    };

                    newAnnotations.Add(annotationModel);
                }

                // Add the new Annotation's to the Workspace
                foreach (var newAnnotation in newAnnotations)
                {
                    CurrentWorkspace.AddAnnotation(newAnnotation);
                    createdModels.Add(newAnnotation);
                    AddToSelection(newAnnotation);
                }

                // adding an annotation overrides selection, so add nodes and notes after
                foreach (var item in newItems)
                {
                    AddToSelection(item);
                }

                // Record models that are created as part of the command.
                CurrentWorkspace.RecordCreatedModels(createdModels);
            }    
        }

        /// <summary>
        ///     Add an ISelectable object to the selection.
        /// </summary>
        /// <param name="parameters">The object to add to the selection.</param>
        public void AddToSelection(object parameters)
        {
            var selectable = parameters as ISelectable;
            if (selectable != null)
            {
                DynamoSelection.Instance.Selection.AddUnique(selectable);
            }
        }

        /// <summary>
        ///     Clear the workspace. Removes all nodes, notes, and connectors from the current workspace.
        /// </summary>
        public void ClearCurrentWorkspace()
        {
            OnWorkspaceClearing();

            CurrentWorkspace.Clear();

            //don't save the file path
            CurrentWorkspace.FileName = "";
            CurrentWorkspace.HasUnsavedChanges = false;
            CurrentWorkspace.WorkspaceVersion = AssemblyHelper.GetDynamoVersion();

            OnWorkspaceCleared(CurrentWorkspace);
        }

        #endregion

        #region private methods

        private void LogMessage(ILogMessage obj)
        {
            Logger.Log(obj);
        }

#if DEBUG_LIBRARY
        private void DumpLibrarySnapshot(IEnumerable<Engine.FunctionGroup> functionGroups)
        {
            if (null == functionGroups)
                return;

            var descriptions =
                functionGroups.Select(functionGroup => functionGroup.Functions.ToList())
                    .Where(functions => functions.Any())
                    .SelectMany(
                        functions =>
                            (from function in functions
                             where function.IsVisibleInLibrary
                             let displayString = function.UserFriendlyName
                             where !displayString.Contains("GetType")
                             select string.IsNullOrEmpty(function.Namespace)
                                ? ""
                                : function.Namespace + "." + function.Signature + "\n"));

            var sb = string.Join("\n", descriptions);

            Logger.Log(sb, LogLevel.File);
        }
#endif

        private void AddNodeTypeToSearch(TypeLoadData typeLoadData)
        {
            if (!typeLoadData.IsDSCompatible || typeLoadData.IsDeprecated || typeLoadData.IsHidden
                || typeLoadData.IsMetaNode)
            {
                return;
            }

            SearchModel.Add(new NodeModelSearchElement(typeLoadData));
        }

        /// <summary>
        /// This method updates the node search library to either hide or unhide nodes that belong
        /// to a specified assembly name and namespace. These nodes will be hidden from the node
        /// library sidebar and from the node search.
        /// </summary>
        /// <param name="hide">Set to true to hide, set to false to unhide.</param>
        /// <param name="library">The assembly name of the library.</param>
        /// <param name="namespc">The namespace of the nodes to be hidden.</param>
        internal void HideUnhideNamespace(bool hide, string library, string namespc)
        {
            var str = library + ':' + namespc;
            var namespaces = PreferenceSettings.NamespacesToExcludeFromLibrary;

            if (hide)
            {
                if (!namespaces.Contains(str))
                {
                    namespaces.Add(str);
                }
            }
            else // unhide
            {
                namespaces.Remove(str);
            }
        }

        internal void AddZeroTouchNodesToSearch(IEnumerable<FunctionGroup> functionGroups)
        {
            foreach (var funcGroup in functionGroups)
                AddZeroTouchNodeToSearch(funcGroup);
        }

        private void AddZeroTouchNodeToSearch(FunctionGroup funcGroup)
        {
            foreach (var functionDescriptor in funcGroup.Functions)
            {
                AddZeroTouchNodeToSearch(functionDescriptor);
            }
        }

        private void AddZeroTouchNodeToSearch(FunctionDescriptor functionDescriptor)
        {
            if (functionDescriptor.IsVisibleInLibrary)
            {
                SearchModel.Add(new ZeroTouchSearchElement(functionDescriptor));
            }
        }

        /// <summary>
        ///     Adds a workspace to the dynamo model.
        /// </summary>
        /// <param name="workspace"></param>
        public void AddWorkspace(WorkspaceModel workspace)
        {
            if (workspace == null) return;

            Action savedHandler = () => OnWorkspaceSaved(workspace);
            workspace.Saved += savedHandler;
            Action<SaveContext> savingHandler = (c) => OnWorkspaceSaving(workspace,c);
            workspace.WorkspaceSaving += savingHandler;
            workspace.MessageLogged += LogMessage;
            workspace.PropertyChanged += OnWorkspacePropertyChanged;
            workspace.Disposed += () =>
            {
                workspace.Saved -= savedHandler;
                workspace.WorkspaceSaving -= savingHandler;
                workspace.MessageLogged -= LogMessage;
                workspace.PropertyChanged -= OnWorkspacePropertyChanged;
            };

            _workspaces.Add(workspace);
            CheckForXMLDummyNodes(workspace);
            CheckForInvalidInputSymbols(workspace);
            OnWorkspaceAdded(workspace);
        }

        private void CheckForXMLDummyNodes(WorkspaceModel workspace)
        {
            //if the graph that is opened contains xml dummynodes log a notification 
            if (workspace.containsXmlDummyNodes())
            {
                this.Logger.LogNotification("DynamoViewModel",
                  Resources.UnresolvedNodesWarningTitle,
                  Resources.UnresolvedNodesWarningShortMessage,
                  Resources.UnresolvedNodesWarningMessage);
                if (!IsTestMode)
                {
                    DisplayXmlDummyNodeWarning();
                }
                //raise a window as well so the user is clearly alerted to this state.
            }
        }
        private void DisplayXmlDummyNodeWarning()
        {
            var xmlDummyNodeCount = this.CurrentWorkspace.Nodes.OfType<DummyNode>().
                 Where(node => node.OriginalNodeContent is XmlElement).Count();

            Logging.Analytics.LogPiiInfo("XmlDummyNodeWarning",
                xmlDummyNodeCount.ToString());

            string summary = Resources.UnresolvedNodesWarningShortMessage;
            var description = Resources.UnresolvedNodesWarningMessage;
            const string imageUri = "/DynamoCoreWpf;component/UI/Images/task_dialog_future_file.png";
            var args = new TaskDialogEventArgs(
               new Uri(imageUri, UriKind.Relative),
               Resources.UnresolvedNodesWarningTitle, summary, description);

            args.AddRightAlignedButton((int)ButtonId.Proceed, Resources.OKButton);
            OnRequestTaskDialog(null, args);
        }

        enum ButtonId
        {
            Ok = 43420,
            Cancel,
            DownloadLatest,
            Proceed,
            Submit
        }

        /// <summary>
        /// Call this method to display a message box when a file of an older
        /// version cannot be opened by the current version of Dynamo.
        /// </summary>
        /// <param name="fullFilePath"></param>
        /// <param name="fileVersion">Version of the input file.</param>
        /// <param name="currVersion">Current version of the Dynamo.</param>
        private void DisplayObsoleteFileMessage(string fullFilePath, Version fileVersion, Version currVersion)
        {
            var fileVer = ((fileVersion != null) ? fileVersion.ToString() : "Unknown");
            var currVer = ((currVersion != null) ? currVersion.ToString() : "Unknown");

            Logging.Analytics.LogPiiInfo(
                "ObsoleteFileMessage",
                fullFilePath + " :: fileVersion:" + fileVer + " :: currVersion:" + currVer);

            string summary = Resources.FileCannotBeOpened;
            var description =
                string.Format(
                    Resources.ObsoleteFileDescription,
                    fullFilePath,
                    fileVersion,
                    currVersion);

            const string imageUri = "/DynamoCoreWpf;component/UI/Images/task_dialog_obsolete_file.png";
            var args = new TaskDialogEventArgs(
                new Uri(imageUri, UriKind.Relative),
                Resources.ObsoleteFileTitle,
                summary,
                description);

            args.AddRightAlignedButton((int)ButtonId.Ok, Resources.OKButton);

            OnRequestTaskDialog(null, args);
        }

        /// <summary>
        /// Call this method to display an error message in an event when live
        /// runner throws an exception that is not handled anywhere else. This
        /// message instructs user to save their work and restart Dynamo.
        /// </summary>
        /// <param name="exception">The exception to display.</param>
        private TaskDialogEventArgs DisplayEngineFailureMessage(Exception exception)
        {
            Dynamo.Logging.Analytics.TrackEvent(Actions.EngineFailure, Categories.Stability);

            if (exception != null)
            {
                Dynamo.Logging.Analytics.TrackException(exception, false);
            }

            string summary = Resources.UnhandledExceptionSummary;

            string description = Resources.DisplayEngineFailureMessageDescription;

            const string imageUri = "/DynamoCoreWpf;component/UI/Images/task_dialog_crash.png";
            var args = new TaskDialogEventArgs(
                new Uri(imageUri, UriKind.Relative),
                Resources.UnhandledExceptionTitle,
                summary,
                description);

            args.AddRightAlignedButton((int)ButtonId.Submit, Resources.SubmitBugButton);
            args.AddRightAlignedButton((int)ButtonId.Ok, Resources.ArggOKButton);
            args.Exception = exception;

            OnRequestTaskDialog(null, args);
            if (args.ClickedButtonId == (int)ButtonId.Submit)
                OnRequestBugReport();

            return args;
        }

        /// <summary>
        /// Displays file open error dialog if the file is of a future version than the currently installed version
        /// </summary>
        /// <param name="fullFilePath"></param>
        /// <param name="fileVersion"></param>
        /// <param name="currVersion"></param>
        /// <returns> true if the file must be opened and false otherwise </returns>
        private bool DisplayFutureFileMessage(string fullFilePath, Version fileVersion, Version currVersion)
        {
            var fileVer = ((fileVersion != null) ? fileVersion.ToString() : Resources.UnknownVersion);
            var currVer = ((currVersion != null) ? currVersion.ToString() : Resources.UnknownVersion);

            Logging.Analytics.LogPiiInfo("FutureFileMessage", fullFilePath +
                " :: fileVersion:" + fileVer + " :: currVersion:" + currVer);

            string summary = Resources.FutureFileSummary;
            var description = string.Format(Resources.FutureFileDescription, fullFilePath, fileVersion, currVersion);

            const string imageUri = "/DynamoCoreWpf;component/UI/Images/task_dialog_future_file.png";
            var args = new TaskDialogEventArgs(
                new Uri(imageUri, UriKind.Relative),
                Resources.FutureFileTitle, summary, description)
            { ClickedButtonId = (int)ButtonId.Cancel };

            args.AddRightAlignedButton((int)ButtonId.Cancel, Resources.CancelButton);
            args.AddRightAlignedButton((int)ButtonId.DownloadLatest, Resources.DownloadLatestButton);
            args.AddRightAlignedButton((int)ButtonId.Proceed, Resources.ProceedButton);

            OnRequestTaskDialog(null, args);
            if (args.ClickedButtonId == (int)ButtonId.DownloadLatest)
            {
                // this should be an event on DynamoModel
                OnRequestDownloadDynamo();
                return false;
            }

            return args.ClickedButtonId == (int)ButtonId.Proceed;
        }

        private void OnWorkspacePropertyChanged(object sender, PropertyChangedEventArgs args)
        {
            if (args.PropertyName == "RunEnabled")
                OnPropertyChanged("RunEnabled");

            if (args.PropertyName == "EnablePresetOptions")
                OnPropertyChanged("EnablePresetOptions");
        }

        #endregion
    }
}<|MERGE_RESOLUTION|>--- conflicted
+++ resolved
@@ -990,11 +990,7 @@
             }
         }
 
-<<<<<<< HEAD
-        internal static void RaiseIExtensionStorageAccessWorkspaceOpened(HomeWorkspaceModel workspace, IExtensionStorageAccess extension)
-=======
-        internal static void RaiseIExtensionStorageAccessWorkspaceOpened(WorkspaceModel workspace, IExtensionStorageAccess extension, ILogger logger)
->>>>>>> b49c661a
+        internal static void RaiseIExtensionStorageAccessWorkspaceOpened(HomeWorkspaceModel workspace, IExtensionStorageAccess extension, ILogger logger)
         {
             workspace.TryGetMatchingWorkspaceData(extension.UniqueId, out Dictionary<string, string> data);
             var extensionDataCopy = new Dictionary<string, string>(data);
@@ -1010,11 +1006,7 @@
             }
         }
 
-<<<<<<< HEAD
-        internal static void RaiseIExtensionStorageAccessWorkspaceSaving(HomeWorkspaceModel workspace, IExtensionStorageAccess extension, SaveContext saveContext)
-=======
-        internal static void RaiseIExtensionStorageAccessWorkspaceSaving(WorkspaceModel workspace, IExtensionStorageAccess extension, SaveContext saveContext, ILogger logger)
->>>>>>> b49c661a
+        internal static void RaiseIExtensionStorageAccessWorkspaceSaving(HomeWorkspaceModel workspace, IExtensionStorageAccess extension, SaveContext saveContext, ILogger logger)
         {
             var assemblyName = Assembly.GetAssembly(extension.GetType()).GetName();
             var version = $"{assemblyName.Version.Major}.{assemblyName.Version.Minor}";
