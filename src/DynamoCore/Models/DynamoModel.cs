﻿using System;
using System.Collections;
using System.Collections.Generic;
using System.Collections.ObjectModel;
using System.Diagnostics;
using System.Globalization;
using System.IO;
using System.Linq;
using System.Reflection;
using System.Runtime.Remoting;
using System.Windows;
using System.Windows.Forms;
using System.Xml;
using Dynamo.Nodes;
using Dynamo.Utilities;
using Dynamo.Selection;
using Microsoft.Practices.Prism;
using NUnit.Framework;
using Enum = System.Enum;
using String = System.String;
using ProtoCore.DSASM;
using Dynamo.ViewModels;

namespace Dynamo.Models
{
     
    public delegate void FunctionNamePromptRequestHandler(object sender, FunctionNamePromptEventArgs e);
    public delegate void CleanupHandler(object sender, EventArgs e);
    public delegate void NodeHandler(NodeModel node);
    public delegate void ConnectorHandler(ConnectorModel connector);
    public delegate void WorkspaceHandler(WorkspaceModel model);

    #region Helper types

    public class WorkspaceHeader
    {
        private WorkspaceHeader()
        {

        }

        public static WorkspaceHeader FromPath(string path)
        {
            try
            {
                var xmlDoc = new XmlDocument();
                xmlDoc.Load(path);

                string funName = null;
                double cx = 0;
                double cy = 0;
                double zoom = 1.0;
                string id = "";

                var topNode = xmlDoc.GetElementsByTagName("Workspace");

                // legacy support
                if (topNode.Count == 0)
                {
                    topNode = xmlDoc.GetElementsByTagName("dynWorkspace");
                }

                // load the header
                foreach (XmlNode node in topNode)
                {
                    foreach (XmlAttribute att in node.Attributes)
                    {
                        if (att.Name.Equals("X"))
                            cx = double.Parse(att.Value, CultureInfo.InvariantCulture);
                        else if (att.Name.Equals("Y"))
                            cy = double.Parse(att.Value, CultureInfo.InvariantCulture);
                        else if (att.Name.Equals("zoom"))
                            zoom = double.Parse(att.Value, CultureInfo.InvariantCulture);
                        else if (att.Name.Equals("Name"))
                            funName = att.Value;
                        else if (att.Name.Equals("ID"))
                        {
                            id = att.Value;
                        }
                    }
                }

                // we have a dyf and it lacks an ID field, we need to assign it
                // a deterministic guid based on its name.  By doing it deterministically,
                // files remain compatible
                if (string.IsNullOrEmpty(id) && !string.IsNullOrEmpty(funName) && funName != "Home")
                {
                    id = GuidUtility.Create(GuidUtility.UrlNamespace, funName).ToString();
                }

<<<<<<< HEAD
                return new WorkspaceHeader() { ID = id, Name = funName, X = cx, Y = cy, Zoom = zoom, FileName = path };
=======
                return new WorkspaceHeader() { ID = id, Name = funName, X = cx, Y = cy, Zoom = zoom, FilePath = path };
>>>>>>> be86e3e9

            }
            catch (Exception ex)
            {
                DynamoLogger.Instance.Log("There was an error opening the workbench.");
                DynamoLogger.Instance.Log(ex);
                Debug.WriteLine(ex.Message + ":" + ex.StackTrace);

                if (dynSettings.Controller.Testing)
                    Assert.Fail(ex.Message);

                return null;
            }
        }

        public double X { get; set; }
        public double Y { get; set; }
        public double Zoom { get; set; }
        public string Name { get; set; }
        public string ID { get; set; }
        public string FileName { get; set; }

        public bool IsCustomNodeWorkspace()
        {
            return !String.IsNullOrEmpty(ID);
        }
    }

    public class DynamoModelUpdateArgs : EventArgs
    {
        public object Item { get; set; }

        public DynamoModelUpdateArgs(object item)
        {
            Item = item;
        }
    }

    public class FunctionNamePromptEventArgs : EventArgs
    {
        public string Name { get; set; }
        public string Category { get; set; }
        public string Description { get; set; }
        public bool Success { get; set; }

        public FunctionNamePromptEventArgs()
        {
            Name = "";
            Category = "";
            Description = "";
        }
    }

    #endregion

    /// <summary>
    /// The Dynamo model.
    /// </summary>
    public class DynamoModel : ModelBase
    {
        #region properties and fields

        public event EventHandler RequestLayoutUpdate;
        public virtual void OnRequestLayoutUpdate(object sender, EventArgs e)
        {
            if (RequestLayoutUpdate != null)
                RequestLayoutUpdate(this, e);
        }

        public event FunctionNamePromptRequestHandler RequestsFunctionNamePrompt;
        public virtual void OnRequestsFunctionNamePrompt(Object sender, FunctionNamePromptEventArgs e)
        {
            if (RequestsFunctionNamePrompt != null)
            {
                RequestsFunctionNamePrompt(this, e);
            }
        }

        private ObservableCollection<WorkspaceModel> _workSpaces = new ObservableCollection<WorkspaceModel>();
        private ObservableCollection<WorkspaceModel> _hiddenWorkspaces = new ObservableCollection<WorkspaceModel>();
        public string UnlockLoadPath { get; set; }
        private WorkspaceModel _cspace;
        internal string editName = "";
        private List<Migration> _migrations = new List<Migration>();

        /// <summary>
        /// Event called when a workspace is hidden
        /// </summary>
        public event WorkspaceHandler WorkspaceHidden;

        /// <summary>
        /// Event triggered when a node is added to a workspace
        /// </summary>
        public event NodeHandler NodeAdded;

        /// <summary>
        /// Event triggered when a node is deleted
        /// </summary>
        public event NodeHandler NodeDeleted;

        /// <summary>
        /// Event triggered when a connector is added.
        /// </summary>
        public event ConnectorHandler ConnectorAdded;

        /// <summary>
        /// Event triggered when a connector is deleted.
        /// </summary>
        public event ConnectorHandler ConnectorDeleted;

        /// <summary>
        /// Event triggered when the model is cleared.
        /// </summary>
        public event EventHandler ModelCleared;

        public WorkspaceModel CurrentWorkspace
        {
            get { return _cspace; }
            internal set
            {
                if (_cspace != null)
                    _cspace.IsCurrentSpace = false;
                _cspace = value;
                _cspace.IsCurrentSpace = true;
                RaisePropertyChanged("CurrentWorkspace");
            }
        }

        public WorkspaceModel HomeSpace { get; protected set; }

        /// <summary>
        ///     The collection of visible workspaces in Dynamo
        /// </summary>
        public ObservableCollection<WorkspaceModel> Workspaces
        {
            get { return _workSpaces; }
            set 
            { 
                _workSpaces = value;
            }
        }

        public List<NodeModel> Nodes
        {
            get { return CurrentWorkspace.Nodes.ToList(); }
        }

        public static bool RunEnabled { get; set; }

        public static bool RunInDebug { get; set; }

        /// <summary>
        /// All nodes in all workspaces. 
        /// </summary>
        public IEnumerable<NodeModel> AllNodes
        {
            get
            {
                return Workspaces.Aggregate((IEnumerable<NodeModel>)new List<NodeModel>(), (a, x) => a.Concat(x.Nodes))
                    .Concat(dynSettings.Controller.CustomNodeManager.GetLoadedDefinitions().Aggregate(
                        (IEnumerable<NodeModel>)new List<NodeModel>(),
                        (a, x) => a.Concat(x.WorkspaceModel.Nodes)
                        )
                    );
            }
        }

        /// <summary>
        /// An event triggered when the workspace is being cleaned.
        /// </summary>
        public event CleanupHandler CleaningUp;

        internal List<Migration> Migrations
        {
            get { return _migrations; }
            set { _migrations = value; }
        }

        #endregion

        public DynamoModel()
        {
            Migrations.Add(new Migration(new Version("0.5.3.0"), new Action(Migrate_0_5_3_to_0_6_0)));
        }

        /// <summary>
        /// Run every migration for a model version before current.
        /// </summary>
        public void ProcessMigrations()
        {
            var migrations =
                Migrations.Where(x => x.Version < HomeSpace.WorkspaceVersion || x.Version == null)
                          .OrderBy(x => x.Version);
            
            foreach (var migration in migrations)
            {
                migration.Upgrade.Invoke();
            }
        }

        private void Migrate_0_5_3_to_0_6_0()
        {
            DynamoLogger.Instance.LogWarning("Applying model migration from 0.5.3.x to 0.6.0.x", WarningLevel.Mild);
        }

        public virtual void OnCleanup(EventArgs e)
        {
            if (CleaningUp != null)
                CleaningUp(this, e);
        }

        /// <summary>
        /// Present the open dialogue and open the workspace that is selected.
        /// </summary>
        /// <param name="parameter"></param>
        public void ShowOpenDialogAndOpenResult(object parameter)
        {
            var vm = dynSettings.Controller.DynamoViewModel;

            if (vm.Model.HomeSpace.HasUnsavedChanges && !vm.AskUserToSaveWorkspaceOrCancel(vm.Model.HomeSpace))
            {
                return;
            }

            FileDialog _fileDialog = null;

            if (_fileDialog == null)
            {
                _fileDialog = new OpenFileDialog()
                {
                    Filter = "Dynamo Definitions (*.dyn; *.dyf)|*.dyn;*.dyf|All files (*.*)|*.*",
                    Title = "Open Dynamo Definition..."
                };
            }

            // if you've got the current space path, use it as the inital dir
            if (!string.IsNullOrEmpty(vm.Model.CurrentWorkspace.FileName))
            {
                var fi = new FileInfo(vm.Model.CurrentWorkspace.FileName);
                _fileDialog.InitialDirectory = fi.DirectoryName;
            }
            else // use the samples directory, if it exists
            {
                Assembly dynamoAssembly = Assembly.GetExecutingAssembly();
                string location = Path.GetDirectoryName(dynamoAssembly.Location);
                string path = Path.Combine(location, "samples");

                if (Directory.Exists(path))
                {
                    _fileDialog.InitialDirectory = path;
                }
            }

            if (_fileDialog.ShowDialog() == DialogResult.OK)
            {
                //if (OpenCommand.CanExecute(_fileDialog.FileName))
                //    OpenCommand.Execute(_fileDialog.FileName);
                if (CanOpen(_fileDialog.FileName))
                    Open(_fileDialog.FileName);
            }
        }

        internal bool CanShowOpenDialogAndOpenResultCommand(object parameter)
        {
            return true;
        }

        /// <summary>
        /// Open a definition or workspace.
        /// </summary>
        /// <param name="parameters">The path the the file.</param>
        public void Open(object parameters)
        {
            string xmlPath = parameters as string;

            dynSettings.Controller.IsUILocked = true;

            if (!OpenDefinition(xmlPath))
            {
                DynamoLogger.Instance.Log("Workbench could not be opened.");

                if (CanWriteToLog(null))
                {
                    WriteToLog("Workbench could not be opened.");
                    WriteToLog(xmlPath);
                }
            }

            dynSettings.Controller.IsUILocked = false;

            //clear the clipboard to avoid copying between dyns
            dynSettings.Controller.ClipBoard.Clear();
        }

        internal bool CanOpen(object parameters)
        {
            if (string.IsNullOrEmpty(parameters.ToString()))
                return false;
            return true;
        }

        internal void PostUIActivation(object parameter)
        {

            DynamoLoader.LoadCustomNodes();

            DynamoLogger.Instance.Log("Welcome to Dynamo!");

            if (UnlockLoadPath != null && !OpenWorkspace(UnlockLoadPath))
            {
                DynamoLogger.Instance.Log("Workbench could not be opened.");

                if (CanWriteToLog(null))
                {
                    WriteToLog("Workbench could not be opened.");
                    WriteToLog(UnlockLoadPath);
                }
            }

            UnlockLoadPath = null;
            dynSettings.Controller.IsUILocked = false;
            HomeSpace.OnDisplayed();

        }

        internal bool CanDoPostUIActivation(object parameter)
        {
            return true;
        }

        internal void OpenCustomNodeAndFocus( WorkspaceHeader workspaceHeader )
        {
            // load custom node
            var manager = dynSettings.Controller.CustomNodeManager;
            var info = manager.AddFileToPath(workspaceHeader.FileName);
            var funcDef = manager.GetFunctionDefinition(info.Guid);
            var ws = funcDef.WorkspaceModel;
            ws.Zoom = workspaceHeader.Zoom;
            ws.HasUnsavedChanges = false;

            if (!this.Workspaces.Contains(ws))
            {
                this.Workspaces.Add(ws);
            }

            var vm = dynSettings.Controller.DynamoViewModel.Workspaces.First(x => x.Model == ws);
            vm.OnCurrentOffsetChanged(this, new PointEventArgs(new Point(workspaceHeader.X, workspaceHeader.Y)));

            this.CurrentWorkspace = ws;
        }   
        
        internal bool OpenDefinition( string xmlPath )
        {
            var workspaceInfo = WorkspaceHeader.FromPath(xmlPath);

            if (workspaceInfo == null)
            {
                return false;
            }

            if (workspaceInfo.IsCustomNodeWorkspace())
            {
                OpenCustomNodeAndFocus(workspaceInfo);
                return true;
            }
            else
            {
                //View the home workspace, then open the bench file
                if (!dynSettings.Controller.DynamoViewModel.ViewingHomespace)
                    ViewHomeWorkspace();

                var dirName = Path.GetDirectoryName(xmlPath);
                dynSettings.Controller.CustomNodeManager.AddDirectoryToSearchPath(dirName);
                dynSettings.Controller.CustomNodeManager.UpdateSearchPath();

                return OpenWorkspace(xmlPath);
            }

        }

        public void HideWorkspace(WorkspaceModel workspace)
        {
            this.CurrentWorkspace = _workSpaces[0];  // go home
            _workSpaces.Remove(workspace);
            OnWorkspaceHidden(workspace);
            _hiddenWorkspaces.Add(workspace);
        }

        /// <summary>
        /// Called when a workspace is hidden
        /// </summary>
        /// <param name="workspace"></param>
        private void OnWorkspaceHidden(WorkspaceModel workspace)
        {
            if (WorkspaceHidden != null)
            {
                WorkspaceHidden(workspace);
            }
        }

        /// <summary>
        /// Add a workspace to the dynamo model.
        /// </summary>
        /// <param name="workspace"></param>
        public void AddHomeWorkspace()
        {
            var workspace = new HomeWorkspaceModel()
            {
                WatchChanges = true
            };
            HomeSpace = workspace;
            _workSpaces.Insert(0, workspace); // to front
        }

        /// <summary>
        /// Remove a workspace from the dynamo model.
        /// </summary>
        /// <param name="workspace"></param>
        public void RemoveWorkspace(WorkspaceModel workspace)
        {
            _workSpaces.Remove(workspace);
        }

        /// <summary>
        ///     Change the currently visible workspace to the home workspace
        /// </summary>
        /// <param name="symbol">The function definition for the custom node workspace to be viewed</param>
        internal void ViewHomeWorkspace()
        {
            CurrentWorkspace = HomeSpace;
            CurrentWorkspace.OnDisplayed();
        }

        /// <summary>
        ///     Create a node from a type object in a given workspace.
        /// </summary>
        /// <param name="elementType"> The Type object from which the node can be activated </param>
        /// <param name="nickName"> A nickname for the node.  If null, the nickName is loaded from the NodeNameAttribute of the node </param>
        /// <param name="guid"> The unique identifier for the node in the workspace. </param>
        /// <param name="x"> The x coordinate where the dynNodeView will be placed </param>
        /// <param name="y"> The x coordinate where the dynNodeView will be placed</param>
        /// <returns> The newly instantiate dynNode</returns>
        //public NodeModel CreateInstanceAndAddNodeToWorkspace(Type elementType, string nickName, Guid guid,
        //    double x, double y, WorkspaceModel ws, bool isVisible = true, bool isUpstreamVisible = true)    //Visibility vis = Visibility.Visible)
        //{
        //    try
        //    {
        //        NodeModel node = CreateNodeInstance(elementType, nickName, guid);

        //        ws.Nodes.Add(node);
        //        node.WorkSpace = ws;

        //        node.X = x;
        //        node.Y = y;

        //        node.IsVisible = isVisible;
        //        node.IsUpstreamVisible = isUpstreamVisible;

        //        OnNodeAdded(node);

        //        return node;
        //    }
        //    catch (Exception e)
        //    {
        //        DynamoLogger.Instance.Log("Could not create an instance of the selected type: " + elementType);
        //        DynamoLogger.Instance.Log(e);
        //        return null;
        //    }
        //}

        /// <summary>
        ///     Create a build-in node from a type object in a given workspace.
        /// </summary>
        /// <param name="elementType"> The Type object from which the node can be activated </param>
        /// <param name="nickName"> A nickname for the node.  If null, the nickName is loaded from the NodeNameAttribute of the node </param>
        /// <param name="guid"> The unique identifier for the node in the workspace. </param>
        /// <returns> The newly instantiated dynNode</returns>
        public NodeModel CreateNodeInstance(Type elementType, string nickName, Guid guid)
        {
            var node = (NodeModel)Activator.CreateInstance(elementType);

            if (!string.IsNullOrEmpty(nickName))
            {
                node.NickName = nickName;
            }
            else
            {
                var elNameAttrib =
                    node.GetType().GetCustomAttributes(typeof(NodeNameAttribute), true)[0] as NodeNameAttribute;
                if (elNameAttrib != null)
                {
                    node.NickName = elNameAttrib.Name;
                }
            }

            node.GUID = guid;

            //string name = nodeUI.NickName;
            return node;
        }

        internal void CleanWorkbench()
        {
            DynamoLogger.Instance.Log("Clearing workflow...");

            //Copy locally
            List<NodeModel> elements = Nodes.ToList();

            foreach (NodeModel el in elements)
            {
                el.DisableReporting();
                //try
                //{
                //    el.Destroy();
                //}
                //catch
                //{
                //}
            }

            foreach (NodeModel el in elements)
            {
                foreach (PortModel p in el.InPorts)
                {
                    for (int i = p.Connectors.Count - 1; i >= 0; i--)
                        p.Connectors[i].NotifyConnectedPortsOfDeletion();
                }
                foreach (PortModel port in el.OutPorts)
                {
                    for (int i = port.Connectors.Count - 1; i >= 0; i--)
                        port.Connectors[i].NotifyConnectedPortsOfDeletion();
                }
            }

            CurrentWorkspace.Connectors.Clear();
            CurrentWorkspace.Nodes.Clear();
            CurrentWorkspace.Notes.Clear();
        }

        /// <summary>
        /// Open a workspace from a path.
        /// </summary>
        /// <param name="xmlPath">The path to the workspace.</param>
        /// <returns></returns>
        public bool OpenWorkspace(string xmlPath)
        {
            DynamoLogger.Instance.Log("Opening home workspace " + xmlPath + "...");

            CleanWorkbench();

            //clear the renderables
            //dynSettings.Controller.RenderDescriptions.Clear();
            //dynSettings.Controller.OnRequestsRedraw(dynSettings.Controller, EventArgs.Empty);
            dynSettings.Controller.VisualizationManager.ClearVisualizations();

            var sw = new Stopwatch();

            try
            {
                #region read xml file

                sw.Start();

                var xmlDoc = new XmlDocument();
                xmlDoc.Load(xmlPath);

                TimeSpan previousElapsed = sw.Elapsed;
                DynamoLogger.Instance.Log(string.Format("{0} elapsed for loading xml.", sw.Elapsed));

                double cx = 0;
                double cy = 0;
                double zoom = 1.0;
                string version = "";

                // handle legacy workspace nodes called dynWorkspace
                // and new workspaces without the dyn prefix
                XmlNodeList workspaceNodes = xmlDoc.GetElementsByTagName("Workspace");
                if (workspaceNodes.Count == 0)
                    workspaceNodes = xmlDoc.GetElementsByTagName("dynWorkspace");

                foreach (XmlNode node in workspaceNodes)
                {
                    foreach (XmlAttribute att in node.Attributes)
                    {
                        if (att.Name.Equals("X"))
                        {
                            cx = double.Parse(att.Value, CultureInfo.InvariantCulture);
                        }
                        else if (att.Name.Equals("Y"))
                        {
                            cy = double.Parse(att.Value, CultureInfo.InvariantCulture);
                        }
                        else if (att.Name.Equals("zoom"))
                        {
                            zoom = double.Parse(att.Value, CultureInfo.InvariantCulture);
                        }
                        else if (att.Name.Equals("Version"))
                        {
                            version = att.Value;
                        }
                    }
                }

                //set the zoom and offsets and trigger events
                //to get the view to position iteself
                CurrentWorkspace.X = cx;
                CurrentWorkspace.Y = cy;
                CurrentWorkspace.Zoom = zoom;

                var vm = dynSettings.Controller.DynamoViewModel.Workspaces.First(x => x.Model == CurrentWorkspace);
                vm.OnCurrentOffsetChanged(this, new PointEventArgs(new Point(cx, cy)));

                XmlNodeList elNodes = xmlDoc.GetElementsByTagName("Elements");
                XmlNodeList cNodes = xmlDoc.GetElementsByTagName("Connectors");
                XmlNodeList nNodes = xmlDoc.GetElementsByTagName("Notes");

                if (elNodes.Count == 0)
                    elNodes = xmlDoc.GetElementsByTagName("dynElements");
                if (cNodes.Count == 0)
                    cNodes = xmlDoc.GetElementsByTagName("dynConnectors");
                if (nNodes.Count == 0)
                    nNodes = xmlDoc.GetElementsByTagName("dynNotes");

                XmlNode elNodesList = elNodes[0];
                XmlNode cNodesList = cNodes[0];
                XmlNode nNodesList = nNodes[0];

                //if there is any problem loading a node, then
                //add the node's guid to the bad nodes collection
                //so we can avoid attempting to make connections to it
                List<Guid> badNodes = new List<Guid>();

                foreach (XmlNode elNode in elNodesList.ChildNodes)
                {
                    XmlAttribute typeAttrib = elNode.Attributes["type"];
                    XmlAttribute guidAttrib = elNode.Attributes["guid"];
                    XmlAttribute nicknameAttrib = elNode.Attributes["nickname"];
                    XmlAttribute xAttrib = elNode.Attributes["x"];
                    XmlAttribute yAttrib = elNode.Attributes["y"];
                    XmlAttribute isVisAttrib = elNode.Attributes["isVisible"];
                    XmlAttribute isUpstreamVisAttrib = elNode.Attributes["isUpstreamVisible"];
                    XmlAttribute lacingAttrib = elNode.Attributes["lacing"];

                    string typeName = typeAttrib.Value;

                    //test the GUID to confirm that it is non-zero
                    //if it is zero, then we have to fix it
                    //this will break the connectors, but it won't keep
                    //propagating bad GUIDs
                    var guid = new Guid(guidAttrib.Value);
                    if (guid == Guid.Empty)
                    {
                        guid = Guid.NewGuid();
                    }

                    string nickname = nicknameAttrib.Value;

                    double x = double.Parse(xAttrib.Value, CultureInfo.InvariantCulture);
                    double y = double.Parse(yAttrib.Value, CultureInfo.InvariantCulture);

                    typeName = Dynamo.Nodes.Utilities.PreprocessTypeName(typeName);
                    System.Type type = Dynamo.Nodes.Utilities.ResolveType(typeName);
                    if (null == type)
                    {
                        badNodes.Add(guid);
                        continue;
                    }

                    bool isVisible = true;
                    if (isVisAttrib != null)
                        isVisible = isVisAttrib.Value == "true" ? true : false;

                    bool isUpstreamVisible = true;
                    if (isUpstreamVisAttrib != null)
                        isUpstreamVisible = isUpstreamVisAttrib.Value == "true" ? true : false;

                    NodeModel el = CreateNodeInstance(type, nickname, guid);
                    el.WorkSpace = CurrentWorkspace;
                    el.Load(elNode);

                    CurrentWorkspace.Nodes.Add(el);

                    OnNodeAdded(el);

                    el.X = x;
                    el.Y = y;

                    el.IsVisible = isVisible;
                    el.IsUpstreamVisible = isUpstreamVisible;

                    if (lacingAttrib != null)
                    {
                        if (el.ArgumentLacing != LacingStrategy.Disabled)
                        {
                            LacingStrategy lacing = LacingStrategy.Disabled;
                            Enum.TryParse(lacingAttrib.Value, out lacing);
                            el.ArgumentLacing = lacing;
                        }
                    }

                    el.DisableReporting();

                    if (CurrentWorkspace == HomeSpace)
                        el.SaveResult = true;
                }

                DynamoLogger.Instance.Log(string.Format("{0} ellapsed for loading nodes.", sw.Elapsed - previousElapsed));
                previousElapsed = sw.Elapsed;

                OnRequestLayoutUpdate(this, EventArgs.Empty);

                DynamoLogger.Instance.Log(string.Format("{0} ellapsed for updating layout.", sw.Elapsed - previousElapsed));
                previousElapsed = sw.Elapsed;

                foreach (XmlNode connector in cNodesList.ChildNodes)
                {
                    XmlAttribute guidStartAttrib = connector.Attributes[0];
                    XmlAttribute intStartAttrib = connector.Attributes[1];
                    XmlAttribute guidEndAttrib = connector.Attributes[2];
                    XmlAttribute intEndAttrib = connector.Attributes[3];
                    XmlAttribute portTypeAttrib = connector.Attributes[4];

                    var guidStart = new Guid(guidStartAttrib.Value);
                    var guidEnd = new Guid(guidEndAttrib.Value);
                    int startIndex = Convert.ToInt16(intStartAttrib.Value);
                    int endIndex = Convert.ToInt16(intEndAttrib.Value);
                    int portType = Convert.ToInt16(portTypeAttrib.Value);

                    //find the elements to connect
                    NodeModel start = null;
                    NodeModel end = null;

                    if (badNodes.Contains(guidStart) || badNodes.Contains(guidEnd))
                        continue;

                    foreach (NodeModel e in Nodes)
                    {
                        if (e.GUID == guidStart)
                        {
                            start = e;
                        }
                        else if (e.GUID == guidEnd)
                        {
                            end = e;
                        }
                        if (start != null && end != null)
                        {
                            break;
                        }
                    }

                    var newConnector = ConnectorModel.Make(start, end,
                                                        startIndex, endIndex, portType);

                    //Stopwatch addTimer = new Stopwatch();
                    //addTimer.Start();
                    if (newConnector != null)
                        CurrentWorkspace.Connectors.Add(newConnector);
                    //addTimer.Stop();
                    //Debug.WriteLine(string.Format("{0} elapsed for add connector to collection.", addTimer.Elapsed));

                    OnConnectorAdded(newConnector);
                }

                //DynamoLogger.Instance.Log(string.Format("{0} ellapsed for loading connectors.", sw.Elapsed - previousElapsed));
                previousElapsed = sw.Elapsed;

                #region instantiate notes

                if (nNodesList != null)
                {
                    foreach (XmlNode note in nNodesList.ChildNodes)
                    {
                        XmlAttribute textAttrib = note.Attributes[0];
                        XmlAttribute xAttrib = note.Attributes[1];
                        XmlAttribute yAttrib = note.Attributes[2];

                        string text = textAttrib.Value;
                        double x = double.Parse(xAttrib.Value, CultureInfo.InvariantCulture);
                        double y = double.Parse(yAttrib.Value, CultureInfo.InvariantCulture);

                        var paramDict = new Dictionary<string, object>();
                        paramDict.Add("x", x);
                        paramDict.Add("y", y);
                        paramDict.Add("text", text);
                        paramDict.Add("workspace", CurrentWorkspace);
                        
                        AddNote(paramDict);
                    }
                }

                #endregion

                DynamoLogger.Instance.Log(string.Format("{0} ellapsed for loading notes.", sw.Elapsed - previousElapsed));

                foreach (NodeModel e in CurrentWorkspace.Nodes)
                    e.EnableReporting();

                if(!string.IsNullOrEmpty(version))
                    CurrentWorkspace.WorkspaceVersion = new Version(version);
                dynSettings.Controller.DynamoModel.ProcessMigrations();

                #endregion

                HomeSpace.FileName = xmlPath;

                DynamoLogger.Instance.Log(string.Format("{0} ellapsed for loading workspace.", sw.Elapsed));
            }
            catch (Exception ex)
            {
                DynamoLogger.Instance.Log("There was an error opening the workbench.");
                DynamoLogger.Instance.Log(ex);
                Debug.WriteLine(ex.Message + ":" + ex.StackTrace);
                CleanWorkbench();
                return false;
            }
            CurrentWorkspace.HasUnsavedChanges = false;
            return true;
        }

        public FunctionDefinition NewCustomNodeWorkspace(   Guid id,
                                                            string name,
                                                            string category,
                                                            string description,
                                                            bool makeCurrentWorkspace,
                                                            double workspaceOffsetX = 0,
                                                            double workspaceOffsetY = 0)
        {

            var workSpace = new CustomNodeWorkspaceModel(
                name, category, description, workspaceOffsetX, workspaceOffsetY)
            {
                WatchChanges = true
            };

            Workspaces.Add(workSpace);

            workSpace.Nodes.ToList();
            workSpace.Connectors.ToList();

            var functionDefinition = new FunctionDefinition(id)
            {
                WorkspaceModel = workSpace
            };

            functionDefinition.Save(false, true);

            if (makeCurrentWorkspace)
            {
                if (CurrentWorkspace != HomeSpace)
                {
                    var def = dynSettings.Controller.CustomNodeManager.GetDefinitionFromWorkspace(CurrentWorkspace);
                    if (def != null)
                        def.Save(false, true);
                }

                CurrentWorkspace = workSpace;
            }

            return functionDefinition;
        }

        /// <summary>
        ///     Save a function.  This includes writing to a file and compiling the 
        ///     function and saving it to the FSchemeEnvironment
        /// </summary>
        public void SaveFunction(FunctionDefinition definition, bool writeDefinition = true, bool addToSearch = false, bool compileFunction = true)
        {
            if (definition == null)
                return;

            // Get the internal nodes for the function
            var functionWorkspace = definition.WorkspaceModel;

            string path = definition.WorkspaceModel.FileName;
            // If asked to, write the definition to file
            if (writeDefinition && !String.IsNullOrEmpty(path))
            {
                //var pluginsPath = dynSettings.Controller.CustomNodeManager.GetDefaultSearchPath();

                //if (!Directory.Exists(pluginsPath))
                //    Directory.CreateDirectory(pluginsPath);

                //path = Path.Combine(pluginsPath, dynSettings.FormatFileName(functionWorkspace.Name) + ".dyf");

                WorkspaceModel.SaveWorkspace(path, functionWorkspace);
            }

            try
            {
                dynSettings.Controller.CustomNodeManager.AddFunctionDefinition(definition.FunctionId, definition);

                if (addToSearch)
                {
                    dynSettings.Controller.SearchViewModel.Add(
                        functionWorkspace.Name, 
                        functionWorkspace.Category,
                        functionWorkspace.Description, 
                        definition.FunctionId);
                }

                var info = new CustomNodeInfo(definition.FunctionId, functionWorkspace.Name, functionWorkspace.Category,
                    functionWorkspace.Description, path);
                dynSettings.Controller.CustomNodeManager.SetNodeInfo(info);

                #region Compile Function and update all nodes

                IEnumerable<string> inputNames;
                IEnumerable<string> outputNames;

                var compiledFunction = CustomNodeManager.CompileFunction(definition, out inputNames, out outputNames);

                if (compiledFunction == null)
                    return;

                dynSettings.Controller.FSchemeEnvironment.DefineSymbol(
                    definition.FunctionId.ToString(),
                    compiledFunction);

                //Update existing function nodes which point to this function to match its changes
                foreach (Function node in AllNodes.OfType<Function>().Where(el => el.Definition == definition))
                {
                    node.SetInputs(inputNames);
                    node.SetOutputs(outputNames);
                    node.RegisterAllPorts();
                }

                //Call OnSave for all saved elements
                foreach (NodeModel el in functionWorkspace.Nodes)
                    el.onSave();

                #endregion

            }
            catch (Exception e)
            {
                DynamoLogger.Instance.Log("Error saving:" + e.GetType());
                DynamoLogger.Instance.Log(e);
            }


        }

        /// <summary>
        /// Write a message to the log.
        /// </summary>
        /// <param name="parameters">The message.</param>
        public void WriteToLog(object parameters)
        {
            if (parameters == null) return;
            string logText = parameters.ToString();
            DynamoLogger.Instance.Log(logText);
        }

        internal bool CanWriteToLog(object parameters)
        {
            if (DynamoLogger.Instance != null)
            {
                return true;
            }

            return false;
        }

        /// <summary>
        /// Add a note to the workspace.
        /// </summary>
        /// <param name="parameters">A dictionary containing placement data for the note</param>
        /// <example>{"x":1234.0,"y":1234.0, "guid":1234-1234-...,"text":"the note's text","workspace":workspace </example>
        public void AddNote(object parameters)
        {
            NoteModel noteModel = AddNoteInternal(parameters);
            if (null != noteModel)
                CurrentWorkspace.RecordCreatedModel(noteModel);
        }

        internal bool CanAddNote(object parameters)
        {
            return true;
        }

        #region Undo/Redo Supporting Methods

        internal void Undo(object parameters)
        {
            if (null != _cspace)
                _cspace.Undo();

            dynSettings.Controller.DynamoViewModel.UndoCommand.RaiseCanExecuteChanged();
            dynSettings.Controller.DynamoViewModel.RedoCommand.RaiseCanExecuteChanged();
        }

        internal bool CanUndo(object parameters)
        {
            return ((null == _cspace) ? false : _cspace.CanUndo);
        }

        internal void Redo(object parameters)
        {
            if (null != _cspace)
                _cspace.Redo();

            dynSettings.Controller.DynamoViewModel.UndoCommand.RaiseCanExecuteChanged();
            dynSettings.Controller.DynamoViewModel.RedoCommand.RaiseCanExecuteChanged();
        }

        internal bool CanRedo(object parameters)
        {
            return ((null == _cspace) ? false : _cspace.CanRedo);
        }

        #endregion

        /// <summary>
        /// Copy selected ISelectable objects to the clipboard.
        /// </summary>
        /// <param name="parameters"></param>
        public void Copy(object parameters)
        {
            dynSettings.Controller.ClipBoard.Clear();

            foreach (ISelectable sel in DynamoSelection.Instance.Selection)
            {
                //MVVM : selection and clipboard now hold view model objects
                //UIElement el = sel as UIElement;
                ModelBase el = sel as ModelBase;
                if (el != null)
                {
                    if (!dynSettings.Controller.ClipBoard.Contains(el))
                    {
                        dynSettings.Controller.ClipBoard.Add(el);

                        //dynNodeView n = el as dynNodeView;
                        NodeModel n = el as NodeModel;
                        if (n != null)
                        {
                            var connectors = n.InPorts.ToList().SelectMany(x => x.Connectors)
                                .Concat(n.OutPorts.ToList().SelectMany(x => x.Connectors))
                                .Where(x => x.End != null &&
                                    x.End.Owner.IsSelected &&
                                    !dynSettings.Controller.ClipBoard.Contains(x));

                            dynSettings.Controller.ClipBoard.AddRange(connectors);
                        }
                    }
                }
            }
        }

        internal bool CanCopy(object parameters)
        {
            if (DynamoSelection.Instance.Selection.Count == 0)
            {
                return false;
            }
            return true;
        }

        /// <summary>
        /// Paste ISelectable objects from the clipboard to the workspace.
        /// </summary>
        /// <param name="parameters"></param>
        public void Paste(object parameters)
        {
            //make a lookup table to store the guids of the
            //old nodes and the guids of their pasted versions
            var nodeLookup = new Dictionary<Guid, Guid>();

            //make a list of all newly created models so that their
            //creations can be recorded in the undo recorder.
            var createdModels = new List<ModelBase>();

            //clear the selection so we can put the
            //paste contents in
            DynamoSelection.Instance.Selection.Reset(new List<ISelectable>());

            var nodes = dynSettings.Controller.ClipBoard.OfType<NodeModel>();

            var connectors = dynSettings.Controller.ClipBoard.OfType<ConnectorModel>();

            foreach (NodeModel node in nodes)
            {
                //create a new guid for us to use
                Guid newGuid = Guid.NewGuid();
                nodeLookup.Add(node.GUID, newGuid);

                var nodeData = new Dictionary<string, object>();
                nodeData.Add("x", node.X);
                nodeData.Add("y", node.Y + 100);
                if (node is Function)
                    nodeData.Add("name", (node as Function).Definition.FunctionId);
                else
                    nodeData.Add("name", node.GetType());
                nodeData.Add("guid", newGuid);

                var xmlDoc = new XmlDocument();
                var dynEl = xmlDoc.CreateElement(node.GetType().ToString());
                xmlDoc.AppendChild(dynEl);
                node.Save(xmlDoc, dynEl, SaveContext.Copy);

                nodeData.Add("data", dynEl);
                createdModels.Add(CreateNode_Internal(nodeData));
            }

            //process the command queue so we have 
            //nodes to connect to
            //DynamoCommands.ProcessCommandQueue();

            //update the layout to ensure that the visuals
            //are present in the tree to connect to
            //dynSettings.Bench.UpdateLayout();
            OnRequestLayoutUpdate(this, EventArgs.Empty);

            foreach (ConnectorModel c in connectors)
            {
                var connectionData = new Dictionary<string, object>();

                // if in nodeLookup, the node is paste.  otherwise, use the existing node guid
                Guid startGuid = Guid.Empty;
                Guid endGuid = Guid.Empty;

                startGuid = nodeLookup.TryGetValue(c.Start.Owner.GUID, out startGuid) ? startGuid : c.Start.Owner.GUID;
                endGuid = nodeLookup.TryGetValue(c.End.Owner.GUID, out endGuid) ? endGuid : c.End.Owner.GUID;

                var startNode = CurrentWorkspace.Nodes.FirstOrDefault(x => x.GUID == startGuid);
                var endNode = CurrentWorkspace.Nodes.FirstOrDefault(x => x.GUID == endGuid);

                // do not form connector if the end nodes are null
                if (startNode == null || endNode == null)
                {
                    continue;
                }

                //don't let users paste connectors between workspaces
                if (startNode.WorkSpace != CurrentWorkspace)
                {
                    continue;
                }

                connectionData.Add("start", startNode);
                connectionData.Add("end", endNode);

                connectionData.Add("port_start", c.Start.Index);
                connectionData.Add("port_end", c.End.Index);

                createdModels.Add(CreateConnectionInternal(connectionData));
            }

            //process the queue again to create the connectors
            //DynamoCommands.ProcessCommandQueue();

            var notes = dynSettings.Controller.ClipBoard.OfType<NoteModel>();

            foreach (NoteModel note in notes)
            {
                var newGUID = Guid.NewGuid();

                var sameSpace = CurrentWorkspace.Notes.Any(x => x.GUID == note.GUID);
                var newX = sameSpace ? note.X + 20 : note.X;
                var newY = sameSpace ? note.Y + 20 : note.Y;

                var noteData = new Dictionary<string, object>()
                {
                    { "x", newX },
                    { "y", newY },
                    { "text", note.Text },
                    { "guid", newGUID }
                };

                createdModels.Add(AddNoteInternal(noteData));

                // TODO: Why can't we just add "noteData" instead of doing a look-up?
                AddToSelection(CurrentWorkspace.Notes.FirstOrDefault(x => x.GUID == newGUID));
            }

            foreach (var de in nodeLookup)
            {
                AddToSelection(CurrentWorkspace.Nodes.FirstOrDefault(x => x.GUID == de.Value));
            }

            // Record models that are created as part of the command.
            CurrentWorkspace.RecordCreatedModels(createdModels);
        }

        internal bool CanPaste(object parameters)
        {
            if (dynSettings.Controller.ClipBoard.Count == 0)
            {
                return false;
            }

            return true;
        }

        /// <summary>
        /// Add an ISelectable object to the selection.
        /// </summary>
        /// <param name="parameters">The object to add to the selection.</param>
        public void AddToSelection(object parameters)
        {
            var node = parameters as NodeModel;
            
            //don't add if the object is null
            if (node == null)
                return;

            if (!node.IsSelected)
            {
                if (!DynamoSelection.Instance.Selection.Contains(node))
                    DynamoSelection.Instance.Selection.Add(node);
            }
        }

        internal bool CanAddToSelection(object parameters)
        {
            var node = parameters as NodeModel;
            if (node == null)
            {
                return false;
            }

            return true;
        }

        /// <summary>
        /// Present the new function dialogue and create a custom function.
        /// </summary>
        /// <param name="parameter"></param>
        public void ShowNewFunctionDialogAndMakeFunction(object parameter)
        {
            //trigger the event to request the display
            //of the function name dialogue
            var args = new FunctionNamePromptEventArgs();
            OnRequestsFunctionNamePrompt(this, args);

            //string name = "", category = "";
            //if (ShowNewFunctionDialog(ref name, ref category))
            if (args.Success)
            {
                //NewFunction(Guid.NewGuid(), name, category, true);
                NewCustomNodeWorkspace(Guid.NewGuid(), args.Name, args.Category, args.Description, true);
            }
        }

        internal bool CanShowNewFunctionDialogCommand(object parameter)
        {
            return true;
        }

        /// <summary>
        /// Create a node.
        /// </summary>
        /// <param name="parameters">A dictionary containing data about the node.</param>
        public void CreateNode(object parameters)
        {
            NodeModel nodeModel = CreateNode_Internal(parameters);
            if (null != nodeModel)
                nodeModel.WorkSpace.RecordCreatedModel(nodeModel);
        }

        internal NodeModel CreateNode_Internal(object parameters)
        {
            var data = parameters as Dictionary<string, object>;
            if (data == null)
            {
                return null;
            }

            NodeModel node = CreateNode(data["name"].ToString());
            if (node == null)
            {
                dynSettings.Controller.DynamoModel.WriteToLog("Failed to create the node");
                return null;
            }

            if ((node is Symbol || node is Output) && CurrentWorkspace is HomeWorkspaceModel)
            {
                dynSettings.Controller.DynamoModel.WriteToLog("Cannot place dynSymbol or dynOutput in HomeWorkspace");
                return null;
            }

            CurrentWorkspace.Nodes.Add(node);
            node.WorkSpace = CurrentWorkspace;

            //if we've received a value in the dictionary
            //try to set the value on the node
            if (data.ContainsKey("data"))
            {
                node.Load(data["data"] as XmlNode);
            }

            //override the guid so we can store
            //for connection lookup
            if (data.ContainsKey("guid"))
            {
                node.GUID = (Guid)data["guid"];
            }
            else
            {
                node.GUID = Guid.NewGuid();
            }

            bool transCoords = false;
            if (data.ContainsKey("transformFromOuterCanvasCoordinates"))
                transCoords = true;

            ModelEventArgs args = null;
            if (data.ContainsKey("x") && data.ContainsKey("y"))
            {
                double x = ((double)data["x"]);
                double y = ((double)data["y"]);
                args = new ModelEventArgs(node, x, y, transCoords);
            }
            else
            {
                // The position of the new node has not been specified.
                args = new ModelEventArgs(node, transCoords);
            }

            DynamoViewModel vm = dynSettings.Controller.DynamoViewModel;
            vm.CurrentSpaceViewModel.OnRequestNodeCentered(this, args);

            node.EnableInteraction();

            if (CurrentWorkspace == HomeSpace)
            {
                node.SaveResult = true;
            }

            OnNodeAdded(node);

            return node;
        }

        internal NodeModel CreateNode(string name)
        {
            NodeModel result;

            if (dynSettings.Controller.BuiltInFunctions.ContainsKey(name))
            {
                var method = dynSettings.Controller.BuiltInFunctions[name];
                result = new DSFunction(method as ProcedureNode);
            }
            else if (dynSettings.Controller.BuiltInTypesByName.ContainsKey(name))
            {
                TypeLoadData tld = dynSettings.Controller.BuiltInTypesByName[name];

                ObjectHandle obj = Activator.CreateInstanceFrom(tld.Assembly.Location, tld.Type.FullName);
                var newEl = (NodeModel)obj.Unwrap();
                newEl.DisableInteraction();
                result = newEl;
            }
            else if (dynSettings.Controller.BuiltInTypesByNickname.ContainsKey(name))
            {
                TypeLoadData tld = dynSettings.Controller.BuiltInTypesByNickname[name];
                try
                {

                    ObjectHandle obj = Activator.CreateInstanceFrom(tld.Assembly.Location, tld.Type.FullName);
                    var newEl = (NodeModel)obj.Unwrap();
                    newEl.DisableInteraction();
                    result = newEl;
                }
                catch (Exception ex)
                {
                    DynamoLogger.Instance.Log("Failed to load built-in type");
                    DynamoLogger.Instance.Log(ex);
                    result = null;
                }
            }
            else
            {
                Function func;

                if (dynSettings.Controller.CustomNodeManager.GetNodeInstance(Guid.Parse(name), out func))
                {
                    result = func;
                }
                else
                {
                    DynamoLogger.Instance.Log("Failed to find FunctionDefinition.");
                    return null;
                }
            }

            return result;
        }

        /// <summary>
        /// Create a connector.
        /// </summary>
        /// <param name="parameters">A dictionary containing data about the connection.</param>
        public void CreateConnection(object parameters)
        {
            CreateConnectionInternal(parameters);
        }

        /// <summary>
        ///     Save the current workspace to a specific file path, if the path is null or empty, does nothing.
        ///     If successful, the CurrentWorkspace.FileName field is updated as a side effect
        /// </summary>
        /// <param name="path">The path to save to</param>
        internal void SaveAs(string path)
        {
            CurrentWorkspace.SaveAs(path);
        }

        /// <summary>
        /// Save the current workspace.
        /// </summary>
        /// <param name="parameters">The file path.</param>
        public void SaveAs(object parameters)
        {
            if (parameters == null)
                return;

            var fi = new FileInfo(parameters.ToString());

            SaveAs(fi.FullName);
        }

        internal bool CanSaveAs(object parameters)
        {
            if (parameters == null)
                return false;

            return true;
        }

        /// <summary>
        ///     Attempts to save an the current workspace. Assumes that workspace has already been saved.
        /// </summary>
        public void Save(object parameter)
        {
            if (!String.IsNullOrEmpty(CurrentWorkspace.FileName))
                SaveAs(CurrentWorkspace.FileName);
        }

        internal bool CanSave(object parameter)
        {
            return true;
        }

        internal bool CanDelete(object parameters)
        {
            return DynamoSelection.Instance.Selection.Count > 0;
        }

        /// <summary>
        /// Called when a node is added to a workspace
        /// </summary>
        /// <param name="node"></param>
        private void OnNodeAdded(NodeModel node)
        {
            if (NodeAdded != null && node != null)
            {
                NodeAdded(node);
            }
        }

        /// <summary>
        /// Called when a node is deleted
        /// </summary>
        /// <param name="node"></param>
        public void OnNodeDeleted(NodeModel node)
        {
            if (NodeDeleted != null)
            {
                NodeDeleted(node);
            }
        }

        /// <summary>
        /// Called when a connector is added.
        /// </summary>
        /// <param name="connector"></param>
        private void OnConnectorAdded(ConnectorModel connector)
        {
            if (ConnectorAdded != null)
            {
                ConnectorAdded(connector);
            }
        }

        /// <summary>
        /// Called when a connector is deleted.
        /// </summary>
        /// <param name="connector"></param>
        internal void OnConnectorDeleted(ConnectorModel connector)
        {
            if (ConnectorDeleted != null)
            {
                ConnectorDeleted(connector);
            }
        }

        /// <summary>
        /// Called when the model is cleared.
        /// </summary>
        internal void OnModelCleared()
        {
            if (ModelCleared != null)
            {
                ModelCleared(this, EventArgs.Empty);
            }
        }

        /// <summary>
        ///     Update a custom node after refactoring.  Updates search and all instances of the node.
        /// </summary>
        /// <param name="selectedNodes"> The function definition for the user-defined node </param>
        public void RefactorCustomNode(object parameter)
        {
            //Bench.workspaceLabel.Content = Bench.editNameBox.Text;
            var def = dynSettings.Controller.CustomNodeManager.GetDefinitionFromWorkspace(CurrentWorkspace);

            //TODO: UI Refactor - Is this the right data for refactor?
            var info = new CustomNodeInfo(def.FunctionId, editName, CurrentWorkspace.Category, CurrentWorkspace.Description, CurrentWorkspace.FileName);

            dynSettings.Controller.SearchViewModel.Refactor(info);

            //Update existing function nodes
            foreach (NodeModel el in AllNodes)
            {
                if (el is Function)
                {
                    var node = (Function)el;

                    if (node.Definition == null)
                    {
                        node.Definition = dynSettings.Controller.CustomNodeManager.GetFunctionDefinition(Guid.Parse(node.Symbol));
                    }

                    if (!node.Definition.WorkspaceModel.Name.Equals(CurrentWorkspace.Name))
                        continue;

                    //Rename nickname only if it's still referring to the old name
                    if (node.NickName.Equals(CurrentWorkspace.Name))
                        node.NickName = editName;
                }
            }

            dynSettings.Controller.FSchemeEnvironment.RemoveSymbol(CurrentWorkspace.Name);

            //TODO: Delete old stored definition
            string directory = Path.GetDirectoryName(Assembly.GetExecutingAssembly().Location);
            string pluginsPath = Path.Combine(directory, "definitions");

            if (Directory.Exists(pluginsPath))
            {
                string oldpath = Path.Combine(pluginsPath, CurrentWorkspace.Name + ".dyf");
                if (File.Exists(oldpath))
                {
                    string newpath = dynSettings.FormatFileName(
                        Path.Combine(pluginsPath, editName + ".dyf")
                        );

                    File.Move(oldpath, newpath);
                }
            }

            (CurrentWorkspace).Name = editName;

            def.Save();
        }

        internal bool CanRefactorCustomNode(object parameter)
        {
            return true;
        }

        /// <summary>
        /// Clear the workspace. Removes all nodes, notes, and connectors from the current workspace.
        /// </summary>
        /// <param name="parameter"></param>
        public void Clear(object parameter)
        {
            dynSettings.Controller.IsUILocked = true;

            CleanWorkbench();

            //don't save the file path
            CurrentWorkspace.FileName = "";
            CurrentWorkspace.HasUnsavedChanges = false;

            // Clear undo/redo stacks.
            CurrentWorkspace.ClearUndoRecorder();
            dynSettings.Controller.DynamoViewModel.UndoCommand.RaiseCanExecuteChanged();
            dynSettings.Controller.DynamoViewModel.RedoCommand.RaiseCanExecuteChanged();

            OnModelCleared();

            dynSettings.Controller.IsUILocked = false;
        }

        internal bool CanClear(object parameter)
        {
            return true;
        }

        /// <summary>
        /// Call this method to delete a given ModelBase, or all the models 
        /// in the current selection set within the current active workspace.
        /// </summary>
        /// <param name="parameters">An instance of ModelBase to be deleted 
        /// from the current workspace. If this parameter is null, then all 
        /// the selected nodes will be deleted.</param>
        public void Delete(object parameters)
        {
            if (null == this._cspace)
                return;

            List<ModelBase> modelsToDelete = new List<ModelBase>();

            if (null != parameters) // Something is specified in parameters.
            {
                if (parameters is ModelBase)
                    modelsToDelete.Add(parameters as ModelBase);
            }
            else
            {
                // When 'parameters' is 'null', then it means all selected models.
                foreach (ISelectable selectable in DynamoSelection.Instance.Selection)
                {
                    if (selectable is ModelBase)
                        modelsToDelete.Add(selectable as ModelBase);
                }
            }

            this._cspace.RecordAndDeleteModels(modelsToDelete);

            var selection = DynamoSelection.Instance.Selection;
            foreach (ModelBase model in modelsToDelete)
            {
                selection.Remove(model); // Remove from selection set.
                if (model is NodeModel)
                    OnNodeDeleted(model as NodeModel);
                if(model is ConnectorModel)
                    OnConnectorDeleted(model as ConnectorModel);
            }
        }

        /// <summary>
        /// View the home workspace.
        /// </summary>
        /// <param name="parameter"></param>
        public void Home(object parameter)
        {
            ViewHomeWorkspace();
        }

        internal bool CanGoHome(object parameter)
        {
            return CurrentWorkspace != HomeSpace;
        }

        #region Private Helper Methods

        private ConnectorModel CreateConnectionInternal(object parameters)
        {
            try
            {
                Dictionary<string, object> connectionData = parameters as Dictionary<string, object>;

                NodeModel start = (NodeModel)connectionData["start"];
                NodeModel end = (NodeModel)connectionData["end"];
                int startIndex = (int)connectionData["port_start"];
                int endIndex = (int)connectionData["port_end"];

                var c = ConnectorModel.Make(start, end, startIndex, endIndex, 0);

                if (c != null)
                    CurrentWorkspace.Connectors.Add(c);

                OnConnectorAdded(c);

                return c;
            }
            catch (Exception e)
            {
                DynamoLogger.Instance.Log(e.Message);
                DynamoLogger.Instance.Log(e);
            }

            return null;
        }

        private NoteModel AddNoteInternal(object parameters)
        {
            var inputs = parameters as Dictionary<string, object> ?? new Dictionary<string, object>();

            // by default place note at center
            var x = 0.0;
            var y = 0.0;

            if (inputs != null && inputs.ContainsKey("x"))
                x = (double)inputs["x"];

            if (inputs != null && inputs.ContainsKey("y"))

                y = (double)inputs["y"];

            var n = new NoteModel(x, y);

            //if we have null parameters, the note is being added
            //from the menu, center the view on the note

            if (parameters == null)
            {
                ModelEventArgs args = new ModelEventArgs(n, x, y, true);
                DynamoViewModel vm = dynSettings.Controller.DynamoViewModel;
                vm.CurrentSpaceViewModel.OnRequestNodeCentered(this, args);
            }

            object id;
            if (inputs.TryGetValue("guid", out id))
                n.GUID = (Guid)id;

            n.Text = (inputs == null || !inputs.ContainsKey("text")) ? "New Note" : inputs["text"].ToString();
            var ws = (inputs == null || !inputs.ContainsKey("workspace")) ? CurrentWorkspace : (WorkspaceModel)inputs["workspace"];

            ws.Notes.Add(n);
            return n;
        }

        #endregion

        #region Serialization/Deserialization Methods

        protected override void SerializeCore(XmlElement element, SaveContext context)
        {
            // I don't think anyone is serializing/deserializing DynamoModel 
            // directly. If that is not the case, please let me know and I'll 
            // fix it.
            throw new NotImplementedException();
        }

        protected override void DeserializeCore(XmlElement element, SaveContext context)
        {
            // I don't think anyone is serializing/deserializing DynamoModel 
            // directly. If that is not the case, please let me know and I'll 
            // fix it.
            throw new NotImplementedException();
        }

        #endregion
    }

    public class PointEventArgs : EventArgs
    {
        public Point Point { get; set; }

        public PointEventArgs(Point p)
        {
            Point = p;
        }
    }

    public class ModelEventArgs : EventArgs
    {
        public ModelBase Model { get; private set; }
        public double X { get; private set; }
        public double Y { get; private set; }
        public bool PositionSpecified { get; private set; }
        public bool TransformCoordinates { get; private set; }

        public ModelEventArgs(ModelBase model)
            : this(model, false)
        {
        }

        public ModelEventArgs(ModelBase model, bool transformCoordinates)
        {
            Model = model;
            PositionSpecified = false;
            TransformCoordinates = transformCoordinates;
        }

        public ModelEventArgs(ModelBase model, double x, double y, bool transformCoordinates)
        {
            Model = model;
            X = x;
            Y = y;
            PositionSpecified = true;
            TransformCoordinates = transformCoordinates;
        }
    }

    public class TypeLoadData
    {
        public Assembly Assembly;
        public Type Type;

        public TypeLoadData(Assembly assemblyIn, Type typeIn)
        {
            Assembly = assemblyIn;
            Type = typeIn;
        }
    }
}<|MERGE_RESOLUTION|>--- conflicted
+++ resolved
@@ -88,11 +88,7 @@
                     id = GuidUtility.Create(GuidUtility.UrlNamespace, funName).ToString();
                 }
 
-<<<<<<< HEAD
                 return new WorkspaceHeader() { ID = id, Name = funName, X = cx, Y = cy, Zoom = zoom, FileName = path };
-=======
-                return new WorkspaceHeader() { ID = id, Name = funName, X = cx, Y = cy, Zoom = zoom, FilePath = path };
->>>>>>> be86e3e9
 
             }
             catch (Exception ex)
