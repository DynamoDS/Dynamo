--- conflicted
+++ resolved
@@ -1,5 +1,6 @@
 using Dynamo.Configuration;
 using Dynamo.Core;
+using Dynamo.Core.Threading;
 using Dynamo.Engine;
 using Dynamo.Events;
 using Dynamo.Extensions;
@@ -40,42 +41,17 @@
 using System.Threading;
 using System.Xml;
 using Compiler = ProtoAssociative.Compiler;
-<<<<<<< HEAD
-// Dynamo package manager
 using DefaultUpdateManager = Dynamo.Updates.UpdateManager;
-=======
-using Utils = Dynamo.Nodes.Utilities;
-using DefaultUpdateManager = Dynamo.UpdateManager.UpdateManager;
->>>>>>> 49a846f0
 using FunctionGroup = Dynamo.Engine.FunctionGroup;
 using Utils = Dynamo.Graph.Nodes.Utilities;
 
 namespace Dynamo.Models
 {
-<<<<<<< HEAD
-    /// <summary>
-    /// This class creates an interface for Engine controller.
-    /// </summary>
-    public interface IEngineControllerManager
-    {
-        /// <summary>
-        /// A controller to coordinate the interactions between some DesignScript
-        /// sub components like library managment, live runner and so on.
-        /// </summary>
-        EngineController EngineController { get; }
-    }
-
-=======
->>>>>>> 49a846f0
     /// <summary>
     /// The core application model for Dynamo. Amongst various responsibilities, DynamoModel 
     /// primarily manages creation and removal of Workspaces.
     /// </summary>
-<<<<<<< HEAD
-    public partial class DynamoModel : IDynamoModel, IDisposable, IEngineControllerManager, ITraceReconciliationProcessor
-=======
     public partial class DynamoModel : IDynamoModel, IDisposable
->>>>>>> 49a846f0
     {
         #region Private Fields
 
@@ -84,18 +60,12 @@
         private WorkspaceModel currentWorkspace;
         private Timer backupFilesTimer;
         private Dictionary<Guid, string> backupFilesDict = new Dictionary<Guid, string>();
-<<<<<<< HEAD
         internal readonly Stopwatch stopwatch = Stopwatch.StartNew();
+
         #endregion
 
-        #region events
-=======
-
-        #endregion
-
         #region Public Events
 
->>>>>>> 49a846f0
         internal delegate void FunctionNamePromptRequestHandler(object sender, FunctionNamePromptEventArgs e);
         internal event FunctionNamePromptRequestHandler RequestsFunctionNamePrompt;
         internal void OnRequestsFunctionNamePrompt(Object sender, FunctionNamePromptEventArgs e)
@@ -169,33 +139,28 @@
         #region Public Static Properties
 
         /// <summary>
+        /// Flag to indicate that there is no UI on this process, and things
+        /// like the update manager and the analytics collection should be
+        /// disabled.
+        /// </summary>
+        public static bool IsHeadless { get; set; }
+
+        private static bool isTestMode;
+
+        /// <summary>
         /// Testing flag is used to defer calls to run in the idle thread
         /// with the assumption that the entire test will be wrapped in an
         /// idle thread call.
         /// </summary>
-<<<<<<< HEAD
-        public static bool IsTestMode { get; set; }
-
-        /// <summary>
-        /// Flag to indicate that there is no UI on this process, and things
-        /// like the update manager and the analytics collection should be
-        /// disabled.
-        /// </summary>
-        public static bool IsHeadless { get; set; }
-
-=======
-        private static bool isTestMode;
         public static bool IsTestMode
         {
             get { return isTestMode; }
             set
             {
                 isTestMode = value;
-                InstrumentationLogger.IsTestMode = value;
-            }
-        }
-
->>>>>>> 49a846f0
+            }
+        }
+
         /// <summary>
         ///     Specifies whether or not Dynamo is in a crash-state.
         /// </summary>
@@ -378,18 +343,9 @@
             get { return _workspaces; }
         }
 
-<<<<<<< HEAD
-        /// <summary>
-        /// An object which implements the ITraceReconciliationProcessor interface,
-        /// and is used for handlling the results of a trace reconciliation.
-        /// </summary>
-        public ITraceReconciliationProcessor TraceReconciliationProcessor { get; set; }
-
         /// <summary>
         /// Returns authentication manager object for oxygen authentication.
         /// </summary>
-=======
->>>>>>> 49a846f0
         public AuthenticationManager AuthenticationManager { get; set; }
 
         #endregion
@@ -437,17 +393,6 @@
             OnCleanup();
 
             DynamoSelection.DestroyInstance();
-<<<<<<< HEAD
-
-            if (Scheduler != null)
-            {
-                Scheduler.Shutdown();
-                Scheduler.TaskStateChanged -= OnAsyncTaskStateChanged;
-                Scheduler = null;
-            }
-=======
-            InstrumentationLogger.End();
->>>>>>> 49a846f0
         }
 
         protected virtual void PostShutdownCore(bool shutdownHost)
@@ -565,13 +510,7 @@
             MigrationManager.MessageLogged += LogMessage;
             MigrationManager.MigrationTargets.Add(typeof(WorkspaceMigrations));
 
-<<<<<<< HEAD
-            var thread = config.SchedulerThread ?? new DynamoSchedulerThread();
-            Scheduler = new DynamoScheduler(thread, config.ProcessMode);
-            Scheduler.TaskStateChanged += OnAsyncTaskStateChanged;
-=======
-            this.SchedulerFactory = config.SchedulerFactory ?? new MultiThreadedSchedulerFactory(IsTestMode);
->>>>>>> 49a846f0
+            this.SchedulerFactory = config.SchedulerFactory ?? new MultiThreadedSchedulerFactory();
 
             geometryFactoryPath = config.GeometryFactoryPath;
 
@@ -716,11 +655,6 @@
 
             StartBackupFilesTimer();
 
-<<<<<<< HEAD
-            TraceReconciliationProcessor = this;
-
-=======
->>>>>>> 49a846f0
             foreach (var ext in ExtensionManager.Extensions)
             {
                 try
@@ -733,7 +667,6 @@
                 }
             }
         }
-<<<<<<< HEAD
 
         private IEnumerable<IExtension> LoadExtensions()
         {
@@ -754,75 +687,6 @@
                 logSource.MessageLogged -= LogMessage;
         }
 
-        private void EngineController_TraceReconcliationComplete(TraceReconciliationEventArgs obj)
-        {
-            Debug.WriteLine("TRACE RECONCILIATION: {0} total serializables were orphaned.", obj.CallsiteToOrphanMap.SelectMany(kvp=>kvp.Value).Count());
-
-            // The orphans will come back here as a dictionary of lists of ISerializables jeyed by their callsite id.
-            // This dictionary gets redistributed into a dictionary keyed by the workspace id.
-
-            var workspaceOrphanMap = new Dictionary<Guid, List<ISerializable>>();
-
-            foreach (var ws in Workspaces.OfType<HomeWorkspaceModel>())
-            {
-                // Get the orphaned serializables to this workspace
-                var wsOrphans = ws.GetOrphanedSerializablesAndClearHistoricalTraceData().ToList();
-
-                if (!wsOrphans.Any())
-                    continue;
-
-                if (!workspaceOrphanMap.ContainsKey(ws.Guid))
-                {
-                    workspaceOrphanMap.Add(ws.Guid, wsOrphans);
-                }
-                else
-                {
-                    workspaceOrphanMap[ws.Guid].AddRange(wsOrphans);
-                }
-            }
-
-            foreach (var kvp in obj.CallsiteToOrphanMap)
-            {
-                if (!kvp.Value.Any()) continue;
-
-                var nodeGuid = EngineController.LiveRunnerRuntimeCore.RuntimeData.CallSiteToNodeMap[kvp.Key];
-
-                // TODO: MAGN-7314
-                // Find the owning workspace for a node.
-                var nodeSpace =
-                    Workspaces.FirstOrDefault(
-                        ws =>
-                            ws.Nodes.FirstOrDefault(n => n.GUID == nodeGuid)
-                                != null);
-
-                if (nodeSpace == null) continue;
-
-                // Add the node's orphaned serializables to the workspace
-                // orphan map.
-                if (workspaceOrphanMap.ContainsKey(nodeSpace.Guid))
-                {
-                    workspaceOrphanMap[nodeSpace.Guid].AddRange(kvp.Value);
-                }
-                else
-                {
-                    workspaceOrphanMap.Add(nodeSpace.Guid, kvp.Value);
-                }
-            }
-
-            TraceReconciliationProcessor.PostTraceReconciliation(workspaceOrphanMap);
-        }
-
-        /// <summary>
-        /// Deals with orphaned serializables.
-        /// </summary>
-        /// <param name="orphanedSerializables">Collection of orphaned serializables.</param>
-        public virtual void PostTraceReconciliation(Dictionary<Guid, List<ISerializable>> orphanedSerializables)
-        {
-            // Override in derived classes to deal with orphaned serializables.
-        }
-=======
->>>>>>> 49a846f0
-
         void UpdateManager_Log(LogEventArgs args)
         {
             Logger.Log(args.Message, args.Level);
@@ -840,69 +704,13 @@
             // Load all functions defined in that library.
             AddZeroTouchNodesToSearch(LibraryServices.GetFunctionGroups(newLibrary));
         }
-<<<<<<< HEAD
-
-        /// <summary>
-        /// This event handler is invoked when DynamoScheduler changes the state
-        /// of an AsyncTask object. See TaskStateChangedEventArgs.State for more
-        /// details of these state changes.
-        /// </summary>
-        /// <param name="sender">The scheduler which raised the event.</param>
-        /// <param name="e">Task state changed event argument.</param>
-        ///
-        private void OnAsyncTaskStateChanged(DynamoScheduler sender, TaskStateChangedEventArgs e)
-        {
-            var updateTask = e.Task as UpdateGraphAsyncTask;
-            switch (e.CurrentState)
-            {
-                case TaskStateChangedEventArgs.State.ExecutionStarting:
-                    if (updateTask != null)
-                        ExecutionEvents.OnGraphPreExecution(new ExecutionSession(updateTask, this, geometryFactoryPath));
-                    break;
-
-                case TaskStateChangedEventArgs.State.ExecutionCompleted:
-                    if (updateTask != null)
-                    {
-                        // Record execution time for update graph task.
-                        long start = e.Task.ExecutionStartTime.TickCount;
-                        long end = e.Task.ExecutionEndTime.TickCount;
-                        var executionTimeSpan = new TimeSpan(end - start);
-
-                        if (Logging.Analytics.ReportingAnalytics)
-                        {
-                            var modifiedNodes = "";
-                            if (updateTask.ModifiedNodes != null && updateTask.ModifiedNodes.Any())
-                            {
-                                modifiedNodes = updateTask.ModifiedNodes
-                                    .Select(n => n.GetOriginalName())
-                                    .Aggregate((x, y) => string.Format("{0}, {1}", x, y));
-                            }
-
-                            Dynamo.Logging.Analytics.TrackTimedEvent(
-                                Categories.Performance,
-                                e.Task.GetType().Name,
-                                executionTimeSpan, modifiedNodes);
-                        }
-
-                        Debug.WriteLine(String.Format(Resources.EvaluationCompleted, executionTimeSpan));
-
-                        ExecutionEvents.OnGraphPostExecution(new ExecutionSession(updateTask, this, geometryFactoryPath));
-                    }
-                    break;
-            }
-        }
-
-=======
-        
->>>>>>> 49a846f0
+
         /// <summary>
         /// Performs application-defined tasks associated with freeing, releasing, or resetting unmanaged resources.
         /// </summary>
         /// <filterpriority>2</filterpriority>
         public void Dispose()
         {
-
-
             ExtensionManager.Dispose();
             extensionManager.MessageLogged -= LogMessage;
 
@@ -1183,16 +991,11 @@
         /// <param name="args"></param>
         private void LogWarningMessage(LogWarningMessageEventArgs args)
         {
-<<<<<<< HEAD
-            Validity.Assert(EngineController.LiveRunnerRuntimeCore != null);
-            EngineController.LiveRunnerRuntimeCore.RuntimeStatus.LogWarning(WarningID.Default, args.message);
-=======
             foreach (var ws in Workspaces.OfType<IHomeWorkspaceModel>())
             {
                 Validity.Assert(ws.EngineController.LiveRunnerRuntimeCore != null);
-                ws.EngineController.LiveRunnerRuntimeCore.RuntimeStatus.LogWarning(WarningID.kDefault, args.message);
-            }
->>>>>>> 49a846f0
+                ws.EngineController.LiveRunnerRuntimeCore.RuntimeStatus.LogWarning(WarningID.Default, args.message);
+            }
         }
 
         #endregion
@@ -1203,10 +1006,7 @@
         ///     Register custom node defintion and execute all custom node
         ///     instances.
         /// </summary>
-<<<<<<< HEAD
         /// <param name="definition"></param>
-=======
->>>>>>> 49a846f0
         private void UpdateCustomNodeDefinition(CustomNodeDefinition definition)
         {
             RegisterCustomNodeDefinitionWithEngine(definition);
@@ -1238,11 +1038,8 @@
         /// specified function definition and mark them as modified so that
         /// their values will be re-queried.
         /// </summary>
-<<<<<<< HEAD
         /// <param name="def"></param>
         /// <returns></returns>
-=======
->>>>>>> 49a846f0
         private void MarkAllDependenciesAsModified(CustomNodeDefinition def)
         {
             var homeWorkspace = Workspaces.OfType<HomeWorkspaceModel>().FirstOrDefault();
@@ -1264,50 +1061,10 @@
         /// to true will have a negative performance impact.</param>
         public virtual void ResetEngine(bool markNodesAsDirty = false)
         {
-<<<<<<< HEAD
-            // TODO(Luke): Push this into a resync call with the engine controller
-            //
-            // Tracked in MAGN-5167.
-            // As some async tasks use engine controller, for example
-            // CompileCustomNodeAsyncTask and UpdateGraphAsyncTask, it is possible
-            // that engine controller is reset *before* tasks get executed. For
-            // example, opening custom node will schedule a CompileCustomNodeAsyncTask
-            // firstly and then reset engine controller.
-            //
-            // We should make sure engine controller is reset after all tasks that
-            // depend on it get executed, or those tasks are thrown away if safe to
-            // do that.
-
-            ResetEngineInternal();
-            foreach (var workspaceModel in Workspaces.OfType<HomeWorkspaceModel>())
-=======
             foreach (var ws in this.Workspaces.OfType<HomeWorkspaceModel>())
->>>>>>> 49a846f0
             {
                 ws.ResetEngine(this.LibraryServices, this.geometryFactoryPath, DebugSettings.VerboseLogging);
             }
-<<<<<<< HEAD
-        }
-
-        protected void ResetEngineInternal()
-        {
-            if (EngineController != null)
-            {
-                EngineController.TraceReconcliationComplete -= EngineController_TraceReconcliationComplete;
-                EngineController.MessageLogged -= LogMessage;
-                EngineController.Dispose();
-                EngineController = null;
-            }
-
-            EngineController = new EngineController(
-                LibraryServices,
-                geometryFactoryPath,
-                DebugSettings.VerboseLogging);
-
-            EngineController.MessageLogged += LogMessage;
-            EngineController.TraceReconcliationComplete += EngineController_TraceReconcliationComplete;
-=======
->>>>>>> 49a846f0
 
             foreach (var def in CustomNodeManager.LoadedDefinitions)
             {
@@ -1355,27 +1112,6 @@
                         AddWorkspace(ws);
                         OnWorkspaceOpening(xmlDoc);
 
-<<<<<<< HEAD
-                        // TODO: #4258
-                        // The following logic to start periodic evaluation will need to be moved
-                        // inside of the HomeWorkspaceModel's constructor.  It cannot be there today
-                        // as it causes an immediate crash due to the above ResetEngine call.
-                        var hws = ws as HomeWorkspaceModel;
-                        if (hws != null)
-                        {
-                            // TODO: #4258
-                            // Remove this ResetEngine call when multiple home workspaces is supported.
-                            // This call formerly lived in DynamoViewModel
-                            ResetEngine();
-
-                            if (hws.RunSettings.RunType == RunType.Periodic)
-                            {
-                                hws.StartPeriodicEvaluation();
-                            }
-                        }
-
-=======
->>>>>>> 49a846f0
                         CurrentWorkspace = ws;
                         return;
                     }
@@ -1406,11 +1142,8 @@
         {
             var nodeGraph = NodeGraph.LoadGraphFromXml(xmlDoc, NodeFactory);
 
-<<<<<<< HEAD
-=======
             var scheduler = SchedulerFactory.Build();
 
->>>>>>> 49a846f0
             var newWorkspace = new HomeWorkspaceModel(
                 new EngineController(LibraryServices, geometryFactoryPath, false),
                 scheduler,
