﻿using DSNodeServices;
using Dynamo.Core;
using Dynamo.Core.Threading;
using Dynamo.DSEngine;
using Dynamo.Interfaces;
using Dynamo.Nodes;
using Dynamo.PackageManager;
using Dynamo.Search;
using Dynamo.Selection;
using Dynamo.Services;
using Dynamo.UpdateManager;
using Dynamo.Utilities;
using DynamoUnits;
using DynamoUtilities;
using System;
using System.Collections.Generic;
using System.Collections.ObjectModel;
using System.ComponentModel;
using System.Diagnostics;
using System.Globalization;
using System.IO;
using System.Linq;
using System.Reflection;
using System.Windows;
using System.Windows.Threading;
using System.Xml;
using ProtoCore;
using Double = System.Double;
using Enum = System.Enum;
using FunctionGroup = Dynamo.DSEngine.FunctionGroup;
using String = System.String;
using Type = System.Type;
using Utils = Dynamo.Nodes.Utilities;

namespace Dynamo.Models
{
    public partial class DynamoModel : IDisposable // : ModelBase
    {
        #region private members
        #endregion

        #region events

        public event FunctionNamePromptRequestHandler RequestsFunctionNamePrompt;
        public void OnRequestsFunctionNamePrompt(Object sender, FunctionNamePromptEventArgs e)
        {
            if (RequestsFunctionNamePrompt != null)
            {
                RequestsFunctionNamePrompt(this, e);
            }
        }

        public event WorkspaceHandler WorkspaceSaved;
        internal void OnWorkspaceSaved(WorkspaceModel model)
        {
            if (WorkspaceSaved != null)
            {
                WorkspaceSaved(model);
            }
        }

        /// <summary>
        /// This event is raised right before the shutdown of DynamoModel started.
        /// When this event is raised, the shutdown is guaranteed to take place
        /// (i.e. user has had a chance to save the work and decided to proceed 
        /// with shutting down Dynamo). Handlers of this event can still safely 
        /// access the DynamoModel, the WorkspaceModel (along with its contents), 
        /// and the DynamoScheduler.
        /// </summary>
        /// 
        public event DynamoModelHandler ShutdownStarted;

        private void OnShutdownStarted()
        {
            if (ShutdownStarted != null)
                ShutdownStarted(this);
        }

        /// <summary>
        /// This event is raised after DynamoModel has been shut down. At this 
        /// point the DynamoModel is no longer valid and access to it should be 
        /// avoided.
        /// </summary>
        /// 
        public event DynamoModelHandler ShutdownCompleted;

        private void OnShutdownCompleted()
        {
            if (ShutdownCompleted != null)
                ShutdownCompleted(this);
        }

        #endregion
        
        #region static properties

        /// <summary>
        /// Testing flag is used to defer calls to run in the idle thread
        /// with the assumption that the entire test will be wrapped in an
        /// idle thread call.
        /// </summary>
        protected static bool IsTestMode { get; set; }

        /// <summary>
        /// Setting this flag enables creation of an XML in following format that records 
        /// node mapping information - which old node has been converted to which to new node(s) 
        /// </summary>
        public static bool EnableMigrationLogging { get; set; }

        #endregion

        #region public properties
        //TODO(Steve): Attempt to make the majority of these readonly fields


        public readonly LibraryServices LibraryServices;

        /// <summary>
        /// TODO
        /// </summary>
        public bool ShutdownRequested { get; internal set; }

        /// <summary>
        /// TODO
        /// </summary>
        public string Version
        {
            get { return UpdateManager.UpdateManager.Instance.ProductVersion.ToString(); }
        }

        /// <summary>
        /// 
        /// </summary>
        //TODO(Steve): This is still really crappy. We may be able to make it static, at the very least.
        public string Context { get; private set; }

        /// <summary>
        /// TODO
        /// </summary>
        public DynamoLoader Loader { get; private set; }

        /// <summary>
        /// TODO
        /// </summary>
        public PackageLoader PackageLoader { get; private set; }
        
        /// <summary>
        /// TODO
        /// </summary>
        public PackageManagerClient PackageManagerClient { get; private set; }

        /// <summary>
        /// TODO
        /// </summary>
        public CustomNodeManager CustomNodeManager { get; private set; }
        
        /// <summary>
        /// TODO
        /// </summary>
        public DynamoLogger Logger { get; private set; }
        
        private DynamoScheduler scheduler;
        public DynamoScheduler Scheduler { get { return scheduler; } }
        public int MaxTesselationDivisions { get; set; }

        /// <summary>
<<<<<<< HEAD
        /// TODO
        /// </summary>
        public NodeSearchModel SearchModel { get; private set; }
=======
        /// The application version string for analytics reporting APIs
        /// </summary>
        internal virtual String AppVersion { 
            get {
                return Process.GetCurrentProcess().ProcessName + "-"
                    + UpdateManager.UpdateManager.Instance.ProductVersion.ToString();
            }
        }

        // KILLDYNSETTINGS: wut am I!?!
        public string UnlockLoadPath { get; set; }
>>>>>>> 95d40a5d

        /// <summary>
        /// TODO
        /// </summary>
        public DebugSettings DebugSettings { get; private set; }

        /// <summary>
        /// TODO
        /// </summary>
        [Obsolete("EngineController now kept on HomeWorkspace", true)]
        public EngineController EngineController { get; private set; }

        /// <summary>
        /// TODO
        /// </summary>
        public PreferenceSettings PreferenceSettings { get; private set; }
        
        /// <summary>
        /// TODO
        /// </summary>
        public NodeFactory NodeFactory { get; private set; }

        /// <summary>
        /// TODO
        /// </summary>
        public WorkspaceModel CurrentWorkspace { get; internal set;
            //get { return currentWorkspace; }
            //internal set
            //{
            //    if (currentWorkspace != value)
            //    {
            //        if (currentWorkspace != null)
            //            currentWorkspace.IsCurrentSpace = false;

            //        currentWorkspace = value;

            //        if (currentWorkspace != null)
            //            currentWorkspace.IsCurrentSpace = true;

            //        OnCurrentWorkspaceChanged(currentWorkspace);
            //        RaisePropertyChanged("CurrentWorkspace");
            //    }
            //}
        }
        //private WorkspaceModel currentWorkspace;

        [Obsolete("This makes no sense with multiple home workspaces.", true)]
        public HomeWorkspaceModel HomeSpace { get; protected set; }

        /// <summary>
        /// TODO
        /// </summary>
        public ObservableCollection<ModelBase> ClipBoard { get; set; }

        /// <summary>
        /// TODO
        /// </summary>
        public bool IsShowingConnectors
        {
            get { return PreferenceSettings.ShowConnector; }
            set
            {
                PreferenceSettings.ShowConnector = value;
            }
        }

        /// <summary>
        /// TODO
        /// </summary>
        public ConnectorType ConnectorType
        {
            get { return PreferenceSettings.ConnectorType; }
            set
            {
                PreferenceSettings.ConnectorType = value;
            }
        }

        /// <summary>
        /// TODO
        /// </summary>
        //TODO(Steve): Determine if this is necessary, we should avoid static fields
        public static bool IsCrashing { get; set; }

        /// <summary>
        /// TODO
        /// </summary>
        [Obsolete("Running now handled on HomeWorkspaceModel", true)]
        public bool DynamicRunEnabled { get; set; }

        /// <summary>
        ///     The collection of visible workspaces in Dynamo
        /// </summary>
        public ObservableCollection<WorkspaceModel> Workspaces { get; set; }

        /// <summary>
        /// Returns a shallow copy of the collection of Nodes in the model.
        /// </summary>
        [Obsolete("Access CurrentWorkspace.Nodes directly", true)]
        public List<NodeModel> Nodes
        {
            get { return CurrentWorkspace.Nodes.ToList(); }
        }

        /// <summary>
        /// TODO
        /// </summary>
        [Obsolete("Running now handled on HomeWorkspaceModel", true)]
        public bool RunEnabled { get; set; }
        //{
        //    get { return runEnabled; }
        //    set
        //    {
        //        runEnabled = value;
        //        //RaisePropertyChanged("RunEnabled");
        //    }
        //}
        
        /// <summary>
        ///     All nodes in all workspaces. 
        /// </summary>
        //TODO(Steve): Probably should get rid of this...
        [Obsolete("This should be done manually, but ideally not at all.", true)]
        public IEnumerable<NodeModel> AllNodes
        {
            get
            {
                return Workspaces
                    .Aggregate(
                        (IEnumerable<NodeModel>)new List<NodeModel>(),
                        (a, x) => a.Concat(x.Nodes))
                    .Concat(
                        CustomNodeManager.GetLoadedDefinitions().Aggregate(
                            (IEnumerable<NodeModel>)new List<NodeModel>(),
                            (a, x) => a.Concat(x.Workspace.Nodes)
                            ));
            }
        }

        /// <summary>
        /// TODO
        /// </summary>
        //TODO(Steve): Investigate if this is necessary
        public ObservableDictionary<string, Guid> CustomNodes
        {
            get { return CustomNodeManager.GetAllNodeNames(); }
        }

        #endregion

        #region initialization and disposal

        /// <summary>
        /// External components call this method to shutdown DynamoModel. This 
        /// method marks 'ShutdownRequested' property to 'true'. This method is 
        /// used rather than a public virtual method to ensure that the value of
        /// ShutdownRequested is set to true.
        /// </summary>
        /// <param name="shutdownHost">Set this parameter to true to shutdown 
        /// the host application.</param>
        /// 
        public void ShutDown(bool shutdownHost)
        {
            if (ShutdownRequested)
            {
                const string message = "'DynamoModel.ShutDown' called twice";
                throw new InvalidOperationException(message);
            }

            ShutdownRequested = true;

            OnShutdownStarted(); // Notify possible event handlers.

            PreShutdownCore(shutdownHost);
            ShutDownCore(shutdownHost);
            PostShutdownCore(shutdownHost);

            OnShutdownCompleted(); // Notify possible event handlers.
        }

        protected virtual void PreShutdownCore(bool shutdownHost)
        {
        }

        protected virtual void ShutDownCore(bool shutdownHost)
        {
            CleanWorkbench();

            EngineController.Dispose();
            EngineController = null;

            PreferenceSettings.Save();

            OnCleanup();

            Logger.Dispose();

            DynamoSelection.DestroyInstance();

            InstrumentationLogger.End();

            if (scheduler != null)
            {
                scheduler.Shutdown();
                scheduler.TaskStateChanged -= OnAsyncTaskStateChanged;
                scheduler = null;
            }
        }

        protected virtual void PostShutdownCore(bool shutdownHost)
        {
        }

        /// <summary>
        /// TODO
        /// </summary>
        public struct StartConfiguration
        {
            public string Context { get; set; }
            public string DynamoCorePath { get; set; }
            public IPreferences Preferences { get; set; }
            public bool StartInTestMode { get; set; }
            public IUpdateManager UpdateManager { get; set; }
        }

        /// <summary>
        ///     Start DynamoModel with all default configuration options
        /// </summary>
        /// <returns></returns>
        public static DynamoModel Start()
        {
            return Start(new StartConfiguration());
        }

        /// <summary>
        /// Start DynamoModel with custom configuration.  Defaults will be assigned not provided.
        /// </summary>
        /// <param name="configuration"></param>
        /// <returns></returns>
        public static DynamoModel Start(StartConfiguration configuration)
        {
            // where necessary, assign defaults
            if (string.IsNullOrEmpty(configuration.Context))
                configuration.Context = Core.Context.NONE;
            if (string.IsNullOrEmpty(configuration.DynamoCorePath))
            {
                var asmLocation = Assembly.GetExecutingAssembly().Location;
                configuration.DynamoCorePath = Path.GetDirectoryName(asmLocation);
            }

            if (configuration.Preferences == null)
                configuration.Preferences = new PreferenceSettings();

            return new DynamoModel(configuration);
        }

        protected DynamoModel(StartConfiguration configuration)
        {
            MaxTesselationDivisions = 128;
            string context = configuration.Context;
            IPreferences preferences = configuration.Preferences;
            string corePath = configuration.DynamoCorePath;
            bool isTestMode = configuration.StartInTestMode;

            DynamoPathManager.Instance.InitializeCore(corePath);

            Context = context;
            IsTestMode = isTestMode;
            DebugSettings = new DebugSettings();
            Logger = new DynamoLogger(DebugSettings, DynamoPathManager.Instance.Logs);

            MigrationManager.Instance.MigrationTargets.Add(typeof(WorkspaceMigrations));

            var thread = configuration.SchedulerThread ?? new DynamoSchedulerThread();
            scheduler = new DynamoScheduler(thread);
            scheduler.TaskStateChanged += OnAsyncTaskStateChanged;
            
            //TODO(Steve): This is ugly
            if (preferences is PreferenceSettings)
            {
                PreferenceSettings = preferences as PreferenceSettings;
                PreferenceSettings.PropertyChanged += PreferenceSettings_PropertyChanged;
            }

            InitializePreferences(preferences);
            InitializeInstrumentationLogger();

            //TODO(Steve): Need a way to hide input/output nodes in home workspaces...
            SearchModel = new NodeSearchModel();
            SearchModel.ItemProduced += AddNodeToCurrentWorkspace;

            InitializeCurrentWorkspace();

            CustomNodeManager = new CustomNodeManager(DynamoPathManager.Instance.UserDefinitions);
            CustomNodeManager.MessageLogged += LogMessage;
            
            Loader = new DynamoLoader();
            Loader.MessageLogged += LogMessage;

            PackageLoader = new PackageLoader();
            PackageLoader.MessageLogged += LogMessage;

            DisposeLogic.IsShuttingDown = false;
            
            // Create a core which is used for parsing code and loading libraries
            var libraryCore = new ProtoCore.Core(new Options()
            {
                RootCustomPropertyFilterPathName = string.Empty
            });
            libraryCore.Executives.Add(Language.kAssociative, new ProtoAssociative.Executive(libraryCore));
            libraryCore.Executives.Add(Language.kImperative, new ProtoImperative.Executive(libraryCore));
            libraryCore.ParsingMode = ParseMode.AllowNonAssignment;

            LibraryServices = new LibraryServices(libraryCore);
            LibraryServices.MessageLogged += LogMessage;
            
            NodeFactory = new NodeFactory();
            NodeFactory.MessageLogged += LogMessage;
            //TODO(Steve): Ensure this is safe when EngineController is re-created
            NodeFactory.AddLoader(new ZeroTouchNodeLoader(LibraryServices));
            NodeFactory.AddLoader(new CustomNodeLoader(CustomNodeManager, IsTestMode));

            UpdateManager.UpdateManager.CheckForProductUpdate();

            // Reset virtual machine to avoid a race condition by causing a 
            // thread join inside the vm exec. Since DynamoModel is being called 
            // on the main/idle thread, it is safe to call ResetEngineInternal 
            // directly (we cannot call virtual method ResetEngine here).
            // 
            ResetEngineInternal();

            //TODO(Steve): Update location where nodes are marked dirty
            foreach (var n in CurrentWorkspace.Nodes)
            {
                n.RequiresRecalc = true;
                n.ForceReExecuteOfNode = true;
            }

<<<<<<< HEAD
            Logger.Log(
                string.Format("Dynamo -- Build {0}", Assembly.GetExecutingAssembly().GetName().Version));

            PackageManagerClient = new PackageManagerClient(PackageLoader.RootPackagesDirectory, CustomNodeManager);

            InitializeNodeLibrary(preferences);
=======
            // Refresh values of nodes that took part in update.
            foreach (var modifiedNode in updateTask.ModifiedNodes)
            {
                modifiedNode.RequestValueUpdateAsync();
            }

            // Notify listeners (optional) of completion.
            RunEnabled = true; // Re-enable 'Run' button.
            
            // Notify handlers that evaluation took place.
            var e = new EvaluationCompletedEventArgs(true);
            OnEvaluationCompleted(this, e);
>>>>>>> 95d40a5d
        }

        /// <summary>
        /// This event handler is invoked when DynamoScheduler changes the state 
        /// of an AsyncTask object. See TaskStateChangedEventArgs.State for more 
        /// details of these state changes.
        /// </summary>
        /// <param name="sender">The scheduler which raised the event.</param>
        /// <param name="e">Task state changed event argument.</param>
        /// 
        private void OnAsyncTaskStateChanged(
            DynamoScheduler sender,
            TaskStateChangedEventArgs e)
        {
            switch (e.CurrentState)
            {
                case TaskStateChangedEventArgs.State.ExecutionStarting:
                    if (e.Task is UpdateGraphAsyncTask)
                        ExecutionEvents.OnGraphPreExecution();
                    break;

                case TaskStateChangedEventArgs.State.ExecutionCompleted:
                    if (e.Task is UpdateGraphAsyncTask)
                    {
                        // Record execution time for update graph task.
                        long start = e.Task.ExecutionStartTime.TickCount;
                        long end = e.Task.ExecutionEndTime.TickCount;
                        var executionTimeSpan = new TimeSpan(end - start);

                        InstrumentationLogger.LogAnonymousTimedEvent("Perf",
                            e.Task.GetType().Name, executionTimeSpan);

                        Logger.Log("Evaluation completed in " + executionTimeSpan);
                        ExecutionEvents.OnGraphPostExecution();
                    }
                    break;
            }
        }

        private void InitializeNodeLibrary(IPreferences preferences)
        {
            //CustomNodeManager.RecompileAllNodes(EngineController);
            //Loader.ClearCachedAssemblies();

            // Load NodeModels
            foreach (var type in Loader.LoadNodeModels(Context))
            {
                NodeFactory.AddLoader(type.Type, type.AlsoKnownAs);
                AddNodeTypeToSearch(type);
            }

            // Import Zero Touch libs
            foreach (var funcGroup in LibraryServices.GetAllFunctionGroups())
                AddZeroTouchNodeToSearch(funcGroup);

            // Load Packages
            PackageLoader.DoCachedPackageUninstalls(preferences);
            //TODO(Steve): This will need refactoring
            PackageLoader.LoadPackagesIntoDynamo(preferences, TODO);

            // Load local custom nodes
            foreach (var custNodeDef in CustomNodeManager.ScanSearchPaths())
                AddCustomNodeToSearch(custNodeDef);
        }

        private void AddNodeTypeToSearch(TypeLoadData typeLoadData)
        {
            if (!typeLoadData.IsDSCompatible || typeLoadData.IsDeprecated || typeLoadData.IsHidden
                || typeLoadData.IsMetaNode)
            {
                return;
            }

            SearchModel.Add(new NodeModelSearchElement(typeLoadData));
        }

        private void AddZeroTouchNodeToSearch(FunctionGroup funcGroup)
        {
            foreach (var functionDescriptor in funcGroup.Functions)
            {
                AddZeroTouchNodeToSearch(functionDescriptor);
            }
        }

        private void AddZeroTouchNodeToSearch(FunctionDescriptor functionDescriptor)
        {
            if (functionDescriptor.IsVisibleInLibrary && !functionDescriptor.DisplayName.Contains("GetType"))
            {
                SearchModel.Add(new ZeroTouchSearchElement(functionDescriptor));
            }
        }

        private void AddCustomNodeToSearch(CustomNodeInfo info)
        {
            var searchElement = new CustomNodeSearchElement(CustomNodeManager, info);
            SearchModel.Add(searchElement);

            //TODO(Steve): Keep in sync with potential changes.
        }

        public void Dispose()
        {
            NodeFactory.MessageLogged -= LogMessage;
            CustomNodeManager.MessageLogged -= LogMessage;
            Loader.MessageLogged -= LogMessage;
            PackageLoader.MessageLogged -= LogMessage;
            LibraryServices.MessageLogged -= LogMessage;

            SearchModel.ItemProduced -= AddNodeToCurrentWorkspace;

            if (PreferenceSettings != null)
            {
                PreferenceSettings.PropertyChanged -= PreferenceSettings_PropertyChanged;
            }
        }

        //SEPARATECORE: causes mono crash
        private void InitializeInstrumentationLogger()
        {
            if (IsTestMode == false)
                InstrumentationLogger.Start(this);
        }

        private void InitializeCurrentWorkspace()
        {
            var defaultWorkspace = new HomeWorkspaceModel();
            Workspaces.Add(defaultWorkspace);
            CurrentWorkspace = defaultWorkspace;
            //AddHomeWorkspace();
            //CurrentWorkspace = HomeSpace;
            //CurrentWorkspace.X = 0;
            //CurrentWorkspace.Y = 0;
        }

        private static void InitializePreferences(IPreferences preferences)
        {
            BaseUnit.LengthUnit = preferences.LengthUnit;
            BaseUnit.AreaUnit = preferences.AreaUnit;
            BaseUnit.VolumeUnit = preferences.VolumeUnit;
            BaseUnit.NumberFormat = preferences.NumberFormat;
        }

        /// <summary>
        /// Responds to property update notifications on the preferences,
        /// and synchronizes with the Units Manager.
        /// </summary>
        /// <param name="sender"></param>
        /// <param name="e"></param>
        //TODO(Steve): See if we can't just do this in PreferenceSettings by making the properties directly access BaseUnit
        private void PreferenceSettings_PropertyChanged(object sender, PropertyChangedEventArgs e)
        {
            switch (e.PropertyName)
            {
                case "LengthUnit":
                    BaseUnit.LengthUnit = PreferenceSettings.LengthUnit;
                    break;
                case "AreaUnit":
                    BaseUnit.AreaUnit = PreferenceSettings.AreaUnit;
                    break;
                case "VolumeUnit":
                    BaseUnit.VolumeUnit = PreferenceSettings.VolumeUnit;
                    break;
                case "NumberFormat":
                    BaseUnit.NumberFormat = PreferenceSettings.NumberFormat;
                    break;
            }
        }

        #endregion

        #region save/load

        public void OpenFileFromPath(string xmlPath)
        {
            WorkspaceModel ws;
            if (OpenFile(xmlPath, out ws))
                AddWorkspace(ws);
        }

        private bool OpenFile(string xmlPath, out WorkspaceModel model)
        {
            WorkspaceHeader workspaceInfo;
            if (!WorkspaceHeader.FromPath(xmlPath, IsTestMode, Logger, out workspaceInfo))
            {
                model = null;
                return false;
            }

            if (workspaceInfo.IsCustomNodeWorkspace())
            {
                model = 
            }
        }

        [Obsolete("Use OpenFileFromPath()", true)]
        internal void OpenInternal(string xmlPath)
        {
            if (!OpenDefinition(xmlPath))
            {
                WriteToLog("Workbench could not be opened.");
                WriteToLog(xmlPath);
            }
        }

        //TODO(Steve): This belongs in CustomNodeManager
        internal void OpenCustomNodeAndFocus(WorkspaceHeader workspaceHeader)
        {
            // load custom node
            var manager = CustomNodeManager;
            var info = manager.AddFileToPath(workspaceHeader.FileName);

            //TODO(Steve): This is where the custom node workspace is actually "loaded"
            var funcDef = manager.GetFunctionDefinition(info.Guid, TODO); 

            if (funcDef == null) // Fail to load custom function.
                return;

            //TODO(Steve): Current logic -
            //  File with custom node instance is loaded
            //  No custom node definition for instance can be found
            //  CustomNodeManager stores a proxy definition
            //  Here, we check if the new custom node definition is the
            //  missing one that is currently a proxy.

            // New logic:
            //  Load a custom node instance, check for definition
            //      Either sync w/ def OR make proxy
            //      No need to store definition as a proxy
            //  Register event on custom node instance that checks for 
            //  loaded definitions
            //      If loaded def's guid == custom node instance's, resync
            //      This works for proxy nodes AND regular ones

            if (funcDef.IsProxy)
            {
                funcDef = manager.ReloadFunctionDefintion(info.Guid, TODO);
                if (funcDef == null)
                {
                    return;
                }
            }

            funcDef.AddToSearch(SearchModel);

            //TODO(Steve): Handle at load time?
            var ws = funcDef.Workspace;
            ws.Zoom = workspaceHeader.Zoom;
            ws.HasUnsavedChanges = false;

            if (!Workspaces.Contains(ws))
            {
                Workspaces.Add(ws);
            }

            var vm = Workspaces.First(x => x == ws);

            //TODO(Steve): Do this on VM layer?
            vm.OnCurrentOffsetChanged(this, new PointEventArgs(new Point(workspaceHeader.X, workspaceHeader.Y)));

            CurrentWorkspace = ws;
        }

        [Obsolete("Use AddWorkspace(WorkspaceModel)", true)]
        internal bool OpenDefinition(string xmlPath)
        {
            WorkspaceHeader workspaceInfo; 
            if (WorkspaceHeader.FromPath(xmlPath, IsTestMode, Logger, out workspaceInfo))
            {
                return false;
            }

            if (workspaceInfo.IsCustomNodeWorkspace())
            {
                OpenCustomNodeAndFocus(workspaceInfo);
                return true;
            }

            if (CurrentWorkspace != HomeSpace)
                ViewHomeWorkspace();

            // add custom nodes in dyn directory to path
            //TODO(Steve): It only searches for dyfs in the same directory if we're opening a dyn
            var dirName = Path.GetDirectoryName(xmlPath);
            CustomNodeManager.AddDirectoryToSearchPath(dirName);
            CustomNodeManager.ScanSearchPaths();

            return OpenWorkspace(xmlPath);
        }

        #endregion

        #region internal methods

        //TODO(Steve): We shouldn't have to handle post-activation stuff in the model, this stuff can probably go somewhere else.
        internal void PostUIActivation(object parameter)
        {
            Logger.Log("Welcome to Dynamo!");
        }

        [Obsolete("This is always true", true)]
        internal bool CanDoPostUIActivation(object parameter)
        {
            return true;
        }

        [Obsolete("Use CurrentWorkspace.Clear() instead", true)]
        internal void CleanWorkbench()
        {
            Logger.Log("Clearing workflow...");
            
            foreach (NodeModel el in CurrentWorkspace.Nodes)
            {
                el.DisableReporting();
                el.Dispose();

                foreach (PortModel p in el.InPorts)
                {
                    for (int i = p.Connectors.Count - 1; i >= 0; i--)
                        p.Connectors[i].NotifyConnectedPortsOfDeletion();
                }
                foreach (PortModel port in el.OutPorts)
                {
                    for (int i = port.Connectors.Count - 1; i >= 0; i--)
                        port.Connectors[i].NotifyConnectedPortsOfDeletion();
                }
            }

            CurrentWorkspace.Connectors.Clear();
            CurrentWorkspace.Nodes.Clear();
            CurrentWorkspace.Notes.Clear();

            CurrentWorkspace.ClearUndoRecorder();
            CurrentWorkspace.ResetWorkspace();

<<<<<<< HEAD
            ResetEngine();
=======
            // Don't bother resetting the engine during shutdown (especially 
            // since ResetEngine destroys and recreates a new EngineController).
            if (!ShutdownRequested)
                this.ResetEngine();

>>>>>>> 95d40a5d
            CurrentWorkspace.PreloadedTraceData = null;
        }

        /// <summary>
        ///     Change the currently visible workspace to the home workspace
        /// </summary>
        [Obsolete("This makes no sense with multiple home workspaces.", true)]
        internal void ViewHomeWorkspace()
        {
            CurrentWorkspace = HomeSpace;
        }

        //TODO(Steve): Move to WorkspaceModel
        internal void DeleteModelInternal(List<ModelBase> modelsToDelete)
        {
            if (null == CurrentWorkspace)
                return;

            OnDeletionStarted(this, EventArgs.Empty);

            CurrentWorkspace.RecordAndDeleteModels(modelsToDelete);

            var selection = DynamoSelection.Instance.Selection;
            foreach (ModelBase model in modelsToDelete)
            {
                selection.Remove(model); // Remove from selection set.
                if (model is NodeModel)
                    OnNodeDeleted(model as NodeModel);
                if (model is ConnectorModel)
                    OnConnectorDeleted(model as ConnectorModel);
            }

            OnDeletionComplete(this, EventArgs.Empty);
        }

        [Obsolete("This makes no sense with multiple home workspaces.", true)]
        internal bool CanGoHome(object parameter)
        {
            return CurrentWorkspace != HomeSpace;
        }

        internal void DumpLibraryToXml(object parameter)
        {
            string directory = DynamoPathManager.Instance.Logs;
            string fileName = String.Format("LibrarySnapshot_{0}.xml", DateTime.Now.ToString("yyyyMMddHmmss"));
            string fullFileName = Path.Combine(directory, fileName);

            this.SearchModel.DumpLibraryToXml(fullFileName);

            Logger.Log(string.Format("Library is dumped to \"{0}\".", fullFileName));
        }

        internal bool CanDumpLibraryToXml(object obj)
        {
            return true;
        }

        #endregion

        #region public methods

        public void RemoveCustomNode(Guid guid)
        {
            CustomNodeManager.RemoveFromDynamo(guid);
            SearchModel.RemoveNodeAndEmptyParentCategory(guid);
        }

        /// <summary>
        ///     TODO
        /// </summary>
        public void UpdateCustomNode(
            Guid id, string name = null, string category = null, string description = null)
        {
            CustomNodeManager.Refactor(id, name, category, description);
            SearchModel.Refactor();
        }

        [Obsolete("Remove concept of hiding workspaces alltogether", true)]
        public void HideWorkspace(WorkspaceModel workspace)
        {
            CurrentWorkspace = Workspaces[0];  // go home
            Workspaces.Remove(workspace);
            OnWorkspaceHidden(workspace);
        }

        /// <summary>
        /// Add a workspace to the dynamo model.
        /// </summary>
        [Obsolete("Use AddHomeWorkspace(WorkspaceModel)", true)]
        private void AddHomeWorkspace()
        {
            var workspace = new HomeWorkspaceModel
            {
                WatchChanges = true
            };

            HomeSpace = workspace;
            Workspaces.Insert(0, workspace); // to front
        }

        public void AddHomeWorkspace(HomeWorkspaceModel workspace)
        {
            AddWorkspace(workspace);
        }

        public void AddCustomNodeWorkspace(CustomNodeWorkspaceModel workspace)
        {
            Action customNodeModified = () =>
            {
                var def = workspace.CustomNodeDefinition;
                //TODO(Steve): update when engine controller is moved to homeworkspacemodel
                EngineController.GenerateGraphSyncDataForCustomNode(def);
            };
            workspace.Modified += customNodeModified;

            

            workspace.Disposed += () => { workspace.Modified -= customNodeModified; };

            AddWorkspace(workspace);
        }

        /// <summary>
        ///     Remove a workspace from the dynamo model.
        /// </summary>
        /// <param name="workspace"></param>
        public void RemoveWorkspace(WorkspaceModel workspace)
        {
            if (Workspaces.Remove(workspace))
            {
                workspace.Dispose();
            }
        }

        /// <summary>
        ///     Adds a workspace to the dynamo model.
        /// </summary>
        /// <param name="workspace"></param>
        private void AddWorkspace(WorkspaceModel workspace)
        {
            //TODO(Steve): Is this really what happens currently?
            Action modifiedHandler = () => OnWorkspaceSaved(workspace);
            workspace.Modified += modifiedHandler;
            
            //workspace.NodeAdded += OnNodeAdded;
            workspace.ConnectorAdded += OnConnectorAdded;
            workspace.MessageLogged += LogMessage;

            workspace.Disposed += () =>
            {
                workspace.Modified -= modifiedHandler;
                //workspace.NodeAdded -= OnNodeAdded;
                workspace.ConnectorAdded -= OnConnectorAdded;
                workspace.MessageLogged -= LogMessage;
            };

            Workspaces.Add(workspace);
        }

        /// <summary>
        /// TODO
        /// </summary>
        /// <param name="node"></param>
        public void AddNodeToCurrentWorkspace(NodeModel node)
        {
            CurrentWorkspace.AddNode(node);
            OnNodeAdded(node);
            
            //TODO(Steve): This should be moved to WorkspaceModel.AddNode when all workspaces have their own selection.
            DynamoSelection.Instance.ClearSelection();
            DynamoSelection.Instance.Selection.Add(node);
        }

        /// <summary>
        ///     Open a workspace from a path.
        /// </summary>
        /// <param name="xmlPath">The path to the workspace.</param>
        [Obsolete("Use AddWorkspace(WorkspaceModel)", true)]
        public bool OpenWorkspace(string xmlPath)
        {
            Logger.Log("Opening home workspace " + xmlPath + "...");

            CleanWorkbench();

            var sw = new Stopwatch();

            try
            {
                #region read xml file

                sw.Start();

                var xmlDoc = new XmlDocument();
                xmlDoc.Load(xmlPath);

                TimeSpan previousElapsed = sw.Elapsed;
                Logger.Log(String.Format("{0} elapsed for loading xml.", sw.Elapsed));

                double cx = 0;
                double cy = 0;
                double zoom = 1.0;
                string version = "";

                // handle legacy workspace nodes called dynWorkspace
                // and new workspaces without the dyn prefix
                XmlNodeList workspaceNodes = xmlDoc.GetElementsByTagName("Workspace");
                if (workspaceNodes.Count == 0)
                    workspaceNodes = xmlDoc.GetElementsByTagName("dynWorkspace");

                foreach (
                    XmlAttribute att in
                        from XmlNode node in workspaceNodes
                        from XmlAttribute att in node.Attributes
                        select att)
                {
                    if (att.Name.Equals("X"))
                    {
                        cx = Double.Parse(att.Value, CultureInfo.InvariantCulture);
                    }
                    else if (att.Name.Equals("Y"))
                    {
                        cy = Double.Parse(att.Value, CultureInfo.InvariantCulture);
                    }
                    else if (att.Name.Equals("zoom"))
                    {
                        zoom = Double.Parse(att.Value, CultureInfo.InvariantCulture);
                    }
                    else if (att.Name.Equals("Version"))
                    {
                        version = att.Value;
                    }
                }

                Version fileVersion = MigrationManager.VersionFromString(version);
                var currentVersion = MigrationManager.VersionFromWorkspace(HomeSpace);

                if (fileVersion > currentVersion)
                {
                    bool resume = Utils.DisplayFutureFileMessage(this, xmlPath, fileVersion, currentVersion);
                    if (!resume)
                        return false;                    
                }

                var decision = MigrationManager.ShouldMigrateFile(fileVersion, currentVersion);
                switch (decision)
                {
                    case MigrationManager.Decision.Abort:
                        Utils.DisplayObsoleteFileMessage(this, xmlPath, fileVersion, currentVersion);
                        return false;
                    case MigrationManager.Decision.Migrate:
                        string backupPath = String.Empty;
                        if (!IsTestMode
                            && MigrationManager.BackupOriginalFile(xmlPath, ref backupPath))
                        {
                            string message = String.Format(
                                "Original file '{0}' gets backed up at '{1}'",
                                Path.GetFileName(xmlPath),
                                backupPath);

                            Logger.Log(message);
                        }

                        //Hardcode the file version to 0.6.0.0. The file whose version is 0.7.0.x
                        //needs to be forced to be migrated. The version number needs to be changed from
                        //0.7.0.x to 0.6.0.0.
                        if (fileVersion == new Version(0, 7, 0, 0))
                            fileVersion = new Version(0, 6, 0, 0);

                        MigrationManager.Instance.ProcessWorkspaceMigrations(
                            currentVersion,
                            xmlDoc,
                            fileVersion)
                        MigrationManager.Instance.ProcessNodesInWorkspace(this, xmlDoc, fileVersion);
                        break;
                }

                //set the zoom and offsets and trigger events
                //to get the view to position iteself
                CurrentWorkspace.X = cx;
                CurrentWorkspace.Y = cy;
                CurrentWorkspace.Zoom = zoom;

                var vm = Workspaces.First(x => x == CurrentWorkspace);
                vm.OnCurrentOffsetChanged(this, new PointEventArgs(new Point(cx, cy)));

                XmlNodeList elNodes = xmlDoc.GetElementsByTagName("Elements");
                XmlNodeList cNodes = xmlDoc.GetElementsByTagName("Connectors");
                XmlNodeList nNodes = xmlDoc.GetElementsByTagName("Notes");

                if (elNodes.Count == 0)
                    elNodes = xmlDoc.GetElementsByTagName("dynElements");
                if (cNodes.Count == 0)
                    cNodes = xmlDoc.GetElementsByTagName("dynConnectors");
                if (nNodes.Count == 0)
                    nNodes = xmlDoc.GetElementsByTagName("dynNotes");

                XmlNode elNodesList = elNodes[0];
                XmlNode cNodesList = cNodes[0];
                XmlNode nNodesList = nNodes[0];

                foreach (XmlNode elNode in elNodesList.ChildNodes)
                {
                    XmlAttribute typeAttrib = elNode.Attributes["type"];
                    XmlAttribute guidAttrib = elNode.Attributes["guid"];
                    XmlAttribute nicknameAttrib = elNode.Attributes["nickname"];
                    XmlAttribute xAttrib = elNode.Attributes["x"];
                    XmlAttribute yAttrib = elNode.Attributes["y"];
                    XmlAttribute isVisAttrib = elNode.Attributes["isVisible"];
                    XmlAttribute isUpstreamVisAttrib = elNode.Attributes["isUpstreamVisible"];
                    XmlAttribute lacingAttrib = elNode.Attributes["lacing"];

                    string typeName = typeAttrib.Value;

                    //test the GUID to confirm that it is non-zero
                    //if it is zero, then we have to fix it
                    //this will break the connectors, but it won't keep
                    //propagating bad GUIDs
                    var guid = new Guid(guidAttrib.Value);
                    if (guid == Guid.Empty)
                    {
                        guid = Guid.NewGuid();
                    }

                    string nickname = nicknameAttrib.Value;

                    double x = Double.Parse(xAttrib.Value, CultureInfo.InvariantCulture);
                    double y = Double.Parse(yAttrib.Value, CultureInfo.InvariantCulture);

                    bool isVisible = true;
                    if (isVisAttrib != null)
                        isVisible = isVisAttrib.Value == "true";

                    bool isUpstreamVisible = true;
                    if (isUpstreamVisAttrib != null)
                        isUpstreamVisible = isUpstreamVisAttrib.Value == "true";

                    // Retrieve optional 'function' attribute (only for DSFunction).
                    XmlAttribute signatureAttrib = elNode.Attributes["function"];
                    var signature = signatureAttrib == null ? null : signatureAttrib.Value;

                    NodeModel el = null;
                    XmlElement dummyElement = null;

                    try
                    {
                        // The attempt to create node instance may fail due to "type" being
                        // something else other than "NodeModel" derived object type. This 
                        // is possible since some legacy nodes have been made to derive from
                        // "MigrationNode" object type that is not derived from "NodeModel".
                        // 
                        typeName = Utils.PreprocessTypeName(typeName);
                        Type type = Utils.ResolveType(this, typeName);
                        if (type != null)
<<<<<<< HEAD
                            el = NodeFactory.CreateNodeInstance(type, nickname, signature, guid, Logger);
=======
                        {
                            var tld = Utils.GetDataForType(this, type);
                            el = CurrentWorkspace.NodeFactory.CreateNodeInstance(
                                tld, nickname, signature, guid);
                        }
>>>>>>> 95d40a5d

                        if (el != null)
                        {
                            el.Load(elNode);
                        }
                        else
                        {
                            var e = elNode as XmlElement;
                            dummyElement = MigrationManager.CreateMissingNode(e, 1, 1);
                        }
                    }
                    catch (UnresolvedFunctionException)
                    {
                        // If a given function is not found during file load, then convert the 
                        // function node into a dummy node (instead of crashing the workflow).
                        // 
                        var e = elNode as XmlElement;
                        dummyElement = MigrationManager.CreateUnresolvedFunctionNode(e);
                    }

                    // If a custom node fails to load its definition, convert it into a dummy node.
                    var function = el as Function;
                    if ((function != null) && (function.Definition == null))
                    {
                        var e = elNode as XmlElement;
                        dummyElement = MigrationManager.CreateMissingNode(
                            e, el.InPortData.Count, el.OutPortData.Count);
                    }

                    if (dummyElement != null) // If a dummy node placement is desired.
                    {
                        // The new type representing the dummy node.
                        typeName = dummyElement.GetAttribute("type");
                        var type = Utils.ResolveType(this, typeName);
                        var tld = Utils.GetDataForType(this, type);

<<<<<<< HEAD
                        el = NodeFactory.CreateNodeInstance(type, nickname, String.Empty, guid, Logger);
=======
                        el = CurrentWorkspace.NodeFactory.CreateNodeInstance(tld, nickname, String.Empty, guid);
>>>>>>> 95d40a5d
                        el.Load(dummyElement);
                    }

                    CurrentWorkspace.Nodes.Add(el);

                    OnNodeAdded(el);

                    el.X = x;
                    el.Y = y;

                    if (lacingAttrib != null)
                    {
                        if (el.ArgumentLacing != LacingStrategy.Disabled)
                        {
                            LacingStrategy lacing;
                            Enum.TryParse(lacingAttrib.Value, out lacing);
                            el.ArgumentLacing = lacing;
                        }
                    }

                    el.DisableReporting();

                    // This is to fix MAGN-3648. Method reference in CBN that gets 
                    // loaded before method definition causes a CBN to be left in 
                    // a warning state. This is to clear such warnings and set the 
                    // node to "Dead" state (correct value of which will be set 
                    // later on with a call to "EnableReporting" below). Please 
                    // refer to the defect for details and other possible fixes.
                    // 
                    if (el.State == ElementState.Warning && (el is CodeBlockNodeModel))
                        el.State = ElementState.Dead; // Condition to fix MAGN-3648

                    el.IsVisible = isVisible;
                    el.IsUpstreamVisible = isUpstreamVisible;
                }

                Logger.Log(String.Format("{0} ellapsed for loading nodes.", sw.Elapsed - previousElapsed));
                previousElapsed = sw.Elapsed;

                //OnRequestLayoutUpdate(this, EventArgs.Empty);

                //Logger.Log(string.Format("{0} ellapsed for updating layout.", sw.Elapsed - previousElapsed));
                //previousElapsed = sw.Elapsed;

                foreach (XmlNode connector in cNodesList.ChildNodes)
                {
                    XmlAttribute guidStartAttrib = connector.Attributes[0];
                    XmlAttribute intStartAttrib = connector.Attributes[1];
                    XmlAttribute guidEndAttrib = connector.Attributes[2];
                    XmlAttribute intEndAttrib = connector.Attributes[3];
                    XmlAttribute portTypeAttrib = connector.Attributes[4];

                    var guidStart = new Guid(guidStartAttrib.Value);
                    var guidEnd = new Guid(guidEndAttrib.Value);
                    int startIndex = Convert.ToInt16(intStartAttrib.Value);
                    int endIndex = Convert.ToInt16(intEndAttrib.Value);
                    var portType = ((PortType) Convert.ToInt16(portTypeAttrib.Value));

                    //find the elements to connect
                    NodeModel start = null;
                    NodeModel end = null;

                    foreach (NodeModel e in CurrentWorkspace.Nodes)
                    {
                        if (e.GUID == guidStart)
                        {
                            start = e;
                        }
                        else if (e.GUID == guidEnd)
                        {
                            end = e;
                        }
                        if (start != null && end != null)
                        {
                            break;
                        }
                    }

                    var newConnector = CurrentWorkspace.AddConnection(
                        start,
                        end,
                        startIndex,
                        endIndex,
                        Logger,
                        portType);

                    OnConnectorAdded(newConnector);
                }

                Logger.Log(String.Format("{0} ellapsed for loading connectors.",
                    sw.Elapsed - previousElapsed));
                previousElapsed = sw.Elapsed;

                #region instantiate notes

                if (nNodesList != null)
                {
                    foreach (XmlNode note in nNodesList.ChildNodes)
                    {
                        XmlAttribute textAttrib = note.Attributes[0];
                        XmlAttribute xAttrib = note.Attributes[1];
                        XmlAttribute yAttrib = note.Attributes[2];

                        string text = textAttrib.Value;
                        double x = Double.Parse(xAttrib.Value, CultureInfo.InvariantCulture);
                        double y = Double.Parse(yAttrib.Value, CultureInfo.InvariantCulture);

                        // TODO(Ben): Shouldn't we be reading in the Guid 
                        // from file instead of generating a new one here?
                        CurrentWorkspace.AddNote(false, x, y, text, Guid.NewGuid());
                    }
                }

                #endregion

                Logger.Log(String.Format("{0} ellapsed for loading notes.", sw.Elapsed - previousElapsed));

                foreach (NodeModel e in CurrentWorkspace.Nodes)
                    e.EnableReporting();

                // We don't want to put this action into Dispatcher's queue 
                // in test mode because it would never get a chance to execute.
                // As Dispatcher is a static object, DynamoModel instance will 
                // be referenced by Dispatcher until nunit finishes all test 
                // cases. 
                if (!IsTestMode)
                {
                    // http://www.japf.fr/2009/10/measure-rendering-time-in-a-wpf-application/comment-page-1/#comment-2892
                    Dispatcher.CurrentDispatcher.BeginInvoke(
                        DispatcherPriority.Background,
                        new Action(() =>
                        {
                            sw.Stop();
                            Logger.Log(String.Format("{0} ellapsed for loading workspace.", sw.Elapsed));
                        }));
                }

                #endregion

                HomeSpace.FileName = xmlPath;

                // Allow live runner a chance to preload trace data from XML.
                var engine = EngineController;
                if (engine != null && (engine.LiveRunnerCore != null))
                {
                    var data = Utils.LoadTraceDataFromXmlDocument(xmlDoc);
                    CurrentWorkspace.PreloadedTraceData = data;
                }
            }
            catch (Exception ex)
            {
                Logger.Log("There was an error opening the workbench.");
                Logger.Log(ex);
                Debug.WriteLine(ex.Message + ":" + ex.StackTrace);
                CleanWorkbench();
                return false;
            }

            CurrentWorkspace.HasUnsavedChanges = false;

            return true;
        }

        [Obsolete("Use AddCustomNodeWorkspace(CustomNodeWorkspaceModel) instead", true)]
        public CustomNodeDefinition NewCustomNodeWorkspace(
            Guid id, string name, string category, string description, bool makeCurrentWorkspace,
            double workspaceOffsetX = 0, double workspaceOffsetY = 0)
        {
            var workSpace = new CustomNodeWorkspaceModel(
                name,
                category,
                description,
                workspaceOffsetX,
                workspaceOffsetY,
                id)
            {
                WatchChanges = true
            };

            Workspaces.Add(workSpace);

            var functionDefinition = new CustomNodeDefinition(id, name) { Workspace = workSpace };

            functionDefinition.SyncWithWorkspace(this, true, true);

            if (makeCurrentWorkspace)
            {
                CurrentWorkspace = workSpace;
            }

            return functionDefinition;
        }

        /// <summary>
        ///     Write a message to the log.
        /// </summary>
        /// <param name="parameters">The message.</param>
        [Obsolete("Call Logger directly.", true)]
        public void WriteToLog(object parameters)
        {
            if (parameters == null) return;
            string logText = parameters.ToString();
            Logger.Log(logText);
        }

        /// <summary>
        /// Copy selected ISelectable objects to the clipboard.
        /// </summary>
        /// <param name="parameters"></param>
        public void Copy(object parameters) // TODO(Steve): Route to CurrentWorkspace
        {
            ClipBoard.Clear();

            foreach (
                var el in
                    DynamoSelection.Instance.Selection.OfType<ModelBase>()
                        .Where(el => !ClipBoard.Contains(el)))
            {
<<<<<<< HEAD
                ClipBoard.Add(el);

                //dynNodeView n = el as dynNodeView;
                var n = el as NodeModel;
                if (n == null)
                    continue;
                var connectors = n.InPorts.ToList().SelectMany(x => x.Connectors)
                    .Concat(n.OutPorts.ToList().SelectMany(x => x.Connectors))
                    .Where(x => x.End != null && x.End.Owner.IsSelected && !ClipBoard.Contains(x));
=======
                var el = sel as ModelBase;
                if (el != null)
                {
                    if (!this.ClipBoard.Contains(el))
                    {
                        this.ClipBoard.Add(el);

                        var n = el as NodeModel;
                        if (n != null)
                        {
                            var connectors = n.InPorts.ToList().SelectMany(x => x.Connectors)
                                .Concat(n.OutPorts.ToList().SelectMany(x => x.Connectors))
                                .Where(x => x.End != null &&
                                    x.End.Owner.IsSelected &&
                                    !this.ClipBoard.Contains(x));
>>>>>>> 95d40a5d

                ClipBoard.AddRange(connectors);
            }
        }

        /// <summary>
        ///     Paste ISelectable objects from the clipboard to the workspace.
        /// </summary>
        public void Paste() //TODO(Steve): Route to CurrentWorkspace
        {
            //make a lookup table to store the guids of the
            //old nodes and the guids of their pasted versions
            var nodeLookup = new Dictionary<Guid, Guid>();

            //make a list of all newly created models so that their
            //creations can be recorded in the undo recorder.
            var createdModels = new List<ModelBase>();

            //clear the selection so we can put the
            //paste contents in
            DynamoSelection.Instance.ClearSelection();

            var nodes = ClipBoard.OfType<NodeModel>();

            var connectors = ClipBoard.OfType<ConnectorModel>();

            foreach (var node in nodes)
            {
                //create a new guid for us to use
                Guid newGuid = Guid.NewGuid();
                nodeLookup.Add(node.GUID, newGuid);

                string nodeName = node.GetType().ToString();

                if (node is Function)
                    nodeName = ((node as Function).Definition.FunctionId).ToString();
                else if (node is DSFunction)
                    nodeName = ((node as DSFunction).Controller.MangledName);
                else if (node is DSVarArgFunction)
                    nodeName = ((node as DSVarArgFunction).Controller.MangledName);
                
                var xmlDoc = new XmlDocument();

                NodeModel newNode;

                if (CurrentWorkspace is HomeWorkspaceModel && (node is Symbol || node is Output))
                {
                    var symbol = (node is Symbol
                        ? (node as Symbol).InputSymbol
                        : (node as Output).Symbol);
                    var code = (string.IsNullOrEmpty(symbol) ? "x" : symbol) + ";";
                    newNode = new CodeBlockNodeModel(CurrentWorkspace, code);

                    CurrentWorkspace.AddNode(newNode, newGuid, node.X, node.Y + 100, false, false);
                }
                else
                {
                    var dynEl = xmlDoc.CreateElement(node.GetType().ToString());
                    xmlDoc.AppendChild(dynEl);
                    node.Save(xmlDoc, dynEl, SaveContext.Copy);

                    newNode = CurrentWorkspace.AddNode(
                        newGuid,
                        nodeName,
                        node.X,
                        node.Y + 100,
                        false,
                        false,
                        dynEl);
                }

                createdModels.Add(newNode);

                newNode.ArgumentLacing = node.ArgumentLacing;
                if (!string.IsNullOrEmpty(node.NickName))
                {
                    newNode.NickName = node.NickName;
                }
            }

            OnRequestLayoutUpdate(this, EventArgs.Empty);

            Guid start;
            Guid end;
            createdModels.AddRange(
                from c in connectors
                let startGuid =
                    nodeLookup.TryGetValue(c.Start.Owner.GUID, out start)
                        ? start
                        : c.Start.Owner.GUID
                let endGuid =
                    nodeLookup.TryGetValue(c.End.Owner.GUID, out end)
                        ? end
                        : c.End.Owner.GUID
                let startNode = CurrentWorkspace.Nodes.FirstOrDefault(x => x.GUID == startGuid)
                let endNode = CurrentWorkspace.Nodes.FirstOrDefault(x => x.GUID == endGuid)
                where startNode != null && endNode != null
                where startNode.Workspace == CurrentWorkspace
                select
                    CurrentWorkspace.AddConnection(startNode, endNode, c.Start.Index, c.End.Index, TODO));

            //process the queue again to create the connectors
            //DynamoCommands.ProcessCommandQueue();

            var notes = ClipBoard.OfType<NoteModel>();

            foreach (NoteModel note in notes)
            {
                var newGUID = Guid.NewGuid();

                var sameSpace = CurrentWorkspace.Notes.Any(x => x.GUID == note.GUID);
                var newX = sameSpace ? note.X + 20 : note.X;
                var newY = sameSpace ? note.Y + 20 : note.Y;

                createdModels.Add(CurrentWorkspace.AddNote(false, newX, newY, note.Text, newGUID));

                // TODO: Why can't we just add "noteData" instead of doing a look-up?
                AddToSelection(CurrentWorkspace.Notes.FirstOrDefault(x => x.GUID == newGUID));
            }

            foreach (var de in nodeLookup)
            {
                AddToSelection(CurrentWorkspace.Nodes.FirstOrDefault(x => x.GUID == de.Value));
            }

            // Record models that are created as part of the command.
            CurrentWorkspace.RecordCreatedModels(createdModels);
        }

        /// <summary>
        /// Add an ISelectable object to the selection.
        /// </summary>
        /// <param name="parameters">The object to add to the selection.</param>
        [Obsolete("Each workspace handles their own selection.", true)]
        public void AddToSelection(object parameters)
        {
            var node = parameters as NodeModel;
            
            //don't add if the object is null
            if (node == null)
                return;

            if (!node.IsSelected)
            {
                if (!DynamoSelection.Instance.Selection.Contains(node))
                    DynamoSelection.Instance.Selection.Add(node);
            }
        }

        /// <summary>
        /// Clear the workspace. Removes all nodes, notes, and connectors from the current workspace.
        /// </summary>
        /// <param name="parameter"></param>
        public void Clear(object parameter)
        {
            OnWorkspaceClearing(this, EventArgs.Empty);

            CleanWorkbench();

            //don't save the file path
            CurrentWorkspace.FileName = "";
            CurrentWorkspace.HasUnsavedChanges = false;
            CurrentWorkspace.WorkspaceVersion = AssemblyHelper.GetDynamoVersion();

            OnWorkspaceCleared(this, EventArgs.Empty);
        }

        /// <summary>
        /// View the home workspace.
        /// </summary>
        /// <param name="parameter"></param>
        [Obsolete("This makes no sense with multiple home workspaces.", true)]
        public void Home(object parameter)
        {
            ViewHomeWorkspace();
        }

        #endregion

        #region private methods

        private void LogMessage(ILogMessage obj)
        {
            Logger.Log(obj);
        }

        #endregion
    }
}<|MERGE_RESOLUTION|>--- conflicted
+++ resolved
@@ -164,11 +164,11 @@
         public int MaxTesselationDivisions { get; set; }
 
         /// <summary>
-<<<<<<< HEAD
         /// TODO
         /// </summary>
         public NodeSearchModel SearchModel { get; private set; }
-=======
+
+        /// <summary>
         /// The application version string for analytics reporting APIs
         /// </summary>
         internal virtual String AppVersion { 
@@ -177,10 +177,6 @@
                     + UpdateManager.UpdateManager.Instance.ProductVersion.ToString();
             }
         }
-
-        // KILLDYNSETTINGS: wut am I!?!
-        public string UnlockLoadPath { get; set; }
->>>>>>> 95d40a5d
 
         /// <summary>
         /// TODO
@@ -519,27 +515,12 @@
                 n.ForceReExecuteOfNode = true;
             }
 
-<<<<<<< HEAD
             Logger.Log(
                 string.Format("Dynamo -- Build {0}", Assembly.GetExecutingAssembly().GetName().Version));
 
             PackageManagerClient = new PackageManagerClient(PackageLoader.RootPackagesDirectory, CustomNodeManager);
 
             InitializeNodeLibrary(preferences);
-=======
-            // Refresh values of nodes that took part in update.
-            foreach (var modifiedNode in updateTask.ModifiedNodes)
-            {
-                modifiedNode.RequestValueUpdateAsync();
-            }
-
-            // Notify listeners (optional) of completion.
-            RunEnabled = true; // Re-enable 'Run' button.
-            
-            // Notify handlers that evaluation took place.
-            var e = new EvaluationCompletedEventArgs(true);
-            OnEvaluationCompleted(this, e);
->>>>>>> 95d40a5d
         }
 
         /// <summary>
@@ -874,15 +855,11 @@
             CurrentWorkspace.ClearUndoRecorder();
             CurrentWorkspace.ResetWorkspace();
 
-<<<<<<< HEAD
-            ResetEngine();
-=======
             // Don't bother resetting the engine during shutdown (especially 
             // since ResetEngine destroys and recreates a new EngineController).
             if (!ShutdownRequested)
-                this.ResetEngine();
-
->>>>>>> 95d40a5d
+                ResetEngine();
+
             CurrentWorkspace.PreloadedTraceData = null;
         }
 
@@ -1236,15 +1213,7 @@
                         typeName = Utils.PreprocessTypeName(typeName);
                         Type type = Utils.ResolveType(this, typeName);
                         if (type != null)
-<<<<<<< HEAD
                             el = NodeFactory.CreateNodeInstance(type, nickname, signature, guid, Logger);
-=======
-                        {
-                            var tld = Utils.GetDataForType(this, type);
-                            el = CurrentWorkspace.NodeFactory.CreateNodeInstance(
-                                tld, nickname, signature, guid);
-                        }
->>>>>>> 95d40a5d
 
                         if (el != null)
                         {
@@ -1281,11 +1250,7 @@
                         var type = Utils.ResolveType(this, typeName);
                         var tld = Utils.GetDataForType(this, type);
 
-<<<<<<< HEAD
                         el = NodeFactory.CreateNodeInstance(type, nickname, String.Empty, guid, Logger);
-=======
-                        el = CurrentWorkspace.NodeFactory.CreateNodeInstance(tld, nickname, String.Empty, guid);
->>>>>>> 95d40a5d
                         el.Load(dummyElement);
                     }
 
@@ -1499,40 +1464,25 @@
         {
             ClipBoard.Clear();
 
-            foreach (
-                var el in
-                    DynamoSelection.Instance.Selection.OfType<ModelBase>()
-                        .Where(el => !ClipBoard.Contains(el)))
-            {
-<<<<<<< HEAD
-                ClipBoard.Add(el);
-
-                //dynNodeView n = el as dynNodeView;
-                var n = el as NodeModel;
-                if (n == null)
-                    continue;
-                var connectors = n.InPorts.ToList().SelectMany(x => x.Connectors)
-                    .Concat(n.OutPorts.ToList().SelectMany(x => x.Connectors))
-                    .Where(x => x.End != null && x.End.Owner.IsSelected && !ClipBoard.Contains(x));
-=======
-                var el = sel as ModelBase;
-                if (el != null)
+            foreach (var el in
+                DynamoSelection.Instance.Selection.OfType<ModelBase>())
+            {
+                if (!ClipBoard.Contains(el))
                 {
-                    if (!this.ClipBoard.Contains(el))
+                    ClipBoard.Add(el);
+
+                    var n = el as NodeModel;
+                    if (n != null)
                     {
-                        this.ClipBoard.Add(el);
-
-                        var n = el as NodeModel;
-                        if (n != null)
-                        {
-                            var connectors = n.InPorts.ToList().SelectMany(x => x.Connectors)
+                        var connectors =
+                            n.InPorts.ToList()
+                                .SelectMany(x => x.Connectors)
                                 .Concat(n.OutPorts.ToList().SelectMany(x => x.Connectors))
-                                .Where(x => x.End != null &&
-                                    x.End.Owner.IsSelected &&
-                                    !this.ClipBoard.Contains(x));
->>>>>>> 95d40a5d
-
-                ClipBoard.AddRange(connectors);
+                                .Where(x => x.End != null && x.End.Owner.IsSelected && !ClipBoard.Contains(x));
+
+                        ClipBoard.AddRange(connectors);
+                    }
+                }
             }
         }
 
@@ -1582,7 +1532,7 @@
                         ? (node as Symbol).InputSymbol
                         : (node as Output).Symbol);
                     var code = (string.IsNullOrEmpty(symbol) ? "x" : symbol) + ";";
-                    newNode = new CodeBlockNodeModel(CurrentWorkspace, code);
+                    newNode = new CodeBlockNodeModel(code);
 
                     CurrentWorkspace.AddNode(newNode, newGuid, node.X, node.Y + 100, false, false);
                 }
