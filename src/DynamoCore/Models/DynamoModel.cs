--- conflicted
+++ resolved
@@ -415,7 +415,8 @@
                 throw new Exception("Duplicate node GUID in map!");
             }
 
-<<<<<<< HEAD
+            Debug.WriteLine("Node map now contains {0} nodes.", nodeMap.Count);
+
             var graph = new GraphLayout.Graph();
 
             foreach (var x in CurrentWorkspace.Nodes)
@@ -427,9 +428,6 @@
             graph.RemoveCycles();
             graph.RemoveTransitiveEdges();
             graph.AssignLayers();
-=======
-            Debug.WriteLine("Node map now contains {0} nodes.", nodeMap.Count);
->>>>>>> b9bf7518
         }
 
         internal bool CanShowOpenDialogAndOpenResultCommand(object parameter)
