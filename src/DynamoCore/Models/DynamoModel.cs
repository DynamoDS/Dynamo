--- conflicted
+++ resolved
@@ -573,6 +573,9 @@
                     {
                         customNodeSearchRegistry.Remove(info.FunctionId);
                         SearchModel.Remove(searchElement);
+                        var workspacesToRemove = _workspaces.FindAll(w => w is CustomNodeWorkspaceModel
+                            && (w as CustomNodeWorkspaceModel).CustomNodeId == id);
+                        workspacesToRemove.ForEach(w => RemoveWorkspace(w));
                     }
                 };
             };
@@ -627,17 +630,8 @@
                 outputSearchElement.IsVisibleInSearch = isVisible;
             };
 
-<<<<<<< HEAD
-            // Notify listeners (optional) of completion.
-            RunEnabled = true; // Re-enable 'Run' button.
-
-            // Notify handlers that evaluation took place.
-            var e = new EvaluationCompletedEventArgs(true);
-            OnEvaluationCompleted(this, e);
-=======
             SearchModel.Add(symbolSearchElement);
             SearchModel.Add(outputSearchElement);
->>>>>>> a63cee17
         }
 
         private void InitializeNodeLibrary(IPreferences preferences)
