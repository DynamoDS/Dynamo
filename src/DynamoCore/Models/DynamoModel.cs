﻿using System;
using System.Collections.Generic;
using System.Collections.ObjectModel;
using System.ComponentModel;
using System.Diagnostics;
using System.Globalization;
using System.IO;
using System.Linq;
using System.Reflection;
using System.Windows;
using System.Windows.Threading;
using System.Xml;

using DSNodeServices;

using Dynamo.Core;
<<<<<<< HEAD
using Dynamo.UI;
=======
using Dynamo.Core.Threading;
>>>>>>> 4e9239d0
using Dynamo.Interfaces;
using Dynamo.Nodes;
using Dynamo.PackageManager;
using Dynamo.Search;
using Dynamo.Services;
using Dynamo.UpdateManager;
using Dynamo.Utilities;
using Dynamo.Selection;

using DynamoUnits;

using DynamoUtilities;

using Enum = System.Enum;
using String = System.String;
using Utils = Dynamo.Nodes.Utilities;

using Dynamo.DSEngine;

using Double = System.Double;

namespace Dynamo.Models
{
    public partial class DynamoModel : ModelBase
    {
        #region Events

        public event FunctionNamePromptRequestHandler RequestsFunctionNamePrompt;
        public void OnRequestsFunctionNamePrompt(Object sender, FunctionNamePromptEventArgs e)
        {
            if (RequestsFunctionNamePrompt != null)
            {
                RequestsFunctionNamePrompt(this, e);
            }
        }

        public event WorkspaceHandler WorkspaceSaved;
        internal void OnWorkspaceSaved(WorkspaceModel model)
        {
            if (WorkspaceSaved != null)
            {
                WorkspaceSaved(model);
            }
        }

        #endregion

        #region internal members

        private DynamoScheduler scheduler;
        private ObservableCollection<WorkspaceModel> workspaces = new ObservableCollection<WorkspaceModel>();
        private Dictionary<Guid, NodeModel> nodeMap = new Dictionary<Guid, NodeModel>();
        private bool runEnabled = true;
        #endregion

        #region Static properties

        /// <summary>
        /// Testing flag is used to defer calls to run in the idle thread
        /// with the assumption that the entire test will be wrapped in an
        /// idle thread call.
        /// </summary>
        public static bool IsTestMode { get; set; }

        /// <summary>
        /// Setting this flag enables creation of an XML in following format that records 
        /// node mapping information - which old node has been converted to which to new node(s) 
        /// </summary>
        public static bool EnableMigrationLogging { get; set; }

        #endregion

        #region public properties

        // core app
        public string Context { get; set; }
        public DynamoLoader Loader { get; private set; }
        public PackageManagerClient PackageManagerClient { get; private set; }
        public CustomNodeManager CustomNodeManager { get; private set; }
        public DynamoLogger Logger { get; private set; }
        public DynamoRunner Runner { get; protected set; }
        public SearchModel SearchModel { get; private set; }
        public DebugSettings DebugSettings { get; private set; }
        public EngineController EngineController { get; private set; }
        public PreferenceSettings PreferenceSettings { get; private set; }
        public DynamoScheduler Scheduler { get { return scheduler; } }
        public bool ShutdownRequested { get; internal set; }

        // KILLDYNSETTINGS: wut am I!?!
        public string UnlockLoadPath { get; set; }

        private WorkspaceModel currentWorkspace;
        public WorkspaceModel CurrentWorkspace
        {
            get { return currentWorkspace; }
            internal set
            {
                if (currentWorkspace != value)
                {
                    if (currentWorkspace != null)
                        currentWorkspace.IsCurrentSpace = false;

                    currentWorkspace = value;

                    if (currentWorkspace != null)
                        currentWorkspace.IsCurrentSpace = true;

                    OnCurrentWorkspaceChanged(currentWorkspace);
                    RaisePropertyChanged("CurrentWorkspace");
                }
            }
        }

        public HomeWorkspaceModel HomeSpace { get; protected set; }

        private ObservableCollection<ModelBase> clipBoard = new ObservableCollection<ModelBase>();
        public ObservableCollection<ModelBase> ClipBoard
        {
            get { return clipBoard; }
            set { clipBoard = value; }
        }

        private readonly SortedDictionary<string, TypeLoadData> builtinTypesByNickname =
            new SortedDictionary<string, TypeLoadData>();
        public SortedDictionary<string, TypeLoadData> BuiltInTypesByNickname
        {
            get { return builtinTypesByNickname; }
        }

        private readonly Dictionary<string, TypeLoadData> builtinTypesByTypeName =
            new Dictionary<string, TypeLoadData>();
        public Dictionary<string, TypeLoadData> BuiltInTypesByName
        {
            get { return builtinTypesByTypeName; }
        }

        public bool IsShowingConnectors
        {
            get { return this.PreferenceSettings.ShowConnector; }
            set
            {
                this.PreferenceSettings.ShowConnector = value;
            }
        }

        public ConnectorType ConnectorType
        {
            get { return this.PreferenceSettings.ConnectorType; }
            set
            {
                this.PreferenceSettings.ConnectorType = value;
            }
        }

        public static bool IsCrashing { get; set; }
        public bool DynamicRunEnabled { get; set; }

        /// <summary>
        ///     The collection of visible workspaces in Dynamo
        /// </summary>
        public ObservableCollection<WorkspaceModel> Workspaces
        {
            get { return workspaces; }
            set 
            { 
                workspaces = value;
            }
        }

        /// <summary>
        /// Returns a shallow copy of the collection of Nodes in the model.
        /// </summary>
        public List<NodeModel> Nodes
        {
            get { return CurrentWorkspace.Nodes.ToList(); }
        }

        public bool RunEnabled
        {
            get { return runEnabled; }
            set
            {
                runEnabled = value;
                RaisePropertyChanged("RunEnabled");
            }
        }
        public bool RunInDebug { get; set; }

        /// <summary>
        /// All nodes in all workspaces. 
        /// </summary>
        public IEnumerable<NodeModel> AllNodes
        {
            get
            {
                return Workspaces.Aggregate((IEnumerable<NodeModel>)new List<NodeModel>(), (a, x) => a.Concat(x.Nodes))
                    .Concat(CustomNodeManager.GetLoadedDefinitions().Aggregate(
                        (IEnumerable<NodeModel>)new List<NodeModel>(),
                        (a, x) => a.Concat(x.WorkspaceModel.Nodes)
                        )
                    );
            }
        }

        public ObservableDictionary<string, Guid> CustomNodes
        {
            get { return this.CustomNodeManager.GetAllNodeNames(); }
        }

        /// <summary>
        /// A map of all nodes in the model in the home workspace
        /// keyed by their GUID.
        /// </summary>
        public Dictionary<Guid, NodeModel> NodeMap
        {
            get { return nodeMap; }
            set { nodeMap = value; }
        }

        #endregion

        public struct StartConfiguration
        {
            public string Context { get; set; }
            public string DynamoCorePath { get; set; }
            public IPreferences Preferences { get; set; }
            public bool StartInTestMode { get; set; }
            public DynamoRunner Runner { get; set; }
            public ISchedulerThread SchedulerThread { get; set; }
        }

        /// <summary>
        /// Start DynamoModel with all default configuration options
        /// </summary>
        /// <returns></returns>
        public static DynamoModel Start()
        {
            return Start(new StartConfiguration());
        }

        /// <summary>
        /// Start DynamoModel with custom configuration.  Defaults will be assigned not provided.
        /// </summary>
        /// <param name="configuration"></param>
        /// <returns></returns>
        public static DynamoModel Start(StartConfiguration configuration)
        {
            // where necessary, assign defaults
            if (string.IsNullOrEmpty(configuration.Context))
                configuration.Context = Core.Context.NONE;
            if (string.IsNullOrEmpty(configuration.DynamoCorePath))
            {
                var asmLocation = Assembly.GetExecutingAssembly().Location;
                configuration.DynamoCorePath = Path.GetDirectoryName(asmLocation);
            }

            if (configuration.Preferences == null)
                configuration.Preferences = new PreferenceSettings();
            if (configuration.Runner == null)
                configuration.Runner = new DynamoRunner();

            return new DynamoModel(configuration);
        }

        protected DynamoModel(StartConfiguration configuration)
        {
            string context = configuration.Context;
            IPreferences preferences = configuration.Preferences;
            string corePath = configuration.DynamoCorePath;
            DynamoRunner runner = configuration.Runner;
            bool isTestMode = configuration.StartInTestMode;

            DynamoPathManager.Instance.InitializeCore(corePath);

            Runner = runner;
            Context = context;
            IsTestMode = isTestMode;

            Logger = new DynamoLogger(this, DynamoPathManager.Instance.Logs);
            DebugSettings = new DebugSettings();

#if ENABLE_DYNAMO_SCHEDULER
            var thread = configuration.SchedulerThread ?? new DynamoSchedulerThread();
            scheduler = new DynamoScheduler(thread);
#endif

            if (preferences is PreferenceSettings)
            {
                this.PreferenceSettings = preferences as PreferenceSettings;
                PreferenceSettings.PropertyChanged += PreferenceSettings_PropertyChanged;
            }

            InitializePreferences(preferences);
            InitializeInstrumentationLogger();

            UpdateManager.UpdateManager.Instance.CheckForProductUpdate(new UpdateRequest(new Uri(Configurations.UpdateDownloadLocation)));

            SearchModel = new SearchModel(this);

            InitializeCurrentWorkspace();

            this.CustomNodeManager = new CustomNodeManager(this, DynamoPathManager.Instance.UserDefinitions);
            this.Loader = new DynamoLoader(this);

            this.Loader.PackageLoader.DoCachedPackageUninstalls( preferences );
            this.Loader.PackageLoader.LoadPackagesIntoDynamo( preferences );

            DisposeLogic.IsShuttingDown = false;

            this.EngineController = new EngineController(this, DynamoPathManager.Instance.GeometryFactory);
            this.CustomNodeManager.RecompileAllNodes(EngineController);

<<<<<<< HEAD
            ////This is necessary to avoid a race condition by causing a thread join
            ////inside the vm exec
            this.Reset();
=======
            // Reset virtual machine to avoid a race condition by causing a 
            // thread join inside the vm exec. Since DynamoModel is being called 
            // on the main/idle thread, it is safe to call ResetEngineInternal 
            // directly (we cannot call virtual method ResetEngine here).
            // 
            ResetEngineInternal();
            Nodes.ForEach(n => n.RequiresRecalc = true);
>>>>>>> 4e9239d0

            Logger.Log(String.Format(
                "Dynamo -- Build {0}",
                Assembly.GetExecutingAssembly().GetName().Version));

            this.Loader.ClearCachedAssemblies();
            this.Loader.LoadNodeModels();

            MigrationManager.Instance.MigrationTargets.Add(typeof(WorkspaceMigrations));

            PackageManagerClient = new PackageManagerClient(this);
        }

        //SEPARATECORE: causes mono crash
        private void InitializeInstrumentationLogger()
        {
            InstrumentationLogger.Start(this);
        }

        private void InitializeCurrentWorkspace()
        {
            this.AddHomeWorkspace();
            this.CurrentWorkspace = this.HomeSpace;
            this.CurrentWorkspace.X = 0;
            this.CurrentWorkspace.Y = 0;
        }

        private static void InitializePreferences(IPreferences preferences)
        {
            BaseUnit.LengthUnit = preferences.LengthUnit;
            BaseUnit.AreaUnit = preferences.AreaUnit;
            BaseUnit.VolumeUnit = preferences.VolumeUnit;
            BaseUnit.NumberFormat = preferences.NumberFormat;
        }

        #region internal methods

        public string Version
        {
            get { return UpdateManager.UpdateManager.Instance.ProductVersion.ToString(); }
        }

        public virtual void ShutDown(bool shutDownHost)
        {
            ShutdownRequested = true;

            CleanWorkbench();

            EngineController.Dispose();
            EngineController = null;

            PreferenceSettings.Save();

            OnCleanup();

            Logger.Dispose();

            InstrumentationLogger.End();

#if ENABLE_DYNAMO_SCHEDULER
            if (scheduler != null)
            {
                scheduler.Shutdown();
                scheduler = null;
            }
#endif
        }

        /// <summary>
        /// Call this method to reset the virtual machine, avoiding a race 
        /// condition by using a thread join inside the vm executive.
        /// TODO(Luke): Push this into a resync call with the engine controller
        /// </summary>
        /// <param name="markNodesAsDirty">Set this parameter to true to force 
        /// reset of the execution substrait. Note that setting this parameter 
        /// to true will have a negative performance impact.</param>
        /// 
        public virtual void ResetEngine(bool markNodesAsDirty = false)
        {
            ResetEngineInternal();
            if (markNodesAsDirty)
                Nodes.ForEach(n => n.RequiresRecalc = true);
        }

#if !ENABLE_DYNAMO_SCHEDULER

        public void RunExpression()
        {
            Runner.RunExpression(this.HomeSpace);
        }

#else

        /// <summary>
        /// This method is typically called from the main application thread (as 
        /// a result of user actions such as button click or node UI changes) to
        /// schedule an update of the graph. This call may or may not represent 
        /// an actual update. In the event that the user action does not result 
        /// in actual graph update (e.g. moving of node on UI), the update task 
        /// will not be scheduled for execution.
        /// </summary>
        /// 
        public void RunExpression()
        {
            var traceData = HomeSpace.PreloadedTraceData;
            if ((traceData != null) && traceData.Any())
            {
                // If we do have preloaded trace data, set it here first.
                var setTraceDataTask = new SetTraceDataAsyncTask(scheduler);
                if (setTraceDataTask.Initialize(EngineController, HomeSpace))
                    scheduler.ScheduleForExecution(setTraceDataTask);
            }

            var task = new UpdateGraphAsyncTask(scheduler);
            if (task.Initialize(EngineController, HomeSpace))
            {
                task.Completed += OnUpdateGraphCompleted;
                scheduler.ScheduleForExecution(task);
            }
        }

        /// <summary>
        /// This callback method is invoked in the context of ISchedulerThread 
        /// when UpdateGraphAsyncTask is completed.
        /// </summary>
        /// <param name="task">The original UpdateGraphAsyncTask instance.</param>
        /// 
        private void OnUpdateGraphCompleted(AsyncTask task)
        {
            var updateTask = task as UpdateGraphAsyncTask;
            var messages = new Dictionary<Guid, string>();

            // Runtime warnings take precedence over build warnings.
            foreach (var warning in updateTask.RuntimeWarnings)
            {
                var message = string.Join("\n", warning.Value.Select(w => w.Message));
                messages.Add(warning.Key, message);
            }

            foreach (var warning in updateTask.BuildWarnings)
            {
                // If there is already runtime warnings for 
                // this node, then ignore the build warnings.
                if (messages.ContainsKey(warning.Key))
                    continue;

                var message = string.Join("\n", warning.Value.Select(w => w.Message));
                messages.Add(warning.Key, message);
            }

            var workspace = updateTask.TargetedWorkspace;
            foreach (var message in messages)
            {
                var guid = message.Key;
                var node = workspace.Nodes.FirstOrDefault(n => n.GUID == guid);
                if (node == null)
                    continue;

                node.Warning(message.Value); // Update node warning message.
            }

            // This method is guaranteed to be called in the context of 
            // ISchedulerThread (for Revit's case, it is the idle thread).
            // Dispatch the failure message display for execution on UI thread.
            // 
            if (task.Exception != null && (DynamoModel.IsTestMode == false))
            {
                Action showFailureMessage = () => 
                    Utils.DisplayEngineFailureMessage(this, task.Exception);

                OnRequestDispatcherBeginInvoke(showFailureMessage);
            }

            // Notify listeners (optional) of completion.
            OnEvaluationCompleted(this, EventArgs.Empty);
        }

#endif

        internal void RunCancelInternal(bool displayErrors, bool cancelRun)
        {
            if (cancelRun)
                Runner.CancelAsync(this.EngineController);
            else
                RunExpression();
        }

        internal void ForceRunCancelInternal(bool displayErrors, bool cancelRun)
        {
            if (cancelRun)
                Runner.CancelAsync(this.EngineController);
            else
            {
                Logger.Log("Beginning engine reset");
                ResetEngine(markNodesAsDirty: true);
                Logger.Log("Reset complete");

                RunExpression();
            }
        }

        protected void ResetEngineInternal()
        {
            if (EngineController != null)
            {
                EngineController.Dispose();
                EngineController = null;
            }

            var geomFactory = DynamoPathManager.Instance.GeometryFactory;
            EngineController = new EngineController(this, geomFactory);
            CustomNodeManager.RecompileAllNodes(EngineController);
        }

        /// <summary>
        /// Responds to property update notifications on the preferences,
        /// and synchronizes with the Units Manager.
        /// </summary>
        /// <param name="sender"></param>
        /// <param name="e"></param>
        private void PreferenceSettings_PropertyChanged(object sender, PropertyChangedEventArgs e)
        {
            switch (e.PropertyName)
            {
                case "LengthUnit":
                    BaseUnit.LengthUnit = PreferenceSettings.LengthUnit;
                    break;
                case "AreaUnit":
                    BaseUnit.AreaUnit = PreferenceSettings.AreaUnit;
                    break;
                case "VolumeUnit":
                    BaseUnit.VolumeUnit = PreferenceSettings.VolumeUnit;
                    break;
                case "NumberFormat":
                    BaseUnit.NumberFormat = PreferenceSettings.NumberFormat;
                    break;
            }
        }

        private void RemoveNodeFromMap(NodeModel n)
        {
            if (n.Workspace != HomeSpace)
            {
                return;
            }

            if (NodeMap.ContainsKey(n.GUID))
            {
                NodeMap.Remove(n.GUID);
            }
        }

        private void AddNodeToMap(NodeModel n)
        {
            if (n.Workspace != HomeSpace)
            {
                return;
            }

            if (!NodeMap.ContainsKey(n.GUID))
            {
                NodeMap.Add(n.GUID, n);
            }
            else
            {
                throw new Exception("Duplicate node GUID in map!");
            }
        }

        internal void OpenInternal(string xmlPath)
        {
            if (!OpenDefinition(xmlPath))
            {
                Logger.Log("Workbench could not be opened.");

                if (Logger != null)
                {
                    WriteToLog("Workbench could not be opened.");
                    WriteToLog(xmlPath);
                }
            }
        }

        internal void PostUIActivation(object parameter)
        {
            Loader.LoadCustomNodes();

            this.SearchModel.RemoveEmptyCategories();
            this.SearchModel.SortCategoryChildren();

            Logger.Log("Welcome to Dynamo!");
        }

        internal bool CanDoPostUIActivation(object parameter)
        {
            return true;
        }

        internal void OpenCustomNodeAndFocus(WorkspaceHeader workspaceHeader)
        {
            // load custom node
            var manager = CustomNodeManager;
            var info = manager.AddFileToPath(workspaceHeader.FileName);
            var funcDef = manager.GetFunctionDefinition(info.Guid);
            if (funcDef == null) // Fail to load custom function.
                return;

            if (funcDef.IsProxy && info != null)
            {
                funcDef = manager.ReloadFunctionDefintion(info.Guid);
                if (funcDef == null)
                {
                    return;
                }
            }

            funcDef.AddToSearch(this.SearchModel);

            var ws = funcDef.WorkspaceModel;
            ws.Zoom = workspaceHeader.Zoom;
            ws.HasUnsavedChanges = false;

            if (!this.Workspaces.Contains(ws))
            {
                this.Workspaces.Add(ws);
            }

            var vm = this.Workspaces.First(x => x == ws);
            vm.OnCurrentOffsetChanged(this, new PointEventArgs(new Point(workspaceHeader.X, workspaceHeader.Y)));

            this.CurrentWorkspace = ws;
        }

        internal bool OpenDefinition(string xmlPath)
        {
            var workspaceInfo = WorkspaceHeader.FromPath(this, xmlPath);

            if (workspaceInfo == null)
            {
                return false;
            }

            if (workspaceInfo.IsCustomNodeWorkspace())
            {
                OpenCustomNodeAndFocus(workspaceInfo);
                return true;
            }

            if (CurrentWorkspace != HomeSpace)
                ViewHomeWorkspace();

            // add custom nodes in dyn directory to path
            var dirName = Path.GetDirectoryName(xmlPath);
            CustomNodeManager.AddDirectoryToSearchPath(dirName);
            CustomNodeManager.UpdateSearchPath();

            return OpenWorkspace(xmlPath);
        }

        internal void CleanWorkbench()
        {
            Logger.Log("Clearing workflow...");

            //Copy locally
            List<NodeModel> elements = Nodes.ToList();

            foreach (NodeModel el in elements)
            {
                el.DisableReporting();
                el.Destroy();
            }

            foreach (NodeModel el in elements)
            {
                foreach (PortModel p in el.InPorts)
                {
                    for (int i = p.Connectors.Count - 1; i >= 0; i--)
                        p.Connectors[i].NotifyConnectedPortsOfDeletion();
                }
                foreach (PortModel port in el.OutPorts)
                {
                    for (int i = port.Connectors.Count - 1; i >= 0; i--)
                        port.Connectors[i].NotifyConnectedPortsOfDeletion();
                }

                RemoveNodeFromMap(el);
            }

            CurrentWorkspace.Connectors.Clear();
            CurrentWorkspace.Nodes.Clear();
            CurrentWorkspace.Notes.Clear();

            CurrentWorkspace.ClearUndoRecorder();

            this.ResetEngine();
            CurrentWorkspace.PreloadedTraceData = null;
        }

        /// <summary>
        ///     Change the currently visible workspace to the home workspace
        /// </summary>
        /// <param name="symbol">The function definition for the custom node workspace to be viewed</param>
        internal void ViewHomeWorkspace()
        {
            CurrentWorkspace = HomeSpace;
        }

        internal void DeleteModelInternal(List<ModelBase> modelsToDelete)
        {
            if (null == this.currentWorkspace)
                return;

            OnDeletionStarted(this, EventArgs.Empty);

            this.currentWorkspace.RecordAndDeleteModels(modelsToDelete);

            var selection = DynamoSelection.Instance.Selection;
            foreach (ModelBase model in modelsToDelete)
            {
                selection.Remove(model); // Remove from selection set.
                if (model is NodeModel)
                    OnNodeDeleted(model as NodeModel);
                if (model is ConnectorModel)
                    OnConnectorDeleted(model as ConnectorModel);
            }

            OnDeletionComplete(this, EventArgs.Empty);
        }

        internal bool CanGoHome(object parameter)
        {
            return CurrentWorkspace != HomeSpace;
        }

        #endregion

        #region public methods

        public void HideWorkspace(WorkspaceModel workspace)
        {
            this.CurrentWorkspace = workspaces[0];  // go home
            workspaces.Remove(workspace);
            OnWorkspaceHidden(workspace);
        }

        /// <summary>
        /// Add a workspace to the dynamo model.
        /// </summary>
        /// <param name="workspace"></param>
        private void AddHomeWorkspace()
        {
            var workspace = new HomeWorkspaceModel(this)
            {
                WatchChanges = true
            };
            HomeSpace = workspace;
            workspaces.Insert(0, workspace); // to front
        }

        /// <summary>
        /// Remove a workspace from the dynamo model.
        /// </summary>
        /// <param name="workspace"></param>
        public void RemoveWorkspace(WorkspaceModel workspace)
        {
            workspaces.Remove(workspace);
        }

        /// <summary>
        /// Open a workspace from a path.
        /// </summary>
        /// <param name="xmlPath">The path to the workspace.</param>
        /// <returns></returns>
        public bool OpenWorkspace(string xmlPath)
        {
            Logger.Log("Opening home workspace " + xmlPath + "...");

            CleanWorkbench();
            MigrationManager.ResetIdentifierIndex();

            var sw = new Stopwatch();

            try
            {
                #region read xml file

                sw.Start();

                var xmlDoc = new XmlDocument();
                xmlDoc.Load(xmlPath);

                TimeSpan previousElapsed = sw.Elapsed;
                Logger.Log(String.Format("{0} elapsed for loading xml.", sw.Elapsed));

                double cx = 0;
                double cy = 0;
                double zoom = 1.0;
                string version = "";

                // handle legacy workspace nodes called dynWorkspace
                // and new workspaces without the dyn prefix
                XmlNodeList workspaceNodes = xmlDoc.GetElementsByTagName("Workspace");
                if (workspaceNodes.Count == 0)
                    workspaceNodes = xmlDoc.GetElementsByTagName("dynWorkspace");

                foreach (XmlNode node in workspaceNodes)
                {
                    foreach (XmlAttribute att in node.Attributes)
                    {
                        if (att.Name.Equals("X"))
                        {
                            cx = Double.Parse(att.Value, CultureInfo.InvariantCulture);
                        }
                        else if (att.Name.Equals("Y"))
                        {
                            cy = Double.Parse(att.Value, CultureInfo.InvariantCulture);
                        }
                        else if (att.Name.Equals("zoom"))
                        {
                            zoom = Double.Parse(att.Value, CultureInfo.InvariantCulture);
                        }
                        else if (att.Name.Equals("Version"))
                        {
                            version = att.Value;
                        }
                    }
                }

                Version fileVersion = MigrationManager.VersionFromString(version);
                var currentVersion = MigrationManager.VersionFromWorkspace(this.HomeSpace);

                if (fileVersion > currentVersion)
                {
                    bool resume = Utils.DisplayFutureFileMessage(this, xmlPath, fileVersion, currentVersion);
                    if (!resume)
                        return false;                    
                }

                var decision = MigrationManager.ShouldMigrateFile(fileVersion, currentVersion);
                if (decision == MigrationManager.Decision.Abort)
                {
                    Utils.DisplayObsoleteFileMessage(this, xmlPath, fileVersion, currentVersion);
                    return false;
                }
                else if (decision == MigrationManager.Decision.Migrate)
                {
                    string backupPath = String.Empty;
                    if (!IsTestMode && MigrationManager.BackupOriginalFile(xmlPath, ref backupPath))
                    {
                        string message = String.Format(
                            "Original file '{0}' gets backed up at '{1}'",
                            Path.GetFileName(xmlPath), backupPath);

                        Logger.Log(message);
                    }

                    //Hardcode the file version to 0.6.0.0. The file whose version is 0.7.0.x
                    //needs to be forced to be migrated. The version number needs to be changed from
                    //0.7.0.x to 0.6.0.0.
                    if (fileVersion == new Version(0, 7, 0, 0))
                        fileVersion = new Version(0, 6, 0, 0);

                    MigrationManager.Instance.ProcessWorkspaceMigrations(this, xmlDoc, fileVersion);
                    MigrationManager.Instance.ProcessNodesInWorkspace(this, xmlDoc, fileVersion);
                }

                //set the zoom and offsets and trigger events
                //to get the view to position iteself
                CurrentWorkspace.X = cx;
                CurrentWorkspace.Y = cy;
                CurrentWorkspace.Zoom = zoom;

                var vm = this.Workspaces.First(x => x == CurrentWorkspace);
                vm.OnCurrentOffsetChanged(this, new PointEventArgs(new Point(cx, cy)));

                XmlNodeList elNodes = xmlDoc.GetElementsByTagName("Elements");
                XmlNodeList cNodes = xmlDoc.GetElementsByTagName("Connectors");
                XmlNodeList nNodes = xmlDoc.GetElementsByTagName("Notes");

                if (elNodes.Count == 0)
                    elNodes = xmlDoc.GetElementsByTagName("dynElements");
                if (cNodes.Count == 0)
                    cNodes = xmlDoc.GetElementsByTagName("dynConnectors");
                if (nNodes.Count == 0)
                    nNodes = xmlDoc.GetElementsByTagName("dynNotes");

                XmlNode elNodesList = elNodes[0];
                XmlNode cNodesList = cNodes[0];
                XmlNode nNodesList = nNodes[0];

                foreach (XmlNode elNode in elNodesList.ChildNodes)
                {
                    XmlAttribute typeAttrib = elNode.Attributes["type"];
                    XmlAttribute guidAttrib = elNode.Attributes["guid"];
                    XmlAttribute nicknameAttrib = elNode.Attributes["nickname"];
                    XmlAttribute xAttrib = elNode.Attributes["x"];
                    XmlAttribute yAttrib = elNode.Attributes["y"];
                    XmlAttribute isVisAttrib = elNode.Attributes["isVisible"];
                    XmlAttribute isUpstreamVisAttrib = elNode.Attributes["isUpstreamVisible"];
                    XmlAttribute lacingAttrib = elNode.Attributes["lacing"];

                    string typeName = typeAttrib.Value;

                    //test the GUID to confirm that it is non-zero
                    //if it is zero, then we have to fix it
                    //this will break the connectors, but it won't keep
                    //propagating bad GUIDs
                    var guid = new Guid(guidAttrib.Value);
                    if (guid == Guid.Empty)
                    {
                        guid = Guid.NewGuid();
                    }

                    string nickname = nicknameAttrib.Value;

                    double x = Double.Parse(xAttrib.Value, CultureInfo.InvariantCulture);
                    double y = Double.Parse(yAttrib.Value, CultureInfo.InvariantCulture);

                    bool isVisible = true;
                    if (isVisAttrib != null)
                        isVisible = isVisAttrib.Value == "true" ? true : false;

                    bool isUpstreamVisible = true;
                    if (isUpstreamVisAttrib != null)
                        isUpstreamVisible = isUpstreamVisAttrib.Value == "true" ? true : false;

                    // Retrieve optional 'function' attribute (only for DSFunction).
                    XmlAttribute signatureAttrib = elNode.Attributes["function"];
                    var signature = signatureAttrib == null ? null : signatureAttrib.Value;

                    NodeModel el = null;
                    XmlElement dummyElement = null;

                    try
                    {
                        // The attempt to create node instance may fail due to "type" being
                        // something else other than "NodeModel" derived object type. This 
                        // is possible since some legacy nodes have been made to derive from
                        // "MigrationNode" object type that is not derived from "NodeModel".
                        // 
                        typeName = Utils.PreprocessTypeName(typeName);
                        Type type = Utils.ResolveType(this, typeName);
                        if (type != null)
                            el = CurrentWorkspace.NodeFactory.CreateNodeInstance(type, nickname, signature, guid);

                        if (el != null)
                        {
                            el.Load(elNode);
                        }
                        else
                        {
                            var e = elNode as XmlElement;
                            dummyElement = MigrationManager.CreateMissingNode(e, 1, 1);
                        }
                    }
                    catch (UnresolvedFunctionException)
                    {
                        // If a given function is not found during file load, then convert the 
                        // function node into a dummy node (instead of crashing the workflow).
                        // 
                        var e = elNode as XmlElement;
                        dummyElement = MigrationManager.CreateUnresolvedFunctionNode(e);
                    }

                    // If a custom node fails to load its definition, convert it into a dummy node.
                    var function = el as Function;
                    if ((function != null) && (function.Definition == null))
                    {
                        var e = elNode as XmlElement;
                        dummyElement = MigrationManager.CreateMissingNode(
                            e, el.InPortData.Count, el.OutPortData.Count);
                    }

                    if (dummyElement != null) // If a dummy node placement is desired.
                    {
                        // The new type representing the dummy node.
                        typeName = dummyElement.GetAttribute("type");
                        var type = Utils.ResolveType(this, typeName);

                        el = CurrentWorkspace.NodeFactory.CreateNodeInstance(type, nickname, String.Empty, guid);
                        el.Load(dummyElement);
                    }

                    CurrentWorkspace.Nodes.Add(el);

                    OnNodeAdded(el);

                    el.X = x;
                    el.Y = y;

                    if (lacingAttrib != null)
                    {
                        if (el.ArgumentLacing != LacingStrategy.Disabled)
                        {
                            LacingStrategy lacing = LacingStrategy.Disabled;
                            Enum.TryParse(lacingAttrib.Value, out lacing);
                            el.ArgumentLacing = lacing;
                        }
                    }

                    el.DisableReporting();

                    // This is to fix MAGN-3648. Method reference in CBN that gets 
                    // loaded before method definition causes a CBN to be left in 
                    // a warning state. This is to clear such warnings and set the 
                    // node to "Dead" state (correct value of which will be set 
                    // later on with a call to "EnableReporting" below). Please 
                    // refer to the defect for details and other possible fixes.
                    // 
                    if (el.State == ElementState.Warning && (el is CodeBlockNodeModel))
                        el.State = ElementState.Dead; // Condition to fix MAGN-3648

                    el.IsVisible = isVisible;
                    el.IsUpstreamVisible = isUpstreamVisible;

                    if (CurrentWorkspace == HomeSpace)
                        el.SaveResult = true;
                }

                Logger.Log(String.Format("{0} ellapsed for loading nodes.", sw.Elapsed - previousElapsed));
                previousElapsed = sw.Elapsed;

                //OnRequestLayoutUpdate(this, EventArgs.Empty);

                //Logger.Log(string.Format("{0} ellapsed for updating layout.", sw.Elapsed - previousElapsed));
                //previousElapsed = sw.Elapsed;

                foreach (XmlNode connector in cNodesList.ChildNodes)
                {
                    XmlAttribute guidStartAttrib = connector.Attributes[0];
                    XmlAttribute intStartAttrib = connector.Attributes[1];
                    XmlAttribute guidEndAttrib = connector.Attributes[2];
                    XmlAttribute intEndAttrib = connector.Attributes[3];
                    XmlAttribute portTypeAttrib = connector.Attributes[4];

                    var guidStart = new Guid(guidStartAttrib.Value);
                    var guidEnd = new Guid(guidEndAttrib.Value);
                    int startIndex = Convert.ToInt16(intStartAttrib.Value);
                    int endIndex = Convert.ToInt16(intEndAttrib.Value);
                    PortType portType = ((PortType) Convert.ToInt16(portTypeAttrib.Value));

                    //find the elements to connect
                    NodeModel start = null;
                    NodeModel end = null;

                    foreach (NodeModel e in Nodes)
                    {
                        if (e.GUID == guidStart)
                        {
                            start = e;
                        }
                        else if (e.GUID == guidEnd)
                        {
                            end = e;
                        }
                        if (start != null && end != null)
                        {
                            break;
                        }
                    }

                    var newConnector = currentWorkspace.AddConnection( start, end,
                        startIndex, endIndex, portType);

                    OnConnectorAdded(newConnector);
                }

                Logger.Log(String.Format("{0} ellapsed for loading connectors.",
                    sw.Elapsed - previousElapsed));
                previousElapsed = sw.Elapsed;

                #region instantiate notes

                if (nNodesList != null)
                {
                    foreach (XmlNode note in nNodesList.ChildNodes)
                    {
                        XmlAttribute textAttrib = note.Attributes[0];
                        XmlAttribute xAttrib = note.Attributes[1];
                        XmlAttribute yAttrib = note.Attributes[2];

                        string text = textAttrib.Value;
                        double x = Double.Parse(xAttrib.Value, CultureInfo.InvariantCulture);
                        double y = Double.Parse(yAttrib.Value, CultureInfo.InvariantCulture);

                        // TODO(Ben): Shouldn't we be reading in the Guid 
                        // from file instead of generating a new one here?
                        CurrentWorkspace.AddNote(false, x, y, text, Guid.NewGuid());
                    }
                }

                #endregion

                Logger.Log(String.Format("{0} ellapsed for loading notes.", sw.Elapsed - previousElapsed));

                foreach (NodeModel e in CurrentWorkspace.Nodes)
                    e.EnableReporting();

                // http://www.japf.fr/2009/10/measure-rendering-time-in-a-wpf-application/comment-page-1/#comment-2892
                Dispatcher.CurrentDispatcher.BeginInvoke(
                    DispatcherPriority.Background,
                    new Action(() =>
                    {
                        sw.Stop();
                        Logger.Log(String.Format("{0} ellapsed for loading workspace.", sw.Elapsed));
                    }));

                #endregion

                HomeSpace.FileName = xmlPath;

                // Allow live runner a chance to preload trace data from XML.
                var engine = this.EngineController;
                if (engine != null && (engine.LiveRunnerCore != null))
                {
                    var data = Utils.LoadTraceDataFromXmlDocument(xmlDoc);
                    CurrentWorkspace.PreloadedTraceData = data;
                }
            }
            catch (Exception ex)
            {
                Logger.Log("There was an error opening the workbench.");
                Logger.Log(ex);
                Debug.WriteLine(ex.Message + ":" + ex.StackTrace);
                CleanWorkbench();
                return false;
            }

            CurrentWorkspace.HasUnsavedChanges = false;

            return true;
        }

        public CustomNodeDefinition NewCustomNodeWorkspace(   Guid id,
                                                            string name,
                                                            string category,
                                                            string description,
                                                            bool makeCurrentWorkspace,
                                                            double workspaceOffsetX = 0,
                                                            double workspaceOffsetY = 0)
        {

            var workSpace = new CustomNodeWorkspaceModel(this,
                name, category, description, workspaceOffsetX, workspaceOffsetY)
            {
                WatchChanges = true
            };

            Workspaces.Add(workSpace);

            var functionDefinition = new CustomNodeDefinition(id)
            {
                WorkspaceModel = workSpace
            };

            functionDefinition.SyncWithWorkspace(this, true, true);

            if (makeCurrentWorkspace)
            {
                CurrentWorkspace = workSpace;
            }

            return functionDefinition;
        }

        /// <summary>
        /// Write a message to the log.
        /// </summary>
        /// <param name="parameters">The message.</param>
        public void WriteToLog(object parameters)
        {
            if (parameters == null) return;
            string logText = parameters.ToString();
            Logger.Log(logText);
        }

        /// <summary>
        /// Copy selected ISelectable objects to the clipboard.
        /// </summary>
        /// <param name="parameters"></param>
        public void Copy(object parameters)
        {
            this.ClipBoard.Clear();

            foreach (ISelectable sel in DynamoSelection.Instance.Selection)
            {
                //MVVM : selection and clipboard now hold view model objects
                //UIElement el = sel as UIElement;
                ModelBase el = sel as ModelBase;
                if (el != null)
                {
                    if (!this.ClipBoard.Contains(el))
                    {
                        this.ClipBoard.Add(el);

                        //dynNodeView n = el as dynNodeView;
                        NodeModel n = el as NodeModel;
                        if (n != null)
                        {
                            var connectors = n.InPorts.ToList().SelectMany(x => x.Connectors)
                                .Concat(n.OutPorts.ToList().SelectMany(x => x.Connectors))
                                .Where(x => x.End != null &&
                                    x.End.Owner.IsSelected &&
                                    !this.ClipBoard.Contains(x));

                            this.ClipBoard.AddRange(connectors);
                        }
                    }
                }
            }
        }

        /// <summary>
        /// Paste ISelectable objects from the clipboard to the workspace.
        /// </summary>
        /// <param name="parameters"></param>
        public void Paste(object parameters)
        {
            //make a lookup table to store the guids of the
            //old nodes and the guids of their pasted versions
            var nodeLookup = new Dictionary<Guid, Guid>();

            //make a list of all newly created models so that their
            //creations can be recorded in the undo recorder.
            var createdModels = new List<ModelBase>();

            //clear the selection so we can put the
            //paste contents in
            DynamoSelection.Instance.ClearSelection();

            var nodes = this.ClipBoard.OfType<NodeModel>();

            var connectors = this.ClipBoard.OfType<ConnectorModel>();

            foreach (NodeModel node in nodes)
            {
                //create a new guid for us to use
                Guid newGuid = Guid.NewGuid();
                nodeLookup.Add(node.GUID, newGuid);

                string nodeName = node.GetType().ToString();

                if (node is Function)
                    nodeName = ((node as Function).Definition.FunctionId).ToString();
                else if (node is DSFunction)
                    nodeName = ((node as DSFunction).Controller.MangledName);
                else if (node is DSVarArgFunction)
                    nodeName = ((node as DSVarArgFunction).Controller.MangledName);
<<<<<<< HEAD

=======
#endif
                
>>>>>>> 4e9239d0
                var xmlDoc = new XmlDocument();

                NodeModel newNode;

                if (CurrentWorkspace is HomeWorkspaceModel && (node is Symbol || node is Output))
                {
                    var symbol = (node is Symbol
                        ? (node as Symbol).InputSymbol
                        : (node as Output).Symbol);
                    var code = (string.IsNullOrEmpty(symbol) ? "x" : symbol) + ";";
                    newNode = new CodeBlockNodeModel(CurrentWorkspace, code);

                    CurrentWorkspace.AddNode(newNode, newGuid, node.X, node.Y + 100, false, false);
                }
                else
                {
                    var dynEl = xmlDoc.CreateElement(node.GetType().ToString());
                    xmlDoc.AppendChild(dynEl);
                    node.Save(xmlDoc, dynEl, SaveContext.Copy);

                    newNode = CurrentWorkspace.AddNode(
                        newGuid,
                        nodeName,
                        node.X,
                        node.Y + 100,
                        false,
                        false,
                        dynEl);
                }

                createdModels.Add(newNode);

                newNode.ArgumentLacing = node.ArgumentLacing;
                if (!string.IsNullOrEmpty(node.NickName))
                {
                    newNode.NickName = node.NickName;
                }
            }

            OnRequestLayoutUpdate(this, EventArgs.Empty);

            foreach (ConnectorModel c in connectors)
            {
                var connectionData = new Dictionary<string, object>();

                // if in nodeLookup, the node is paste.  otherwise, use the existing node guid
                Guid startGuid = Guid.Empty;
                Guid endGuid = Guid.Empty;

                startGuid = nodeLookup.TryGetValue(c.Start.Owner.GUID, out startGuid) ? startGuid : c.Start.Owner.GUID;
                endGuid = nodeLookup.TryGetValue(c.End.Owner.GUID, out endGuid) ? endGuid : c.End.Owner.GUID;

                var startNode = CurrentWorkspace.Nodes.FirstOrDefault(x => x.GUID == startGuid);
                var endNode = CurrentWorkspace.Nodes.FirstOrDefault(x => x.GUID == endGuid);

                // do not form connector if the end nodes are null
                if (startNode == null || endNode == null)
                {
                    continue;
                }

                //don't let users paste connectors between workspaces
                if (startNode.Workspace != CurrentWorkspace)
                {
                    continue;
                }

                createdModels.Add(CurrentWorkspace.AddConnection(startNode, endNode, c.Start.Index, c.End.Index));
            }

            //process the queue again to create the connectors
            //DynamoCommands.ProcessCommandQueue();

            var notes = this.ClipBoard.OfType<NoteModel>();

            foreach (NoteModel note in notes)
            {
                var newGUID = Guid.NewGuid();

                var sameSpace = CurrentWorkspace.Notes.Any(x => x.GUID == note.GUID);
                var newX = sameSpace ? note.X + 20 : note.X;
                var newY = sameSpace ? note.Y + 20 : note.Y;

                createdModels.Add(CurrentWorkspace.AddNote(false, newX, newY, note.Text, newGUID));

                // TODO: Why can't we just add "noteData" instead of doing a look-up?
                AddToSelection(CurrentWorkspace.Notes.FirstOrDefault(x => x.GUID == newGUID));
            }

            foreach (var de in nodeLookup)
            {
                AddToSelection(CurrentWorkspace.Nodes.FirstOrDefault(x => x.GUID == de.Value));
            }

            // Record models that are created as part of the command.
            CurrentWorkspace.RecordCreatedModels(createdModels);
        }

        /// <summary>
        /// Add an ISelectable object to the selection.
        /// </summary>
        /// <param name="parameters">The object to add to the selection.</param>
        public void AddToSelection(object parameters)
        {
            var node = parameters as NodeModel;
            
            //don't add if the object is null
            if (node == null)
                return;

            if (!node.IsSelected)
            {
                if (!DynamoSelection.Instance.Selection.Contains(node))
                    DynamoSelection.Instance.Selection.Add(node);
            }
        }

        /// <summary>
        /// Clear the workspace. Removes all nodes, notes, and connectors from the current workspace.
        /// </summary>
        /// <param name="parameter"></param>
        public void Clear(object parameter)
        {
            OnWorkspaceClearing(this, EventArgs.Empty);

            CleanWorkbench();

            //don't save the file path
            CurrentWorkspace.FileName = "";
            CurrentWorkspace.HasUnsavedChanges = false;
            CurrentWorkspace.WorkspaceVersion = AssemblyHelper.GetDynamoVersion();

            OnWorkspaceCleared(this, EventArgs.Empty);
        }

        /// <summary>
        /// View the home workspace.
        /// </summary>
        /// <param name="parameter"></param>
        public void Home(object parameter)
        {
            ViewHomeWorkspace();
        }

        #endregion

        #region Serialization/Deserialization Methods

        protected override void SerializeCore(XmlElement element, SaveContext context)
        {
            // I don't think anyone is serializing/deserializing DynamoModel 
            // directly. If that is not the case, please let me know and I'll 
            // fix it.
            throw new NotImplementedException();
        }

        protected override void DeserializeCore(XmlElement element, SaveContext context)
        {
            // I don't think anyone is serializing/deserializing DynamoModel 
            // directly. If that is not the case, please let me know and I'll 
            // fix it.
            throw new NotImplementedException();
        }

        #endregion

    }
}<|MERGE_RESOLUTION|>--- conflicted
+++ resolved
@@ -14,11 +14,8 @@
 using DSNodeServices;
 
 using Dynamo.Core;
-<<<<<<< HEAD
 using Dynamo.UI;
-=======
 using Dynamo.Core.Threading;
->>>>>>> 4e9239d0
 using Dynamo.Interfaces;
 using Dynamo.Nodes;
 using Dynamo.PackageManager;
@@ -331,11 +328,6 @@
             this.EngineController = new EngineController(this, DynamoPathManager.Instance.GeometryFactory);
             this.CustomNodeManager.RecompileAllNodes(EngineController);
 
-<<<<<<< HEAD
-            ////This is necessary to avoid a race condition by causing a thread join
-            ////inside the vm exec
-            this.Reset();
-=======
             // Reset virtual machine to avoid a race condition by causing a 
             // thread join inside the vm exec. Since DynamoModel is being called 
             // on the main/idle thread, it is safe to call ResetEngineInternal 
@@ -343,7 +335,6 @@
             // 
             ResetEngineInternal();
             Nodes.ForEach(n => n.RequiresRecalc = true);
->>>>>>> 4e9239d0
 
             Logger.Log(String.Format(
                 "Dynamo -- Build {0}",
@@ -1292,12 +1283,7 @@
                     nodeName = ((node as DSFunction).Controller.MangledName);
                 else if (node is DSVarArgFunction)
                     nodeName = ((node as DSVarArgFunction).Controller.MangledName);
-<<<<<<< HEAD
-
-=======
-#endif
                 
->>>>>>> 4e9239d0
                 var xmlDoc = new XmlDocument();
 
                 NodeModel newNode;
