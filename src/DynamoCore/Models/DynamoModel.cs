﻿using System;
using System.Collections;
using System.Collections.Generic;
using System.Collections.ObjectModel;
using System.Diagnostics;
using System.Globalization;
using System.IO;
using System.Linq;
using System.Reflection;
using System.Runtime.Remoting;
using System.Windows;
using System.Windows.Forms;
using System.Xml;
using Dynamo.Nodes;
using Dynamo.Utilities;
using Dynamo.Selection;
using Microsoft.Practices.Prism;
using NUnit.Framework;
using Enum = System.Enum;
using String = System.String;
using ProtoCore.DSASM;

namespace Dynamo.Models
{
     
    public delegate void FunctionNamePromptRequestHandler(object sender, FunctionNamePromptEventArgs e);
    public delegate void CleanupHandler(object sender, EventArgs e);
    public delegate void NodeHandler(NodeModel node);
    public delegate void WorkspaceHandler(WorkspaceModel model);

    #region Helper types

    public class WorkspaceHeader
    {
        private WorkspaceHeader()
        {

        }

        public static WorkspaceHeader FromPath(string path)
        {
            try
            {
                var xmlDoc = new XmlDocument();
                xmlDoc.Load(path);

                string funName = null;
                double cx = 0;
                double cy = 0;
                double zoom = 1.0;
                string id = "";

                // load the header
                foreach (XmlNode node in xmlDoc.GetElementsByTagName("Workspace"))
                {
                    foreach (XmlAttribute att in node.Attributes)
                    {
                        if (att.Name.Equals("X"))
                            cx = double.Parse(att.Value, CultureInfo.InvariantCulture);
                        else if (att.Name.Equals("Y"))
                            cy = double.Parse(att.Value, CultureInfo.InvariantCulture);
                        else if (att.Name.Equals("zoom"))
                            zoom = double.Parse(att.Value, CultureInfo.InvariantCulture);
                        else if (att.Name.Equals("Name"))
                            funName = att.Value;
                        else if (att.Name.Equals("ID"))
                        {
                            id = att.Value;
                        }
                    }
                }

                // we have a dyf and it lacks an ID field, we need to assign it
                // a deterministic guid based on its name.  By doing it deterministically,
                // files remain compatible
                if (string.IsNullOrEmpty(id) && !string.IsNullOrEmpty(funName) && funName != "Home")
                {
                    id = GuidUtility.Create(GuidUtility.UrlNamespace, funName).ToString();
                }


                return new WorkspaceHeader() { ID = id, Name = funName, X = cx, Y = cy, Zoom = zoom, FilePath = path };


            }
            catch (Exception ex)
            {
                DynamoLogger.Instance.Log("There was an error opening the workbench.");
                DynamoLogger.Instance.Log(ex);
                Debug.WriteLine(ex.Message + ":" + ex.StackTrace);

                if (dynSettings.Controller.Testing)
                    Assert.Fail(ex.Message);

                return null;
            }
        }

        public double X { get; set; }
        public double Y { get; set; }
        public double Zoom { get; set; }
        public string Name { get; set; }
        public string ID { get; set; }
        public string FilePath { get; set; }

        public bool IsCustomNodeWorkspace()
        {
            return !String.IsNullOrEmpty(ID);
        }
    }

    public class DynamoModelUpdateArgs : EventArgs
    {
        public object Item { get; set; }

        public DynamoModelUpdateArgs(object item)
        {
            Item = item;
        }
    }

    public class FunctionNamePromptEventArgs : EventArgs
    {
        public string Name { get; set; }
        public string Category { get; set; }
        public string Description { get; set; }
        public bool Success { get; set; }

        public FunctionNamePromptEventArgs()
        {
            Name = "";
            Category = "";
            Description = "";
        }
    }

    #endregion

    /// <summary>
    /// The Dynamo model.
    /// </summary>
    public class DynamoModel : ModelBase
    {
        #region properties and fields

        public event EventHandler RequestLayoutUpdate;
        public virtual void OnRequestLayoutUpdate(object sender, EventArgs e)
        {
            if (RequestLayoutUpdate != null)
                RequestLayoutUpdate(this, e);
        }

        public event FunctionNamePromptRequestHandler RequestsFunctionNamePrompt;
        public virtual void OnRequestsFunctionNamePrompt(Object sender, FunctionNamePromptEventArgs e)
        {
            if (RequestsFunctionNamePrompt != null)
            {
                RequestsFunctionNamePrompt(this, e);
            }
        }

        private ObservableCollection<WorkspaceModel> _workSpaces = new ObservableCollection<WorkspaceModel>();
        private ObservableCollection<WorkspaceModel> _hiddenWorkspaces = new ObservableCollection<WorkspaceModel>();
        public string UnlockLoadPath { get; set; }
        private WorkspaceModel _cspace;
        internal string editName = "";
        private List<Migration> _migrations = new List<Migration>();

        /// <summary>
        /// Event called when a workspace is hidden
        /// </summary>
        public event WorkspaceHandler WorkspaceHidden;

        /// <summary>
        /// Event called when a node is added to a workspace
        /// </summary>
        public event NodeHandler NodeAdded;

        /// <summary>
        /// Event called when a node is deleted
        /// </summary>
        public event NodeHandler NodeDeleted;

        public WorkspaceModel CurrentWorkspace
        {
            get { return _cspace; }
            internal set
            {
                if (_cspace != null)
                    _cspace.IsCurrentSpace = false;
                _cspace = value;
                _cspace.IsCurrentSpace = true;
                RaisePropertyChanged("CurrentWorkspace");
            }
        }

        public WorkspaceModel HomeSpace { get; protected set; }

        /// <summary>
        ///     The collection of visible workspaces in Dynamo
        /// </summary>
        public ObservableCollection<WorkspaceModel> Workspaces
        {
            get { return _workSpaces; }
            set 
            { 
                _workSpaces = value;
            }
        }

        public List<NodeModel> Nodes
        {
            get { return CurrentWorkspace.Nodes.ToList(); }
        }

        public static bool RunEnabled { get; set; }

        public static bool RunInDebug { get; set; }

        /// <summary>
        /// All nodes in all workspaces. 
        /// </summary>
        public IEnumerable<NodeModel> AllNodes
        {
            get
            {
                return Workspaces.Aggregate((IEnumerable<NodeModel>)new List<NodeModel>(), (a, x) => a.Concat(x.Nodes))
                    .Concat(dynSettings.Controller.CustomNodeManager.GetLoadedDefinitions().Aggregate(
                        (IEnumerable<NodeModel>)new List<NodeModel>(),
                        (a, x) => a.Concat(x.Workspace.Nodes)
                        )
                    );
            }
        }

        /// <summary>
        /// An event triggered when the workspace is being cleaned.
        /// </summary>
        public event CleanupHandler CleaningUp;

        internal List<Migration> Migrations
        {
            get { return _migrations; }
            set { _migrations = value; }
        }

        #endregion

        public DynamoModel()
        {
            Migrations.Add(new Migration(new Version("0.5.3.0"), new Action(Migrate_0_5_3_to_0_6_0)));
        }

        /// <summary>
        /// Run every migration for a model version before current.
        /// </summary>
        public void ProcessMigrations()
        {
            var migrations =
                Migrations.Where(x => x.Version < HomeSpace.WorkspaceVersion || x.Version == null)
                          .OrderBy(x => x.Version);
            
            foreach (var migration in migrations)
            {
                migration.Upgrade.Invoke();
            }
        }

        private void Migrate_0_5_3_to_0_6_0()
        {
            DynamoLogger.Instance.LogWarning("Applying model migration from 0.5.3.x to 0.6.0.x", WarningLevel.Mild);
        }

        public virtual void OnCleanup(EventArgs e)
        {
            if (CleaningUp != null)
                CleaningUp(this, e);
        }

        /// <summary>
        /// Present the open dialogue and open the workspace that is selected.
        /// </summary>
        /// <param name="parameter"></param>
        public void ShowOpenDialogAndOpenResult(object parameter)
        {
            var vm = dynSettings.Controller.DynamoViewModel;

            if (vm.Model.HomeSpace.HasUnsavedChanges && !vm.AskUserToSaveWorkspaceOrCancel(vm.Model.HomeSpace))
            {
                return;
            }

            FileDialog _fileDialog = null;

            if (_fileDialog == null)
            {
                _fileDialog = new OpenFileDialog()
                {
                    Filter = "Dynamo Definitions (*.dyn; *.dyf)|*.dyn;*.dyf|All files (*.*)|*.*",
                    Title = "Open Dynamo Definition..."
                };
            }

            // if you've got the current space path, use it as the inital dir
            if (!string.IsNullOrEmpty(vm.Model.CurrentWorkspace.FilePath))
            {
                var fi = new FileInfo(vm.Model.CurrentWorkspace.FilePath);
                _fileDialog.InitialDirectory = fi.DirectoryName;
            }
            else // use the samples directory, if it exists
            {
                Assembly dynamoAssembly = Assembly.GetExecutingAssembly();
                string location = Path.GetDirectoryName(dynamoAssembly.Location);
                string path = Path.Combine(location, "samples");

                if (Directory.Exists(path))
                {
                    _fileDialog.InitialDirectory = path;
                }
            }

            if (_fileDialog.ShowDialog() == DialogResult.OK)
            {
                //if (OpenCommand.CanExecute(_fileDialog.FileName))
                //    OpenCommand.Execute(_fileDialog.FileName);
                if (CanOpen(_fileDialog.FileName))
                    Open(_fileDialog.FileName);
            }
        }

        internal bool CanShowOpenDialogAndOpenResultCommand(object parameter)
        {
            return true;
        }

        /// <summary>
        /// Open a definition or workspace.
        /// </summary>
        /// <param name="parameters">The path the the file.</param>
        public void Open(object parameters)
        {
            string xmlPath = parameters as string;

            dynSettings.Controller.IsUILocked = true;

            if (!OpenDefinition(xmlPath))
            {
                DynamoLogger.Instance.Log("Workbench could not be opened.");

                if (CanWriteToLog(null))
                {
                    WriteToLog("Workbench could not be opened.");
                    WriteToLog(xmlPath);
                }
            }

            dynSettings.Controller.IsUILocked = false;

            //clear the clipboard to avoid copying between dyns
            dynSettings.Controller.ClipBoard.Clear();
        }

        internal bool CanOpen(object parameters)
        {
            if (string.IsNullOrEmpty(parameters.ToString()))
                return false;
            return true;
        }

        internal void PostUIActivation(object parameter)
        {

            DynamoLoader.LoadCustomNodes();

            DynamoLogger.Instance.Log("Welcome to Dynamo!");

            if (UnlockLoadPath != null && !OpenWorkspace(UnlockLoadPath))
            {
                DynamoLogger.Instance.Log("Workbench could not be opened.");

                if (CanWriteToLog(null))
                {
                    WriteToLog("Workbench could not be opened.");
                    WriteToLog(UnlockLoadPath);
                }
            }

            UnlockLoadPath = null;
            dynSettings.Controller.IsUILocked = false;
            HomeSpace.OnDisplayed();

        }

        internal bool CanDoPostUIActivation(object parameter)
        {
            return true;
        }

        internal void OpenCustomNodeAndFocus( WorkspaceHeader workspaceHeader )
        {
            // load custom node
            var manager = dynSettings.Controller.CustomNodeManager;
            var info = manager.AddFileToPath(workspaceHeader.FilePath);
            var funcDef = manager.GetFunctionDefinition(info.Guid);
            var ws = funcDef.Workspace;
            ws.Zoom = workspaceHeader.Zoom;
            ws.HasUnsavedChanges = false;

            if (!this.Workspaces.Contains(ws))
            {
                this.Workspaces.Add(ws);
            }

            var vm = dynSettings.Controller.DynamoViewModel.Workspaces.First(x => x.Model == ws);
            vm.OnCurrentOffsetChanged(this, new PointEventArgs(new Point(workspaceHeader.X, workspaceHeader.Y)));

            this.CurrentWorkspace = ws;
        }   
        
        internal bool OpenDefinition( string xmlPath )
        {
            var workspaceInfo = WorkspaceHeader.FromPath(xmlPath);

            if (workspaceInfo == null)
            {
                return false;
            }

            if (workspaceInfo.IsCustomNodeWorkspace())
            {
                OpenCustomNodeAndFocus(workspaceInfo);
                return true;
            }
            else
            {
                //View the home workspace, then open the bench file
                if (!dynSettings.Controller.DynamoViewModel.ViewingHomespace)
                    ViewHomeWorkspace();

                var dirName = Path.GetDirectoryName(xmlPath);
                dynSettings.Controller.CustomNodeManager.AddDirectoryToSearchPath(dirName);
                dynSettings.Controller.CustomNodeManager.UpdateSearchPath();

                return OpenWorkspace(xmlPath);
            }

        }

        public void HideWorkspace(WorkspaceModel workspace)
        {
            this.CurrentWorkspace = _workSpaces[0];  // go home
            _workSpaces.Remove(workspace);
            OnWorkspaceHidden(workspace);
            _hiddenWorkspaces.Add(workspace);
        }

        /// <summary>
        /// Called when a workspace is hidden
        /// </summary>
        /// <param name="workspace"></param>
        private void OnWorkspaceHidden(WorkspaceModel workspace)
        {
            if (WorkspaceHidden != null)
            {
                WorkspaceHidden(workspace);
            }
        }

        /// <summary>
        /// Replace the home workspace with a new 
        /// workspace. Only valid if the home workspace is already
        /// defined (usually by calling AddHomeWorkspace).
        /// </summary>
        public void NewHomeWorkspace()
        {
            if (this.Workspaces.Count > 0 && this.HomeSpace != null)
            {
                //var homeIndex = this._workSpaces.IndexOf(this.HomeSpace);
                //var newHomespace = new HomeWorkspace();
                //this.Workspaces[0] = newHomespace;
                //this.HomeSpace = newHomespace;
                //this.CurrentWorkspace = newHomespace;

                this.AddHomeWorkspace();
                _cspace = this.HomeSpace;
                this.CurrentWorkspace = this.HomeSpace;
                this.Workspaces.RemoveAt(1);
            }
        }

        /// <summary>
        /// Add a workspace to the dynamo model.
        /// </summary>
        /// <param name="workspace"></param>
        public void AddHomeWorkspace()
        {
            var workspace = new HomeWorkspace()
            {
                WatchChanges = true
            };
            HomeSpace = workspace;
            _workSpaces.Insert(0, workspace); // to front
        }

        /// <summary>
        /// Remove a workspace from the dynamo model.
        /// </summary>
        /// <param name="workspace"></param>
        public void RemoveWorkspace(WorkspaceModel workspace)
        {
            _workSpaces.Remove(workspace);
        }

        /// <summary>
        ///     Change the currently visible workspace to the home workspace
        /// </summary>
        /// <param name="symbol">The function definition for the custom node workspace to be viewed</param>
        internal void ViewHomeWorkspace()
        {
            CurrentWorkspace = HomeSpace;
            CurrentWorkspace.OnDisplayed();
        }

        /// <summary>
        ///     Create a node from a type object in a given workspace.
        /// </summary>
        /// <param name="elementType"> The Type object from which the node can be activated </param>
        /// <param name="nickName"> A nickname for the node.  If null, the nickName is loaded from the NodeNameAttribute of the node </param>
        /// <param name="guid"> The unique identifier for the node in the workspace. </param>
        /// <param name="x"> The x coordinate where the dynNodeView will be placed </param>
        /// <param name="y"> The x coordinate where the dynNodeView will be placed</param>
        /// <returns> The newly instantiate dynNode</returns>
        public NodeModel CreateInstanceAndAddNodeToWorkspace(Type elementType, string nickName, Guid guid,
            double x, double y, WorkspaceModel ws, bool isVisible = true, bool isUpstreamVisible = true)    //Visibility vis = Visibility.Visible)
        {
            try
            {
                NodeModel node = CreateNodeInstance(elementType, nickName, guid);

                ws.Nodes.Add(node);
                node.WorkSpace = ws;

                node.X = x;
                node.Y = y;

                node.IsVisible = isVisible;
                node.IsUpstreamVisible = isUpstreamVisible;

                OnNodeAdded(node);

                return node;
            }
            catch (Exception e)
            {
                DynamoLogger.Instance.Log("Could not create an instance of the selected type: " + elementType);
                DynamoLogger.Instance.Log(e);
                return null;
            }
        }

        /// <summary>
        /// Called when a node is added to a workspace
        /// </summary>
        /// <param name="node"></param>
        /// <param name="ws"></param>
        private void OnNodeAdded(NodeModel node)
        {
            if (NodeAdded != null && node != null)
            {
                NodeAdded(node);
            }
        }

        /// <summary>
        ///     Create a build-in node from a type object in a given workspace.
        /// </summary>
        /// <param name="elementType"> The Type object from which the node can be activated </param>
        /// <param name="nickName"> A nickname for the node.  If null, the nickName is loaded from the NodeNameAttribute of the node </param>
        /// <param name="guid"> The unique identifier for the node in the workspace. </param>
        /// <returns> The newly instantiated dynNode</returns>
        public NodeModel CreateNodeInstance(Type elementType, string nickName, Guid guid)
        {
            var node = (NodeModel)Activator.CreateInstance(elementType);

            if (!string.IsNullOrEmpty(nickName))
            {
                node.NickName = nickName;
            }
            else
            {
                var elNameAttrib =
                    node.GetType().GetCustomAttributes(typeof(NodeNameAttribute), true)[0] as NodeNameAttribute;
                if (elNameAttrib != null)
                {
                    node.NickName = elNameAttrib.Name;
                }
            }

            node.GUID = guid;

            //string name = nodeUI.NickName;
            return node;
        }

        internal void CleanWorkbench()
        {
            DynamoLogger.Instance.Log("Clearing workflow...");

            //Copy locally
            List<NodeModel> elements = Nodes.ToList();

            foreach (NodeModel el in elements)
            {
                el.DisableReporting();
                //try
                //{
                //    el.Destroy();
                //}
                //catch
                //{
                //}
            }

            foreach (NodeModel el in elements)
            {
                foreach (PortModel p in el.InPorts)
                {
                    for (int i = p.Connectors.Count - 1; i >= 0; i--)
                        p.Connectors[i].NotifyConnectedPortsOfDeletion();
                }
                foreach (PortModel port in el.OutPorts)
                {
                    for (int i = port.Connectors.Count - 1; i >= 0; i--)
                        port.Connectors[i].NotifyConnectedPortsOfDeletion();
                }
            }

            CurrentWorkspace.Connectors.Clear();
            CurrentWorkspace.Nodes.Clear();
            CurrentWorkspace.Notes.Clear();
        }

        /// <summary>
        /// Open a workspace from a path.
        /// </summary>
        /// <param name="xmlPath">The path to the workspace.</param>
        /// <returns></returns>
        public bool OpenWorkspace(string xmlPath)
        {
            DynamoLogger.Instance.Log("Opening home workspace " + xmlPath + "...");

            CleanWorkbench();

            //clear the renderables
            dynSettings.Controller.RenderDescriptions.Clear();
            dynSettings.Controller.OnRequestsRedraw(dynSettings.Controller, EventArgs.Empty);

            Stopwatch sw = new Stopwatch();

            try
            {
                #region read xml file

                sw.Start();

                var xmlDoc = new XmlDocument();
                xmlDoc.Load(xmlPath);

                TimeSpan previousElapsed = sw.Elapsed;
                DynamoLogger.Instance.Log(string.Format("{0} elapsed for loading xml.", sw.Elapsed));

                double cx = 0;
                double cy = 0;
                double zoom = 1.0;
                string version = "";

                // handle legacy workspace nodes called dynWorkspace
                // and new workspaces without the dyn prefix
                XmlNodeList workspaceNodes = xmlDoc.GetElementsByTagName("Workspace");
                if (workspaceNodes.Count == 0)
                    workspaceNodes = xmlDoc.GetElementsByTagName("dynWorkspace");

                foreach (XmlNode node in workspaceNodes)
                {
                    foreach (XmlAttribute att in node.Attributes)
                    {
                        if (att.Name.Equals("X"))
                        {
                            cx = double.Parse(att.Value, CultureInfo.InvariantCulture);
                        }
                        else if (att.Name.Equals("Y"))
                        {
                            cy = double.Parse(att.Value, CultureInfo.InvariantCulture);
                        }
                        else if (att.Name.Equals("zoom"))
                        {
                            zoom = double.Parse(att.Value, CultureInfo.InvariantCulture);
                        }
                        else if (att.Name.Equals("Version"))
                        {
                            version = att.Value;
                        }
                    }
                }

                //set the zoom and offsets and trigger events
                //to get the view to position iteself
                CurrentWorkspace.X = cx;
                CurrentWorkspace.Y = cy;
                CurrentWorkspace.Zoom = zoom;

                var vm = dynSettings.Controller.DynamoViewModel.Workspaces.First(x => x.Model == CurrentWorkspace);
                vm.OnCurrentOffsetChanged(this, new PointEventArgs(new Point(cx, cy)));

                XmlNodeList elNodes = xmlDoc.GetElementsByTagName("Elements");
                XmlNodeList cNodes = xmlDoc.GetElementsByTagName("Connectors");
                XmlNodeList nNodes = xmlDoc.GetElementsByTagName("Notes");

                if (elNodes.Count == 0)
                    elNodes = xmlDoc.GetElementsByTagName("dynElements");
                if (cNodes.Count == 0)
                    cNodes = xmlDoc.GetElementsByTagName("dynConnectors");
                if (nNodes.Count == 0)
                    nNodes = xmlDoc.GetElementsByTagName("dynNotes");

                XmlNode elNodesList = elNodes[0];
                XmlNode cNodesList = cNodes[0];
                XmlNode nNodesList = nNodes[0];

                //if there is any problem loading a node, then
                //add the node's guid to the bad nodes collection
                //so we can avoid attempting to make connections to it
                List<Guid> badNodes = new List<Guid>();

                foreach (XmlNode elNode in elNodesList.ChildNodes)
                {
                    XmlAttribute typeAttrib = elNode.Attributes["type"];
                    XmlAttribute guidAttrib = elNode.Attributes["guid"];
                    XmlAttribute nicknameAttrib = elNode.Attributes["nickname"];
                    XmlAttribute xAttrib = elNode.Attributes["x"];
                    XmlAttribute yAttrib = elNode.Attributes["y"];
                    XmlAttribute isVisAttrib = elNode.Attributes["isVisible"];
                    XmlAttribute isUpstreamVisAttrib = elNode.Attributes["isUpstreamVisible"];
                    XmlAttribute lacingAttrib = elNode.Attributes["lacing"];

                    string typeName = typeAttrib.Value;

                    //test the GUID to confirm that it is non-zero
                    //if it is zero, then we have to fix it
                    //this will break the connectors, but it won't keep
                    //propagating bad GUIDs
                    var guid = new Guid(guidAttrib.Value);
                    if (guid == Guid.Empty)
                    {
                        guid = Guid.NewGuid();
                    }

                    string nickname = nicknameAttrib.Value;

                    double x = double.Parse(xAttrib.Value, CultureInfo.InvariantCulture);
                    double y = double.Parse(yAttrib.Value, CultureInfo.InvariantCulture);

                    typeName = Dynamo.Nodes.Utilities.PreprocessTypeName(typeName);
                    System.Type type = Dynamo.Nodes.Utilities.ResolveType(typeName);
                    if (null == type)
                    {
                        badNodes.Add(guid);
                        continue;
                    }

                    bool isVisible = true;
                    if (isVisAttrib != null)
                        isVisible = isVisAttrib.Value == "true" ? true : false;

                    bool isUpstreamVisible = true;
                    if (isUpstreamVisAttrib != null)
                        isUpstreamVisible = isUpstreamVisAttrib.Value == "true" ? true : false;

                    NodeModel el = CreateNodeInstance(type, nickname, guid);
                    el.WorkSpace = CurrentWorkspace;
                    el.Load(elNode);

                    CurrentWorkspace.Nodes.Add(el);

                    el.X = x;
                    el.Y = y;

                    el.IsVisible = isVisible;
                    el.IsUpstreamVisible = isUpstreamVisible;

                    if (lacingAttrib != null)
                    {
                        if (el.ArgumentLacing != LacingStrategy.Disabled)
                        {
                            LacingStrategy lacing = LacingStrategy.Disabled;
                            Enum.TryParse(lacingAttrib.Value, out lacing);
                            el.ArgumentLacing = lacing;
                        }
                    }

                    el.DisableReporting();

                    if (CurrentWorkspace == HomeSpace)
                        el.SaveResult = true;
                }

                DynamoLogger.Instance.Log(string.Format("{0} ellapsed for loading nodes.", sw.Elapsed - previousElapsed));
                previousElapsed = sw.Elapsed;

                OnRequestLayoutUpdate(this, EventArgs.Empty);

                DynamoLogger.Instance.Log(string.Format("{0} ellapsed for updating layout.", sw.Elapsed - previousElapsed));
                previousElapsed = sw.Elapsed;

                foreach (XmlNode connector in cNodesList.ChildNodes)
                {
                    XmlAttribute guidStartAttrib = connector.Attributes[0];
                    XmlAttribute intStartAttrib = connector.Attributes[1];
                    XmlAttribute guidEndAttrib = connector.Attributes[2];
                    XmlAttribute intEndAttrib = connector.Attributes[3];
                    XmlAttribute portTypeAttrib = connector.Attributes[4];

                    var guidStart = new Guid(guidStartAttrib.Value);
                    var guidEnd = new Guid(guidEndAttrib.Value);
                    int startIndex = Convert.ToInt16(intStartAttrib.Value);
                    int endIndex = Convert.ToInt16(intEndAttrib.Value);
                    int portType = Convert.ToInt16(portTypeAttrib.Value);

                    //find the elements to connect
                    NodeModel start = null;
                    NodeModel end = null;

                    if (badNodes.Contains(guidStart) || badNodes.Contains(guidEnd))
                        continue;

                    foreach (NodeModel e in Nodes)
                    {
                        if (e.GUID == guidStart)
                        {
                            start = e;
                        }
                        else if (e.GUID == guidEnd)
                        {
                            end = e;
                        }
                        if (start != null && end != null)
                        {
                            break;
                        }
                    }

                    var newConnector = ConnectorModel.Make(start, end,
                                                        startIndex, endIndex, portType);

                    Stopwatch addTimer = new Stopwatch();
                    addTimer.Start();
                    if (newConnector != null)
                        CurrentWorkspace.Connectors.Add(newConnector);
                    addTimer.Stop();
                    Debug.WriteLine(string.Format("{0} elapsed for add connector to collection.", addTimer.Elapsed));

                }

                DynamoLogger.Instance.Log(string.Format("{0} ellapsed for loading connectors.", sw.Elapsed - previousElapsed));
                previousElapsed = sw.Elapsed;

                #region instantiate notes

                if (nNodesList != null)
                {
                    foreach (XmlNode note in nNodesList.ChildNodes)
                    {
                        XmlAttribute textAttrib = note.Attributes[0];
                        XmlAttribute xAttrib = note.Attributes[1];
                        XmlAttribute yAttrib = note.Attributes[2];

                        string text = textAttrib.Value;
                        double x = double.Parse(xAttrib.Value, CultureInfo.InvariantCulture);
                        double y = double.Parse(yAttrib.Value, CultureInfo.InvariantCulture);

                        var paramDict = new Dictionary<string, object>();
                        paramDict.Add("x", x);
                        paramDict.Add("y", y);
                        paramDict.Add("text", text);
                        paramDict.Add("workspace", CurrentWorkspace);
                        
                        AddNote(paramDict);
                    }
                }

                #endregion

                DynamoLogger.Instance.Log(string.Format("{0} ellapsed for loading notes.", sw.Elapsed - previousElapsed));

                foreach (NodeModel e in CurrentWorkspace.Nodes)
                    e.EnableReporting();

                if(!string.IsNullOrEmpty(version))
                    CurrentWorkspace.WorkspaceVersion = new Version(version);
                dynSettings.Controller.DynamoModel.ProcessMigrations();

                #endregion

                HomeSpace.FilePath = xmlPath;

                DynamoLogger.Instance.Log(string.Format("{0} ellapsed for loading workspace.", sw.Elapsed));
            }
            catch (Exception ex)
            {
                DynamoLogger.Instance.Log("There was an error opening the workbench.");
                DynamoLogger.Instance.Log(ex);
                Debug.WriteLine(ex.Message + ":" + ex.StackTrace);
                CleanWorkbench();
                return false;
            }
            CurrentWorkspace.HasUnsavedChanges = false;
            return true;
        }

        internal FunctionDefinition NewFunction(Guid id,
                                        string name,
                                        string category,
                                        string description,
                                        bool display,
                                        double workspaceOffsetX = 0,
                                        double workspaceOffsetY = 0)
        {

            var workSpace = new FuncWorkspace(
                name, category, description, workspaceOffsetX, workspaceOffsetY)
            {
                WatchChanges = true
            };

            Workspaces.Add(workSpace);

            workSpace.Nodes.ToList();
            workSpace.Connectors.ToList();

            var functionDefinition = new FunctionDefinition(id)
            {
                Workspace = workSpace
            };

            dynSettings.Controller.DynamoModel.SaveFunction(functionDefinition, false, true, true);

            if (display)
            {
                if (CurrentWorkspace != HomeSpace)
                {
                    var def = dynSettings.Controller.CustomNodeManager.GetDefinitionFromWorkspace(CurrentWorkspace);
                    if (def != null)
                        SaveFunction(def, false, true, true);
                }

                CurrentWorkspace = workSpace;
            }

            return functionDefinition;
        }

        /// <summary>
        ///     Save a function.  This includes writing to a file and compiling the 
        ///     function and saving it to the FSchemeEnvironment
        /// </summary>
        public void SaveFunction(FunctionDefinition definition, bool writeDefinition = true, bool addToSearch = false, bool compileFunction = true)
        {
            if (definition == null)
                return;

            // Get the internal nodes for the function
            var functionWorkspace = definition.Workspace;

            string path = definition.Workspace.FilePath;
            // If asked to, write the definition to file
            if (writeDefinition && !String.IsNullOrEmpty(path))
            {
                //var pluginsPath = dynSettings.Controller.CustomNodeManager.GetDefaultSearchPath();

                //if (!Directory.Exists(pluginsPath))
                //    Directory.CreateDirectory(pluginsPath);

                //path = Path.Combine(pluginsPath, dynSettings.FormatFileName(functionWorkspace.Name) + ".dyf");

                WorkspaceModel.SaveWorkspace(path, functionWorkspace);
            }

            try
            {
                dynSettings.Controller.CustomNodeManager.AddFunctionDefinition(definition.FunctionId, definition);

                if (addToSearch)
                {
                    dynSettings.Controller.SearchViewModel.Add(
                        functionWorkspace.Name, 
                        functionWorkspace.Category,
                        functionWorkspace.Description, 
                        definition.FunctionId);
                }

                var info = new CustomNodeInfo(definition.FunctionId, functionWorkspace.Name, functionWorkspace.Category,
                    functionWorkspace.Description, path);
                dynSettings.Controller.CustomNodeManager.SetNodeInfo(info);

                #region Compile Function and update all nodes

                IEnumerable<string> inputNames;
                IEnumerable<string> outputNames;

                var compiledFunction = CustomNodeManager.CompileFunction(definition, out inputNames, out outputNames);

                if (compiledFunction == null)
                    return;

                dynSettings.Controller.FSchemeEnvironment.DefineSymbol(
                    definition.FunctionId.ToString(),
                    compiledFunction);

                //Update existing function nodes which point to this function to match its changes
                foreach (Function node in AllNodes.OfType<Function>().Where(el => el.Definition == definition))
                {
                    node.SetInputs(inputNames);
                    node.SetOutputs(outputNames);
                    node.RegisterAllPorts();
                }

                //Call OnSave for all saved elements
                foreach (NodeModel el in functionWorkspace.Nodes)
                    el.onSave();

                #endregion

            }
            catch (Exception e)
            {
                DynamoLogger.Instance.Log("Error saving:" + e.GetType());
                DynamoLogger.Instance.Log(e);
            }


        }

        /// <summary>
        /// Write a message to the log.
        /// </summary>
        /// <param name="parameters">The message.</param>
        public void WriteToLog(object parameters)
        {
            if (parameters == null) return;
            string logText = parameters.ToString();
            DynamoLogger.Instance.Log(logText);
        }

        internal bool CanWriteToLog(object parameters)
        {
            if (DynamoLogger.Instance != null)
            {
                return true;
            }

            return false;
        }

        /// <summary>
        /// Add a note to the workspace.
        /// </summary>
        /// <param name="parameters">A dictionary containing placement data for the note</param>
        /// <example>{"x":1234.0,"y":1234.0, "guid":1234-1234-...,"text":"the note's text","workspace":workspace </example>
        public void AddNote(object parameters)
        {

            var inputs = parameters as Dictionary<string, object> ?? new Dictionary<string, object>();

            // by default place note at center
            var x = 0.0;
            var y = 0.0;

            if (inputs != null && inputs.ContainsKey("x"))
                x = (double)inputs["x"];

            if (inputs != null && inputs.ContainsKey("y"))

                y = (double)inputs["y"];

            var n = new NoteModel(x, y);

            //if we have null parameters, the note is being added
            //from the menu, center the view on the note

            if (parameters == null)
            {
                inputs.Add("transformFromOuterCanvasCoordinates", true);
                dynSettings.Controller.DynamoViewModel.CurrentSpaceViewModel.OnRequestNodeCentered(this, new ModelEventArgs(n, inputs));
            }

            object id;
            if (inputs.TryGetValue("guid", out id))
                n.GUID = (Guid)id;

            n.Text = (inputs == null || !inputs.ContainsKey("text")) ? "New Note" : inputs["text"].ToString();
            var ws = (inputs == null || !inputs.ContainsKey("workspace")) ? CurrentWorkspace : (WorkspaceModel)inputs["workspace"];

            ws.Notes.Add(n);

        }

        internal bool CanAddNote(object parameters)
        {
            return true;
        }

        /// <summary>
        /// Copy selected ISelectable objects to the clipboard.
        /// </summary>
        /// <param name="parameters"></param>
        public void Copy(object parameters)
        {
            dynSettings.Controller.ClipBoard.Clear();

            foreach (ISelectable sel in DynamoSelection.Instance.Selection)
            {
                //MVVM : selection and clipboard now hold view model objects
                //UIElement el = sel as UIElement;
                ModelBase el = sel as ModelBase;
                if (el != null)
                {
                    if (!dynSettings.Controller.ClipBoard.Contains(el))
                    {
                        dynSettings.Controller.ClipBoard.Add(el);

                        //dynNodeView n = el as dynNodeView;
                        NodeModel n = el as NodeModel;
                        if (n != null)
                        {
                            var connectors = n.InPorts.ToList().SelectMany(x => x.Connectors)
                                .Concat(n.OutPorts.ToList().SelectMany(x => x.Connectors))
                                .Where(x => x.End != null &&
                                    x.End.Owner.IsSelected &&
                                    !dynSettings.Controller.ClipBoard.Contains(x));

                            dynSettings.Controller.ClipBoard.AddRange(connectors);
                        }
                    }
                }
            }
        }

        internal bool CanCopy(object parameters)
        {
            if (DynamoSelection.Instance.Selection.Count == 0)
            {
                return false;
            }
            return true;
        }

        /// <summary>
        /// Paste ISelectable objects from the clipboard to the workspace.
        /// </summary>
        /// <param name="parameters"></param>
        public void Paste(object parameters)
        {
            //make a lookup table to store the guids of the
            //old nodes and the guids of their pasted versions
            var nodeLookup = new Dictionary<Guid, Guid>();

            //clear the selection so we can put the
            //paste contents in
            DynamoSelection.Instance.Selection.RemoveAll();

            var nodes = dynSettings.Controller.ClipBoard.OfType<NodeModel>();

            var connectors = dynSettings.Controller.ClipBoard.OfType<ConnectorModel>();

            foreach (NodeModel node in nodes)
            {
                //create a new guid for us to use
                Guid newGuid = Guid.NewGuid();
                nodeLookup.Add(node.GUID, newGuid);

                var nodeData = new Dictionary<string, object>();
                nodeData.Add("x", node.X);
                nodeData.Add("y", node.Y + 100);
                if (node is Function)
                    nodeData.Add("name", (node as Function).Definition.FunctionId);
                else
                    nodeData.Add("name", node.GetType());
                nodeData.Add("guid", newGuid);

                var xmlDoc = new XmlDocument();
                var dynEl = xmlDoc.CreateElement(node.GetType().ToString());
                xmlDoc.AppendChild(dynEl);
                node.Save(xmlDoc, dynEl, SaveContext.Copy);

                nodeData.Add("data", dynEl);

                //dynSettings.Controller.CommandQueue.Enqueue(Tuple.Create<object, object>(CreateNodeCommand, nodeData));
                CreateNode(nodeData);
            }

            //process the command queue so we have 
            //nodes to connect to
            //DynamoCommands.ProcessCommandQueue();

            //update the layout to ensure that the visuals
            //are present in the tree to connect to
            //dynSettings.Bench.UpdateLayout();
            OnRequestLayoutUpdate(this, EventArgs.Empty);

            foreach (ConnectorModel c in connectors)
            {
                var connectionData = new Dictionary<string, object>();

                // if in nodeLookup, the node is paste.  otherwise, use the existing node guid
                Guid startGuid = Guid.Empty;
                Guid endGuid = Guid.Empty;

                startGuid = nodeLookup.TryGetValue(c.Start.Owner.GUID, out startGuid) ? startGuid : c.Start.Owner.GUID;
                endGuid = nodeLookup.TryGetValue(c.End.Owner.GUID, out endGuid) ? endGuid : c.End.Owner.GUID;

                var startNode = CurrentWorkspace.Nodes.FirstOrDefault(x => x.GUID == startGuid);
                var endNode = CurrentWorkspace.Nodes.FirstOrDefault(x => x.GUID == endGuid);

                // do not form connector if the end nodes are null
                if (startNode == null || endNode == null)
                {
                    continue;
                }

                //don't let users paste connectors between workspaces
                if (startNode.WorkSpace != CurrentWorkspace)
                {
                    continue;
                }

                connectionData.Add("start", startNode);
                connectionData.Add("end", endNode);

                connectionData.Add("port_start", c.Start.Index);
                connectionData.Add("port_end", c.End.Index);

                //dynSettings.Controller.CommandQueue.Enqueue(Tuple.Create<object, object>(CreateConnectionCommand, connectionData));
                CreateConnection(connectionData);
            }

            //process the queue again to create the connectors
            //DynamoCommands.ProcessCommandQueue();

            var notes = dynSettings.Controller.ClipBoard.OfType<NoteModel>();

            foreach (NoteModel note in notes)
            {
                var newGUID = Guid.NewGuid();

                var sameSpace = CurrentWorkspace.Notes.Any(x => x.GUID == note.GUID);
                var newX = sameSpace ? note.X + 20 : note.X;
                var newY = sameSpace ? note.Y + 20 : note.Y;

                var noteData = new Dictionary<string, object>()
                {
                    { "x", newX },
                    { "y", newY },
                    { "text", note.Text },
                    { "guid", newGUID }
                };

                AddNote(noteData);

                AddToSelection(CurrentWorkspace.Notes.FirstOrDefault(x => x.GUID == newGUID));
            }

            foreach (var de in nodeLookup)
            {
                AddToSelection(CurrentWorkspace.Nodes.FirstOrDefault(x => x.GUID == de.Value));
            }
        }

        internal bool CanPaste(object parameters)
        {
            if (dynSettings.Controller.ClipBoard.Count == 0)
            {
                return false;
            }

            return true;
        }

        /// <summary>
        /// Add an ISelectable object to the selection.
        /// </summary>
        /// <param name="parameters">The object to add to the selection.</param>
        public void AddToSelection(object parameters)
        {
            var node = parameters as NodeModel;
            
            //don't add if the object is null
            if (node == null)
                return;

            if (!node.IsSelected)
            {
                if (!DynamoSelection.Instance.Selection.Contains(node))
                    DynamoSelection.Instance.Selection.Add(node);
            }
        }

        internal bool CanAddToSelection(object parameters)
        {
            var node = parameters as NodeModel;
            if (node == null)
            {
                return false;
            }

            return true;
        }

        /// <summary>
        /// Present the new function dialogue and create a custom function.
        /// </summary>
        /// <param name="parameter"></param>
        public void ShowNewFunctionDialogAndMakeFunction(object parameter)
        {
            //trigger the event to request the display
            //of the function name dialogue
            var args = new FunctionNamePromptEventArgs();
            OnRequestsFunctionNamePrompt(this, args);

            //string name = "", category = "";
            //if (ShowNewFunctionDialog(ref name, ref category))
            if (args.Success)
            {
                //NewFunction(Guid.NewGuid(), name, category, true);
                NewFunction(Guid.NewGuid(), args.Name, args.Category, args.Description, true);
            }
        }

        internal bool CanShowNewFunctionDialogCommand(object parameter)
        {
            return true;
        }

        /// <summary>
        /// Create a node.
        /// </summary>
        /// <param name="parameters">A dictionary containing data about the node.</param>
        public void CreateNode(object parameters)
        {
            CreateNode_Internal(parameters);
        }

        internal NodeModel CreateNode_Internal(object parameters)
        {
            var data = parameters as Dictionary<string, object>;
            if (data == null)
            {
                return null;
            }

            NodeModel node = CreateNode(data["name"].ToString());
            if (node == null)
            {
                dynSettings.Controller.DynamoModel.WriteToLog("Failed to create the node");
                return null;
            }

            if ((node is Symbol || node is Output) && CurrentWorkspace is HomeWorkspace)
            {
                dynSettings.Controller.DynamoModel.WriteToLog("Cannot place dynSymbol or dynOutput in HomeWorkspace");
                return null;
            }

            CurrentWorkspace.Nodes.Add(node);
            node.WorkSpace = CurrentWorkspace;

            //if we've received a value in the dictionary
            //try to set the value on the node
            if (data.ContainsKey("data"))
            {
                node.Load(data["data"] as XmlNode);
            }

            //override the guid so we can store
            //for connection lookup
            if (data.ContainsKey("guid"))
            {
                node.GUID = (Guid)data["guid"];
            }
            else
            {
                node.GUID = Guid.NewGuid();
            }

            dynSettings.Controller.DynamoViewModel.CurrentSpaceViewModel.OnRequestNodeCentered(this, new ModelEventArgs(node, data));

            node.EnableInteraction();

            if (CurrentWorkspace == HomeSpace)
            {
                node.SaveResult = true;
            }

            OnNodeAdded(node);

            return node;
        }

        internal bool CanCreateNode(object parameters)
        {
            var data = parameters as Dictionary<string, object>;

            if (data == null)
                return false;

            Guid guid;
            var name = data["name"].ToString();

            if (dynSettings.Controller.BuiltInTypesByNickname.ContainsKey(name)
                    || dynSettings.Controller.BuiltInTypesByName.ContainsKey(name)
                    || (Guid.TryParse(name, out guid) && dynSettings.Controller.CustomNodeManager.Contains(guid)))
            {
                return true;
            }

            string message = string.Format("Can not create instance of node {0}.", data["name"]);
            dynSettings.Controller.DynamoModel.WriteToLog(message);
            DynamoLogger.Instance.Log(message);

            return false;
        }

        internal NodeModel CreateNode(string name)
        {
            NodeModel result;

            if (dynSettings.Controller.BuiltInFunctions.ContainsKey(name))
            {
                var method = dynSettings.Controller.BuiltInFunctions[name];
                result = new DSFunction(method as ProcedureNode);
            }
            else if (dynSettings.Controller.BuiltInTypesByName.ContainsKey(name))
            {
                TypeLoadData tld = dynSettings.Controller.BuiltInTypesByName[name];

                ObjectHandle obj = Activator.CreateInstanceFrom(tld.Assembly.Location, tld.Type.FullName);
                var newEl = (NodeModel)obj.Unwrap();
                newEl.DisableInteraction();
                result = newEl;
            }
            else if (dynSettings.Controller.BuiltInTypesByNickname.ContainsKey(name))
            {
                TypeLoadData tld = dynSettings.Controller.BuiltInTypesByNickname[name];
                try
                {

                    ObjectHandle obj = Activator.CreateInstanceFrom(tld.Assembly.Location, tld.Type.FullName);
                    var newEl = (NodeModel)obj.Unwrap();
                    newEl.DisableInteraction();
                    result = newEl;
                }
                catch (Exception ex)
                {
                    DynamoLogger.Instance.Log("Failed to load built-in type");
                    DynamoLogger.Instance.Log(ex);
                    result = null;
                }
            }
            else
            {
                Function func;

                if (dynSettings.Controller.CustomNodeManager.GetNodeInstance(Guid.Parse(name), out func))
                {
                    result = func;
                }
                else
                {
                    DynamoLogger.Instance.Log("Failed to find FunctionDefinition.");
                    return null;
                }
            }

            return result;
        }

        /// <summary>
        /// Create a connector.
        /// </summary>
        /// <param name="parameters">A dictionary containing data about the connection.</param>
        public void CreateConnection(object parameters)
        {
            try
            {
                Dictionary<string, object> connectionData = parameters as Dictionary<string, object>;

                NodeModel start = (NodeModel)connectionData["start"];
                NodeModel end = (NodeModel)connectionData["end"];
                int startIndex = (int)connectionData["port_start"];
                int endIndex = (int)connectionData["port_end"];

                var c = ConnectorModel.Make(start, end, startIndex, endIndex, 0);

                if (c != null)
                    CurrentWorkspace.Connectors.Add(c);
            }
            catch (Exception e)
            {
                DynamoLogger.Instance.Log(e.Message);
                DynamoLogger.Instance.Log(e);
            }
        }

        internal bool CanCreateConnection(object parameters)
        {
            //make sure you have valid connection data
            Dictionary<string, object> connectionData = parameters as Dictionary<string, object>;
            if (connectionData != null && connectionData.Count == 4)
            {
                return true;
            }

            return false;
        }

        /// <summary>
        ///     Save the current workspace to a specific file path, if the path is null or empty, does nothing.
        ///     If successful, the CurrentWorkspace.FilePath field is updated as a side effect
        /// </summary>
        /// <param name="path">The path to save to</param>
        internal void SaveAs(string path)
        {
            this.SaveAs(path, CurrentWorkspace);
        }

        /// <summary>
        /// Save the current workspace.
        /// </summary>
        /// <param name="parameters">The file path.</param>
        public void SaveAs(object parameters)
        {
            if (parameters == null)
                return;

            var fi = new FileInfo(parameters.ToString());

            SaveAs(fi.FullName);
        }

        internal bool CanSaveAs(object parameters)
        {
            if (parameters == null)
                return false;

            return true;
        }

        /// <summary>
        ///     Save to a specific file path, if the path is null or empty, does nothing.
        ///     If successful, the CurrentWorkspace.FilePath field is updated as a side effect
        /// </summary>
        /// <param name="path">The path to save to</param>
        /// <param name="workspace">The workspace to save</param>
        internal void SaveAs(string path, WorkspaceModel workspace)
        {
            if (!String.IsNullOrEmpty(path))
            {
                // if it's a custom node
                if (workspace is FuncWorkspace)
                {
                    var def = dynSettings.Controller.CustomNodeManager.GetDefinitionFromWorkspace(workspace);
                    def.Workspace.FilePath = path;

                    if (def != null)
                    {
                        this.SaveFunction(def, true);
                        workspace.FilePath = path;
                    }
                    return;
                }

                if (!WorkspaceModel.SaveWorkspace(path, workspace))
                {
                    DynamoLogger.Instance.Log("Workbench could not be saved.");
                }
                else
                {
                    workspace.FilePath = path;
                }

            }
        }

        /// <summary>
        ///     Attempts to save an element, assuming that the CurrentWorkspace.FilePath 
        ///     field is already  populated with a path has a filename associated with it. 
        /// </summary>
        public void Save(object parameter)
        {
            if (!String.IsNullOrEmpty(CurrentWorkspace.FilePath))
                SaveAs(CurrentWorkspace.FilePath);
        }

        internal bool CanSave(object parameter)
        {
            return true;
        }

        /// <summary>
        /// Delete ISelectable objects.
        /// </summary>
        /// <param name="parameters">The objects to delete.</param>
        public void Delete(object parameters)
        {
            //if you get an object in the parameters, just delete that object
            if (parameters != null)
            {
                var note = parameters as NoteModel;
                var node = parameters as NodeModel;

                if (node != null)
                {
                    DeleteNodeAndItsConnectors(node);
                }
                else if (note != null)
                {
                    DeleteNote(note);
                }
            }
            else
            {
                for (int i = DynamoSelection.Instance.Selection.Count - 1; i >= 0; i--)
                {
                    var note = DynamoSelection.Instance.Selection[i] as NoteModel;
                    var node = DynamoSelection.Instance.Selection[i] as NodeModel;

                    if (node != null)
                    {
                        DeleteNodeAndItsConnectors(node);
                    }
                    else if (note != null)
                    {
                        DeleteNote(note);
                    }
                }
            }
        }

        internal bool CanDelete(object parameters)
        {
            return DynamoSelection.Instance.Selection.Count > 0;
        }

        /// <summary>
        /// Delete a note.
        /// </summary>
        /// <param name="note">The note to delete.</param>
        public void DeleteNote(NoteModel note)
        {
            DynamoSelection.Instance.Selection.Remove(note);
            CurrentWorkspace.Notes.Remove(note);
        }

        private void DeleteNodeAndItsConnectors(NodeModel node)
        {
            foreach (var conn in node.AllConnectors().ToList())
            {
                conn.NotifyConnectedPortsOfDeletion();
                dynSettings.Controller.DynamoViewModel.Model.CurrentWorkspace.Connectors.Remove(conn);
            }

            node.DisableReporting();
            node.Destroy();
            node.Cleanup();
            DynamoSelection.Instance.Selection.Remove(node);
            node.WorkSpace.Nodes.Remove(node);
            OnNodeDeleted(node);
        }

        /// <summary>
        /// Called when a node is deleted
        /// </summary>
        /// <param name="node"></param>
        public void OnNodeDeleted(NodeModel node)
        {
            if (NodeDeleted != null)
            {
                NodeDeleted(node);
            }
        }

        /// <summary>
        ///     Update a custom node after refactoring.  Updates search and all instances of the node.
        /// </summary>
        /// <param name="selectedNodes"> The function definition for the user-defined node </param>
        public void RefactorCustomNode(object parameter)
        {
            //Bench.workspaceLabel.Content = Bench.editNameBox.Text;
            var def = dynSettings.Controller.CustomNodeManager.GetDefinitionFromWorkspace(CurrentWorkspace);

            //TODO: UI Refactor - Is this the right data for refactor?
            var info = new CustomNodeInfo(def.FunctionId, editName, CurrentWorkspace.Category, CurrentWorkspace.Description, CurrentWorkspace.FilePath);

            dynSettings.Controller.SearchViewModel.Refactor(info);

            //Update existing function nodes
            foreach (NodeModel el in AllNodes)
            {
                if (el is Function)
                {
                    var node = (Function)el;

                    if (node.Definition == null)
                    {
                        node.Definition = dynSettings.Controller.CustomNodeManager.GetFunctionDefinition(Guid.Parse(node.Symbol));
                    }

                    if (!node.Definition.Workspace.Name.Equals(CurrentWorkspace.Name))
                        continue;

                    //Rename nickname only if it's still referring to the old name
                    if (node.NickName.Equals(CurrentWorkspace.Name))
                        node.NickName = editName;
                }
            }

            dynSettings.Controller.FSchemeEnvironment.RemoveSymbol(CurrentWorkspace.Name);

            //TODO: Delete old stored definition
            string directory = Path.GetDirectoryName(Assembly.GetExecutingAssembly().Location);
            string pluginsPath = Path.Combine(directory, "definitions");

            if (Directory.Exists(pluginsPath))
            {
                string oldpath = Path.Combine(pluginsPath, CurrentWorkspace.Name + ".dyf");
                if (File.Exists(oldpath))
                {
                    string newpath = dynSettings.FormatFileName(
                        Path.Combine(pluginsPath, editName + ".dyf")
                        );

                    File.Move(oldpath, newpath);
                }
            }

            (CurrentWorkspace).Name = editName;

            SaveFunction(def);
        }

        internal bool CanRefactorCustomNode(object parameter)
        {
            return true;
        }

        /// <summary>
        /// Clear the workspace. Removes all nodes, notes, and connectors from the current workspace.
        /// </summary>
        /// <param name="parameter"></param>
        public void Clear(object parameter)
        {
            dynSettings.Controller.IsUILocked = true;

            CleanWorkbench();

            //don't save the file path
            CurrentWorkspace.FilePath = "";
            CurrentWorkspace.HasUnsavedChanges = false;

            //clear the renderables
            dynSettings.Controller.RenderDescriptions.Clear();
            dynSettings.Controller.OnRequestsRedraw(dynSettings.Controller, EventArgs.Empty);

            dynSettings.Controller.IsUILocked = false;
        }

        internal bool CanClear(object parameter)
        {
            return true;
        }

        /// <summary>
        /// View the home workspace.
        /// </summary>
        /// <param name="parameter"></param>
        public void Home(object parameter)
        {
            ViewHomeWorkspace();
        }

        internal bool CanGoHome(object parameter)
        {
            return CurrentWorkspace != HomeSpace;
        }

<<<<<<< HEAD
        /// <summary>
        /// Layout all available nodes in columns by category.
        /// </summary>
        /// <param name="parameter"></param>
        public void LayoutAll(object parameter)
        {
            dynSettings.Controller.IsUILocked = true;

            CleanWorkbench();

            double x = 0;
            double y = 0;
            double maxWidth = 0;    //track max width of current column
            double colGutter = 40;     //the space between columns
            double rowGutter = 40;
            int colCount = 0;

            Hashtable typeHash = new Hashtable();

            foreach (KeyValuePair<string, TypeLoadData> kvp in dynSettings.Controller.BuiltInTypesByNickname)
            {
                Type t = kvp.Value.Type;

                object[] attribs = t.GetCustomAttributes(typeof(NodeCategoryAttribute), false);

                if (t.Namespace == "Dynamo.Nodes" &&
                    !t.IsAbstract &&
                    attribs.Length > 0 &&
                    t.IsSubclassOf(typeof(NodeModel)))
                {
                    NodeCategoryAttribute elCatAttrib = attribs[0] as NodeCategoryAttribute;

                    List<Type> catTypes = null;

                    if (typeHash.ContainsKey(elCatAttrib.ElementCategory))
                    {
                        catTypes = typeHash[elCatAttrib.ElementCategory] as List<Type>;
                    }
                    else
                    {
                        catTypes = new List<Type>();
                        typeHash.Add(elCatAttrib.ElementCategory, catTypes);
                    }

                    catTypes.Add(t);
                }
            }

            foreach (DictionaryEntry de in typeHash)
            {
                List<Type> catTypes = de.Value as List<Type>;

                //add the name of the category here
                //AddNote(de.Key.ToString(), x, y, ViewModel.CurrentWorkspace);
                Dictionary<string, object> paramDict = new Dictionary<string, object>();
                paramDict.Add("x", x);
                paramDict.Add("y", y);
                paramDict.Add("text", de.Key.ToString());
                paramDict.Add("workspace", CurrentWorkspace);

                if (CanAddNote(paramDict))
                    AddNote(paramDict);

                y += 60;

                foreach (Type t in catTypes)
                {
                    object[] attribs = t.GetCustomAttributes(typeof(NodeNameAttribute), false);

                    NodeNameAttribute elNameAttrib = attribs[0] as NodeNameAttribute;
                    NodeModel el = CreateInstanceAndAddNodeToWorkspace(
                           t, elNameAttrib.Name, Guid.NewGuid(), x, y,
                           CurrentWorkspace
                        );

                    if (el == null) continue;

                    el.DisableReporting();

                    maxWidth = Math.Max(el.Width, maxWidth);

                    colCount++;

                    y += el.Height + rowGutter;

                    if (colCount > 20)
                    {
                        y = 60;
                        colCount = 0;
                        x += maxWidth + colGutter;
                        maxWidth = 0;
                    }
                }

                y = 0;
                colCount = 0;
                x += maxWidth + colGutter;
                maxWidth = 0;

            }

            dynSettings.Controller.IsUILocked = false;
        }

        internal bool CanLayoutAll(object parameter)
        {
            return true;
        }
=======
        #region Private Helper Methods

        private ConnectorModel CreateConnectionInternal(object parameters)
        {
            try
            {
                Dictionary<string, object> connectionData = parameters as Dictionary<string, object>;

                NodeModel start = (NodeModel)connectionData["start"];
                NodeModel end = (NodeModel)connectionData["end"];
                int startIndex = (int)connectionData["port_start"];
                int endIndex = (int)connectionData["port_end"];

                var c = ConnectorModel.Make(start, end, startIndex, endIndex, 0);

                if (c != null)
                    CurrentWorkspace.Connectors.Add(c);

                return c;
            }
            catch (Exception e)
            {
                DynamoLogger.Instance.Log(e.Message);
                DynamoLogger.Instance.Log(e);
            }

            return null;
        }

        private NoteModel AddNoteInternal(object parameters)
        {
            var inputs = parameters as Dictionary<string, object> ?? new Dictionary<string, object>();

            // by default place note at center
            var x = 0.0;
            var y = 0.0;

            if (inputs != null && inputs.ContainsKey("x"))
                x = (double)inputs["x"];

            if (inputs != null && inputs.ContainsKey("y"))

                y = (double)inputs["y"];

            var n = new NoteModel(x, y);

            //if we have null parameters, the note is being added
            //from the menu, center the view on the note

            if (parameters == null)
            {
                inputs.Add("transformFromOuterCanvasCoordinates", true);
                dynSettings.Controller.DynamoViewModel.CurrentSpaceViewModel.OnRequestNodeCentered(this, new ModelEventArgs(n, inputs));
            }

            object id;
            if (inputs.TryGetValue("guid", out id))
                n.GUID = (Guid)id;

            n.Text = (inputs == null || !inputs.ContainsKey("text")) ? "New Note" : inputs["text"].ToString();
            var ws = (inputs == null || !inputs.ContainsKey("workspace")) ? CurrentWorkspace : (WorkspaceModel)inputs["workspace"];

            ws.Notes.Add(n);
            return n;
        }

        #endregion

        #region Serialization/Deserialization Methods

        protected override void SerializeCore(XmlElement element, SaveContext context)
        {
            // I don't think anyone is serializing/deserializing DynamoModel 
            // directly. If that is not the case, please let me know and I'll 
            // fix it.
            throw new NotImplementedException();
        }

        protected override void DeserializeCore(XmlElement element, SaveContext context)
        {
            // I don't think anyone is serializing/deserializing DynamoModel 
            // directly. If that is not the case, please let me know and I'll 
            // fix it.
            throw new NotImplementedException();
        }

        #endregion
>>>>>>> 1b7d08e2
    }

    public class PointEventArgs : EventArgs
    {
        public Point Point { get; set; }

        public PointEventArgs(Point p)
        {
            Point = p;
        }
    }

    public class ModelEventArgs : EventArgs
    {
        public ModelBase Model { get; set; }
        public Dictionary<string, object> Data { get; set; }
        public ModelEventArgs(ModelBase n, Dictionary<string, object> d)
        {
            Model = n;
            Data = d;
        }
    }

    public class TypeLoadData
    {
        public Assembly Assembly;
        public Type Type;

        public TypeLoadData(Assembly assemblyIn, Type typeIn)
        {
            Assembly = assemblyIn;
            Type = typeIn;
        }
    }
}<|MERGE_RESOLUTION|>--- conflicted
+++ resolved
@@ -1792,116 +1792,6 @@
             return CurrentWorkspace != HomeSpace;
         }
 
-<<<<<<< HEAD
-        /// <summary>
-        /// Layout all available nodes in columns by category.
-        /// </summary>
-        /// <param name="parameter"></param>
-        public void LayoutAll(object parameter)
-        {
-            dynSettings.Controller.IsUILocked = true;
-
-            CleanWorkbench();
-
-            double x = 0;
-            double y = 0;
-            double maxWidth = 0;    //track max width of current column
-            double colGutter = 40;     //the space between columns
-            double rowGutter = 40;
-            int colCount = 0;
-
-            Hashtable typeHash = new Hashtable();
-
-            foreach (KeyValuePair<string, TypeLoadData> kvp in dynSettings.Controller.BuiltInTypesByNickname)
-            {
-                Type t = kvp.Value.Type;
-
-                object[] attribs = t.GetCustomAttributes(typeof(NodeCategoryAttribute), false);
-
-                if (t.Namespace == "Dynamo.Nodes" &&
-                    !t.IsAbstract &&
-                    attribs.Length > 0 &&
-                    t.IsSubclassOf(typeof(NodeModel)))
-                {
-                    NodeCategoryAttribute elCatAttrib = attribs[0] as NodeCategoryAttribute;
-
-                    List<Type> catTypes = null;
-
-                    if (typeHash.ContainsKey(elCatAttrib.ElementCategory))
-                    {
-                        catTypes = typeHash[elCatAttrib.ElementCategory] as List<Type>;
-                    }
-                    else
-                    {
-                        catTypes = new List<Type>();
-                        typeHash.Add(elCatAttrib.ElementCategory, catTypes);
-                    }
-
-                    catTypes.Add(t);
-                }
-            }
-
-            foreach (DictionaryEntry de in typeHash)
-            {
-                List<Type> catTypes = de.Value as List<Type>;
-
-                //add the name of the category here
-                //AddNote(de.Key.ToString(), x, y, ViewModel.CurrentWorkspace);
-                Dictionary<string, object> paramDict = new Dictionary<string, object>();
-                paramDict.Add("x", x);
-                paramDict.Add("y", y);
-                paramDict.Add("text", de.Key.ToString());
-                paramDict.Add("workspace", CurrentWorkspace);
-
-                if (CanAddNote(paramDict))
-                    AddNote(paramDict);
-
-                y += 60;
-
-                foreach (Type t in catTypes)
-                {
-                    object[] attribs = t.GetCustomAttributes(typeof(NodeNameAttribute), false);
-
-                    NodeNameAttribute elNameAttrib = attribs[0] as NodeNameAttribute;
-                    NodeModel el = CreateInstanceAndAddNodeToWorkspace(
-                           t, elNameAttrib.Name, Guid.NewGuid(), x, y,
-                           CurrentWorkspace
-                        );
-
-                    if (el == null) continue;
-
-                    el.DisableReporting();
-
-                    maxWidth = Math.Max(el.Width, maxWidth);
-
-                    colCount++;
-
-                    y += el.Height + rowGutter;
-
-                    if (colCount > 20)
-                    {
-                        y = 60;
-                        colCount = 0;
-                        x += maxWidth + colGutter;
-                        maxWidth = 0;
-                    }
-                }
-
-                y = 0;
-                colCount = 0;
-                x += maxWidth + colGutter;
-                maxWidth = 0;
-
-            }
-
-            dynSettings.Controller.IsUILocked = false;
-        }
-
-        internal bool CanLayoutAll(object parameter)
-        {
-            return true;
-        }
-=======
         #region Private Helper Methods
 
         private ConnectorModel CreateConnectionInternal(object parameters)
@@ -1989,7 +1879,6 @@
         }
 
         #endregion
->>>>>>> 1b7d08e2
     }
 
     public class PointEventArgs : EventArgs
