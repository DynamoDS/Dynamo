--- conflicted
+++ resolved
@@ -455,14 +455,6 @@
             PreShutdownCore(shutdownHost);
             ShutDownCore(shutdownHost);
 
-<<<<<<< HEAD
-=======
-            // Track ML Terms of Use status before shutting down the analytics service.
-            // This captures the final user preference state to measure opt-out rates.
-            Analytics.TrackPreference("MLTermsOfUse", "", PreferenceSettings.Instance?.IsMLAutocompleteTOUApproved == true ? 1 : 0);
-
-            PostShutdownCore(shutdownHost);
->>>>>>> e7f6c671
             AnalyticsService.ShutDown();
 
             LuceneSearch.LuceneUtilityNodeSearch = null;
