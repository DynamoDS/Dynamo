--- conflicted
+++ resolved
@@ -156,7 +156,19 @@
             RaisePropertyChanged("Position");
         }
 
-<<<<<<< HEAD
+        /// <summary>
+        /// Set the width and the height of the node model
+        /// and report once.
+        /// </summary>
+        /// <param name="w"></param>
+        /// <param name="h"></param>
+        public void SetSize(double w, double h)
+        {
+            width = w;
+            height = h;
+            RaisePropertyChanged("Position");
+        }
+
         #region Command Framework Supporting Methods
 
         public void UpdateValue(string name, string value)
@@ -188,21 +200,6 @@
 
         #endregion
 
-=======
-        /// <summary>
-        /// Set the width and the height of the node model
-        /// and report once.
-        /// </summary>
-        /// <param name="w"></param>
-        /// <param name="h"></param>
-        public void SetSize(double w, double h)
-        {
-            width = w;
-            height = h;
-            RaisePropertyChanged("Position");
-        }
-
->>>>>>> dec82607
         #region Serialization/Deserialization Methods
 
         public XmlElement Serialize(XmlDocument xmlDocument, SaveContext context)
