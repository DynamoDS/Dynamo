﻿using System;
using System.Xml;

using Dynamo.Core;
using Dynamo.Interfaces;
using Dynamo.Selection;
using Dynamo.Utilities;

namespace Dynamo.Models
{
    public enum SaveContext { File, Copy, Undo };

    public abstract class ModelBase : NotificationObject, ISelectable, ILocatable, ILogSource
    {
        private Guid guid;
        private bool isSelected;
        private double x;
        private double y;
        private double height = 100;
        private double width = 100;
        
        public double CenterX
        {
            get { return X + Width / 2; }
            set { 
                X = value - Width/2;
            }
        }

        public double CenterY
        {
            get { return Y + Height / 2; }
            set
            {
                Y = value - Height / 2;
            }
        }

        /// <summary>
        /// The X coordinate of the node in canvas space.
        /// </summary>
        public double X
        {
            get { return x; }
            set
            {
                x = value;
                RaisePropertyChanged(/*NXLT*/"X");
            }
        }

        /// <summary>
        /// The Y coordinate of the node in canvas space.
        /// </summary>
        public double Y
        {
            get { return y; }
            set
            {
                y = value;
                RaisePropertyChanged(/*NXLT*/"Y");
            }
        }

        /// <summary>
        /// A position defined by the x and y components.
        /// Used for notification in situations where you don't
        /// want to have property notifications for X and Y
        /// </summary>
        public Point2D Position
        {
            get{return new Point2D(x,y);}
        }

        /// <summary>
        /// The height of the node.
        /// </summary>
        public double Height
        {
            get { return height; }
            set
            {
                height = value;
                //RaisePropertyChanged(/*NXLT*/"Height");
            }
        }

        /// <summary>
        /// The width of the node.
        /// </summary>
        public double Width
        {
            get { return width; }
            set

            {
                width = value;
                //RaisePropertyChanged(/*NXLT*/"Width");
            }
        }

        public Rect2D Rect
        {
            get{return new Rect2D(x,y,width,height);}
        }

        public event EventHandler Updated; 
        public void OnUpdated(EventArgs e)
        {
            if (Updated != null)
                Updated(this, e);
        }

        public bool IsSelected
        {
            get { return isSelected; }
            set
            {
<<<<<<< HEAD
                _isSelected = value;
                RaisePropertyChanged(/*NXLT*/"IsSelected");
=======
                isSelected = value;
                RaisePropertyChanged("IsSelected");
>>>>>>> c35c96f3
            }
        }

        public Guid GUID
        {
            get
            {
                if (guid == null)
                {
                    throw new Exception("GUID on model must never be null");
                }
                return guid;
            }
            set
            {
<<<<<<< HEAD
                _guid = value;
                RaisePropertyChanged(/*NXLT*/"GUID");
=======
                guid = value;
                RaisePropertyChanged("GUID");
>>>>>>> c35c96f3
            }
        }

        protected ModelBase()
        {
            GUID = Guid.NewGuid();
        }

        public virtual void Select()
        {
            IsSelected = true;
        }

        public virtual void Deselect()
        {
            IsSelected = false;
        }

        public void ReportPosition()
        {
            RaisePropertyChanged(/*NXLT*/"Position");
        }

        /// <summary>
        /// Set the width and the height of the node model
        /// and report once.
        /// </summary>
        /// <param name="w"></param>
        /// <param name="h"></param>
        public void SetSize(double w, double h)
        {
            width = w;
            height = h;
            RaisePropertyChanged(/*NXLT*/"Position");
        }

        #region Command Framework Supporting Methods

        public bool UpdateValue(string name, string value, UndoRedoRecorder recorder)
        {
            return UpdateValueCore(name, value, recorder);
        }

        /// <summary>
        /// This method is currently used as a way to send an event to ModelBase 
        /// derived objects. Its primary use is in DynamoNodeButton class, which 
        /// sends this event when clicked.
        /// </summary>
        /// <param name="eventName">The name of the event.</param>
        /// <param name="recorder"></param>
        /// <returns>Returns true if the call has been handled, or false otherwise.
        /// </returns>
        public bool HandleModelEvent(string eventName, UndoRedoRecorder recorder)
        {
            return HandleModelEventCore(eventName, recorder);
        }

        /// <summary>
        /// This method is supplied as a generic way for command framework to update
        /// a given named-value in a ModelBase (which has to work under both user 
        /// and playback scenarios). During playback, the command framework issues 
        /// pre-recorded UpdateModelValueCommand that targets a model. Since there
        /// is no data-binding at play here, there will not be IValueConverter. This
        /// method takes only string input (the way they appear in DynamoTextBox),
        /// which overridden method can use for value conversion.
        /// </summary>
        /// <param name="name">The name of a property/value to update.</param>
        /// <param name="value">The new value to be set. This value comes directly
        /// from DynamoTextBox after user commits it. Overridden methods then use 
        /// a specific IValueConverter to turn this string into another data type 
        /// that it expects.</param>
        /// <param name="recorder"></param>
        /// <returns>Returns true if the call has been handled, or false otherwise.
        /// </returns>
        protected virtual bool UpdateValueCore(string name, string value, UndoRedoRecorder recorder)
        {
            return false; // Base class does not handle this.
        }

        protected virtual bool HandleModelEventCore(string eventName, UndoRedoRecorder recorder)
        {
            return false; // Base class does not handle this.
        }

        #endregion

        #region Serialization/Deserialization Methods

        public XmlElement Serialize(XmlDocument xmlDocument, SaveContext context)
        {
            string typeName = GetType().ToString();
            XmlElement element = xmlDocument.CreateElement(typeName);
            SerializeCore(element, context);
            return element;
        }

        public void Deserialize(XmlElement element, SaveContext context)
        {
            DeserializeCore(element, context);
        }

        protected abstract void SerializeCore(XmlElement element, SaveContext context);
        protected abstract void DeserializeCore(XmlElement nodeElement, SaveContext context);

        #endregion

        #region ILogSource implementation
        public event Action<ILogMessage> MessageLogged;

        protected void Log(ILogMessage obj)
        {
            var handler = MessageLogged;
            if (handler != null) handler(obj);
        }

        protected void Log(string msg)
        {
            Log(LogMessage.Info(msg));
        }

        protected void Log(string msg, WarningLevel severity)
        {
            switch (severity)
            {
                case WarningLevel.Error:
                    Log(LogMessage.Error(msg));
                    break;
                default:
                    Log(LogMessage.Warning(msg, severity));
                    break;
            }
        }
        #endregion
    }

    public interface ILocatable
    {
        double X { get; set; }
        double Y { get; set; }
        double Width { get; set; }
        double Height { get; set; }
        Rect2D Rect { get; }
        double CenterX { get; set; }
        double CenterY { get; set; }
        void ReportPosition();
    }
}<|MERGE_RESOLUTION|>--- conflicted
+++ resolved
@@ -116,13 +116,9 @@
             get { return isSelected; }
             set
             {
-<<<<<<< HEAD
-                _isSelected = value;
+                isSelected = value;
                 RaisePropertyChanged(/*NXLT*/"IsSelected");
-=======
-                isSelected = value;
-                RaisePropertyChanged("IsSelected");
->>>>>>> c35c96f3
+
             }
         }
 
@@ -138,13 +134,8 @@
             }
             set
             {
-<<<<<<< HEAD
-                _guid = value;
+                guid = value;
                 RaisePropertyChanged(/*NXLT*/"GUID");
-=======
-                guid = value;
-                RaisePropertyChanged("GUID");
->>>>>>> c35c96f3
             }
         }
 
