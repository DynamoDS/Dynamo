--- conflicted
+++ resolved
@@ -3,6 +3,7 @@
 using System.Diagnostics;
 using System.Linq;
 using System.Linq.Expressions;
+using System.Security.Cryptography;
 using System.Xml;
 using Dynamo.DSEngine;
 using Dynamo.Interfaces;
@@ -118,16 +119,10 @@
         /// <param name="signature"> The signature of the function along with parameter information </param>
         /// <param name="guid"> The unique identifier for the node in the workspace. </param>
         /// <returns> The newly instantiated NodeModel</returns>
-<<<<<<< HEAD
         [Obsolete("Lookup by type instead", true)]
         public NodeModel CreateNodeInstance(Type elementType, string nickName, string signature, Guid guid)
         {
             object createdNode = null; //GetNodeModelInstanceByType(elementType);
-=======
-        internal NodeModel CreateNodeInstance(TypeLoadData data, string nickName, string signature, Guid guid)
-        {
-            object createdNode = GetNodeModelInstance(data);
->>>>>>> 95d40a5d
 
             // The attempt to create node instance may fail due to "elementType"
             // being something else other than "NodeModel" derived object type. 
@@ -201,7 +196,6 @@
 
         private bool GetNodeModelInstanceByName(string name, XmlElement elNode, SaveContext context, out NodeModel node)
         {
-<<<<<<< HEAD
             Type type;
             if (!ResolveType(name, out type))
             {
@@ -219,10 +213,6 @@
             node = data.CreateNodeFromXml(elNode);
             node.Deserialize(elNode, context);
             return true;
-=======
-            TypeLoadData tld = dynamoModel.BuiltInTypesByName[name];
-            return this.GetNodeModelInstance(tld);
->>>>>>> 95d40a5d
         }
 
         /// <summary>
@@ -233,16 +223,11 @@
         /// <returns></returns>
         public static bool ResolveType(string fullyQualifiedName, out Type type)
         {
-<<<<<<< HEAD
             if (fullyQualifiedName == null)
                 throw new ArgumentNullException(@"fullyQualifiedName");
 
             type = Type.GetType(fullyQualifiedName);
             return type != null;
-=======
-            TypeLoadData tld = dynamoModel.BuiltInTypesByNickname[name];
-            return this.GetNodeModelInstance(tld);
->>>>>>> 95d40a5d
         }
 
         /// <summary>
@@ -340,8 +325,7 @@
                 // To open old file
                 var helper =
                     nodeElement.ChildNodes.Cast<XmlElement>()
-                        .Where(
-                            subNode => subNode.Name.Equals(typeof(FunctionDescriptor).FullName))
+                        .Where(subNode => subNode.Name.Equals(typeof(FunctionDescriptor).FullName))
                         .Select(subNode => new XmlElementHelper(subNode))
                         .FirstOrDefault();
 
@@ -361,8 +345,7 @@
                 string xmlSignature = nodeElement.Attributes["function"].Value;
 
                 string hintedSigniture =
-                    libraryServices
-                        .FunctionSignatureFromFunctionSignatureHint(xmlSignature);
+                    libraryServices.FunctionSignatureFromFunctionSignatureHint(xmlSignature);
 
                 function = hintedSigniture ?? xmlSignature;
             }
@@ -376,7 +359,6 @@
                 libraryServices.ImportLibrary(assembly);
                 descriptor = libraryServices.GetFunctionDescriptor(assembly, function);
             }
-<<<<<<< HEAD
             else
             {
                 descriptor = libraryServices.GetFunctionDescriptor(function);
@@ -387,20 +369,15 @@
                 throw new UnresolvedFunctionException(function);
             }
 
-            if (descriptor.IsVarArg)
-                return new DSVarArgFunction(descriptor);
-            return new DSFunction(descriptor);
-=======
-            
-        }
-
-        private NodeModel GetNodeModelInstance(TypeLoadData type)
-        {
-            var node = GetNodeModelInstanceByType(type.Type);
-            if (type.IsObsolete)
-                node.Warning(type.ObsoleteMessage);
-            return node;
->>>>>>> 95d40a5d
+            DSFunctionBase result = descriptor.IsVarArg
+                ? new DSVarArgFunction(descriptor)
+                : new DSFunction(descriptor);
+
+            //TODO(Steve): Move to DSFunctionBase constructor
+            if (descriptor.IsObsolete)
+                result.Warning(descriptor.ObsoleteMessage);
+
+            return result;
         }
     }
 
