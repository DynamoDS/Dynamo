--- conflicted
+++ resolved
@@ -146,7 +146,7 @@
             {
                 Log(
                     new InvalidOperationException(
-                        string.Format("There already exists an AlsoKnownAs mapping for {0}.", aka)));
+                        string.Format(/*NXLT*/"There already exists an AlsoKnownAs mapping for {0}.", aka)));
                 return;
             }
             alsoKnownAsMappings[aka] = realType;
@@ -173,18 +173,12 @@
                 constructor = t.GetDefaultConstructor<NodeModel>();
             }
 
-<<<<<<< HEAD
-            dynamoModel.Logger.Log(/*NXLT*/"Failed to find CustomNodeDefinition!");
-            return null;
-        }
-=======
             public NodeModel CreateNodeFromXml(XmlElement elNode, SaveContext context)
             {
                 var node = CreateNode();
                 node.Deserialize(elNode, context);
                 return node;
             }
->>>>>>> c35c96f3
 
             public NodeModel CreateNode()
             {
@@ -197,7 +191,7 @@
             if (GetNodeSourceFromTypeHelper(type, out data))
                 return true; // Found among built-in types, return it.
 
-            Log(string.Format("Could not load node of type: {0}", type.FullName));
+            Log(string.Format(/*NXLT*/"Could not load node of type: {0}", type.FullName));
 
             return false;
         }
@@ -224,14 +218,8 @@
             INodeLoader<NodeModel> data;
             if (!GetNodeSourceFromType(type, out data))
             {
-<<<<<<< HEAD
-                dynamoModel.Logger.Log(/*NXLT*/"Failed to load built-in type");
-                dynamoModel.Logger.Log(ex);
-                return null;
-=======
                 node = null;
                 return false;
->>>>>>> c35c96f3
             }
 
             node = data.CreateNodeFromXml(elNode, context);
@@ -243,7 +231,7 @@
             if (GetNodeFactoryFromTypeHelper(type, out data))
                 return true; // Found among built-in types, return it.
 
-            Log(string.Format("Could not load node of type: {0}", type.FullName));
+            Log(string.Format(/*NXLT*/"Could not load node of type: {0}", type.FullName));
             return false;
         }
 
@@ -269,14 +257,8 @@
             INodeFactory<NodeModel> data;
             if (!GetNodeFactoryFromType(type, out data))
             {
-<<<<<<< HEAD
-                dynamoModel.Logger.Log(/*NXLT*/"Failed to load built-in type");
-                dynamoModel.Logger.Log(ex);
-                return null;
-=======
                 node = null;
                 return false;
->>>>>>> c35c96f3
             }
 
             node = data.CreateNode();
