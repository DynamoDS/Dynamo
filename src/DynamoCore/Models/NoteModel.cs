--- conflicted
+++ resolved
@@ -13,13 +13,8 @@
             get { return text; }
             set
             {
-<<<<<<< HEAD
-                _text = value;
+                text = value;
                 RaisePropertyChanged(/*NXLT*/"Text");
-=======
-                text = value;
-                RaisePropertyChanged("Text");
->>>>>>> c35c96f3
             }
         }
 
@@ -35,21 +30,11 @@
 
         protected override bool UpdateValueCore(string name, string value, UndoRedoRecorder recorder)
         {
-<<<<<<< HEAD
-            if (name == /*NXLT*/"Text")
-            {
-                this.Text = value;
-                return true;
-            }
-
-            return base.UpdateValueCore(name, value);
-=======
-            if (name != "Text") 
+            if (name != /*NXLT*/"Text") 
                 return base.UpdateValueCore(name, value, recorder);
             
             Text = value;
             return true;
->>>>>>> c35c96f3
         }
 
         #endregion
@@ -58,36 +43,20 @@
 
         protected override void SerializeCore(XmlElement element, SaveContext context)
         {
-<<<<<<< HEAD
-            XmlElementHelper helper = new XmlElementHelper(element);
-            helper.SetAttribute(/*NXLT*/"guid", this.GUID);
-            helper.SetAttribute(/*NXLT*/"text", this.Text);
-            helper.SetAttribute(/*NXLT*/"x", this.X);
-            helper.SetAttribute(/*NXLT*/"y", this.Y);
-=======
             var helper = new XmlElementHelper(element);
-            helper.SetAttribute("guid", GUID);
-            helper.SetAttribute("text", Text);
-            helper.SetAttribute("x", X);
-            helper.SetAttribute("y", Y);
->>>>>>> c35c96f3
+            helper.SetAttribute(/*NXLT*/"guid", GUID);
+            helper.SetAttribute(/*NXLT*/"text", Text);
+            helper.SetAttribute(/*NXLT*/"x", X);
+            helper.SetAttribute(/*NXLT*/"y", Y);
         }
 
         protected override void DeserializeCore(XmlElement nodeElement, SaveContext context)
         {
-<<<<<<< HEAD
-            XmlElementHelper helper = new XmlElementHelper(element);
-            this.GUID = helper.ReadGuid(/*NXLT*/"guid", this.GUID);
-            this.Text = helper.ReadString(/*NXLT*/"text", /*NXLT*/"New Note");
-            this.X = helper.ReadDouble(/*NXLT*/"x", 0.0);
-            this.Y = helper.ReadDouble(/*NXLT*/"y", 0.0);
-=======
             var helper = new XmlElementHelper(nodeElement);
-            GUID = helper.ReadGuid("guid", GUID);
-            Text = helper.ReadString("text", "New Note");
-            X = helper.ReadDouble("x", 0.0);
-            Y = helper.ReadDouble("y", 0.0);
->>>>>>> c35c96f3
+            GUID = helper.ReadGuid(/*NXLT*/"guid", GUID);
+            Text = helper.ReadString(/*NXLT*/"text", /*NXLT*/"New Note");
+            X = helper.ReadDouble(/*NXLT*/"x", 0.0);
+            Y = helper.ReadDouble(/*NXLT*/"y", 0.0);
         }
 
         #endregion
