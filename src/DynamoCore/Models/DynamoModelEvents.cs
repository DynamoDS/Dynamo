﻿using System;
using System.ComponentModel;
using System.Diagnostics;
using Dynamo.Annotations;
using Dynamo.Core;
<<<<<<< HEAD
using Dynamo.Events;
using Dynamo.Graph.Nodes;
using Dynamo.Graph.Workspaces;
=======
using Dynamo.Core.Threading;
using Dynamo.Properties;
using Dynamo.Services;
using DynamoServices;
>>>>>>> 49a846f0

namespace Dynamo.Models
{
    partial class DynamoModel
    {
        #region events

        /// <summary>
        /// Occurs when a property of DynamoModel is changed
        /// </summary>
        public event PropertyChangedEventHandler PropertyChanged;

        [NotifyPropertyChangedInvocator]
        protected virtual void OnPropertyChanged(string propertyName)
        {
            var handler = PropertyChanged;
            if (handler != null) handler(this, new PropertyChangedEventArgs(propertyName));
        }

        /// <summary>
        /// Occurs when an action needs to be invoked on a Dispather
        /// </summary>
        public static event ActionHandler RequestDispatcherInvoke;

        /// <summary>
        /// Tries to invoke a given action on Dispather
        /// </summary>
        /// <param name="action">Action to invoke</param>
        public static void OnRequestDispatcherInvoke(Action action)
        {
            // if a dispatcher is attached, invoke it
            if (RequestDispatcherInvoke != null)
                RequestDispatcherInvoke(action);
            else
                // otherwise invoke the action
                action();
        }

        /// <summary>
        /// Occurs when an action needs to be invoked asynchronously on a Dispather
        /// </summary>
        public static event ActionHandler RequestDispatcherBeginInvoke;

        /// <summary>
        /// Tries to invoke a given action asynchronously on Dispather
        /// </summary>
        /// <param name="action">Action to invoke</param>
        public static void OnRequestDispatcherBeginInvoke(Action action)
        {
            // if a dispatcher is attached, invoke it
            if (RequestDispatcherBeginInvoke != null)
                RequestDispatcherBeginInvoke(action);
            else
                // otherwise invoke the action directly
                action();
        }

        internal static event SettingsMigrationHandler RequestMigrationStatusDialog;
        internal static void OnRequestMigrationStatusDialog(SettingsMigrationEventArgs args)
        {
            if (RequestMigrationStatusDialog != null)
                RequestMigrationStatusDialog(args);
        }

        /// <summary>
        /// Occurs when changes in data may affect UI and UI needs to be refreshed
        /// </summary>
        public event EventHandler RequestLayoutUpdate;

        /// <summary>
        /// Called when Requests to update UI is made.
        /// </summary>
        /// <param name="sender">Object which caused the event</param>
        /// <param name="e">The event data</param>
        public virtual void OnRequestLayoutUpdate(object sender, EventArgs e)
        {
            if (RequestLayoutUpdate != null)
                RequestLayoutUpdate(this, e);
        }

        /// <summary>
        /// Occurs before current workspace is cleared
        /// </summary>
        public event Action WorkspaceClearing;

        /// <summary>
        /// Triggers WorkspaceClearing event
        /// </summary>
        public virtual void OnWorkspaceClearing()
        {
            if (WorkspaceClearing != null)
                WorkspaceClearing();

            WorkspaceEvents.OnWorkspaceClearing();
        }

        /// <summary>
        /// Occurs after current workspace is cleared
        /// </summary>
        public event Action<WorkspaceModel> WorkspaceCleared;

        /// <summary>
        /// Triggers WorkspaceCleared event
        /// </summary>
        /// <param name="workspace">Cleared workspace</param>
        public virtual void OnWorkspaceCleared(WorkspaceModel workspace)
        {
            if (WorkspaceCleared != null)
                WorkspaceCleared(workspace);

            WorkspaceEvents.OnWorkspaceCleared();
        }

        /// <summary>
        /// Called when a workspace is added.
        /// </summary>
        public event Action<WorkspaceModel> WorkspaceAdded;
        protected virtual void OnWorkspaceAdded(WorkspaceModel obj)
        {
            var handler = WorkspaceAdded;
            if (handler != null) handler(obj);

            WorkspaceEvents.OnWorkspaceAdded(obj.Guid, obj.Name, obj.GetType());
        }

        /// <summary>
        /// Occurs before a workspace is removed
        /// </summary>
        public event Action<WorkspaceModel> WorkspaceRemoveStarted;
        protected virtual void OnWorkspaceRemoveStarted(WorkspaceModel obj)
        {
            var handler = WorkspaceRemoveStarted;
            if (handler != null) handler(obj);

            WorkspaceEvents.OnWorkspaceRemoveStarted(obj.Guid, obj.Name, obj.GetType());
        }

        /// <summary>
        /// Occurs after a workspace is removed
        /// </summary>
        public event Action<WorkspaceModel> WorkspaceRemoved;
        protected virtual void OnWorkspaceRemoved(WorkspaceModel obj)
        {
            var handler = WorkspaceRemoved;
            if (handler != null) handler(obj);

            WorkspaceEvents.OnWorkspaceRemoved(obj.Guid, obj.Name, obj.GetType());
        }

        /// <summary>
        /// Occurs before items of workspace are removed
        /// </summary>
        public event Action DeletionStarted;

        /// <summary>
        /// Called when Deletion started.
        /// </summary>
        public virtual void OnDeletionStarted()
        {
            if (DeletionStarted != null)
                DeletionStarted();
        }

        /// <summary>
        /// Occurs after items of workspace are removed
        /// </summary>
        public event EventHandler DeletionComplete;

        /// <summary>
        /// Triggers DeletionComplete event
        /// </summary>
        /// <param name="sender">The object which caused the event</param>
        /// <param name="e">The event data</param>
        public virtual void OnDeletionComplete(object sender, EventArgs e)
        {
            if (DeletionComplete != null)
                DeletionComplete(this, e);
        }

        /// <summary>
        /// An event triggered when the workspace is being cleaned.
        /// </summary>
        public event Action CleaningUp;

        /// <summary>
        /// Triggers CleaningUp event
        /// </summary>
        public virtual void OnCleanup()
        {
            if (CleaningUp != null)
                CleaningUp();
        }

        /// <summary>
        /// Called when current state of a node is canelled.
        /// </summary>
        public event NodeHandler RequestCancelActiveStateForNode;
        private void OnRequestCancelActiveStateForNode(NodeModel node)
        {
            if (RequestCancelActiveStateForNode != null)
                RequestCancelActiveStateForNode(node);
        }

        /// <summary>
        /// Event called when a workspace is hidden
        /// </summary>
        public event WorkspaceHandler WorkspaceHidden;
        private void OnWorkspaceHidden(WorkspaceModel workspace)
        {
            if (WorkspaceHidden != null)
                WorkspaceHidden(workspace);
        }

        // TODO: it is not used anywhere. is it needed?
        public event EventHandler RequestsRedraw;
        public virtual void OnRequestsRedraw(object sender, EventArgs e)
        {
            if (RequestsRedraw != null)
                RequestsRedraw(sender, e);
        }

        /// <summary>
        /// An event which requests that a node be selected
        /// </summary>
        public event NodeEventHandler RequestNodeSelect;
        internal virtual void OnRequestSelect(object sender, ModelEventArgs e)
        {
            if (RequestNodeSelect != null)
                RequestNodeSelect(sender, e);
        }

        /// <summary>
        /// Represents the method that will handle the <see cref="RunCompleted"/> event of the <see cref="DynamoModel"/> class.
        /// </summary>
        /// <param name="sender">The object which caused the event</param>
        /// <param name="success">Indicates if run completed successfully</param>
        public delegate void RunCompletedHandler(object sender, bool success);

        /// <summary>
        /// Occurs when running is completed
        /// </summary>
        public event RunCompletedHandler RunCompleted;

        /// <summary>
        /// Triggers RunCompleted event
        /// </summary>
        /// <param name="sender">The object which caused the event</param>
        /// <param name="success">Indicates if run completed successfully</param>
        public virtual void OnRunCompleted(object sender, bool success)
        {
            if (RunCompleted != null)
                RunCompleted(sender, success);
        }

        // TODO(Ben): Obsolete CrashPrompt and make use of GenericTaskDialog.
        public delegate void CrashPromptHandler(object sender, CrashPromptArgs e);
        public event CrashPromptHandler RequestsCrashPrompt;
        public void OnRequestsCrashPrompt(object sender, CrashPromptArgs args)
        {
            if (RequestsCrashPrompt != null)
                RequestsCrashPrompt(this, args);
        }

        internal delegate void TaskDialogHandler(object sender, TaskDialogEventArgs e);
        internal event TaskDialogHandler RequestTaskDialog;
        internal void OnRequestTaskDialog(object sender, TaskDialogEventArgs args)
        {
            if (RequestTaskDialog != null)
                RequestTaskDialog(sender, args);
        }

        internal delegate void VoidHandler();
        internal event VoidHandler RequestDownloadDynamo;
        internal void OnRequestDownloadDynamo()
        {
            if (RequestDownloadDynamo != null)
                RequestDownloadDynamo();
        }

        internal event VoidHandler RequestBugReport;
        internal void OnRequestBugReport()
        {
            if (RequestBugReport != null)
                RequestBugReport();
        }

        /// <summary>
        /// An event trigger when a graph evaluation begins.
        /// </summary>
        public event EventHandler<EvaluationStartedEventArgs> EvaluationStarted;
        public virtual void OnEvaluationStarted(object sender, EvaluationStartedEventArgs e)
        {
            ExecutionEvents.OnGraphPreExecution();
            if (EvaluationStarted != null)
            {
                EvaluationStarted(sender, e);
            }
        }

        /// <summary>
        /// An event triggered when a single graph evaluation completes.
        /// </summary>
        public event EventHandler<EvaluationCompletedEventArgs> EvaluationCompleted;

        /// <summary>
        /// Triggers EvaluationCompleted event
        /// </summary>
        /// <param name="sender">The object which caused the event</param>
        /// <param name="e">The event data</param>
        public virtual void OnEvaluationCompleted(object sender, EvaluationCompletedEventArgs e)
        {
            if (!e.EvaluationSucceeded)
            {
                Action showFailureMessage = () => DisplayEngineFailureMessage(e.Error);
                OnRequestDispatcherBeginInvoke(showFailureMessage);
           }

            if (EvaluationCompleted != null)
                EvaluationCompleted(sender, e);

            if (!e.EvaluationTookPlace) return;

            var evalTimespan = new TimeSpan(e.EvaluationTimeElapsed);

            InstrumentationLogger.LogAnonymousTimedEvent(
                                "Perf",
                                typeof (UpdateGraphAsyncTask).Name,
                                evalTimespan);

            Debug.WriteLine(String.Format(Resources.EvaluationCompleted, evalTimespan));
        }

        /// <summary>
        /// An event triggered when all tasks in scheduler are completed.
        /// </summary>
        public event Action<HomeWorkspaceModel> RefreshCompleted;

        /// <summary>
        /// Triggers RefreshCompleted event
        /// </summary>
        /// <param name="sender">The object which caused the event</param>
        /// <param name="e">The event data</param>
        public virtual void OnRefreshCompleted(object sender, EventArgs e)
        {
            var homeWorkspaceModel = sender as HomeWorkspaceModel;
            if (RefreshCompleted != null && homeWorkspaceModel != null)
                RefreshCompleted(homeWorkspaceModel);
        }

        #endregion
    }

}<|MERGE_RESOLUTION|>--- conflicted
+++ resolved
@@ -3,16 +3,10 @@
 using System.Diagnostics;
 using Dynamo.Annotations;
 using Dynamo.Core;
-<<<<<<< HEAD
 using Dynamo.Events;
 using Dynamo.Graph.Nodes;
 using Dynamo.Graph.Workspaces;
-=======
-using Dynamo.Core.Threading;
 using Dynamo.Properties;
-using Dynamo.Services;
-using DynamoServices;
->>>>>>> 49a846f0
 
 namespace Dynamo.Models
 {
@@ -305,7 +299,8 @@
         public event EventHandler<EvaluationStartedEventArgs> EvaluationStarted;
         public virtual void OnEvaluationStarted(object sender, EvaluationStartedEventArgs e)
         {
-            ExecutionEvents.OnGraphPreExecution();
+            //TODO: Multiple Home Workspaces - Adjust execution session to take a workspace.
+            ExecutionEvents.OnGraphPreExecution(null);
             if (EvaluationStarted != null)
             {
                 EvaluationStarted(sender, e);
@@ -336,12 +331,6 @@
             if (!e.EvaluationTookPlace) return;
 
             var evalTimespan = new TimeSpan(e.EvaluationTimeElapsed);
-
-            InstrumentationLogger.LogAnonymousTimedEvent(
-                                "Perf",
-                                typeof (UpdateGraphAsyncTask).Name,
-                                evalTimespan);
-
             Debug.WriteLine(String.Format(Resources.EvaluationCompleted, evalTimespan));
         }
 
