--- conflicted
+++ resolved
@@ -58,14 +58,10 @@
 
         private void OnPropertyChanged(object sender, PropertyChangedEventArgs args)
         {
-<<<<<<< HEAD
-            if (args.PropertyName == /*NXLT*/"Name" || args.PropertyName == /*NXLT*/"Category" || args.PropertyName == /*NXLT*/"Description")
-=======
-            if (args.PropertyName == "Name")
-                OnInfoChanged();
-
-            if (args.PropertyName == "Category" || args.PropertyName == "Description")
->>>>>>> c35c96f3
+            if (args.PropertyName == /*NXLT*/"Name")
+                OnInfoChanged();
+
+            if (args.PropertyName == /*NXLT*/"Category" || args.PropertyName == /*NXLT*/"Description")
             {
                 HasUnsavedChanges = true;
                 OnInfoChanged();
@@ -211,18 +207,12 @@
             var root = document.DocumentElement;
             if (root == null)
                 return false;
-<<<<<<< HEAD
-
+            
+            var guid = CustomNodeDefinition != null ? CustomNodeDefinition.FunctionId : Guid.NewGuid();
             root.SetAttribute(/*NXLT*/"ID", guid.ToString());
-
-=======
-            
-            var guid = CustomNodeDefinition != null ? CustomNodeDefinition.FunctionId : Guid.NewGuid();
-            root.SetAttribute("ID", guid.ToString());
-            root.SetAttribute("Description", Description);
-            root.SetAttribute("Category", Category);
-            
->>>>>>> c35c96f3
+            root.SetAttribute(/*NXLT*/"Description", Description);
+            root.SetAttribute(/*NXLT*/"Category", Category);
+            
             return true;
         }
 
