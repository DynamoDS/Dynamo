--- conflicted
+++ resolved
@@ -131,11 +131,7 @@
                 }
 
                 // reassign existing nodes to point to newly deserialized function def
-<<<<<<< HEAD
-                DynamoModel.AllNodes
-=======
-                var instances = dynSettings.Controller.DynamoModel.AllNodes
->>>>>>> 774068eb
+                var instances = DynamoModel.AllNodes
                         .OfType<Function>()
                         .Where(el => el.Definition.FunctionId == originalGuid);
 
