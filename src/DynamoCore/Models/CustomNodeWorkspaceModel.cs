--- conflicted
+++ resolved
@@ -31,41 +31,22 @@
 
         #region Contructors
 
-<<<<<<< HEAD
-        public CustomNodeWorkspaceModel(
-            string name, string category, string description, double x, double y, Guid customNodeId,
-            NodeFactory factory, string fileName = "")
-=======
         public CustomNodeWorkspaceModel( 
             WorkspaceInfo info, 
-            NodeFactory factory, 
-            ElementResolver elementResolver)
->>>>>>> e0e33022
+            NodeFactory factory)
             : this(
                 factory,
                 Enumerable.Empty<NodeModel>(),
                 Enumerable.Empty<NoteModel>(),
-<<<<<<< HEAD
-                x,
-                y,
-                customNodeId, fileName) { }
-
-        public CustomNodeWorkspaceModel(
-            string name, string category, string description, NodeFactory factory, IEnumerable<NodeModel> e, IEnumerable<NoteModel> n, 
-            double x, double y, Guid customNodeId, string fileName="", ElementResolver elementResolver = null) 
-            : base(name, e, n, x, y, factory, fileName)
-=======
-                info,
-                elementResolver) { }
+                info) { }
 
         public CustomNodeWorkspaceModel( 
             NodeFactory factory, 
             IEnumerable<NodeModel> e, 
             IEnumerable<NoteModel> n, 
             WorkspaceInfo info,
-            ElementResolver elementResolver) 
-            : base(e, n, info, factory, elementResolver)
->>>>>>> e0e33022
+            ElementResolver elementResolver = null) 
+            : base(e, n, info, factory)
         {
             HasUnsavedChanges = false;
 
