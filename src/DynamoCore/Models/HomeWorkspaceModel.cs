--- conflicted
+++ resolved
@@ -117,9 +117,8 @@
 
         protected override void ResetWorkspaceCore()
         {
-<<<<<<< HEAD
             base.ResetWorkspaceCore();
-=======
+
             // Reset Run Automatic option to false on resetting the workspace
 #if DEBUG
             DynamicRunEnabled = true;
@@ -129,7 +128,7 @@
             DynamicRunEnabled = false;
            ShowRunPreview = true;
 #endif
->>>>>>> aaa899d8
+
         }
 
         private void LibraryLoaded(object sender, LibraryServices.LibraryLoadedEventArgs e)
