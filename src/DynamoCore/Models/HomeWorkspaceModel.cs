﻿using System;
using System.Collections.Generic;
using System.Linq;

using Dynamo.Core.Threading;
using Dynamo.DSEngine;
using ProtoCore.AST;
using Dynamo.Core;
using DynamoUtilities;
using ProtoCore.Namespace;

namespace Dynamo.Models
{
    public class HomeWorkspaceModel : WorkspaceModel
    {
        public EngineController EngineController { get; private set; }
        private readonly DynamoScheduler scheduler;
<<<<<<< HEAD
        private bool graphExecuted;
        public bool RunEnabled
        {
            get { return runEnabled; }
            set
            {
                if (Equals(value, runEnabled)) return;
                runEnabled = value;
                RaisePropertyChanged("RunEnabled");
            }
        }
=======
>>>>>>> 338d0bb8

        public bool DynamicRunEnabled;

        public readonly bool VerboseLogging;

        public HomeWorkspaceModel(EngineController engine, DynamoScheduler scheduler, 
            NodeFactory factory, bool verboseLogging, bool isTestMode, string fileName="")
            : this(
                engine,
                scheduler,
                factory,
                Enumerable.Empty<KeyValuePair<Guid, List<string>>>(),
                Enumerable.Empty<NodeModel>(),
                Enumerable.Empty<NoteModel>(),
                0,
                0, verboseLogging, isTestMode, new ElementResolver(), fileName) { }

        public HomeWorkspaceModel(
            EngineController engine, DynamoScheduler scheduler, NodeFactory factory,
            IEnumerable<KeyValuePair<Guid, List<string>>> traceData, IEnumerable<NodeModel> e, IEnumerable<NoteModel> n, 
            double x, double y, bool verboseLogging,
            bool isTestMode, ElementResolver elementResolver, string fileName = "")
            : base("Home", e, n, x, y, factory, elementResolver, fileName)
        {
            RunEnabled = true;
            PreloadedTraceData = traceData;
            this.scheduler = scheduler;
            VerboseLogging = verboseLogging;

            ResetEngine(engine);

            IsTestMode = isTestMode;
        }

        public override void Dispose()
        {
            base.Dispose();
            if (EngineController != null)
            {
                EngineController.MessageLogged -= Log;
                EngineController.LibraryServices.LibraryLoaded -= LibraryLoaded;
            }
        }

        /// <summary>
        /// This does not belong here, period. It is here simply because there is 
        /// currently no better place to put it. A DYN file is loaded by DynamoModel,
        /// subsequently populating WorkspaceModel, along the way, the trace data 
        /// gets preloaded with the file. The best place for this cached data is in 
        /// the EngineController (or even LiveRunner), but the engine gets reset in 
        /// a rather nondeterministic way (for example, when Revit idle thread 
        /// decides it is time to execute a pre-scheduled engine reset). And it gets 
        /// done more than once during file open. So that's out. The second best 
        /// place to store this information is then the WorkspaceModel, where file 
        /// loading is SUPPOSED TO BE done. As of now we let DynamoModel sets the 
        /// loaded data (since it deals with loading DYN file), but in near future,
        /// the file loading mechanism will be completely moved into WorkspaceModel,
        /// that's the time we removed this property setter below.
        /// </summary>
        internal IEnumerable<KeyValuePair<Guid, List<string>>> PreloadedTraceData
        {
            get
            {
                return preloadedTraceData;
            }

            set
            {
                if (value != null && (preloadedTraceData != null))
                {
                    const string message = "PreloadedTraceData cannot be set twice";
                    throw new InvalidOperationException(message);
                }

                preloadedTraceData = value;
            }
        }
        private IEnumerable<KeyValuePair<Guid, List<string>>> preloadedTraceData;

        internal bool IsEvaluationPending
        {
            get
            {
                return false;
            }
        }

        protected override void OnNodeRemoved(NodeModel node)
        {
            base.OnNodeRemoved(node);
            EngineController.NodeDeleted(node);
        }

        protected override void ResetWorkspaceCore()
        {
            // Reset Run Automatic option to false on resetting the workspace
#if DEBUG
            DynamicRunEnabled = true;
#else
            DynamicRunEnabled = false;
#endif
        }

        private void LibraryLoaded(object sender, LibraryServices.LibraryLoadedEventArgs e)
        {
            // Mark all nodes as dirty so that AST for the whole graph will be
            // regenerated.
            foreach (var node in Nodes)
            {
                node.MarkNodeAsModified();
            }
            OnNodesModified();
        }

        public override void OnNodesModified()
        {
            base.OnNodesModified();

            // When Dynamo is shut down, the workspace is cleared, which results
            // in Modified() being called. But, we don't want to run when we are
            // shutting down so we check that shutdown has not been requested.
            if (DynamicRunEnabled && EngineController != null)
            {
                DynamoModel.OnRequestDispatcherBeginInvoke(Run);
            }

            //Find the next executing nodes
            GetExecutingNodes();
        }

        /// <summary>
        ///     Clears this workspace of nodes, notes, and connectors.
        /// </summary>
        public override void Clear()
        {
            base.Clear();
            PreloadedTraceData = null;
            RunEnabled = true;
        }

        public override void SetShowExecutionPreview(NodeModel node)
        {
            node.ShowExecutionPreview = DynamoModel.showRunPreview;
            node.IsNodeAddedRecently = true;
        }

        #region evaluation
        /// <summary>
        /// Call this method to reset the virtual machine, avoiding a race 
        /// condition by using a thread join inside the vm executive.
        /// TODO(Luke): Push this into a resync call with the engine controller
        /// </summary>
        /// <param name="controller"></param>
        /// <param name="markNodesAsDirty">Set this parameter to true to force 
        ///     reset of the execution substrait. Note that setting this parameter 
        ///     to true will have a negative performance impact.</param>
        public void ResetEngine(EngineController controller, bool markNodesAsDirty = false)
        {
            if (EngineController != null)
            {
                EngineController.MessageLogged -= Log;
                EngineController.LibraryServices.LibraryLoaded -= LibraryLoaded;
            }

            EngineController = controller;
            controller.MessageLogged += Log;
            controller.LibraryServices.LibraryLoaded += LibraryLoaded;
            
            if (markNodesAsDirty)
            {
                // Mark all nodes as dirty so that AST for the whole graph will be
                // regenerated.
                foreach (var node in Nodes)
                {
                    node.MarkNodeAsModified();
                }
                OnNodesModified();
            }

            if (DynamicRunEnabled)
                Run();
        }

        /// <summary>
        /// This callback method is invoked in the context of ISchedulerThread 
        /// when UpdateGraphAsyncTask is completed.
        /// </summary>
        /// <param name="task">The original UpdateGraphAsyncTask instance.</param>
        private void OnUpdateGraphCompleted(AsyncTask task)
        {
            var updateTask = (UpdateGraphAsyncTask)task;
            var messages = new Dictionary<Guid, string>();

            // Runtime warnings take precedence over build warnings.
            foreach (var warning in updateTask.RuntimeWarnings)
            {
                var message = string.Join("\n", warning.Value.Select(w => w.Message));
                messages.Add(warning.Key, message);
            }

            foreach (var warning in updateTask.BuildWarnings)
            {
                // If there is already runtime warnings for 
                // this node, then ignore the build warnings.
                if (messages.ContainsKey(warning.Key))
                    continue;

                var message = string.Join("\n", warning.Value.Select(w => w.Message));
                messages.Add(warning.Key, message);
            }

            var workspace = updateTask.TargetedWorkspace;
            foreach (var message in messages)
            {
                var guid = message.Key;
                var node = workspace.Nodes.FirstOrDefault(n => n.GUID == guid);
                if (node == null)
                    continue;

                node.Warning(message.Value); // Update node warning message.
            }

            // Refresh values of nodes that took part in update.
            foreach (var modifiedNode in updateTask.ModifiedNodes)
            {
                modifiedNode.RequestValueUpdateAsync(scheduler, EngineController);
                if (modifiedNode.State != ElementState.Error && modifiedNode.State != ElementState.Warning)
                {
                    modifiedNode.ShowExecutionPreview = false;
                    modifiedNode.IsNodeAddedRecently = false;
                }
            }

            foreach (var node in Nodes)
            {
                node.ClearDirtyFlag();
            }

            // Notify listeners (optional) of completion.
            RunEnabled = true; // Re-enable 'Run' button.

            // This method is guaranteed to be called in the context of 
            // ISchedulerThread (for Revit's case, it is the idle thread).
            // Dispatch the failure message display for execution on UI thread.
            // 
            EvaluationCompletedEventArgs e = task.Exception == null || IsTestMode
                ? new EvaluationCompletedEventArgs(true)
                : new EvaluationCompletedEventArgs(true, task.Exception);

            OnEvaluationCompleted(e);
        }

        /// <summary>
        ///     Flag specifying if this workspace is operating in "test mode".
        /// </summary>
        public bool IsTestMode { get; set; }

        /// <summary>
        /// This method is typically called from the main application thread (as 
        /// a result of user actions such as button click or node UI changes) to
        /// schedule an update of the graph. This call may or may not represent 
        /// an actual update. In the event that the user action does not result 
        /// in actual graph update (e.g. moving of node on UI), the update task 
        /// will not be scheduled for execution.
        /// </summary>
        public void Run()
        {
            graphExecuted = true;
            var traceData = PreloadedTraceData;
            if ((traceData != null) && traceData.Any())
            {
                // If we do have preloaded trace data, set it here first.
                var setTraceDataTask = new SetTraceDataAsyncTask(scheduler);
                if (setTraceDataTask.Initialize(EngineController, this))
                    scheduler.ScheduleForExecution(setTraceDataTask);
            }

            // If one or more custom node have been updated, make sure they
            // are compiled first before the home workspace gets evaluated.
            // 
            EngineController.ProcessPendingCustomNodeSyncData(scheduler);

            var task = new UpdateGraphAsyncTask(scheduler, VerboseLogging);
            if (task.Initialize(EngineController, this))
            {
                task.Completed += OnUpdateGraphCompleted;
                RunEnabled = false; // Disable 'Run' button.
                scheduler.ScheduleForExecution(task);
            }
            else
            {
                // Notify handlers that evaluation did not take place.
                var e = new EvaluationCompletedEventArgs(false);
                OnEvaluationCompleted(e);
            }
        }

        public event EventHandler<EvaluationCompletedEventArgs> EvaluationCompleted;
        protected virtual void OnEvaluationCompleted(EvaluationCompletedEventArgs e)
        {
            var handler = EvaluationCompleted;
            if (handler != null) handler(this, e);
        }

        internal void GetExecutingNodes()
        {
            var task = new PreviewGraphAsyncTask(scheduler, VerboseLogging);
            bool showRunPreview = DynamoModel.showRunPreview;           
            //The Graph is executed and Show node execution is checked on the Debug menu
            if (graphExecuted && showRunPreview)
            {
                if (task.Initialize(EngineController, this) != null)
                {
                    task.Completed += OnPreviewGraphCompleted;
                    scheduler.ScheduleForExecution(task);
                }
            }
            //Show node exection is checked but the graph has not RUN
            else
            {
                foreach (var nodeModel in Nodes)
                {
                    nodeModel.ShowExecutionPreview = showRunPreview;
                }
            }
        }

        private void OnPreviewGraphCompleted(AsyncTask asyncTask)
        {
            var updateTask = asyncTask as PreviewGraphAsyncTask;
            if (updateTask != null)
            {
                var nodeGuids = updateTask.previewGraphData;
                foreach (var nodeModel in Nodes)
                {
                    foreach (Guid t in nodeGuids)
                    {
                        if (nodeModel.GUID == t)
                        {
                            nodeModel.ShowExecutionPreview = true;
                            nodeModel.IsNodeAddedRecently = false;
                        }                       
                    }
                    /* Color the recently added nodes */
                    if (nodeModel.IsNodeAddedRecently && !nodeModel.ShowExecutionPreview)
                        nodeModel.ShowExecutionPreview = true;
                }
            }            
        }

        #endregion
    }
}<|MERGE_RESOLUTION|>--- conflicted
+++ resolved
@@ -15,21 +15,9 @@
     {
         public EngineController EngineController { get; private set; }
         private readonly DynamoScheduler scheduler;
-<<<<<<< HEAD
+
         private bool graphExecuted;
-        public bool RunEnabled
-        {
-            get { return runEnabled; }
-            set
-            {
-                if (Equals(value, runEnabled)) return;
-                runEnabled = value;
-                RaisePropertyChanged("RunEnabled");
-            }
-        }
-=======
->>>>>>> 338d0bb8
-
+        
         public bool DynamicRunEnabled;
 
         public readonly bool VerboseLogging;
