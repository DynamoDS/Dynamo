--- conflicted
+++ resolved
@@ -4,13 +4,10 @@
 
 using Dynamo.Core.Threading;
 using Dynamo.DSEngine;
-<<<<<<< HEAD
 using ProtoCore.AST;
 using Dynamo.Core;
 using DynamoUtilities;
-=======
 using ProtoCore.Namespace;
->>>>>>> 3210c63d
 
 namespace Dynamo.Models
 {
