﻿using System;
using System.Collections.Generic;
using System.Windows.Threading;

namespace Dynamo.Models
{
    public class HomeWorkspaceModel : WorkspaceModel
    {
<<<<<<< HEAD
        public HomeWorkspaceModel()
            : this(new List<NodeModel>(), new List<ConnectorModel>(), 0, 0)
=======
        private readonly DispatcherTimer runExpressionTimer;

        internal bool IsEvaluationPending
        {
            get
            {
                if (runExpressionTimer == null)
                    return false;

                return runExpressionTimer.IsEnabled;
            }
        }

        public HomeWorkspaceModel(DynamoModel dynamoModel)
            : this(dynamoModel, new List<NodeModel>(), new List<ConnectorModel>(), 0, 0)
>>>>>>> ef8662ec
        {
        }

        public HomeWorkspaceModel(IEnumerable<NodeModel> e, IEnumerable<ConnectorModel> c, double x, double y)
            : base("Home", e, c, x, y)
        {
            runExpressionTimer = new DispatcherTimer { Interval = TimeSpan.FromMilliseconds(100) };
            runExpressionTimer.Tick += OnRunExpression;
        }

        private void OnRunExpression(object sender, EventArgs e)
        {
// ReSharper disable once PossibleNullReferenceException
            (sender as DispatcherTimer).Stop();

<<<<<<< HEAD
            this.dynamoModel.RunExpression();
=======
            DynamoModel.RunExpression();
>>>>>>> ef8662ec
        }

        private DispatcherTimer runExpressionTimer;

        protected override void OnModified()
        {
            base.OnModified();

            // When Dynamo is shut down, the workspace is cleared, which results
            // in Modified() being called. But, we don't want to run when we are
            // shutting down so we check that shutdown has not been requested.
<<<<<<< HEAD
            if (this.dynamoModel.DynamicRunEnabled && !dynamoModel.ShutdownRequested)
=======
            if (DynamoModel.DynamicRunEnabled && !DynamoModel.ShutdownRequested)
>>>>>>> ef8662ec
            {
                // This dispatch timer is to avoid updating graph too frequently.
                // It happens when we are modifying a bunch of connections in 
                // a short time frame. E.g., when we delete some nodes with a 
                // bunch of connections, each deletion of connection will call 
                // RequestSync(). Or, when we are modifying the content in a code 
                // block. 
                // 
                // Each time when RequestSync() is called, runExpressionTimer will
                // be reset and until no RequestSync events flood in, the updating
                // of graph will get executed. 
                //
                // We use DispatcherTimer so that the update of graph happens on
                // the main UI thread.
<<<<<<< HEAD
                if (null == runExpressionTimer)
                {
                    runExpressionTimer = new DispatcherTimer();
                    runExpressionTimer.Interval += new TimeSpan(0, 0, 0, 0, 100);
                    runExpressionTimer.Tick += OnRunExpression;
                }

=======
>>>>>>> ef8662ec
                runExpressionTimer.Stop();
                runExpressionTimer.Start(); // reset timer
            }
        }

        protected override void ResetWorkspaceCore()
        {
            runExpressionTimer.Stop();
            base.ResetWorkspaceCore();
        }
    }
}<|MERGE_RESOLUTION|>--- conflicted
+++ resolved
@@ -6,10 +6,10 @@
 {
     public class HomeWorkspaceModel : WorkspaceModel
     {
-<<<<<<< HEAD
         public HomeWorkspaceModel()
             : this(new List<NodeModel>(), new List<ConnectorModel>(), 0, 0)
-=======
+        { }
+
         private readonly DispatcherTimer runExpressionTimer;
 
         internal bool IsEvaluationPending
@@ -23,12 +23,6 @@
             }
         }
 
-        public HomeWorkspaceModel(DynamoModel dynamoModel)
-            : this(dynamoModel, new List<NodeModel>(), new List<ConnectorModel>(), 0, 0)
->>>>>>> ef8662ec
-        {
-        }
-
         public HomeWorkspaceModel(IEnumerable<NodeModel> e, IEnumerable<ConnectorModel> c, double x, double y)
             : base("Home", e, c, x, y)
         {
@@ -40,15 +34,9 @@
         {
 // ReSharper disable once PossibleNullReferenceException
             (sender as DispatcherTimer).Stop();
-
-<<<<<<< HEAD
             this.dynamoModel.RunExpression();
-=======
-            DynamoModel.RunExpression();
->>>>>>> ef8662ec
         }
 
-        private DispatcherTimer runExpressionTimer;
 
         protected override void OnModified()
         {
@@ -57,11 +45,7 @@
             // When Dynamo is shut down, the workspace is cleared, which results
             // in Modified() being called. But, we don't want to run when we are
             // shutting down so we check that shutdown has not been requested.
-<<<<<<< HEAD
             if (this.dynamoModel.DynamicRunEnabled && !dynamoModel.ShutdownRequested)
-=======
-            if (DynamoModel.DynamicRunEnabled && !DynamoModel.ShutdownRequested)
->>>>>>> ef8662ec
             {
                 // This dispatch timer is to avoid updating graph too frequently.
                 // It happens when we are modifying a bunch of connections in 
@@ -76,16 +60,6 @@
                 //
                 // We use DispatcherTimer so that the update of graph happens on
                 // the main UI thread.
-<<<<<<< HEAD
-                if (null == runExpressionTimer)
-                {
-                    runExpressionTimer = new DispatcherTimer();
-                    runExpressionTimer.Interval += new TimeSpan(0, 0, 0, 0, 100);
-                    runExpressionTimer.Tick += OnRunExpression;
-                }
-
-=======
->>>>>>> ef8662ec
                 runExpressionTimer.Stop();
                 runExpressionTimer.Start(); // reset timer
             }
