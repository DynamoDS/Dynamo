﻿using System;
using System.Collections.Generic;
using System.Collections.ObjectModel;
using System.Diagnostics;
using System.IO;
using System.Linq;
using System.Xml;
using System.Globalization;
using Dynamo.Core;
using Dynamo.DSEngine;
using Dynamo.Interfaces;
using Dynamo.Nodes;
using Dynamo.Selection;
using Dynamo.Utilities;
using ProtoCore.Namespace;
using String = System.String;
using Utils = Dynamo.Nodes.Utilities;
using ModelModificationUndoHelper = Dynamo.Core.UndoRedoRecorder.ModelModificationUndoHelper;

namespace Dynamo.Models
{
    public abstract class WorkspaceModel : NotificationObject, ILocatable, IUndoRedoRecorderClient, ILogSource, IDisposable
    {
        public const double ZOOM_MAXIMUM = 4.0;
        public const double ZOOM_MINIMUM = 0.01;

        #region private members
        
        private string fileName;
        private string name;
        private double height = 100;
        private double width = 100;
        private double x;
        private double y;
        private double zoom = 1.0;
        private DateTime lastSaved;
        private string author = "None provided";
        private bool hasUnsavedChanges;
        private readonly ObservableCollection<NodeModel> nodes;
        private readonly ObservableCollection<NoteModel> notes;
        private readonly UndoRedoRecorder undoRecorder;
        private Guid guid;

        #endregion

        #region events

        /// <summary>
        ///     Function that can be used to repsond to a saved workspace.
        /// </summary>
        /// <param name="model"></param>
        public delegate void WorkspaceSavedEvent(WorkspaceModel model);

        /// <summary>
        ///     Event that is fired when a workspace requests that a Node or Note model is
        ///     centered.
        /// </summary>

        public event NodeEventHandler RequestNodeCentered;
        
        /// <summary>
        ///     Requests that a Node or Note model should be centered.
        /// </summary>
        /// <param name="sender"></param>
        /// <param name="e"></param>
        public virtual void OnRequestNodeCentered(object sender, ModelEventArgs e)
        {
            if (RequestNodeCentered != null)
                RequestNodeCentered(this, e);
        }

        /// <summary>
        ///     Function that can be used to respond to a changed workspace Zoom amount.
        /// </summary>
        /// <param name="sender"></param>
        /// <param name="e"></param>
        public delegate void ZoomEventHandler(object sender, EventArgs e);
        
        /// <summary>
        ///     Event that is fired every time the zoom factor of a workspace changes.
        /// </summary>
        public event ZoomEventHandler ZoomChanged;

        /// <summary>
        /// Used during open and workspace changes to set the zoom of the workspace
        /// </summary>
        /// <param name="sender"></param>
        /// <param name="e"></param>
        public virtual void OnZoomChanged(object sender, ZoomEventArgs e)
        {
            if (ZoomChanged != null)
            {
                //Debug.WriteLine(string.Format("Setting zoom to {0}", e.Zoom));
                ZoomChanged(this, e); 
            }
        }

        /// <summary>
        ///     Function that can be used to respond to a "point event"
        /// </summary>
        /// <param name="sender"></param>
        /// <param name="e"></param>
        public delegate void PointEventHandler(object sender, EventArgs e);

        /// <summary>
        ///     Event that is fired every time the position offset of a workspace changes.
        /// </summary>
        public event PointEventHandler CurrentOffsetChanged;

        /// <summary>
        ///     Used during open and workspace changes to set the location of the workspace
        /// </summary>
        /// <param name="sender"></param>
        /// <param name="e"></param>
        public virtual void OnCurrentOffsetChanged(object sender, PointEventArgs e)
        {
            if (CurrentOffsetChanged != null)
            {
                Debug.WriteLine("Setting current offset to {0}", e.Point);
                CurrentOffsetChanged(this, e);
            }
        }

        /// <summary>
        ///     Event that is fired when the workspace is saved.
        /// </summary>
        public event Action WorkspaceSaved;
        protected virtual void OnWorkspaceSaved()
        {
            LastSaved = DateTime.Now;
            HasUnsavedChanges = false;

            if (WorkspaceSaved != null)
                WorkspaceSaved();
        }

        /// <summary>
        ///     Event that is fired when a node is added to the workspace.
        /// </summary>
        public event Action<NodeModel> NodeAdded;
        protected virtual void OnNodeAdded(NodeModel obj)
        {
            var handler = NodeAdded;
            if (handler != null) handler(obj);
        }

        /// <summary>
        ///     Event that is fired when a node is removed from the workspace.
        /// </summary>
        public event Action<NodeModel> NodeRemoved;
        protected virtual void OnNodeRemoved(NodeModel node)
        {
            var handler = NodeRemoved;
            if (handler != null) handler(node);
        }

        /// <summary>
        ///     Event that is fired when a connector is added to the workspace.
        /// </summary>
        public event Action<ConnectorModel> ConnectorAdded;
        protected virtual void OnConnectorAdded(ConnectorModel obj)
        {
            RegisterConnector(obj);
            var handler = ConnectorAdded;
            if (handler != null) handler(obj);
        }

        private void RegisterConnector(ConnectorModel connector)
        {
            connector.Deleted += () => OnConnectorDeleted(connector);
        }

        /// <summary>
        ///     Event that is fired when a connector is deleted from a workspace.
        /// </summary>
        public event Action<ConnectorModel> ConnectorDeleted;
        protected virtual void OnConnectorDeleted(ConnectorModel obj)
        {
            var handler = ConnectorDeleted;
            if (handler != null) handler(obj);
        }

        /// <summary>
        ///     Event that is fired when this workspace is disposed of.
        /// </summary>
        public event Action Disposed;

        #endregion

        #region public properties

        /// <summary>
        ///     A NodeFactory used by this workspace to create Nodes.
        /// </summary>
        //TODO(Steve): This should only live on DynamoModel, not here. It's currently used to instantiate NodeModels during UndoRedo. -- MAGN-5713
        public readonly NodeFactory NodeFactory;

        /// <summary>
        ///     The date of the last save.
        /// </summary>
        public DateTime LastSaved
        {
            get { return lastSaved; }
            set
            {
                lastSaved = value;
                RaisePropertyChanged("LastSaved");
            }
        }

        /// <summary>
        ///     A description of the workspace
        /// </summary>
        public string Author
        {
            get { return author; }
            set
            {
                author = value;
                RaisePropertyChanged("Author");
            }
        }

        /// <summary>
        ///     Are there unsaved changes in the workspace?
        /// </summary>
        public bool HasUnsavedChanges
        {
            get { return hasUnsavedChanges; }
            set
            {
                hasUnsavedChanges = value;
                RaisePropertyChanged("HasUnsavedChanges");
            }
        }

        /// <summary>
        ///     All of the nodes currently in the workspace.
        /// </summary>
        public ObservableCollection<NodeModel> Nodes { get { return nodes; } }

        /// <summary>
        ///     All of the connectors currently in the workspace.
        /// </summary>
        public IEnumerable<ConnectorModel> Connectors
        {
            get
            {
                return nodes.SelectMany(
                    node => node.OutPorts.SelectMany(port => port.Connectors))
                    .Distinct();
            }
        }

        /// <summary>
        ///     All of the notes currently in the workspace.
        /// </summary>
        public ObservableCollection<NoteModel> Notes { get { return notes; } }
        /// <summary>
        ///     Path to the file this workspace is associated with. If null or empty, this workspace has never been saved.
        /// </summary>
        public string FileName
        {
            get { return fileName; }
            set
            {
                fileName = value;
                RaisePropertyChanged("FileName");
            }
        }

        /// <summary>
        ///     The name of this workspace.
        /// </summary>
        public string Name
        {
            get { return name; }
            set
            {
                name = value;
                RaisePropertyChanged("Name");
            }
        }

        /// <summary>
        ///     Get or set the X position of the workspace.
        /// </summary>
        public double X
        {
            get { return x; }
            set
            {
                x = value;
                RaisePropertyChanged("X");
            }
        }

        /// <summary>
        ///     Get or set the Y position of the workspace
        /// </summary>
        public double Y
        {
            get { return y; }
            set
            {
                y = value;
                RaisePropertyChanged("Y");
            }
        }

        public double Zoom
        {
            get { return zoom; }
            set
            {
                zoom = value;
                RaisePropertyChanged("Zoom");
            }
        }

        /// <summary>
        ///     Get the height of the workspace's bounds.
        /// </summary>
        public double Height
        {
            get { return height; }
            set
            {
                height = value;
                RaisePropertyChanged("Height");
            }
        }

        /// <summary>
        ///     Get the width of the workspace's bounds.
        /// </summary>
        public double Width
        {
            get { return width; }
            set
            {
                width = value;
                RaisePropertyChanged("Width");
            }
        }

        /// <summary>
        ///     Get the bounds of the workspace.
        /// </summary>
        public Rect2D Rect
        {
            get { return new Rect2D(x, y, width, height); }
        }

        /// <summary>
        ///     Determine if undo operation is currently possible.
        /// </summary>
        public bool CanUndo
        {
            get { return ((null != undoRecorder) && undoRecorder.CanUndo); }
        }

        /// <summary>
        ///     Determine if redo operation is currently possible.
        /// </summary>
        public bool CanRedo
        {
            get { return ((null != undoRecorder) && undoRecorder.CanRedo); }
        }

        //TODO(Steve): This probably isn't needed inside of WorkspaceModel -- MAGN-5714
        internal Version WorkspaceVersion { get; set; }

        public double CenterX
        {
            get { return 0; }
            set { }
        }

        public double CenterY
        {
            get { return 0; }
            set { }
        }

        /// <summary>
        /// Get the current UndoRedoRecorder that is associated with the current 
        /// WorkspaceModel. Note that external parties should not have the needs 
        /// to access the recorder directly, so this property is exposed just as 
        /// a "temporary solution". Before using this property, consider using 
        /// WorkspaceModel.RecordModelsForUndo method which allows for multiple 
        /// modifications in a single action group.
        /// </summary>
        public UndoRedoRecorder UndoRecorder
        {
            get { return undoRecorder; }
        }

        /// <summary>
        /// A unique identifier for the workspace.
        /// </summary>
        public Guid Guid
        {
            get { return guid; }
        }

        public ElementResolver ElementResolver { get; private set; }

        #endregion

        #region constructors

        protected WorkspaceModel(
            string name, IEnumerable<NodeModel> e, IEnumerable<NoteModel> n,
            double x, double y, NodeFactory factory, ElementResolver elementResolver, string fileName="")
        {
            guid = Guid.NewGuid();

            Name = name;

            nodes = new ObservableCollection<NodeModel>(e);
            notes = new ObservableCollection<NoteModel>(n);
            X = x;
            Y = y;
            FileName = fileName;
            HasUnsavedChanges = false;
            LastSaved = DateTime.Now;

            WorkspaceSaved += OnWorkspaceSaved;       

            WorkspaceVersion = AssemblyHelper.GetDynamoVersion();
            undoRecorder = new UndoRedoRecorder(this);

            NodeFactory = factory;
            ElementResolver = elementResolver;

            foreach (var node in nodes)
                RegisterNode(node);

            foreach (var connector in Connectors)
                RegisterConnector(connector);
        }

        /// <summary>
        /// Performs application-defined tasks associated with freeing, releasing, or resetting unmanaged resources.
        /// </summary>
        /// <filterpriority>2</filterpriority>
        public virtual void Dispose()
        {
            foreach (var node in Nodes)
                DisposeNode(node);
            foreach (var connector in Connectors)
                OnConnectorDeleted(connector);

            var handler = Disposed;
            if (handler != null) 
                handler();
            Disposed = null;
        }

     
        #endregion

        #region public methods

        /// <summary>
        ///     Clears this workspace of nodes, notes, and connectors.
        /// </summary>
        public virtual void Clear()
        {
            Log("Clearing workspace...");

            foreach (NodeModel el in Nodes)
            {
                el.Dispose();

                foreach (PortModel p in el.InPorts)
                {
                    for (int i = p.Connectors.Count - 1; i >= 0; i--)
                        p.Connectors[i].Delete();
                }
                foreach (PortModel port in el.OutPorts)
                {
                    for (int i = port.Connectors.Count - 1; i >= 0; i--)
                        port.Connectors[i].Delete();
                }
            }

            Nodes.Clear();
            Notes.Clear();

            ClearUndoRecorder();
            ResetWorkspace();
        }

        /// <summary>
        ///     Save to a specific file path, if the path is null or empty, does nothing.
        ///     If successful, the CurrentWorkspace.FilePath field is updated as a side effect
        /// </summary>
        /// <param name="newPath">The path to save to</param>
        /// <param name="core"></param>
        public virtual bool SaveAs(string newPath, ProtoCore.Core core)
        {
            if (String.IsNullOrEmpty(newPath)) return false;

            Log("Saving " + newPath + "...");
            try
            {
                if (SaveInternal(newPath, core))
                    OnWorkspaceSaved();
            }
            catch (Exception ex)
            {
                //Log(ex);
                Log(ex.Message);
                Log(ex.StackTrace);
                Debug.WriteLine(ex.Message + " : " + ex.StackTrace);
                return false;
            }

            return true;
        }

        /// <summary>
        ///     Adds a node to this workspace.
        /// </summary>
        /// <param name="node"></param>
        /// <param name="centered"></param>
        public void AddNode(NodeModel node, bool centered)
        {
            if (nodes.Contains(node))
                return;

            RegisterNode(node);

            if (centered)
            {
                var args = new ModelEventArgs(node, true);
                OnRequestNodeCentered(this, args);
            }

            //var cbn = node as CodeBlockNodeModel;
            //if (cbn != null)
            //{
            //    var firstChange = true;
            //    PropertyChangedEventHandler codeChangedHandler = (sender, args) =>
            //    {
            //        if (args.PropertyName != "Code") return;
                    
            //        if (string.IsNullOrWhiteSpace(cbn.Code))
            //        {
            //            if (firstChange)
            //                RemoveNode(cbn);
            //            else
            //                RecordAndDeleteModels(new List<ModelBase> { cbn });
            //        }
            //        firstChange = false;
            //    };
            //    cbn.PropertyChanged += codeChangedHandler;
            //    cbn.Disposed += () => { cbn.PropertyChanged -= codeChangedHandler; };
            //}

            nodes.Add(node);
            OnNodeAdded(node);
            HasUnsavedChanges = true;
        }

        private void RegisterNode(NodeModel node)
        {
<<<<<<< HEAD
            node.AstUpdated += OnAstUpdated;
            node.ConnectorAdded += OnConnectorAdded;           
            SetShowExecutionPreview(node);
=======
            node.NodeModified += OnNodesModified;
            node.ConnectorAdded += OnConnectorAdded;
>>>>>>> 3210c63d
        }

        /// <summary>
        ///     Indicates that this workspace's DesignScript AST has been updated.
        /// </summary>
        public virtual void OnNodesModified()
        {
            
        }

        public virtual void SetShowExecutionPreview(NodeModel node)
        {
            
        }

        /// <summary>
        ///     Removes a node from this workspace.
        /// </summary>
        /// <param name="model"></param>
        public void RemoveNode(NodeModel model)
        {
            if (nodes.Remove(model))
            {
                DisposeNode(model);
                OnNodesModified();
            }
        }

        protected void DisposeNode(NodeModel model)
        {
            model.ConnectorAdded -= OnConnectorAdded;
<<<<<<< HEAD
            model.AstUpdated -= OnAstUpdated;           
=======
            model.NodeModified -= OnNodesModified;
>>>>>>> 3210c63d
            OnNodeRemoved(model);
        }

        public void AddNote(NoteModel note, bool centered)
        {
            if (centered)
            {
                var args = new ModelEventArgs(note, true);
                OnRequestNodeCentered(this, args);
            }
            Notes.Add(note);
        }

        public NoteModel AddNote(bool centerNote, double xPos, double yPos, string text, Guid id)
        {
            var noteModel = new NoteModel(xPos, yPos, string.IsNullOrEmpty(text) ? "New Note" : text, id);

            //if we have null parameters, the note is being added
            //from the menu, center the view on the note

            AddNote(noteModel, centerNote);
            return noteModel;
        }

        /// <summary>
        /// Save assuming that the Filepath attribute is set.
        /// </summary>
        public virtual bool Save(ProtoCore.Core core)
        {
            return SaveAs(FileName, core);
        }

        internal void ResetWorkspace()
        {
            ResetWorkspaceCore();
        }

        /// <summary>
        /// Derived workspace classes can choose to override 
        /// this method to perform clean-up specific to them.
        /// </summary>
        /// 
        protected virtual void ResetWorkspaceCore()
        {
        }
        
        public IEnumerable<NodeModel> GetHangingNodes()
        {
            return
                Nodes.Where(
                    node =>
                        node.OutPortData.Any() && node.OutPorts.Any(port => !port.Connectors.Any()));
        }

        public void ReportPosition()
        {
            RaisePropertyChanged("Position");
        }

        #endregion

        #region private/internal methods
        
        private bool SaveInternal(string targetFilePath, ProtoCore.Core core)
        {
            // Create the xml document to write to.
            var document = new XmlDocument();
            document.CreateXmlDeclaration("1.0", null, null);
            document.AppendChild(document.CreateElement("Workspace"));

            Utils.SetDocumentXmlPath(document, targetFilePath);

            if (!PopulateXmlDocument(document))
                return false;

            SerializeSessionData(document, core);

            try
            {
                Utils.SetDocumentXmlPath(document, string.Empty);
                document.Save(targetFilePath);
            }
            catch (IOException)
            {
                return false;
            }

            FileName = targetFilePath;
            return true;
        }

        private void SerializeElementResolver(XmlDocument xmlDoc)
        {
            Debug.Assert(xmlDoc != null);

            var root = xmlDoc.DocumentElement;

            var mapElement = xmlDoc.CreateElement("NamespaceResolutionMap");

            foreach (var element in ElementResolver.ResolutionMap)
            {
                var resolverElement = xmlDoc.CreateElement("ClassMap");
                
                resolverElement.SetAttribute("partialName", element.Key);
                resolverElement.SetAttribute("resolvedName", element.Value.Key);
                resolverElement.SetAttribute("assemblyName", element.Value.Value);

                mapElement.AppendChild(resolverElement);
            }
            root.AppendChild(mapElement);
        }

        protected virtual bool PopulateXmlDocument(XmlDocument xmlDoc)
        {
            try
            {
                var root = xmlDoc.DocumentElement;
                root.SetAttribute("Version", WorkspaceVersion.ToString());
                root.SetAttribute("X", X.ToString(CultureInfo.InvariantCulture));
                root.SetAttribute("Y", Y.ToString(CultureInfo.InvariantCulture));
                root.SetAttribute("zoom", Zoom.ToString(CultureInfo.InvariantCulture));
                root.SetAttribute("Name", Name);

                SerializeElementResolver(xmlDoc);

                var elementList = xmlDoc.CreateElement("Elements");
                //write the root element
                root.AppendChild(elementList);

                foreach (var dynEl in Nodes.Select(el => el.Serialize(xmlDoc, SaveContext.File)))
                    elementList.AppendChild(dynEl);

                //write only the output connectors
                var connectorList = xmlDoc.CreateElement("Connectors");
                //write the root element
                root.AppendChild(connectorList);

                foreach (var el in Nodes)
                {
                    foreach (var port in el.OutPorts)
                    {
                        foreach (
                            var c in
                                port.Connectors.Where(c => c.Start != null && c.End != null))
                        {
                            var connector = xmlDoc.CreateElement(c.GetType().ToString());
                            connectorList.AppendChild(connector);
                            connector.SetAttribute("start", c.Start.Owner.GUID.ToString());
                            connector.SetAttribute("start_index", c.Start.Index.ToString());
                            connector.SetAttribute("end", c.End.Owner.GUID.ToString());
                            connector.SetAttribute("end_index", c.End.Index.ToString());

                            if (c.End.PortType == PortType.Input)
                                connector.SetAttribute("portType", "0");
                        }
                    }
                }

                //save the notes
                var noteList = xmlDoc.CreateElement("Notes"); //write the root element
                root.AppendChild(noteList);
                foreach (var n in Notes)
                {
                    var note = xmlDoc.CreateElement(n.GetType().ToString());
                    noteList.AppendChild(note);
                    note.SetAttribute("text", n.Text);
                    note.SetAttribute("x", n.X.ToString(CultureInfo.InvariantCulture));
                    note.SetAttribute("y", n.Y.ToString(CultureInfo.InvariantCulture));
                }

                return true;
            }
            catch (Exception ex)
            {
                Debug.WriteLine(ex.Message + " : " + ex.StackTrace);
                return false;
            }
        }

        // TODO(Ben): Documentation to come before pull request.
        // TODO(Steve): This probably only belongs on HomeWorkspaceModel. -- MAGN-5715
        protected virtual void SerializeSessionData(XmlDocument document, ProtoCore.Core core)
        {
            if (document.DocumentElement == null)
            {
                const string message = "Workspace should have been saved before this";
                throw new InvalidOperationException(message);
            }

            try
            {
                if (core == null) // No execution yet as of this point.
                    return;

                // Selecting all nodes that are either a DSFunction,
                // a DSVarArgFunction or a CodeBlockNodeModel into a list.
                var nodeGuids =
                    Nodes.Where(
                        n => n is DSFunction || n is DSVarArgFunction || n is CodeBlockNodeModel)
                        .Select(n => n.GUID);

                var nodeTraceDataList = core.DSExecutable.RuntimeData.GetTraceDataForNodes(nodeGuids, core.DSExecutable);

                if (nodeTraceDataList.Any())
                    Utils.SaveTraceDataToXmlDocument(document, nodeTraceDataList);
            }
            catch (Exception exception)
            {
                // We'd prefer file saving process to not crash Dynamo,
                // otherwise user will lose the last hope in retaining data.
                Log(exception.Message);
                Log(exception.StackTrace);
            }
        }

        internal void SendModelEvent(Guid modelGuid, string eventName)
        {
            var retrievedModel = GetModelInternal(modelGuid);
            if (retrievedModel == null)
                throw new InvalidOperationException("SendModelEvent: Model not found");

            var handled = false;
            var nodeModel = retrievedModel as NodeModel;
            if (nodeModel != null)
            {
                using (new ModelModificationUndoHelper(undoRecorder, nodeModel))
                {
                    handled = nodeModel.HandleModelEvent(eventName, undoRecorder);
                }
            }
            else
            {
                // Perform generic undo recording for models other than node.
                RecordModelForModification(retrievedModel, UndoRecorder);
                handled = retrievedModel.HandleModelEvent(eventName, undoRecorder);
            }

            if (!handled) // Method call was not handled by any derived class.
            {
                string type = retrievedModel.GetType().FullName;
                string message = string.Format(
                    "ModelBase.HandleModelEvent call not handled.\n\n" +
                    "Model type: {0}\n" +
                    "Model GUID: {1}\n" +
                    "Event name: {2}",
                    type, modelGuid, eventName);

                // All 'HandleModelEvent' calls must be handled by one of 
                // the ModelBase derived classes that the 'SendModelEvent'
                // is intended for.
                throw new InvalidOperationException(message);
            }

            HasUnsavedChanges = true;
        }

        internal void UpdateModelValue(IEnumerable<Guid> modelGuids, string propertyName, string value)
        {
            if (modelGuids == null || (!modelGuids.Any()))
                throw new ArgumentNullException("modelGuids");

            var retrievedModels = GetModelsInternal(modelGuids);
            if (!retrievedModels.Any())
                throw new InvalidOperationException("UpdateModelValue: Model not found");

            var updateValueParams = new UpdateValueParams(propertyName, value, ElementResolver);
            using (new ModelModificationUndoHelper(undoRecorder, retrievedModels))
            {
                foreach (var retrievedModel in retrievedModels)
                {
                    retrievedModel.UpdateValue(updateValueParams);
                }
            }

            HasUnsavedChanges = true;
        }

        [Obsolete("Node to Code not enabled, API subject to change.")]
        internal void ConvertNodesToCodeInternal(Guid nodeId, EngineController engineController, bool verboseLogging)
        {
            IEnumerable<NodeModel> selectedNodes =
                DynamoSelection.Instance.Selection.OfType<NodeModel>().Where(n => n.IsConvertible);
            
            if (!selectedNodes.Any())
                return;

            Dictionary<string, string> variableNameMap;
            string code = engineController.ConvertNodesToCode(selectedNodes, out variableNameMap, verboseLogging);

            CodeBlockNodeModel codeBlockNode;

            //UndoRedo Action Group----------------------------------------------
            using (UndoRecorder.BeginActionGroup())
            {
                #region Step I. Delete all nodes and their connections
                //Create two dictionarys to store the details of the external connections that have to 
                //be recreated after the conversion
                var externalInputConnections = new Dictionary<ConnectorModel, string>();
                var externalOutputConnections = new Dictionary<ConnectorModel, string>();

                //Also collect the average X and Y co-ordinates of the different nodes
                var nodeList = selectedNodes.ToList();
                int nodeCount = nodeList.Count;
                double totalX = 0, totalY = 0;
                
                foreach (var node in nodeList) 
                {
                    #region Step I.A. Delete the connections for the node

                    foreach (var connector in node.AllConnectors.ToList())
                    {
                        if (!IsInternalNodeToCodeConnection(connector))
                        {
                            //If the connector is an external connector, the save its details
                            //for recreation later
                            var startNode = connector.Start.Owner;
                            int index = startNode.OutPorts.IndexOf(connector.Start);
                            //We use the varibleName as the connection between the port of the old Node
                            //to the port of the new node.
                            var variableName = startNode.GetAstIdentifierForOutputIndex(index).Value;
                            if (variableNameMap.ContainsKey(variableName))
                                variableName = variableNameMap[variableName];

                            //Store the data in the corresponding dictionary
                            if (startNode == node)
                                externalOutputConnections.Add(connector, variableName);
                            else
                                externalInputConnections.Add(connector, variableName);
                        }

                        //Delete the connector
                        UndoRecorder.RecordDeletionForUndo(connector);
                        connector.Delete();
                    }
                    #endregion

                    #region Step I.B. Delete the node
                    totalX += node.X;
                    totalY += node.Y;
                    UndoRecorder.RecordDeletionForUndo(node);
                    Nodes.Remove(node);
                    #endregion
                }
                #endregion

                #region Step II. Create the new code block node
                codeBlockNode = new CodeBlockNodeModel(
                    code,
                    nodeId,
                    totalX/nodeCount,
                    totalY/nodeCount, engineController.LibraryServices);
                UndoRecorder.RecordCreationForUndo(codeBlockNode);
                Nodes.Add(codeBlockNode);
                #endregion

                #region Step III. Recreate the necessary connections
                ReConnectInputConnections(externalInputConnections, codeBlockNode);
                ReConnectOutputConnections(externalOutputConnections, codeBlockNode);
                #endregion
            }
            //End UndoRedo Action Group------------------------------------------

            // select node
            
            DynamoSelection.Instance.ClearSelection();
            DynamoSelection.Instance.Selection.Add(codeBlockNode);

            OnNodesModified();
        }

        #endregion
        
        #region Undo/Redo Supporting Methods

        internal void Undo()
        {
            if (null != undoRecorder)
                undoRecorder.Undo();
        }

        internal void Redo()
        {
            if (null != undoRecorder)
                undoRecorder.Redo();
        }

        internal void ClearUndoRecorder()
        {
            if (null != undoRecorder)
                undoRecorder.Clear();
        }

        // See RecordModelsForModification below for more details.
        public static void RecordModelForModification(ModelBase model, UndoRedoRecorder recorder)
        {
            if (null != model)
            {
                var models = new List<ModelBase> { model };
                RecordModelsForModification(models, recorder);
            }
        }

        /// <summary>
        /// TODO(Ben): This method is exposed this way for external codes (e.g. 
        /// the DragCanvas) to record models before they are modified. This is 
        /// by no means ideal. The ideal case of course is for ALL codes that 
        /// end up modifying models to be folded back into WorkspaceViewModel in 
        /// the form of commands. These commands then internally record those
        /// affected models before updating them. We need this method to be gone
        /// sooner than later.
        /// </summary>
        /// <param name="models">The models to be recorded for undo.</param>
        /// <param name="recorder"></param>
        internal static void RecordModelsForModification(List<ModelBase> models, UndoRedoRecorder recorder)
        {
            if (null == recorder)
                return;
            if (!ShouldProceedWithRecording(models))
                return;

            using (recorder.BeginActionGroup())
            {
                foreach (var model in models)
                    recorder.RecordModificationForUndo(model);
            }
        }

        public static void RecordModelsForUndo(Dictionary<ModelBase, UndoRedoRecorder.UserAction> models, UndoRedoRecorder recorder)
        {
            if (null == recorder)
                return;
            if (!ShouldProceedWithRecording(models))
                return;

            using (recorder.BeginActionGroup())
            {
                foreach (var modelPair in models)
                {
                    switch (modelPair.Value)
                    {
                        case UndoRedoRecorder.UserAction.Creation:
                            recorder.RecordCreationForUndo(modelPair.Key);
                            break;
                        case UndoRedoRecorder.UserAction.Deletion:
                            recorder.RecordDeletionForUndo(modelPair.Key);
                            break;
                        case UndoRedoRecorder.UserAction.Modification:
                            recorder.RecordModificationForUndo(modelPair.Key);
                            break;
                    }
                }
            }
        }

        internal void RecordCreatedModel(ModelBase model)
        {
            if (null == model) return;

            using (undoRecorder.BeginActionGroup())
            {
                undoRecorder.RecordCreationForUndo(model);
            }
        }

        internal void RecordCreatedModels(List<ModelBase> models)
        {
            if (!ShouldProceedWithRecording(models))
                return; // There's nothing created.

            using (undoRecorder.BeginActionGroup())
            {
                foreach (ModelBase model in models)
                    undoRecorder.RecordCreationForUndo(model);
            }
        }

        internal void RecordAndDeleteModels(List<ModelBase> models)
        {
            if (!ShouldProceedWithRecording(models))
                return; // There's nothing for deletion.

            // Gather a list of connectors first before the nodes they connect
            // to are deleted. We will have to delete the connectors first 
            // before 

            using (undoRecorder.BeginActionGroup()) // Start a new action group.
            {
                foreach (var model in models)
                {
                    if (model is NoteModel)
                    {
                        // Take a snapshot of the note before it goes away.
                        undoRecorder.RecordDeletionForUndo(model);
                        Notes.Remove(model as NoteModel);
                    }
                    else if (model is NodeModel)
                    {
                        // Just to make sure we don't end up deleting nodes from 
                        // another workspace (potentially two issues: the node was 
                        // having its "Workspace" pointing to another workspace, 
                        // or the selection set was not quite set up properly.
                        // 
                        var node = model as NodeModel;
                        Debug.Assert(Nodes.Contains(node));

                        // Note that AllConnectors is duplicated as a separate list 
                        // by calling its "ToList" method. This is the because the 
                        // "Connectors.Remove" will modify "AllConnectors", causing 
                        // the Enumerator in this "foreach" to become invalid.
                        foreach (var conn in node.AllConnectors.ToList())
                        {
                            conn.Delete();
                            undoRecorder.RecordDeletionForUndo(conn);
                        }

                        // Take a snapshot of the node before it goes away.
                        undoRecorder.RecordDeletionForUndo(node);

                        RemoveNode(node);
                    }
                    else if (model is ConnectorModel)
                    {
                        undoRecorder.RecordDeletionForUndo(model);
                    }
                }

            } // Conclude the deletion.
        }

        private static bool ShouldProceedWithRecording(List<ModelBase> models)
        {
            if (null == models) 
                return false;
            
            models.RemoveAll(x => x == null);
            return models.Count > 0;
        }

        private static bool ShouldProceedWithRecording(
            Dictionary<ModelBase, UndoRedoRecorder.UserAction> models)
        {
            return (null != models && (models.Count > 0));
        }

        #endregion

        #region IUndoRedoRecorderClient Members

        public void DeleteModel(XmlElement modelData)
        {
            ModelBase model = GetModelForElement(modelData);

            if (model is NoteModel)
                Notes.Remove(model as NoteModel);
            else if (model is ConnectorModel)
            {
                var connector = model as ConnectorModel;
                connector.Delete();
            }
            else if (model is NodeModel)
                Nodes.Remove(model as NodeModel);
            else
            {
                // If it gets here we obviously need to handle it.
                throw new InvalidOperationException(string.Format(
                    "Unhandled type: {0}", model.GetType()));
            }
        }

        public void ReloadModel(XmlElement modelData)
        {
            ModelBase model = GetModelForElement(modelData);
            model.Deserialize(modelData, SaveContext.Undo);
        }

        public void CreateModel(XmlElement modelData)
        {
            var helper = new XmlElementHelper(modelData);
            string typeName = helper.ReadString("type", String.Empty);
            if (string.IsNullOrEmpty(typeName))
            {
                // If there wasn't a "type" attribute, then we fall-back onto 
                // the name of the XmlElement itself, which is usually the type 
                // name.
                typeName = modelData.Name;
                if (string.IsNullOrEmpty(typeName))
                {
                    string guid = helper.ReadString("guid");
                    throw new InvalidOperationException(
                        string.Format("No type information: {0}", guid));
                }
            }

            /*
            if (typeName.Equals("Dynamo.Nodes.DSFunction") ||
                typeName.Equals("Dynamo.Nodes.DSVarArgFunction"))
            {
                // For DSFunction and DSVarArgFunction node types, the type name
                // is actually embedded within "name" attribute (for an example,
                // "UV.ByCoordinates@double,double").
                // 
                typeName = modelData.Attributes["name"].Value;
            }
            */

            if (typeName.StartsWith("Dynamo.Models.ConnectorModel"))
            {
                var connector = NodeGraph.LoadConnectorFromXml(modelData,
                    Nodes.ToDictionary(node => node.GUID));

                OnConnectorAdded(connector); // Update view-model and view.
            }
            else if (typeName.StartsWith("Dynamo.Models.NoteModel"))
            {
                var noteModel = NodeGraph.LoadNoteFromXml(modelData);
                Notes.Add(noteModel);
            }
            else // Other node types.
            {
                NodeModel nodeModel = NodeFactory.CreateNodeFromXml(modelData, SaveContext.Undo);
                Nodes.Add(nodeModel);
                RegisterNode(nodeModel);
            }
        }

        public ModelBase GetModelForElement(XmlElement modelData)
        {
            // TODO(Ben): This may or may not be true, but I guess we should be 
            // using "System.Type" (given the "type" information in "modelData"),
            // and determine the matching category (e.g. is this a Node, or a 
            // Connector?) instead of checking in each and every collections we
            // have in the workspace.
            // 
            // System.Type type = System.Type.GetType(helper.ReadString("type"));
            // if (typeof(Dynamo.Models.NodeModel).IsAssignableFrom(type))
            //     return Nodes.First((x) => (x.GUID == modelGuid));

            var helper = new XmlElementHelper(modelData);
            Guid modelGuid = helper.ReadGuid("guid");

            ModelBase foundModel = GetModelInternal(modelGuid);
            if (null != foundModel)
                return foundModel;

            throw new ArgumentException(
                string.Format("Unhandled model type: {0}", helper.ReadString("type", modelData.Name)));
        }

        internal ModelBase GetModelInternal(Guid modelGuid)
        {
            ModelBase foundModel = (Connectors.FirstOrDefault(c => c.GUID == modelGuid)
                ?? (ModelBase)Nodes.FirstOrDefault(node => node.GUID == modelGuid))
                ?? Notes.FirstOrDefault(note => note.GUID == modelGuid);

            return foundModel;
        }

        private IEnumerable<ModelBase> GetModelsInternal(IEnumerable<Guid> modelGuids)
        {
            var foundModels = new List<ModelBase>();

            foreach (var modelGuid in modelGuids)
            {
                var foundModel = GetModelInternal(modelGuid);
                if (foundModel != null)
                    foundModels.Add(foundModel);
            }

            return foundModels;
        }

        #endregion

        #region Node To Code Reconnection

        /// <summary>
        /// Checks whether the given connection is inside the node to code set or outside it. 
        /// This determines if it should be redrawn(if it is external) or if it should be 
        /// deleted (if it is internal)
        /// </summary>
        [Obsolete("Node to Code not enabled, API subject to change.")]
        private static bool IsInternalNodeToCodeConnection(ConnectorModel connector)
        {
            return DynamoSelection.Instance.Selection.Contains(connector.Start.Owner) && DynamoSelection.Instance.Selection.Contains(connector.End.Owner);
        }

        /// <summary>
        /// Forms new connections from the external nodes to the Node To Code Node,
        /// based on the connectors passed as inputs.
        /// </summary>
        /// <param name="externalOutputConnections">List of connectors to remake, along with the port names of the new port</param>
        /// <param name="codeBlockNode">The new Node To Code created Code Block Node</param>
        [Obsolete("Node to Code not enabled, API subject to change.")]
        private void ReConnectOutputConnections(Dictionary<ConnectorModel, string> externalOutputConnections, CodeBlockNodeModel codeBlockNode)
        {
            foreach (var kvp in externalOutputConnections)
            {
                var connector = kvp.Key;
                string variableName = kvp.Value;

                //Get the start and end idex for the ports for the connection
                int endIndex = connector.End.Owner.InPorts.IndexOf(connector.End);
                int i;
                for (i = 0; i < codeBlockNode.OutPorts.Count; i++)
                {
                    if (codeBlockNode.GetAstIdentifierForOutputIndex(i).Value == variableName)
                        break;
                }
                var portModel = codeBlockNode.OutPorts[i];
                int startIndex = codeBlockNode.OutPorts.IndexOf(portModel);

                //Make the new connection and then record and add it
                var newConnector = ConnectorModel.Make(
                    codeBlockNode,
                    connector.End.Owner,
                    startIndex,
                    endIndex);

                UndoRecorder.RecordCreationForUndo(newConnector);
            }
        }

        /// <summary>
        /// Forms new connections from the external nodes to the Node To Code Node,
        /// based on the connectors passed as inputs.
        /// </summary>
        /// <param name="externalInputConnections">List of connectors to remake, along with the port names of the new port</param>
        /// <param name="codeBlockNode">The new Node To Code created Code Block Node</param>
        [Obsolete("Node to Code not enabled, API subject to change.")]
        private void ReConnectInputConnections(
            Dictionary<ConnectorModel, string> externalInputConnections, CodeBlockNodeModel codeBlockNode)
        {
            var connections = from kvp in externalInputConnections
                              let connector = kvp.Key
                              let variableName = kvp.Value
                              let startIndex = connector.Start.Owner.OutPorts.IndexOf(connector.Start)
                              let endIndex = CodeBlockNodeModel.GetInportIndex(codeBlockNode, variableName)
                              where Connectors.All(c => c.End != codeBlockNode.InPorts[endIndex])
                              select
                                  new
                                  {
                                      Start = connector.Start.Owner,
                                      End = codeBlockNode,
                                      StartIdx = startIndex,
                                      EndIdx = endIndex
                                  };

            foreach (var newConnector in connections)
            {
                var connector = ConnectorModel.Make(
                    newConnector.Start,
                    newConnector.End,
                    newConnector.StartIdx,
                    newConnector.EndIdx);
                UndoRecorder.RecordCreationForUndo(connector);
            }
        }

        #endregion

        internal string GetStringRepOfWorkspace()
        {
            // Create the xml document to write to.
            var document = new XmlDocument();
            document.CreateXmlDeclaration("1.0", null, null);
            document.AppendChild(document.CreateElement("Workspace"));

            //This is only used for computing relative offsets, it's not actually created
            string virtualFileName = String.Join(Path.GetTempPath(), "DynamoTemp.dyn");
            Utils.SetDocumentXmlPath(document, virtualFileName);

            if (!PopulateXmlDocument(document))
                return String.Empty;

            //Now unset the temp file name again
            Utils.SetDocumentXmlPath(document, null);
            
            return document.OuterXml;
        }
        
        #region ILogSource implementation
        public event Action<ILogMessage> MessageLogged;

        protected void Log(ILogMessage obj)
        {
            var handler = MessageLogged;
            if (handler != null) handler(obj);
        }

        protected void Log(string msg)
        {
            Log(LogMessage.Info(msg));
        }

        protected void Log(string msg, WarningLevel severity)
        {
            switch (severity)
            {
                case WarningLevel.Error:
                    Log(LogMessage.Error(msg));
                    break;
                default:
                    Log(LogMessage.Warning(msg, severity));
                    break;
            }
        }
        #endregion
    }
}<|MERGE_RESOLUTION|>--- conflicted
+++ resolved
@@ -567,14 +567,9 @@
 
         private void RegisterNode(NodeModel node)
         {
-<<<<<<< HEAD
-            node.AstUpdated += OnAstUpdated;
-            node.ConnectorAdded += OnConnectorAdded;           
-            SetShowExecutionPreview(node);
-=======
             node.NodeModified += OnNodesModified;
             node.ConnectorAdded += OnConnectorAdded;
->>>>>>> 3210c63d
+            SetShowExecutionPreview(node);
         }
 
         /// <summary>
@@ -606,11 +601,7 @@
         protected void DisposeNode(NodeModel model)
         {
             model.ConnectorAdded -= OnConnectorAdded;
-<<<<<<< HEAD
-            model.AstUpdated -= OnAstUpdated;           
-=======
             model.NodeModified -= OnNodesModified;
->>>>>>> 3210c63d
             OnNodeRemoved(model);
         }
 
