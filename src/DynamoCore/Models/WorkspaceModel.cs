﻿using System;
using System.Collections.Generic;
using System.Collections.ObjectModel;
using System.Collections.Specialized;
using System.ComponentModel;
using System.Diagnostics;
using System.Linq;
using System.Reflection;
using System.Windows;
using System.Xml;
using System.Globalization;
using Dynamo.Nodes;
using Dynamo.Utilities;
using Microsoft.Practices.Prism.ViewModel;
using String = System.String;
using Dynamo.Core;

namespace Dynamo.Models
{
    public abstract class WorkspaceModel : NotificationObject, ILocatable, IUndoRedoRecorderClient
    {
        #region Properties

        private string _filePath;
        private string _name;
        private double _height = 100;
        private double _width = 100;
        private double _x;
        private double _y;
        private double _zoom = 1.0;

        private string _category = "";
        public string Category
        {
            get { return _category; }
            set
            {
                _category = value;
                RaisePropertyChanged("Category");
            }
        }

        /// <summary>
        ///     The date of the last save.
        /// </summary>
        private DateTime _lastSaved;
        public DateTime LastSaved
        {
            get { return _lastSaved; }
            set
            {
                _lastSaved = value;
                RaisePropertyChanged("LastSaved");
            }
        }

        /// <summary>
        ///     A description of the workspace
        /// </summary>
        private string _author = "None provided";
        public string Author
        {
            get { return _author; }
            set
            {
                _author = value;
                RaisePropertyChanged("Author");
            }
        }

        /// <summary>
        ///     A description of the workspace
        /// </summary>
        private string _description = "";
        public string Description
        {
            get { return _description; }
            set
            {
                _description = value;
                RaisePropertyChanged("Description");
            }
        }

        /// <summary>
        ///     Are there unsaved changes in the workspace?
        /// </summary>
        private bool _hasUnsavedChanges;

        public bool HasUnsavedChanges
        {
            get { return _hasUnsavedChanges; }
            set
            {
                _hasUnsavedChanges = value;
                RaisePropertyChanged("HasUnsavedChanges");
            }
        }

        public ObservableCollection<NodeModel> Nodes
        {
            get { return _nodes; }
            internal set
            {
                if (Equals(value, _nodes)) return;
                _nodes = value;
                RaisePropertyChanged("Nodes");
            }
        }

        public ObservableCollection<ConnectorModel> Connectors
        {
            get { return _connectors; }
            internal set
            {
                if (Equals(value, _connectors)) return;
                _connectors = value;
                RaisePropertyChanged("Connectors");
            }
        }

        public ObservableCollection<NoteModel> Notes { get; internal set; }

        public string FilePath
        {
            get { return _filePath; }
            set
            {
                _filePath = value;
                RaisePropertyChanged("FilePath");
            }
        }

        public String Name
        {
            get { return _name; }
            set
            {
                _name = value;
                RaisePropertyChanged("Name");
            }
        }

        /// <summary>
        ///     Get or set the X position of the workspace.
        /// </summary>
        public double X
        {
            get { return _x; }
            set
            {
                _x = value;
                RaisePropertyChanged("X");
            }
        }

        /// <summary>
        ///     Get or set the Y position of the workspace
        /// </summary>
        public double Y
        {
            get { return _y; }
            set
            {
                _y = value;
                RaisePropertyChanged("Y");
            }
        }

        public double Zoom
        {
            get { return _zoom; }
            set
            {
                _zoom = value;
                RaisePropertyChanged("Zoom");
            }
        }

        /// <summary>
        ///     Get the height of the workspace's bounds.
        /// </summary>
        public double Height
        {
            get { return _height; }
            set
            {
                _height = value;
                RaisePropertyChanged("Height");
            }
        }

        /// <summary>
        ///     Get the width of the workspace's bounds.
        /// </summary>
        public double Width
        {
            get { return _width; }
            set
            {
                _width = value;
                RaisePropertyChanged("Width");
            }
        }

        /// <summary>
        ///     Get the bounds of the workspace.
        /// </summary>
        public Rect Rect
        {
            get { return new Rect(_x, _y, _width, _height); }
        }

<<<<<<< HEAD
        /// <summary>
        ///     Determine if undo operation is currently possible.
        /// </summary>
        public bool CanUndo
        {
            get { return ((null == undoRecorder) ? false : undoRecorder.CanUndo); }
        }

        /// <summary>
        ///     Determine if redo operation is currently possible.
        /// </summary>
        public bool CanRedo
        {
            get { return ((null == undoRecorder) ? false : undoRecorder.CanRedo); }
        }

=======
        internal Version WorkspaceVersion { get; set; }
>>>>>>> 3d5692b3
        #endregion

        public delegate void WorkspaceSavedEvent(WorkspaceModel model);

        /// <summary>
        ///     Defines whether this is the current space in Dynamo
        /// </summary>
        private bool _isCurrentSpace;

        private ObservableCollection<NodeModel> _nodes;
        private ObservableCollection<ConnectorModel> _connectors;

        public double CenterX
        {
            get { return 0; }
            set
            {
                
            }
        }

        public double CenterY
        {
            get { return 0; }
            set
            {

            }
        }

        protected WorkspaceModel(
            String name, IEnumerable<NodeModel> e, IEnumerable<ConnectorModel> c, double x, double y)
        {
            Name = name;

            Nodes = new TrulyObservableCollection<NodeModel>(e);
            Connectors = new TrulyObservableCollection<ConnectorModel>(c);
            Notes = new ObservableCollection<NoteModel>();
            X = x;
            Y = y;

            HasUnsavedChanges = false;
            LastSaved = DateTime.Now;

            WorkspaceSaved += OnWorkspaceSaved;
<<<<<<< HEAD
            undoRecorder = new UndoRedoRecorder(this);
=======

            WorkspaceVersion = AssemblyHelper.GetDynamoVersion();
>>>>>>> 3d5692b3
        }

        public bool WatchChanges
        {
            set
            {
                if (value)
                {
                    
                    Nodes.CollectionChanged += MarkUnsavedAndModified;
                    Notes.CollectionChanged += MarkUnsaved;
                    Connectors.CollectionChanged += MarkUnsavedAndModified;
                }
                else
                {
                    Nodes.CollectionChanged -= MarkUnsavedAndModified;
                    Notes.CollectionChanged -= MarkUnsaved;
                    Connectors.CollectionChanged -= MarkUnsavedAndModified;
                }
            }
        }

        public bool IsCurrentSpace
        {
            get { return _isCurrentSpace; }
            set
            {
                _isCurrentSpace = value;
                RaisePropertyChanged("IsCurrentSpace");
            }
        }

        public event Action OnModified;

        public abstract void OnDisplayed();

        public event WorkspaceSavedEvent WorkspaceSaved;

        /// <summary>
        ///     If there are observers for the save, notifies them
        /// </summary>
        private void OnWorkspaceSaved()
        {
            if (WorkspaceSaved != null)
                WorkspaceSaved(this);
        }

        /// <summary>
        ///     Updates relevant parameters on save
        /// </summary>
        /// <param name="model">The workspace that was just saved</param>
        private static void OnWorkspaceSaved(WorkspaceModel model)
        {
            model.LastSaved = DateTime.Now;
            model.HasUnsavedChanges = false;
        }

        private void MarkUnsaved(
            object sender, NotifyCollectionChangedEventArgs notifyCollectionChangedEventArgs)
        {
            HasUnsavedChanges = true;
        }

        private void MarkUnsavedAndModified(
            object sender, NotifyCollectionChangedEventArgs notifyCollectionChangedEventArgs)
        {
            HasUnsavedChanges = true;
            Modified();
        }

        //TODO: Replace all Modified calls with RaisePropertyChanged-stlye system, that way observable collections can catch any changes
        public void DisableReporting()
        {
            Nodes.ToList().ForEach(x => x.DisableReporting());
        }

        public void EnableReporting()
        {
            Nodes.ToList().ForEach(x => x.EnableReporting());
        }

        #region Undo/Redo Supporting Methods

        private UndoRedoRecorder undoRecorder = null;

        internal void Undo()
        {
            if (null != undoRecorder)
                undoRecorder.Undo();
        }

        internal void Redo()
        {
            if (null != undoRecorder)
                undoRecorder.Redo();
        }

        internal void ClearUndoRecorder()
        {
            if (null != undoRecorder)
                undoRecorder.Clear();
        }

        /// <summary>
        /// TODO(Ben): This method is exposed this way for external codes (e.g. 
        /// the DragCanvas) to record models before they are modified. This is 
        /// by no means ideal. The ideal case of course is for ALL codes that 
        /// end up modifying models to be folded back into WorkspaceViewModel in 
        /// the form of commands. These commands then internally record those
        /// affected models before updating them. We need this method to be gone
        /// sooner than later.
        /// </summary>
        /// <param name="models">The models to be recorded for undo.</param>
        /// 
        internal void RecordModelsForModification(List<ModelBase> models)
        {
            if (null == undoRecorder)
                return;
            if (null == models || (models.Count <= 0))
                return;

            undoRecorder.BeginActionGroup();
            {
                foreach (ModelBase model in models)
                    undoRecorder.RecordModificationForUndo(model);
            }
            undoRecorder.EndActionGroup();
        }

        internal void RecordNewConnector(ConnectorModel connector)
        {
            if (null == connector)
                return;

            this.undoRecorder.BeginActionGroup();
            this.undoRecorder.RecordCreationForUndo(connector);
            this.undoRecorder.EndActionGroup();
        }

        internal void RecordCreatedModels(List<ModelBase> models)
        {
            if (null == models || (models.Count <= 0))
                return; // There's nothing for deletion.

            this.undoRecorder.BeginActionGroup();
            foreach (ModelBase model in models)
                this.undoRecorder.RecordCreationForUndo(model);
            this.undoRecorder.EndActionGroup();
        }

        internal void RecordAndDeleteModels(List<ModelBase> models)
        {
            if (null == models || (models.Count <= 0))
                return; // There's nothing for deletion.

            this.undoRecorder.BeginActionGroup(); // Start a new action group.

            foreach (ModelBase model in models)
            {
                // Take a snapshot of the model before it goes away.
                this.undoRecorder.RecordDeletionForUndo(model);

                if (model is NoteModel)
                    this.Notes.Remove(model as NoteModel);
                else if (model is NodeModel)
                {
                    // Just to make sure we don't end up deleting nodes from 
                    // another workspace (potentially two issues: the node was 
                    // having its "Workspace" pointing to another workspace, 
                    // or the selection set was not quite set up properly.
                    // 
                    NodeModel node = model as NodeModel;
                    System.Diagnostics.Debug.Assert(this == node.WorkSpace);

                    foreach (var conn in node.AllConnectors().ToList())
                    {
                        conn.NotifyConnectedPortsOfDeletion();
                        this.Connectors.Remove(conn);
                        this.undoRecorder.RecordDeletionForUndo(conn);
                    }

                    node.DisableReporting();
                    node.Destroy();
                    node.Cleanup();
                    node.WorkSpace.Nodes.Remove(node);
                }
            }

            this.undoRecorder.EndActionGroup(); // Conclude the deletion.
        }

        #endregion

        #region IUndoRedoRecorderClient Members

        public void DeleteModel(XmlElement modelData)
        {
            ModelBase model = GetModelForElement(modelData);

            if (model is NoteModel)
                this.Notes.Remove(model as NoteModel);
            else if (model is ConnectorModel)
                this.Connectors.Remove(model as ConnectorModel);
            else if (model is NodeModel)
                this.Nodes.Remove(model as NodeModel);
            else
            {
                // If it gets here we obviously need to handle it.
                throw new InvalidOperationException(string.Format(
                    "Unhandled type: {0}", model.GetType().ToString()));
            }
        }

        public void ReloadModel(XmlElement modelData)
        {
            ModelBase model = GetModelForElement(modelData);
            model.Deserialize(modelData);
        }

        public void CreateModel(XmlElement modelData)
        {
            XmlElementHelper helper = new XmlElementHelper(modelData);
            string typeName = helper.ReadString("type", String.Empty);
            if (string.IsNullOrEmpty(typeName))
            {
                // If there wasn't a "type" attribute, then we fall-back onto 
                // the name of the XmlElement itself, which is usually the type 
                // name.
                typeName = modelData.Name;
                if (string.IsNullOrEmpty(typeName))
                {
                    string guid = helper.ReadString("guid");
                    throw new InvalidOperationException(
                        string.Format("No type information: {0}", guid));
                }
            }

            if (typeName.StartsWith("Dynamo.Nodes"))
            {
                DynamoModel dynamo = dynSettings.Controller.DynamoViewModel.Model;
                NodeModel nodeModel = dynamo.CreateNode(typeName);
                nodeModel.WorkSpace = this;
                nodeModel.Deserialize(modelData);
                Nodes.Add(nodeModel);
            }
            else if (typeName.StartsWith("Dynamo.Models.ConnectorModel"))
            {
                ConnectorModel connector = ConnectorModel.Make();
                connector.Deserialize(modelData);
                Connectors.Add(connector);
            }
            else if (typeName.StartsWith("Dynamo.Models.NoteModel"))
            {
                NoteModel noteModel = new NoteModel(0.0, 0.0);
                noteModel.Deserialize(modelData);
                Notes.Add(noteModel);
            }
        }

        public ModelBase GetModelForElement(XmlElement modelData)
        {
            // TODO(Ben): This may or may not be true, but I guess we should be 
            // using "System.Type" (given the "type" information in "modelData"),
            // and determine the matching category (e.g. is this a Node, or a 
            // Connector?) instead of checking in each and every collections we
            // have in the workspace.
            // 
            // System.Type type = System.Type.GetType(helper.ReadString("type"));
            // if (typeof(Dynamo.Models.NodeModel).IsAssignableFrom(type))
            //     return Nodes.First((x) => (x.GUID == modelGuid));

            XmlElementHelper helper = new XmlElementHelper(modelData);
            Guid modelGuid = helper.ReadGuid("guid");

            ModelBase foundModel = GetModelInternal(modelGuid);
            if (null != foundModel)
                return foundModel;

            throw new ArgumentException(string.Format(
                "Unhandled model type: {0}", helper.ReadString("type")));
        }

        internal ModelBase GetModelInternal(Guid modelGuid)
        {
            ModelBase foundModel = null;
            if (null == foundModel && (Connectors.Count > 0))
                foundModel = Connectors.FirstOrDefault((x) => x.GUID == modelGuid);

            if (null == foundModel && (Nodes.Count > 0))
                foundModel = Nodes.FirstOrDefault((x) => (x.GUID == modelGuid));

            if (null == foundModel && (Notes.Count > 0))
                foundModel = Notes.FirstOrDefault((x) => (x.GUID == modelGuid));

            return foundModel;
        }

        #endregion

        public virtual void Modified()
        {
            //DynamoLogger.Instance.Log("Workspace modified.");
            if (OnModified != null)
                OnModified();
        }

        public IEnumerable<NodeModel> GetHangingNodes()
        {
            return Nodes.Where(x => x.OutPortData.Any() && x.OutPorts.Any(y => !y.Connectors.Any()));
        }

        public IEnumerable<NodeModel> GetTopMostNodes()
        {
            return Nodes.Where(
                x =>
                    x.OutPortData.Any()
                    && x.OutPorts.Any(y => !y.Connectors.Any() || y.Connectors.Any(c => c.End.Owner is Output)));
        }

        public event EventHandler Updated;
        public void OnUpdated(EventArgs e)
        {
            if (Updated != null)
                Updated(this, e);
        }

        #region static methods

        /// <summary>
        ///     Generate an xml doc and write the workspace to the given path
        /// </summary>
        /// <param name="xmlPath">The path to save to</param>
        /// <param name="workSpace">The workspace</param>
        /// <returns>Whether the operation was successful</returns>
        public static bool SaveWorkspace(string xmlPath, WorkspaceModel workSpace)
        {
            DynamoLogger.Instance.Log("Saving " + xmlPath + "...");
            try
            {
                var xmlDoc = GetXmlDocFromWorkspace(workSpace, workSpace is HomeWorkspace);
                xmlDoc.Save(xmlPath);
                workSpace.FilePath = xmlPath;

                workSpace.OnWorkspaceSaved();
            }
            catch (Exception ex)
            {
                //Log(ex);
                DynamoLogger.Instance.Log(ex.Message);
                DynamoLogger.Instance.Log(ex.StackTrace);
                Debug.WriteLine(ex.Message + " : " + ex.StackTrace);
                return false;
            }

            return true;
        }

        /// <summary>
        ///     Generate the xml doc of the workspace from memory
        /// </summary>
        /// <param name="workSpace">The workspace</param>
        /// <param name="savingHomespace"></param>
        /// <returns>The generated xmldoc</returns>
        public static XmlDocument GetXmlDocFromWorkspace(
            WorkspaceModel workSpace, bool savingHomespace)
        {
            try
            {
                //create the xml document
                var xmlDoc = new XmlDocument();
                xmlDoc.CreateXmlDeclaration("1.0", null, null);
                var root = xmlDoc.CreateElement("Workspace"); //write the root element
                root.SetAttribute("Version", workSpace.WorkspaceVersion.ToString());
                root.SetAttribute("X", workSpace.X.ToString(CultureInfo.InvariantCulture));
                root.SetAttribute("Y", workSpace.Y.ToString(CultureInfo.InvariantCulture));
                root.SetAttribute("zoom", workSpace.Zoom.ToString(CultureInfo.InvariantCulture));
                root.SetAttribute("Description", workSpace.Description);
                root.SetAttribute("Category", workSpace.Category);
                root.SetAttribute("Name", workSpace.Name);

                if (!savingHomespace) //If we are not saving the home space
                {
                    var def = dynSettings.Controller.CustomNodeManager.GetDefinitionFromWorkspace(workSpace);
                    Guid guid;

                    if (def != null)
                    {
                        guid = def.FunctionId;
                    }
                    else
                    {
                        guid = Guid.NewGuid();
                    }

                    root.SetAttribute("ID", guid.ToString());
                }

                xmlDoc.AppendChild(root);

                var elementList = xmlDoc.CreateElement("Elements");
                //write the root element
                root.AppendChild(elementList);

                foreach (var el in workSpace.Nodes)
                {
                    var typeName = el.GetType().ToString();

                    var dynEl = xmlDoc.CreateElement(typeName);
                    elementList.AppendChild(dynEl);

                    //set the type attribute
                    dynEl.SetAttribute("type", el.GetType().ToString());
                    dynEl.SetAttribute("guid", el.GUID.ToString());
                    dynEl.SetAttribute("nickname", el.NickName);
                    dynEl.SetAttribute("x", el.X.ToString(CultureInfo.InvariantCulture));
                    dynEl.SetAttribute("y", el.Y.ToString(CultureInfo.InvariantCulture));
                    dynEl.SetAttribute("isVisible", el.IsVisible.ToString().ToLower());
                    dynEl.SetAttribute("isUpstreamVisible", el.IsUpstreamVisible.ToString().ToLower());
                    dynEl.SetAttribute("lacing", el.ArgumentLacing.ToString());

                    el.Save(xmlDoc, dynEl, SaveContext.File);
                }

                //write only the output connectors
                var connectorList = xmlDoc.CreateElement("Connectors");
                //write the root element
                root.AppendChild(connectorList);

                foreach (var el in workSpace.Nodes)
                {
                    foreach (var port in el.OutPorts)
                    {
                        foreach (
                            var c in
                                port.Connectors.Where(c => c.Start != null && c.End != null))
                        {
                            var connector = xmlDoc.CreateElement(c.GetType().ToString());
                            connectorList.AppendChild(connector);
                            connector.SetAttribute("start", c.Start.Owner.GUID.ToString());
                            connector.SetAttribute("start_index", c.Start.Index.ToString());
                            connector.SetAttribute("end", c.End.Owner.GUID.ToString());
                            connector.SetAttribute("end_index", c.End.Index.ToString());

                            if (c.End.PortType == PortType.INPUT)
                                connector.SetAttribute("portType", "0");
                        }
                    }
                }

                //save the notes
                var noteList = xmlDoc.CreateElement("Notes"); //write the root element
                root.AppendChild(noteList);
                foreach (var n in workSpace.Notes)
                {
                    var note = xmlDoc.CreateElement(n.GetType().ToString());
                    noteList.AppendChild(note);
                    note.SetAttribute("text", n.Text);
                    note.SetAttribute("x", n.X.ToString(CultureInfo.InvariantCulture));
                    note.SetAttribute("y", n.Y.ToString(CultureInfo.InvariantCulture));
                }

                return xmlDoc;
            }
            catch (Exception ex)
            {
                Debug.WriteLine(ex.Message + " : " + ex.StackTrace);
                return null;
            }
        }

        #endregion
    }

    internal static class WorkspaceHelpers
    {
        //public static Dictionary<string, dynNodeView> HiddenNodes =
        //    new Dictionary<string, dynNodeView>();
    }

    public class FuncWorkspace : WorkspaceModel
    {
        #region Contructors

        public FuncWorkspace()
            : this("", "", "", new List<NodeModel>(), new List<ConnectorModel>(), 0, 0)
        {
        }

        public FuncWorkspace(String name, String category)
            : this(name, category, "",new List<NodeModel>(), new List<ConnectorModel>(), 0, 0)
        {
        }

        public FuncWorkspace(String name, String category, string description, double x, double y)
            : this(name, category, description, new List<NodeModel>(), new List<ConnectorModel>(), x, y)
        {
        }

        public FuncWorkspace(
            String name, String category, string description, IEnumerable<NodeModel> e, IEnumerable<ConnectorModel> c, double x, double y)
            : base(name, e, c, x, y)
        {
            WatchChanges = true; 
            HasUnsavedChanges = false;
            Category = category;
            Description = description;

            PropertyChanged += OnPropertyChanged;
        }

        private void OnPropertyChanged(object sender, PropertyChangedEventArgs args)
        {
            if (args.PropertyName == "Name" || args.PropertyName == "Category" || args.PropertyName == "Description")
            {
                this.HasUnsavedChanges = true;
            }
        }

        #endregion

        public override void Modified()
        {
            base.Modified();

            //add a check if any loaded defs match this workspace
            // unnecessary given the next lines --SJE
            //if (dynSettings.Controller.CustomNodeManager.GetLoadedDefinitions().All(x => x.Workspace != this))
            //    return;

            var def =
                dynSettings.Controller.CustomNodeManager
                           .GetLoadedDefinitions()
                           .FirstOrDefault(x => x.Workspace == this);

            if (def == null) return;

            def.RequiresRecalc = true;

            try
            {
                dynSettings.Controller.DynamoModel.SaveFunction(def, false, true, true);
            }
            catch { }
        }

        public override void OnDisplayed()
        {

        }
    }

    public class HomeWorkspace : WorkspaceModel
    {
        public HomeWorkspace()
            : this(new List<NodeModel>(), new List<ConnectorModel>(), 0, 0)
        {
        }

        public HomeWorkspace(double x, double y)
            : this(new List<NodeModel>(), new List<ConnectorModel>(), x, y)
        {
        }

        public HomeWorkspace(IEnumerable<NodeModel> e, IEnumerable<ConnectorModel> c, double x, double y)
            : base("Home", e, c, x, y)
        {
        }

        public override void Modified()
        {
            base.Modified();

            var controller = dynSettings.Controller;
            if (dynSettings.Controller.DynamoViewModel.DynamicRunEnabled)
            {
                //DynamoLogger.Instance.Log("Running Dynamically");
                if (!controller.Running)
                {
                    //DynamoLogger.Instance.Log("Nothing currently running, now running.");
                    controller.RunExpression(false);
                }
                else
                {
                    //DynamoLogger.Instance.Log("Run in progress, cancelling then running.");
                    controller.QueueRun();
                }
            }
        }

        public override void OnDisplayed()
        {
            //DynamoView bench = dynSettings.Bench; // ewwwy
        }
    }
}<|MERGE_RESOLUTION|>--- conflicted
+++ resolved
@@ -211,7 +211,6 @@
             get { return new Rect(_x, _y, _width, _height); }
         }
 
-<<<<<<< HEAD
         /// <summary>
         ///     Determine if undo operation is currently possible.
         /// </summary>
@@ -228,9 +227,8 @@
             get { return ((null == undoRecorder) ? false : undoRecorder.CanRedo); }
         }
 
-=======
         internal Version WorkspaceVersion { get; set; }
->>>>>>> 3d5692b3
+
         #endregion
 
         public delegate void WorkspaceSavedEvent(WorkspaceModel model);
@@ -276,12 +274,8 @@
             LastSaved = DateTime.Now;
 
             WorkspaceSaved += OnWorkspaceSaved;
-<<<<<<< HEAD
+            WorkspaceVersion = AssemblyHelper.GetDynamoVersion();
             undoRecorder = new UndoRedoRecorder(this);
-=======
-
-            WorkspaceVersion = AssemblyHelper.GetDynamoVersion();
->>>>>>> 3d5692b3
         }
 
         public bool WatchChanges
