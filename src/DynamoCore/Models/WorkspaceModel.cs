﻿using System;
using System.Collections.Generic;
using System.Collections.ObjectModel;
using System.Diagnostics;
using System.IO;
using System.Linq;
using System.Xml;
using System.Globalization;
using Dynamo.Core;
using Dynamo.DSEngine;
using Dynamo.Interfaces;
using Dynamo.Nodes;
using Dynamo.Selection;
using Dynamo.Utilities;
using ProtoCore.AST;
using String = System.String;
using Utils = Dynamo.Nodes.Utilities;
using NodeModificationUndoHelper = Dynamo.Core.UndoRedoRecorder.NodeModificationUndoHelper;

namespace Dynamo.Models
{
    public abstract class WorkspaceModel : NotificationObject, ILocatable, IUndoRedoRecorderClient, ILogSource, IDisposable
    {
        public const double ZOOM_MAXIMUM = 4.0;
        public const double ZOOM_MINIMUM = 0.01;

        #region private members
        
        private string fileName;
        private string name;
        private double height = 100;
        private double width = 100;
        private double x;
        private double y;
        private double zoom = 1.0;
        private DateTime lastSaved;
        private string author = "None provided";
        private bool hasUnsavedChanges;
        private readonly ObservableCollection<NodeModel> nodes;
        private readonly ObservableCollection<NoteModel> notes;
        private readonly UndoRedoRecorder undoRecorder;

        #endregion

        #region events

        /// <summary>
        ///     Function that can be used to repsond to a saved workspace.
        /// </summary>
        /// <param name="model"></param>
        public delegate void WorkspaceSavedEvent(WorkspaceModel model);

        /// <summary>
        ///     Event that is fired when a workspace requests that a Node or Note model is
        ///     centered.
        /// </summary>

        public event NodeEventHandler RequestNodeCentered;
        
        /// <summary>
        ///     Requests that a Node or Note model should be centered.
        /// </summary>
        /// <param name="sender"></param>
        /// <param name="e"></param>
        public virtual void OnRequestNodeCentered(object sender, ModelEventArgs e)
        {
            if (RequestNodeCentered != null)
                RequestNodeCentered(this, e);
        }

        /// <summary>
        ///     Function that can be used to respond to a changed workspace Zoom amount.
        /// </summary>
        /// <param name="sender"></param>
        /// <param name="e"></param>
        public delegate void ZoomEventHandler(object sender, EventArgs e);
        
        /// <summary>
        ///     Event that is fired every time the zoom factor of a workspace changes.
        /// </summary>
        public event ZoomEventHandler ZoomChanged;

        /// <summary>
        /// Used during open and workspace changes to set the zoom of the workspace
        /// </summary>
        /// <param name="sender"></param>
        /// <param name="e"></param>
        public virtual void OnZoomChanged(object sender, ZoomEventArgs e)
        {
            if (ZoomChanged != null)
            {
                //Debug.WriteLine(string.Format("Setting zoom to {0}", e.Zoom));
                ZoomChanged(this, e); 
            }
        }

        /// <summary>
        ///     Function that can be used to respond to a "point event"
        /// </summary>
        /// <param name="sender"></param>
        /// <param name="e"></param>
        public delegate void PointEventHandler(object sender, EventArgs e);

        /// <summary>
        ///     Event that is fired every time the position offset of a workspace changes.
        /// </summary>
        public event PointEventHandler CurrentOffsetChanged;

        /// <summary>
        ///     Used during open and workspace changes to set the location of the workspace
        /// </summary>
        /// <param name="sender"></param>
        /// <param name="e"></param>
        public virtual void OnCurrentOffsetChanged(object sender, PointEventArgs e)
        {
            if (CurrentOffsetChanged != null)
            {
                Debug.WriteLine("Setting current offset to {0}", e.Point);
                CurrentOffsetChanged(this, e);
            }
        }

        /// <summary>
        ///     Event that is fired when the workspace is saved.
        /// </summary>
        public event Action WorkspaceSaved;
        protected virtual void OnWorkspaceSaved()
        {
            LastSaved = DateTime.Now;
            HasUnsavedChanges = false;

            if (WorkspaceSaved != null)
                WorkspaceSaved();
        }

        /// <summary>
        ///     Event that is fired when a node is added to the workspace.
        /// </summary>
        public event Action<NodeModel> NodeAdded;
        protected virtual void OnNodeAdded(NodeModel obj)
        {
            var handler = NodeAdded;
            if (handler != null) handler(obj);
        }

        /// <summary>
        ///     Event that is fired when a node is removed from the workspace.
        /// </summary>
        public event Action<NodeModel> NodeRemoved;
        protected virtual void OnNodeRemoved(NodeModel node)
        {
            var handler = NodeRemoved;
            if (handler != null) handler(node);
        }

        /// <summary>
        ///     Event that is fired when a connector is added to the workspace.
        /// </summary>
        public event Action<ConnectorModel> ConnectorAdded;
        protected virtual void OnConnectorAdded(ConnectorModel obj)
        {
            RegisterConnector(obj);
            var handler = ConnectorAdded;
            if (handler != null) handler(obj);
        }

        private void RegisterConnector(ConnectorModel connector)
        {
            connector.Deleted += () => OnConnectorDeleted(connector);
        }

        /// <summary>
        ///     Event that is fired when a connector is deleted from a workspace.
        /// </summary>
        public event Action<ConnectorModel> ConnectorDeleted;
        protected virtual void OnConnectorDeleted(ConnectorModel obj)
        {
            var handler = ConnectorDeleted;
            if (handler != null) handler(obj);
        }

        /// <summary>
        ///     Event that is fired when this workspace is disposed of.
        /// </summary>
        public event Action Disposed;

        #endregion

        #region public properties

        /// <summary>
        ///     A NodeFactory used by this workspace to create Nodes.
        /// </summary>
        //TODO(Steve): This should only live on DynamoModel, not here. It's currently used to instantiate NodeModels during UndoRedo. -- MAGN-5713
        public readonly NodeFactory NodeFactory;

        /// <summary>
        ///     The date of the last save.
        /// </summary>
        public DateTime LastSaved
        {
            get { return lastSaved; }
            set
            {
                lastSaved = value;
                RaisePropertyChanged("LastSaved");
            }
        }

        /// <summary>
        ///     A description of the workspace
        /// </summary>
        public string Author
        {
            get { return author; }
            set
            {
                author = value;
                RaisePropertyChanged("Author");
            }
        }

        /// <summary>
        ///     Are there unsaved changes in the workspace?
        /// </summary>
        public bool HasUnsavedChanges
        {
            get { return hasUnsavedChanges; }
            set
            {
                hasUnsavedChanges = value;
                RaisePropertyChanged("HasUnsavedChanges");
            }
        }

        /// <summary>
        ///     All of the nodes currently in the workspace.
        /// </summary>
        public ObservableCollection<NodeModel> Nodes { get { return nodes; } }

        /// <summary>
        ///     All of the connectors currently in the workspace.
        /// </summary>
        public IEnumerable<ConnectorModel> Connectors
        {
            get
            {
                return nodes.SelectMany(
                    node => node.OutPorts.SelectMany(port => port.Connectors))
                    .Distinct();
            }
        }

        /// <summary>
        ///     All of the notes currently in the workspace.
        /// </summary>
        public ObservableCollection<NoteModel> Notes { get { return notes; } }
        /// <summary>
        ///     Path to the file this workspace is associated with. If null or empty, this workspace has never been saved.
        /// </summary>
        public string FileName
        {
            get { return fileName; }
            set
            {
                fileName = value;
                RaisePropertyChanged("FileName");
            }
        }

        /// <summary>
        ///     The name of this workspace.
        /// </summary>
        public string Name
        {
            get { return name; }
            set
            {
                name = value;
                RaisePropertyChanged("Name");
            }
        }

        /// <summary>
        ///     Get or set the X position of the workspace.
        /// </summary>
        public double X
        {
            get { return x; }
            set
            {
                x = value;
                RaisePropertyChanged("X");
            }
        }

        /// <summary>
        ///     Get or set the Y position of the workspace
        /// </summary>
        public double Y
        {
            get { return y; }
            set
            {
                y = value;
                RaisePropertyChanged("Y");
            }
        }

        public double Zoom
        {
            get { return zoom; }
            set
            {
                zoom = value;
                RaisePropertyChanged("Zoom");
            }
        }

        /// <summary>
        ///     Get the height of the workspace's bounds.
        /// </summary>
        public double Height
        {
            get { return height; }
            set
            {
                height = value;
                RaisePropertyChanged("Height");
            }
        }

        /// <summary>
        ///     Get the width of the workspace's bounds.
        /// </summary>
        public double Width
        {
            get { return width; }
            set
            {
                width = value;
                RaisePropertyChanged("Width");
            }
        }

        /// <summary>
        ///     Get the bounds of the workspace.
        /// </summary>
        public Rect2D Rect
        {
            get { return new Rect2D(x, y, width, height); }
        }

        /// <summary>
        ///     Determine if undo operation is currently possible.
        /// </summary>
        public bool CanUndo
        {
            get { return ((null != undoRecorder) && undoRecorder.CanUndo); }
        }

        /// <summary>
        ///     Determine if redo operation is currently possible.
        /// </summary>
        public bool CanRedo
        {
            get { return ((null != undoRecorder) && undoRecorder.CanRedo); }
        }

        //TODO(Steve): This probably isn't needed inside of WorkspaceModel -- MAGN-5714
        internal Version WorkspaceVersion { get; set; }

        public double CenterX
        {
            get { return 0; }
            set { }
        }

        public double CenterY
        {
            get { return 0; }
            set { }
        }

        /// <summary>
        /// Get the current UndoRedoRecorder that is associated with the current 
        /// WorkspaceModel. Note that external parties should not have the needs 
        /// to access the recorder directly, so this property is exposed just as 
        /// a "temporary solution". Before using this property, consider using 
        /// WorkspaceModel.RecordModelsForUndo method which allows for multiple 
        /// modifications in a single action group.
        /// </summary>
        public UndoRedoRecorder UndoRecorder
        {
            get { return undoRecorder; }
        }

        #endregion

        #region constructors

        protected WorkspaceModel(
            string name, IEnumerable<NodeModel> e, IEnumerable<NoteModel> n,
            double x, double y, NodeFactory factory, string fileName="")
        {
            Name = name;

            nodes = new ObservableCollection<NodeModel>(e);
            notes = new ObservableCollection<NoteModel>(n);
            X = x;
            Y = y;
            FileName = fileName;
            HasUnsavedChanges = false;
            LastSaved = DateTime.Now;

            WorkspaceSaved += OnWorkspaceSaved;       

            WorkspaceVersion = AssemblyHelper.GetDynamoVersion();
            undoRecorder = new UndoRedoRecorder(this);

            NodeFactory = factory;

            foreach (var node in nodes)
                RegisterNode(node);

            foreach (var connector in Connectors)
                RegisterConnector(connector);
        }

        /// <summary>
        /// Performs application-defined tasks associated with freeing, releasing, or resetting unmanaged resources.
        /// </summary>
        /// <filterpriority>2</filterpriority>
        public virtual void Dispose()
        {
            foreach (var node in Nodes)
                DisposeNode(node);
            foreach (var connector in Connectors)
                OnConnectorDeleted(connector);

            var handler = Disposed;
            if (handler != null) 
                handler();
            Disposed = null;
        }

     
        #endregion

        #region public methods

        /// <summary>
        ///     Clears this workspace of nodes, notes, and connectors.
        /// </summary>
        public virtual void Clear()
        {
            Log("Clearing workspace...");

            foreach (NodeModel el in Nodes)
            {
                el.Dispose();

                foreach (PortModel p in el.InPorts)
                {
                    for (int i = p.Connectors.Count - 1; i >= 0; i--)
                        p.Connectors[i].Delete();
                }
                foreach (PortModel port in el.OutPorts)
                {
                    for (int i = port.Connectors.Count - 1; i >= 0; i--)
                        port.Connectors[i].Delete();
                }
            }

            Nodes.Clear();
            Notes.Clear();

            ClearUndoRecorder();
            ResetWorkspace();
        }

        /// <summary>
        ///     Save to a specific file path, if the path is null or empty, does nothing.
        ///     If successful, the CurrentWorkspace.FilePath field is updated as a side effect
        /// </summary>
        /// <param name="newPath">The path to save to</param>
        /// <param name="core"></param>
        public virtual bool SaveAs(string newPath, ProtoCore.Core core)
        {
            if (String.IsNullOrEmpty(newPath)) return false;

            Log("Saving " + newPath + "...");
            try
            {
                if (SaveInternal(newPath, core))
                    OnWorkspaceSaved();
            }
            catch (Exception ex)
            {
                //Log(ex);
                Log(ex.Message);
                Log(ex.StackTrace);
                Debug.WriteLine(ex.Message + " : " + ex.StackTrace);
                return false;
            }

            return true;
        }

        /// <summary>
        ///     Adds a node to this workspace.
        /// </summary>
        /// <param name="node"></param>
        /// <param name="centered"></param>
        public void AddNode(NodeModel node, bool centered)
        {
            if (nodes.Contains(node))
                return;

            RegisterNode(node);

            if (centered)
            {
                var args = new ModelEventArgs(node, true);
                OnRequestNodeCentered(this, args);
            }

            //var cbn = node as CodeBlockNodeModel;
            //if (cbn != null)
            //{
            //    var firstChange = true;
            //    PropertyChangedEventHandler codeChangedHandler = (sender, args) =>
            //    {
            //        if (args.PropertyName != "Code") return;
                    
            //        if (string.IsNullOrWhiteSpace(cbn.Code))
            //        {
            //            if (firstChange)
            //                RemoveNode(cbn);
            //            else
            //                RecordAndDeleteModels(new List<ModelBase> { cbn });
            //        }
            //        firstChange = false;
            //    };
            //    cbn.PropertyChanged += codeChangedHandler;
            //    cbn.Disposed += () => { cbn.PropertyChanged -= codeChangedHandler; };
            //}

            nodes.Add(node);
            OnNodeAdded(node);
            HasUnsavedChanges = true;
        }

        private void RegisterNode(NodeModel node)
        {
<<<<<<< HEAD
            node.AstUpdated += OnAstUpdated;
            node.ConnectorAdded += OnConnectorAdded;           
            SetShowExecutionPreview(node);
=======
            node.NodeModified += OnNodesModified;
            node.ConnectorAdded += OnConnectorAdded;
>>>>>>> 6505530e
        }

        /// <summary>
        ///     Indicates that this workspace's DesignScript AST has been updated.
        /// </summary>
        public virtual void OnNodesModified()
        {
            
        }

        public virtual void SetShowExecutionPreview(NodeModel node)
        {
            
        }

        /// <summary>
        ///     Removes a node from this workspace.
        /// </summary>
        /// <param name="model"></param>
        public void RemoveNode(NodeModel model)
        {
            if (nodes.Remove(model))
            {
                DisposeNode(model);
                OnNodesModified();
            }
        }

        protected void DisposeNode(NodeModel model)
        {
            model.ConnectorAdded -= OnConnectorAdded;
<<<<<<< HEAD
            model.AstUpdated -= OnAstUpdated;           
=======
            model.NodeModified -= OnNodesModified;
>>>>>>> 6505530e
            OnNodeRemoved(model);
        }

        public void AddNote(NoteModel note, bool centered)
        {
            if (centered)
            {
                var args = new ModelEventArgs(note, true);
                OnRequestNodeCentered(this, args);
            }
            Notes.Add(note);
        }

        public NoteModel AddNote(bool centerNote, double xPos, double yPos, string text, Guid id)
        {
            var noteModel = new NoteModel(xPos, yPos, string.IsNullOrEmpty(text) ? "New Note" : text, id);

            //if we have null parameters, the note is being added
            //from the menu, center the view on the note

            AddNote(noteModel, centerNote);
            return noteModel;
        }

        /// <summary>
        /// Save assuming that the Filepath attribute is set.
        /// </summary>
        public virtual bool Save(ProtoCore.Core core)
        {
            return SaveAs(FileName, core);
        }

        internal void ResetWorkspace()
        {
            ResetWorkspaceCore();
        }

        /// <summary>
        /// Derived workspace classes can choose to override 
        /// this method to perform clean-up specific to them.
        /// </summary>
        /// 
        protected virtual void ResetWorkspaceCore()
        {
        }
        
        public IEnumerable<NodeModel> GetHangingNodes()
        {
            return
                Nodes.Where(
                    node =>
                        node.OutPortData.Any() && node.OutPorts.Any(port => !port.Connectors.Any()));
        }

        public void ReportPosition()
        {
            RaisePropertyChanged("Position");
        }

        #endregion

        #region private/internal methods
        
        private bool SaveInternal(string targetFilePath, ProtoCore.Core core)
        {
            // Create the xml document to write to.
            var document = new XmlDocument();
            document.CreateXmlDeclaration("1.0", null, null);
            document.AppendChild(document.CreateElement("Workspace"));

            Utils.SetDocumentXmlPath(document, targetFilePath);

            if (!PopulateXmlDocument(document))
                return false;

            SerializeSessionData(document, core);

            try
            {
                Utils.SetDocumentXmlPath(document, string.Empty);
                document.Save(targetFilePath);
            }
            catch (IOException)
            {
                return false;
            }

            FileName = targetFilePath;
            return true;
        }

        protected virtual bool PopulateXmlDocument(XmlDocument xmlDoc)
        {
            try
            {
                var root = xmlDoc.DocumentElement;
                root.SetAttribute("Version", WorkspaceVersion.ToString());
                root.SetAttribute("X", X.ToString(CultureInfo.InvariantCulture));
                root.SetAttribute("Y", Y.ToString(CultureInfo.InvariantCulture));
                root.SetAttribute("zoom", Zoom.ToString(CultureInfo.InvariantCulture));
                root.SetAttribute("Name", Name);

                var elementList = xmlDoc.CreateElement("Elements");
                //write the root element
                root.AppendChild(elementList);

                foreach (var dynEl in Nodes.Select(el => el.Serialize(xmlDoc, SaveContext.File)))
                    elementList.AppendChild(dynEl);

                //write only the output connectors
                var connectorList = xmlDoc.CreateElement("Connectors");
                //write the root element
                root.AppendChild(connectorList);

                foreach (var el in Nodes)
                {
                    foreach (var port in el.OutPorts)
                    {
                        foreach (
                            var c in
                                port.Connectors.Where(c => c.Start != null && c.End != null))
                        {
                            var connector = xmlDoc.CreateElement(c.GetType().ToString());
                            connectorList.AppendChild(connector);
                            connector.SetAttribute("start", c.Start.Owner.GUID.ToString());
                            connector.SetAttribute("start_index", c.Start.Index.ToString());
                            connector.SetAttribute("end", c.End.Owner.GUID.ToString());
                            connector.SetAttribute("end_index", c.End.Index.ToString());

                            if (c.End.PortType == PortType.Input)
                                connector.SetAttribute("portType", "0");
                        }
                    }
                }

                //save the notes
                var noteList = xmlDoc.CreateElement("Notes"); //write the root element
                root.AppendChild(noteList);
                foreach (var n in Notes)
                {
                    var note = xmlDoc.CreateElement(n.GetType().ToString());
                    noteList.AppendChild(note);
                    note.SetAttribute("text", n.Text);
                    note.SetAttribute("x", n.X.ToString(CultureInfo.InvariantCulture));
                    note.SetAttribute("y", n.Y.ToString(CultureInfo.InvariantCulture));
                }

                return true;
            }
            catch (Exception ex)
            {
                Debug.WriteLine(ex.Message + " : " + ex.StackTrace);
                return false;
            }
        }

        // TODO(Ben): Documentation to come before pull request.
        // TODO(Steve): This probably only belongs on HomeWorkspaceModel. -- MAGN-5715
        protected virtual void SerializeSessionData(XmlDocument document, ProtoCore.Core core)
        {
            if (document.DocumentElement == null)
            {
                const string message = "Workspace should have been saved before this";
                throw new InvalidOperationException(message);
            }

            try
            {
                if (core == null) // No execution yet as of this point.
                    return;

                // Selecting all nodes that are either a DSFunction,
                // a DSVarArgFunction or a CodeBlockNodeModel into a list.
                var nodeGuids =
                    Nodes.Where(
                        n => n is DSFunction || n is DSVarArgFunction || n is CodeBlockNodeModel)
                        .Select(n => n.GUID);

                var nodeTraceDataList = core.GetTraceDataForNodes(nodeGuids);

                if (nodeTraceDataList.Any())
                    Utils.SaveTraceDataToXmlDocument(document, nodeTraceDataList);
            }
            catch (Exception exception)
            {
                // We'd prefer file saving process to not crash Dynamo,
                // otherwise user will lose the last hope in retaining data.
                Log(exception.Message);
                Log(exception.StackTrace);
            }
        }

        internal void SendModelEvent(Guid modelGuid, string eventName)
        {
            var retrievedModel = GetModelInternal(modelGuid);
            if (retrievedModel == null)
                throw new InvalidOperationException("SendModelEvent: Model not found");

            var handled = false;
            var nodeModel = retrievedModel as NodeModel;
            if (nodeModel != null)
            {
                using (new NodeModificationUndoHelper(undoRecorder, nodeModel))
                {
                    handled = nodeModel.HandleModelEvent(eventName, undoRecorder);
                }
            }
            else
            {
                // Perform generic undo recording for models other than node.
                RecordModelForModification(retrievedModel, UndoRecorder);
                handled = retrievedModel.HandleModelEvent(eventName, undoRecorder);
            }

            if (!handled) // Method call was not handled by any derived class.
            {
                string type = retrievedModel.GetType().FullName;
                string message = string.Format(
                    "ModelBase.HandleModelEvent call not handled.\n\n" +
                    "Model type: {0}\n" +
                    "Model GUID: {1}\n" +
                    "Event name: {2}",
                    type, modelGuid, eventName);

                // All 'HandleModelEvent' calls must be handled by one of 
                // the ModelBase derived classes that the 'SendModelEvent'
                // is intended for.
                throw new InvalidOperationException(message);
            }

            HasUnsavedChanges = true;
        }

        internal void UpdateModelValue(Guid modelGuid, string propertyName, string value)
        {
            var retrievedModel = GetModelInternal(modelGuid);
            if (retrievedModel == null)
                throw new InvalidOperationException("UpdateModelValue: Model not found");

            var handled = false;
            var nodeModel = retrievedModel as NodeModel;
            if (nodeModel != null)
            {
                using (new NodeModificationUndoHelper(undoRecorder, nodeModel))
                {
                    handled = nodeModel.UpdateValue(propertyName, value, undoRecorder);
                }
            }
            else
            {
                // Perform generic undo recording for models other than node.
                RecordModelForModification(retrievedModel, UndoRecorder);
                handled = retrievedModel.UpdateValue(propertyName, value, undoRecorder);
            }

            if (!handled) // Method call was not handled by any derived class.
            {
                string type = retrievedModel.GetType().FullName;
                string message = string.Format(
                    "ModelBase.UpdateValue call not handled.\n\n" +
                    "Model type: {0}\n" +
                    "Model GUID: {1}\n" +
                    "Property name: {2}\n" +
                    "Property value: {3}",
                    type, modelGuid, propertyName, value);

                // All 'UpdateValue' calls must be handled by one of the 
                // ModelBase derived classes that the 'UpdateModelValue'
                // is intended for.
                throw new InvalidOperationException(message);
            }

            HasUnsavedChanges = true;
        }

        [Obsolete("Node to Code not enabled, API subject to change.")]
        internal void ConvertNodesToCodeInternal(Guid nodeId, EngineController engineController, bool verboseLogging)
        {
            IEnumerable<NodeModel> selectedNodes =
                DynamoSelection.Instance.Selection.OfType<NodeModel>().Where(n => n.IsConvertible);
            
            if (!selectedNodes.Any())
                return;

            Dictionary<string, string> variableNameMap;
            string code = engineController.ConvertNodesToCode(selectedNodes, out variableNameMap, verboseLogging);

            CodeBlockNodeModel codeBlockNode;

            //UndoRedo Action Group----------------------------------------------
            using (UndoRecorder.BeginActionGroup())
            {
                #region Step I. Delete all nodes and their connections
                //Create two dictionarys to store the details of the external connections that have to 
                //be recreated after the conversion
                var externalInputConnections = new Dictionary<ConnectorModel, string>();
                var externalOutputConnections = new Dictionary<ConnectorModel, string>();

                //Also collect the average X and Y co-ordinates of the different nodes
                var nodeList = selectedNodes.ToList();
                int nodeCount = nodeList.Count;
                double totalX = 0, totalY = 0;
                
                foreach (var node in nodeList) 
                {
                    #region Step I.A. Delete the connections for the node

                    foreach (var connector in node.AllConnectors.ToList())
                    {
                        if (!IsInternalNodeToCodeConnection(connector))
                        {
                            //If the connector is an external connector, the save its details
                            //for recreation later
                            var startNode = connector.Start.Owner;
                            int index = startNode.OutPorts.IndexOf(connector.Start);
                            //We use the varibleName as the connection between the port of the old Node
                            //to the port of the new node.
                            var variableName = startNode.GetAstIdentifierForOutputIndex(index).Value;
                            if (variableNameMap.ContainsKey(variableName))
                                variableName = variableNameMap[variableName];

                            //Store the data in the corresponding dictionary
                            if (startNode == node)
                                externalOutputConnections.Add(connector, variableName);
                            else
                                externalInputConnections.Add(connector, variableName);
                        }

                        //Delete the connector
                        UndoRecorder.RecordDeletionForUndo(connector);
                        connector.Delete();
                    }
                    #endregion

                    #region Step I.B. Delete the node
                    totalX += node.X;
                    totalY += node.Y;
                    UndoRecorder.RecordDeletionForUndo(node);
                    Nodes.Remove(node);
                    #endregion
                }
                #endregion

                #region Step II. Create the new code block node
                codeBlockNode = new CodeBlockNodeModel(
                    code,
                    nodeId,
                    totalX/nodeCount,
                    totalY/nodeCount, engineController.LibraryServices);
                UndoRecorder.RecordCreationForUndo(codeBlockNode);
                Nodes.Add(codeBlockNode);
                #endregion

                #region Step III. Recreate the necessary connections
                ReConnectInputConnections(externalInputConnections, codeBlockNode);
                ReConnectOutputConnections(externalOutputConnections, codeBlockNode);
                #endregion
            }
            //End UndoRedo Action Group------------------------------------------

            // select node
            
            DynamoSelection.Instance.ClearSelection();
            DynamoSelection.Instance.Selection.Add(codeBlockNode);

            OnNodesModified();
        }

        #endregion
        
        #region Undo/Redo Supporting Methods

        internal void Undo()
        {
            if (null != undoRecorder)
                undoRecorder.Undo();
        }

        internal void Redo()
        {
            if (null != undoRecorder)
                undoRecorder.Redo();
        }

        internal void ClearUndoRecorder()
        {
            if (null != undoRecorder)
                undoRecorder.Clear();
        }

        // See RecordModelsForModification below for more details.
        public static void RecordModelForModification(ModelBase model, UndoRedoRecorder recorder)
        {
            if (null != model)
            {
                var models = new List<ModelBase> { model };
                RecordModelsForModification(models, recorder);
            }
        }

        /// <summary>
        /// TODO(Ben): This method is exposed this way for external codes (e.g. 
        /// the DragCanvas) to record models before they are modified. This is 
        /// by no means ideal. The ideal case of course is for ALL codes that 
        /// end up modifying models to be folded back into WorkspaceViewModel in 
        /// the form of commands. These commands then internally record those
        /// affected models before updating them. We need this method to be gone
        /// sooner than later.
        /// </summary>
        /// <param name="models">The models to be recorded for undo.</param>
        /// <param name="recorder"></param>
        internal static void RecordModelsForModification(List<ModelBase> models, UndoRedoRecorder recorder)
        {
            if (null == recorder)
                return;
            if (!ShouldProceedWithRecording(models))
                return;

            using (recorder.BeginActionGroup())
            {
                foreach (var model in models)
                    recorder.RecordModificationForUndo(model);
            }
        }

        public static void RecordModelsForUndo(Dictionary<ModelBase, UndoRedoRecorder.UserAction> models, UndoRedoRecorder recorder)
        {
            if (null == recorder)
                return;
            if (!ShouldProceedWithRecording(models))
                return;

            using (recorder.BeginActionGroup())
            {
                foreach (var modelPair in models)
                {
                    switch (modelPair.Value)
                    {
                        case UndoRedoRecorder.UserAction.Creation:
                            recorder.RecordCreationForUndo(modelPair.Key);
                            break;
                        case UndoRedoRecorder.UserAction.Deletion:
                            recorder.RecordDeletionForUndo(modelPair.Key);
                            break;
                        case UndoRedoRecorder.UserAction.Modification:
                            recorder.RecordModificationForUndo(modelPair.Key);
                            break;
                    }
                }
            }
        }

        internal void RecordCreatedModel(ModelBase model)
        {
            if (null == model) return;

            using (undoRecorder.BeginActionGroup())
            {
                undoRecorder.RecordCreationForUndo(model);
            }
        }

        internal void RecordCreatedModels(List<ModelBase> models)
        {
            if (!ShouldProceedWithRecording(models))
                return; // There's nothing created.

            using (undoRecorder.BeginActionGroup())
            {
                foreach (ModelBase model in models)
                    undoRecorder.RecordCreationForUndo(model);
            }
        }

        internal void RecordAndDeleteModels(List<ModelBase> models)
        {
            if (!ShouldProceedWithRecording(models))
                return; // There's nothing for deletion.

            // Gather a list of connectors first before the nodes they connect
            // to are deleted. We will have to delete the connectors first 
            // before 

            using (undoRecorder.BeginActionGroup()) // Start a new action group.
            {
                foreach (var model in models)
                {
                    if (model is NoteModel)
                    {
                        // Take a snapshot of the note before it goes away.
                        undoRecorder.RecordDeletionForUndo(model);
                        Notes.Remove(model as NoteModel);
                    }
                    else if (model is NodeModel)
                    {
                        // Just to make sure we don't end up deleting nodes from 
                        // another workspace (potentially two issues: the node was 
                        // having its "Workspace" pointing to another workspace, 
                        // or the selection set was not quite set up properly.
                        // 
                        var node = model as NodeModel;
                        Debug.Assert(Nodes.Contains(node));

                        // Note that AllConnectors is duplicated as a separate list 
                        // by calling its "ToList" method. This is the because the 
                        // "Connectors.Remove" will modify "AllConnectors", causing 
                        // the Enumerator in this "foreach" to become invalid.
                        foreach (var conn in node.AllConnectors.ToList())
                        {
                            conn.Delete();
                            undoRecorder.RecordDeletionForUndo(conn);
                        }

                        // Take a snapshot of the node before it goes away.
                        undoRecorder.RecordDeletionForUndo(node);

                        RemoveNode(node);
                    }
                    else if (model is ConnectorModel)
                    {
                        undoRecorder.RecordDeletionForUndo(model);
                    }
                }

            } // Conclude the deletion.
        }

        private static bool ShouldProceedWithRecording(List<ModelBase> models)
        {
            if (null == models) 
                return false;
            
            models.RemoveAll(x => x == null);
            return models.Count > 0;
        }

        private static bool ShouldProceedWithRecording(
            Dictionary<ModelBase, UndoRedoRecorder.UserAction> models)
        {
            return (null != models && (models.Count > 0));
        }

        #endregion

        #region IUndoRedoRecorderClient Members

        public void DeleteModel(XmlElement modelData)
        {
            ModelBase model = GetModelForElement(modelData);

            if (model is NoteModel)
                Notes.Remove(model as NoteModel);
            else if (model is ConnectorModel)
            {
                var connector = model as ConnectorModel;
                connector.Delete();
            }
            else if (model is NodeModel)
                Nodes.Remove(model as NodeModel);
            else
            {
                // If it gets here we obviously need to handle it.
                throw new InvalidOperationException(string.Format(
                    "Unhandled type: {0}", model.GetType()));
            }
        }

        public void ReloadModel(XmlElement modelData)
        {
            ModelBase model = GetModelForElement(modelData);
            model.Deserialize(modelData, SaveContext.Undo);
        }

        public void CreateModel(XmlElement modelData)
        {
            var helper = new XmlElementHelper(modelData);
            string typeName = helper.ReadString("type", String.Empty);
            if (string.IsNullOrEmpty(typeName))
            {
                // If there wasn't a "type" attribute, then we fall-back onto 
                // the name of the XmlElement itself, which is usually the type 
                // name.
                typeName = modelData.Name;
                if (string.IsNullOrEmpty(typeName))
                {
                    string guid = helper.ReadString("guid");
                    throw new InvalidOperationException(
                        string.Format("No type information: {0}", guid));
                }
            }

            /*
            if (typeName.Equals("Dynamo.Nodes.DSFunction") ||
                typeName.Equals("Dynamo.Nodes.DSVarArgFunction"))
            {
                // For DSFunction and DSVarArgFunction node types, the type name
                // is actually embedded within "name" attribute (for an example,
                // "UV.ByCoordinates@double,double").
                // 
                typeName = modelData.Attributes["name"].Value;
            }
            */

            if (typeName.StartsWith("Dynamo.Models.ConnectorModel"))
            {
                var connector = NodeGraph.LoadConnectorFromXml(modelData,
                    Nodes.ToDictionary(node => node.GUID));

                OnConnectorAdded(connector); // Update view-model and view.
            }
            else if (typeName.StartsWith("Dynamo.Models.NoteModel"))
            {
                var noteModel = NodeGraph.LoadNoteFromXml(modelData);
                Notes.Add(noteModel);
            }
            else // Other node types.
            {
                NodeModel nodeModel = NodeFactory.CreateNodeFromXml(modelData, SaveContext.Undo);
                Nodes.Add(nodeModel);
                RegisterNode(nodeModel);
            }
        }

        public ModelBase GetModelForElement(XmlElement modelData)
        {
            // TODO(Ben): This may or may not be true, but I guess we should be 
            // using "System.Type" (given the "type" information in "modelData"),
            // and determine the matching category (e.g. is this a Node, or a 
            // Connector?) instead of checking in each and every collections we
            // have in the workspace.
            // 
            // System.Type type = System.Type.GetType(helper.ReadString("type"));
            // if (typeof(Dynamo.Models.NodeModel).IsAssignableFrom(type))
            //     return Nodes.First((x) => (x.GUID == modelGuid));

            var helper = new XmlElementHelper(modelData);
            Guid modelGuid = helper.ReadGuid("guid");

            ModelBase foundModel = GetModelInternal(modelGuid);
            if (null != foundModel)
                return foundModel;

            throw new ArgumentException(
                string.Format("Unhandled model type: {0}", helper.ReadString("type", modelData.Name)));
        }

        internal ModelBase GetModelInternal(Guid modelGuid)
        {
            ModelBase foundModel = (Connectors.FirstOrDefault(c => c.GUID == modelGuid)
                ?? (ModelBase)Nodes.FirstOrDefault(node => node.GUID == modelGuid))
                ?? Notes.FirstOrDefault(note => note.GUID == modelGuid);

            return foundModel;
        }
        #endregion

        #region Node To Code Reconnection

        /// <summary>
        /// Checks whether the given connection is inside the node to code set or outside it. 
        /// This determines if it should be redrawn(if it is external) or if it should be 
        /// deleted (if it is internal)
        /// </summary>
        [Obsolete("Node to Code not enabled, API subject to change.")]
        private static bool IsInternalNodeToCodeConnection(ConnectorModel connector)
        {
            return DynamoSelection.Instance.Selection.Contains(connector.Start.Owner) && DynamoSelection.Instance.Selection.Contains(connector.End.Owner);
        }

        /// <summary>
        /// Forms new connections from the external nodes to the Node To Code Node,
        /// based on the connectors passed as inputs.
        /// </summary>
        /// <param name="externalOutputConnections">List of connectors to remake, along with the port names of the new port</param>
        /// <param name="codeBlockNode">The new Node To Code created Code Block Node</param>
        [Obsolete("Node to Code not enabled, API subject to change.")]
        private void ReConnectOutputConnections(Dictionary<ConnectorModel, string> externalOutputConnections, CodeBlockNodeModel codeBlockNode)
        {
            foreach (var kvp in externalOutputConnections)
            {
                var connector = kvp.Key;
                string variableName = kvp.Value;

                //Get the start and end idex for the ports for the connection
                int endIndex = connector.End.Owner.InPorts.IndexOf(connector.End);
                int i;
                for (i = 0; i < codeBlockNode.OutPorts.Count; i++)
                {
                    if (codeBlockNode.GetAstIdentifierForOutputIndex(i).Value == variableName)
                        break;
                }
                var portModel = codeBlockNode.OutPorts[i];
                int startIndex = codeBlockNode.OutPorts.IndexOf(portModel);

                //Make the new connection and then record and add it
                var newConnector = ConnectorModel.Make(
                    codeBlockNode,
                    connector.End.Owner,
                    startIndex,
                    endIndex);

                UndoRecorder.RecordCreationForUndo(newConnector);
            }
        }

        /// <summary>
        /// Forms new connections from the external nodes to the Node To Code Node,
        /// based on the connectors passed as inputs.
        /// </summary>
        /// <param name="externalInputConnections">List of connectors to remake, along with the port names of the new port</param>
        /// <param name="codeBlockNode">The new Node To Code created Code Block Node</param>
        [Obsolete("Node to Code not enabled, API subject to change.")]
        private void ReConnectInputConnections(
            Dictionary<ConnectorModel, string> externalInputConnections, CodeBlockNodeModel codeBlockNode)
        {
            var connections = from kvp in externalInputConnections
                              let connector = kvp.Key
                              let variableName = kvp.Value
                              let startIndex = connector.Start.Owner.OutPorts.IndexOf(connector.Start)
                              let endIndex = CodeBlockNodeModel.GetInportIndex(codeBlockNode, variableName)
                              where Connectors.All(c => c.End != codeBlockNode.InPorts[endIndex])
                              select
                                  new
                                  {
                                      Start = connector.Start.Owner,
                                      End = codeBlockNode,
                                      StartIdx = startIndex,
                                      EndIdx = endIndex
                                  };

            foreach (var newConnector in connections)
            {
                var connector = ConnectorModel.Make(
                    newConnector.Start,
                    newConnector.End,
                    newConnector.StartIdx,
                    newConnector.EndIdx);
                UndoRecorder.RecordCreationForUndo(connector);
            }
        }

        #endregion

        internal string GetStringRepOfWorkspace()
        {
            // Create the xml document to write to.
            var document = new XmlDocument();
            document.CreateXmlDeclaration("1.0", null, null);
            document.AppendChild(document.CreateElement("Workspace"));

            //This is only used for computing relative offsets, it's not actually created
            string virtualFileName = String.Join(Path.GetTempPath(), "DynamoTemp.dyn");
            Utils.SetDocumentXmlPath(document, virtualFileName);

            if (!PopulateXmlDocument(document))
                return String.Empty;

            //Now unset the temp file name again
            Utils.SetDocumentXmlPath(document, null);
            
            return document.OuterXml;
        }
        
        #region ILogSource implementation
        public event Action<ILogMessage> MessageLogged;

        protected void Log(ILogMessage obj)
        {
            var handler = MessageLogged;
            if (handler != null) handler(obj);
        }

        protected void Log(string msg)
        {
            Log(LogMessage.Info(msg));
        }

        protected void Log(string msg, WarningLevel severity)
        {
            switch (severity)
            {
                case WarningLevel.Error:
                    Log(LogMessage.Error(msg));
                    break;
                default:
                    Log(LogMessage.Warning(msg, severity));
                    break;
            }
        }
        #endregion
    }
}<|MERGE_RESOLUTION|>--- conflicted
+++ resolved
@@ -553,14 +553,10 @@
 
         private void RegisterNode(NodeModel node)
         {
-<<<<<<< HEAD
-            node.AstUpdated += OnAstUpdated;
+            node.NodeModified += OnNodesModified;
+            node.ConnectorAdded += OnConnectorAdded;
             node.ConnectorAdded += OnConnectorAdded;           
             SetShowExecutionPreview(node);
-=======
-            node.NodeModified += OnNodesModified;
-            node.ConnectorAdded += OnConnectorAdded;
->>>>>>> 6505530e
         }
 
         /// <summary>
@@ -592,11 +588,7 @@
         protected void DisposeNode(NodeModel model)
         {
             model.ConnectorAdded -= OnConnectorAdded;
-<<<<<<< HEAD
-            model.AstUpdated -= OnAstUpdated;           
-=======
             model.NodeModified -= OnNodesModified;
->>>>>>> 6505530e
             OnNodeRemoved(model);
         }
 
