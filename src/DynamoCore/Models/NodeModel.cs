﻿using System;
using System.Collections.Generic;
using System.Collections.ObjectModel;
using System.ComponentModel;
using System.Diagnostics;
using System.Globalization;
using System.Linq;
<<<<<<< HEAD
using System.Windows;
=======
using System.Diagnostics;
using System.Collections.ObjectModel;
using System.Reflection;
using System.Threading;
using Dynamo.Nodes;
>>>>>>> dfc1fdbc
using System.Xml;
using Dynamo.DSEngine;
using Dynamo.FSchemeInterop;
using Dynamo.FSchemeInterop.Node;
using Dynamo.Nodes;
using Dynamo.Selection;
using Dynamo.Utilities;
using Microsoft.FSharp.Collections;
using Microsoft.FSharp.Core;
using ProtoCore.AST.AssociativeAST;
using String = System.String;
using StringNode = ProtoCore.AST.AssociativeAST.StringNode;

namespace Dynamo.Models
{
    public abstract class NodeModel : ModelBase
    {
        #region abstract members

        /// <summary>
        ///     The dynElement's Evaluation Logic.
        /// </summary>
        /// <param name="args">
        ///     Parameters to the node. You are guaranteed to have as many arguments as you have InPorts at the time
        ///     it is run.
        /// </param>
        /// <returns>
        ///     An expression that is the result of the Node's evaluation. It will be passed along to whatever the OutPort is
        ///     connected to.
        /// </returns>
        public virtual void Evaluate(FSharpList<FScheme.Value> args, Dictionary<PortData, FScheme.Value> outPuts)
        {
            throw new NotImplementedException();
        }

        #endregion

        #region private members

        /// <summary>
        ///     Get the last computed value from the node.
        /// </summary>
        private FScheme.Value _oldValue;

        /// <summary>
        ///     Should changes be reported to the containing workspace?
        /// </summary>
        private bool _report = true;

        private bool _overrideNameWithNickName;
        private LacingStrategy _argumentLacing = LacingStrategy.First;
        private bool _displayLabels;
        private ObservableCollection<PortModel> _inPorts = new ObservableCollection<PortModel>();
        private bool _interactionEnabled = true;
        internal bool isUpstreamVisible;
        internal bool isVisible;
        private string _nickName;
        private ObservableCollection<PortModel> _outPorts = new ObservableCollection<PortModel>();
        private ElementState _state;
        private string _toolTipText = "";
        private IdentifierNode _identifier;
        private bool _saveResult;
        private bool _isUpdated;
        private string _description;
        private Dictionary<PortData, FScheme.Value> _evaluationDict;
        private bool _isDirty = true;
        private const string FailureString = "Node evaluation failed";
        private readonly Dictionary<PortModel, PortData> _portDataDict = new Dictionary<PortModel, PortData>();

        private readonly Dictionary<int, Tuple<int, NodeModel>> _previousInputPortMappings =
            new Dictionary<int, Tuple<int, NodeModel>>();

        private readonly Dictionary<int, HashSet<Tuple<int, NodeModel>>> _previousOutputPortMappings =
            new Dictionary<int, HashSet<Tuple<int, NodeModel>>>();

        #endregion

        #region public members

        // TODO(Ben): Move this up to ModelBase (it makes sense for connector as well).
        public WorkspaceModel WorkSpace;

        public Dictionary<int, Tuple<int, NodeModel>> Inputs = new Dictionary<int, Tuple<int, NodeModel>>();

        public Dictionary<int, HashSet<Tuple<int, NodeModel>>> Outputs =
            new Dictionary<int, HashSet<Tuple<int, NodeModel>>>();


        #endregion

        #region events

        public event DispatchedToUIThreadHandler DispatchedToUI;

        #endregion

        #region public properties

        public ObservableCollection<PortData> InPortData { get; private set; }
        public ObservableCollection<PortData> OutPortData { get; private set; }

        public IEnumerable<ConnectorModel> AllConnectors
        {
            get
            {
                return _inPorts.Concat(_outPorts).SelectMany(port => port.Connectors);
            }
        }

        /// <summary>
        ///     Returns whether this node represents a built-in or custom function.
        /// </summary>
        public bool IsCustomFunction
        {
            get { return this is Function; }
        }

        /// <summary>
        ///     Returns if this node requires a recalculation without checking input nodes.
        /// </summary>
        protected internal bool isDirty
        {
            get { return _isDirty; }
            set { RequiresRecalc = value; }
        }

        /// <summary>
        ///     Returns whether the node is to be included in visualizations.
        /// </summary>
        public bool IsVisible
        {
            get { return isVisible; }
            set
            {
                isVisible = value;
                isDirty = true;
                RaisePropertyChanged("IsVisible");
            }
        }

        /// <summary>
        ///     Returns whether the node aggregates its upstream connections
        ///     for visualizations.
        /// </summary>
        public bool IsUpstreamVisible
        {
            get { return isUpstreamVisible; }
            set
            {
                isUpstreamVisible = value;
                isDirty = true;
                RaisePropertyChanged("IsUpstreamVisible");
            }
        }

        public ElementState State
        {
            get { return _state; }
            set
            {
                //don't bother changing the state
                //when we are not reporting modifications
                //used when clearing the workbench
                //to avoid nodes recoloring when connectors
                //are deleted
                if (IsReportingModifications)
                {
                    if (value != ElementState.Error)
                        SetTooltip();

                    _state = value;
                    RaisePropertyChanged("State");
                }
            }
        }

        public string ToolTipText
        {
            get { return _toolTipText; }
            set
            {
                _toolTipText = value;
                RaisePropertyChanged("ToolTipText");
            }
        }

        public bool OverrideNameWithNickName
        {
            get { return _overrideNameWithNickName; }
            set
            {
                _overrideNameWithNickName = value;
                RaisePropertyChanged("OverrideNameWithNickName");
            }
        }

        public string NickName
        {
            //get { return OverrideNameWithNickName ? _nickName : this.Name; }
            get { return _nickName; }
            set
            {
                _nickName = value;
                RaisePropertyChanged("NickName");
            }
        }

        public ObservableCollection<PortModel> InPorts
        {
            get { return _inPorts; }
            set
            {
                _inPorts = value;
                RaisePropertyChanged("InPorts");
            }
        }

        public ObservableCollection<PortModel> OutPorts
        {
            get { return _outPorts; }
            set
            {
                _outPorts = value;
                RaisePropertyChanged("OutPorts");
            }
        }

        /// <summary>
        ///     Control how arguments lists of various sizes are laced.
        /// </summary>
        public LacingStrategy ArgumentLacing
        {
            get { return _argumentLacing; }
            set
            {
                if (_argumentLacing != value)
                {
                    _argumentLacing = value;
                    isDirty = true;
                    RaisePropertyChanged("ArgumentLacing");
                }
            }
        }

        /// <summary>
        ///     Name property
        /// </summary>
        /// <value>
        ///     If the node has a name attribute, return it.  Other wise return empty string.
        /// </value>
        public string Name
        {
            get
            {
                Type type = GetType();
                object[] attribs = type.GetCustomAttributes(typeof(NodeNameAttribute), false);
                if (type.Namespace == "Dynamo.Nodes" && !type.IsAbstract && attribs.Length > 0
                    && type.IsSubclassOf(typeof(NodeModel)))
                {
                    var elCatAttrib = attribs[0] as NodeNameAttribute;
                    return elCatAttrib.Name;
                }
                return "";
            }
        }

        /// <summary>
        ///     Category property
        /// </summary>
        /// <value>
        ///     If the node has a category, return it.  Other wise return empty string.
        /// </value>
        public string Category
        {
            get
            {
                Type type = GetType();
                object[] attribs = type.GetCustomAttributes(typeof(NodeCategoryAttribute), false);
                if (type.Namespace == "Dynamo.Nodes" && !type.IsAbstract && attribs.Length > 0
                    && type.IsSubclassOf(typeof(NodeModel)))
                {
                    var elCatAttrib = attribs[0] as NodeCategoryAttribute;
                    return elCatAttrib.ElementCategory;
                }
                return "";
            }
        }

        public virtual FScheme.Value OldValue
        {
            get { return _oldValue; }
            protected set
            {
                _oldValue = value;
                RaisePropertyChanged("OldValue");
            }
        }

        /// <summary>
        ///     If the node is updated in LiveRunner's execution
        /// </summary>
        public bool IsUpdated
        {
            get { return _isUpdated; }
            set
            {
                _isUpdated = value;
                RaisePropertyChanged("IsUpdated");
            }
        }

        /// <summary>
        ///     Return a variable whose value will be displayed in preview window.
        ///     Derived nodes may overwrite this function to display default value
        ///     of this node. E.g., code block node may want to display the value
        ///     of the left hand side variable of last statement.
        /// </summary>
        /// <returns></returns>
        public virtual string VariableToPreview
        {
            get
            {
                IdentifierNode ident = AstIdentifierForPreview;
                return (ident == null) ? null : ident.Name;
            }
        }

        protected DynamoController Controller
        {
            get { return dynSettings.Controller; }
        }

        /// <summary>
        ///     Determines whether or not the output of this Element will be saved. If true, Evaluate() will not be called
        ///     unless IsDirty is true. Otherwise, Evaluate will be called regardless of the IsDirty value.
        /// </summary>
        internal bool SaveResult
        {
            get { return _saveResult && Enumerable.Range(0, InPortData.Count).All(HasInput); }
            set { _saveResult = value; }
        }

        /// <summary>
        ///     Is this node an entry point to the program?
        /// </summary>
        public bool IsTopmost
        {
            get { return OutPorts == null || OutPorts.All(x => !x.Connectors.Any()); }
        }

        public List<string> Tags
        {
            get
            {
                Type t = GetType();
                object[] rtAttribs = t.GetCustomAttributes(typeof(NodeSearchTagsAttribute), true);

                if (rtAttribs.Length > 0)
                    return ((NodeSearchTagsAttribute)rtAttribs[0]).Tags;
                return new List<string>();
            }
        }

        public virtual string Description
        {
            get
            {
                _description = _description ?? GetDescriptionStringFromAttributes();
                return _description;
            }
            set
            {
                _description = value;
                RaisePropertyChanged("Description");
            }
        }

        public bool InteractionEnabled
        {
            get { return _interactionEnabled; }
            set
            {
                _interactionEnabled = value;
                RaisePropertyChanged("InteractionEnabled");
            }
        }

        /// <summary>
        ///     ProtoAST Identifier for result of the node before any output unpacking has taken place.
        ///     If there is only one output for the node, this is equivalent to GetAstIdentifierForOutputIndex(0).
        /// </summary>
        protected internal IdentifierNode AstIdentifierForPreview
        {
            get
            {
                if (_identifier == null)
                {
                    string id = AstIdentifierBase;
                    _identifier = new IdentifierNode { Name = id, Value = id };
                }
                return _identifier;
            }
        }

        /// <summary>
        ///     If this node is allowed to be converted to AST node in nodes to code conversion.
        /// </summary>
        public virtual bool IsConvertible
        {
            get
            {
                return false;
            }
        }

        /// <summary>
        ///     Base name for ProtoAST Identifiers corresponding to this node's output.
        /// </summary>
        protected string AstIdentifierBase
        {
            get { return AstBuilder.StringConstants.VAR_PREFIX + GUID.ToString().Replace("-", string.Empty); }
        }

        /// <summary>
        ///     Enable or disable label display. Default is false.
        /// </summary>
        public bool DisplayLabels
        {
            get { return _displayLabels; }
            set
            {
                if (_displayLabels != value)
                {
                    _displayLabels = value;
                    RaisePropertyChanged("DisplayLabels");
                }
            }
        }

        public void ResetOldValue()
        {
            OldValue = null;
            RequiresRecalc = true;
        }

        /// <summary>
        ///     Get the description from type information
        /// </summary>
        /// <returns>The value or "No description provided"</returns>
        public string GetDescriptionStringFromAttributes()
        {
            Type t = GetType();
            object[] rtAttribs = t.GetCustomAttributes(typeof(NodeDescriptionAttribute), true);
            if (rtAttribs.Length > 0)
                return ((NodeDescriptionAttribute)rtAttribs[0]).ElementDescription;

            return "No description provided";
        }

        /// <summary>
        ///     Fetches the ProtoAST Identifier for a given output port.
        /// </summary>
        /// <param name="outputIndex">Index of the output port.</param>
        /// <returns>Identifier corresponding to the given output port.</returns>
        public virtual IdentifierNode GetAstIdentifierForOutputIndex(int outputIndex)
        {
            if (outputIndex < 0 || outputIndex > OutPortData.Count)
                throw new ArgumentOutOfRangeException("outputIndex", @"Index must correspond to an OutPortData index.");

            if (OutPortData.Count == 1)
                return AstIdentifierForPreview;

            string nameAndValue = AstIdentifierBase + "_" + outputIndex;

            return new IdentifierNode { Name = nameAndValue, Value = nameAndValue };
        }

        #endregion

        protected NodeModel()
        {
            InPortData = new ObservableCollection<PortData>();
            OutPortData = new ObservableCollection<PortData>();

            IsVisible = true;
            IsUpstreamVisible = true;

            PropertyChanged += delegate(object sender, PropertyChangedEventArgs args)
            {
                if (args.PropertyName == "OverrideName")
                    RaisePropertyChanged("NickName");
            };

            //Fetch the element name from the custom attribute.
            object[] nameArray = GetType().GetCustomAttributes(typeof(NodeNameAttribute), true);

            if (nameArray.Length > 0)
            {
                var elNameAttrib = nameArray[0] as NodeNameAttribute;
                if (elNameAttrib != null)
                    NickName = elNameAttrib.Name;
            }
            else
                NickName = "";

            IsSelected = false;
            State = ElementState.Dead;
            ArgumentLacing = LacingStrategy.Disabled;
        }

        /// <summary>
        ///     Destroy this dynElement
        /// </summary>
        public virtual void Destroy() { }

        /// <summary>
        ///     Implement on derived classes to cleanup resources when
        /// </summary>
        public virtual void Cleanup() { }

        #region Modification Reporting

        protected internal bool IsReportingModifications
        {
            get { return _report; }
        }

        protected internal void DisableReporting()
        {
            _report = false;
        }

        protected internal void EnableReporting()
        {
            _report = true;
            ValidateConnections();
        }

        protected internal void ReportModification()
        {
            if (IsReportingModifications && WorkSpace != null)
                WorkSpace.Modified();
        }

        #endregion

        #region Load/Save

        /// <summary>
        ///     Override this to implement custom save data for your Element. If overridden, you should also override
        ///     LoadNode() in order to read the data back when loaded.
        /// </summary>
        /// <param name="xmlDoc">The XmlDocument representing the whole workspace containing this Element.</param>
        /// <param name="nodeElement">The XmlElement representing this Element.</param>
        /// <param name="context">Why is this being called?</param>
        protected virtual void SaveNode(XmlDocument xmlDoc, XmlElement nodeElement, SaveContext context) { }

        public void Save(XmlDocument xmlDoc, XmlElement dynEl, SaveContext context)
        {
            SaveNode(xmlDoc, dynEl, context);

            //write port information
            foreach (
                var port in _inPorts.Select((port, index) => new { port, index }).Where(x => x.port.UsingDefaultValue))
            {
                XmlElement portInfo = xmlDoc.CreateElement("PortInfo");
                portInfo.SetAttribute("index", port.index.ToString(CultureInfo.InvariantCulture));
                portInfo.SetAttribute("default", true.ToString());
                dynEl.AppendChild(portInfo);
            }
        }

        /// <summary>
        ///     Override this to implement loading of custom data for your Element. If overridden, you should also override
        ///     SaveNode() in order to write the data when saved.
        /// </summary>
        /// <param name="nodeElement">The XmlNode representing this Element.</param>
        protected virtual void LoadNode(XmlNode nodeElement) { }

        public void Load(XmlNode elNode, Version workspaceVersion)
        {
            #region Process Migrations

            var migrations = (from method in GetType().GetMethods()
                              let attribute =
                                  method.GetCustomAttributes(false).OfType<NodeMigrationAttribute>().FirstOrDefault()
                              where attribute != null
                              let result = new { method, attribute.From, attribute.To }
                              orderby result.From
                              select result).ToList();

            Version currentVersion = dynSettings.Controller.DynamoModel.HomeSpace.WorkspaceVersion;

            while (workspaceVersion != null && workspaceVersion < currentVersion)
            {
                var nextMigration = migrations.FirstOrDefault(x => x.From >= workspaceVersion);

                if (nextMigration == null)
                    break;

                nextMigration.method.Invoke(this, new object[] { elNode });
                workspaceVersion = nextMigration.To;
            }

            #endregion

            LoadNode(elNode);

            var portInfoProcessed = new HashSet<int>();

            //read port information
            foreach (XmlNode subNode in elNode.ChildNodes)
            {
                if (subNode.Name == "PortInfo")
                {
                    int index = int.Parse(subNode.Attributes["index"].Value);
                    portInfoProcessed.Add(index);
                    bool def = bool.Parse(subNode.Attributes["default"].Value);
                    _inPorts[index].UsingDefaultValue = def;
                }
            }

            //set defaults
            foreach (var port in _inPorts.Select((x, i) => new { x, i }).Where(x => !portInfoProcessed.Contains(x.i)))
                port.x.UsingDefaultValue = false;
        }

        /// <summary>
        ///     Called when the node's workspace has been saved.
        /// </summary>
        protected internal virtual void OnSave() { }

        internal void onSave()
        {
            savePortMappings();
            OnSave();
        }
        
        #endregion

        #region ProtoAST Compilation

        /// <summary>
        /// Override this to declare the outputs for each of this Node's output ports.
        /// </summary>
        /// <param name="inputAstNodes">Ast for inputs indexed by input port index.</param>
        /// <returns>Sequence of AssociativeNodes representing this Node's code output.</returns>
        public virtual IEnumerable<AssociativeNode> BuildOutputAst(List<AssociativeNode> inputAstNodes)
        {
            return
                OutPortData.Enumerate()
                           .Select(
                               output => AstFactory.BuildAssignment(
                                   GetAstIdentifierForOutputIndex(output.Index),
                                   new NullNode()));
        }

        /// <summary>
        /// Wraps the publically overrideable `BuildOutputAst` method so that it works with Preview.
        /// </summary>
        /// <param name="inputAstNodes"></param>
        /// <returns></returns>
        internal virtual IEnumerable<AssociativeNode> BuildAst(List<AssociativeNode> inputAstNodes)
        {
            var result = BuildOutputAst(inputAstNodes);

            if (OutPortData.Count == 1)
            {
                return
                    result.Concat(
                        new[] { AstFactory.BuildAssignment(AstIdentifierForPreview, GetAstIdentifierForOutputIndex(0)) });
            }

            var emptyList = AstFactory.BuildExprList(new List<AssociativeNode>());
            var previewIdInit = AstFactory.BuildAssignment(AstIdentifierForPreview, emptyList);

            return result.Concat(new[] { previewIdInit }).Concat(
                OutPortData.Enumerate()
                           .Select(
                               output => AstFactory.BuildAssignment(
                                   new IdentifierNode(AstIdentifierForPreview)
                                   {
                                       ArrayDimensions =
                                           new ArrayNode
                                           {
                                               Expr = new StringNode { value = output.Element.NickName }
                                           }
                                   },
                                   GetAstIdentifierForOutputIndex(output.Index))));
        }

        #endregion

        #region Input and Output Connections

        internal void ConnectInput(int inputData, int outputData, NodeModel node)
        {
            Inputs[inputData] = Tuple.Create(outputData, node);
            CheckPortsForRecalc();
        }

        internal void ConnectOutput(int portData, int inputData, NodeModel nodeLogic)
        {
            if (!Outputs.ContainsKey(portData))
                Outputs[portData] = new HashSet<Tuple<int, NodeModel>>();
            Outputs[portData].Add(Tuple.Create(inputData, nodeLogic));
        }

        internal void DisconnectInput(int data)
        {
            Inputs[data] = null;
            CheckPortsForRecalc();
        }

        /// <summary>
        ///     Attempts to get the input for a certain port.
        /// </summary>
        /// <param name="data">PortData to look for an input for.</param>
        /// <param name="input">If an input is found, it will be assigned.</param>
        /// <returns>True if there is an input, false otherwise.</returns>
        public bool TryGetInput(int data, out Tuple<int, NodeModel> input)
        {
            return Inputs.TryGetValue(data, out input) && input != null;
        }

        /// <summary>
        ///     Attempts to get the output for a certain port.
        /// </summary>
        /// <param name="output">Index to look for an output for.</param>
        /// <param name="newOutputs">If an output is found, it will be assigned.</param>
        /// <returns>True if there is an output, false otherwise.</returns>
        public bool TryGetOutput(int output, out HashSet<Tuple<int, NodeModel>> newOutputs)
        {
            return Outputs.TryGetValue(output, out newOutputs);
        }

        /// <summary>
        ///     Checks if there is an input for a certain port.
        /// </summary>
        /// <param name="data">Index of the port to look for an input for.</param>
        /// <returns>True if there is an input, false otherwise.</returns>
        public bool HasInput(int data)
        {
            return HasConnectedInput(data) || (InPorts.Count > data && InPorts[data].UsingDefaultValue);
        }

        /// <summary>
        ///     Checks if there is a connected input for a certain port. This does
        ///     not count default values as an input.
        /// </summary>
        /// <param name="data">Index of the port to look for an input for.</param>
        /// <returns>True if there is an input, false otherwise.</returns>
        public bool HasConnectedInput(int data)
        {
            return Inputs.ContainsKey(data) && Inputs[data] != null;
        }

        /// <summary>
        ///     Checks if there is an output for a certain port.
        /// </summary>
        /// <param name="portData">Index of the port to look for an output for.</param>
        /// <returns>True if there is an output, false otherwise.</returns>
        public bool HasOutput(int portData)
        {
            return Outputs.ContainsKey(portData) && Outputs[portData].Any();
        }

        internal void DisconnectOutput(int portData, int inPortData, NodeModel nodeModel)
        {
            HashSet<Tuple<int, NodeModel>> output;
            if (Outputs.TryGetValue(portData, out output))
                output.RemoveWhere(x => x.Item2 == nodeModel && x.Item1 == inPortData);
            CheckPortsForRecalc();
        }

        #endregion

        #region UI Framework

        /// <summary>
        ///     Called back from the view to enable users to setup their own view elements
        /// </summary>
        /// <param name="parameter"></param>
        public virtual void SetupCustomUIElements(object nodeUI) { }

        private void SetTooltip()
        {
            ToolTipText = "";
        }

        public void SelectNeighbors()
        {
            IEnumerable<ConnectorModel> outConnectors = _outPorts.SelectMany(x => x.Connectors);
            IEnumerable<ConnectorModel> inConnectors = _inPorts.SelectMany(x => x.Connectors);

            foreach (
                ConnectorModel c in outConnectors.Where(c => !DynamoSelection.Instance.Selection.Contains(c.End.Owner)))
                DynamoSelection.Instance.Selection.Add(c.End.Owner);

            foreach (
                ConnectorModel c in inConnectors.Where(c => !DynamoSelection.Instance.Selection.Contains(c.Start.Owner))
                )
                DynamoSelection.Instance.Selection.Add(c.Start.Owner);
        }

        #region Thread Dispatch

        /// <summary>
        ///     Called by nodes for behavior that they want to dispatch on the UI thread
        ///     Triggers event to be received by the UI. If no UI exists, behavior will not be executed.
        /// </summary>
        /// <param name="a"></param>
        public void DispatchOnUIThread(Action a)
        {
            OnDispatchedToUI(this, new UIDispatcherEventArgs(a));
        }

        public void OnDispatchedToUI(object sender, UIDispatcherEventArgs e)
        {
            if (DispatchedToUI != null)
                DispatchedToUI(this, e);
        }

        #endregion

        #region Interaction

        internal void DisableInteraction()
        {
            State = ElementState.Dead;
            InteractionEnabled = false;
        }

        internal void EnableInteraction()
        {
            ValidateConnections();
            InteractionEnabled = true;
        }

        #endregion

        #region Node State

        /// <summary>
        ///     Color the connection according to it's port connectivity
        ///     if all ports are connected, color green, else color orange
        /// </summary>
        public void ValidateConnections()
        {
            // if there are inputs without connections
            // mark as dead
            State = _inPorts.Any(x => !x.Connectors.Any() && !(x.UsingDefaultValue && x.DefaultValueEnabled))
                        ? ElementState.Dead
                        : ElementState.Active;
        }

        public void Error(string p)
        {
            State = ElementState.Error;
            ToolTipText = p;
        }

        #endregion

        #region Port Management

        internal int GetPortIndexAndType(PortModel portModel, out PortType portType)
        {
            int index = _inPorts.IndexOf(portModel);
            if (-1 != index)
            {
                portType = PortType.INPUT;
                return index;
            }

            index = _outPorts.IndexOf(portModel);
            if (-1 != index)
            {
                portType = PortType.OUTPUT;
                return index;
            }

            portType = PortType.INPUT;
            return -1; // No port found.
        }

        /// <summary>
        ///     Since the ports can have a margin (offset) so that they can moved vertically from its
        ///     initial position, the center of the port needs to be calculted differently and not only
        ///     based on the index. The function adds the height of other nodes as well as their margins
        /// </summary>
        /// <param name="portModel"> The portModel whose height is to be found</param>
        /// <returns> Returns the offset of the given port from the top of the ports </returns>
        internal double GetPortVerticalOffset(PortModel portModel)
        {
            double verticalOffset = 2.9;
            PortType portType;
            int index = GetPortIndexAndType(portModel, out portType);

            //If the port was not found, then it should have just been deleted. Return from function
            if (index == -1)
                return verticalOffset;

            if (portType == PortType.INPUT)
            {
                for (int i = 0; i < index; i++)
                    verticalOffset += _inPorts[i].MarginThickness.Top + 20;
                verticalOffset += _inPorts[index].MarginThickness.Top;
            }
            else if (portType == PortType.OUTPUT)
            {
                for (int i = 0; i < index; i++)
                    verticalOffset += _outPorts[i].MarginThickness.Top + 20;
                verticalOffset += _outPorts[index].MarginThickness.Top;
            }
            return verticalOffset;
        }

        /// <summary>
        ///     Reads inputs list and adds ports for each input.
        /// </summary>
        public void RegisterInputPorts()
        {
            //read the inputs list and create a number of
            //input ports
            int count = 0;
            foreach (PortData pd in InPortData)
            {
                //add a port for each input
                //distribute the ports along the 
                //edges of the icon
                PortModel port = AddPort(PortType.INPUT, pd, count);

                //MVVM: AddPort now returns a port model. You can't set the data context here.
                //port.DataContext = this;

                _portDataDict[port] = pd;
                count++;
            }

            if (_inPorts.Count > count)
            {
                foreach (PortModel inport in _inPorts.Skip(count))
                {
                    inport.DestroyConnectors();
                    _portDataDict.Remove(inport);
                }

                for (int i = _inPorts.Count - 1; i >= count; i--)
                    _inPorts.RemoveAt(i);
            }
        }

        /// <summary>
        ///     Reads outputs list and adds ports for each output
        /// </summary>
        public void RegisterOutputPorts()
        {
            //read the inputs list and create a number of
            //input ports
            int count = 0;
            foreach (PortData pd in OutPortData)
            {
                //add a port for each input
                //distribute the ports along the 
                //edges of the icon
                PortModel port = AddPort(PortType.OUTPUT, pd, count);

                //MVVM : don't set the data context in the model
                //port.DataContext = this;

                _portDataDict[port] = pd;
                count++;
            }

            if (_outPorts.Count > count)
            {
                foreach (PortModel outport in _outPorts.Skip(count))
                    outport.DestroyConnectors();

                for (int i = _outPorts.Count - 1; i >= count; i--)
                    _outPorts.RemoveAt(i);

                //OutPorts.RemoveRange(count, outPorts.Count - count);
            }
        }

        /// <summary>
        ///     Updates UI so that all ports reflect current state of InPortData and OutPortData.
        /// </summary>
        public void RegisterAllPorts()
        {
            RegisterInputPorts();
            RegisterOutputPorts();
            ValidateConnections();
        }

        /// <summary>
        ///     Add a port to this node. If the port already exists, return that port.
        /// </summary>
        /// <param name="portType"></param>
        /// <param name="data"></param>
        /// <param name="index"></param>
        /// <returns></returns>
        public PortModel AddPort(PortType portType, PortData data, int index)
        {
            PortModel p;
            switch (portType)
            {
                case PortType.INPUT:
                    if (_inPorts.Count > index)
                    {
                        p = _inPorts[index];

                        //update the name on the node
                        //e.x. when the node is being re-registered during a custom
                        //node save
                        p.PortName = data.NickName;
                        if (data.HasDefaultValue)
                        {
                            p.UsingDefaultValue = true;
                            p.DefaultValueEnabled = true;
                        }

                        return p;
                    }

                    p = new PortModel(portType, this, data.NickName)
                    {
                        UsingDefaultValue = data.HasDefaultValue,
                        DefaultValueEnabled = data.HasDefaultValue
                    };

                    p.PropertyChanged += delegate(object sender, PropertyChangedEventArgs args)
                    {
                        if (args.PropertyName == "UsingDefaultValue")
                            RequiresRecalc = true;
                    };

                    InPorts.Add(p);

                    //register listeners on the port
                    p.PortConnected += p_PortConnected;
                    p.PortDisconnected += p_PortDisconnected;

                    return p;

                case PortType.OUTPUT:
                    if (_outPorts.Count > index)
                    {
                        p = _outPorts[index];
                        p.PortName = data.NickName;
                        p.MarginThickness = new Thickness(0, data.VerticalMargin, 0, 0);
                        return p;
                    }

                    p = new PortModel(portType, this, data.NickName)
                    {
                        UsingDefaultValue = false,
                        MarginThickness = new Thickness(0, data.VerticalMargin, 0, 0)
                    };

                    OutPorts.Add(p);

                    //register listeners on the port
                    p.PortConnected += p_PortConnected;
                    p.PortDisconnected += p_PortDisconnected;

                    return p;
            }

            return null;
        }

        private void p_PortConnected(object sender, EventArgs e)
        {
            ValidateConnections();

            var port = (PortModel)sender;
            if (port.PortType == PortType.INPUT)
            {
                int data = InPorts.IndexOf(port);
                PortModel startPort = port.Connectors[0].Start;
                int outData = startPort.Owner.OutPorts.IndexOf(startPort);
                ConnectInput(data, outData, startPort.Owner);
                startPort.Owner.ConnectOutput(outData, data, this);
            }
        }

        private void p_PortDisconnected(object sender, EventArgs e)
        {
            ValidateConnections();

            var port = (PortModel)sender;
            if (port.PortType == PortType.INPUT)
            {
                int data = InPorts.IndexOf(port);
                PortModel startPort = port.Connectors[0].Start;
                DisconnectInput(data);
                startPort.Owner.DisconnectOutput(startPort.Owner.OutPorts.IndexOf(startPort), data, this);
            }
        }

<<<<<<< HEAD
        #endregion

        #endregion

        #region Code Serialization

        public static string PrintValue(
            string variableName,
            int currentListIndex,
            int maxListIndex,
            int currentDepth,
            int maxDepth,
            int maxStringLength = 20)
        {
            string previewValue = "<null>";
            if (!string.IsNullOrEmpty(variableName))
            {
                try
                {
                    previewValue = dynSettings.Controller.EngineController.GetStringValue(variableName);
                }
                catch (Exception ex)
                {
                    DynamoLogger.Instance.Log(ex.Message);
                }
            }
            return previewValue;
        }

        public static string PrintValue(
            FScheme.Value eIn,
            int currentListIndex,
            int maxListIndex,
            int currentDepth,
            int maxDepth,
            int maxStringLength = 20)
        {
            if (eIn == null)
                return "<null>";

            string accString = String.Concat(Enumerable.Repeat("  ", currentDepth));

            if (maxDepth == currentDepth || currentListIndex == maxListIndex)
            {
                accString += "...";
                return accString;
            }

            if (eIn.IsContainer)
            {
                string str = (eIn as FScheme.Value.Container).Item != null
                                 ? (eIn as FScheme.Value.Container).Item.ToString()
                                 : "<empty>";

                accString += str;
            }
            else if (eIn.IsFunction)
                accString += "<function>";
            else if (eIn.IsList)
            {
                accString += "List";

                FSharpList<FScheme.Value> list = (eIn as FScheme.Value.List).Item;

                if (!list.Any())
                    accString += " (empty)";

                // when children will be at maxDepth, just do 1
                if (currentDepth + 1 == maxDepth)
                    maxListIndex = 0;

                // build all elements of sub list
                accString =
                    list.Select((x, i) => new { Element = x, Index = i })
                        .TakeWhile(e => e.Index <= maxListIndex)
                        .Aggregate(
                            accString,
                            (current, e) =>
                            current + "\n"
                            + PrintValue(e.Element, e.Index, maxListIndex, currentDepth + 1, maxDepth, maxStringLength));
            }
            else if (eIn.IsNumber)
            {
                double num = (eIn as FScheme.Value.Number).Item;
                var numFloat = (float)num;
                accString += numFloat.ToString();
            }
            else if (eIn.IsString)
            {
                string str = (eIn as FScheme.Value.String).Item;
=======
        protected virtual void __eval_internal(FSharpList<FScheme.Value> args, Dictionary<PortData, FScheme.Value> outPuts)
        {
            __eval_internal_recursive(args, outPuts);
        }
        
        protected virtual void __eval_internal_recursive(FSharpList<FScheme.Value> args, Dictionary<PortData, FScheme.Value> outPuts, int level = 0)
        {
            var argSets = new List<FSharpList<FScheme.Value>>();

            //create a zip of the incoming args and the port data
            //to be used for type comparison
            var portComparison =
                args.Zip(InPortData, (first, second) => new Tuple<Type, Type>(first.GetType(), second.PortType))
                    .ToList();
            var listOfListComparison = args.Zip(InPortData,
                (first, second) => new Tuple<bool, Type>(Utils.IsListOfLists(first), second.PortType));

            //there are more than zero arguments
            //and there is either an argument which does not match its expections 
            //OR an argument which requires a list and gets a list of lists
            //AND argument lacing is not disabled
            if (ArgumentLacing != LacingStrategy.Disabled && args.Any() &&
                (portComparison.Any(x => x.Item1 == typeof (Value.List) && x.Item2 != typeof (Value.List)) ||
                    listOfListComparison.Any(x => x.Item1 && x.Item2 == typeof (Value.List))))
            {
                //if the argument is of the expected type, then
                //leave it alone otherwise, wrap it in a list
                int j = 0;
                foreach (var arg in args)
                {
                    //incoming value is list and expecting single
                    if (portComparison.ElementAt(j).Item1 == typeof (Value.List) &&
                        portComparison.ElementAt(j).Item2 != typeof (Value.List))
                    {
                        //leave as list
                        argSets.Add(((Value.List) arg).Item);
                    }
                        //incoming value is list and expecting list
                    else
                    {
                        //check if we have a list of lists, if so, then don't wrap
                        argSets.Add(
                            Utils.IsListOfLists(arg) && !AcceptsListOfLists(arg)
                                ? ((Value.List) arg).Item
                                : Utils.MakeFSharpList(arg));
                    }
                    j++;
                }

                IEnumerable<IEnumerable<Value>> lacedArgs = null;
                switch (ArgumentLacing)
                {
                    case LacingStrategy.First:
                        lacedArgs = argSets.SingleSet();
                        break;
                    case LacingStrategy.Shortest:
                        lacedArgs = argSets.ShortestSet();
                        break;
                    case LacingStrategy.Longest:
                        lacedArgs = argSets.LongestSet();
                        break;
                    case LacingStrategy.CrossProduct:
                        lacedArgs = argSets.CartesianProduct();
                        break;
                }

                var evalResult = OutPortData.ToDictionary(
                    x => x,
                    _ => FSharpList<Value>.Empty);

                var evalDict = new Dictionary<PortData, Value>();

                //run the evaluate method for each set of 
                //arguments in the lace result.
                foreach (var argList in lacedArgs)
                {
                    evalDict.Clear();

                    var thisArgsAsFSharpList = Utils.SequenceToFSharpList(argList);

                    var portComparisonLaced =
                        thisArgsAsFSharpList.Zip(InPortData,
                            (first, second) => new Tuple<Type, Type>(first.GetType(), second.PortType)).ToList();

                    int jj = 0;
                    bool bHasListNotExpecting = false;
                    foreach (var argLaced in argList)
                    {
                        //incoming value is list and expecting single
                        if (ArgumentLacing != LacingStrategy.Disabled && thisArgsAsFSharpList.Any() &&
                            portComparisonLaced.ElementAt(jj).Item1 == typeof (Value.List) &&
                            portComparison.ElementAt(jj).Item2 != typeof (Value.List) &&
                            (!AcceptsListOfLists(argLaced) || !Utils.IsListOfLists(argLaced))
                            )
                        {
                            bHasListNotExpecting = true;
                            break;
                        }
                        jj++;
                    }
                    if (bHasListNotExpecting)
                    {
                        if (level > 20)
                            throw new Exception("Too deep recursive list containment by lists, only 21 are allowed");
                        Dictionary<PortData, FScheme.Value> outPutsLevelPlusOne =
                            new Dictionary<PortData, FScheme.Value>();

                        __eval_internal_recursive(Utils.SequenceToFSharpList(argList), outPutsLevelPlusOne,
                            level + 1);
                        //pack result back

                        foreach (var dataLaced in outPutsLevelPlusOne)
                        {
                            var dataL = dataLaced.Key;
                            var valueL = outPutsLevelPlusOne[dataL];
                            evalResult[dataL] = FSharpList<Value>.Cons(valueL, evalResult[dataL]);
                        }
                        continue;
                    }
                    else
                        Evaluate(Utils.SequenceToFSharpList(argList), evalDict);

                    OnEvaluate();

                    foreach (var data in OutPortData)
                    {
                        evalResult[data] = FSharpList<Value>.Cons(evalDict[data], evalResult[data]);
                    }
                }

                //the result of evaluation will be a list. we split that result
                //and send the results to the outputs
                foreach (var data in OutPortData)
                {
                    var portResults = evalResult[data];

                    //if the lacing is cross product, the results
                    //need to be split back out into a set of lists
                    //equal in dimension to the first list argument
                    if (args[0].IsList && ArgumentLacing == LacingStrategy.CrossProduct)
                    {
                        var length = portResults.Count();
                        var innerLength = length/((Value.List) args[0]).Item.Count();
                        int subCount = 0;
                        var listOfLists = FSharpList<Value>.Empty;
                        var innerList = FSharpList<Value>.Empty;
                        for (int i = 0; i < length; i++)
                        {
                            innerList = FSharpList<Value>.Cons(portResults.ElementAt(i), innerList);
                            subCount++;

                            if (subCount == innerLength)
                            {
                                subCount = 0;
                                listOfLists = FSharpList<Value>.Cons(Value.NewList(innerList), listOfLists);
                                innerList = FSharpList<Value>.Empty;
                            }
                        }

                        evalResult[data] = Utils.SequenceToFSharpList(listOfLists);
                    }
                    else
                    {
                        //Reverse the evaluation results so they come out right way around
                        evalResult[data] = Utils.SequenceToFSharpList(evalResult[data].Reverse());
                    }

                    outPuts[data] = Value.NewList(evalResult[data]);
                }

            }
            else
            {
                Evaluate(args, outPuts);
                OnEvaluate();
            }
        }

        protected virtual bool AcceptsListOfLists(Value value)
        {
            return false;
        }
        
        /// <summary>
        /// Destroy this dynElement
        /// </summary>
        public virtual void Destroy() { }

        protected internal void DisableReporting()
        {
            _report = false;
        }
>>>>>>> dfc1fdbc

                if (str.Length > maxStringLength)
                    str = str.Substring(0, maxStringLength) + "...";

                accString += "\"" + str + "\"";
            }
            else if (eIn.IsSymbol)
                accString += "<" + (eIn as FScheme.Value.Symbol).Item + ">";

            return accString;
        }

        /// <summary>
        ///     Creates a Scheme representation of this dynNode and all connected dynNodes.
        /// </summary>
        /// <returns>S-Expression</returns>
        public virtual string PrintExpression()
        {
            string nick = NickName.Replace(' ', '_');

            if (!Enumerable.Range(0, InPortData.Count).Any(HasInput))
                return nick;

            string s = "";

            if (Enumerable.Range(0, InPortData.Count).All(HasInput))
            {
                s += "(" + nick;
                //for (int i = 0; i < InPortData.Count; i++)
                foreach (int data in Enumerable.Range(0, InPortData.Count))
                {
                    Tuple<int, NodeModel> input;
                    TryGetInput(data, out input);
                    s += " " + input.Item2.PrintExpression();
                }
                s += ")";
            }
            else
            {
                s += "(lambda (" + string.Join(" ", InPortData.Where((_, i) => !HasInput(i)).Select(x => x.NickName))
                     + ") (" + nick;
                //for (int i = 0; i < InPortData.Count; i++)
                foreach (int data in Enumerable.Range(0, InPortData.Count))
                {
                    s += " ";
                    Tuple<int, NodeModel> input;
                    if (TryGetInput(data, out input))
                        s += input.Item2.PrintExpression();
                    else
                        s += InPortData[data].NickName;
                }
                s += "))";
            }

            return s;
        }

        #endregion

        #region ISelectable Interface

        public override void Deselect()
        {
            ValidateConnections();
            IsSelected = false;
        }

        #endregion

        #region Command Framework Supporting Methods

        protected override bool UpdateValueCore(string name, string value)
        {
            if (name == "NickName")
            {
                NickName = value;
                return true;
            }

            return base.UpdateValueCore(name, value);
        }

        #endregion

        #region Serialization/Deserialization Methods

        protected override void SerializeCore(XmlElement element, SaveContext context)
        {
            var helper = new XmlElementHelper(element);

            // Set the type attribute
            helper.SetAttribute("type", GetType().ToString());
            helper.SetAttribute("guid", GUID);
            helper.SetAttribute("nickname", NickName);
            helper.SetAttribute("x", X);
            helper.SetAttribute("y", Y);
            helper.SetAttribute("isVisible", IsVisible);
            helper.SetAttribute("isUpstreamVisible", IsUpstreamVisible);
            helper.SetAttribute("lacing", ArgumentLacing.ToString());

            if (context == SaveContext.Undo)
            {
                // Fix: MAGN-159 (nodes are not editable after undo/redo).
                helper.SetAttribute("interactionEnabled", _interactionEnabled);
                helper.SetAttribute("nodeState", _state.ToString());
            }
        }

        protected override void DeserializeCore(XmlElement element, SaveContext context)
        {
            var helper = new XmlElementHelper(element);
            GUID = helper.ReadGuid("guid", Guid.NewGuid());

            // Resolve node nick name.
            string nickName = helper.ReadString("nickname", string.Empty);
            if (!string.IsNullOrEmpty(nickName))
                this._nickName = nickName;
            else
            {
                Type type = GetType();
                object[] attribs = type.GetCustomAttributes(typeof(NodeNameAttribute), true);
                var attrib = attribs[0] as NodeNameAttribute;
                if (null != attrib)
                    this._nickName = attrib.Name;
            }

            X = helper.ReadDouble("x", 0.0);
            Y = helper.ReadDouble("y", 0.0);
            isVisible = helper.ReadBoolean("isVisible", true);
            isUpstreamVisible = helper.ReadBoolean("isUpstreamVisible", true);
            _argumentLacing = helper.ReadEnum("lacing", LacingStrategy.Disabled);

            if (context == SaveContext.Undo)
            {
                // Fix: MAGN-159 (nodes are not editable after undo/redo).
                _interactionEnabled = helper.ReadBoolean("interactionEnabled", true);
                _state = helper.ReadEnum("nodeState", ElementState.Active);

                // We only notify property changes in an undo/redo operation. Normal
                // operations like file loading or copy-paste have the models created
                // in different ways and their views will always be up-to-date with 
                // respect to their models.
                RaisePropertyChanged("InteractionEnabled");
                RaisePropertyChanged("State");
                RaisePropertyChanged("NickName");
                RaisePropertyChanged("ArgumentLacing");
                RaisePropertyChanged("IsVisible");
                RaisePropertyChanged("IsUpstreamVisible");

                // Notify listeners that the position of the node has changed,
                // then all connected connectors will also redraw themselves.
                ReportPosition();
            }
        }

        #endregion

        #region FScheme Compilation

        /// <summary>
        ///     Compiles this Element into a ProcedureCallNode. Override this instead of Build() if you don't want to set up all
        ///     of the inputs for the ProcedureCallNode.
        /// </summary>
        /// <param name="portNames">The names of the inputs to the node.</param>
        /// <returns>A ProcedureCallNode which will then be processed recursively to be connected to its inputs.</returns>
        protected virtual InputNode Compile(IEnumerable<string> portNames)
        {
            //Debug.WriteLine(string.Format("Compiling InputNode with ports {0}.", string.Join(",", portNames)));

            //Return a Function that calls eval.
            return new ExternalFunctionNode(evalIfDirty, portNames);
        }

        internal virtual INode BuildExpression(Dictionary<NodeModel, Dictionary<int, INode>> buildDict)
        {
            //Debug.WriteLine("Building expression...");

            if (OutPortData.Count > 1)
            {
                List<string> names =
                    OutPortData.Select(x => x.NickName)
                               .Zip(Enumerable.Range(0, OutPortData.Count), (x, i) => x + i)
                               .ToList();
                var listNode = new FunctionNode("list", names);
                foreach (
                    var data in
                        names.Zip(
                            Enumerable.Range(0, OutPortData.Count),
                            (name, index) => new { Name = name, Index = index }))
                    listNode.ConnectInput(data.Name, Build(buildDict, data.Index));
                return listNode;
            }
            return Build(buildDict, 0);
        }

        /// <summary>
        ///     Builds an INode out of this Element. Override this or Compile() if you want complete control over this Element's
        ///     execution.
        /// </summary>
        /// <returns>The INode representation of this Element.</returns>
        protected internal virtual INode Build(Dictionary<NodeModel, Dictionary<int, INode>> preBuilt, int outPort)
        {
            //Debug.WriteLine("Building node...");

            Dictionary<int, INode> result;
            if (preBuilt.TryGetValue(this, out result))
                return result[outPort];

            //Fetch the names of input ports.
            List<string> portNames =
                InPortData.Zip(Enumerable.Range(0, InPortData.Count), (x, i) => x.NickName + i).ToList();

            //Is this a partial application?
            bool partial = false;

            var connections = new List<Tuple<string, INode>>();
            var partialSymList = new List<string>();

            //For each index in InPortData
            foreach (
                var data in
                    Enumerable.Range(0, InPortData.Count)
                              .Zip(portNames, (data, name) => new { Index = data, Name = name }))
            {
                Tuple<int, NodeModel> input;

                //If this port has connectors...
                //if (port.Connectors.Any())
                if (TryGetInput(data.Index, out input))
                {
                    //Compile input and connect it
                    connections.Add(Tuple.Create(data.Name, input.Item2.Build(preBuilt, input.Item1)));
                }
                else if (InPorts[data.Index].UsingDefaultValue)
                {
                    connections.Add(
                        Tuple.Create(data.Name, new ValueNode(InPortData[data.Index].DefaultValue) as INode));
                }
                else //othwise, remember that this is a partial application
                {
                    partial = true;
                    partialSymList.Add(data.Name);
                }
            }

            Dictionary<int, INode> nodes = OutPortData.Count == 1
                                               ? (partial
                                                      ? buildPartialSingleOut(portNames, connections, partialSymList)
                                                      : buildSingleOut(portNames, connections))
                                               : (partial
                                                      ? buildPartialMultiOut(portNames, connections, partialSymList)
                                                      : buildMultiOut(portNames, connections));

            //If this is a partial application, then remember not to re-eval.
            if (partial)
            {
                OldValue = FScheme.Value.NewFunction(null); // cache an old value for display to the user
                RequiresRecalc = false;
            }

            preBuilt[this] = nodes;

            //And we're done
            return nodes[outPort];
        }

        private Dictionary<int, INode> buildSingleOut(
            IEnumerable<string> portNames,
            IEnumerable<Tuple<string, INode>> connections)
        {
            InputNode node = Compile(portNames);

            foreach (var connection in connections)
                node.ConnectInput(connection.Item1, connection.Item2);

            return new Dictionary<int, INode> { { 0, node } };
        }

        private Dictionary<int, INode> buildMultiOut(
            IEnumerable<string> portNames,
            IEnumerable<Tuple<string, INode>> connections)
        {
            InputNode node = Compile(portNames);

            foreach (var connection in connections)
                node.ConnectInput(connection.Item1, connection.Item2);

            InputNode prev = node;

            return OutPortData.Select((d, i) => new { Index = i, Data = d }).ToDictionary(
                data => data.Index,
                data =>
                {
                    if (data.Index > 0)
                    {
                        var rest = new ExternalFunctionNode(FScheme.Cdr, new[] { "list" });
                        rest.ConnectInput("list", prev);
                        prev = rest;
                    }

                    var firstNode = new ExternalFunctionNode(FScheme.Car, new[] { "list" });
                    firstNode.ConnectInput("list", prev);
                    return firstNode as INode;
                });
        }

        private Dictionary<int, INode> buildPartialSingleOut(
            IEnumerable<string> portNames,
            List<Tuple<string, INode>> connections,
            List<string> partials)
        {
            InputNode node = Compile(portNames);

            foreach (string partial in partials)
                node.ConnectInput(partial, new SymbolNode(partial));

            var outerNode = new AnonymousFunctionNode(partials, node);
            if (connections.Any())
            {
                outerNode = new AnonymousFunctionNode(connections.Select(x => x.Item1), outerNode);
                foreach (var connection in connections)
                {
                    node.ConnectInput(connection.Item1, new SymbolNode(connection.Item1));
                    outerNode.ConnectInput(connection.Item1, connection.Item2);
                }
            }

            return new Dictionary<int, INode> { { 0, outerNode } };
        }

        private Dictionary<int, INode> buildPartialMultiOut(
            IEnumerable<string> portNames,
            List<Tuple<string, INode>> connections,
            List<string> partials)
        {
            return OutPortData.Select((d, i) => new { Index = i, Data = d }).ToDictionary(
                data => data.Index,
                data =>
                {
                    InputNode node = Compile(portNames);

                    foreach (string partial in partials)
                        node.ConnectInput(partial, new SymbolNode(partial));

                    var accessor = new ExternalFunctionNode(FScheme.Get, new[] { "idx", "list" });
                    accessor.ConnectInput("list", node);
                    accessor.ConnectInput("idx", new NumberNode(data.Index));

                    var outerNode = new AnonymousFunctionNode(partials, accessor);
                    if (connections.Any())
                    {
                        outerNode = new AnonymousFunctionNode(connections.Select(x => x.Item1), outerNode);
                        foreach (var connection in connections)
                        {
                            node.ConnectInput(connection.Item1, new SymbolNode(connection.Item1));
                            outerNode.ConnectInput(connection.Item1, connection.Item2);
                        }
                    }

                    return outerNode as INode;
                });
        }

        #endregion

        #region FScheme Evaluation

        /// <summary>
        ///     Wraps node evaluation logic so that it can be called in different threads.
        /// </summary>
        /// <returns>Some(Value) -> Result | None -> Run was cancelled</returns>
        private delegate FSharpOption<FScheme.Value> InnerEvaluationDelegate();

        private FScheme.Value evalIfDirty(FSharpList<FScheme.Value> args)
        {
            // should I re-evaluate?
            if (OldValue == null || !SaveResult || RequiresRecalc)
            {
                // re-evaluate
                FScheme.Value result = evaluateNode(args);

                // if it was a failure, the old value is null
                if (result.IsString && (result as FScheme.Value.String).Item == FailureString)
                    OldValue = null;
                else // cache the old value
                    OldValue = result;
            }
            //else
            //    OnEvaluate();

            return OldValue;
        }

        public FScheme.Value GetValue(int outPortIndex)
        {
            return _evaluationDict.Values.ElementAt(outPortIndex);
        }

        protected internal virtual FScheme.Value evaluateNode(FSharpList<FScheme.Value> args)
        {
            //Debug.WriteLine("Evaluating node...");

            if (SaveResult)
                savePortMappings();

            var evalDict = new Dictionary<PortData, FScheme.Value>();
            _evaluationDict = evalDict;

            object[] iaAttribs = GetType().GetCustomAttributes(typeof(IsInteractiveAttribute), false);
            bool isInteractive = iaAttribs.Length > 0 && ((IsInteractiveAttribute)iaAttribs[0]).IsInteractive;

            InnerEvaluationDelegate evaluation = delegate
            {
                FScheme.Value expr = null;

                try
                {
                    if (Controller.RunCancelled)
                        throw new CancelEvaluationException(false);


                    __eval_internal(args, evalDict);

                    expr = OutPortData.Count == 1
                               ? evalDict[OutPortData[0]]
                               : FScheme.Value.NewList(
                                   Utils.SequenceToFSharpList(
                                       evalDict.OrderBy(pair => OutPortData.IndexOf(pair.Key))
                                               .Select(pair => pair.Value)));

                    ValidateConnections();
                }
                catch (CancelEvaluationException)
                {
                    OnRunCancelled();
                    return FSharpOption<FScheme.Value>.None;
                }
                catch (Exception ex)
                {
                    Debug.WriteLine(ex.Message + " : " + ex.StackTrace);
                    DynamoLogger.Instance.Log(ex);

                    if (dynSettings.Controller.DynamoModel.CanWriteToLog(null))
                    {
                        dynSettings.Controller.DynamoModel.WriteToLog(ex.Message);
                        dynSettings.Controller.DynamoModel.WriteToLog(ex.StackTrace);
                    }

                    //Controller.DynamoViewModel.ShowElement(this); // not good if multiple nodes are in error state

                    Error(ex.Message);

                    if (dynSettings.Controller.Testing)
                        throw new Exception(ex.Message);
                }


                RequiresRecalc = false;

                return FSharpOption<FScheme.Value>.Some(expr);
            };

            //C# doesn't have a Option type, so we'll just borrow F#'s instead.
            FSharpOption<FScheme.Value> result = isInteractive && dynSettings.Controller.UIDispatcher != null
                                                     ? (FSharpOption<FScheme.Value>)
                                                       dynSettings.Controller.UIDispatcher.Invoke(evaluation)
                                                     : evaluation();

            if (result == FSharpOption<FScheme.Value>.None)
                throw new CancelEvaluationException(false);

<<<<<<< HEAD
            return result.Value ?? FScheme.Value.NewString(FailureString);
=======
        /// <summary>
        /// Color the connection according to it's port connectivity
        /// if all ports are connected, color green, else color orange
        /// </summary>
        public void ValidateConnections()
        {

            Action setState = (() =>
                {

                    // if there are inputs without connections
                    // mark as dead
                    State = inPorts.Any(x => !x.Connectors.Any() && !(x.UsingDefaultValue && x.DefaultValueEnabled))
                                ? ElementState.DEAD
                                : ElementState.ACTIVE;
                });

            if (dynSettings.Controller != null &&
                dynSettings.Controller.UIDispatcher != null &&
                dynSettings.Controller.UIDispatcher.Thread != Thread.CurrentThread)
            {
                //Force this onto the UI thread
                dynSettings.Controller.UIDispatcher.Invoke(setState);
            }
            else
                setState();
>>>>>>> dfc1fdbc
        }

        protected virtual void OnRunCancelled() { }

        protected virtual void __eval_internal(
            FSharpList<FScheme.Value> args,
            Dictionary<PortData, FScheme.Value> outPuts)
        {
            __eval_internal_recursive(args, outPuts);
        }

        protected virtual void __eval_internal_recursive(
            FSharpList<FScheme.Value> args,
            Dictionary<PortData, FScheme.Value> outPuts,
            int level = 0)
        {
            try
            {
                var argSets = new List<FSharpList<FScheme.Value>>();

                //create a zip of the incoming args and the port data
                //to be used for type comparison
                List<Tuple<Type, Type>> portComparison =
                    args.Zip(InPortData, (first, second) => new Tuple<Type, Type>(first.GetType(), second.PortType))
                        .ToList();
                IEnumerable<Tuple<bool, Type>> listOfListComparison = args.Zip(
                    InPortData,
                    (first, second) => new Tuple<bool, Type>(Utils.IsListOfLists(first), second.PortType));

                //there are more than zero arguments
                //and there is either an argument which does not match its expections 
                //OR an argument which requires a list and gets a list of lists
                //AND argument lacing is not disabled
                if (ArgumentLacing != LacingStrategy.Disabled && args.Any()
                    && (portComparison.Any(
                        x => x.Item1 == typeof(FScheme.Value.List) && x.Item2 != typeof(FScheme.Value.List))
                        || listOfListComparison.Any(x => x.Item1 && x.Item2 == typeof(FScheme.Value.List))))
                {
                    //if the argument is of the expected type, then
                    //leave it alone otherwise, wrap it in a list
                    int j = 0;
                    foreach (FScheme.Value arg in args)
                    {
                        //incoming value is list and expecting single
                        if (portComparison.ElementAt(j).Item1 == typeof(FScheme.Value.List)
                            && portComparison.ElementAt(j).Item2 != typeof(FScheme.Value.List))
                        {
                            //leave as list
                            argSets.Add(((FScheme.Value.List)arg).Item);
                        }
                        //incoming value is list and expecting list
                        else
                        {
                            //check if we have a list of lists, if so, then don't wrap
                            argSets.Add(
                                Utils.IsListOfLists(arg) && !AcceptsListOfLists(arg)
                                    ? ((FScheme.Value.List)arg).Item
                                    : Utils.MakeFSharpList(arg));
                        }
                        j++;
                    }

                    IEnumerable<IEnumerable<FScheme.Value>> lacedArgs = null;
                    switch (ArgumentLacing)
                    {
                        case LacingStrategy.First:
                            lacedArgs = argSets.SingleSet();
                            break;
                        case LacingStrategy.Shortest:
                            lacedArgs = argSets.ShortestSet();
                            break;
                        case LacingStrategy.Longest:
                            lacedArgs = argSets.LongestSet();
                            break;
                        case LacingStrategy.CrossProduct:
                            lacedArgs = argSets.CartesianProduct();
                            break;
                    }

                    Dictionary<PortData, FSharpList<FScheme.Value>> evalResult = OutPortData.ToDictionary(
                        x => x,
                        _ => FSharpList<FScheme.Value>.Empty);

                    var evalDict = new Dictionary<PortData, FScheme.Value>();

                    //run the evaluate method for each set of 
                    //arguments in the lace result.
                    foreach (var argList in lacedArgs)
                    {
                        evalDict.Clear();

                        FSharpList<FScheme.Value> thisArgsAsFSharpList = Utils.SequenceToFSharpList(argList);

                        List<Tuple<Type, Type>> portComparisonLaced =
                            thisArgsAsFSharpList.Zip(
                                InPortData,
                                (first, second) => new Tuple<Type, Type>(first.GetType(), second.PortType)).ToList();

                        int jj = 0;
                        bool bHasListNotExpecting = false;
                        foreach (FScheme.Value argLaced in argList)
                        {
                            //incoming value is list and expecting single
                            if (ArgumentLacing != LacingStrategy.Disabled && thisArgsAsFSharpList.Any()
                                && portComparisonLaced.ElementAt(jj).Item1 == typeof(FScheme.Value.List)
                                && portComparison.ElementAt(jj).Item2 != typeof(FScheme.Value.List)
                                && (!AcceptsListOfLists(argLaced) || !Utils.IsListOfLists(argLaced)))
                            {
                                bHasListNotExpecting = true;
                                break;
                            }
                            jj++;
                        }
                        if (bHasListNotExpecting)
                        {
                            if (level > 20)
                                throw new Exception("Too deep recursive list containment by lists, only 21 are allowed");
                            var outPutsLevelPlusOne = new Dictionary<PortData, FScheme.Value>();

                            __eval_internal_recursive(Utils.SequenceToFSharpList(argList), outPutsLevelPlusOne, level + 1);
                            //pack result back

                            foreach (var dataLaced in outPutsLevelPlusOne)
                            {
                                PortData dataL = dataLaced.Key;
                                FScheme.Value valueL = outPutsLevelPlusOne[dataL];
                                evalResult[dataL] = FSharpList<FScheme.Value>.Cons(valueL, evalResult[dataL]);
                            }
                            continue;
                        }
                        Evaluate(Utils.SequenceToFSharpList(argList), evalDict);

                        OnEvaluate();

                        foreach (PortData data in OutPortData)
                            evalResult[data] = FSharpList<FScheme.Value>.Cons(evalDict[data], evalResult[data]);
                    }

                    //the result of evaluation will be a list. we split that result
                    //and send the results to the outputs
                    foreach (PortData data in OutPortData)
                    {
                        FSharpList<FScheme.Value> portResults = evalResult[data];

                        //if the lacing is cross product, the results
                        //need to be split back out into a set of lists
                        //equal in dimension to the first list argument
                        if (args[0].IsList && ArgumentLacing == LacingStrategy.CrossProduct)
                        {
                            int length = portResults.Count();
                            int innerLength = length / ((FScheme.Value.List)args[0]).Item.Count();
                            int subCount = 0;
                            FSharpList<FScheme.Value> listOfLists = FSharpList<FScheme.Value>.Empty;
                            FSharpList<FScheme.Value> innerList = FSharpList<FScheme.Value>.Empty;
                            for (int i = 0; i < length; i++)
                            {
                                innerList = FSharpList<FScheme.Value>.Cons(portResults.ElementAt(i), innerList);
                                subCount++;

                                if (subCount == innerLength)
                                {
                                    subCount = 0;
                                    listOfLists = FSharpList<FScheme.Value>.Cons(
                                        FScheme.Value.NewList(innerList),
                                        listOfLists);
                                    innerList = FSharpList<FScheme.Value>.Empty;
                                }
                            }

                            evalResult[data] = Utils.SequenceToFSharpList(listOfLists);
                        }
                        else
                        {
                            //Reverse the evaluation results so they come out right way around
                            evalResult[data] = Utils.SequenceToFSharpList(evalResult[data].Reverse());
                        }

                        outPuts[data] = FScheme.Value.NewList(evalResult[data]);
                    }
                }
                else
                {
                    Evaluate(args, outPuts);
                    OnEvaluate();
                }
            }
            catch (NullReferenceException ex)
            {
                throw new Exception("One of the inputs was not satisfied.", ex);
            }
            catch (InvalidCastException ex)
            {
                throw new Exception("One of your inputs was not of the correct type. See the console for more details.", ex);
            }
        }

        /// <summary>
        ///     Called right before Evaluate() is called. Useful for processing side-effects without touching Evaluate()
        /// </summary>
        protected virtual void OnEvaluate() { }

        protected virtual bool AcceptsListOfLists(FScheme.Value value)
        {
            return false;
        }

        #endregion

        #region Dirty Management

        /// <summary>
        ///     Does this Element need to be regenerated? Setting this to true will trigger a modification event
        ///     for the dynWorkspace containing it. If Automatic Running is enabled, setting this to true will
        ///     trigger an evaluation.
        /// </summary>
        public virtual bool RequiresRecalc
        {
            get
            {
                //TODO: When marked as clean, remember so we don't have to re-traverse
                if (_isDirty)
                    return true;

                bool dirty = Inputs.Values.Where(x => x != null).Any(x => x.Item2.RequiresRecalc);
                _isDirty = dirty;

                return dirty;
            }
            set
            {
                _isDirty = value;
                if (value)
                    ReportModification();
            }
        }

        /// <summary>
        ///     Forces the node to refresh it's dirty state by checking all inputs.
        /// </summary>
        public void MarkDirty()
        {
            bool dirty = false;
            foreach (var input in Inputs.Values.Where(x => x != null))
            {
                input.Item2.MarkDirty();
                if (input.Item2.RequiresRecalc)
                    dirty = true;
            }
            if (!_isDirty)
                _isDirty = dirty;
        }

        private void savePortMappings()
        {
            //Save all of the connection states, so we can check if this is dirty
            foreach (int data in Enumerable.Range(0, InPortData.Count))
            {
                Tuple<int, NodeModel> input;

                _previousInputPortMappings[data] = TryGetInput(data, out input) ? input : null;
            }

            foreach (int data in Enumerable.Range(0, OutPortData.Count))
            {
                HashSet<Tuple<int, NodeModel>> outputs;

                _previousOutputPortMappings[data] = TryGetOutput(data, out outputs)
                                                       ? outputs
                                                       : new HashSet<Tuple<int, NodeModel>>();
            }
        }

        /// <summary>
        ///     Check current ports against ports used for previous mappings.
        /// </summary>
        private void CheckPortsForRecalc()
        {
            RequiresRecalc = Enumerable.Range(0, InPortData.Count).Any(
                delegate(int input)
                {
                    Tuple<int, NodeModel> oldInput;
                    Tuple<int, NodeModel> currentInput;

                    //this is dirty if there wasn't anything set last time (implying it was never run)...
                    return !_previousInputPortMappings.TryGetValue(input, out oldInput) || oldInput == null
                           || !TryGetInput(input, out currentInput) //or If what's set doesn't match
                           || (oldInput.Item2 != currentInput.Item2 && oldInput.Item1 != currentInput.Item1);
                }) || Enumerable.Range(0, OutPortData.Count).Any(
                    delegate(int output)
                    {
                        HashSet<Tuple<int, NodeModel>> oldOutputs;
                        HashSet<Tuple<int, NodeModel>> newOutputs;

                        return !_previousOutputPortMappings.TryGetValue(output, out oldOutputs)
                               || !TryGetOutput(output, out newOutputs) || oldOutputs.SetEquals(newOutputs);
                    });
        }

        #endregion
    }
    
    
    public enum ElementState
    {
        Dead,
        Active,
        Error
    };


    public enum LacingStrategy
    {
        Disabled,
        First,
        Shortest,
        Longest,
        CrossProduct
    };


    public delegate void PortsChangedHandler(object sender, EventArgs e);


    public delegate void DispatchedToUIThreadHandler(object sender, UIDispatcherEventArgs e);


    public abstract class NodeWithOneOutput : NodeModel
    {
        public override void Evaluate(FSharpList<FScheme.Value> args, Dictionary<PortData, FScheme.Value> outPuts)
        {
            outPuts[OutPortData[0]] = Evaluate(args);
        }

        public abstract FScheme.Value Evaluate(FSharpList<FScheme.Value> args);
    }


    #region class attributes

    [AttributeUsage(AttributeTargets.All)]
    public class NodeNameAttribute : Attribute
    {
        public NodeNameAttribute(string elementName)
        {
            Name = elementName;
        }

        public string Name { get; set; }
    }


    [AttributeUsage(AttributeTargets.All)]
    public class NodeCategoryAttribute : Attribute
    {
        public NodeCategoryAttribute(string category)
        {
            ElementCategory = category;
        }

        public string ElementCategory { get; set; }
    }


    [AttributeUsage(AttributeTargets.All)]
    public class NodeSearchTagsAttribute : Attribute
    {
        public NodeSearchTagsAttribute(params string[] tags)
        {
            Tags = tags.ToList();
        }

        public List<string> Tags { get; set; }
    }


    [AttributeUsage(AttributeTargets.All, Inherited = true)]
    public class IsInteractiveAttribute : Attribute
    {
        public IsInteractiveAttribute(bool isInteractive)
        {
            IsInteractive = isInteractive;
        }

        public bool IsInteractive { get; set; }
    }


    [AttributeUsage(AttributeTargets.All)]
    public class NodeDescriptionAttribute : Attribute
    {
        public NodeDescriptionAttribute(string description)
        {
            ElementDescription = description;
        }

        public string ElementDescription { get; set; }
    }


    [AttributeUsage(AttributeTargets.All)]
    public class NodeSearchableAttribute : Attribute
    {
        public NodeSearchableAttribute(bool isSearchable)
        {
            IsSearchable = isSearchable;
        }

        public bool IsSearchable { get; set; }
    }


    [AttributeUsage(AttributeTargets.All)]
    public class NodeTypeIdAttribute : Attribute
    {
        public NodeTypeIdAttribute(string description)
        {
            Id = description;
        }

        public string Id { get; set; }
    }


    /// <summary>
    ///     The DoNotLoadOnPlatforms attribute allows the node implementor
    ///     to define an array of contexts in which the node will not
    ///     be loaded.
    /// </summary>
    [AttributeUsage(AttributeTargets.All)]
    public class DoNotLoadOnPlatformsAttribute : Attribute
    {
        public DoNotLoadOnPlatformsAttribute(params string[] values)
        {
            Values = values;
        }

        public string[] Values { get; set; }
    }


    /// <summary>
    ///     Flag to hide deprecated nodes in search, but allow in workflows
    /// </summary>
    [AttributeUsage(AttributeTargets.All, Inherited = true)]
<<<<<<< HEAD
    public class NodeDeprecatedAttribute : Attribute { }

=======
    public class NodeHiddenInBrowserAttribute : System.Attribute
    {
    }
>>>>>>> dfc1fdbc

    /// <summary>
    ///     The AlsoKnownAs attribute allows the node implementor to
    ///     define an array of names that this node might have had
    ///     in the past.
    /// </summary>
    [AttributeUsage(AttributeTargets.All)]
    public class AlsoKnownAsAttribute : Attribute
    {
        public AlsoKnownAsAttribute(params string[] values)
        {
            Values = values;
        }

        public string[] Values { get; set; }
    }


    /// <summary>
    ///     The MetaNode attribute means this node shouldn't be added to the category,
    ///     only its instances are allowed
    /// </summary>
    [AttributeUsage(AttributeTargets.All, Inherited = false)]
    public class IsMetaNodeAttribute : Attribute { }

    #endregion


    public class PredicateTraverser
    {
        private readonly Predicate<NodeModel> _predicate;

        private readonly Dictionary<NodeModel, bool> _resultDict = new Dictionary<NodeModel, bool>();

        private bool _inProgress;

        public PredicateTraverser(Predicate<NodeModel> p)
        {
            _predicate = p;
        }

        public bool TraverseUntilAny(NodeModel entry)
        {
            _inProgress = true;
            bool result = TraverseAny(entry);
            _resultDict.Clear();
            _inProgress = false;
            return result;
        }

        public bool ContinueTraversalUntilAny(NodeModel entry)
        {
            if (_inProgress)
                return TraverseAny(entry);
            throw new Exception("ContinueTraversalUntilAny cannot be used except in a traversal predicate.");
        }

        private bool TraverseAny(NodeModel entry)
        {
            bool result;
            if (_resultDict.TryGetValue(entry, out result))
                return result;

            result = _predicate(entry);
            _resultDict[entry] = result;
            if (result)
                return result;

            if (entry is Function)
            {
                Guid symbol = Guid.Parse((entry as Function).Symbol);
                if (!dynSettings.Controller.CustomNodeManager.Contains(symbol))
                {
                    DynamoLogger.Instance.Log("WARNING -- No implementation found for node: " + symbol);
                    entry.Error("Could not find .dyf definition file for this node.");
                    return false;
                }

                result =
                    dynSettings.Controller.CustomNodeManager.GetFunctionDefinition(symbol)
                               .WorkspaceModel.GetTopMostNodes()
                               .Any(ContinueTraversalUntilAny);
            }
            _resultDict[entry] = result;
            if (result)
                return result;

            return entry.Inputs.Values.Any(x => x != null && TraverseAny(x.Item2));
        }
    }


    public class UIDispatcherEventArgs : EventArgs
    {
        public UIDispatcherEventArgs(Action a)
        {
            ActionToDispatch = a;
        }

        public Action ActionToDispatch { get; set; }
        public List<object> Parameters { get; set; }
    }
}<|MERGE_RESOLUTION|>--- conflicted
+++ resolved
@@ -5,20 +5,14 @@
 using System.Diagnostics;
 using System.Globalization;
 using System.Linq;
-<<<<<<< HEAD
 using System.Windows;
-=======
-using System.Diagnostics;
-using System.Collections.ObjectModel;
 using System.Reflection;
 using System.Threading;
 using Dynamo.Nodes;
->>>>>>> dfc1fdbc
 using System.Xml;
 using Dynamo.DSEngine;
 using Dynamo.FSchemeInterop;
 using Dynamo.FSchemeInterop.Node;
-using Dynamo.Nodes;
 using Dynamo.Selection;
 using Dynamo.Utilities;
 using Microsoft.FSharp.Collections;
@@ -858,16 +852,31 @@
         #region Node State
 
         /// <summary>
-        ///     Color the connection according to it's port connectivity
-        ///     if all ports are connected, color green, else color orange
+        /// Color the connection according to it's port connectivity
+        /// if all ports are connected, color green, else color orange
         /// </summary>
         public void ValidateConnections()
         {
-            // if there are inputs without connections
-            // mark as dead
-            State = _inPorts.Any(x => !x.Connectors.Any() && !(x.UsingDefaultValue && x.DefaultValueEnabled))
-                        ? ElementState.Dead
-                        : ElementState.Active;
+
+            Action setState = (() =>
+                {
+
+                    // if there are inputs without connections
+                    // mark as dead
+                    State = _inPorts.Any(x => !x.Connectors.Any() && !(x.UsingDefaultValue && x.DefaultValueEnabled))
+                                ? ElementState.Dead
+                                : ElementState.Active;
+                });
+
+            if (dynSettings.Controller != null &&
+                dynSettings.Controller.UIDispatcher != null &&
+                dynSettings.Controller.UIDispatcher.Thread != Thread.CurrentThread)
+            {
+                //Force this onto the UI thread
+                dynSettings.Controller.UIDispatcher.Invoke(setState);
+            }
+            else
+                setState();
         }
 
         public void Error(string p)
@@ -1117,7 +1126,6 @@
             }
         }
 
-<<<<<<< HEAD
         #endregion
 
         #endregion
@@ -1208,201 +1216,6 @@
             else if (eIn.IsString)
             {
                 string str = (eIn as FScheme.Value.String).Item;
-=======
-        protected virtual void __eval_internal(FSharpList<FScheme.Value> args, Dictionary<PortData, FScheme.Value> outPuts)
-        {
-            __eval_internal_recursive(args, outPuts);
-        }
-        
-        protected virtual void __eval_internal_recursive(FSharpList<FScheme.Value> args, Dictionary<PortData, FScheme.Value> outPuts, int level = 0)
-        {
-            var argSets = new List<FSharpList<FScheme.Value>>();
-
-            //create a zip of the incoming args and the port data
-            //to be used for type comparison
-            var portComparison =
-                args.Zip(InPortData, (first, second) => new Tuple<Type, Type>(first.GetType(), second.PortType))
-                    .ToList();
-            var listOfListComparison = args.Zip(InPortData,
-                (first, second) => new Tuple<bool, Type>(Utils.IsListOfLists(first), second.PortType));
-
-            //there are more than zero arguments
-            //and there is either an argument which does not match its expections 
-            //OR an argument which requires a list and gets a list of lists
-            //AND argument lacing is not disabled
-            if (ArgumentLacing != LacingStrategy.Disabled && args.Any() &&
-                (portComparison.Any(x => x.Item1 == typeof (Value.List) && x.Item2 != typeof (Value.List)) ||
-                    listOfListComparison.Any(x => x.Item1 && x.Item2 == typeof (Value.List))))
-            {
-                //if the argument is of the expected type, then
-                //leave it alone otherwise, wrap it in a list
-                int j = 0;
-                foreach (var arg in args)
-                {
-                    //incoming value is list and expecting single
-                    if (portComparison.ElementAt(j).Item1 == typeof (Value.List) &&
-                        portComparison.ElementAt(j).Item2 != typeof (Value.List))
-                    {
-                        //leave as list
-                        argSets.Add(((Value.List) arg).Item);
-                    }
-                        //incoming value is list and expecting list
-                    else
-                    {
-                        //check if we have a list of lists, if so, then don't wrap
-                        argSets.Add(
-                            Utils.IsListOfLists(arg) && !AcceptsListOfLists(arg)
-                                ? ((Value.List) arg).Item
-                                : Utils.MakeFSharpList(arg));
-                    }
-                    j++;
-                }
-
-                IEnumerable<IEnumerable<Value>> lacedArgs = null;
-                switch (ArgumentLacing)
-                {
-                    case LacingStrategy.First:
-                        lacedArgs = argSets.SingleSet();
-                        break;
-                    case LacingStrategy.Shortest:
-                        lacedArgs = argSets.ShortestSet();
-                        break;
-                    case LacingStrategy.Longest:
-                        lacedArgs = argSets.LongestSet();
-                        break;
-                    case LacingStrategy.CrossProduct:
-                        lacedArgs = argSets.CartesianProduct();
-                        break;
-                }
-
-                var evalResult = OutPortData.ToDictionary(
-                    x => x,
-                    _ => FSharpList<Value>.Empty);
-
-                var evalDict = new Dictionary<PortData, Value>();
-
-                //run the evaluate method for each set of 
-                //arguments in the lace result.
-                foreach (var argList in lacedArgs)
-                {
-                    evalDict.Clear();
-
-                    var thisArgsAsFSharpList = Utils.SequenceToFSharpList(argList);
-
-                    var portComparisonLaced =
-                        thisArgsAsFSharpList.Zip(InPortData,
-                            (first, second) => new Tuple<Type, Type>(first.GetType(), second.PortType)).ToList();
-
-                    int jj = 0;
-                    bool bHasListNotExpecting = false;
-                    foreach (var argLaced in argList)
-                    {
-                        //incoming value is list and expecting single
-                        if (ArgumentLacing != LacingStrategy.Disabled && thisArgsAsFSharpList.Any() &&
-                            portComparisonLaced.ElementAt(jj).Item1 == typeof (Value.List) &&
-                            portComparison.ElementAt(jj).Item2 != typeof (Value.List) &&
-                            (!AcceptsListOfLists(argLaced) || !Utils.IsListOfLists(argLaced))
-                            )
-                        {
-                            bHasListNotExpecting = true;
-                            break;
-                        }
-                        jj++;
-                    }
-                    if (bHasListNotExpecting)
-                    {
-                        if (level > 20)
-                            throw new Exception("Too deep recursive list containment by lists, only 21 are allowed");
-                        Dictionary<PortData, FScheme.Value> outPutsLevelPlusOne =
-                            new Dictionary<PortData, FScheme.Value>();
-
-                        __eval_internal_recursive(Utils.SequenceToFSharpList(argList), outPutsLevelPlusOne,
-                            level + 1);
-                        //pack result back
-
-                        foreach (var dataLaced in outPutsLevelPlusOne)
-                        {
-                            var dataL = dataLaced.Key;
-                            var valueL = outPutsLevelPlusOne[dataL];
-                            evalResult[dataL] = FSharpList<Value>.Cons(valueL, evalResult[dataL]);
-                        }
-                        continue;
-                    }
-                    else
-                        Evaluate(Utils.SequenceToFSharpList(argList), evalDict);
-
-                    OnEvaluate();
-
-                    foreach (var data in OutPortData)
-                    {
-                        evalResult[data] = FSharpList<Value>.Cons(evalDict[data], evalResult[data]);
-                    }
-                }
-
-                //the result of evaluation will be a list. we split that result
-                //and send the results to the outputs
-                foreach (var data in OutPortData)
-                {
-                    var portResults = evalResult[data];
-
-                    //if the lacing is cross product, the results
-                    //need to be split back out into a set of lists
-                    //equal in dimension to the first list argument
-                    if (args[0].IsList && ArgumentLacing == LacingStrategy.CrossProduct)
-                    {
-                        var length = portResults.Count();
-                        var innerLength = length/((Value.List) args[0]).Item.Count();
-                        int subCount = 0;
-                        var listOfLists = FSharpList<Value>.Empty;
-                        var innerList = FSharpList<Value>.Empty;
-                        for (int i = 0; i < length; i++)
-                        {
-                            innerList = FSharpList<Value>.Cons(portResults.ElementAt(i), innerList);
-                            subCount++;
-
-                            if (subCount == innerLength)
-                            {
-                                subCount = 0;
-                                listOfLists = FSharpList<Value>.Cons(Value.NewList(innerList), listOfLists);
-                                innerList = FSharpList<Value>.Empty;
-                            }
-                        }
-
-                        evalResult[data] = Utils.SequenceToFSharpList(listOfLists);
-                    }
-                    else
-                    {
-                        //Reverse the evaluation results so they come out right way around
-                        evalResult[data] = Utils.SequenceToFSharpList(evalResult[data].Reverse());
-                    }
-
-                    outPuts[data] = Value.NewList(evalResult[data]);
-                }
-
-            }
-            else
-            {
-                Evaluate(args, outPuts);
-                OnEvaluate();
-            }
-        }
-
-        protected virtual bool AcceptsListOfLists(Value value)
-        {
-            return false;
-        }
-        
-        /// <summary>
-        /// Destroy this dynElement
-        /// </summary>
-        public virtual void Destroy() { }
-
-        protected internal void DisableReporting()
-        {
-            _report = false;
-        }
->>>>>>> dfc1fdbc
-
                 if (str.Length > maxStringLength)
                     str = str.Substring(0, maxStringLength) + "...";
 
@@ -1873,36 +1686,7 @@
             if (result == FSharpOption<FScheme.Value>.None)
                 throw new CancelEvaluationException(false);
 
-<<<<<<< HEAD
             return result.Value ?? FScheme.Value.NewString(FailureString);
-=======
-        /// <summary>
-        /// Color the connection according to it's port connectivity
-        /// if all ports are connected, color green, else color orange
-        /// </summary>
-        public void ValidateConnections()
-        {
-
-            Action setState = (() =>
-                {
-
-                    // if there are inputs without connections
-                    // mark as dead
-                    State = inPorts.Any(x => !x.Connectors.Any() && !(x.UsingDefaultValue && x.DefaultValueEnabled))
-                                ? ElementState.DEAD
-                                : ElementState.ACTIVE;
-                });
-
-            if (dynSettings.Controller != null &&
-                dynSettings.Controller.UIDispatcher != null &&
-                dynSettings.Controller.UIDispatcher.Thread != Thread.CurrentThread)
-            {
-                //Force this onto the UI thread
-                dynSettings.Controller.UIDispatcher.Invoke(setState);
-            }
-            else
-                setState();
->>>>>>> dfc1fdbc
         }
 
         protected virtual void OnRunCancelled() { }
@@ -2347,14 +2131,10 @@
     ///     Flag to hide deprecated nodes in search, but allow in workflows
     /// </summary>
     [AttributeUsage(AttributeTargets.All, Inherited = true)]
-<<<<<<< HEAD
     public class NodeDeprecatedAttribute : Attribute { }
 
-=======
-    public class NodeHiddenInBrowserAttribute : System.Attribute
-    {
-    }
->>>>>>> dfc1fdbc
+    [AttributeUsage(AttributeTargets.All, Inherited = true)]
+    public class NodeHiddenInBrowserAttribute : System.Attribute { }
 
     /// <summary>
     ///     The AlsoKnownAs attribute allows the node implementor to
