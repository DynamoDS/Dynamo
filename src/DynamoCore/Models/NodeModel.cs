﻿using System;
using System.Collections.Generic;
using System.ComponentModel;
using System.Globalization;
using System.Linq;
using System.Collections.ObjectModel;
using System.Xml;
using Autodesk.DesignScript.Interfaces;

using Dynamo.Core;
using Dynamo.Core.Threading;
using Dynamo.Nodes;
using Dynamo.DSEngine;
using Dynamo.Selection;
using Dynamo.Utilities;

using ProtoCore.AST.AssociativeAST;
using ProtoCore.Mirror;
using ProtoCore.Namespace;
using String = System.String;
using StringNode = ProtoCore.AST.AssociativeAST.StringNode;
using ProtoCore.DSASM;
using System.Reflection;

namespace Dynamo.Models
{
    public abstract class NodeModel : ModelBase, IDisposable
    {
        #region private members

        private bool overrideNameWithNickName;
        private LacingStrategy argumentLacing = LacingStrategy.First;
        private bool displayLabels;
        private bool isUpstreamVisible;
        private bool isVisible;
        private bool canUpdatePeriodically;
        private string nickName;
        private ElementState state;
        private string toolTipText = "";
        private string description;
        private string persistentWarning = "";

        // Data caching related class members. There are multiple parties at
        // play when it comes to caching MirrorData for a NodeModel, this value
        // is accessed from UI thread for display (e.g. preview bubble) and it's
        // updated by QueryMirrorDataAsyncTask on ISchedulerThread's context. 
        // Access to the cached data is guarded by cachedMirrorDataMutex object.
        // 
        private bool isUpdated;
        private MirrorData cachedMirrorData;
        private readonly object cachedMirrorDataMutex = new object();

        // Input and output port related data members.
        private ObservableCollection<PortModel> inPorts = new ObservableCollection<PortModel>();
        private ObservableCollection<PortModel> outPorts = new ObservableCollection<PortModel>();
        private readonly Dictionary<PortModel, PortData> portDataDict = new Dictionary<PortModel, PortData>();

        private List<IRenderPackage> renderPackages = new List<IRenderPackage>();

        #endregion

        #region public members

        private readonly Dictionary<int, Tuple<int, NodeModel>> inputNodes;
        private readonly Dictionary<int, HashSet<Tuple<int, NodeModel>>> outputNodes;

        public Object RenderPackagesMutex = new object();
        public List<IRenderPackage> RenderPackages
        {
            get
            {
                lock (RenderPackagesMutex)
                {
                    return renderPackages; 
                }
            }
            set
            {
                lock (RenderPackagesMutex)
                {
                    renderPackages = value;
                }
                RaisePropertyChanged("RenderPackages");
            }
        }

        public bool HasRenderPackages { get; set; }

        /// <summary>
        /// The unique name that was created the node by
        /// </summary>
        public virtual string CreationName { get { return this.Name; } }

        #endregion

        #region events

        //TODO(Steve): Model should not have to worry about UI thread synchronization -- MAGN-5709

        /// <summary>
        ///     Fired when this NodeModel is disposed.
        /// </summary>
        public event Action Disposed;

        /// <summary>
        ///     Called by nodes for behavior that they want to dispatch on the UI thread
        ///     Triggers event to be received by the UI. If no UI exists, behavior will not be executed.
        /// </summary>
        /// <param name="a"></param>
        public void DispatchOnUIThread(Action a)
        {
            OnDispatchedToUI(this, new UIDispatcherEventArgs(a));
        }

        private void OnDispatchedToUI(object sender, UIDispatcherEventArgs e)
        {
            if (DispatchedToUI != null)
                DispatchedToUI(sender, e);
        }

        public event DispatchedToUIThreadHandler DispatchedToUI;

        #endregion

        #region public properties

        /// <summary>
        ///     Definitions for the Input Ports of this NodeModel.
        /// </summary>
        public ObservableCollection<PortData> InPortData { get; private set; }
        
        /// <summary>
        ///     Definitions for the Output Ports of this NodeModel.
        /// </summary>
        public ObservableCollection<PortData> OutPortData { get; private set; }

        /// <summary>
        ///     All of the connectors entering and exiting the NodeModel.
        /// </summary>
        public IEnumerable<ConnectorModel> AllConnectors
        {
            get
            {
                return inPorts.Concat(outPorts).SelectMany(port => port.Connectors);
            }
        }

        /// <summary>
        ///     Returns whether this node represents a built-in or custom function.
        /// </summary>
        public bool IsCustomFunction
        {
            get { return this is Function; }
        }

        /// <summary>
        ///     Returns whether the node is to be included in visualizations.
        /// </summary>
        public bool IsVisible
        {
            get
            {
                return isVisible;
            }

            private set // Private setter, see "ArgumentLacing" for details.
            {
                if (isVisible != value)
                {
                    isVisible = value;
                    RaisePropertyChanged("IsVisible");
                }
            }
        }

        /// <summary>
        ///     Returns whether the node aggregates its upstream connections
        ///     for visualizations.
        /// </summary>
        public bool IsUpstreamVisible
        {
            get
            {
                return isUpstreamVisible;
            }

            private set // Private setter, see "ArgumentLacing" for details.
            {
                if (isUpstreamVisible != value)
                {
                    isUpstreamVisible = value;
                    RaisePropertyChanged("IsUpstreamVisible");
                }
            }
        }

        /// <summary>
        ///     The Node's state, which determines the coloring of the Node in the canvas.
        /// </summary>
        public ElementState State
        {
            get { return state; }
            set
            {
                if (value != ElementState.Error && value != ElementState.AstBuildBroken)
                    ClearTooltipText();

                // Check before settings and raising 
                // a notification.
                if (state == value) return;

                state = value;
                RaisePropertyChanged("State");
            }
        }

        /// <summary>
        ///   If the state of node is Error or AstBuildBroken
        /// </summary>
        public bool IsInErrorState
        {
            get
            {
                return state == ElementState.AstBuildBroken || state == ElementState.Error;
            }
        }

        /// <summary>
        ///     Text that is displayed as this Node's tooltip.
        /// </summary>
        public string ToolTipText
        {
            get { return toolTipText; }
            set
            {
                toolTipText = value;
                RaisePropertyChanged("ToolTipText");
            }
        }

        /// <summary>
        ///     Should we override the displayed name with this Node's NickName property?
        /// </summary>
        public bool OverrideNameWithNickName
        {
            get { return overrideNameWithNickName; }
            set
            {
                overrideNameWithNickName = value;
                RaisePropertyChanged("OverrideNameWithNickName");
            }
        }

        /// <summary>
        ///     The name that is displayed in the UI for this NodeModel.
        /// </summary>
        public string NickName
        {
            get { return nickName; }
            set
            {
                nickName = value;
                RaisePropertyChanged("NickName");
            }
        }

        /// <summary>
        ///     Collection of PortModels representing all Input ports.
        /// </summary>
        public ObservableCollection<PortModel> InPorts
        {
            get { return inPorts; }
            set
            {
                inPorts = value;
                RaisePropertyChanged("InPorts");
            }
        }

        /// <summary>
        ///     Collection of PortModels representing all Output ports.
        /// </summary>
        public ObservableCollection<PortModel> OutPorts
        {
            get { return outPorts; }
            set
            {
                outPorts = value;
                RaisePropertyChanged("OutPorts");
            }
        }

        public IDictionary<int, Tuple<int, NodeModel>> InputNodes
        {
            get { return inputNodes; }
        }

        public IDictionary<int, HashSet<Tuple<int, NodeModel>>> OutputNodes
        {
            get { return outputNodes; }
        }

        /// <summary>
        ///     Control how arguments lists of various sizes are laced.
        /// </summary>
        public LacingStrategy ArgumentLacing
        {
            get
            {
                return argumentLacing;
            }

            // The property setter is marked as private/protected because it 
            // should not be set from an external component directly. The ability
            // to directly set the property value causes a NodeModel to be altered 
            // without careful consideration of undo/redo recording. If changing 
            // this property value should be undo-able, then the caller should use 
            // "DynamoModel.UpdateModelValueCommand" to set the property value. 
            // The command ensures changes to the NodeModel is recorded for undo.
            // 
            // In some cases being able to set the property value directly is 
            // desirable, for example, some unit test scenarios require the given 
            // NodeModel property to be of certain value. In such cases the 
            // easiest workaround is to use "NodeModel.UpdateValue" method:
            // 
            //      someNode.UpdateValue("ArgumentLacing", "CrossProduct");
            // 
            protected set
            {
                if (argumentLacing != value)
                {
                    argumentLacing = value;
                    RaisePropertyChanged("ArgumentLacing");

                    // Mark node for update
                    OnNodeModified();
                }
            }
        }

        /// <summary>
        ///     Name property
        /// </summary>
        /// <value>
        ///     If the node has a name attribute, return it.  Otherwise return empty string.
        /// </value>
        public string Name
        {
            get
            {
                Type type = GetType();
                object[] attribs = type.GetCustomAttributes(typeof(NodeNameAttribute), false);
                if (type.Namespace == "Dynamo.Nodes" && !type.IsAbstract && attribs.Length > 0
                    && type.IsSubclassOf(typeof(NodeModel)))
                {
                    var elCatAttrib = attribs[0] as NodeNameAttribute;
                    return elCatAttrib.Name;
                }
                return "";
            }
        }

        /// <summary>
        ///     Category property
        /// </summary>
        /// <value>
        ///     If the node has a category, return it.  Other wise return empty string.
        /// </value>
        public string Category
        {
            get
            {
                category = category ?? GetCategoryStringFromAttributes();
                return category;
            }
            set
            {
                category = value;
                RaisePropertyChanged("Category");
            }
        }

        private string category;

        private string GetCategoryStringFromAttributes()
        {
            Type type = GetType();
            object[] attribs = type.GetCustomAttributes(typeof(NodeCategoryAttribute), false);
            
            if (type.Namespace != "Dynamo.Nodes" || type.IsAbstract || attribs.Length <= 0
                || !type.IsSubclassOf(typeof(NodeModel))) 
                return "";

            var elCatAttrib = attribs[0] as NodeCategoryAttribute;
            return elCatAttrib.ElementCategory;
        }

        public MirrorData CachedValue
        {
            get
            {
                lock (cachedMirrorDataMutex)
                {
                    return cachedMirrorData;
                }
            }
        }

        /// <summary>
        /// WARNING: This method is meant for unit test only. It directly accesses
        /// the EngineController for the mirror data without waiting for any 
        /// possible execution to complete (which, in single-threaded nature of 
        /// unit test, is an okay thing to do). The right way to get the cached 
        /// value for a NodeModel is by going through its RequestValueUpdateAsync
        /// method).
        /// </summary>
        /// <param name="engine">Instance of EngineController from which the node
        /// value is to be retrieved.</param>
        /// <returns>Returns the MirrorData if the node's value is computed, or 
        /// null otherwise.</returns>
        /// 
        internal MirrorData GetCachedValueFromEngine(EngineController engine)
        {
            if (cachedMirrorData != null)
                return cachedMirrorData;

            // Do not have an identifier for preview right now. For an example,
            // this can be happening at the beginning of a code block node creation.
            if (AstIdentifierForPreview.Value == null)
                return null;

            cachedMirrorData = null;

            var runtimeMirror = engine.GetMirror(AstIdentifierForPreview.Value);

            if (runtimeMirror != null)
                cachedMirrorData = runtimeMirror.GetData();

            return cachedMirrorData;
        }

        /// <summary>
        ///     If the node is updated in LiveRunner's execution
        /// </summary>
        public bool IsUpdated
        {
            get { return isUpdated; }
            set
            {
                isUpdated = value;
                if (isUpdated)
                {
                    // When a NodeModel is updated, its
                    // cached data should be invalidated.
                    lock (cachedMirrorDataMutex)
                    {
                        cachedMirrorData = null;
                    }
                }
            }
        }

        /// <summary>
        ///     Search tags for this Node.
        /// </summary>
        public List<string> Tags
        {
            get
            {
                return
                    GetType()
                        .GetCustomAttributes(typeof(NodeSearchTagsAttribute), true)
                        .Cast<NodeSearchTagsAttribute>()
                        .SelectMany(x => x.Tags)
                        .ToList();
            }
        }

        /// <summary>
        ///     Description of this Node.
        /// </summary>
        public string Description
        {
            get
            {
                description = description ?? GetDescriptionStringFromAttributes();
                return description;
            }
            set
            {
                description = value;
                RaisePropertyChanged("Description");
            }
        }

        public bool CanUpdatePeriodically
        {
            get { return canUpdatePeriodically; }
            set
            {
                canUpdatePeriodically = value;
                RaisePropertyChanged("CanUpdatePeriodically");
            }
        }

        /// <summary>
        ///     ProtoAST Identifier for result of the node before any output unpacking has taken place.
        ///     If there is only one output for the node, this is equivalent to GetAstIdentifierForOutputIndex(0).
        /// </summary>
        public IdentifierNode AstIdentifierForPreview
        {
            get { return AstFactory.BuildIdentifier(AstIdentifierBase); }
        }

        /// <summary>
        ///     If this node is allowed to be converted to AST node in nodes to code conversion.
        /// </summary>
        public virtual bool IsConvertible
        {
            get
            {
                return false;
            }
        }

        /// <summary>
        ///     Return a variable whose value will be displayed in preview window.
        ///     Derived nodes may overwrite this function to display default value
        ///     of this node. E.g., code block node may want to display the value
        ///     of the left hand side variable of last statement.
        /// </summary>
        public virtual string AstIdentifierBase
        {
            get
            {
                return AstBuilder.StringConstants.VarPrefix
                    + GUID.ToString().Replace("-", string.Empty);
            }
        }

        /// <summary>
        ///     Enable or disable label display. Default is false.
        /// </summary>
        public bool DisplayLabels
        {
            get { return displayLabels; }
            set
            {
                if (displayLabels == value) 
                    return;

                displayLabels = value;
                RaisePropertyChanged("DisplayLabels");
            }
        }

        /// <summary>
        ///     Is this node being applied partially, resulting in a partial function?
        /// </summary>
        public bool IsPartiallyApplied //TODO(Steve): Move to Graph level -- MAGN-5710
        {
            get { return !Enumerable.Range(0, InPortData.Count).All(HasInput); }
        }

        /// <summary>
        ///     Get the description from type information
        /// </summary>
        /// <returns>The value or "No description provided"</returns>
        public string GetDescriptionStringFromAttributes()
        {
            Type t = GetType();
            object[] rtAttribs = t.GetCustomAttributes(typeof(NodeDescriptionAttribute), true);
            return rtAttribs.Length > 0
                ? ((NodeDescriptionAttribute)rtAttribs[0]).ElementDescription
                : "No description provided";
        }

        /// <summary>
        ///     Fetches the ProtoAST Identifier for a given output port.
        /// </summary>
        /// <param name="outputIndex">Index of the output port.</param>
        /// <returns>Identifier corresponding to the given output port.</returns>
        public virtual IdentifierNode GetAstIdentifierForOutputIndex(int outputIndex)
        {
            if (outputIndex < 0 || outputIndex > OutPortData.Count)
                throw new ArgumentOutOfRangeException("outputIndex", @"Index must correspond to an OutPortData index.");

            //if (OutPortData.Count == 1)
            //    return AstFactory.BuildIdentifier(/* (IsPartiallyApplied ? "_local_" : "") + */ AstIdentifierBase);

            string id = AstIdentifierBase + "_out" + outputIndex;
            return AstFactory.BuildIdentifier(id);
        }

        #endregion

        protected NodeModel()
        {
            InPortData = new ObservableCollection<PortData>();
            OutPortData = new ObservableCollection<PortData>();

            inputNodes = new Dictionary<int, Tuple<int, NodeModel>>();
            outputNodes = new Dictionary<int, HashSet<Tuple<int, NodeModel>>>();

            IsVisible = true;
            IsUpstreamVisible = true;
            ShouldDisplayPreviewCore = true;
            executionHint = ExecutionHints.Modified;

            PropertyChanged += delegate(object sender, PropertyChangedEventArgs args)
            {
                switch (args.PropertyName)
                {
                    case ("OverrideName"):
                        RaisePropertyChanged("NickName");
                        break;
                    case ("IsSelected"):
                        // Synchronize the selected state of any render packages for this node
                        // with the selection state of the node.
                        if (HasRenderPackages)
                        {
                            lock (RenderPackagesMutex)
                            {
                                RenderPackages.ForEach(rp => ((RenderPackage) rp).Selected = IsSelected);
                            }
                        }
                        break;
                }
            };

            //Fetch the element name from the custom attribute.
            SetNickNameFromAttribute();

            IsSelected = false;
            State = ElementState.Dead;
            ArgumentLacing = LacingStrategy.Disabled;

            RaisesModificationEvents = true;
        }

        public virtual void Dispose()
        {
            var handler = Disposed;
            if (handler != null)
                handler();
        }

        /// <summary>
        ///     Gets the most recent value of this node stored in an EngineController that has evaluated it.
        /// </summary>
        /// <param name="outPortIndex"></param>
        /// <param name="engine"></param>
        /// <returns></returns>
        public MirrorData GetValue(int outPortIndex, EngineController engine)
        {
            return engine.GetMirror(GetAstIdentifierForOutputIndex(outPortIndex).Value).GetData();
        }

        /// <summary>
        ///     Sets the nickname of this node from the attributes on the class definining it.
        /// </summary>
        public void SetNickNameFromAttribute()
        {
            var elNameAttrib = GetType().GetCustomAttributes<NodeNameAttribute>(false).FirstOrDefault();
            if (elNameAttrib != null)
                NickName = elNameAttrib.Name;

        }

        #region Modification Reporting

        /// <summary>
        ///     Indicate if the node should respond to NodeModified event. It
        ///     always should be true, unless is temporarily set to false to 
        ///     avoid flood of Modified event. 
        /// </summary>
        public bool RaisesModificationEvents { get; set; }

        /// <summary>
        ///     Event fired when the node's DesignScript AST should be recompiled
        /// </summary>
        public event Action<NodeModel> Modified;
        public virtual void OnNodeModified(bool forceExecute = false)
        {
            if (!RaisesModificationEvents)
                return;

            MarkNodeAsModified(forceExecute);           
            var handler = Modified;
            if (handler != null) handler(this);
        }

        #endregion

        #region ProtoAST Compilation

        /// <summary>
        /// Override this to declare the outputs for each of this Node's output ports.
        /// </summary>
        /// <param name="inputAstNodes">Ast for inputs indexed by input port index.</param>
        /// <returns>Sequence of AssociativeNodes representing this Node's code output.</returns>
        public virtual IEnumerable<AssociativeNode> BuildOutputAst(List<AssociativeNode> inputAstNodes)
        {
            return
                OutPortData.Enumerate()
                           .Select(
                               output => AstFactory.BuildAssignment(
                                   GetAstIdentifierForOutputIndex(output.Index),
                                   new NullNode()));
        }

        /// <summary>
        /// Wraps the publically overrideable `BuildOutputAst` method so that it works with Preview.
        /// </summary>
        /// <param name="inputAstNodes"></param>
        internal virtual IEnumerable<AssociativeNode> BuildAst(List<AssociativeNode> inputAstNodes)
        {
            OnBuilt();

            IEnumerable<AssociativeNode> result = null;

            try
            {
                result = BuildOutputAst(inputAstNodes);
            }
            catch (Exception e)
            {
                // If any exception from BuildOutputAst(), we emit
                // a function call "var_guid = %nodeAstFailed(full.node.name)"
                // for this node, set the state of node to AstBuildBroken and
                // disply the corresponding error message. 
                // 
                // The return value of function %nodeAstFailed() is always 
                // null.
                var errorMsg = Properties.Resources.NodeProblemEncountered;
                var fullMsg = String.Format(errorMsg, e.Message);
                this.NotifyAstBuildBroken(fullMsg);

                var fullName = this.GetType().ToString();
                var astNodeFullName = AstFactory.BuildStringNode(fullName);
                var arguments = new List<AssociativeNode> { astNodeFullName };
                var func = AstFactory.BuildFunctionCall(Constants.kNodeAstFailed, arguments); 

                return new []
                {
                    AstFactory.BuildAssignment(AstIdentifierForPreview, func)
                };
            }

            if (OutPortData.Count == 1)
            {
                var firstOuputIdent = GetAstIdentifierForOutputIndex(0);
                if (!AstIdentifierForPreview.Equals(firstOuputIdent))
                {
                    result = result.Concat(
                    new[]
                    {
                        AstFactory.BuildAssignment(AstIdentifierForPreview, firstOuputIdent)
                    });
                }
                return result;
            }

            var emptyList = AstFactory.BuildExprList(new List<AssociativeNode>());
            var previewIdInit = AstFactory.BuildAssignment(AstIdentifierForPreview, emptyList);

            return
                result.Concat(new[] { previewIdInit })
                      .Concat(
                          OutPortData.Select(
                              (outNode, index) =>
                                  AstFactory.BuildAssignment(
                                      new IdentifierNode(AstIdentifierForPreview)
                                      {
                                          ArrayDimensions =
                                              new ArrayNode
                                              {
                                                  Expr = new StringNode { value = outNode.NickName }
                                              }
                                      },
                                      GetAstIdentifierForOutputIndex(index))));
        }

        /// <summary>
        ///     Callback for when this NodeModel has been compiled.
        /// </summary>
        protected virtual void OnBuilt()
        {
        }

        /// <summary>
        /// Apppend replication guide to the input parameter based on lacing
        /// strategy.
        /// </summary>
        /// <param name="inputs"></param>
        /// <returns></returns>
        public void AppendReplicationGuides(List<AssociativeNode> inputs)
        {
            if (inputs == null || !inputs.Any())
                return;

            switch (ArgumentLacing)
            {
                case LacingStrategy.Longest:

                    for (int i = 0; i < inputs.Count(); ++i)
                    {
                        inputs[i] = AstFactory.AddReplicationGuide(
                                                inputs[i],
                                                new List<int> { 1 },
                                                true);
                    }
                    break;

                case LacingStrategy.CrossProduct:

                    int guide = 1;
                    for (int i = 0; i < inputs.Count(); ++i)
                    {
                        inputs[i] = AstFactory.AddReplicationGuide(
                                                inputs[i],
                                                new List<int> { guide },
                                                false);
                        guide++;
                    }
                    break;
            }
        }
        #endregion

        #region Input and Output Connections

        /// <summary>
        ///     Event fired when a new ConnectorModel has been attached to one of this node's inputs.
        /// </summary>
        public event Action<ConnectorModel> ConnectorAdded;
        protected virtual void OnConnectorAdded(ConnectorModel obj)
        {
            var handler = ConnectorAdded;
            if (handler != null) handler(obj);
        }

        /// <summary>
        /// If node is connected to some other node(other than Output) then it is not a 'top' node
        /// </summary>
        public bool IsTopMostNode
        {
            get
            {
                if (OutPortData.Count < 1)
                    return false;

                foreach (var port in OutPorts.Where(port => port.Connectors.Count != 0))
                {
                    return port.Connectors.Any(connector => connector.End.Owner is Output);
                }

                return true;
            }
        }
        
        internal void ConnectInput(int inputData, int outputData, NodeModel node)
        {
            inputNodes[inputData] = Tuple.Create(outputData, node);
        }

        internal void ConnectOutput(int portData, int inputData, NodeModel nodeLogic)
        {
            if (!outputNodes.ContainsKey(portData))
                outputNodes[portData] = new HashSet<Tuple<int, NodeModel>>();
            outputNodes[portData].Add(Tuple.Create(inputData, nodeLogic));
        }

        internal void DisconnectInput(int data)
        {
            inputNodes[data] = null;
        }

        /// <summary>
        ///     Attempts to get the input for a certain port.
        /// </summary>
        /// <param name="data">PortData to look for an input for.</param>
        /// <param name="input">If an input is found, it will be assigned.</param>
        /// <returns>True if there is an input, false otherwise.</returns>
        public bool TryGetInput(int data, out Tuple<int, NodeModel> input)
        {
            return inputNodes.TryGetValue(data, out input) && input != null;
        }

        /// <summary>
        ///     Attempts to get the output for a certain port.
        /// </summary>
        /// <param name="output">Index to look for an output for.</param>
        /// <param name="newOutputs">If an output is found, it will be assigned.</param>
        /// <returns>True if there is an output, false otherwise.</returns>
        public bool TryGetOutput(int output, out HashSet<Tuple<int, NodeModel>> newOutputs)
        {
            return outputNodes.TryGetValue(output, out newOutputs);
        }

        /// <summary>
        ///     Checks if there is an input for a certain port.
        /// </summary>
        /// <param name="data">Index of the port to look for an input for.</param>
        /// <returns>True if there is an input, false otherwise.</returns>
        public bool HasInput(int data)
        {
            return HasConnectedInput(data) || (InPorts.Count > data && InPorts[data].UsingDefaultValue);
        }

        /// <summary>
        ///     Checks if there is a connected input for a certain port. This does
        ///     not count default values as an input.
        /// </summary>
        /// <param name="data">Index of the port to look for an input for.</param>
        /// <returns>True if there is an input, false otherwise.</returns>
        public bool HasConnectedInput(int data)
        {
            return inputNodes.ContainsKey(data) && inputNodes[data] != null;
        }

        /// <summary>
        ///     Checks if there is an output for a certain port.
        /// </summary>
        /// <param name="portData">Index of the port to look for an output for.</param>
        /// <returns>True if there is an output, false otherwise.</returns>
        public bool HasOutput(int portData)
        {
            return outputNodes.ContainsKey(portData) && outputNodes[portData].Any();
        }

        internal void DisconnectOutput(int portData, int inPortData, NodeModel nodeModel)
        {
            HashSet<Tuple<int, NodeModel>> output;
            if (outputNodes.TryGetValue(portData, out output))
                output.RemoveWhere(x => x.Item2 == nodeModel && x.Item1 == inPortData);
        }

        #endregion

        #region UI Framework

        private void ClearTooltipText()
        {
            ToolTipText = "";
        }

        /// <summary>
        /// Clears the errors/warnings that are generated when running the graph.
        /// If the node has a value supplied for the persistentWarning, then the
        /// node's State will be set to ElementState.Persistent and the ToolTipText will
        /// be set to the persistent warning. Otherwise, the State will be 
        /// set to ElementState.Dead
        /// </summary>
        public virtual void ClearRuntimeError()
        {
            if (!string.IsNullOrEmpty(persistentWarning))
            {
                State = ElementState.PersistentWarning;
                ToolTipText = persistentWarning;
            }
            else
            {
                State = ElementState.Dead;
                ClearTooltipText();
            }

            ValidateConnections();
        }

        public void SelectNeighbors()
        {
            IEnumerable<ConnectorModel> outConnectors = outPorts.SelectMany(x => x.Connectors);
            IEnumerable<ConnectorModel> inConnectors = inPorts.SelectMany(x => x.Connectors);

            foreach (var c in outConnectors.Where(c => !DynamoSelection.Instance.Selection.Contains(c.End.Owner)))
                DynamoSelection.Instance.Selection.Add(c.End.Owner);

            foreach (var c in inConnectors.Where(c => !DynamoSelection.Instance.Selection.Contains(c.Start.Owner)))
                DynamoSelection.Instance.Selection.Add(c.Start.Owner);
        }

        #region Node State

        public void ValidateConnections()
        {
            // if there are inputs without connections
            // mark as dead; otherwise, if the original state is dead,
            // update it as active.
            if (inPorts.Any(x => !x.Connectors.Any() && !(x.UsingDefaultValue && x.DefaultValueEnabled)))
            {
                if (State == ElementState.Active)
                {
                    State = string.IsNullOrEmpty(persistentWarning)
                        ? ElementState.Dead
                        : ElementState.PersistentWarning;
                }
            }
            else
            {
                if (State == ElementState.Dead)
                {
                    State = string.IsNullOrEmpty(persistentWarning)
                        ? ElementState.Active
                        : ElementState.PersistentWarning;
                }
            }
        }

        public void Error(string p)
        {
            State = ElementState.Error;
            ToolTipText = p;
        }
        
        /// <summary>
        /// Set a warning on a node. 
        /// </summary>
        /// <param name="p">The warning text.</param>
        /// <param name="isPersistent">Is the warning persistent? If true, the warning will not be
        /// cleared when the node is next evaluated and any additional warning messages will be concatenated
        /// to the persistent error message. If false, the warning will be cleared on the next evaluation.</param>
        public void Warning(string p, bool isPersistent = false)
        {
            if (isPersistent)
            {
                State = ElementState.PersistentWarning;
                ToolTipText = string.Format("{0}\n{1}", persistentWarning, p);
            }
            else
            {
                State = ElementState.Warning;
                ToolTipText = p;
            }
        }

        /// <summary>
        /// Change the state of node to ElementState.AstBuildBroken and display
        /// "p" in tooltip window. 
        /// </summary>
        /// <param name="p"></param>
        public void NotifyAstBuildBroken(string p)
        {
            State = ElementState.AstBuildBroken;
            ToolTipText = p;
        }

        #endregion

        #region Port Management

        internal int GetPortModelIndex(PortModel portModel)
        {
            if (portModel.PortType == PortType.Input)
                return InPorts.IndexOf(portModel);
            else
                return OutPorts.IndexOf(portModel);
        }

        /// <summary>
        ///     Since the ports can have a margin (offset) so that they can moved vertically from its
        ///     initial position, the center of the port needs to be calculted differently and not only
        ///     based on the index. The function adds the height of other nodes as well as their margins
        /// </summary>
        /// <param name="portModel"> The portModel whose height is to be found</param>
        /// <returns> Returns the offset of the given port from the top of the ports </returns>
        //TODO(Steve): This kind of UI calculation should probably live on the VM. -- MAGN-5711
        internal double GetPortVerticalOffset(PortModel portModel)
        {
            double verticalOffset = 2.9;
            int index = portModel.Index;

            //If the port was not found, then it should have just been deleted. Return from function
            if (index == -1)
                return verticalOffset;

            double portHeight = portModel.Height;

            switch (portModel.PortType)
            {
                case PortType.Input:
                    for (int i = 0; i < index; i++)
                        verticalOffset += inPorts[i].MarginThickness.Top + portHeight;
                    verticalOffset += inPorts[index].MarginThickness.Top;
                    break;
                case PortType.Output:
                    for (int i = 0; i < index; i++)
                        verticalOffset += outPorts[i].MarginThickness.Top + portHeight;
                    verticalOffset += outPorts[index].MarginThickness.Top;
                    break;
            }

            return verticalOffset;
        }

        /// <summary>
        ///     Reads inputs list and adds ports for each input.
        /// </summary>
        public void RegisterInputPorts()
        {
            //read the inputs list and create a number of
            //input ports
            int count = 0;
            foreach (PortData pd in InPortData)
            {
                //add a port for each input
                //distribute the ports along the 
                //edges of the icon
                PortModel port = AddPort(PortType.Input, pd, count);
                //MVVM: AddPort now returns a port model. You can't set the data context here.
                //port.DataContext = this;

                portDataDict[port] = pd;
                count++;            
            }

            if (inPorts.Count > count)
            {
                foreach (PortModel inport in inPorts.Skip(count))
                {
                    inport.DestroyConnectors();
                    portDataDict.Remove(inport);
                }

                for (int i = inPorts.Count - 1; i >= count; i--)
                    inPorts.RemoveAt(i);
            }

            //Configure Snap Edges
            ConfigureSnapEdges(inPorts);
        }

        /// <summary>
        ///     Reads outputs list and adds ports for each output
        /// </summary>
        public void RegisterOutputPorts()
        {
            //read the inputs list and create a number of
            //input ports
            int count = 0;
            foreach (PortData pd in OutPortData)
            {
                //add a port for each input
                //distribute the ports along the 
                //edges of the icon
                PortModel port = AddPort(PortType.Output, pd, count);

                //MVVM : don't set the data context in the model
                //port.DataContext = this;

                portDataDict[port] = pd;
                count++;              
            }

            if (outPorts.Count > count)
            {
                foreach (PortModel outport in outPorts.Skip(count))
                    outport.DestroyConnectors();

                for (int i = outPorts.Count - 1; i >= count; i--)
                    outPorts.RemoveAt(i);

                //OutPorts.RemoveRange(count, outPorts.Count - count);
            }

            //configure snap edges
            ConfigureSnapEdges(outPorts);
        }

        /// <summary>
        /// Configures the snap edges.
        /// </summary>
        /// <param name="ports">The ports.</param>
        private static void ConfigureSnapEdges(IList<PortModel> ports)
        {
            switch (ports.Count)
            {
                case 0:
                    break;
                case 1:
                    ports[0].extensionEdges = SnapExtensionEdges.Top | SnapExtensionEdges.Bottom;
                    break;
                case 2:
                    ports[0].extensionEdges = SnapExtensionEdges.Top;
                    ports[1].extensionEdges = SnapExtensionEdges.Bottom;
                    break;
                default:
                    ports[0].extensionEdges = SnapExtensionEdges.Top;
                    ports[ports.Count - 1].extensionEdges = SnapExtensionEdges.Bottom;
                    var query =
                        ports.Where(
                            port => !port.extensionEdges.HasFlag(SnapExtensionEdges.Top | SnapExtensionEdges.Bottom)
                                && !port.extensionEdges.HasFlag(SnapExtensionEdges.Top)
                                && !port.extensionEdges.HasFlag(SnapExtensionEdges.Bottom));
                    foreach (var port in query)
                        port.extensionEdges = SnapExtensionEdges.None;
                    break;
            }
        }

        /// <summary>
        ///     Updates UI so that all ports reflect current state of InPortData and OutPortData.
        /// </summary>
        public void RegisterAllPorts()
        {
            RegisterInputPorts();
            RegisterOutputPorts();
            ValidateConnections();
        }

        /// <summary>
        ///     Add a port to this node. If the port already exists, return that port.
        /// </summary>
        /// <param name="portType"></param>
        /// <param name="data"></param>
        /// <param name="index"></param>
        /// <returns></returns>
        public PortModel AddPort(PortType portType, PortData data, int index)
        {
            PortModel p;
            switch (portType)
            {
                case PortType.Input:
                    if (inPorts.Count > index)
                    {
                        p = inPorts[index];
                        p.SetPortData(data);
                    }
                    else
                    {
                        p = new PortModel(portType, this, data);

                        p.PropertyChanged += delegate(object sender, PropertyChangedEventArgs args)
                        {
                            if (args.PropertyName == "UsingDefaultValue")
                            {
                                OnNodeModified();
                            }
                        };

                        //register listeners on the port
                        p.PortConnected += PortConnected;
                        p.PortDisconnected += PortDisconnected;

                        InPorts.Add(p);
                    }
                    
                    return p;

                case PortType.Output:
                    if (outPorts.Count > index)
                    {
                        p = outPorts[index];
                        p.SetPortData(data);
                    }
                    else
                    {
                        p = new PortModel(portType, this, data);
                        OutPorts.Add(p);

                        //register listeners on the port
                        p.PortConnected += PortConnected;
                        p.PortDisconnected += PortDisconnected;
                    }

                    return p;
            }

            return null;
        }

        private void PortConnected(PortModel port, ConnectorModel connector)
        {
            ValidateConnections();

            if (port.PortType != PortType.Input) return;

            var data = InPorts.IndexOf(port);
            var startPort = connector.Start;
            var outData = startPort.Owner.OutPorts.IndexOf(startPort);
            ConnectInput(data, outData, startPort.Owner);
            startPort.Owner.ConnectOutput(outData, data, this);
            OnConnectorAdded(connector);

            OnNodeModified();
        }

        private void PortDisconnected(PortModel port)
        {
            ValidateConnections();

            if (port.PortType != PortType.Input) return;

            var data = InPorts.IndexOf(port);
            var startPort = port.Connectors[0].Start;
            DisconnectInput(data);
            startPort.Owner.DisconnectOutput(startPort.Owner.OutPorts.IndexOf(startPort), data, this);

            OnNodeModified();
        }

        #endregion

        #endregion

        #region Code Serialization

        /// <summary>
        ///     Creates a Scheme representation of this dynNode and all connected dynNodes.
        /// </summary>
        /// <returns>S-Expression</returns>
        public virtual string PrintExpression()
        {
            string nick = NickName.Replace(' ', '_');

            if (!Enumerable.Range(0, InPortData.Count).Any(HasInput))
                return nick;

            string s = "";

            if (Enumerable.Range(0, InPortData.Count).All(HasInput))
            {
                s += "(" + nick;
                //for (int i = 0; i < InPortData.Count; i++)
                foreach (int data in Enumerable.Range(0, InPortData.Count))
                {
                    Tuple<int, NodeModel> input;
                    TryGetInput(data, out input);
                    s += " " + input.Item2.PrintExpression();
                }
                s += ")";
            }
            else
            {
                s += "(lambda (" + string.Join(" ", InPortData.Where((_, i) => !HasInput(i)).Select(x => x.NickName))
                     + ") (" + nick;
                //for (int i = 0; i < InPortData.Count; i++)
                foreach (int data in Enumerable.Range(0, InPortData.Count))
                {
                    s += " ";
                    Tuple<int, NodeModel> input;
                    if (TryGetInput(data, out input))
                        s += input.Item2.PrintExpression();
                    else
                        s += InPortData[data].NickName;
                }
                s += "))";
            }

            return s;
        }

        #endregion

        #region ISelectable Interface

        public override void Deselect()
        {
            ValidateConnections();
            IsSelected = false;
        }

        #endregion

        #region Command Framework Supporting Methods

        protected override bool UpdateValueCore(UpdateValueParams updateValueParams)
        {
            string name = updateValueParams.PropertyName;
            string value = updateValueParams.PropertyValue;

<<<<<<< HEAD
            switch (name)
            {
                case "NickName":
                    NickName = value;
                    return true;

                case "UsingDefaultValue":
                    if (string.IsNullOrWhiteSpace(value))
                        return true;

                    // Here we expect a string that represents an array of Boolean values which are separated by ";"
                    var arr = value.Split(';');
                    for (int i = 0; i < arr.Length; i++)
                    {
                        InPorts[i].UsingDefaultValue = !bool.Parse(arr[i]);
                    }
                    return true;
                  
                case "ArgumentLacing":
                    LacingStrategy strategy;
                    if (!Enum.TryParse(value, out strategy))
                        strategy = LacingStrategy.Disabled;
                    ArgumentLacing = strategy;
                    return true;

=======
            switch(name)
            {
                case "NickName":
                    NickName = value;
                    return true;

                case "UsingDefaultValue":
                    if (string.IsNullOrWhiteSpace(value))
                        return true;

                    // Here we expect a string that represents an array of Boolean values which are separated by ";"
                    var arr = value.Split(';');
                    for (int i = 0; i < arr.Length; i++)
                    {
                        InPorts[i].UsingDefaultValue = !bool.Parse(arr[i]);
                    }
                    return true;

                case "ArgumentLacing":
                    LacingStrategy strategy;
                    if (!Enum.TryParse(value, out strategy))
                        strategy = LacingStrategy.Disabled;
                    ArgumentLacing = strategy;
                    return true;

>>>>>>> 31b8ec43
                case "IsVisible":
                    bool newVisibilityValue;
                    if (bool.TryParse(value, out newVisibilityValue))
                        IsVisible = newVisibilityValue;
                    return true;
<<<<<<< HEAD
=======

                case "IsUpstreamVisible":
                    bool newUpstreamVisibilityValue;
                    if (bool.TryParse(value, out newUpstreamVisibilityValue))
                        IsUpstreamVisible = newUpstreamVisibilityValue;
                    return true;
>>>>>>> 31b8ec43
            }

            return base.UpdateValueCore(updateValueParams);
        }

        #endregion

        #region Serialization/Deserialization Methods

        /// <summary>
        ///     Called when the node's Workspace has been saved.
        /// </summary>
        protected internal virtual void OnSave() { }

        protected override void SerializeCore(XmlElement element, SaveContext context)
        {
            var helper = new XmlElementHelper(element);

            if (context != SaveContext.Copy)
                helper.SetAttribute("guid", GUID);

            // Set the type attribute
            helper.SetAttribute("type", GetType());
            helper.SetAttribute("nickname", NickName);
            helper.SetAttribute("x", X);
            helper.SetAttribute("y", Y);
            helper.SetAttribute("isVisible", IsVisible);
            helper.SetAttribute("isUpstreamVisible", IsUpstreamVisible);
            helper.SetAttribute("lacing", ArgumentLacing.ToString());

            var portsWithDefaultValues =
                inPorts.Select((port, index) => new { port, index })
                   .Where(x => x.port.UsingDefaultValue);

            //write port information
            foreach (var port in portsWithDefaultValues)
            {
                XmlElement portInfo = element.OwnerDocument.CreateElement("PortInfo");
                portInfo.SetAttribute("index", port.index.ToString(CultureInfo.InvariantCulture));
                portInfo.SetAttribute("default", true.ToString());
                element.AppendChild(portInfo);
            }

            // Fix: MAGN-159 (nodes are not editable after undo/redo).
            if (context == SaveContext.Undo)
            {
                //helper.SetAttribute("interactionEnabled", interactionEnabled);
                helper.SetAttribute("nodeState", state.ToString());
            }

            if (context == SaveContext.File)
                OnSave();
        }

        protected override void DeserializeCore(XmlElement nodeElement, SaveContext context)
        {
            var helper = new XmlElementHelper(nodeElement); 
            
            if (context != SaveContext.Copy)
                GUID = helper.ReadGuid("guid", GUID);

            // Resolve node nick name.
            string name = helper.ReadString("nickname", string.Empty);
            if (!string.IsNullOrEmpty(name))
                nickName = name;
            else
            {
                Type type = GetType();
                object[] attribs = type.GetCustomAttributes(typeof(NodeNameAttribute), true);
                var attrib = attribs[0] as NodeNameAttribute;
                if (null != attrib)
                    nickName = attrib.Name;
            }

            X = helper.ReadDouble("x", 0.0);
            Y = helper.ReadDouble("y", 0.0);
            isVisible = helper.ReadBoolean("isVisible", true);
            isUpstreamVisible = helper.ReadBoolean("isUpstreamVisible", true);
            argumentLacing = helper.ReadEnum("lacing", LacingStrategy.Disabled);

            var portInfoProcessed = new HashSet<int>();

            //read port information
            foreach (XmlNode subNode in nodeElement.ChildNodes)
            {
                if (subNode.Name == "PortInfo")
                {
                    int index = int.Parse(subNode.Attributes["index"].Value);
                    if (index < InPorts.Count)
                    {
                        portInfoProcessed.Add(index);
                        bool def = bool.Parse(subNode.Attributes["default"].Value);
                        inPorts[index].UsingDefaultValue = def;
                    }
                }
            }

            //set defaults
            foreach (
                var port in
                    inPorts.Select((x, i) => new { x, i }).Where(x => !portInfoProcessed.Contains(x.i)))
                port.x.UsingDefaultValue = false;

            if (context == SaveContext.Undo)
            {
                // Fix: MAGN-159 (nodes are not editable after undo/redo).
                //interactionEnabled = helper.ReadBoolean("interactionEnabled", true);
                state = helper.ReadEnum("nodeState", ElementState.Active);

                // We only notify property changes in an undo/redo operation. Normal
                // operations like file loading or copy-paste have the models created
                // in different ways and their views will always be up-to-date with 
                // respect to their models.
                RaisePropertyChanged("InteractionEnabled");
                RaisePropertyChanged("State");
                RaisePropertyChanged("NickName");
                RaisePropertyChanged("ArgumentLacing");
                RaisePropertyChanged("IsVisible");
                RaisePropertyChanged("IsUpstreamVisible");

                // Notify listeners that the position of the node has changed,
                // then all connected connectors will also redraw themselves.
                ReportPosition();
            }
        }

        #endregion

        #region Dirty Management
        //TODO: Refactor Property into Automatic with private(?) setter
        //TODO: Add RequestRecalc() method to replace setter --steve
       
        /// <summary>
        /// Execution scenarios for a Node to be re-executed
        /// </summary>
        [Flags]
        protected enum ExecutionHints
        {
            None = 0,
            Modified = 1,       // Marks as modified, but execution is optional if AST is unchanged.
            ForceExecute = 3    // Marks as modified, force execution even if AST is unchanged.
        }

        private ExecutionHints executionHint;

        public bool IsModified
        {
            get { return GetExecutionHintsCore().HasFlag(ExecutionHints.Modified); }
        }

        public bool NeedsForceExecution
        {
            get { return GetExecutionHintsCore().HasFlag(ExecutionHints.ForceExecute); }
        }

        public void MarkNodeAsModified(bool forceExecute = false)
        {
            executionHint = ExecutionHints.Modified;

            if(forceExecute)
                executionHint |= ExecutionHints.ForceExecute;
        }

        public void ClearDirtyFlag()
        {
            executionHint = ExecutionHints.None;
        }

        protected virtual ExecutionHints GetExecutionHintsCore()
        {
            return executionHint;
        }
        #endregion

        #region Visualization Related Methods
        
        /// <summary>
        /// Call this method to asynchronously update the cached MirrorData for 
        /// this NodeModel through DynamoScheduler. AstIdentifierForPreview is 
        /// being accessed within this method, therefore the method is typically
        /// called from the main/UI thread.
        /// </summary>
        /// 
        public void RequestValueUpdateAsync(IScheduler scheduler, EngineController engine)
        {
            // A NodeModel should have its cachedMirrorData reset when it is 
            // requested to update its value. When the QueryMirrorDataAsyncTask 
            // returns, it will update cachedMirrorData with the latest value.
            // 
            lock (cachedMirrorDataMutex)
            {
                cachedMirrorData = null;
            }

            // Do not have an identifier for preview right now. For an example,
            // this can be happening at the beginning of a code block node creation.
            var variableName = AstIdentifierForPreview.Value;
            if (string.IsNullOrEmpty(variableName))
                return;

            var task = new QueryMirrorDataAsyncTask(new QueryMirrorDataParams
            {
                Scheduler = scheduler,
                EngineController = engine,
                VariableName = variableName
            });

            task.Completed += OnNodeValueQueried;
            scheduler.ScheduleForExecution(task);
        }

        private void OnNodeValueQueried(AsyncTask asyncTask)
        {
            lock (cachedMirrorDataMutex)
            {
                var task = asyncTask as QueryMirrorDataAsyncTask;
                cachedMirrorData = task.MirrorData;
            }

            RaisePropertyChanged("IsUpdated");
        }

        /// <summary>
        /// Call this method to asynchronously regenerate render package for 
        /// this node. This method accesses core properties of a NodeModel and 
        /// therefore is typically called on the main/UI thread.
        /// </summary>
        /// <param name="engine"></param>
        /// <param name="scheduler"></param>
        /// <param name="maxTesselationDivisions">The maximum number of 
        /// tessellation divisions to use for regenerating render packages.</param>
        public void RequestVisualUpdateAsync(IScheduler scheduler, EngineController engine, int maxTesselationDivisions)
        {
            //if (Workspace.DynamoModel == null)
            //    return;

            // Imagine a scenario where "NodeModel.RequestVisualUpdateAsync" is being 
            // called in quick succession from the UI thread -- the first task may 
            // be updating '_renderPackages' when the second call gets here. In 
            // this case '_renderPackages' should be protected against concurrent 
            // accesses.
            // 
            lock (RenderPackagesMutex)
            {
                renderPackages.Clear();
                HasRenderPackages = false;
            }

            RequestVisualUpdateAsyncCore(scheduler, engine, maxTesselationDivisions);
        }

        /// <summary>
        /// When called, the base implementation of this method schedules an 
        /// UpdateRenderPackageAsyncTask to regenerate its render packages 
        /// asynchronously. Derived classes can optionally override this method 
        /// to prevent render packages to be generated if they do not require 
        /// geometric preview.
        /// </summary>
        /// <param name="engine"></param>
        /// <param name="scheduler"></param>
        /// <param name="maxTesselationDivisions">The maximum number of 
        /// tessellation divisions to use for regenerating render packages.</param>
        protected virtual void RequestVisualUpdateAsyncCore(IScheduler scheduler, EngineController engine, int maxTesselationDivisions)
        {
            var initParams = new UpdateRenderPackageParams()
            {
                Node = this,
                MaxTesselationDivisions = maxTesselationDivisions,
                EngineController = engine,
                DrawableIds = GetDrawableIds(),
                PreviewIdentifierName = AstIdentifierForPreview.Name
            };

            var task = new UpdateRenderPackageAsyncTask(scheduler);
            if (task.Initialize(initParams))
            {
                task.Completed += OnRenderPackageUpdateCompleted;
                scheduler.ScheduleForExecution(task);
            }
        }

        /// <summary>
        /// This event handler is invoked when UpdateRenderPackageAsyncTask is 
        /// completed, at which point the render packages (specific to this node) 
        /// become available. Since this handler is called off the UI thread, the 
        /// '_renderPackages' must be guarded against concurrent access.
        /// </summary>
        /// <param name="asyncTask">The instance of UpdateRenderPackageAsyncTask
        /// that was responsible of generating the render packages.</param>
        /// 
        private void OnRenderPackageUpdateCompleted(AsyncTask asyncTask)
        {
            lock (RenderPackagesMutex)
            {
                var task = asyncTask as UpdateRenderPackageAsyncTask;
                renderPackages.Clear();
                renderPackages.AddRange(task.RenderPackages);
                HasRenderPackages = renderPackages.Any();
            }
        }

        /// <summary>
        /// Gets list of drawable Ids as registered with visualization manager 
        /// for all the output port of the given node.
        /// </summary>
        /// <returns>List of Drawable Ids</returns>
        private IEnumerable<string> GetDrawableIds()
        {
            var drawables = new List<String>();
            for (int i = 0; i < OutPortData.Count; ++i)
            {
                string id = GetDrawableId(i);
                if (!string.IsNullOrEmpty(id))
                    drawables.Add(id);
            }

            return drawables;
        }

        /// <summary>
        /// Gets the drawable Id as registered with visualization manager for
        /// the given output port on the given node.
        /// </summary>
        /// <param name="outPortIndex">Output port index</param>
        /// <returns>Drawable Id</returns>
        private string GetDrawableId(int outPortIndex)
        {
            var output = GetAstIdentifierForOutputIndex(outPortIndex);
            return output == null ? null : output.ToString();
        }

        #endregion

        #region Node Migration Helper Methods

        protected static NodeMigrationData MigrateToDsFunction(
            NodeMigrationData data, string nickname, string funcName)
        {
            return MigrateToDsFunction(data, "", nickname, funcName);
        }

        protected static NodeMigrationData MigrateToDsFunction(
            NodeMigrationData data, string assembly, string nickname, string funcName)
        {
            XmlElement xmlNode = data.MigratedNodes.ElementAt(0);
            var element = MigrationManager.CreateFunctionNodeFrom(xmlNode);
            element.SetAttribute("assembly", assembly);
            element.SetAttribute("nickname", nickname);
            element.SetAttribute("function", funcName);

            var migrationData = new NodeMigrationData(data.Document);
            migrationData.AppendNode(element);
            return migrationData;
        }

        protected static NodeMigrationData MigrateToDsVarArgFunction(
            NodeMigrationData data, string assembly, string nickname, string funcName)
        {
            XmlElement xmlNode = data.MigratedNodes.ElementAt(0);
            var element = MigrationManager.CreateVarArgFunctionNodeFrom(xmlNode);
            element.SetAttribute("assembly", assembly);
            element.SetAttribute("nickname", nickname);
            element.SetAttribute("function", funcName);

            var migrationData = new NodeMigrationData(data.Document);
            migrationData.AppendNode(element);
            return migrationData;
        }

        #endregion

        public bool ShouldDisplayPreview
        {
            get
            {
                return ShouldDisplayPreviewCore;
            }
        }

        protected bool ShouldDisplayPreviewCore { get; set; }
    }

    public enum ElementState
    {
        Dead,
        Active,
        Warning,
        PersistentWarning,
        Error,
        AstBuildBroken
    };


    public enum LacingStrategy
    {
        Disabled,
        First,
        Shortest,
        Longest,
        CrossProduct
    };

    public enum PortEventType
    {
        MouseEnter,
        MouseLeave,
        MouseLeftButtonDown
    };

    public enum PortPosition
    {
        First,
        Top,
        Middle,
        Last
    }
    [Flags]
    public enum SnapExtensionEdges
    {
        None,
        Top = 0x1,
        Bottom = 0x2
    }


    public delegate void PortsChangedHandler(object sender, EventArgs e);

    public delegate void DispatchedToUIThreadHandler(object sender, UIDispatcherEventArgs e);

    #region class attributes

    [AttributeUsage(AttributeTargets.All)]
    public class NodeNameAttribute : Attribute
    {
        public NodeNameAttribute(string elementName)
        {
            Name = elementName;
        }

        public string Name { get; set; }
    }


    [AttributeUsage(AttributeTargets.All)]
    public class NodeCategoryAttribute : Attribute
    {
        public NodeCategoryAttribute(string category)
        {
            ElementCategory = category;
        }

        public string ElementCategory { get; set; }
    }


    [AttributeUsage(AttributeTargets.All)]
    public class NodeSearchTagsAttribute : Attribute
    {
        public NodeSearchTagsAttribute(string tagsID, Type resourceType)
        {
            if (resourceType == null)
                throw new ArgumentNullException("resourceType");

            //Sometimes resources are made internal so that they don't appear in 
            //node library, hence we also need to query non public properties.
            var prop = resourceType.GetProperty(tagsID, BindingFlags.Public | BindingFlags.Static | BindingFlags.NonPublic);
            if (prop != null && prop.PropertyType == typeof(String))
            {
                var tagString = (string)prop.GetValue(null, null);
                Tags = tagString.Split(';').ToList();
            }
            else
            {
                Tags = new List<String> { tagsID };
            }
        }
        public NodeSearchTagsAttribute(params string[] tags)
        {
            Tags = tags.ToList();
        }

        public List<string> Tags { get; set; }
    }

    [AttributeUsage(AttributeTargets.Class)]
    public class NotSearchableInHomeWorkspace : Attribute
    { }

    [AttributeUsage(AttributeTargets.Class)]
    public class NotSearchableInCustomNodeWorkspace : Attribute
    { }

    [AttributeUsage(AttributeTargets.All)]
    public class IsInteractiveAttribute : Attribute
    {
        public IsInteractiveAttribute(bool isInteractive)
        {
            IsInteractive = isInteractive;
        }

        public bool IsInteractive { get; set; }
    }


    [AttributeUsage(AttributeTargets.All)]
    public class NodeDescriptionAttribute : Attribute
    {
        public NodeDescriptionAttribute(string description)
        {
            ElementDescription = description;
        }

        public NodeDescriptionAttribute(string descriptionResourceID, Type resourceType)
        {
            if (resourceType == null)
                throw new ArgumentNullException("resourceType");

            //Sometimes resources are made internal so that they don't appear in 
            //node library, hence we also need to query non public properties.
            var prop = resourceType.GetProperty(descriptionResourceID, BindingFlags.Public | BindingFlags.Static | BindingFlags.NonPublic);
            if (prop != null && prop.PropertyType == typeof(String))
            {
                ElementDescription = (string)prop.GetValue(null, null);
            }
            else
            {
                ElementDescription = descriptionResourceID;
            }
        }

        public string ElementDescription { get; set; }
    }


    [AttributeUsage(AttributeTargets.All)]
    public class NodeSearchableAttribute : Attribute
    {
        public NodeSearchableAttribute(bool isSearchable)
        {
            IsSearchable = isSearchable;
        }

        public bool IsSearchable { get; set; }
    }


    [AttributeUsage(AttributeTargets.All)]
    public class NodeTypeIdAttribute : Attribute
    {
        public NodeTypeIdAttribute(string description)
        {
            Id = description;
        }

        public string Id { get; set; }
    }


    /// <summary>
    ///     The DoNotLoadOnPlatforms attribute allows the node implementor
    ///     to define an array of contexts in which the node will not
    ///     be loaded.
    /// </summary>
    [AttributeUsage(AttributeTargets.All)]
    public class DoNotLoadOnPlatformsAttribute : Attribute
    {
        public DoNotLoadOnPlatformsAttribute(params string[] values)
        {
            Values = values;
        }

        public string[] Values { get; set; }
    }


    /// <summary>
    ///     Flag to hide deprecated nodes in search, but allow in workflows
    /// </summary>
    [AttributeUsage(AttributeTargets.All)]
    public class NodeDeprecatedAttribute : Attribute { }

    /// <summary>
    ///     The AlsoKnownAs attribute allows the node implementor to
    ///     define an array of names that this node might have had
    ///     in the past.
    /// </summary>
    [AttributeUsage(AttributeTargets.All)]
    public class AlsoKnownAsAttribute : Attribute
    {
        public AlsoKnownAsAttribute(params string[] values)
        {
            Values = values;
        }

        public string[] Values { get; set; }
    }


    /// <summary>
    ///     The MetaNode attribute means this node shouldn't be added to the category,
    ///     only its instances are allowed
    /// </summary>
    [AttributeUsage(AttributeTargets.All, Inherited = false)]
    public class IsMetaNodeAttribute : Attribute { }


    /// <summary>
    ///     The IsDesignScriptCompatibleAttribute indicates if the node is able
    ///     to work with DesignScript evaluation engine.
    /// </summary>
    [AttributeUsage(AttributeTargets.All, Inherited = false)]
    public class IsDesignScriptCompatibleAttribute : Attribute { }

    #endregion
    
    public class UIDispatcherEventArgs : EventArgs
    {
        public UIDispatcherEventArgs(Action a)
        {
            ActionToDispatch = a;
        }

        public Action ActionToDispatch { get; set; }
        public List<object> Parameters { get; set; }
    }
}<|MERGE_RESOLUTION|>--- conflicted
+++ resolved
@@ -1369,8 +1369,7 @@
             string name = updateValueParams.PropertyName;
             string value = updateValueParams.PropertyValue;
 
-<<<<<<< HEAD
-            switch (name)
+            switch(name)
             {
                 case "NickName":
                     NickName = value;
@@ -1387,7 +1386,7 @@
                         InPorts[i].UsingDefaultValue = !bool.Parse(arr[i]);
                     }
                     return true;
-                  
+
                 case "ArgumentLacing":
                     LacingStrategy strategy;
                     if (!Enum.TryParse(value, out strategy))
@@ -1395,47 +1394,17 @@
                     ArgumentLacing = strategy;
                     return true;
 
-=======
-            switch(name)
-            {
-                case "NickName":
-                    NickName = value;
-                    return true;
-
-                case "UsingDefaultValue":
-                    if (string.IsNullOrWhiteSpace(value))
-                        return true;
-
-                    // Here we expect a string that represents an array of Boolean values which are separated by ";"
-                    var arr = value.Split(';');
-                    for (int i = 0; i < arr.Length; i++)
-                    {
-                        InPorts[i].UsingDefaultValue = !bool.Parse(arr[i]);
-                    }
-                    return true;
-
-                case "ArgumentLacing":
-                    LacingStrategy strategy;
-                    if (!Enum.TryParse(value, out strategy))
-                        strategy = LacingStrategy.Disabled;
-                    ArgumentLacing = strategy;
-                    return true;
-
->>>>>>> 31b8ec43
                 case "IsVisible":
                     bool newVisibilityValue;
                     if (bool.TryParse(value, out newVisibilityValue))
                         IsVisible = newVisibilityValue;
                     return true;
-<<<<<<< HEAD
-=======
 
                 case "IsUpstreamVisible":
                     bool newUpstreamVisibilityValue;
                     if (bool.TryParse(value, out newUpstreamVisibilityValue))
                         IsUpstreamVisible = newUpstreamVisibilityValue;
                     return true;
->>>>>>> 31b8ec43
             }
 
             return base.UpdateValueCore(updateValueParams);
