--- conflicted
+++ resolved
@@ -6,17 +6,10 @@
 using System.Globalization;
 using System.Linq;
 using System.Windows;
-<<<<<<< HEAD
 using Dynamo.Units;
 using Dynamo.Nodes;
 using System.Xml;
 using Dynamo.DSEngine;
-=======
-using Dynamo.Nodes;
-using System.Xml;
-using Dynamo.DSEngine;
-using Dynamo.FSchemeInterop;
->>>>>>> f495f792
 using Dynamo.FSchemeInterop.Node;
 using Dynamo.Selection;
 using Dynamo.Utilities;
@@ -25,10 +18,7 @@
 using ProtoCore.AST.AssociativeAST;
 using String = System.String;
 using StringNode = ProtoCore.AST.AssociativeAST.StringNode;
-<<<<<<< HEAD
 using Utils = Dynamo.FSchemeInterop.Utils;
-=======
->>>>>>> f495f792
 
 namespace Dynamo.Models
 {
@@ -418,7 +408,6 @@
                     _identifier = new IdentifierNode { Name = id, Value = id };
                 }
                 return _identifier;
-<<<<<<< HEAD
             }
         }
 
@@ -430,26 +419,10 @@
             get
             {
                 return false;
-=======
->>>>>>> f495f792
-            }
-        }
-
-        /// <summary>
-<<<<<<< HEAD
-=======
-        ///     If this node is allowed to be converted to AST node in nodes to code conversion.
-        /// </summary>
-        public virtual bool IsConvertible
-        {
-            get
-            {
-                return false;
-            }
-        }
-
-        /// <summary>
->>>>>>> f495f792
+            }
+        }
+
+        /// <summary>
         ///     Base name for ProtoAST Identifiers corresponding to this node's output.
         /// </summary>
         protected string AstIdentifierBase
@@ -665,13 +638,6 @@
         ///     Called when the node's workspace has been saved.
         /// </summary>
         protected internal virtual void OnSave() { }
-<<<<<<< HEAD
-
-        internal void onSave()
-        {
-            savePortMappings();
-            OnSave();
-=======
 
         internal void onSave()
         {
@@ -696,27 +662,6 @@
                                output => AstFactory.BuildAssignment(
                                    GetAstIdentifierForOutputIndex(output.Index),
                                    new NullNode()));
->>>>>>> f495f792
-        }
-        
-        #endregion
-
-        #region ProtoAST Compilation
-
-        /// <summary>
-<<<<<<< HEAD
-        /// Override this to declare the outputs for each of this Node's output ports.
-        /// </summary>
-        /// <param name="inputAstNodes">Ast for inputs indexed by input port index.</param>
-        /// <returns>Sequence of AssociativeNodes representing this Node's code output.</returns>
-        public virtual IEnumerable<AssociativeNode> BuildOutputAst(List<AssociativeNode> inputAstNodes)
-        {
-            return
-                OutPortData.Enumerate()
-                           .Select(
-                               output => AstFactory.BuildAssignment(
-                                   GetAstIdentifierForOutputIndex(output.Index),
-                                   new NullNode()));
         }
 
         /// <summary>
@@ -725,13 +670,6 @@
         /// <param name="inputAstNodes"></param>
         internal virtual IEnumerable<AssociativeNode> BuildAst(List<AssociativeNode> inputAstNodes)
         {
-=======
-        /// Wraps the publically overrideable `BuildOutputAst` method so that it works with Preview.
-        /// </summary>
-        /// <param name="inputAstNodes"></param>
-        internal virtual IEnumerable<AssociativeNode> BuildAst(List<AssociativeNode> inputAstNodes)
-        {
->>>>>>> f495f792
             var result = BuildOutputAst(inputAstNodes);
 
             if (OutPortData.Count == 1)
@@ -1214,19 +1152,11 @@
         }
 
         #endregion
-<<<<<<< HEAD
 
         #endregion
 
         #region Code Serialization
 
-=======
-
-        #endregion
-
-        #region Code Serialization
-
->>>>>>> f495f792
         public static string PrintValue(
             string variableName,
             int currentListIndex,
@@ -1764,7 +1694,6 @@
                     //Controller.DynamoViewModel.ShowElement(this); // not good if multiple nodes are in error state
 
                     Error(ex.Message);
-<<<<<<< HEAD
 
                     if (dynSettings.Controller.Testing)
                         throw new Exception(ex.Message);
@@ -1792,11 +1721,10 @@
 
         protected virtual void OnRunCancelled() { }
 
-        protected virtual void __eval_internal(
-            FSharpList<FScheme.Value> args,
-            Dictionary<PortData, FScheme.Value> outPuts)
+        protected virtual void __eval_internal(FSharpList<FScheme.Value> args, Dictionary<PortData, FScheme.Value> outPuts)
         {
             var t = GetType();
+
             if (t != typeof(Watch) && !typeof(MathBase).IsAssignableFrom(t))
             {
                 args = Utils.SequenceToFSharpList(args.Select(SIUnit.UnwrapToDoubleWithHostUnitConversion));
@@ -1808,10 +1736,7 @@
                 Error(string.Format("{0} runs generated errors.\n\n{1}", _errorCount, ToolTipText));
         }
 
-        protected virtual void __eval_internal_recursive(
-            FSharpList<FScheme.Value> args,
-            Dictionary<PortData, FScheme.Value> outPuts,
-            int level = 0)
+        protected virtual void __eval_internal_recursive(FSharpList<FScheme.Value> args, Dictionary<PortData, FScheme.Value> outPuts, int level = 0)
         {
             try
             {
@@ -1888,126 +1813,6 @@
                     {
                         evalDict.Clear();
 
-=======
-
-                    if (dynSettings.Controller.Testing)
-                        throw new Exception(ex.Message);
-
-                    _errorCount++;
-                }
-
-
-                RequiresRecalc = false;
-
-                return FSharpOption<FScheme.Value>.Some(expr);
-            };
-
-            //C# doesn't have a Option type, so we'll just borrow F#'s instead.
-            FSharpOption<FScheme.Value> result = isInteractive && dynSettings.Controller.UIDispatcher != null
-                                                     ? (FSharpOption<FScheme.Value>)
-                                                       dynSettings.Controller.UIDispatcher.Invoke(evaluation)
-                                                     : evaluation();
-
-            if (result == FSharpOption<FScheme.Value>.None)
-                throw new CancelEvaluationException(false);
-
-            return result.Value ?? FScheme.Value.NewString(FailureString);
-        }
-
-        protected virtual void OnRunCancelled() { }
-
-        protected virtual void __eval_internal(FSharpList<FScheme.Value> args, Dictionary<PortData, FScheme.Value> outPuts)
-        {
-            var t = GetType();
-            if (t != typeof(Watch) && !typeof(MathBase).IsAssignableFrom(t) )
-            {
-                args = Utils.SequenceToFSharpList(args.Select(Dynamo.Measure.SIUnit.UnwrapToDoubleWithHostUnitConversion));
-            }
-
-            _errorCount = 0;
-            __eval_internal_recursive(args, outPuts);
-            if (_errorCount > 1)
-                Error(string.Format("{0} runs generated errors.\n\n{1}", _errorCount, ToolTipText));
-        }
-
-        protected virtual void __eval_internal_recursive(FSharpList<FScheme.Value> args, Dictionary<PortData, FScheme.Value> outPuts, int level = 0)
-        {
-            try
-            {
-                var argSets = new List<FSharpList<FScheme.Value>>();
-
-                //create a zip of the incoming args and the port data
-                //to be used for type comparison
-                List<Tuple<Type, Type>> portComparison =
-                    args.Zip(InPortData, (first, second) => new Tuple<Type, Type>(first.GetType(), second.PortType))
-                        .ToList();
-                IEnumerable<Tuple<bool, Type>> listOfListComparison = args.Zip(
-                    InPortData,
-                    (first, second) => new Tuple<bool, Type>(Utils.IsListOfLists(first), second.PortType));
-
-                //there are more than zero arguments
-                //and there is either an argument which does not match its expections 
-                //OR an argument which requires a list and gets a list of lists
-                //AND argument lacing is not disabled
-                if (ArgumentLacing != LacingStrategy.Disabled && args.Any()
-                    && (portComparison.Any(
-                        x => x.Item1 == typeof(FScheme.Value.List) && x.Item2 != typeof(FScheme.Value.List))
-                        || listOfListComparison.Any(x => x.Item1 && x.Item2 == typeof(FScheme.Value.List))))
-                {
-                    //if the argument is of the expected type, then
-                    //leave it alone otherwise, wrap it in a list
-                    int j = 0;
-                    foreach (FScheme.Value arg in args)
-                    {
-                        //incoming value is list and expecting single
-                        if (portComparison.ElementAt(j).Item1 == typeof(FScheme.Value.List)
-                            && portComparison.ElementAt(j).Item2 != typeof(FScheme.Value.List))
-                        {
-                            //leave as list
-                            argSets.Add(((FScheme.Value.List)arg).Item);
-                        }
-                        //incoming value is list and expecting list
-                        else
-                        {
-                            //check if we have a list of lists, if so, then don't wrap
-                            argSets.Add(
-                                Utils.IsListOfLists(arg) && !AcceptsListOfLists(arg)
-                                    ? ((FScheme.Value.List)arg).Item
-                                    : Utils.MakeFSharpList(arg));
-                        }
-                        j++;
-                    }
-
-                    IEnumerable<IEnumerable<FScheme.Value>> lacedArgs = null;
-                    switch (ArgumentLacing)
-                    {
-                        case LacingStrategy.First:
-                            lacedArgs = argSets.SingleSet();
-                            break;
-                        case LacingStrategy.Shortest:
-                            lacedArgs = argSets.ShortestSet();
-                            break;
-                        case LacingStrategy.Longest:
-                            lacedArgs = argSets.LongestSet();
-                            break;
-                        case LacingStrategy.CrossProduct: default:
-                            lacedArgs = argSets.CartesianProduct();
-                            break;
-                    }
-
-                    Dictionary<PortData, FSharpList<FScheme.Value>> evalResult = OutPortData.ToDictionary(
-                        x => x,
-                        _ => FSharpList<FScheme.Value>.Empty);
-
-                    var evalDict = new Dictionary<PortData, FScheme.Value>();
-
-                    //run the evaluate method for each set of 
-                    //arguments in the lace result.
-                    foreach (var argList in lacedArgs)
-                    {
-                        evalDict.Clear();
-
->>>>>>> f495f792
                         FSharpList<FScheme.Value> thisArgsAsFSharpList = Utils.SequenceToFSharpList(argList);
 
                         List<Tuple<Type, Type>> portComparisonLaced =
