--- conflicted
+++ resolved
@@ -167,29 +167,15 @@
             get { return _state; }
             set
             {
-<<<<<<< HEAD
-                //don't bother changing the state
-                //when we are not reporting modifications
-                //used when clearing the workbench
-                //to avoid nodes recoloring when connectors
-                //are deleted
-                if (IsReportingModifications)
-                {
-                    if (value != ElementState.Error)
-                        SetTooltip();
-
-                    _state = value;
-=======
-                if (value != ElementState.ERROR)
+                if (value != ElementState.Error)
                     ClearTooltipText();
 
-                state = value;
+                _state = value;
 
                 // Suppress notification if not reporting. Reporting is disabled 
                 // in cases like clearing the workbench to avoid nodes recoloring 
                 // as connectors are deleted.
                 if (IsReportingModifications)
->>>>>>> 58338ace
                     RaisePropertyChanged("State");
             }
         }
@@ -813,9 +799,16 @@
         // ReSharper disable once UnusedParameter.Local
         private void SetupCustomUIElements(object view) { }
 
-        private void SetTooltip()
+        private void ClearTooltipText()
         {
             ToolTipText = "";
+        }
+
+        protected void ClearError()
+        {
+            State = ElementState.Dead;
+            ClearTooltipText();
+            ValidateConnections();
         }
 
         public void SelectNeighbors()
@@ -832,76 +825,12 @@
 
         #region Thread Dispatch
 
-<<<<<<< HEAD
         /// <summary>
         ///     Called by nodes for behavior that they want to dispatch on the UI thread
         ///     Triggers event to be received by the UI. If no UI exists, behavior will not be executed.
         /// </summary>
         /// <param name="a"></param>
         public void DispatchOnUIThread(Action a)
-=======
-                try
-                {
-                    if (Controller.RunCancelled)
-                        throw new CancelEvaluationException(false);
-                    
-
-                    __eval_internal(args, evalDict);
-
-                    expr = OutPortData.Count == 1
-                        ? evalDict[OutPortData[0]]
-                        : Value.NewList(
-                            Utils.SequenceToFSharpList(
-                                evalDict.OrderBy(pair => OutPortData.IndexOf(pair.Key))
-                                    .Select(pair => pair.Value)));
-
-                    ClearError();
-                }
-                catch (CancelEvaluationException)
-                {
-                    OnRunCancelled();
-                    return FSharpOption<FScheme.Value>.None;
-                }
-                catch (Exception ex)
-                {
-                    Debug.WriteLine(ex.Message + " : " + ex.StackTrace);
-                    DynamoLogger.Instance.Log(ex);
-
-                    if (dynSettings.Controller.DynamoModel.CanWriteToLog(null))
-                    {
-                        dynSettings.Controller.DynamoModel.WriteToLog(ex.Message);
-                        dynSettings.Controller.DynamoModel.WriteToLog(ex.StackTrace);
-                    }
-
-                    //Controller.DynamoViewModel.ShowElement(this); // not good if multiple nodes are in error state
-
-                    Error(ex.Message);
-
-                    if (dynSettings.Controller.Testing)
-                        throw new Exception(ex.Message);
-                }
-                
-
-                RequiresRecalc = false;
-
-                return FSharpOption<FScheme.Value>.Some(expr);
-            };
-
-            //C# doesn't have a Option type, so we'll just borrow F#'s instead.
-            FSharpOption<FScheme.Value> result = isInteractive && dynSettings.Controller.UIDispatcher != null
-                ? (FSharpOption<FScheme.Value>)dynSettings.Controller.UIDispatcher.Invoke(evaluation)
-                : evaluation();
-
-            if (result == FSharpOption<FScheme.Value>.None)
-            {
-                throw new CancelEvaluationException(false);
-            }
-            
-            return result.Value ?? Value.NewString(FailureString);
-        }
-
-        protected virtual void OnRunCancelled()
->>>>>>> 58338ace
         {
             OnDispatchedToUI(this, new UIDispatcherEventArgs(a));
         }
@@ -1463,11 +1392,6 @@
             }
         }
 
-<<<<<<< HEAD
-        #endregion
-
-        #region FScheme Compilation
-
         /// <summary>
         ///     Compiles this Element into a ProcedureCallNode. Override this instead of Build() if you don't want to set up all
         ///     of the inputs for the ProcedureCallNode.
@@ -1475,9 +1399,6 @@
         /// <param name="portNames">The names of the inputs to the node.</param>
         /// <returns>A ProcedureCallNode which will then be processed recursively to be connected to its inputs.</returns>
         protected virtual InputNode Compile(IEnumerable<string> portNames)
-=======
-        protected void ClearTooltipText()
->>>>>>> 58338ace
         {
             //Debug.WriteLine(string.Format("Compiling InputNode with ports {0}.", string.Join(",", portNames)));
 
@@ -1514,7 +1435,6 @@
         /// <returns>The INode representation of this Element.</returns>
         protected internal virtual INode Build(Dictionary<NodeModel, Dictionary<int, INode>> preBuilt, int outPort)
         {
-<<<<<<< HEAD
             //Debug.WriteLine("Building node...");
 
             Dictionary<int, INode> result;
@@ -1580,23 +1500,6 @@
 
             //And we're done
             return nodes[outPort];
-=======
-            // If a node is in erroneous state, then calling ValidateConnections 
-            // will not remove its error state (that has to be done before calling 
-            // ValidateConnections through some other means).
-            // 
-            if (this.State == ElementState.ERROR)
-                return;
-
-            // if there are inputs without connections mark as dead
-            bool hasPortWihtoutInput = inPorts.Any((x) =>
-            {
-                // When a given port has no input and it has no default value.
-                return !x.Connectors.Any() && !(x.UsingDefaultValue && x.DefaultValueEnabled);
-            });
-
-            State = hasPortWihtoutInput ? ElementState.DEAD : ElementState.ACTIVE;
->>>>>>> 58338ace
         }
 
         private Dictionary<int, INode> buildSingleOut(
@@ -1611,20 +1514,9 @@
             return new Dictionary<int, INode> { { 0, node } };
         }
 
-<<<<<<< HEAD
         private Dictionary<int, INode> buildMultiOut(
             IEnumerable<string> portNames,
             IEnumerable<Tuple<string, INode>> connections)
-=======
-        protected void ClearError()
-        {
-            State = ElementState.DEAD;
-            ClearTooltipText();
-            ValidateConnections();
-        }
-
-        public void SelectNeighbors()
->>>>>>> 58338ace
         {
             InputNode node = Compile(portNames);
 
