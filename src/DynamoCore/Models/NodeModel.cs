﻿using System;
using System.Collections;
using System.Collections.Generic;
using System.ComponentModel;
using System.Diagnostics;
using System.Globalization;
using System.Linq;
using System.Collections.ObjectModel;
<<<<<<< HEAD

=======
using System.Windows.Controls;

using Autodesk.DesignScript.Geometry;
>>>>>>> b736fc92
using Autodesk.DesignScript.Interfaces;
using Dynamo.Interfaces;
using Dynamo.Nodes;
using System.Xml;
using Dynamo.DSEngine;
using Dynamo.Selection;
using Dynamo.Utilities;
<<<<<<< HEAD
=======
using Dynamo.ViewModels;
>>>>>>> b736fc92

using ProtoCore.AST.AssociativeAST;
using ProtoCore.Mirror;
using String = System.String;
using StringNode = ProtoCore.AST.AssociativeAST.StringNode;

namespace Dynamo.Models
{
    public abstract class NodeModel : ModelBase, IBlockingModel
    {
        #region private members

        private bool overrideNameWithNickName;
        private LacingStrategy argumentLacing = LacingStrategy.First;
        private bool displayLabels;
        private bool interactionEnabled = true;
        private bool isUpstreamVisible;
        private bool isVisible;
        private string nickName;
        private ElementState state;
        private string toolTipText = "";
        private bool saveResult;
        private string description;


        // Data caching related class members.
        private bool isUpdated;
        private MirrorData cachedMirrorData;
        
        // Input and output port related data members.
        private ObservableCollection<PortModel> inPorts = new ObservableCollection<PortModel>();
        private ObservableCollection<PortModel> outPorts = new ObservableCollection<PortModel>();
        private readonly Dictionary<PortModel, PortData> portDataDict = new Dictionary<PortModel, PortData>();

        private List<IRenderPackage> renderPackages = new List<IRenderPackage>();

        #endregion

        #region public members

        //public WorkspaceModel Workspace { get; internal set; }

        public Dictionary<int, Tuple<int, NodeModel>> Inputs = new Dictionary<int, Tuple<int, NodeModel>>();

        public Dictionary<int, HashSet<Tuple<int, NodeModel>>> Outputs =
            new Dictionary<int, HashSet<Tuple<int, NodeModel>>>();

        public Object RenderPackagesMutex = new object();
        public List<IRenderPackage> RenderPackages
        {
            get
            {
                lock (RenderPackagesMutex)
                {
                    return renderPackages; 
                }
            }
            set
            {
                lock (RenderPackagesMutex)
                {
                    renderPackages = value;
                }
                RaisePropertyChanged("RenderPackages");
            }
        }

        public bool HasRenderPackages { get; set; }

        protected IdentifierNode Identifier;

        #endregion

        #region events

        [Obsolete("Model should not have to worry about UI thread synchronization")]
        public event DispatchedToUIThreadHandler DispatchedToUI;

        #endregion

        #region public properties

        /// <summary>
        ///     Definitions for the Input Ports of this NodeModel.
        /// </summary>
        public ObservableCollection<PortData> InPortData { get; private set; }
        
        /// <summary>
        ///     Definitions for the Output Ports of this NodeModel.
        /// </summary>
        public ObservableCollection<PortData> OutPortData { get; private set; }

        /// <summary>
        ///     All of the connectors entering and exiting the NodeModel.
        /// </summary>
        public IEnumerable<ConnectorModel> AllConnectors
        {
            get
            {
                return inPorts.Concat(outPorts).SelectMany(port => port.Connectors);
            }
        }

        /// <summary>
        ///     Returns whether this node represents a built-in or custom function.
        /// </summary>
        public bool IsCustomFunction
        {
            get { return this is Function; }
        }

        /// <summary>
        ///     Returns whether the node is to be included in visualizations.
        /// </summary>
        public bool IsVisible
        {
            get { return isVisible; }
            set
            {
                isVisible = value;
                RaisePropertyChanged("IsVisible");
            }
        }

        /// <summary>
        ///     Returns whether the node aggregates its upstream connections
        ///     for visualizations.
        /// </summary>
        public bool IsUpstreamVisible
        {
            get { return isUpstreamVisible; }
            set
            {
                isUpstreamVisible = value;
                RaisePropertyChanged("IsUpstreamVisible");
            }
        }

        /// <summary>
        ///     The Node's state, which determines the coloring of the Node in the canvas.
        /// </summary>
        [Obsolete("Warning: This can be set from various threads, handle on UI thread at VM level")]
        public ElementState State
        {
            get { return state; }
            set
            {
                if (value != ElementState.Error)
                    ClearTooltipText();

                state = value;

                RaisePropertyChanged("State");
            }
        }

        /// <summary>
        ///     Text that is displayed as this Node's tooltip.
        /// </summary>
        public string ToolTipText
        {
            get { return toolTipText; }
            set
            {
                toolTipText = value;
                RaisePropertyChanged("ToolTipText");
            }
        }

        /// <summary>
        ///     Should we override the displayed name with this Node's NickName property?
        /// </summary>
        public bool OverrideNameWithNickName
        {
            get { return overrideNameWithNickName; }
            set
            {
                overrideNameWithNickName = value;
                RaisePropertyChanged("OverrideNameWithNickName");
            }
        }

        /// <summary>
        ///     The name that is displayed in the UI for this NodeModel.
        /// </summary>
        public string NickName
        {
            get { return nickName; }
            set
            {
                nickName = value;
                RaisePropertyChanged("NickName");
            }
        }

        /// <summary>
        ///     Collection of PortModels representing all Input ports.
        /// </summary>
        public ObservableCollection<PortModel> InPorts
        {
            get { return inPorts; }
            set
            {
                inPorts = value;
                RaisePropertyChanged("InPorts");
            }
        }

        /// <summary>
        ///     Collection of PortModels representing all Output ports.
        /// </summary>
        public ObservableCollection<PortModel> OutPorts
        {
            get { return outPorts; }
            set
            {
                outPorts = value;
                RaisePropertyChanged("OutPorts");
            }
        }

        /// <summary>
        ///     Control how arguments lists of various sizes are laced.
        /// </summary>
        public LacingStrategy ArgumentLacing
        {
            get { return argumentLacing; }
            set
            {
                if (argumentLacing != value)
                {
                    argumentLacing = value;
                    RaisePropertyChanged("ArgumentLacing");
                    OnModified();
                }
            }
        }

        /// <summary>
        ///     Name property
        /// </summary>
        /// <value>
        ///     If the node has a name attribute, return it.  Other wise return empty string.
        /// </value>
        public string Name
        {
            get
            {
                Type type = GetType();
                object[] attribs = type.GetCustomAttributes(typeof(NodeNameAttribute), false);
                if (type.Namespace == "Dynamo.Nodes" && !type.IsAbstract && attribs.Length > 0
                    && type.IsSubclassOf(typeof(NodeModel)))
                {
                    var elCatAttrib = attribs[0] as NodeNameAttribute;
                    return elCatAttrib.Name;
                }
                return "";
            }
        }

        /// <summary>
        ///     Category property
        /// </summary>
        /// <value>
        ///     If the node has a category, return it.  Other wise return empty string.
        /// </value>
        public virtual string Category
        {
            get
            {
                Type type = GetType();
                object[] attribs = type.GetCustomAttributes(typeof(NodeCategoryAttribute), false);
                if (type.Namespace == "Dynamo.Nodes" && !type.IsAbstract && attribs.Length > 0
                    && type.IsSubclassOf(typeof(NodeModel)))
                {
                    var elCatAttrib = attribs[0] as NodeCategoryAttribute;
                    return elCatAttrib.ElementCategory;
                }
                return "";
            }
        }

        public MirrorData GetCachedValueFromEngine(EngineController engine)
        {
            if (cachedMirrorData != null)
                return cachedMirrorData;

            // Do not have an identifier for preview right now. For an example,
            // this can be happening at the beginning of a code block node creation.
            if (AstIdentifierForPreview.Value == null)
                return null;

            cachedMirrorData = null;

            var runtimeMirror = engine.GetMirror(AstIdentifierForPreview.Value);

            if (runtimeMirror != null)
                cachedMirrorData = runtimeMirror.GetData();

            return cachedMirrorData;
        }

        /// <summary>
        ///     If the node is updated in LiveRunner's execution
        /// </summary>
        public bool IsUpdated
        {
            get { return isUpdated; }
            set
            {
                isUpdated = value;
                if (isUpdated)      // When a NodeModel is updated, its 
                    cachedMirrorData = null; // cached data should be invalidated.

                RaisePropertyChanged("IsUpdated");
            }
        }

        /// <summary>
        ///     Determines whether or not the output of this Element will be saved. If true, Evaluate() will not be called
        ///     unless IsDirty is true. Otherwise, Evaluate will be called regardless of the IsDirty value.
        /// </summary>
        internal bool SaveResult
        {
            get { return saveResult && Enumerable.Range(0, InPortData.Count).All(HasInput); }
            set { saveResult = value; }
        }

        /// <summary>
        ///     Is this node an entry point to the program?
        /// </summary>
        public bool IsTopmost
        {
            get { return OutPorts == null || OutPorts.All(x => !x.Connectors.Any()); }
        }

        /// <summary>
        ///     Search tags for this Node.
        /// </summary>
        public List<string> Tags
        {
            get
            {
                return
                    GetType()
                        .GetCustomAttributes(typeof(NodeSearchTagsAttribute), true)
                        .Cast<NodeSearchTagsAttribute>()
                        .SelectMany(x => x.Tags)
                        .ToList();
            }
        }

        /// <summary>
        ///     Description of this Node.
        /// </summary>
        public virtual string Description
        {
            get
            {
                description = description ?? GetDescriptionStringFromAttributes();
                return description;
            }
            set
            {
                description = value;
                RaisePropertyChanged("Description");
            }
        }

        /// <summary>
        ///     Is UI interaction enabled for this Node?
        /// </summary>
        public bool InteractionEnabled
        {
            get { return interactionEnabled; }
            set
            {
                interactionEnabled = value;
                RaisePropertyChanged("InteractionEnabled");
            }
        }

        /// <summary>
        ///     ProtoAST Identifier for result of the node before any output unpacking has taken place.
        ///     If there is only one output for the node, this is equivalent to GetAstIdentifierForOutputIndex(0).
        /// </summary>
        internal IdentifierNode AstIdentifierForPreview
        {
            get { return Identifier ?? (Identifier = AstFactory.BuildIdentifier(AstIdentifierBase)); }
        }

        /// <summary>
        ///     If this node is allowed to be converted to AST node in nodes to code conversion.
        /// </summary>
        public virtual bool IsConvertible
        {
            get
            {
                return false;
            }
        }

        /// <summary>
        ///     Return a variable whose value will be displayed in preview window.
        ///     Derived nodes may overwrite this function to display default value
        ///     of this node. E.g., code block node may want to display the value
        ///     of the left hand side variable of last statement.
        /// </summary>
        public virtual string AstIdentifierBase
        {
            get
            {
                return AstBuilder.StringConstants.VarPrefix
                    + GUID.ToString().Replace("-", string.Empty);
            }
        }

        /// <summary>
        ///     Enable or disable label display. Default is false.
        /// </summary>
        public bool DisplayLabels
        {
            get { return displayLabels; }
            set
            {
                if (displayLabels == value) 
                    return;

                displayLabels = value;
                RaisePropertyChanged("DisplayLabels");
            }
        }

        /// <summary>
        ///     Is this node being applied partially, resulting in a partial function?
        /// </summary>
        public bool IsPartiallyApplied //TODO (SJE): Move to Graph level
        {
            get { return !Enumerable.Range(0, InPortData.Count).All(HasInput); }
        }

        /// <summary>
        ///     Return if all input ports of the node have connections.
        /// </summary>
        /// <returns></returns>
        [Obsolete("Use IsPartiallyApplied property", true)]
        public bool HasUnconnectedInput()
        {
            return IsPartiallyApplied;
        }

        /// <summary>
        ///     Flags this node as dirty.
        /// </summary>
        [Obsolete("Use RequiresRecalc = true", true)]
        public void ResetOldValue()
        {
            RequiresRecalc = true;
        }

        /// <summary>
        ///     Get the description from type information
        /// </summary>
        /// <returns>The value or "No description provided"</returns>
        public string GetDescriptionStringFromAttributes()
        {
            Type t = GetType();
            object[] rtAttribs = t.GetCustomAttributes(typeof(NodeDescriptionAttribute), true);
            return rtAttribs.Length > 0
                ? ((NodeDescriptionAttribute)rtAttribs[0]).ElementDescription
                : "No description provided";
        }

        /// <summary>
        ///     Fetches the ProtoAST Identifier for a given output port.
        /// </summary>
        /// <param name="outputIndex">Index of the output port.</param>
        /// <returns>Identifier corresponding to the given output port.</returns>
        public virtual IdentifierNode GetAstIdentifierForOutputIndex(int outputIndex)
        {
            if (outputIndex < 0 || outputIndex > OutPortData.Count)
                throw new ArgumentOutOfRangeException("outputIndex", @"Index must correspond to an OutPortData index.");

            //if (OutPortData.Count == 1)
            //    return AstFactory.BuildIdentifier(/* (IsPartiallyApplied ? "_local_" : "") + */ AstIdentifierBase);

            string id = AstIdentifierBase + "_out" + outputIndex;
            return AstFactory.BuildIdentifier(id);
        }

        #endregion

        protected NodeModel()
        {
            InPortData = new ObservableCollection<PortData>();
            OutPortData = new ObservableCollection<PortData>();

            IsVisible = true;
            IsUpstreamVisible = true;

            PropertyChanged += delegate(object sender, PropertyChangedEventArgs args)
            {
                switch (args.PropertyName)
                {
                    case ("OverrideName"):
                        RaisePropertyChanged("NickName");
                        break;
                    case ("IsSelected"):
                        // Synchronize the selected state of any render packages for this node
                        // with the selection state of the node.
                        if (HasRenderPackages)
                        {
                            lock (RenderPackagesMutex)
                            {
                                RenderPackages.ForEach(rp => ((RenderPackage) rp).Selected = IsSelected);
                            }
                        }
                        break;
                }
            };

            //Fetch the element name from the custom attribute.
            object[] nameArray = GetType().GetCustomAttributes(typeof(NodeNameAttribute), true);

            if (nameArray.Length > 0)
            {
                var elNameAttrib = nameArray[0] as NodeNameAttribute;
                if (elNameAttrib != null)
                    NickName = elNameAttrib.Name;
            }
            else
                NickName = "";

            IsSelected = false;
            State = ElementState.Dead;
            ArgumentLacing = LacingStrategy.Disabled;
            //IsReportingModifications = true;
        }

        /// <summary>
        ///     Called when this node is being removed from the Workspace.
        /// </summary>
        public virtual void Destroy() { }

        /// <summary>
        ///     Implement on derived classes to cleanup resources when
        /// </summary>
        public virtual void Cleanup() { }

        public MirrorData GetValue(int outPortIndex, EngineController engine)
        {
            return engine.GetMirror(GetAstIdentifierForOutputIndex(outPortIndex).Value).GetData();
        }

        #region Modification Reporting

        /// <summary>
        ///     Is this Node reporting state modifications?
        /// </summary>
        [Obsolete("Use OnModified Event", true)]
        protected internal bool IsReportingModifications { get; set; }

        /// <summary>
        ///     Disable reporting of state modifications.
        /// </summary>
        [Obsolete("Use OnModified Event", true)]
        protected internal void DisableReporting()
        {
            IsReportingModifications = false;
        }

        /// <summary>
        ///     Enable reporting of state modifications.
        /// </summary>
        [Obsolete("Use OnModified Event", true)]
        protected internal void EnableReporting()
        {
            IsReportingModifications = true;
            ValidateConnectionsSync();
        }

        /// <summary>
        ///     Report to Dynamo that this node's state has been modified.
        /// </summary>
        [Obsolete("Use OnModified Event", true)]
        protected internal void ReportModification(WorkspaceModel workspace)
        {
            //if (IsReportingModifications && workspace != null)
            //    workspace.OnModified();
        }

        public event Action Modified;
        protected virtual void OnModified()
        {
            var handler = Modified;
            if (handler != null) handler();
        }
        #endregion

        #region Load/Save

        /// <summary>
        ///     Override this to implement custom save data for your Element. If overridden, you should also override
        ///     LoadNode() in order to read the data back when loaded.
        /// </summary>
        /// <param name="xmlDoc">The XmlDocument representing the whole Workspace containing this Element.</param>
        /// <param name="nodeElement">The XmlElement representing this Element.</param>
        /// <param name="context">Why is this being called?</param>
        protected virtual void SaveNode(XmlDocument xmlDoc, XmlElement nodeElement, SaveContext context) { }

        /// <summary>
        ///     Saves this node into an XML Document.
        /// </summary>
        /// <param name="xmlDoc">Overall XmlDocument representing the entire Workspace being saved.</param>
        /// <param name="dynEl">The XmlElement representing this node in the Workspace.</param>
        /// <param name="context">The context of this save operation.</param>
        public void Save(XmlDocument xmlDoc, XmlElement dynEl, SaveContext context)
        {
            SaveNode(xmlDoc, dynEl, context);
            
            var portsWithDefaultValues = 
                inPorts.Select((port, index) => new { port, index })
                   .Where(x => x.port.UsingDefaultValue);

            //write port information
            foreach (var port in portsWithDefaultValues)
            {
                XmlElement portInfo = xmlDoc.CreateElement("PortInfo");
                portInfo.SetAttribute("index", port.index.ToString(CultureInfo.InvariantCulture));
                portInfo.SetAttribute("default", true.ToString());
                dynEl.AppendChild(portInfo);
            }
        }

        /// <summary>
        ///     Override this to implement loading of custom data for your Element. If overridden, you should also override
        ///     SaveNode() in order to write the data when saved.
        /// </summary>
        /// <param name="nodeElement">The XmlNode representing this Element.</param>
        protected virtual void LoadNode(XmlNode nodeElement) { }

        public void Load(XmlNode elNode)
        {
            LoadNode(elNode);

            var portInfoProcessed = new HashSet<int>();

            //read port information
            foreach (XmlNode subNode in elNode.ChildNodes)
            {
                if (subNode.Name == "PortInfo")
                {
                    int index = int.Parse(subNode.Attributes["index"].Value);
                    portInfoProcessed.Add(index);
                    bool def = bool.Parse(subNode.Attributes["default"].Value);
                    inPorts[index].UsingDefaultValue = def;
                }
            }

            //set defaults
            foreach (var port in inPorts.Select((x, i) => new { x, i }).Where(x => !portInfoProcessed.Contains(x.i)))
                port.x.UsingDefaultValue = false;
        }

        /// <summary>
        ///     Called when the node's Workspace has been saved.
        /// </summary>
        protected internal virtual void OnSave() { }
        
        #endregion

        #region ProtoAST Compilation

        /// <summary>
        /// Override this to declare the outputs for each of this Node's output ports.
        /// </summary>
        /// <param name="inputAstNodes">Ast for inputs indexed by input port index.</param>
        /// <returns>Sequence of AssociativeNodes representing this Node's code output.</returns>
        public virtual IEnumerable<AssociativeNode> BuildOutputAst(List<AssociativeNode> inputAstNodes)
        {
            return
                OutPortData.Enumerate()
                           .Select(
                               output => AstFactory.BuildAssignment(
                                   GetAstIdentifierForOutputIndex(output.Index),
                                   new NullNode()));
        }

        /// <summary>
        /// Wraps the publically overrideable `BuildOutputAst` method so that it works with Preview.
        /// </summary>
        /// <param name="inputAstNodes"></param>
        internal virtual IEnumerable<AssociativeNode> BuildAst(List<AssociativeNode> inputAstNodes)
        {
            OnBuilt();

            var result = BuildOutputAst(inputAstNodes);

            if (OutPortData.Count == 1)
            {
                var firstOuputIdent = GetAstIdentifierForOutputIndex(0);
                if (!AstIdentifierForPreview.Equals(firstOuputIdent))
                {
                    result = result.Concat(
                    new[]
                    {
                        AstFactory.BuildAssignment(AstIdentifierForPreview, firstOuputIdent)
                    });
                }
                return result;
            }

            var emptyList = AstFactory.BuildExprList(new List<AssociativeNode>());
            var previewIdInit = AstFactory.BuildAssignment(AstIdentifierForPreview, emptyList);

            return
                result.Concat(new[] { previewIdInit })
                      .Concat(
                          OutPortData.Select(
                              (outNode, index) =>
                                  AstFactory.BuildAssignment(
                                      new IdentifierNode(AstIdentifierForPreview)
                                      {
                                          ArrayDimensions =
                                              new ArrayNode
                                              {
                                                  Expr = new StringNode { value = outNode.NickName }
                                              }
                                      },
                                      GetAstIdentifierForOutputIndex(index))));
        }

        /// <summary>
        ///     Callback for when this NodeModel has been compiled.
        /// </summary>
        protected virtual void OnBuilt()
        {
            
        }

        /// <summary>
        /// Apppend replication guide to the input parameter based on lacing
        /// strategy.
        /// </summary>
        /// <param name="inputs"></param>
        /// <returns></returns>
        public void AppendReplicationGuides(List<AssociativeNode> inputs)
        {
            if (inputs == null || !inputs.Any())
                return;

            switch (ArgumentLacing)
            {
                case LacingStrategy.Longest:

                    for (int i = 0; i < inputs.Count(); ++i)
                    {
                        inputs[i] = AstFactory.AddReplicationGuide(
                                                inputs[i],
                                                new List<int> { 1 },
                                                true);
                    }
                    break;

                case LacingStrategy.CrossProduct:

                    int guide = 1;
                    for (int i = 0; i < inputs.Count(); ++i)
                    {
                        inputs[i] = AstFactory.AddReplicationGuide(
                                                inputs[i],
                                                new List<int> { guide },
                                                false);
                        guide++;
                    }
                    break;
            }
        }
        #endregion

        #region Input and Output Connections

        public IEnumerable<int> GetConnectedInputs()
        {
            return Enumerable.Range(0, InPortData.Count).Where(HasConnectedInput);
        }

        internal void ConnectInput(int inputData, int outputData, NodeModel node)
        {
            Inputs[inputData] = Tuple.Create(outputData, node);
            OnModified();
        }

        internal void ConnectOutput(int portData, int inputData, NodeModel nodeLogic)
        {
            if (!Outputs.ContainsKey(portData))
                Outputs[portData] = new HashSet<Tuple<int, NodeModel>>();
            Outputs[portData].Add(Tuple.Create(inputData, nodeLogic));
        }

        internal void DisconnectInput(int data)
        {
            Inputs[data] = null;
            OnModified();
        }

        /// <summary>
        ///     Attempts to get the input for a certain port.
        /// </summary>
        /// <param name="data">PortData to look for an input for.</param>
        /// <param name="input">If an input is found, it will be assigned.</param>
        /// <returns>True if there is an input, false otherwise.</returns>
        public bool TryGetInput(int data, out Tuple<int, NodeModel> input)
        {
            return Inputs.TryGetValue(data, out input) && input != null;
        }

        /// <summary>
        ///     Attempts to get the output for a certain port.
        /// </summary>
        /// <param name="output">Index to look for an output for.</param>
        /// <param name="newOutputs">If an output is found, it will be assigned.</param>
        /// <returns>True if there is an output, false otherwise.</returns>
        public bool TryGetOutput(int output, out HashSet<Tuple<int, NodeModel>> newOutputs)
        {
            return Outputs.TryGetValue(output, out newOutputs);
        }

        /// <summary>
        ///     Checks if there is an input for a certain port.
        /// </summary>
        /// <param name="data">Index of the port to look for an input for.</param>
        /// <returns>True if there is an input, false otherwise.</returns>
        public bool HasInput(int data)
        {
            return HasConnectedInput(data) || (InPorts.Count > data && InPorts[data].UsingDefaultValue);
        }

        /// <summary>
        ///     Checks if there is a connected input for a certain port. This does
        ///     not count default values as an input.
        /// </summary>
        /// <param name="data">Index of the port to look for an input for.</param>
        /// <returns>True if there is an input, false otherwise.</returns>
        public bool HasConnectedInput(int data)
        {
            return Inputs.ContainsKey(data) && Inputs[data] != null;
        }

        /// <summary>
        ///     Checks if there is an output for a certain port.
        /// </summary>
        /// <param name="portData">Index of the port to look for an output for.</param>
        /// <returns>True if there is an output, false otherwise.</returns>
        public bool HasOutput(int portData)
        {
            return Outputs.ContainsKey(portData) && Outputs[portData].Any();
        }

        internal void DisconnectOutput(int portData, int inPortData, NodeModel nodeModel)
        {
            HashSet<Tuple<int, NodeModel>> output;
            if (Outputs.TryGetValue(portData, out output))
                output.RemoveWhere(x => x.Item2 == nodeModel && x.Item1 == inPortData);
        }

        #endregion

        #region UI Framework

        /// <summary>
        ///     Called back from the view to enable users to setup their own view elements
        /// </summary>
        /// <param name="view"></param>
        internal void InitializeUI(dynamic view)
        {
            //Runtime dispatch
            (this as dynamic).SetupCustomUIElements(view);
        }

        /// <summary>
        /// Used as a catch-all if runtime dispatch for UI initialization is unimplemented.
        /// </summary>
        // ReSharper disable once UnusedMember.Local
        // ReSharper disable once UnusedParameter.Local
        private void SetupCustomUIElements(object view) { }

        /// <summary>
        /// As hacky as the name sounds, this method is used to retrieve the 
        /// "DynamoViewModel" from a given "MenuItem" object. The reason it is
        /// needed boils down to the fact that we still do "SetupCustomUIElements"
        /// at the "NodeModel" level. This method will be removed when we 
        /// eventually refactor "SetupCustomUIElements" out into view layer.
        /// </summary>
        /// <param name="menuItem">The MenuItem from which DynamoViewModel is to 
        /// be retrieved.</param>
        /// <returns>Returns the corresponding DynamoViewModel retrieved from the 
        /// given MenuItem.</returns>
<<<<<<< HEAD
        [Obsolete("TODO: Move to ViewModel layer", true)] //TODO
        protected object /* DynamoViewModel */ GetDynamoViewModelFromMenuItem(object /* MenuItem */ menuItem)
        {
            //if (menuItem == null || (menuItem.Tag == null))
            //    throw new ArgumentNullException("menuItem");

            //var dynamoViewModel = menuItem.Tag as DynamoViewModel;
            //if (dynamoViewModel == null)
            //{
            //    const string message = "MenuItem.Tag is not DynamoViewModel";
            //    throw new ArgumentException(message);
            //}

            //return dynamoViewModel;
            throw new NotImplementedException();
=======
        /// 
        protected DynamoViewModel GetDynamoViewModelFromMenuItem(MenuItem menuItem)
        {
            if (menuItem == null || (menuItem.Tag == null))
                throw new ArgumentNullException("menuItem");

            var dynamoViewModel = menuItem.Tag as DynamoViewModel;
            if (dynamoViewModel == null)
            {
                const string message = "MenuItem.Tag is not DynamoViewModel";
                throw new ArgumentException(message);
            }

            return dynamoViewModel;
>>>>>>> b736fc92
        }

        private void ClearTooltipText()
        {
            ToolTipText = "";
        }

        public void ClearError()
        {
            State = ElementState.Dead;
            ClearTooltipText();
            ValidateConnections();
        }

        public void SelectNeighbors()
        {
            IEnumerable<ConnectorModel> outConnectors = outPorts.SelectMany(x => x.Connectors);
            IEnumerable<ConnectorModel> inConnectors = inPorts.SelectMany(x => x.Connectors);

            foreach (var c in outConnectors.Where(c => !DynamoSelection.Instance.Selection.Contains(c.End.Owner)))
                DynamoSelection.Instance.Selection.Add(c.End.Owner);

            foreach (var c in inConnectors.Where(c => !DynamoSelection.Instance.Selection.Contains(c.Start.Owner)))
                DynamoSelection.Instance.Selection.Add(c.Start.Owner);
        }

        #region Thread Dispatch

        /// <summary>
        ///     Called by nodes for behavior that they want to dispatch on the UI thread
        ///     Triggers event to be received by the UI. If no UI exists, behavior will not be executed.
        /// </summary>
        /// <param name="a"></param>
        [Obsolete("Model should not have to worry about UI thread synchronization", true)]
        public void DispatchOnUIThread(Action a)
        {
            OnDispatchedToUI(this, new UIDispatcherEventArgs(a));
        }

        [Obsolete("Model should not have to worry about UI thread synchronization", true)]
        public void OnDispatchedToUI(object sender, UIDispatcherEventArgs e)
        {
            if (DispatchedToUI != null)
                DispatchedToUI(this, e);
        }

        #endregion

        #region Interaction

        internal void DisableInteraction()
        {
            State = ElementState.Dead;
            InteractionEnabled = false;
        }

        internal void EnableInteraction()
        {
            ValidateConnections();
            InteractionEnabled = true;
        }

        #endregion

        #region Node State

        /// <summary>
        ///     Color the connection according to it's port connectivity
        ///     if all ports are connected, color green, else color orange
        /// </summary>
        [Obsolete("Use ValidateConnections() and dispatch manually", true)]
        public void ValidateConnectionsSync()
        {
            //Action setState = ValidateConnections;

            //// This is put in place to solve the crashing issue outlined in 
            //// the following defect. ValidateConnectionsSync can be called from 
            //// a background evaluation thread at any point in time, we do 
            //// not want such calls to update UI in anyway while we're here 
            //// (the UI update is caused by setting State property which leads
            //// to tool-tip update that triggers InfoBubble to update its UI,
            //// a problem that is currently being resolved and tested on a 
            //// separate branch). When the InfoBubble restructuring gets over,
            //// please ensure the following scenario is tested and continue to 
            //// work:
            //// 
            ////      http://adsk-oss.myjetbrains.com/youtrack/issue/MAGN-847
            //// 

            //if (this.Workspace.DynamoModel != null)
            //    this.Workspace.DynamoModel.OnRequestDispatcherBeginInvoke(setState);
        }

        //TODO (SJE): When decoupling ConnectorModel and NodeModel, this should be handled at graph level
        public void ValidateConnections()
        {
            // if there are inputs without connections
            // mark as dead; otherwise, if the original state is dead,
            // update it as active.
            if (inPorts.Any(x => !x.Connectors.Any() && !(x.UsingDefaultValue && x.DefaultValueEnabled)))
            {
                if (State == ElementState.Active)
                {
                    State = ElementState.Dead;
                }
            }
            else
            {
                if (State == ElementState.Dead)
                {
                    State = ElementState.Active;
                }
            }
        }

        public void Error(string p)
        {
            State = ElementState.Error;
            ToolTipText = p;
        }
        
        public void Warning(string p)
        {
            State = ElementState.Warning;
            ToolTipText = p;
        }

        #endregion

        #region Port Management

        internal int GetPortIndexAndType(PortModel portModel, out PortType portType)
        {
            int index = inPorts.IndexOf(portModel);
            if (-1 != index)
            {
                portType = PortType.INPUT;
                return index;
            }

            index = outPorts.IndexOf(portModel);
            if (-1 != index)
            {
                portType = PortType.OUTPUT;
                return index;
            }

            portType = PortType.INPUT;
            return -1; // No port found.
        }

        /// <summary>
        ///     Since the ports can have a margin (offset) so that they can moved vertically from its
        ///     initial position, the center of the port needs to be calculted differently and not only
        ///     based on the index. The function adds the height of other nodes as well as their margins
        /// </summary>
        /// <param name="portModel"> The portModel whose height is to be found</param>
        /// <returns> Returns the offset of the given port from the top of the ports </returns>
        [Obsolete("This kind of UI calculation should probably live on the VM...")]
        internal double GetPortVerticalOffset(PortModel portModel)
        {
            double verticalOffset = 2.9;
            PortType portType;
            int index = GetPortIndexAndType(portModel, out portType);

            //If the port was not found, then it should have just been deleted. Return from function
            if (index == -1)
                return verticalOffset;

            double portHeight = portModel.Height;

            switch (portType)
            {
                case PortType.INPUT:
                    for (int i = 0; i < index; i++)
                        verticalOffset += inPorts[i].MarginThickness.Top + portHeight;
                    verticalOffset += inPorts[index].MarginThickness.Top;
                    break;
                case PortType.OUTPUT:
                    for (int i = 0; i < index; i++)
                        verticalOffset += outPorts[i].MarginThickness.Top + portHeight;
                    verticalOffset += outPorts[index].MarginThickness.Top;
                    break;
            }

            return verticalOffset;
        }

        /// <summary>
        ///     Reads inputs list and adds ports for each input.
        /// </summary>
        public void RegisterInputPorts()
        {
            //read the inputs list and create a number of
            //input ports
            int count = 0;
            foreach (PortData pd in InPortData)
            {
                //add a port for each input
                //distribute the ports along the 
                //edges of the icon
                PortModel port = AddPort(PortType.INPUT, pd, count);

                //MVVM: AddPort now returns a port model. You can't set the data context here.
                //port.DataContext = this;

                portDataDict[port] = pd;
                count++;
            }

            if (inPorts.Count > count)
            {
                foreach (PortModel inport in inPorts.Skip(count))
                {
                    inport.DestroyConnectors();
                    portDataDict.Remove(inport);
                }

                for (int i = inPorts.Count - 1; i >= count; i--)
                    inPorts.RemoveAt(i);
            }
        }

        /// <summary>
        ///     Reads outputs list and adds ports for each output
        /// </summary>
        public void RegisterOutputPorts()
        {
            //read the inputs list and create a number of
            //input ports
            int count = 0;
            foreach (PortData pd in OutPortData)
            {
                //add a port for each input
                //distribute the ports along the 
                //edges of the icon
                PortModel port = AddPort(PortType.OUTPUT, pd, count);

                //MVVM : don't set the data context in the model
                //port.DataContext = this;

                portDataDict[port] = pd;
                count++;
            }

            if (outPorts.Count > count)
            {
                foreach (PortModel outport in outPorts.Skip(count))
                    outport.DestroyConnectors();

                for (int i = outPorts.Count - 1; i >= count; i--)
                    outPorts.RemoveAt(i);

                //OutPorts.RemoveRange(count, outPorts.Count - count);
            }
        }

        /// <summary>
        ///     Updates UI so that all ports reflect current state of InPortData and OutPortData.
        /// </summary>
        public void RegisterAllPorts()
        {
            RegisterInputPorts();
            RegisterOutputPorts();
            ValidateConnections();
        }

        /// <summary>
        ///     Add a port to this node. If the port already exists, return that port.
        /// </summary>
        /// <param name="portType"></param>
        /// <param name="data"></param>
        /// <param name="index"></param>
        /// <returns></returns>
        public PortModel AddPort(PortType portType, PortData data, int index)
        {
            PortModel p;
            switch (portType)
            {
                case PortType.INPUT:
                    if (inPorts.Count > index)
                    {
                        p = inPorts[index];

                        //update the name on the node
                        //e.x. when the node is being re-registered during a custom
                        //node save
                        p.PortName = data.NickName;
                        if (data.HasDefaultValue)
                        {
                            p.UsingDefaultValue = true;
                            p.DefaultValueEnabled = true;
                        }

                        return p;
                    }

                    p = new PortModel(portType, this, data)
                    {
                        UsingDefaultValue = data.HasDefaultValue,
                        DefaultValueEnabled = data.HasDefaultValue
                    };

                    p.PropertyChanged += delegate(object sender, PropertyChangedEventArgs args)
                    {
                        if (args.PropertyName == "UsingDefaultValue")
                            OnModified();
                    };

                    InPorts.Add(p);

                    //register listeners on the port
                    p.PortConnected += p_PortConnected;
                    p.PortDisconnected += p_PortDisconnected;

                    return p;

                case PortType.OUTPUT:
                    if (outPorts.Count > index)
                    {
                        p = outPorts[index];
                        p.PortName = data.NickName;
                        p.MarginThickness = new Thickness(0, data.VerticalMargin, 0, 0);
                        return p;
                    }

                    p = new PortModel(portType, this, data)
                    {
                        UsingDefaultValue = false,
                        MarginThickness = new Thickness(0, data.VerticalMargin, 0, 0)
                    };

                    OutPorts.Add(p);

                    //register listeners on the port
                    p.PortConnected += p_PortConnected;
                    p.PortDisconnected += p_PortDisconnected;

                    return p;
            }

            return null;
        }

        private void p_PortConnected(object sender, EventArgs e)
        {
            ValidateConnections();

            var port = (PortModel)sender;
            if (port.PortType == PortType.INPUT)
            {
                int data = InPorts.IndexOf(port);
                PortModel startPort = port.Connectors[0].Start;
                int outData = startPort.Owner.OutPorts.IndexOf(startPort);
                ConnectInput(data, outData, startPort.Owner);
                startPort.Owner.ConnectOutput(outData, data, this);
            }
        }

        private void p_PortDisconnected(object sender, EventArgs e)
        {
            ValidateConnections();

            var port = (PortModel)sender;
            if (port.PortType == PortType.INPUT)
            {
                int data = InPorts.IndexOf(port);
                PortModel startPort = port.Connectors[0].Start;
                DisconnectInput(data);
                startPort.Owner.DisconnectOutput(startPort.Owner.OutPorts.IndexOf(startPort), data, this);
            }
        }

        #endregion

        #endregion

        #region Code Serialization

        /// <summary>
        ///     Creates a Scheme representation of this dynNode and all connected dynNodes.
        /// </summary>
        /// <returns>S-Expression</returns>
        public virtual string PrintExpression()
        {
            string nick = NickName.Replace(' ', '_');

            if (!Enumerable.Range(0, InPortData.Count).Any(HasInput))
                return nick;

            string s = "";

            if (Enumerable.Range(0, InPortData.Count).All(HasInput))
            {
                s += "(" + nick;
                //for (int i = 0; i < InPortData.Count; i++)
                foreach (int data in Enumerable.Range(0, InPortData.Count))
                {
                    Tuple<int, NodeModel> input;
                    TryGetInput(data, out input);
                    s += " " + input.Item2.PrintExpression();
                }
                s += ")";
            }
            else
            {
                s += "(lambda (" + string.Join(" ", InPortData.Where((_, i) => !HasInput(i)).Select(x => x.NickName))
                     + ") (" + nick;
                //for (int i = 0; i < InPortData.Count; i++)
                foreach (int data in Enumerable.Range(0, InPortData.Count))
                {
                    s += " ";
                    Tuple<int, NodeModel> input;
                    if (TryGetInput(data, out input))
                        s += input.Item2.PrintExpression();
                    else
                        s += InPortData[data].NickName;
                }
                s += "))";
            }

            return s;
        }

        #endregion

        #region ISelectable Interface

        public override void Deselect()
        {
            ValidateConnections();
            IsSelected = false;
        }

        #endregion

        #region Command Framework Supporting Methods

        protected override bool UpdateValueCore(string name, string value)
        {
            if (name == "NickName")
            {
                NickName = value;
                return true;
            }

            return base.UpdateValueCore(name, value);
        }

        #endregion

        #region Serialization/Deserialization Methods

        protected override void SerializeCore(XmlElement element, SaveContext context)
        {
            var helper = new XmlElementHelper(element);

            // Set the type attribute
            helper.SetAttribute("type", GetType().ToString());
            helper.SetAttribute("guid", GUID);
            helper.SetAttribute("nickname", NickName);
            helper.SetAttribute("x", X);
            helper.SetAttribute("y", Y);
            helper.SetAttribute("isVisible", IsVisible);
            helper.SetAttribute("isUpstreamVisible", IsUpstreamVisible);
            helper.SetAttribute("lacing", ArgumentLacing.ToString());

            if (context == SaveContext.Undo)
            {
                // Fix: MAGN-159 (nodes are not editable after undo/redo).
                helper.SetAttribute("interactionEnabled", interactionEnabled);
                helper.SetAttribute("nodeState", state.ToString());
            }
        }

        protected override void DeserializeCore(XmlElement element, SaveContext context)
        {
            var helper = new XmlElementHelper(element);
            GUID = helper.ReadGuid("guid", Guid.NewGuid());

            // Resolve node nick name.
            string name = helper.ReadString("nickname", string.Empty);
            if (!string.IsNullOrEmpty(name))
                nickName = name;
            else
            {
                Type type = GetType();
                object[] attribs = type.GetCustomAttributes(typeof(NodeNameAttribute), true);
                var attrib = attribs[0] as NodeNameAttribute;
                if (null != attrib)
                    nickName = attrib.Name;
            }

            X = helper.ReadDouble("x", 0.0);
            Y = helper.ReadDouble("y", 0.0);
            isVisible = helper.ReadBoolean("isVisible", true);
            isUpstreamVisible = helper.ReadBoolean("isUpstreamVisible", true);
            argumentLacing = helper.ReadEnum("lacing", LacingStrategy.Disabled);

            if (context == SaveContext.Undo)
            {
                // Fix: MAGN-159 (nodes are not editable after undo/redo).
                interactionEnabled = helper.ReadBoolean("interactionEnabled", true);
                state = helper.ReadEnum("nodeState", ElementState.Active);

                // We only notify property changes in an undo/redo operation. Normal
                // operations like file loading or copy-paste have the models created
                // in different ways and their views will always be up-to-date with 
                // respect to their models.
                RaisePropertyChanged("InteractionEnabled");
                RaisePropertyChanged("State");
                RaisePropertyChanged("NickName");
                RaisePropertyChanged("ArgumentLacing");
                RaisePropertyChanged("IsVisible");
                RaisePropertyChanged("IsUpstreamVisible");

                // Notify listeners that the position of the node has changed,
                // then all connected connectors will also redraw themselves.
                ReportPosition();
            }
        }

        #endregion

        #region Dirty Management

        //TODO: Refactor Property into Automatic with private(?) setter
        //TODO: Add RequestRecalc() method to replace setter --steve

        private bool dirty = true;

        /// <summary>
        ///     Does this Element need to be regenerated? Setting this to true will trigger a modification event
        ///     for the dynWorkspace containing it. If Automatic Running is enabled, setting this to true will
        ///     trigger an evaluation.
        /// </summary>
        [Obsolete("Call OnModified() instead", true)]
        public bool RequiresRecalc 
        {
            get { return dirty; }
            set
            {
                dirty = value;
                if (dirty)
                    ReportModification(null);
            } 
        }

        /// <summary>
        ///     This property forces all AST nodes that generated from this node
        ///     to be executed, even there is no change in AST nodes.
        /// </summary>
        public virtual bool ForceReExecuteOfNode { get; set; }
        #endregion

        /// <summary>
        /// Updates the render package for this node by
        /// getting the MirrorData objects corresponding to
        /// each of the node's ports and processing the underlying
        /// CLR data as IGraphicItems.
        /// </summary>
        public virtual void UpdateRenderPackage(int maxTesselationDivisions, EngineController engineController)
        {
            ClearRenderPackages();
            if (State == ElementState.Error || !IsVisible
                || GetCachedValueFromEngine(engineController) == null)
            {
                return;
            }

            List<string> drawableIds = GetDrawableIds().ToList();

            int count = 0;
            var labelMap = new List<string>();

            var ident = AstIdentifierForPreview.Name;

            var data = from varName in drawableIds
                        select engineController.GetMirror(varName)
                        into mirror
                        where mirror != null
                        select mirror.GetData();

            foreach (var mirrorData in data) 
            {
                AddToLabelMap(mirrorData, labelMap, ident);
                count++;
            }

            count = 0;
            var newRenderPackages = new List<IRenderPackage>();
            foreach (var varName in drawableIds)
            {
                var graphItems = engineController.GetGraphicItems(varName);
                if (graphItems == null)
                    continue;

                foreach (var gItem in graphItems)
                {
                    var package = new RenderPackage(IsSelected, DisplayLabels);
                        
                    PushGraphicItemIntoPackage(gItem, 
                        package, 
                        labelMap.Count > count ? labelMap[count] : "?",
                        maxTesselationDivisions );

                    package.ItemsCount++;
                    newRenderPackages.Add(package);
                    count++;
                }
            }

            RenderPackages = newRenderPackages;
            HasRenderPackages = RenderPackages.Any();
        }

        public void ClearRenderPackages()
        {
            lock (RenderPackagesMutex)
            {
                RenderPackages.Clear();
                HasRenderPackages = false;
            }
        }

        private static void PushGraphicItemIntoPackage(
            IGraphicItem graphicItem, IRenderPackage package, string tag,
            int maxTesselationDivisions)
        {
            try
            {
                graphicItem.Tessellate(package, -1.0, maxTesselationDivisions);
                package.Tag = tag;
            }
            catch (Exception e)
            {
                Debug.WriteLine("PushGraphicItemIntoPackage: " + e);
            }
        }

        /// <summary>
        /// Add labels for each of a mirror data object's inner
        /// data object to a label map.
        /// </summary>
        /// <param name="data"></param>
        /// <param name="map"></param>
        /// <param name="tag"></param>
        private static void AddToLabelMap(MirrorData data, List<string> map, string tag)
        {
            if (data.IsCollection)
            {
                var list = data.GetElements();
                for (int i = 0; i < list.Count; i++)
                {
                    AddToLabelMap(list[i], map, string.Format("{0}:{1}", tag, i));
                }
            }
            else if (data.Data is IEnumerable)
            {
                var list = data.Data as IEnumerable;
                AddToLabelMap(list, map, tag);
            }
            else
            {
                map.Add(tag);
            }
        }

        /// <summary>
        /// Add labels for each object in an enumerable 
        /// too a label map
        /// </summary>
        /// <param name="list"></param>
        /// <param name="map"></param>
        /// <param name="tag"></param>
        private static void AddToLabelMap(IEnumerable list, List<string> map, string tag)
        {
            int count = 0;
            foreach(var obj in list)
            {
                var newTag = string.Format("{0}:{1}", tag, count);

                if (obj is IEnumerable)
                {
                    AddToLabelMap(obj as IEnumerable, map, newTag);
                }
                else
                {
                    map.Add(newTag);
                }
                count++;
            }
        }

/*
        private void AddToSizeMap(MirrorData data, ICollection<double> map)
        {
            if (data.IsCollection)
            {
                var list = data.GetElements();
                foreach (MirrorData t in list)
                {
                    AddToSizeMap(t, map);
                }
            }
            else if (data.Data is IEnumerable)
            {
                var list = data.Data as IEnumerable;
                AddToSizeMap(list, map);
            }
            else
            {
                map.Add(ComputeBBoxDiagonalSize(data.Data));
            }
        }
*/

/*
        private static void AddToSizeMap(IEnumerable list, ICollection<double> map)
        {
            foreach (var obj in list)
            {
                if (obj is IEnumerable)
                {
                    AddToSizeMap(obj as IEnumerable, map);
                }
                else
                {
                    map.Add(ComputeBBoxDiagonalSize(obj));
                }
            }
        }
*/

/*
        private static double ComputeBBoxDiagonalSize(object obj)
        {
            var size = -1.0;

            var entity = obj as Geometry;
            if (entity != null)
            {
                size = entity.BoundingBox.MinPoint.DistanceTo(entity.BoundingBox.MaxPoint);
            }
            return size;
        }
*/

        /// <summary>
        /// Gets list of drawable Ids as registered with visualization manager 
        /// for all the output port of the given node.
        /// </summary>
        /// <returns>List of Drawable Ids</returns>
        private IEnumerable<string> GetDrawableIds()
        {
            var drawables = new List<String>();
            for (int i = 0; i < OutPortData.Count; ++i)
            {
                string id = GetDrawableId(i);
                if (!string.IsNullOrEmpty(id))
                    drawables.Add(id);
            }

            return drawables;
        }

        /// <summary>
        /// Gets the drawable Id as registered with visualization manager for
        /// the given output port on the given node.
        /// </summary>
        /// <param name="outPortIndex">Output port index</param>
        /// <returns>Drawable Id</returns>
        private string GetDrawableId(int outPortIndex)
        {
            var output = GetAstIdentifierForOutputIndex(outPortIndex);
            return output == null ? null : output.ToString();
        }

        #region Node Migration Helper Methods

        protected static NodeMigrationData MigrateToDsFunction(
            NodeMigrationData data, string nickname, string funcName)
        {
            return MigrateToDsFunction(data, "", nickname, funcName);
        }

        protected static NodeMigrationData MigrateToDsFunction(
            NodeMigrationData data, string assembly, string nickname, string funcName)
        {
            XmlElement xmlNode = data.MigratedNodes.ElementAt(0);
            var element = MigrationManager.CreateFunctionNodeFrom(xmlNode);
            element.SetAttribute("assembly", assembly);
            element.SetAttribute("nickname", nickname);
            element.SetAttribute("function", funcName);

            var migrationData = new NodeMigrationData(data.Document);
            migrationData.AppendNode(element);
            return migrationData;
        }

        protected static NodeMigrationData MigrateToDsVarArgFunction(
            NodeMigrationData data, string assembly, string nickname, string funcName)
        {
            XmlElement xmlNode = data.MigratedNodes.ElementAt(0);
            var element = MigrationManager.CreateVarArgFunctionNodeFrom(xmlNode);
            element.SetAttribute("assembly", assembly);
            element.SetAttribute("nickname", nickname);
            element.SetAttribute("function", funcName);

            var migrationData = new NodeMigrationData(data.Document);
            migrationData.AppendNode(element);
            return migrationData;
        }

        #endregion

        public event EventHandler BlockingStarted;
        public virtual void OnBlockingStarted(EventArgs e)
        {
            if (BlockingStarted != null)
            {
                BlockingStarted(this, e);
            }
        }

        public event EventHandler BlockingEnded;
        public virtual void OnBlockingEnded(EventArgs e)
        {
            if (BlockingEnded != null)
            {
                BlockingEnded(this, e);
            }
        }
        
        //TODO: (SJE) This should probably be on the VM anyway
        [Obsolete("Use Display Preview setter instead.", true)]
        public bool ShouldDisplayPreview()
        {
            // Previews are only shown in Home Workspace.
            if (!(this.Workspace is HomeWorkspaceModel))
                return false;

            return ShouldDisplayPreviewCore();
        }

        protected virtual bool ShouldDisplayPreviewCore()
        {
            return true; // Default implementation: always show preview.
        }
    }

    public enum ElementState
    {
        Dead,
        Active,
        Warning,
        Error
    };


    public enum LacingStrategy
    {
        Disabled,
        First,
        Shortest,
        Longest,
        CrossProduct
    };


    public delegate void PortsChangedHandler(object sender, EventArgs e);

    public delegate void DispatchedToUIThreadHandler(object sender, UIDispatcherEventArgs e);

    #region class attributes

    [AttributeUsage(AttributeTargets.All)]
    public class NodeNameAttribute : Attribute
    {
        public NodeNameAttribute(string elementName)
        {
            Name = elementName;
        }

        public string Name { get; set; }
    }


    [AttributeUsage(AttributeTargets.All)]
    public class NodeCategoryAttribute : Attribute
    {
        public NodeCategoryAttribute(string category)
        {
            ElementCategory = category;
        }

        public string ElementCategory { get; set; }
    }


    [AttributeUsage(AttributeTargets.All)]
    public class NodeSearchTagsAttribute : Attribute
    {
        public NodeSearchTagsAttribute(params string[] tags)
        {
            Tags = tags.ToList();
        }

        public List<string> Tags { get; set; }
    }

    [AttributeUsage(AttributeTargets.Class, Inherited = true)]
    public class NotSearchableInHomeWorkspace : Attribute
    { }

    [AttributeUsage(AttributeTargets.Class, Inherited = true)]
    public class NotSearchableInCustomNodeWorkspace : Attribute
    { }

    [AttributeUsage(AttributeTargets.All, Inherited = true)]
    public class IsInteractiveAttribute : Attribute
    {
        public IsInteractiveAttribute(bool isInteractive)
        {
            IsInteractive = isInteractive;
        }

        public bool IsInteractive { get; set; }
    }


    [AttributeUsage(AttributeTargets.All)]
    public class NodeDescriptionAttribute : Attribute
    {
        public NodeDescriptionAttribute(string description)
        {
            ElementDescription = description;
        }

        public string ElementDescription { get; set; }
    }


    [AttributeUsage(AttributeTargets.All)]
    public class NodeSearchableAttribute : Attribute
    {
        public NodeSearchableAttribute(bool isSearchable)
        {
            IsSearchable = isSearchable;
        }

        public bool IsSearchable { get; set; }
    }


    [AttributeUsage(AttributeTargets.All)]
    public class NodeTypeIdAttribute : Attribute
    {
        public NodeTypeIdAttribute(string description)
        {
            Id = description;
        }

        public string Id { get; set; }
    }


    /// <summary>
    ///     The DoNotLoadOnPlatforms attribute allows the node implementor
    ///     to define an array of contexts in which the node will not
    ///     be loaded.
    /// </summary>
    [AttributeUsage(AttributeTargets.All)]
    public class DoNotLoadOnPlatformsAttribute : Attribute
    {
        public DoNotLoadOnPlatformsAttribute(params string[] values)
        {
            Values = values;
        }

        public string[] Values { get; set; }
    }


    /// <summary>
    ///     Flag to hide deprecated nodes in search, but allow in workflows
    /// </summary>
    [AttributeUsage(AttributeTargets.All, Inherited = true)]
    public class NodeDeprecatedAttribute : Attribute { }

    /// <summary>
    ///     The AlsoKnownAs attribute allows the node implementor to
    ///     define an array of names that this node might have had
    ///     in the past.
    /// </summary>
    [AttributeUsage(AttributeTargets.All)]
    public class AlsoKnownAsAttribute : Attribute
    {
        public AlsoKnownAsAttribute(params string[] values)
        {
            Values = values;
        }

        public string[] Values { get; set; }
    }


    /// <summary>
    ///     The MetaNode attribute means this node shouldn't be added to the category,
    ///     only its instances are allowed
    /// </summary>
    [AttributeUsage(AttributeTargets.All, Inherited = false)]
    public class IsMetaNodeAttribute : Attribute { }


    /// <summary>
    ///     The IsDesignScriptCompatibleAttribute indicates if the node is able
    ///     to work with DesignScript evaluation engine.
    /// </summary>
    [AttributeUsage(AttributeTargets.All, Inherited = false)]
    public class IsDesignScriptCompatibleAttribute : Attribute { }

    #endregion
    
    public class UIDispatcherEventArgs : EventArgs
    {
        public UIDispatcherEventArgs(Action a)
        {
            ActionToDispatch = a;
        }

        public Action ActionToDispatch { get; set; }
        public List<object> Parameters { get; set; }
    }
}<|MERGE_RESOLUTION|>--- conflicted
+++ resolved
@@ -6,13 +6,6 @@
 using System.Globalization;
 using System.Linq;
 using System.Collections.ObjectModel;
-<<<<<<< HEAD
-
-=======
-using System.Windows.Controls;
-
-using Autodesk.DesignScript.Geometry;
->>>>>>> b736fc92
 using Autodesk.DesignScript.Interfaces;
 using Dynamo.Interfaces;
 using Dynamo.Nodes;
@@ -20,11 +13,6 @@
 using Dynamo.DSEngine;
 using Dynamo.Selection;
 using Dynamo.Utilities;
-<<<<<<< HEAD
-=======
-using Dynamo.ViewModels;
->>>>>>> b736fc92
-
 using ProtoCore.AST.AssociativeAST;
 using ProtoCore.Mirror;
 using String = System.String;
@@ -922,7 +910,6 @@
         /// be retrieved.</param>
         /// <returns>Returns the corresponding DynamoViewModel retrieved from the 
         /// given MenuItem.</returns>
-<<<<<<< HEAD
         [Obsolete("TODO: Move to ViewModel layer", true)] //TODO
         protected object /* DynamoViewModel */ GetDynamoViewModelFromMenuItem(object /* MenuItem */ menuItem)
         {
@@ -938,22 +925,6 @@
 
             //return dynamoViewModel;
             throw new NotImplementedException();
-=======
-        /// 
-        protected DynamoViewModel GetDynamoViewModelFromMenuItem(MenuItem menuItem)
-        {
-            if (menuItem == null || (menuItem.Tag == null))
-                throw new ArgumentNullException("menuItem");
-
-            var dynamoViewModel = menuItem.Tag as DynamoViewModel;
-            if (dynamoViewModel == null)
-            {
-                const string message = "MenuItem.Tag is not DynamoViewModel";
-                throw new ArgumentException(message);
-            }
-
-            return dynamoViewModel;
->>>>>>> b736fc92
         }
 
         private void ClearTooltipText()
