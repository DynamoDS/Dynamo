--- conflicted
+++ resolved
@@ -928,62 +928,801 @@
                 //edges of the icon
                 PortModel port = AddPort(PortType.INPUT, pd, count);
 
-<<<<<<< HEAD
-        }
-
-        protected virtual void __eval_internal(FSharpList<FScheme.Value> args, Dictionary<PortData, FScheme.Value> outPuts)
+                //MVVM: AddPort now returns a port model. You can't set the data context here.
+                //port.DataContext = this;
+
+                _portDataDict[port] = pd;
+                count++;
+            }
+
+            if (_inPorts.Count > count)
+            {
+                foreach (PortModel inport in _inPorts.Skip(count))
+                {
+                    inport.DestroyConnectors();
+                    _portDataDict.Remove(inport);
+                }
+
+                for (int i = _inPorts.Count - 1; i >= count; i--)
+                    _inPorts.RemoveAt(i);
+            }
+        }
+
+        /// <summary>
+        ///     Reads outputs list and adds ports for each output
+        /// </summary>
+        public void RegisterOutputPorts()
+        {
+            //read the inputs list and create a number of
+            //input ports
+            int count = 0;
+            foreach (PortData pd in OutPortData)
+            {
+                //add a port for each input
+                //distribute the ports along the 
+                //edges of the icon
+                PortModel port = AddPort(PortType.OUTPUT, pd, count);
+
+                //MVVM : don't set the data context in the model
+                //port.DataContext = this;
+
+                _portDataDict[port] = pd;
+                count++;
+            }
+
+            if (_outPorts.Count > count)
+            {
+                foreach (PortModel outport in _outPorts.Skip(count))
+                    outport.DestroyConnectors();
+
+                for (int i = _outPorts.Count - 1; i >= count; i--)
+                    _outPorts.RemoveAt(i);
+
+                //OutPorts.RemoveRange(count, outPorts.Count - count);
+            }
+        }
+
+        /// <summary>
+        ///     Updates UI so that all ports reflect current state of InPortData and OutPortData.
+        /// </summary>
+        public void RegisterAllPorts()
+        {
+            RegisterInputPorts();
+            RegisterOutputPorts();
+            ValidateConnections();
+        }
+
+        /// <summary>
+        ///     Add a port to this node. If the port already exists, return that port.
+        /// </summary>
+        /// <param name="portType"></param>
+        /// <param name="data"></param>
+        /// <param name="index"></param>
+        /// <returns></returns>
+        public PortModel AddPort(PortType portType, PortData data, int index)
+        {
+            PortModel p;
+            switch (portType)
+            {
+                case PortType.INPUT:
+                    if (_inPorts.Count > index)
+                    {
+                        p = _inPorts[index];
+
+                        //update the name on the node
+                        //e.x. when the node is being re-registered during a custom
+                        //node save
+                        p.PortName = data.NickName;
+                        if (data.HasDefaultValue)
+                        {
+                            p.UsingDefaultValue = true;
+                            p.DefaultValueEnabled = true;
+                        }
+
+                        return p;
+                    }
+
+                    p = new PortModel(portType, this, data.NickName)
+                    {
+                        UsingDefaultValue = data.HasDefaultValue,
+                        DefaultValueEnabled = data.HasDefaultValue
+                    };
+
+                    p.PropertyChanged += delegate(object sender, PropertyChangedEventArgs args)
+                    {
+                        if (args.PropertyName == "UsingDefaultValue")
+                            RequiresRecalc = true;
+                    };
+
+                    InPorts.Add(p);
+
+                    //register listeners on the port
+                    p.PortConnected += p_PortConnected;
+                    p.PortDisconnected += p_PortDisconnected;
+
+                    return p;
+
+                case PortType.OUTPUT:
+                    if (_outPorts.Count > index)
+                    {
+                        p = _outPorts[index];
+                        p.PortName = data.NickName;
+                        p.MarginThickness = new Thickness(0, data.VerticalMargin, 0, 0);
+                        return p;
+                    }
+
+                    p = new PortModel(portType, this, data.NickName)
+                    {
+                        UsingDefaultValue = false,
+                        MarginThickness = new Thickness(0, data.VerticalMargin, 0, 0)
+                    };
+
+                    OutPorts.Add(p);
+
+                    //register listeners on the port
+                    p.PortConnected += p_PortConnected;
+                    p.PortDisconnected += p_PortDisconnected;
+
+                    return p;
+            }
+
+            return null;
+        }
+
+        private void p_PortConnected(object sender, EventArgs e)
+        {
+            ValidateConnections();
+
+            var port = (PortModel)sender;
+            if (port.PortType == PortType.INPUT)
+            {
+                int data = InPorts.IndexOf(port);
+                PortModel startPort = port.Connectors[0].Start;
+                int outData = startPort.Owner.OutPorts.IndexOf(startPort);
+                ConnectInput(data, outData, startPort.Owner);
+                startPort.Owner.ConnectOutput(outData, data, this);
+            }
+        }
+
+        private void p_PortDisconnected(object sender, EventArgs e)
+        {
+            ValidateConnections();
+
+            var port = (PortModel)sender;
+            if (port.PortType == PortType.INPUT)
+            {
+                int data = InPorts.IndexOf(port);
+                PortModel startPort = port.Connectors[0].Start;
+                DisconnectInput(data);
+                startPort.Owner.DisconnectOutput(startPort.Owner.OutPorts.IndexOf(startPort), data, this);
+            }
+        }
+
+        #endregion
+
+        #endregion
+
+        #region Code Serialization
+
+        public static string PrintValue(
+            string variableName,
+            int currentListIndex,
+            int maxListIndex,
+            int currentDepth,
+            int maxDepth,
+            int maxStringLength = 20)
+        {
+            string previewValue = "<null>";
+            if (!string.IsNullOrEmpty(variableName))
+            {
+                try
+                {
+                    previewValue = EngineController.Instance.GetStringValue(variableName);
+                }
+                catch (Exception ex)
+                {
+                    DynamoLogger.Instance.Log(ex.Message);
+                }
+            }
+            return previewValue;
+        }
+
+        public static string PrintValue(
+            FScheme.Value eIn,
+            int currentListIndex,
+            int maxListIndex,
+            int currentDepth,
+            int maxDepth,
+            int maxStringLength = 20)
+        {
+            if (eIn == null)
+                return "<null>";
+
+            string accString = String.Concat(Enumerable.Repeat("  ", currentDepth));
+
+            if (maxDepth == currentDepth || currentListIndex == maxListIndex)
+            {
+                accString += "...";
+                return accString;
+            }
+
+            if (eIn.IsContainer)
+            {
+                string str = (eIn as FScheme.Value.Container).Item != null
+                                 ? (eIn as FScheme.Value.Container).Item.ToString()
+                                 : "<empty>";
+
+                accString += str;
+            }
+            else if (eIn.IsFunction)
+                accString += "<function>";
+            else if (eIn.IsList)
+            {
+                accString += "List";
+
+                FSharpList<FScheme.Value> list = (eIn as FScheme.Value.List).Item;
+
+                if (!list.Any())
+                    accString += " (empty)";
+
+                // when children will be at maxDepth, just do 1
+                if (currentDepth + 1 == maxDepth)
+                    maxListIndex = 0;
+
+                // build all elements of sub list
+                accString =
+                    list.Select((x, i) => new { Element = x, Index = i })
+                        .TakeWhile(e => e.Index <= maxListIndex)
+                        .Aggregate(
+                            accString,
+                            (current, e) =>
+                            current + "\n"
+                            + PrintValue(e.Element, e.Index, maxListIndex, currentDepth + 1, maxDepth, maxStringLength));
+            }
+            else if (eIn.IsNumber)
+            {
+                double num = (eIn as FScheme.Value.Number).Item;
+                var numFloat = (float)num;
+                accString += numFloat.ToString();
+            }
+            else if (eIn.IsString)
+            {
+                string str = (eIn as FScheme.Value.String).Item;
+
+                if (str.Length > maxStringLength)
+                    str = str.Substring(0, maxStringLength) + "...";
+
+                accString += "\"" + str + "\"";
+            }
+            else if (eIn.IsSymbol)
+                accString += "<" + (eIn as FScheme.Value.Symbol).Item + ">";
+
+            return accString;
+        }
+
+        /// <summary>
+        ///     Creates a Scheme representation of this dynNode and all connected dynNodes.
+        /// </summary>
+        /// <returns>S-Expression</returns>
+        public virtual string PrintExpression()
+        {
+            string nick = NickName.Replace(' ', '_');
+
+            if (!Enumerable.Range(0, InPortData.Count).Any(HasInput))
+                return nick;
+
+            string s = "";
+
+            if (Enumerable.Range(0, InPortData.Count).All(HasInput))
+            {
+                s += "(" + nick;
+                //for (int i = 0; i < InPortData.Count; i++)
+                foreach (int data in Enumerable.Range(0, InPortData.Count))
+                {
+                    Tuple<int, NodeModel> input;
+                    TryGetInput(data, out input);
+                    s += " " + input.Item2.PrintExpression();
+                }
+                s += ")";
+            }
+            else
+            {
+                s += "(lambda (" + string.Join(" ", InPortData.Where((_, i) => !HasInput(i)).Select(x => x.NickName))
+                     + ") (" + nick;
+                //for (int i = 0; i < InPortData.Count; i++)
+                foreach (int data in Enumerable.Range(0, InPortData.Count))
+                {
+                    s += " ";
+                    Tuple<int, NodeModel> input;
+                    if (TryGetInput(data, out input))
+                        s += input.Item2.PrintExpression();
+                    else
+                        s += InPortData[data].NickName;
+                }
+                s += "))";
+            }
+
+            return s;
+        }
+
+        #endregion
+
+        #region ISelectable Interface
+
+        public override void Deselect()
+        {
+            ValidateConnections();
+            IsSelected = false;
+        }
+
+        #endregion
+
+        #region Command Framework Supporting Methods
+
+        protected override bool UpdateValueCore(string name, string value)
+        {
+            if (name == "NickName")
+            {
+                NickName = value;
+                return true;
+            }
+
+            return base.UpdateValueCore(name, value);
+        }
+
+        #endregion
+
+        #region Serialization/Deserialization Methods
+
+        protected override void SerializeCore(XmlElement element, SaveContext context)
+        {
+            var helper = new XmlElementHelper(element);
+
+            // Set the type attribute
+            helper.SetAttribute("type", GetType().ToString());
+            helper.SetAttribute("guid", GUID);
+            helper.SetAttribute("nickname", NickName);
+            helper.SetAttribute("x", X);
+            helper.SetAttribute("y", Y);
+            helper.SetAttribute("isVisible", IsVisible);
+            helper.SetAttribute("isUpstreamVisible", IsUpstreamVisible);
+            helper.SetAttribute("lacing", ArgumentLacing.ToString());
+
+            if (context == SaveContext.Undo)
+            {
+                // Fix: MAGN-159 (nodes are not editable after undo/redo).
+                helper.SetAttribute("interactionEnabled", _interactionEnabled);
+                helper.SetAttribute("nodeState", _state.ToString());
+            }
+        }
+
+        protected override void DeserializeCore(XmlElement element, SaveContext context)
+        {
+            var helper = new XmlElementHelper(element);
+            GUID = helper.ReadGuid("guid", Guid.NewGuid());
+
+            // Resolve node nick name.
+            string nickName = helper.ReadString("nickname", string.Empty);
+            if (!string.IsNullOrEmpty(nickName))
+                this._nickName = nickName;
+            else
+            {
+                Type type = GetType();
+                object[] attribs = type.GetCustomAttributes(typeof(NodeNameAttribute), true);
+                var attrib = attribs[0] as NodeNameAttribute;
+                if (null != attrib)
+                    this._nickName = attrib.Name;
+            }
+
+            X = helper.ReadDouble("x", 0.0);
+            Y = helper.ReadDouble("y", 0.0);
+            isVisible = helper.ReadBoolean("isVisible", true);
+            isUpstreamVisible = helper.ReadBoolean("isUpstreamVisible", true);
+            _argumentLacing = helper.ReadEnum("lacing", LacingStrategy.Disabled);
+
+            if (context == SaveContext.Undo)
+            {
+                // Fix: MAGN-159 (nodes are not editable after undo/redo).
+                _interactionEnabled = helper.ReadBoolean("interactionEnabled", true);
+                _state = helper.ReadEnum("nodeState", ElementState.Active);
+
+                // We only notify property changes in an undo/redo operation. Normal
+                // operations like file loading or copy-paste have the models created
+                // in different ways and their views will always be up-to-date with 
+                // respect to their models.
+                RaisePropertyChanged("InteractionEnabled");
+                RaisePropertyChanged("State");
+                RaisePropertyChanged("NickName");
+                RaisePropertyChanged("ArgumentLacing");
+                RaisePropertyChanged("IsVisible");
+                RaisePropertyChanged("IsUpstreamVisible");
+
+                // Notify listeners that the position of the node has changed,
+                // then all connected connectors will also redraw themselves.
+                ReportPosition();
+            }
+        }
+
+        #endregion
+
+        #region FScheme Compilation
+
+        /// <summary>
+        ///     Compiles this Element into a ProcedureCallNode. Override this instead of Build() if you don't want to set up all
+        ///     of the inputs for the ProcedureCallNode.
+        /// </summary>
+        /// <param name="portNames">The names of the inputs to the node.</param>
+        /// <returns>A ProcedureCallNode which will then be processed recursively to be connected to its inputs.</returns>
+        protected virtual InputNode Compile(IEnumerable<string> portNames)
+        {
+            //Debug.WriteLine(string.Format("Compiling InputNode with ports {0}.", string.Join(",", portNames)));
+
+            //Return a Function that calls eval.
+            return new ExternalFunctionNode(evalIfDirty, portNames);
+        }
+
+        internal virtual INode BuildExpression(Dictionary<NodeModel, Dictionary<int, INode>> buildDict)
+        {
+            //Debug.WriteLine("Building expression...");
+
+            if (OutPortData.Count > 1)
+            {
+                List<string> names =
+                    OutPortData.Select(x => x.NickName)
+                               .Zip(Enumerable.Range(0, OutPortData.Count), (x, i) => x + i)
+                               .ToList();
+                var listNode = new FunctionNode("list", names);
+                foreach (
+                    var data in
+                        names.Zip(
+                            Enumerable.Range(0, OutPortData.Count),
+                            (name, index) => new { Name = name, Index = index }))
+                    listNode.ConnectInput(data.Name, Build(buildDict, data.Index));
+                return listNode;
+            }
+            return Build(buildDict, 0);
+        }
+
+        /// <summary>
+        ///     Builds an INode out of this Element. Override this or Compile() if you want complete control over this Element's
+        ///     execution.
+        /// </summary>
+        /// <returns>The INode representation of this Element.</returns>
+        protected internal virtual INode Build(Dictionary<NodeModel, Dictionary<int, INode>> preBuilt, int outPort)
+        {
+            //Debug.WriteLine("Building node...");
+
+            Dictionary<int, INode> result;
+            if (preBuilt.TryGetValue(this, out result))
+                return result[outPort];
+
+            //Fetch the names of input ports.
+            List<string> portNames =
+                InPortData.Zip(Enumerable.Range(0, InPortData.Count), (x, i) => x.NickName + i).ToList();
+
+            //Is this a partial application?
+            bool partial = false;
+
+            var connections = new List<Tuple<string, INode>>();
+            var partialSymList = new List<string>();
+
+            //For each index in InPortData
+            foreach (
+                var data in
+                    Enumerable.Range(0, InPortData.Count)
+                              .Zip(portNames, (data, name) => new { Index = data, Name = name }))
+            {
+                Tuple<int, NodeModel> input;
+
+                //If this port has connectors...
+                //if (port.Connectors.Any())
+                if (TryGetInput(data.Index, out input))
+                {
+                    //Compile input and connect it
+                    connections.Add(Tuple.Create(data.Name, input.Item2.Build(preBuilt, input.Item1)));
+                }
+                else if (InPorts[data.Index].UsingDefaultValue)
+                {
+                    connections.Add(
+                        Tuple.Create(data.Name, new ValueNode(InPortData[data.Index].DefaultValue) as INode));
+                }
+                else //othwise, remember that this is a partial application
+                {
+                    partial = true;
+                    partialSymList.Add(data.Name);
+                }
+            }
+
+            Dictionary<int, INode> nodes = OutPortData.Count == 1
+                                               ? (partial
+                                                      ? buildPartialSingleOut(portNames, connections, partialSymList)
+                                                      : buildSingleOut(portNames, connections))
+                                               : (partial
+                                                      ? buildPartialMultiOut(portNames, connections, partialSymList)
+                                                      : buildMultiOut(portNames, connections));
+
+            //If this is a partial application, then remember not to re-eval.
+            if (partial)
+            {
+                OldValue = FScheme.Value.NewFunction(null); // cache an old value for display to the user
+                RequiresRecalc = false;
+            }
+
+            preBuilt[this] = nodes;
+
+            //And we're done
+            return nodes[outPort];
+        }
+
+        private Dictionary<int, INode> buildSingleOut(
+            IEnumerable<string> portNames,
+            IEnumerable<Tuple<string, INode>> connections)
+        {
+            InputNode node = Compile(portNames);
+
+            foreach (var connection in connections)
+                node.ConnectInput(connection.Item1, connection.Item2);
+
+            return new Dictionary<int, INode> { { 0, node } };
+        }
+
+        private Dictionary<int, INode> buildMultiOut(
+            IEnumerable<string> portNames,
+            IEnumerable<Tuple<string, INode>> connections)
+        {
+            InputNode node = Compile(portNames);
+
+            foreach (var connection in connections)
+                node.ConnectInput(connection.Item1, connection.Item2);
+
+            InputNode prev = node;
+
+            return OutPortData.Select((d, i) => new { Index = i, Data = d }).ToDictionary(
+                data => data.Index,
+                data =>
+                {
+                    if (data.Index > 0)
+                    {
+                        var rest = new ExternalFunctionNode(FScheme.Cdr, new[] { "list" });
+                        rest.ConnectInput("list", prev);
+                        prev = rest;
+                    }
+
+                    var firstNode = new ExternalFunctionNode(FScheme.Car, new[] { "list" });
+                    firstNode.ConnectInput("list", prev);
+                    return firstNode as INode;
+                });
+        }
+
+        private Dictionary<int, INode> buildPartialSingleOut(
+            IEnumerable<string> portNames,
+            List<Tuple<string, INode>> connections,
+            List<string> partials)
+        {
+            InputNode node = Compile(portNames);
+
+            foreach (string partial in partials)
+                node.ConnectInput(partial, new SymbolNode(partial));
+
+            var outerNode = new AnonymousFunctionNode(partials, node);
+            if (connections.Any())
+            {
+                outerNode = new AnonymousFunctionNode(connections.Select(x => x.Item1), outerNode);
+                foreach (var connection in connections)
+                {
+                    node.ConnectInput(connection.Item1, new SymbolNode(connection.Item1));
+                    outerNode.ConnectInput(connection.Item1, connection.Item2);
+                }
+            }
+
+            return new Dictionary<int, INode> { { 0, outerNode } };
+        }
+
+        private Dictionary<int, INode> buildPartialMultiOut(
+            IEnumerable<string> portNames,
+            List<Tuple<string, INode>> connections,
+            List<string> partials)
+        {
+            return OutPortData.Select((d, i) => new { Index = i, Data = d }).ToDictionary(
+                data => data.Index,
+                data =>
+                {
+                    InputNode node = Compile(portNames);
+
+                    foreach (string partial in partials)
+                        node.ConnectInput(partial, new SymbolNode(partial));
+
+                    var accessor = new ExternalFunctionNode(FScheme.Get, new[] { "idx", "list" });
+                    accessor.ConnectInput("list", node);
+                    accessor.ConnectInput("idx", new NumberNode(data.Index));
+
+                    var outerNode = new AnonymousFunctionNode(partials, accessor);
+                    if (connections.Any())
+                    {
+                        outerNode = new AnonymousFunctionNode(connections.Select(x => x.Item1), outerNode);
+                        foreach (var connection in connections)
+                        {
+                            node.ConnectInput(connection.Item1, new SymbolNode(connection.Item1));
+                            outerNode.ConnectInput(connection.Item1, connection.Item2);
+                        }
+                    }
+
+                    return outerNode as INode;
+                });
+        }
+
+        #endregion
+
+        #region FScheme Evaluation
+
+        /// <summary>
+        ///     Wraps node evaluation logic so that it can be called in different threads.
+        /// </summary>
+        /// <returns>Some(Value) -> Result | None -> Run was cancelled</returns>
+        private delegate FSharpOption<FScheme.Value> InnerEvaluationDelegate();
+
+        private FScheme.Value evalIfDirty(FSharpList<FScheme.Value> args)
+        {
+            // should I re-evaluate?
+            if (OldValue == null || !SaveResult || RequiresRecalc)
+            {
+                // re-evaluate
+                FScheme.Value result = evaluateNode(args);
+
+                // if it was a failure, the old value is null
+                if (result.IsString && (result as FScheme.Value.String).Item == FailureString)
+                    OldValue = null;
+                else // cache the old value
+                    OldValue = result;
+            }
+            //else
+            //    OnEvaluate();
+
+            return OldValue;
+        }
+
+        public FScheme.Value GetValue(int outPortIndex)
+        {
+            return _evaluationDict.Values.ElementAt(outPortIndex);
+        }
+
+        protected internal virtual FScheme.Value evaluateNode(FSharpList<FScheme.Value> args)
+        {
+            //Debug.WriteLine("Evaluating node...");
+
+            if (SaveResult)
+                savePortMappings();
+
+            var evalDict = new Dictionary<PortData, FScheme.Value>();
+            _evaluationDict = evalDict;
+
+            object[] iaAttribs = GetType().GetCustomAttributes(typeof(IsInteractiveAttribute), false);
+            bool isInteractive = iaAttribs.Length > 0 && ((IsInteractiveAttribute)iaAttribs[0]).IsInteractive;
+
+            InnerEvaluationDelegate evaluation = delegate
+            {
+                FScheme.Value expr = null;
+
+                try
+                {
+                    if (Controller.RunCancelled)
+                        throw new CancelEvaluationException(false);
+
+
+                    __eval_internal(args, evalDict);
+
+                    expr = OutPortData.Count == 1
+                               ? evalDict[OutPortData[0]]
+                               : FScheme.Value.NewList(
+                                   Utils.SequenceToFSharpList(
+                                       evalDict.OrderBy(pair => OutPortData.IndexOf(pair.Key))
+                                               .Select(pair => pair.Value)));
+
+                    ValidateConnections();
+                }
+                catch (CancelEvaluationException)
+                {
+                    OnRunCancelled();
+                    return FSharpOption<FScheme.Value>.None;
+                }
+                catch (Exception ex)
+                {
+                    Debug.WriteLine(ex.Message + " : " + ex.StackTrace);
+                    DynamoLogger.Instance.Log(ex);
+
+                    if (dynSettings.Controller.DynamoModel.CanWriteToLog(null))
+                    {
+                        dynSettings.Controller.DynamoModel.WriteToLog(ex.Message);
+                        dynSettings.Controller.DynamoModel.WriteToLog(ex.StackTrace);
+                    }
+
+                    //Controller.DynamoViewModel.ShowElement(this); // not good if multiple nodes are in error state
+
+                    Error(ex.Message);
+
+                    if (dynSettings.Controller.Testing)
+                        throw new Exception(ex.Message);
+                }
+
+
+                RequiresRecalc = false;
+
+                return FSharpOption<FScheme.Value>.Some(expr);
+            };
+
+            //C# doesn't have a Option type, so we'll just borrow F#'s instead.
+            FSharpOption<FScheme.Value> result = isInteractive && dynSettings.Controller.UIDispatcher != null
+                                                     ? (FSharpOption<FScheme.Value>)
+                                                       dynSettings.Controller.UIDispatcher.Invoke(evaluation)
+                                                     : evaluation();
+
+            if (result == FSharpOption<FScheme.Value>.None)
+                throw new CancelEvaluationException(false);
+
+            return result.Value ?? FScheme.Value.NewString(FailureString);
+        }
+
+        protected virtual void OnRunCancelled() { }
+
+        protected virtual void __eval_internal(
+            FSharpList<FScheme.Value> args,
+            Dictionary<PortData, FScheme.Value> outPuts)
         {
             __eval_internal_recursive(args, outPuts);
         }
-        
-        protected virtual void __eval_internal_recursive(FSharpList<FScheme.Value> args, Dictionary<PortData, FScheme.Value> outPuts, int level = 0)
+
+        protected virtual void __eval_internal_recursive(
+            FSharpList<FScheme.Value> args,
+            Dictionary<PortData, FScheme.Value> outPuts,
+            int level = 0)
         {
             try
             {
-
                 var argSets = new List<FSharpList<FScheme.Value>>();
 
                 //create a zip of the incoming args and the port data
                 //to be used for type comparison
-                var portComparison =
+                List<Tuple<Type, Type>> portComparison =
                     args.Zip(InPortData, (first, second) => new Tuple<Type, Type>(first.GetType(), second.PortType))
                         .ToList();
-                var listOfListComparison = args.Zip(InPortData,
+                IEnumerable<Tuple<bool, Type>> listOfListComparison = args.Zip(
+                    InPortData,
                     (first, second) => new Tuple<bool, Type>(Utils.IsListOfLists(first), second.PortType));
 
                 //there are more than zero arguments
                 //and there is either an argument which does not match its expections 
                 //OR an argument which requires a list and gets a list of lists
                 //AND argument lacing is not disabled
-                if (ArgumentLacing != LacingStrategy.Disabled && args.Any() &&
-                    (portComparison.Any(x => x.Item1 == typeof (Value.List) && x.Item2 != typeof (Value.List)) ||
-                     listOfListComparison.Any(x => x.Item1 && x.Item2 == typeof (Value.List))))
+                if (ArgumentLacing != LacingStrategy.Disabled && args.Any()
+                    && (portComparison.Any(
+                        x => x.Item1 == typeof(FScheme.Value.List) && x.Item2 != typeof(FScheme.Value.List))
+                        || listOfListComparison.Any(x => x.Item1 && x.Item2 == typeof(FScheme.Value.List))))
                 {
                     //if the argument is of the expected type, then
                     //leave it alone otherwise, wrap it in a list
                     int j = 0;
-                    foreach (var arg in args)
+                    foreach (FScheme.Value arg in args)
                     {
                         //incoming value is list and expecting single
-                        if (portComparison.ElementAt(j).Item1 == typeof (Value.List) &&
-                            portComparison.ElementAt(j).Item2 != typeof (Value.List))
+                        if (portComparison.ElementAt(j).Item1 == typeof(FScheme.Value.List)
+                            && portComparison.ElementAt(j).Item2 != typeof(FScheme.Value.List))
                         {
                             //leave as list
-                            argSets.Add(((Value.List) arg).Item);
+                            argSets.Add(((FScheme.Value.List)arg).Item);
                         }
-                            //incoming value is list and expecting list
+                        //incoming value is list and expecting list
                         else
                         {
                             //check if we have a list of lists, if so, then don't wrap
                             argSets.Add(
                                 Utils.IsListOfLists(arg) && !AcceptsListOfLists(arg)
-                                    ? ((Value.List) arg).Item
+                                    ? ((FScheme.Value.List)arg).Item
                                     : Utils.MakeFSharpList(arg));
                         }
                         j++;
                     }
 
-                    IEnumerable<IEnumerable<Value>> lacedArgs = null;
+                    IEnumerable<IEnumerable<FScheme.Value>> lacedArgs = null;
                     switch (ArgumentLacing)
                     {
                         case LacingStrategy.First:
@@ -1000,11 +1739,11 @@
                             break;
                     }
 
-                    var evalResult = OutPortData.ToDictionary(
+                    Dictionary<PortData, FSharpList<FScheme.Value>> evalResult = OutPortData.ToDictionary(
                         x => x,
-                        _ => FSharpList<Value>.Empty);
-
-                    var evalDict = new Dictionary<PortData, Value>();
+                        _ => FSharpList<FScheme.Value>.Empty);
+
+                    var evalDict = new Dictionary<PortData, FScheme.Value>();
 
                     //run the evaluate method for each set of 
                     //arguments in the lace result.
@@ -1012,22 +1751,22 @@
                     {
                         evalDict.Clear();
 
-                        var thisArgsAsFSharpList = Utils.SequenceToFSharpList(argList);
-
-                        var portComparisonLaced =
-                            thisArgsAsFSharpList.Zip(InPortData,
+                        FSharpList<FScheme.Value> thisArgsAsFSharpList = Utils.SequenceToFSharpList(argList);
+
+                        List<Tuple<Type, Type>> portComparisonLaced =
+                            thisArgsAsFSharpList.Zip(
+                                InPortData,
                                 (first, second) => new Tuple<Type, Type>(first.GetType(), second.PortType)).ToList();
 
                         int jj = 0;
                         bool bHasListNotExpecting = false;
-                        foreach (var argLaced in argList)
+                        foreach (FScheme.Value argLaced in argList)
                         {
                             //incoming value is list and expecting single
-                            if (ArgumentLacing != LacingStrategy.Disabled && thisArgsAsFSharpList.Any() &&
-                                portComparisonLaced.ElementAt(jj).Item1 == typeof (Value.List) &&
-                                portComparison.ElementAt(jj).Item2 != typeof (Value.List) &&
-                                (!AcceptsListOfLists(argLaced) || !Utils.IsListOfLists(argLaced))
-                                )
+                            if (ArgumentLacing != LacingStrategy.Disabled && thisArgsAsFSharpList.Any()
+                                && portComparisonLaced.ElementAt(jj).Item1 == typeof(FScheme.Value.List)
+                                && portComparison.ElementAt(jj).Item2 != typeof(FScheme.Value.List)
+                                && (!AcceptsListOfLists(argLaced) || !Utils.IsListOfLists(argLaced)))
                             {
                                 bHasListNotExpecting = true;
                                 break;
@@ -1038,58 +1777,55 @@
                         {
                             if (level > 20)
                                 throw new Exception("Too deep recursive list containment by lists, only 21 are allowed");
-                            Dictionary<PortData, FScheme.Value> outPutsLevelPlusOne =
-                                new Dictionary<PortData, FScheme.Value>();
-
-                            __eval_internal_recursive(Utils.SequenceToFSharpList(argList), outPutsLevelPlusOne,
-                                level + 1);
+                            var outPutsLevelPlusOne = new Dictionary<PortData, FScheme.Value>();
+
+                            __eval_internal_recursive(Utils.SequenceToFSharpList(argList), outPutsLevelPlusOne, level + 1);
                             //pack result back
 
                             foreach (var dataLaced in outPutsLevelPlusOne)
                             {
-                                var dataL = dataLaced.Key;
-                                var valueL = outPutsLevelPlusOne[dataL];
-                                evalResult[dataL] = FSharpList<Value>.Cons(valueL, evalResult[dataL]);
+                                PortData dataL = dataLaced.Key;
+                                FScheme.Value valueL = outPutsLevelPlusOne[dataL];
+                                evalResult[dataL] = FSharpList<FScheme.Value>.Cons(valueL, evalResult[dataL]);
                             }
                             continue;
                         }
-                        else
-                            Evaluate(Utils.SequenceToFSharpList(argList), evalDict);
+                        Evaluate(Utils.SequenceToFSharpList(argList), evalDict);
 
                         OnEvaluate();
 
-                        foreach (var data in OutPortData)
-                        {
-                            evalResult[data] = FSharpList<Value>.Cons(evalDict[data], evalResult[data]);
-                        }
+                        foreach (PortData data in OutPortData)
+                            evalResult[data] = FSharpList<FScheme.Value>.Cons(evalDict[data], evalResult[data]);
                     }
 
                     //the result of evaluation will be a list. we split that result
                     //and send the results to the outputs
-                    foreach (var data in OutPortData)
+                    foreach (PortData data in OutPortData)
                     {
-                        var portResults = evalResult[data];
+                        FSharpList<FScheme.Value> portResults = evalResult[data];
 
                         //if the lacing is cross product, the results
                         //need to be split back out into a set of lists
                         //equal in dimension to the first list argument
                         if (args[0].IsList && ArgumentLacing == LacingStrategy.CrossProduct)
                         {
-                            var length = portResults.Count();
-                            var innerLength = length/((Value.List) args[0]).Item.Count();
+                            int length = portResults.Count();
+                            int innerLength = length / ((FScheme.Value.List)args[0]).Item.Count();
                             int subCount = 0;
-                            var listOfLists = FSharpList<Value>.Empty;
-                            var innerList = FSharpList<Value>.Empty;
+                            FSharpList<FScheme.Value> listOfLists = FSharpList<FScheme.Value>.Empty;
+                            FSharpList<FScheme.Value> innerList = FSharpList<FScheme.Value>.Empty;
                             for (int i = 0; i < length; i++)
                             {
-                                innerList = FSharpList<Value>.Cons(portResults.ElementAt(i), innerList);
+                                innerList = FSharpList<FScheme.Value>.Cons(portResults.ElementAt(i), innerList);
                                 subCount++;
 
                                 if (subCount == innerLength)
                                 {
                                     subCount = 0;
-                                    listOfLists = FSharpList<Value>.Cons(Value.NewList(innerList), listOfLists);
-                                    innerList = FSharpList<Value>.Empty;
+                                    listOfLists = FSharpList<FScheme.Value>.Cons(
+                                        FScheme.Value.NewList(innerList),
+                                        listOfLists);
+                                    innerList = FSharpList<FScheme.Value>.Empty;
                                 }
                             }
 
@@ -1101,9 +1837,8 @@
                             evalResult[data] = Utils.SequenceToFSharpList(evalResult[data].Reverse());
                         }
 
-                        outPuts[data] = Value.NewList(evalResult[data]);
+                        outPuts[data] = FScheme.Value.NewList(evalResult[data]);
                     }
-
                 }
                 else
                 {
@@ -1118,922 +1853,6 @@
             catch (InvalidCastException ex)
             {
                 throw new Exception("One of your inputs was not of the correct type. See the console for more details.", ex);
-=======
-                //MVVM: AddPort now returns a port model. You can't set the data context here.
-                //port.DataContext = this;
-
-                _portDataDict[port] = pd;
-                count++;
-            }
-
-            if (_inPorts.Count > count)
-            {
-                foreach (PortModel inport in _inPorts.Skip(count))
-                {
-                    inport.DestroyConnectors();
-                    _portDataDict.Remove(inport);
-                }
-
-                for (int i = _inPorts.Count - 1; i >= count; i--)
-                    _inPorts.RemoveAt(i);
-            }
-        }
-
-        /// <summary>
-        ///     Reads outputs list and adds ports for each output
-        /// </summary>
-        public void RegisterOutputPorts()
-        {
-            //read the inputs list and create a number of
-            //input ports
-            int count = 0;
-            foreach (PortData pd in OutPortData)
-            {
-                //add a port for each input
-                //distribute the ports along the 
-                //edges of the icon
-                PortModel port = AddPort(PortType.OUTPUT, pd, count);
-
-                //MVVM : don't set the data context in the model
-                //port.DataContext = this;
-
-                _portDataDict[port] = pd;
-                count++;
-            }
-
-            if (_outPorts.Count > count)
-            {
-                foreach (PortModel outport in _outPorts.Skip(count))
-                    outport.DestroyConnectors();
-
-                for (int i = _outPorts.Count - 1; i >= count; i--)
-                    _outPorts.RemoveAt(i);
-
-                //OutPorts.RemoveRange(count, outPorts.Count - count);
-            }
-        }
-
-        /// <summary>
-        ///     Updates UI so that all ports reflect current state of InPortData and OutPortData.
-        /// </summary>
-        public void RegisterAllPorts()
-        {
-            RegisterInputPorts();
-            RegisterOutputPorts();
-            ValidateConnections();
-        }
-
-        /// <summary>
-        ///     Add a port to this node. If the port already exists, return that port.
-        /// </summary>
-        /// <param name="portType"></param>
-        /// <param name="data"></param>
-        /// <param name="index"></param>
-        /// <returns></returns>
-        public PortModel AddPort(PortType portType, PortData data, int index)
-        {
-            PortModel p;
-            switch (portType)
-            {
-                case PortType.INPUT:
-                    if (_inPorts.Count > index)
-                    {
-                        p = _inPorts[index];
-
-                        //update the name on the node
-                        //e.x. when the node is being re-registered during a custom
-                        //node save
-                        p.PortName = data.NickName;
-                        if (data.HasDefaultValue)
-                        {
-                            p.UsingDefaultValue = true;
-                            p.DefaultValueEnabled = true;
-                        }
-
-                        return p;
-                    }
-
-                    p = new PortModel(portType, this, data.NickName)
-                    {
-                        UsingDefaultValue = data.HasDefaultValue,
-                        DefaultValueEnabled = data.HasDefaultValue
-                    };
-
-                    p.PropertyChanged += delegate(object sender, PropertyChangedEventArgs args)
-                    {
-                        if (args.PropertyName == "UsingDefaultValue")
-                            RequiresRecalc = true;
-                    };
-
-                    InPorts.Add(p);
-
-                    //register listeners on the port
-                    p.PortConnected += p_PortConnected;
-                    p.PortDisconnected += p_PortDisconnected;
-
-                    return p;
-
-                case PortType.OUTPUT:
-                    if (_outPorts.Count > index)
-                    {
-                        p = _outPorts[index];
-                        p.PortName = data.NickName;
-                        p.MarginThickness = new Thickness(0, data.VerticalMargin, 0, 0);
-                        return p;
-                    }
-
-                    p = new PortModel(portType, this, data.NickName)
-                    {
-                        UsingDefaultValue = false,
-                        MarginThickness = new Thickness(0, data.VerticalMargin, 0, 0)
-                    };
-
-                    OutPorts.Add(p);
-
-                    //register listeners on the port
-                    p.PortConnected += p_PortConnected;
-                    p.PortDisconnected += p_PortDisconnected;
-
-                    return p;
-            }
-
-            return null;
-        }
-
-        private void p_PortConnected(object sender, EventArgs e)
-        {
-            ValidateConnections();
-
-            var port = (PortModel)sender;
-            if (port.PortType == PortType.INPUT)
-            {
-                int data = InPorts.IndexOf(port);
-                PortModel startPort = port.Connectors[0].Start;
-                int outData = startPort.Owner.OutPorts.IndexOf(startPort);
-                ConnectInput(data, outData, startPort.Owner);
-                startPort.Owner.ConnectOutput(outData, data, this);
->>>>>>> a38046e5
-            }
-        }
-
-        private void p_PortDisconnected(object sender, EventArgs e)
-        {
-            ValidateConnections();
-
-            var port = (PortModel)sender;
-            if (port.PortType == PortType.INPUT)
-            {
-                int data = InPorts.IndexOf(port);
-                PortModel startPort = port.Connectors[0].Start;
-                DisconnectInput(data);
-                startPort.Owner.DisconnectOutput(startPort.Owner.OutPorts.IndexOf(startPort), data, this);
-            }
-        }
-
-        #endregion
-
-        #endregion
-
-        #region Code Serialization
-
-        public static string PrintValue(
-            string variableName,
-            int currentListIndex,
-            int maxListIndex,
-            int currentDepth,
-            int maxDepth,
-            int maxStringLength = 20)
-        {
-            string previewValue = "<null>";
-            if (!string.IsNullOrEmpty(variableName))
-            {
-                try
-                {
-                    previewValue = EngineController.Instance.GetStringValue(variableName);
-                }
-                catch (Exception ex)
-                {
-                    DynamoLogger.Instance.Log(ex.Message);
-                }
-            }
-            return previewValue;
-        }
-
-        public static string PrintValue(
-            FScheme.Value eIn,
-            int currentListIndex,
-            int maxListIndex,
-            int currentDepth,
-            int maxDepth,
-            int maxStringLength = 20)
-        {
-            if (eIn == null)
-                return "<null>";
-
-            string accString = String.Concat(Enumerable.Repeat("  ", currentDepth));
-
-            if (maxDepth == currentDepth || currentListIndex == maxListIndex)
-            {
-                accString += "...";
-                return accString;
-            }
-
-            if (eIn.IsContainer)
-            {
-                string str = (eIn as FScheme.Value.Container).Item != null
-                                 ? (eIn as FScheme.Value.Container).Item.ToString()
-                                 : "<empty>";
-
-                accString += str;
-            }
-            else if (eIn.IsFunction)
-                accString += "<function>";
-            else if (eIn.IsList)
-            {
-                accString += "List";
-
-                FSharpList<FScheme.Value> list = (eIn as FScheme.Value.List).Item;
-
-                if (!list.Any())
-                    accString += " (empty)";
-
-                // when children will be at maxDepth, just do 1
-                if (currentDepth + 1 == maxDepth)
-                    maxListIndex = 0;
-
-                // build all elements of sub list
-                accString =
-                    list.Select((x, i) => new { Element = x, Index = i })
-                        .TakeWhile(e => e.Index <= maxListIndex)
-                        .Aggregate(
-                            accString,
-                            (current, e) =>
-                            current + "\n"
-                            + PrintValue(e.Element, e.Index, maxListIndex, currentDepth + 1, maxDepth, maxStringLength));
-            }
-            else if (eIn.IsNumber)
-            {
-                double num = (eIn as FScheme.Value.Number).Item;
-                var numFloat = (float)num;
-                accString += numFloat.ToString();
-            }
-            else if (eIn.IsString)
-            {
-                string str = (eIn as FScheme.Value.String).Item;
-
-                if (str.Length > maxStringLength)
-                    str = str.Substring(0, maxStringLength) + "...";
-
-                accString += "\"" + str + "\"";
-            }
-            else if (eIn.IsSymbol)
-                accString += "<" + (eIn as FScheme.Value.Symbol).Item + ">";
-
-            return accString;
-        }
-
-        /// <summary>
-        ///     Creates a Scheme representation of this dynNode and all connected dynNodes.
-        /// </summary>
-        /// <returns>S-Expression</returns>
-        public virtual string PrintExpression()
-        {
-            string nick = NickName.Replace(' ', '_');
-
-            if (!Enumerable.Range(0, InPortData.Count).Any(HasInput))
-                return nick;
-
-            string s = "";
-
-            if (Enumerable.Range(0, InPortData.Count).All(HasInput))
-            {
-                s += "(" + nick;
-                //for (int i = 0; i < InPortData.Count; i++)
-                foreach (int data in Enumerable.Range(0, InPortData.Count))
-                {
-                    Tuple<int, NodeModel> input;
-                    TryGetInput(data, out input);
-                    s += " " + input.Item2.PrintExpression();
-                }
-                s += ")";
-            }
-            else
-            {
-                s += "(lambda (" + string.Join(" ", InPortData.Where((_, i) => !HasInput(i)).Select(x => x.NickName))
-                     + ") (" + nick;
-                //for (int i = 0; i < InPortData.Count; i++)
-                foreach (int data in Enumerable.Range(0, InPortData.Count))
-                {
-                    s += " ";
-                    Tuple<int, NodeModel> input;
-                    if (TryGetInput(data, out input))
-                        s += input.Item2.PrintExpression();
-                    else
-                        s += InPortData[data].NickName;
-                }
-                s += "))";
-            }
-
-            return s;
-        }
-
-        #endregion
-
-        #region ISelectable Interface
-
-        public override void Deselect()
-        {
-            ValidateConnections();
-            IsSelected = false;
-        }
-
-        #endregion
-
-        #region Command Framework Supporting Methods
-
-        protected override bool UpdateValueCore(string name, string value)
-        {
-            if (name == "NickName")
-            {
-                NickName = value;
-                return true;
-            }
-
-            return base.UpdateValueCore(name, value);
-        }
-
-        #endregion
-
-        #region Serialization/Deserialization Methods
-
-        protected override void SerializeCore(XmlElement element, SaveContext context)
-        {
-            var helper = new XmlElementHelper(element);
-
-            // Set the type attribute
-            helper.SetAttribute("type", GetType().ToString());
-            helper.SetAttribute("guid", GUID);
-            helper.SetAttribute("nickname", NickName);
-            helper.SetAttribute("x", X);
-            helper.SetAttribute("y", Y);
-            helper.SetAttribute("isVisible", IsVisible);
-            helper.SetAttribute("isUpstreamVisible", IsUpstreamVisible);
-            helper.SetAttribute("lacing", ArgumentLacing.ToString());
-
-            if (context == SaveContext.Undo)
-            {
-                // Fix: MAGN-159 (nodes are not editable after undo/redo).
-                helper.SetAttribute("interactionEnabled", _interactionEnabled);
-                helper.SetAttribute("nodeState", _state.ToString());
-            }
-        }
-
-        protected override void DeserializeCore(XmlElement element, SaveContext context)
-        {
-            var helper = new XmlElementHelper(element);
-            GUID = helper.ReadGuid("guid", Guid.NewGuid());
-
-            // Resolve node nick name.
-            string nickName = helper.ReadString("nickname", string.Empty);
-            if (!string.IsNullOrEmpty(nickName))
-                this._nickName = nickName;
-            else
-            {
-                Type type = GetType();
-                object[] attribs = type.GetCustomAttributes(typeof(NodeNameAttribute), true);
-                var attrib = attribs[0] as NodeNameAttribute;
-                if (null != attrib)
-                    this._nickName = attrib.Name;
-            }
-
-            X = helper.ReadDouble("x", 0.0);
-            Y = helper.ReadDouble("y", 0.0);
-            isVisible = helper.ReadBoolean("isVisible", true);
-            isUpstreamVisible = helper.ReadBoolean("isUpstreamVisible", true);
-            _argumentLacing = helper.ReadEnum("lacing", LacingStrategy.Disabled);
-
-            if (context == SaveContext.Undo)
-            {
-                // Fix: MAGN-159 (nodes are not editable after undo/redo).
-                _interactionEnabled = helper.ReadBoolean("interactionEnabled", true);
-                _state = helper.ReadEnum("nodeState", ElementState.Active);
-
-                // We only notify property changes in an undo/redo operation. Normal
-                // operations like file loading or copy-paste have the models created
-                // in different ways and their views will always be up-to-date with 
-                // respect to their models.
-                RaisePropertyChanged("InteractionEnabled");
-                RaisePropertyChanged("State");
-                RaisePropertyChanged("NickName");
-                RaisePropertyChanged("ArgumentLacing");
-                RaisePropertyChanged("IsVisible");
-                RaisePropertyChanged("IsUpstreamVisible");
-
-                // Notify listeners that the position of the node has changed,
-                // then all connected connectors will also redraw themselves.
-                ReportPosition();
-            }
-        }
-
-        #endregion
-
-        #region FScheme Compilation
-
-        /// <summary>
-        ///     Compiles this Element into a ProcedureCallNode. Override this instead of Build() if you don't want to set up all
-        ///     of the inputs for the ProcedureCallNode.
-        /// </summary>
-        /// <param name="portNames">The names of the inputs to the node.</param>
-        /// <returns>A ProcedureCallNode which will then be processed recursively to be connected to its inputs.</returns>
-        protected virtual InputNode Compile(IEnumerable<string> portNames)
-        {
-            //Debug.WriteLine(string.Format("Compiling InputNode with ports {0}.", string.Join(",", portNames)));
-
-            //Return a Function that calls eval.
-            return new ExternalFunctionNode(evalIfDirty, portNames);
-        }
-
-        internal virtual INode BuildExpression(Dictionary<NodeModel, Dictionary<int, INode>> buildDict)
-        {
-            //Debug.WriteLine("Building expression...");
-
-            if (OutPortData.Count > 1)
-            {
-                List<string> names =
-                    OutPortData.Select(x => x.NickName)
-                               .Zip(Enumerable.Range(0, OutPortData.Count), (x, i) => x + i)
-                               .ToList();
-                var listNode = new FunctionNode("list", names);
-                foreach (
-                    var data in
-                        names.Zip(
-                            Enumerable.Range(0, OutPortData.Count),
-                            (name, index) => new { Name = name, Index = index }))
-                    listNode.ConnectInput(data.Name, Build(buildDict, data.Index));
-                return listNode;
-            }
-            return Build(buildDict, 0);
-        }
-
-        /// <summary>
-        ///     Builds an INode out of this Element. Override this or Compile() if you want complete control over this Element's
-        ///     execution.
-        /// </summary>
-        /// <returns>The INode representation of this Element.</returns>
-        protected internal virtual INode Build(Dictionary<NodeModel, Dictionary<int, INode>> preBuilt, int outPort)
-        {
-            //Debug.WriteLine("Building node...");
-
-            Dictionary<int, INode> result;
-            if (preBuilt.TryGetValue(this, out result))
-                return result[outPort];
-
-            //Fetch the names of input ports.
-            List<string> portNames =
-                InPortData.Zip(Enumerable.Range(0, InPortData.Count), (x, i) => x.NickName + i).ToList();
-
-            //Is this a partial application?
-            bool partial = false;
-
-            var connections = new List<Tuple<string, INode>>();
-            var partialSymList = new List<string>();
-
-            //For each index in InPortData
-            foreach (
-                var data in
-                    Enumerable.Range(0, InPortData.Count)
-                              .Zip(portNames, (data, name) => new { Index = data, Name = name }))
-            {
-                Tuple<int, NodeModel> input;
-
-                //If this port has connectors...
-                //if (port.Connectors.Any())
-                if (TryGetInput(data.Index, out input))
-                {
-                    //Compile input and connect it
-                    connections.Add(Tuple.Create(data.Name, input.Item2.Build(preBuilt, input.Item1)));
-                }
-                else if (InPorts[data.Index].UsingDefaultValue)
-                {
-                    connections.Add(
-                        Tuple.Create(data.Name, new ValueNode(InPortData[data.Index].DefaultValue) as INode));
-                }
-                else //othwise, remember that this is a partial application
-                {
-                    partial = true;
-                    partialSymList.Add(data.Name);
-                }
-            }
-
-            Dictionary<int, INode> nodes = OutPortData.Count == 1
-                                               ? (partial
-                                                      ? buildPartialSingleOut(portNames, connections, partialSymList)
-                                                      : buildSingleOut(portNames, connections))
-                                               : (partial
-                                                      ? buildPartialMultiOut(portNames, connections, partialSymList)
-                                                      : buildMultiOut(portNames, connections));
-
-            //If this is a partial application, then remember not to re-eval.
-            if (partial)
-            {
-                OldValue = FScheme.Value.NewFunction(null); // cache an old value for display to the user
-                RequiresRecalc = false;
-            }
-
-            preBuilt[this] = nodes;
-
-            //And we're done
-            return nodes[outPort];
-        }
-
-        private Dictionary<int, INode> buildSingleOut(
-            IEnumerable<string> portNames,
-            IEnumerable<Tuple<string, INode>> connections)
-        {
-            InputNode node = Compile(portNames);
-
-            foreach (var connection in connections)
-                node.ConnectInput(connection.Item1, connection.Item2);
-
-            return new Dictionary<int, INode> { { 0, node } };
-        }
-
-        private Dictionary<int, INode> buildMultiOut(
-            IEnumerable<string> portNames,
-            IEnumerable<Tuple<string, INode>> connections)
-        {
-            InputNode node = Compile(portNames);
-
-            foreach (var connection in connections)
-                node.ConnectInput(connection.Item1, connection.Item2);
-
-            InputNode prev = node;
-
-            return OutPortData.Select((d, i) => new { Index = i, Data = d }).ToDictionary(
-                data => data.Index,
-                data =>
-                {
-                    if (data.Index > 0)
-                    {
-                        var rest = new ExternalFunctionNode(FScheme.Cdr, new[] { "list" });
-                        rest.ConnectInput("list", prev);
-                        prev = rest;
-                    }
-
-                    var firstNode = new ExternalFunctionNode(FScheme.Car, new[] { "list" });
-                    firstNode.ConnectInput("list", prev);
-                    return firstNode as INode;
-                });
-        }
-
-        private Dictionary<int, INode> buildPartialSingleOut(
-            IEnumerable<string> portNames,
-            List<Tuple<string, INode>> connections,
-            List<string> partials)
-        {
-            InputNode node = Compile(portNames);
-
-            foreach (string partial in partials)
-                node.ConnectInput(partial, new SymbolNode(partial));
-
-            var outerNode = new AnonymousFunctionNode(partials, node);
-            if (connections.Any())
-            {
-                outerNode = new AnonymousFunctionNode(connections.Select(x => x.Item1), outerNode);
-                foreach (var connection in connections)
-                {
-                    node.ConnectInput(connection.Item1, new SymbolNode(connection.Item1));
-                    outerNode.ConnectInput(connection.Item1, connection.Item2);
-                }
-            }
-
-            return new Dictionary<int, INode> { { 0, outerNode } };
-        }
-
-        private Dictionary<int, INode> buildPartialMultiOut(
-            IEnumerable<string> portNames,
-            List<Tuple<string, INode>> connections,
-            List<string> partials)
-        {
-            return OutPortData.Select((d, i) => new { Index = i, Data = d }).ToDictionary(
-                data => data.Index,
-                data =>
-                {
-                    InputNode node = Compile(portNames);
-
-                    foreach (string partial in partials)
-                        node.ConnectInput(partial, new SymbolNode(partial));
-
-                    var accessor = new ExternalFunctionNode(FScheme.Get, new[] { "idx", "list" });
-                    accessor.ConnectInput("list", node);
-                    accessor.ConnectInput("idx", new NumberNode(data.Index));
-
-                    var outerNode = new AnonymousFunctionNode(partials, accessor);
-                    if (connections.Any())
-                    {
-                        outerNode = new AnonymousFunctionNode(connections.Select(x => x.Item1), outerNode);
-                        foreach (var connection in connections)
-                        {
-                            node.ConnectInput(connection.Item1, new SymbolNode(connection.Item1));
-                            outerNode.ConnectInput(connection.Item1, connection.Item2);
-                        }
-                    }
-
-                    return outerNode as INode;
-                });
-        }
-
-        #endregion
-
-        #region FScheme Evaluation
-
-        /// <summary>
-        ///     Wraps node evaluation logic so that it can be called in different threads.
-        /// </summary>
-        /// <returns>Some(Value) -> Result | None -> Run was cancelled</returns>
-        private delegate FSharpOption<FScheme.Value> InnerEvaluationDelegate();
-
-        private FScheme.Value evalIfDirty(FSharpList<FScheme.Value> args)
-        {
-            // should I re-evaluate?
-            if (OldValue == null || !SaveResult || RequiresRecalc)
-            {
-                // re-evaluate
-                FScheme.Value result = evaluateNode(args);
-
-                // if it was a failure, the old value is null
-                if (result.IsString && (result as FScheme.Value.String).Item == FailureString)
-                    OldValue = null;
-                else // cache the old value
-                    OldValue = result;
-            }
-            //else
-            //    OnEvaluate();
-
-            return OldValue;
-        }
-
-        public FScheme.Value GetValue(int outPortIndex)
-        {
-            return _evaluationDict.Values.ElementAt(outPortIndex);
-        }
-
-        protected internal virtual FScheme.Value evaluateNode(FSharpList<FScheme.Value> args)
-        {
-            //Debug.WriteLine("Evaluating node...");
-
-            if (SaveResult)
-                savePortMappings();
-
-            var evalDict = new Dictionary<PortData, FScheme.Value>();
-            _evaluationDict = evalDict;
-
-            object[] iaAttribs = GetType().GetCustomAttributes(typeof(IsInteractiveAttribute), false);
-            bool isInteractive = iaAttribs.Length > 0 && ((IsInteractiveAttribute)iaAttribs[0]).IsInteractive;
-
-            InnerEvaluationDelegate evaluation = delegate
-            {
-                FScheme.Value expr = null;
-
-                try
-                {
-                    if (Controller.RunCancelled)
-                        throw new CancelEvaluationException(false);
-
-
-                    __eval_internal(args, evalDict);
-
-                    expr = OutPortData.Count == 1
-                               ? evalDict[OutPortData[0]]
-                               : FScheme.Value.NewList(
-                                   Utils.SequenceToFSharpList(
-                                       evalDict.OrderBy(pair => OutPortData.IndexOf(pair.Key))
-                                               .Select(pair => pair.Value)));
-
-                    ValidateConnections();
-                }
-                catch (CancelEvaluationException)
-                {
-                    OnRunCancelled();
-                    return FSharpOption<FScheme.Value>.None;
-                }
-                catch (Exception ex)
-                {
-                    Debug.WriteLine(ex.Message + " : " + ex.StackTrace);
-                    DynamoLogger.Instance.Log(ex);
-
-                    if (dynSettings.Controller.DynamoModel.CanWriteToLog(null))
-                    {
-                        dynSettings.Controller.DynamoModel.WriteToLog(ex.Message);
-                        dynSettings.Controller.DynamoModel.WriteToLog(ex.StackTrace);
-                    }
-
-                    //Controller.DynamoViewModel.ShowElement(this); // not good if multiple nodes are in error state
-
-                    Error(ex.Message);
-
-                    if (dynSettings.Controller.Testing)
-                        throw new Exception(ex.Message);
-                }
-
-
-                RequiresRecalc = false;
-
-                return FSharpOption<FScheme.Value>.Some(expr);
-            };
-
-            //C# doesn't have a Option type, so we'll just borrow F#'s instead.
-            FSharpOption<FScheme.Value> result = isInteractive && dynSettings.Controller.UIDispatcher != null
-                                                     ? (FSharpOption<FScheme.Value>)
-                                                       dynSettings.Controller.UIDispatcher.Invoke(evaluation)
-                                                     : evaluation();
-
-            if (result == FSharpOption<FScheme.Value>.None)
-                throw new CancelEvaluationException(false);
-
-            return result.Value ?? FScheme.Value.NewString(FailureString);
-        }
-
-        protected virtual void OnRunCancelled() { }
-
-        protected virtual void __eval_internal(
-            FSharpList<FScheme.Value> args,
-            Dictionary<PortData, FScheme.Value> outPuts)
-        {
-            __eval_internal_recursive(args, outPuts);
-        }
-
-        protected virtual void __eval_internal_recursive(
-            FSharpList<FScheme.Value> args,
-            Dictionary<PortData, FScheme.Value> outPuts,
-            int level = 0)
-        {
-            var argSets = new List<FSharpList<FScheme.Value>>();
-
-            //create a zip of the incoming args and the port data
-            //to be used for type comparison
-            List<Tuple<Type, Type>> portComparison =
-                args.Zip(InPortData, (first, second) => new Tuple<Type, Type>(first.GetType(), second.PortType))
-                    .ToList();
-            IEnumerable<Tuple<bool, Type>> listOfListComparison = args.Zip(
-                InPortData,
-                (first, second) => new Tuple<bool, Type>(Utils.IsListOfLists(first), second.PortType));
-
-            //there are more than zero arguments
-            //and there is either an argument which does not match its expections 
-            //OR an argument which requires a list and gets a list of lists
-            //AND argument lacing is not disabled
-            if (ArgumentLacing != LacingStrategy.Disabled && args.Any()
-                && (portComparison.Any(
-                    x => x.Item1 == typeof(FScheme.Value.List) && x.Item2 != typeof(FScheme.Value.List))
-                    || listOfListComparison.Any(x => x.Item1 && x.Item2 == typeof(FScheme.Value.List))))
-            {
-                //if the argument is of the expected type, then
-                //leave it alone otherwise, wrap it in a list
-                int j = 0;
-                foreach (FScheme.Value arg in args)
-                {
-                    //incoming value is list and expecting single
-                    if (portComparison.ElementAt(j).Item1 == typeof(FScheme.Value.List)
-                        && portComparison.ElementAt(j).Item2 != typeof(FScheme.Value.List))
-                    {
-                        //leave as list
-                        argSets.Add(((FScheme.Value.List)arg).Item);
-                    }
-                    //incoming value is list and expecting list
-                    else
-                    {
-                        //check if we have a list of lists, if so, then don't wrap
-                        argSets.Add(
-                            Utils.IsListOfLists(arg) && !AcceptsListOfLists(arg)
-                                ? ((FScheme.Value.List)arg).Item
-                                : Utils.MakeFSharpList(arg));
-                    }
-                    j++;
-                }
-
-                IEnumerable<IEnumerable<FScheme.Value>> lacedArgs = null;
-                switch (ArgumentLacing)
-                {
-                    case LacingStrategy.First:
-                        lacedArgs = argSets.SingleSet();
-                        break;
-                    case LacingStrategy.Shortest:
-                        lacedArgs = argSets.ShortestSet();
-                        break;
-                    case LacingStrategy.Longest:
-                        lacedArgs = argSets.LongestSet();
-                        break;
-                    case LacingStrategy.CrossProduct:
-                        lacedArgs = argSets.CartesianProduct();
-                        break;
-                }
-
-                Dictionary<PortData, FSharpList<FScheme.Value>> evalResult = OutPortData.ToDictionary(
-                    x => x,
-                    _ => FSharpList<FScheme.Value>.Empty);
-
-                var evalDict = new Dictionary<PortData, FScheme.Value>();
-
-                //run the evaluate method for each set of 
-                //arguments in the lace result.
-                foreach (var argList in lacedArgs)
-                {
-                    evalDict.Clear();
-
-                    FSharpList<FScheme.Value> thisArgsAsFSharpList = Utils.SequenceToFSharpList(argList);
-
-                    List<Tuple<Type, Type>> portComparisonLaced =
-                        thisArgsAsFSharpList.Zip(
-                            InPortData,
-                            (first, second) => new Tuple<Type, Type>(first.GetType(), second.PortType)).ToList();
-
-                    int jj = 0;
-                    bool bHasListNotExpecting = false;
-                    foreach (FScheme.Value argLaced in argList)
-                    {
-                        //incoming value is list and expecting single
-                        if (ArgumentLacing != LacingStrategy.Disabled && thisArgsAsFSharpList.Any()
-                            && portComparisonLaced.ElementAt(jj).Item1 == typeof(FScheme.Value.List)
-                            && portComparison.ElementAt(jj).Item2 != typeof(FScheme.Value.List)
-                            && (!AcceptsListOfLists(argLaced) || !Utils.IsListOfLists(argLaced)))
-                        {
-                            bHasListNotExpecting = true;
-                            break;
-                        }
-                        jj++;
-                    }
-                    if (bHasListNotExpecting)
-                    {
-                        if (level > 20)
-                            throw new Exception("Too deep recursive list containment by lists, only 21 are allowed");
-                        var outPutsLevelPlusOne = new Dictionary<PortData, FScheme.Value>();
-
-                        __eval_internal_recursive(Utils.SequenceToFSharpList(argList), outPutsLevelPlusOne, level + 1);
-                        //pack result back
-
-                        foreach (var dataLaced in outPutsLevelPlusOne)
-                        {
-                            PortData dataL = dataLaced.Key;
-                            FScheme.Value valueL = outPutsLevelPlusOne[dataL];
-                            evalResult[dataL] = FSharpList<FScheme.Value>.Cons(valueL, evalResult[dataL]);
-                        }
-                        continue;
-                    }
-                    Evaluate(Utils.SequenceToFSharpList(argList), evalDict);
-
-                    OnEvaluate();
-
-                    foreach (PortData data in OutPortData)
-                        evalResult[data] = FSharpList<FScheme.Value>.Cons(evalDict[data], evalResult[data]);
-                }
-
-                //the result of evaluation will be a list. we split that result
-                //and send the results to the outputs
-                foreach (PortData data in OutPortData)
-                {
-                    FSharpList<FScheme.Value> portResults = evalResult[data];
-
-                    //if the lacing is cross product, the results
-                    //need to be split back out into a set of lists
-                    //equal in dimension to the first list argument
-                    if (args[0].IsList && ArgumentLacing == LacingStrategy.CrossProduct)
-                    {
-                        int length = portResults.Count();
-                        int innerLength = length / ((FScheme.Value.List)args[0]).Item.Count();
-                        int subCount = 0;
-                        FSharpList<FScheme.Value> listOfLists = FSharpList<FScheme.Value>.Empty;
-                        FSharpList<FScheme.Value> innerList = FSharpList<FScheme.Value>.Empty;
-                        for (int i = 0; i < length; i++)
-                        {
-                            innerList = FSharpList<FScheme.Value>.Cons(portResults.ElementAt(i), innerList);
-                            subCount++;
-
-                            if (subCount == innerLength)
-                            {
-                                subCount = 0;
-                                listOfLists = FSharpList<FScheme.Value>.Cons(
-                                    FScheme.Value.NewList(innerList),
-                                    listOfLists);
-                                innerList = FSharpList<FScheme.Value>.Empty;
-                            }
-                        }
-
-                        evalResult[data] = Utils.SequenceToFSharpList(listOfLists);
-                    }
-                    else
-                    {
-                        //Reverse the evaluation results so they come out right way around
-                        evalResult[data] = Utils.SequenceToFSharpList(evalResult[data].Reverse());
-                    }
-
-                    outPuts[data] = FScheme.Value.NewList(evalResult[data]);
-                }
-            }
-            else
-            {
-                Evaluate(args, outPuts);
-                OnEvaluate();
             }
         }
 
