﻿using System;
using System.Collections.Generic;
using System.ComponentModel;
using System.Globalization;
using System.Linq;
using System.Diagnostics;
using System.Collections.ObjectModel;
using Dynamo.Nodes;
using System.Xml;
using Dynamo.Selection;
using Microsoft.FSharp.Collections;
using Dynamo.Utilities;
using Dynamo.FSchemeInterop.Node;
using Dynamo.FSchemeInterop;
using Microsoft.FSharp.Core;
using String = System.String;
using Value = Dynamo.FScheme.Value;
using ProtoCore.AST.AssociativeAST;
using Dynamo.DSEngine;

namespace Dynamo.Models
{
    public enum ElementState { DEAD, ACTIVE, ERROR };

    public enum SaveContext { File, Copy };

    public enum LacingStrategy
    {
        Disabled,
        First,
        Shortest,
        Longest,
        CrossProduct
    };

    public delegate void PortsChangedHandler(object sender, EventArgs e);

    public delegate void DispatchedToUIThreadHandler(object sender, UIDispatcherEventArgs e);

    public abstract class NodeModel : ModelBase
    {
        /* TODO:
         * Incorporate INode in here somewhere
         */

        #region Abstract Members

        /// <summary>
        /// The dynElement's Evaluation Logic.
        /// </summary>
        /// <param name="args">Arguments to the node. You are guaranteed to have as many arguments as you have InPorts at the time it is run.</param>
        /// <returns>An expression that is the result of the Node's evaluation. It will be passed along to whatever the OutPort is connected to.</returns>
        public virtual void Evaluate(FSharpList<FScheme.Value> args, Dictionary<PortData, FScheme.Value> outPuts)
        {
            throw new NotImplementedException();
        }

        #endregion

        #region Properties

        public event DispatchedToUIThreadHandler DispatchedToUI;
        public void OnDispatchedToUI(object sender, UIDispatcherEventArgs e)
        {
            if (DispatchedToUI != null)
                DispatchedToUI(this, e);
        }

        public WorkspaceModel WorkSpace;
        public ObservableCollection<PortData> InPortData { get; private set; }
        public ObservableCollection<PortData> OutPortData { get; private set; }
        readonly Dictionary<PortModel, PortData> portDataDict = new Dictionary<PortModel, PortData>();
        
//MVVM : node should not reference its view directly
        //public dynNodeView NodeUI;
        
        public Dictionary<int, Tuple<int, NodeModel>> Inputs = 
            new Dictionary<int, Tuple<int, NodeModel>>();
        public Dictionary<int, HashSet<Tuple<int, NodeModel>>> Outputs =
            new Dictionary<int, HashSet<Tuple<int, NodeModel>>>();

        private readonly Dictionary<int, Tuple<int, NodeModel>> previousInputPortMappings = 
            new Dictionary<int, Tuple<int, NodeModel>>();
        private readonly Dictionary<int, HashSet<Tuple<int, NodeModel>>> previousOutputPortMappings =
            new Dictionary<int, HashSet<Tuple<int, NodeModel>>>();
        ObservableCollection<PortModel> inPorts = new ObservableCollection<PortModel>();
        ObservableCollection<PortModel> outPorts = new ObservableCollection<PortModel>();
        private LacingStrategy argumentLacing  = LacingStrategy.First;
        private string nickName;
        ElementState state;
        string toolTipText = "";
        //bool isSelected = false;

        private bool interactionEnabled = true;
        private bool isVisible;
        private bool isUpstreamVisible;

        private IdentifierNode identifier = null;
<<<<<<< HEAD
        protected AssociativeNode defaultAstExpression = null;
 
=======

>>>>>>> 7bda7ebb
        /// <summary>
        /// Returns whether this node represents a built-in or custom function.
        /// </summary>
        public bool IsCustomFunction
        {
            get { return this is Function; }
        }

        public bool IsVisible
        {
            get 
            {
                return isVisible;
            }
            set
            {
                isVisible = value;
                isDirty = true;
                RaisePropertyChanged("IsVisible");
            }
        }

        public bool IsUpstreamVisible
        {
            get 
            {
                return isUpstreamVisible;
            }
            set
            {
                isUpstreamVisible = value;
                isDirty = true;
                RaisePropertyChanged("IsUpstreamVisible");
            }
        }

        public ElementState State
        {
            get
            {
                return state;
            }
            set
            {
                if (value != ElementState.ERROR)
                {
                    SetTooltip();
                }

                state = value;
                RaisePropertyChanged("State");
            }
        }

        public string ToolTipText
        {
            get
            {
                return toolTipText;
            }
            set
            {
                toolTipText = value;
                RaisePropertyChanged("ToolTipText");
            }
        }

        private bool _overrideNameWithNickName = false;
        public bool OverrideNameWithNickName { get { return _overrideNameWithNickName; } set { this._overrideNameWithNickName = value; RaisePropertyChanged("OverrideNameWithNickName"); } }

        public string NickName
        {
            //get { return OverrideNameWithNickName ? _nickName : this.Name; }
            get { return nickName; }
            set
            {
                nickName = value;
                RaisePropertyChanged("NickName");
            }
        }

        public ObservableCollection<PortModel> InPorts
        {
            get { return inPorts; }
            set
            {
                inPorts = value;
                RaisePropertyChanged("InPorts");
            }
        }

        public ObservableCollection<PortModel> OutPorts
        {
            get { return outPorts; }
            set
            {
                outPorts = value;
                RaisePropertyChanged("OutPorts");
            }
        }

        /// <summary>
        /// Control how arguments lists of various sizes are laced.
        /// </summary>
        public LacingStrategy ArgumentLacing
        {
            get { return argumentLacing; }
            set
            {
                argumentLacing = value;
                isDirty = true;
                RaisePropertyChanged("ArgumentLacing");
            }
        }

        /// <summary>
        ///     Name property
        /// </summary>
        /// <value>
        ///     If the node has a name attribute, return it.  Other wise return empty string.
        /// </value>
        public string Name
        {
            get
            {
                var type = GetType();
                object[] attribs = type.GetCustomAttributes(typeof(NodeNameAttribute), false);
                if (type.Namespace == "Dynamo.Nodes" &&
                    !type.IsAbstract &&
                    attribs.Length > 0 &&
                    type.IsSubclassOf(typeof(NodeModel)))
                {
                    var elCatAttrib = attribs[0] as NodeNameAttribute;
                    return elCatAttrib.Name;
                }
                return "";
            }
        }



        /// <summary>
        ///     Category property
        /// </summary>
        /// <value>
        ///     If the node has a category, return it.  Other wise return empty string.
        /// </value>
        public string Category { 
            get
            {
                var type = GetType();
                object[] attribs = type.GetCustomAttributes(typeof(NodeCategoryAttribute), false);
                if (type.Namespace == "Dynamo.Nodes" &&
                    !type.IsAbstract &&
                    attribs.Length > 0 &&
                    type.IsSubclassOf(typeof (NodeModel)))
                {
                    NodeCategoryAttribute elCatAttrib = attribs[0] as NodeCategoryAttribute;
                    return elCatAttrib.ElementCategory;
                }                    
                return "";
            }
        }

        /// <summary>
        /// Should changes be reported to the containing workspace?
        /// </summary>
        private bool _report = true;

        /// <summary>
        /// Get the last computed value from the node.
        /// </summary>
        private FScheme.Value _oldValue = null;
        public FScheme.Value OldValue
        {
            get { return _oldValue; }
            protected set
            {
                _oldValue = value;
                RaisePropertyChanged("OldValue");
            }
        }

        public void ResetOldValue()
        {
            OldValue = null;
            RequiresRecalc = true;
        }

        protected internal ExecutionEnvironment macroEnvironment = null;

        //TODO: don't make this static (maybe)
        //protected DynamoView Bench
        //{
        //    get { return dynSettings.Bench; }
        //}

        protected DynamoController Controller
        {
            get { return dynSettings.Controller; }
        }

        private bool _isDirty = true;

        ///<summary>
        ///Does this Element need to be regenerated? Setting this to true will trigger a modification event
        ///for the dynWorkspace containing it. If Automatic Running is enabled, setting this to true will
        ///trigger an evaluation.
        ///</summary>
        public virtual bool RequiresRecalc
        {
            get
            {
                //TODO: When marked as clean, remember so we don't have to re-traverse
                if (_isDirty)
                    return true;
                
                bool dirty = Inputs.Values.Where(x => x != null).Any(x => x.Item2.RequiresRecalc);
                _isDirty = dirty;

                return dirty;
            }
            set
            {
                _isDirty = value;
                if (value)
                    ReportModification();
            }
        }

        /// <summary>
        /// Returns if this node requires a recalculation without checking input nodes.
        /// </summary>
        protected internal bool isDirty
        {
            get { return _isDirty; }
            set { RequiresRecalc = value; }
        }

        private bool _saveResult = false;
        /// <summary>
        /// Determines whether or not the output of this Element will be saved. If true, Evaluate() will not be called
        /// unless IsDirty is true. Otherwise, Evaluate will be called regardless of the IsDirty value.
        /// </summary>
        internal bool SaveResult
        {
            get
            {
                return _saveResult
                   && Enumerable.Range(0, InPortData.Count).All(HasInput);
            }
            set
            {
                _saveResult = value;
            }
        }

        /// <summary>
        /// Is this node an entry point to the program?
        /// </summary>
        public bool IsTopmost
        {
            get
            {
                return OutPorts == null
                    || OutPorts.All(x => !x.Connectors.Any());
            }
        }

        public List<string> Tags
        {
            get
            {
                Type t = GetType();
                object[] rtAttribs = t.GetCustomAttributes(typeof(NodeSearchTagsAttribute), true);

                if (rtAttribs.Length > 0)
                    return ((NodeSearchTagsAttribute)rtAttribs[0]).Tags;
                else
                    return new List<string>();

            }
        }

        private string _description;
        public virtual string Description
        {
            get
            {
                _description = _description ?? GetDescriptionStringFromAttributes();
                return _description;
            }
            set
            {
                _description = value;
                RaisePropertyChanged("Description");
            }
        }

        /// <summary>
        ///     Get the description from type information
        /// </summary>
        /// <returns>The value or "No description provided"</returns>
        public string GetDescriptionStringFromAttributes()
        {
            var t = GetType();
            object[] rtAttribs = t.GetCustomAttributes(typeof(NodeDescriptionAttribute), true);
            if (rtAttribs.Length > 0)
                return ((NodeDescriptionAttribute)rtAttribs[0]).ElementDescription;
            
            return "No description provided";
        }

        public bool InteractionEnabled
        {
            get { return interactionEnabled; }
            set 
            { 
                interactionEnabled = value;
                RaisePropertyChanged("InteractionEnabled");
            }
        }

        public virtual AssociativeNode AstIdentifier
        {
            get
            {
                if (identifier == null)
                {
                    identifier = new IdentifierNode();
                    identifier.Name = identifier.Value = AstBuilder.StringConstants.kVarPrefix + GUID.ToString().Replace("-", string.Empty);
                }
                return identifier;
            }
        }
        #endregion

        protected NodeModel()
        {
            InPortData = new ObservableCollection<PortData>();
            OutPortData = new ObservableCollection<PortData>();

            IsVisible = true;
            IsUpstreamVisible = true;

            this.PropertyChanged += delegate(object sender, PropertyChangedEventArgs args) { if(args.PropertyName == "OverrideName") this.RaisePropertyChanged("NickName"); };

            //Fetch the element name from the custom attribute.
            var nameArray = GetType().GetCustomAttributes(typeof(NodeNameAttribute), true);

            if (nameArray.Length > 0)
            {
                var elNameAttrib = nameArray[0] as NodeNameAttribute;
                if (elNameAttrib != null)
                {
                    NickName = elNameAttrib.Name;
                }
            }
            else
                NickName = "";

            this.IsSelected = false;
            State = ElementState.DEAD;
            ArgumentLacing = LacingStrategy.Disabled;
        }

        /// <summary>
        /// Check current ports against ports used for previous mappings.
        /// </summary>
        void CheckPortsForRecalc()
        {
            RequiresRecalc = Enumerable.Range(0, InPortData.Count).Any(
               delegate(int input)
               {
                   Tuple<int, NodeModel> oldInput;
                   Tuple<int, NodeModel> currentInput;

                   //this is dirty if there wasn't anything set last time (implying it was never run)...
                   return !previousInputPortMappings.TryGetValue(input, out oldInput)
                       || oldInput == null
                       || !TryGetInput(input, out currentInput)
                       //or If what's set doesn't match
                       || (oldInput.Item2 != currentInput.Item2 && oldInput.Item1 != currentInput.Item1);
               })
            || Enumerable.Range(0, OutPortData.Count).Any(
               delegate(int output)
               {
                   HashSet<Tuple<int, NodeModel>> oldOutputs;
                   HashSet<Tuple<int, NodeModel>> newOutputs;

                   return !previousOutputPortMappings.TryGetValue(output, out oldOutputs)
                       || !TryGetOutput(output, out newOutputs)
                       || oldOutputs.SetEquals(newOutputs);
               });
        }

        /// <summary>
        /// Override this to implement custom save data for your Element. If overridden, you should also override
        /// LoadNode() in order to read the data back when loaded.
        /// </summary>
        /// <param name="xmlDoc">The XmlDocument representing the whole workspace containing this Element.</param>
        /// <param name="nodeElement">The XmlElement representing this Element.</param>
        /// <param name="context">Why is this being called?</param>
        protected virtual void SaveNode(System.Xml.XmlDocument xmlDoc, System.Xml.XmlElement nodeElement, SaveContext context)
        {

        }

        public void Save(System.Xml.XmlDocument xmlDoc, System.Xml.XmlElement dynEl, SaveContext context)
        {
            SaveNode(xmlDoc, dynEl, context);

            //write port information
            foreach (var port in inPorts.Select((port, index) => new { port, index }).Where(x => x.port.UsingDefaultValue))
            {
                var portInfo = xmlDoc.CreateElement("PortInfo");
                portInfo.SetAttribute("index", port.index.ToString(CultureInfo.InvariantCulture));
                portInfo.SetAttribute("default", true.ToString());
                dynEl.AppendChild(portInfo);
            }
        }

        /// <summary>
        /// Override this to implement loading of custom data for your Element. If overridden, you should also override
        /// SaveNode() in order to write the data when saved.
        /// </summary>
        /// <param name="nodeElement">The XmlNode representing this Element.</param>
        protected virtual void LoadNode(System.Xml.XmlNode nodeElement)
        {

        }

        public void Load(System.Xml.XmlNode elNode)
        {
            LoadNode(elNode);

            var portInfoProcessed = new HashSet<int>();

            //read port information
            foreach (XmlNode subNode in elNode.ChildNodes)
            {
                if (subNode.Name == "PortInfo")
                {
                    var index = int.Parse(subNode.Attributes["index"].Value);
                    portInfoProcessed.Add(index);
                    var def = bool.Parse(subNode.Attributes["default"].Value);
                    inPorts[index].UsingDefaultValue = def;
                }
            }
            
            //set defaults
            foreach (var port in inPorts.Select((x, i) => new { x, i }).Where(x => !portInfoProcessed.Contains(x.i)))
            {
                port.x.UsingDefaultValue = false;
            }
        }

        /// <summary>
        /// Forces the node to refresh it's dirty state by checking all inputs.
        /// </summary>
        public void MarkDirty()
        {
            bool dirty = false;
            foreach (var input in Inputs.Values.Where(x => x != null))
            {
                input.Item2.MarkDirty();
                if (input.Item2.RequiresRecalc)
                {
                    dirty = true;
                }
            }
            if (!_isDirty)
                _isDirty = dirty;
        }

        internal virtual INode BuildExpression(Dictionary<NodeModel, Dictionary<int, INode>> buildDict)
        {
            //Debug.WriteLine("Building expression...");

            if (OutPortData.Count > 1)
            {
                var names = OutPortData.Select(x => x.NickName).Zip(Enumerable.Range(0, OutPortData.Count), (x, i) => x+i);
                var listNode = new FunctionNode("list", names);
                foreach (var data in names.Zip(Enumerable.Range(0, OutPortData.Count), (name, index) => new { Name=name, Index=index }))
                {
                    listNode.ConnectInput(data.Name, Build(buildDict, data.Index));
                }
                return listNode;
            }
            else
                return Build(buildDict, 0);
        }

        //TODO: do all of this as the Ui is modified, simply return this?
        /// <summary>
        /// Builds an INode out of this Element. Override this or Compile() if you want complete control over this Element's
        /// execution.
        /// </summary>
        /// <returns>The INode representation of this Element.</returns>
        protected internal virtual INode Build(Dictionary<NodeModel, Dictionary<int, INode>> preBuilt, int outPort)
        {
            //Debug.WriteLine("Building node...");

            Dictionary<int, INode> result;
            if (preBuilt.TryGetValue(this, out result))
                return result[outPort];

            //Fetch the names of input ports.
            var portNames = InPortData.Zip(Enumerable.Range(0, InPortData.Count), (x, i) => x.NickName + i).ToList();

            //Compile the procedure for this node.
            InputNode node = Compile(portNames);

            //Is this a partial application?
            var partial = false;

            var connections = new List<Tuple<string, INode>>();
            var partialSymList = new List<string>();

            //For each index in InPortData
            //for (int i = 0; i < InPortData.Count; i++)
            foreach (var data in Enumerable.Range(0, InPortData.Count).Zip(portNames, (data, name) => new { Index = data, Name = name }))
            {
                //Fetch the corresponding port
                //var port = InPorts[i];

                Tuple<int, NodeModel> input;

                //If this port has connectors...
                //if (port.Connectors.Any())
                if (TryGetInput(data.Index, out input))
                {
                    //Debug.WriteLine(string.Format("Connecting input {0}", data.Name));

                    //Compile input and connect it
                    connections.Add(Tuple.Create(data.Name, input.Item2.Build(preBuilt, input.Item1)));
                }
                else if (InPorts[data.Index].UsingDefaultValue)
                {
                    connections.Add(Tuple.Create(data.Name, new ValueNode(InPortData[data.Index].DefaultValue) as INode));
                }
                else //othwise, remember that this is a partial application
                {
                    partial = true;
                    node.ConnectInput(data.Name, new SymbolNode(data.Name));
                    partialSymList.Add(data.Name);
                }
            }

            var nodes = new Dictionary<int, INode>();

            if (OutPortData.Count > 1)
            {
                if (partial)
                {
                    foreach (var connection in connections)
                        node.ConnectInput(connection.Item1, new SymbolNode(connection.Item1));
                }
                else
                {
                    foreach (var connection in connections)
                        node.ConnectInput(connection.Item1, connection.Item2);
                }

                InputNode prev = node;
                int prevIndex = 0;

                foreach (var data in OutPortData.Select((d, i) => new { Index = i, Data = d }))
                {
                    if (HasOutput(data.Index))
                    {
                        if (data.Index > 0)
                        {
                            var diff = data.Index - prevIndex;
                            InputNode restNode;
                            if (diff > 1)
                            {
                                restNode = new ExternalFunctionNode(FScheme.Drop, new[] { "amt", "list" });
                                restNode.ConnectInput("amt", new NumberNode(diff));
                                restNode.ConnectInput("list", prev);
                            }
                            else
                            {
                                restNode = new ExternalFunctionNode(FScheme.Cdr, new[] { "list" });
                                restNode.ConnectInput("list", prev);
                            }
                            prev = restNode;
                            prevIndex = data.Index;
                        }

                        var firstNode = new ExternalFunctionNode(FScheme.Car, new[] { "list" }) as InputNode;
                        firstNode.ConnectInput("list", prev);

                        if (partial)
                        {
                            var outerNode = new AnonymousFunctionNode(partialSymList, firstNode);
                            if (connections.Any())
                            {
                                outerNode = new AnonymousFunctionNode(
                                    connections.Select(x => x.Item1),
                                    outerNode);
                                foreach (var connection in connections)
                                {
                                    outerNode.ConnectInput(connection.Item1, connection.Item2);
                                }
                            }
                            firstNode = outerNode;
                        }

                        nodes[data.Index] = firstNode;
                    }
                    else
                        nodes[data.Index] = new NumberNode(0);
                }
            }
            else
            {
                if (partial)
                {
                    var outerNode = new AnonymousFunctionNode(partialSymList, node);
                    if (connections.Any())
                    {
                        outerNode = new AnonymousFunctionNode(
                            connections.Select(x => x.Item1),
                            outerNode);
                        foreach (var connection in connections)
                        {
                            node.ConnectInput(connection.Item1, new SymbolNode(connection.Item1));
                            outerNode.ConnectInput(connection.Item1, connection.Item2);
                        }
                    }
                    node = outerNode;
                }
                else
                {
                    foreach (var connection in connections)
                    {
                        node.ConnectInput(connection.Item1, connection.Item2);
                    }
                }
                nodes[outPort] = node;
            }

            //If this is a partial application, then remember not to re-eval.
            if (partial)
            {
                OldValue = FScheme.Value.NewFunction(null); // cache an old value for display to the user
                RequiresRecalc = false;
            }

            preBuilt[this] = nodes;

            //And we're done
            return nodes[outPort];
        }

        protected virtual AssociativeNode BuildAstNode(IAstBuilder builder, List<AssociativeNode> inputAstNodes)
        {
            return builder.Build(this, inputAstNodes);
        }

        public AssociativeNode CompileToAstNode(AstBuilder builder)
        {
            if (!RequiresRecalc)
            {
                return this.AstIdentifier; 
            }

            builder.ClearAstNodes(GUID);
            bool isPartiallyApplied = false;

            // Recursively compile its inputs to ast nodes and add intermediate
            // nodes to builder
            List<AssociativeNode> inputAstNodes = new List<AssociativeNode>();
            for (int index = 0; index < InPortData.Count; ++index)
            {
                Tuple<int, NodeModel> input;
                if (!TryGetInput(index, out input))
                {
                    isPartiallyApplied = true;
                    inputAstNodes.Add(null);
                }
                else
                {
                    inputAstNodes.Add(input.Item2.CompileToAstNode(builder));
                }
            }

            // Build evaluatiion for this node. If the rhs is a partially
            // applied function, then a function defintion node will be created.
            // But in the end there is always an assignment:
            //
            //     AstIdentifier = ...;
            var rhs = BuildAstNode(builder, inputAstNodes);
            if (rhs == null)
            {
                // For any dyn node which doesn't override this function, we treat
                // them as custom nodes, therefore their evaluation is based on f#
                // evaluation engine. This is done through evalutor.
                rhs = builder.BuildEvaluator(this, inputAstNodes);
            }
            builder.BuildEvaluation(this, rhs, isPartiallyApplied);

            return AstIdentifier;
        }

        /// <summary>
        /// Compiles this Element into a ProcedureCallNode. Override this instead of Build() if you don't want to set up all
        /// of the inputs for the ProcedureCallNode.
        /// </summary>
        /// <param name="portNames">The names of the inputs to the node.</param>
        /// <returns>A ProcedureCallNode which will then be processed recursively to be connected to its inputs.</returns>
        protected virtual InputNode Compile(IEnumerable<string> portNames)
        {
            //Debug.WriteLine(string.Format("Compiling InputNode with ports {0}.", string.Join(",", portNames)));

            //Return a Function that calls eval.
            return new ExternalFunctionNode(evalIfDirty, portNames);
        }

        /// <summary>
        /// Called right before Evaluate() is called. Useful for processing side-effects without touching Evaluate()
        /// </summary>
        protected virtual void OnEvaluate() { }

        /// <summary>
        /// Called when the node's workspace has been saved.
        /// </summary>
        protected internal virtual void OnSave() { }

        internal void onSave()
        {
            savePortMappings();
            OnSave();
        }

        private void savePortMappings()
        {
            //Save all of the connection states, so we can check if this is dirty
            foreach (var data in Enumerable.Range(0, InPortData.Count))
            {
                Tuple<int, NodeModel> input;

                previousInputPortMappings[data] = TryGetInput(data, out input)
                   ? input
                   : null;
            }

            foreach (var data in Enumerable.Range(0, OutPortData.Count))
            {
                HashSet<Tuple<int, NodeModel>> outputs;

                previousOutputPortMappings[data] = TryGetOutput(data, out outputs)
                    ? outputs
                    : new HashSet<Tuple<int, NodeModel>>();
            }
        }

        private Value evalIfDirty(FSharpList<Value> args)
        {
            // should I re-evaluate?
            if (OldValue == null || !SaveResult || RequiresRecalc)
            {
                // re-evaluate
                var result = evaluateNode(args);

                // if it was a failure, the old value is null
                if (result.IsString && (result as FScheme.Value.String).Item == FailureString)
                {
                    OldValue = null;
                }
                else // cache the old value
                {
                    OldValue = result;
                }               
            }
            //else
            //    OnEvaluate();

            return OldValue;
        }

        /// <summary>
        /// Wraps node evaluation logic so that it can be called in different threads.
        /// </summary>
        /// <returns>Some(Value) -> Result | None -> Run was cancelled</returns>
        private delegate FSharpOption<FScheme.Value> InnerEvaluationDelegate();

        public FScheme.Value GetValue(int outPortIndex)
        {
            return _evaluationDict.Values.ElementAt(outPortIndex);
        }

        protected internal virtual FScheme.Value evaluateNode(FSharpList<FScheme.Value> args)
        {
            //Debug.WriteLine("Evaluating node...");

            if (SaveResult)
            {
                savePortMappings();
            }

            var evalDict = new Dictionary<PortData, FScheme.Value>();
            _evaluationDict = evalDict;

            object[] iaAttribs = GetType().GetCustomAttributes(typeof(IsInteractiveAttribute), false);
            bool isInteractive = iaAttribs.Length > 0 && ((IsInteractiveAttribute)iaAttribs[0]).IsInteractive;

            InnerEvaluationDelegate evaluation = delegate
            {
                FScheme.Value expr = null;

                try
                {
                    if (Controller.RunCancelled)
                        throw new CancelEvaluationException(false);
                    

                    __eval_internal(args, evalDict);

                    expr = OutPortData.Count == 1
                        ? evalDict[OutPortData[0]]
                        : Value.NewList(
                            Utils.SequenceToFSharpList(
                                evalDict.OrderBy(pair => OutPortData.IndexOf(pair.Key))
                                    .Select(pair => pair.Value)));

                    ValidateConnections();
                }
                catch (CancelEvaluationException)
                {
                    OnRunCancelled();
                    return FSharpOption<FScheme.Value>.None;
                }
                catch (Exception ex)
                {
                    Debug.WriteLine(ex.Message + " : " + ex.StackTrace);
                    DynamoLogger.Instance.Log(ex);

                    if (dynSettings.Controller.DynamoModel.CanWriteToLog(null))
                    {
                        dynSettings.Controller.DynamoModel.WriteToLog(ex.Message);
                        dynSettings.Controller.DynamoModel.WriteToLog(ex.StackTrace);
                    }

                    //Controller.DynamoViewModel.ShowElement(this); // not good if multiple nodes are in error state

                    Error(ex.Message);

                    if (dynSettings.Controller.Testing)
                        throw new Exception(ex.Message);
                }
                

                RequiresRecalc = false;

                return FSharpOption<FScheme.Value>.Some(expr);
            };

            //C# doesn't have a Option type, so we'll just borrow F#'s instead.
            FSharpOption<FScheme.Value> result = isInteractive && dynSettings.Controller.UIDispatcher != null
                ? (FSharpOption<FScheme.Value>)dynSettings.Controller.UIDispatcher.Invoke(evaluation)
                : evaluation();

            if (result == FSharpOption<FScheme.Value>.None)
            {
                throw new CancelEvaluationException(false);
            }
            
            return result.Value ?? Value.NewString(FailureString);
        }

        private const string FailureString = "Node evaluation failed";
        private Dictionary<PortData, FScheme.Value> _evaluationDict;

        protected virtual void OnRunCancelled()
        {

        }
        
        protected virtual void __eval_internal(FSharpList<FScheme.Value> args, Dictionary<PortData, FScheme.Value> outPuts)
        {
            //if this element maintains a collcection of references
            //then clear the collection
            if (this is IClearable)
                (this as IClearable).ClearReferences();

            var argSets = new List<FSharpList<FScheme.Value>>();

            //create a zip of the incoming args and the port data
            //to be used for type comparison
            var portComparison = args.Zip(InPortData, (first, second) => new Tuple<Type, Type>(first.GetType(), second.PortType)).ToList();
            var listOfListComparison = args.Zip(InPortData, (first, second) => new Tuple<bool, Type>(Utils.IsListOfLists(first), second.PortType));

            //there are more than zero arguments
            //and there is either an argument which does not match its expections 
            //OR an argument which requires a list and gets a list of lists
            //AND argument lacing is not disabled
            if (ArgumentLacing != LacingStrategy.Disabled && args.Any() &&
                (portComparison.Any(x => x.Item1 == typeof(Value.List) && x.Item2 != typeof(Value.List)) ||
                listOfListComparison.Any(x => x.Item1 && x.Item2 == typeof(Value.List))))
            {
                //if the argument is of the expected type, then
                //leave it alone otherwise, wrap it in a list
                int j = 0;
                foreach (var arg in args)
                {
                    //incoming value is list and expecting single
                    if (portComparison.ElementAt(j).Item1 == typeof(Value.List) &&
                        portComparison.ElementAt(j).Item2 != typeof(Value.List))
                    {
                        //leave as list
                        argSets.Add(((Value.List)arg).Item);
                    }
                    //incoming value is list and expecting list
                    else
                    {
                        //check if we have a list of lists, if so, then don't wrap
                        argSets.Add(
                            Utils.IsListOfLists(arg) && !AcceptsListOfLists(arg)
                                ? ((Value.List)arg).Item
                                : Utils.MakeFSharpList(arg));
                    }
                    j++;
                }

                IEnumerable<IEnumerable<Value>> lacedArgs = null;
                switch (ArgumentLacing)
                {
                    case LacingStrategy.First:
                        lacedArgs = argSets.SingleSet();
                        break;
                    case LacingStrategy.Shortest:
                        lacedArgs = argSets.ShortestSet();
                        break;
                    case LacingStrategy.Longest:
                        lacedArgs = argSets.LongestSet();
                        break;
                    case LacingStrategy.CrossProduct:
                        lacedArgs = argSets.CartesianProduct();
                        break;
                }

                var evalResult = OutPortData.ToDictionary(
                    x => x,
                    _ => FSharpList<Value>.Empty);

                var evalDict = new Dictionary<PortData, Value>();

                //run the evaluate method for each set of 
                //arguments in the lace result.
                foreach (var argList in lacedArgs)
                {
                    evalDict.Clear();

                    Evaluate(Utils.SequenceToFSharpList(argList), evalDict);
                    OnEvaluate();

                    foreach (var data in OutPortData)
                    {
                        evalResult[data] = FSharpList<Value>.Cons(evalDict[data], evalResult[data]);
                    }    
                }

                //the result of evaluation will be a list. we split that result
                //and send the results to the outputs
                foreach (var data in OutPortData)
                {
                    //Reverse the evaluation results so they come out right way around
                    evalResult[data] = Utils.SequenceToFSharpList(evalResult[data].Reverse());
                    outPuts[data] = Value.NewList(evalResult[data]);
                }
                    
            }
            else
            {
                Evaluate(args, outPuts);
                OnEvaluate();
            }

            if (dynSettings.Controller.UIDispatcher != null && this is IDrawable)
            {
                dynSettings.Controller.UIDispatcher.Invoke(new Action(() => (this as IDrawable).Draw()));
            }
        }

        protected virtual bool AcceptsListOfLists(Value value)
        {
            return false;
        }
        
        /// <summary>
        /// Destroy this dynElement
        /// </summary>
        public virtual void Destroy() { }

        protected internal void DisableReporting()
        {
            _report = false;
        }

        protected internal void EnableReporting()
        {
            _report = true;
        }

        protected internal bool IsReportingModifications { get { return _report; } }

        protected internal void ReportModification()
        {
            if (IsReportingModifications && WorkSpace != null)
                WorkSpace.Modified();
        }

        /// <summary>
        /// Creates a Scheme representation of this dynNode and all connected dynNodes.
        /// </summary>
        /// <returns>S-Expression</returns>
        public virtual string PrintExpression()
        {
            var nick = NickName.Replace(' ', '_');

            if (!Enumerable.Range(0, InPortData.Count).Any(HasInput))
                return nick;

            string s = "";

            if (Enumerable.Range(0, InPortData.Count).All(HasInput))
            {
                s += "(" + nick;
                //for (int i = 0; i < InPortData.Count; i++)
                foreach (int data in Enumerable.Range(0, InPortData.Count))
                {
                    Tuple<int, NodeModel> input;
                    TryGetInput(data, out input);
                    s += " " + input.Item2.PrintExpression();
                }
                s += ")";
            }
            else
            {
                s += "(lambda ("
                   + string.Join(" ", InPortData.Where((_, i) => !HasInput(i)).Select(x => x.NickName))
                   + ") (" + nick;
                //for (int i = 0; i < InPortData.Count; i++)
                foreach (int data in Enumerable.Range(0, InPortData.Count))
                {
                    s += " ";
                    Tuple<int, NodeModel> input;
                    if (TryGetInput(data, out input))
                        s += input.Item2.PrintExpression();
                    else
                        s += InPortData[data].NickName;
                }
                s += "))";
            }

            return s;
        }

        internal void ConnectInput(int inputData, int outputData, NodeModel node)
        {
            Inputs[inputData] = Tuple.Create(outputData, node);
            CheckPortsForRecalc();
        }
        
        internal void ConnectOutput(int portData, int inputData, NodeModel nodeLogic)
        {
            if (!Outputs.ContainsKey(portData))
                Outputs[portData] = new HashSet<Tuple<int, NodeModel>>();
            Outputs[portData].Add(Tuple.Create(inputData, nodeLogic));
        }

        internal void DisconnectInput(int data)
        {
            Inputs[data] = null;
            CheckPortsForRecalc();
        }

        /// <summary>
        /// Attempts to get the input for a certain port.
        /// </summary>
        /// <param name="data">PortData to look for an input for.</param>
        /// <param name="input">If an input is found, it will be assigned.</param>
        /// <returns>True if there is an input, false otherwise.</returns>
        public bool TryGetInput(int data, out Tuple<int, NodeModel> input)
        {
            return Inputs.TryGetValue(data, out input) && input != null;
        }

        public bool TryGetOutput(int output, out HashSet<Tuple<int, NodeModel>> newOutputs)
        {
            return Outputs.TryGetValue(output, out newOutputs);
        }

        /// <summary>
        /// Checks if there is an input for a certain port.
        /// </summary>
        /// <param name="data">PortData to look for an input for.</param>
        /// <returns>True if there is an input, false otherwise.</returns>
        public bool HasInput(int data)
        {
            return Inputs.ContainsKey(data) && Inputs[data] != null;
        }

        public bool HasOutput(int portData)
        {
            return Outputs.ContainsKey(portData) && Outputs[portData].Any();
        }

        internal void DisconnectOutput(int portData, int inPortData, NodeModel nodeModel)
        {
            HashSet<Tuple<int, NodeModel>> output;
            if (Outputs.TryGetValue(portData, out output))
                output.RemoveWhere(x => x.Item2 == nodeModel && x.Item1 == inPortData);
            CheckPortsForRecalc();
        }

        /// <summary>
        /// Implement on derived classes to cleanup resources when 
        /// </summary>
        public virtual void Cleanup()
        {
        }

        public void RegisterAllPorts()
        {
            RegisterInputs();
            RegisterOutputs();
            ValidateConnections();
        }

        /// <summary>
        /// Add a port to this node. If the port already exists, return that port.
        /// </summary>
        /// <param name="portType"></param>
        /// <param name="data"></param>
        /// <param name="index"></param>
        /// <returns></returns>
        public PortModel AddPort(PortType portType, PortData data, int index)
        {
            PortModel p;
            switch (portType)
            {
                case PortType.INPUT:
                    if (inPorts.Count > index)
                    {
                        p = inPorts[index];

                        //update the name on the node
                        //e.x. when the node is being re-registered during a custom
                        //node save
                        p.PortName = data.NickName;
                        if (data.HasDefaultValue)
                        {
                            p.UsingDefaultValue = true;
                            p.DefaultValueEnabled = true;
                        }

                        return p;
                    }

                    p = new PortModel(index, portType, this, data.NickName)
                    {
                        UsingDefaultValue = data.HasDefaultValue,
                        DefaultValueEnabled = data.HasDefaultValue
                    };

                    p.PropertyChanged += delegate(object sender, PropertyChangedEventArgs args)
                    {
                        if (args.PropertyName == "UsingDefaultValue")
                            RequiresRecalc = true;
                    };

                    InPorts.Add(p);

                    //register listeners on the port
                    p.PortConnected += p_PortConnected;
                    p.PortDisconnected += p_PortDisconnected;

                    return p;

                case PortType.OUTPUT:
                    if (outPorts.Count > index)
                    {
                        p = outPorts[index];
                        p.PortName = data.NickName;
                        return p;
                    }

                    p = new PortModel(index, portType, this, data.NickName)
                    {
                        UsingDefaultValue = false
                    };

                    OutPorts.Add(p);

                    //register listeners on the port
                    p.PortConnected += p_PortConnected;
                    p.PortDisconnected += p_PortDisconnected;

                    return p;
            }

            return null;
        }

        //TODO: call connect and disconnect for dynNode

        /// <summary>
        /// When a port is connected, register a listener for the dynElementUpdated event
        /// and tell the object to build
        /// </summary>
        /// <param name="sender"></param>
        /// <param name="e"></param>
        void p_PortConnected(object sender, EventArgs e)
        {
            ValidateConnections();

            var port = (PortModel)sender;
            if (port.PortType == PortType.INPUT)
            {
                var data = InPorts.IndexOf(port);
                var startPort = port.Connectors[0].Start;
                var outData = startPort.Owner.OutPorts.IndexOf(startPort);
                ConnectInput(data, outData, startPort.Owner);
                startPort.Owner.ConnectOutput(outData, data, this);
            }
        }

        void p_PortDisconnected(object sender, EventArgs e)
        {
            ValidateConnections();

            var port = (PortModel)sender;
            if (port.PortType == PortType.INPUT)
            {
                var data = InPorts.IndexOf(port);
                var startPort = port.Connectors[0].Start;
                DisconnectInput(data);
                startPort.Owner.DisconnectOutput(
                    startPort.Owner.OutPorts.IndexOf(startPort),
                    data,
                    this);
            }
        }

        private void DestroyConnectors(PortModel port)
        {
            while (port.Connectors.Any())
            {
                var connector = port.Connectors[0];
                dynSettings.Controller.DynamoModel.CurrentWorkspace.Connectors.Remove(connector);
                connector.NotifyConnectedPortsOfDeletion();
            }
        }

        /// <summary>
        /// Reads inputs list and adds ports for each input.
        /// </summary>
        public void RegisterInputs()
        {
            //read the inputs list and create a number of
            //input ports
            int count = 0;
            foreach (PortData pd in InPortData)
            {
                //add a port for each input
                //distribute the ports along the 
                //edges of the icon
                var port = AddPort(PortType.INPUT, pd, count);

                //MVVM: AddPort now returns a port model. You can't set the data context here.
                //port.DataContext = this;

                portDataDict[port] = pd;
                count++;
            }

            if (inPorts.Count > count)
            {
                foreach (var inport in inPorts.Skip(count))
                    DestroyConnectors(inport);

                for (int i = inPorts.Count - 1; i >= count; i--)
                    inPorts.RemoveAt(i);
            }
        }

        /// <summary>
        /// Reads outputs list and adds ports for each output
        /// </summary>
        public void RegisterOutputs()
        {
            //read the inputs list and create a number of
            //input ports
            int count = 0;
            foreach (PortData pd in OutPortData)
            {
                //add a port for each input
                //distribute the ports along the 
                //edges of the icon
                var port = AddPort(PortType.OUTPUT, pd, count);

//MVVM : don't set the data context in the model
                //port.DataContext = this;

                portDataDict[port] = pd;
                count++;
            }

            if (outPorts.Count > count)
            {
                foreach (var outport in outPorts.Skip(count))
                    DestroyConnectors(outport);

                for (int i = outPorts.Count - 1; i >= count; i--)
                    outPorts.RemoveAt(i);

                //OutPorts.RemoveRange(count, outPorts.Count - count);
            }
        }

        void SetTooltip()
        {
            ToolTipText = "";
        }

        public IEnumerable<ConnectorModel> AllConnectors()
        {
            return inPorts.Concat(outPorts).SelectMany(port => port.Connectors);
        }

        /// <summary>
        /// Color the connection according to it's port connectivity
        /// if all ports are connected, color green, else color orange
        /// </summary>
        public void ValidateConnections()
        {
            // if there are inputs without connections
            // mark as dead
            State = inPorts.Any(x => !x.Connectors.Any() && !(x.UsingDefaultValue && x.DefaultValueEnabled))
                ? ElementState.DEAD 
                : ElementState.ACTIVE;
        }

        public void Error(string p)
        {
            State = ElementState.ERROR;
            ToolTipText = p;
        }

        public void SelectNeighbors()
        {
            var outConnectors = outPorts.SelectMany(x => x.Connectors);
            var inConnectors = inPorts.SelectMany(x => x.Connectors);

            foreach (var c in outConnectors.Where(c => !DynamoSelection.Instance.Selection.Contains(c.End.Owner)))
                DynamoSelection.Instance.Selection.Add(c.End.Owner);

            foreach (var c in inConnectors.Where(c => !DynamoSelection.Instance.Selection.Contains(c.Start.Owner)))
                DynamoSelection.Instance.Selection.Add(c.Start.Owner);
        }

        //private Dictionary<UIElement, bool> enabledDict
        //    = new Dictionary<UIElement, bool>();

        internal void DisableInteraction()
        {
            State = ElementState.DEAD;
            InteractionEnabled = false;
        }

        internal void EnableInteraction()
        {
            ValidateConnections();
            InteractionEnabled = true;
        }

        /// <summary>
        /// Called back from the view to enable users to setup their own view elements
        /// </summary>
        /// <param name="parameter"></param>
        public virtual void SetupCustomUIElements(object nodeUI)
        {
            
        }

        /// <summary>
        /// Called by nodes for behavior that they want to dispatch on the UI thread
        /// Triggers event to be received by the UI. If no UI exists, behavior will not be executed.
        /// </summary>
        /// <param name="a"></param>
        public void DispatchOnUIThread(Action a)
        {
            OnDispatchedToUI(this, new UIDispatcherEventArgs(a));
        }

        public static string BuildValueString(Value eIn, int currentListIndex, int maxListIndex, int currentDepth, int maxDepth)
        {
            if (eIn == null)
                return "<null>";

            string accString = String.Concat(Enumerable.Repeat("  ", currentDepth));

            if (maxDepth == currentDepth || currentListIndex == maxListIndex)
            {
                accString += "...\n";
                return accString;
            }

            if (eIn.IsContainer)
            {
                var str = (eIn as Value.Container).Item != null
                    ? (eIn as Value.Container).Item.ToString()
                    : "null";

                accString += str;
            }
            else if (eIn.IsFunction)
            {
                accString += "<function>";
            }
            else if (eIn.IsList)
            {
                accString += "List\n";

                var list = (eIn as Value.List).Item;

                // build all elements of sub list
                accString = 
                    list.Select((x, i) => new {Element = x, Index = i})
                        .TakeWhile(e => e.Index <= maxListIndex)
                        .Aggregate(
                            accString, 
                            (current, e) => current + BuildValueString(e.Element, e.Index, maxListIndex, currentDepth + 1, maxDepth));
            }
            else if (eIn.IsNumber)
            {
                accString += (eIn as Value.Number).Item.ToString();
            }
            else if (eIn.IsString)
            {
                accString += "\"" + (eIn as Value.String).Item + "\"";
            }
            else if (eIn.IsSymbol)
            {
                accString += "<" + (eIn as Value.Symbol).Item + ">";
            }

            accString += "\n";

            return accString;
        }

        #region ISelectable Interface

        public override void Deselect()
        {
            ValidateConnections();
            IsSelected = false;
        }
        #endregion
    }

    public abstract class NodeWithOneOutput : NodeModel
    {
        public override void Evaluate(FSharpList<Value> args, Dictionary<PortData, Value> outPuts)
        {
            outPuts[OutPortData[0]] = Evaluate(args);
        }

        public abstract Value Evaluate(FSharpList<Value> args);
    }

    #region class attributes
    [AttributeUsage(AttributeTargets.All)]
    public class NodeNameAttribute : System.Attribute
    {
        public string Name { get; set; }

        public NodeNameAttribute(string elementName)
        {
            Name = elementName;
        }
    }

    [AttributeUsage(AttributeTargets.All)]
    public class NodeCategoryAttribute : System.Attribute
    {
        public string ElementCategory { get; set; }

        public NodeCategoryAttribute(string category)
        {
            ElementCategory = category;
        }
    }

    [AttributeUsage(AttributeTargets.All)]
    public class NodeSearchTagsAttribute : System.Attribute
    {
        public List<string> Tags { get; set; }

        public NodeSearchTagsAttribute(params string[] tags)
        {
            Tags = tags.ToList();
        }
    }

    [AttributeUsage(AttributeTargets.All, Inherited = true)]
    public class IsInteractiveAttribute : System.Attribute
    {
        public bool IsInteractive { get; set; }

        public IsInteractiveAttribute(bool isInteractive)
        {
            IsInteractive = isInteractive;
        }
    }

    [AttributeUsage(AttributeTargets.All)]
    public class NodeDescriptionAttribute : System.Attribute
    {
        public string ElementDescription
        {
            get;
            set;
        }

        public NodeDescriptionAttribute(string description)
        {
            ElementDescription = description;
        }
    }

    [AttributeUsage(AttributeTargets.All)]
    public class NodeSearchableAttribute : System.Attribute
    {
        public bool IsSearchable
        {
            get;
            set;
        }

        public NodeSearchableAttribute(bool isSearchable)
        {
            IsSearchable = isSearchable;
        }
    }

    [AttributeUsage(AttributeTargets.All)]
    public class NodeTypeIdAttribute : System.Attribute
    {
        public string Id
        {
            get;
            set;
        }

        public NodeTypeIdAttribute(string description)
        {
            Id = description;
        }
    }

    /// <summary>
    /// The DoNotLoadOnPlatforms attribute allows the node implementor
    /// to define an array of contexts in which the node will not
    /// be loaded.
    /// </summary>
    [AttributeUsage(AttributeTargets.All)]
    public class DoNotLoadOnPlatformsAttribute : Attribute
    {
        public string[] Values { get; set; }

        public DoNotLoadOnPlatformsAttribute(params string[] values)
        {
            this.Values = values;
        }
    }

    /// <summary>
    /// The AlsoKnownAs attribute allows the node implementor to
    /// define an array of names that this node might have had
    /// in the past.
    /// </summary>
    [AttributeUsage(AttributeTargets.All)]
    public class AlsoKnownAsAttribute : Attribute
    {
        public string[] Values { get; set; }

        public AlsoKnownAsAttribute(params string[] values)
        {
            this.Values = values;
        }
    }

    #endregion

    public class PredicateTraverser
    {
        readonly Predicate<NodeModel> _predicate;

        readonly Dictionary<NodeModel, bool> _resultDict = new Dictionary<NodeModel, bool>();

        bool _inProgress;

        public PredicateTraverser(Predicate<NodeModel> p)
        {
            _predicate = p;
        }

        public bool TraverseUntilAny(NodeModel entry)
        {
            _inProgress = true;
            bool result = TraverseAny(entry);
            _resultDict.Clear();
            _inProgress = false;
            return result;
        }

        public bool ContinueTraversalUntilAny(NodeModel entry)
        {
            if (_inProgress)
                return TraverseAny(entry);
            else
                throw new Exception("ContinueTraversalUntilAny cannot be used except in a traversal predicate.");
        }

        private bool TraverseAny(NodeModel entry)
        {
            bool result;
            if (_resultDict.TryGetValue(entry, out result))
                return result;

            result = _predicate(entry);
            _resultDict[entry] = result;
            if (result)
                return result;

            if (entry is Function)
            {
                var symbol = Guid.Parse((entry as Function).Symbol);
                if (!dynSettings.Controller.CustomNodeManager.Contains(symbol))
                {
                    DynamoLogger.Instance.Log("WARNING -- No implementation found for node: " + symbol);
                    entry.Error("Could not find .dyf definition file for this node.");
                    return false;
                }

                result = dynSettings.Controller.CustomNodeManager.GetFunctionDefinition(symbol)
                    .Workspace.GetTopMostNodes().Any(ContinueTraversalUntilAny);
            }
            _resultDict[entry] = result;
            if (result)
                return result;

            return entry.Inputs.Values.Any(x => x != null && TraverseAny(x.Item2));
        }
    }

    public class UIDispatcherEventArgs:EventArgs
    {
        public Action ActionToDispatch { get; set; }
        public List<object> Parameters { get; set; }
        public UIDispatcherEventArgs(Action a)
        {
            ActionToDispatch = a;
        }
    }
}<|MERGE_RESOLUTION|>--- conflicted
+++ resolved
@@ -96,12 +96,7 @@
         private bool isUpstreamVisible;
 
         private IdentifierNode identifier = null;
-<<<<<<< HEAD
-        protected AssociativeNode defaultAstExpression = null;
- 
-=======
-
->>>>>>> 7bda7ebb
+
         /// <summary>
         /// Returns whether this node represents a built-in or custom function.
         /// </summary>
