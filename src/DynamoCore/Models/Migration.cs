﻿using System;
using System.Diagnostics;
using System.Linq;
using System.Reflection;
using System.Xml;
using Dynamo.Interfaces;
using Dynamo.UI;
using Dynamo.Utilities;
using System.Collections.Generic;
using System.IO;

namespace Dynamo.Models
{
    internal class Migration
    {
        /// <summary>
        /// A version after which this migration will be applied.
        /// </summary>
        public Version Version { get; set; }

        /// <summary>
        /// The action to perform during the upgrade.
        /// </summary>
        public Action Upgrade { get; set; }

        /// <summary>
        /// A migration which can be applied to a workspace to upgrade the workspace to the current version.
        /// </summary>
        /// <param name="v">A version number specified as x.x.x.x after which a workspace will be upgraded</param>
        /// <param name="upgrade">The action to perform during the upgrade.</param>
        public Migration(Version v, Action upgrade)
        {
            Version = v;
            Upgrade = upgrade;
        }
    }

    public class MigrationManager : LogSourceBase
    {
        /// <summary>
        /// Enumerator to determine if migration should proceed or abort. This 
        /// enumerator is to be used with MigrationManager.ShouldMigrateFile().
        /// </summary>
        public enum Decision
        {
            /// <summary>
            /// The migration should not proceed and the file open operation 
            /// should be aborted. This can be used to indicate that a version 
            /// of file that is no longer supported and no migration path is 
            /// provided.
            /// </summary>
            Abort,

            /// <summary>
            /// File migration should proceed to migrate the older file version 
            /// to a newer one.
            /// </summary>
            Migrate,

            /// <summary>
            /// The file version is up-to-date and the file can be used as-is 
            /// without migration.
            /// </summary>
            Retain
        }
        
        private const int NEW_NODE_OFFSET_X = -150;

        private const int NEW_NODE_OFFSET_Y = 100;

        private MigrationReport migrationReport;

        /// <summary>
        /// A collection of types which contain migration methods.
        /// </summary>
        public List<Type> MigrationTargets { get; set; }

        private readonly Dictionary<string, Type> nodeMigrationLookup =
            new Dictionary<string, Type>();

        /// <summary>
        ///     Functions that can be used as a callback in the event a file from a later version of Dynamo
        ///     is attempting to be loaded.
        /// </summary>
        /// <param name="fileName"></param>
        /// <param name="fileVersion"></param>
        /// <param name="currentVersion"></param>
        /// <returns></returns>
        public delegate bool FutureFileCallback(string fileName, Version fileVersion, Version currentVersion);

        /// <summary>
        ///     Functions that can be used as a callback in the event an obsolete file is attempted to be loaded.
        /// </summary>
        /// <param name="fileName"></param>
        /// <param name="fileVersion"></param>
        /// <param name="currentVersion"></param>
        public delegate void ObsoleteFileCallback(string fileName, Version fileVersion, Version currentVersion);

        private readonly FutureFileCallback displayFutureFileMessage;
        private readonly ObsoleteFileCallback displayObsoleteFileMessage;

        /// <summary>
        /// The private constructor.
        /// </summary>
        public MigrationManager(FutureFileCallback displayFutureFileMessage, ObsoleteFileCallback displayObsoleteFileMessage)
        {
            this.displayFutureFileMessage = displayFutureFileMessage;
            this.displayObsoleteFileMessage = displayObsoleteFileMessage;
            MigrationTargets = new List<Type>();
        }

        /// <summary>
        ///     Adds a new type containing Migration methods into this manager.
        /// </summary>
        /// <param name="t"></param>
        public void AddMigrationType(TypeLoadData t)
        {
            nodeMigrationLookup[t.Type.FullName] = t.Type;
            foreach (var aka in t.AlsoKnownAs)
            {
                if (nodeMigrationLookup.ContainsKey(aka))
                    Log(string.Format("Duplicate migration type registered for {0}", aka), WarningLevel.Moderate);
                nodeMigrationLookup[aka] = t.Type;
            }
        }

        /// <summary>
        ///     Attempts to migrate a workspace to the current version of Dynamo.
        /// </summary>
        /// <param name="workspaceInfo"></param>
        /// <param name="xmlDoc"></param>
        /// <returns></returns>
        public bool ProcessWorkspace(WorkspaceHeader workspaceInfo, XmlDocument xmlDoc, bool isTestMode, NodeFactory factory)
        {
            Version fileVersion = VersionFromString(workspaceInfo.Version);

            var currentVersion = AssemblyHelper.GetDynamoVersion(includeRevisionNumber: false);

            if (fileVersion > currentVersion)
            {
                bool resume = displayFutureFileMessage(
                    workspaceInfo.FileName,
                    fileVersion,
                    currentVersion);

                if (!resume)
                    return false;
            }

            var decision = ProcessWorkspace(
                xmlDoc, fileVersion, currentVersion, workspaceInfo.FileName, isTestMode, factory);

            if (decision != Decision.Abort) 
                return true;

            displayObsoleteFileMessage(workspaceInfo.FileName, fileVersion, currentVersion);
            return false;
        }

        private Decision ProcessWorkspace(
            XmlDocument xmlDoc, Version fileVersion, Version currentVersion, string xmlPath,
            bool isTestMode, NodeFactory factory)
        {
            switch (ShouldMigrateFile(fileVersion, currentVersion, isTestMode))
            {
                case Decision.Abort:
                    return Decision.Abort;
                case Decision.Migrate:
                    string backupPath = String.Empty;
                    if (!isTestMode && BackupOriginalFile(xmlPath, ref backupPath))
                    {
                        string message = String.Format(
                            "Original file '{0}' gets backed up at '{1}'",
                            Path.GetFileName(xmlPath),
                            backupPath);

                        Log(message);
                    }

                    //Hardcode the file version to 0.6.0.0. The file whose version is 0.7.0.x
                    //needs to be forced to be migrated. The version number needs to be changed from
                    //0.7.0.x to 0.6.0.0.
                    if (fileVersion == new Version(0, 7, 0, 0))
                        fileVersion = new Version(0, 6, 0, 0);

                    ProcessWorkspaceMigrations(currentVersion, xmlDoc, fileVersion);
                    ProcessNodesInWorkspace(xmlDoc, fileVersion, currentVersion, factory);
                    return Decision.Migrate;
                case Decision.Retain:
                    return Decision.Retain;
                default:
                    throw new ArgumentOutOfRangeException();
            }
        }

        /// <summary>
        /// Runs all migration methods found on the listed migration target types.
        /// </summary>
        /// <param name="currentVersion"></param>
        /// <param name="xmlDoc"></param>
        /// <param name="workspaceVersion"></param>
        public void ProcessWorkspaceMigrations(Version currentVersion, XmlDocument xmlDoc, Version workspaceVersion)
        {
            var methods = MigrationTargets.SelectMany(x => x.GetMethods(BindingFlags.Public | BindingFlags.Static));

            var migrations =
                (from method in methods
                 let attribute =
                     method.GetCustomAttributes(false)
                         .OfType<WorkspaceMigrationAttribute>()
                         .FirstOrDefault()
                 where attribute != null
                 let result = new { method, attribute.From, attribute.To }
                 orderby result.From
                 select result).ToList();

            while (workspaceVersion != null && workspaceVersion < currentVersion)
            {
                var nextMigration = migrations.FirstOrDefault(x => x.From >= workspaceVersion);

                if (nextMigration == null)
                    break;

                nextMigration.method.Invoke(null, new object[] { xmlDoc });
                workspaceVersion = nextMigration.To;
            }
        }

        public void ProcessNodesInWorkspace(
            XmlDocument xmlDoc, Version workspaceVersion, Version currentVersion, NodeFactory nodeFactory)
        {
            if (DynamoModel.EnableMigrationLogging)
            {
                // For each new file opened, create a new migration report
                migrationReport = new MigrationReport();
            }

<<<<<<< HEAD
            XmlNodeList elNodes = xmlDoc.GetElementsByTagName(/*NXLT*/"Elements");
            if (elNodes == null || (elNodes.Count == 0))
                elNodes = xmlDoc.GetElementsByTagName(/*NXLT*/"dynElements");
=======
            XmlNodeList elNodes = xmlDoc.GetElementsByTagName("Elements");
            if (elNodes.Count == 0)
                elNodes = xmlDoc.GetElementsByTagName("dynElements");
>>>>>>> c35c96f3

            // A new list to store migrated nodes.
            var migratedNodes = new List<XmlElement>();

            XmlNode elNodesList = elNodes[0];
            foreach (XmlElement elNode in elNodesList.ChildNodes)
            {
<<<<<<< HEAD
                string typeName = elNode.Attributes[/*NXLT*/"type"].Value;
                typeName = Dynamo.Nodes.Utilities.PreprocessTypeName(typeName);
                System.Type type = Dynamo.Nodes.Utilities.ResolveType(dynamoModel, typeName);
=======
                string typeName = elNode.Attributes["type"].Value;
                typeName = Nodes.Utilities.PreprocessTypeName(typeName);
>>>>>>> c35c96f3

                Type type;
                if (!nodeFactory.ResolveType(typeName, out type)
                    && !nodeMigrationLookup.TryGetValue(typeName, out type))
                {
                    // If we are not able to resolve the type given its name, 
                    // turn it into a deprecated node so that user is aware.
                    migratedNodes.Add(CreateMissingNode(elNode, 1, 1));
                    continue; // Error displayed in console, continue on.
                }

                // Migrate the given node into one or more new nodes.
                var migrationData = MigrateXmlNode(currentVersion, elNode, type, workspaceVersion);
                migratedNodes.AddRange(migrationData.MigratedNodes);
            }

            if (DynamoModel.EnableMigrationLogging)
            {
                string dynFilePath = xmlDoc.BaseURI;
                migrationReport.WriteToXmlFile(dynFilePath);
            }

            // Replace the old child nodes with the migrated nodes. Note that 
            // "RemoveAll" also remove all attributes, but since we don't have 
            // any attribute here, it is safe. Added an assertion to make sure 
            // we revisit this codes if we do add attributes to 'elNodesList'.
            // 
            Debug.Assert(elNodesList.Attributes.Count == 0);
            elNodesList.RemoveAll();

            foreach (XmlElement migratedNode in migratedNodes)
                elNodesList.AppendChild(migratedNode);
        }

        public NodeMigrationData MigrateXmlNode(Version currentVersion, XmlNode elNode, Type type, Version workspaceVersion)
        {
            var migrations = (from method in type.GetMethods()
                              let attribute =
                                  method.GetCustomAttributes(false).OfType<NodeMigrationAttribute>().FirstOrDefault()
                              where attribute != null
                              let result = new { method, attribute.From, attribute.To }
                              orderby result.From
                              select result).ToList();

            var nodeToMigrate = elNode as XmlElement;
            var migrationData = new NodeMigrationData(elNode.OwnerDocument);
            migrationData.AppendNode(elNode as XmlElement);

            while (workspaceVersion != null && workspaceVersion < currentVersion)
            {
                var nextMigration = migrations.FirstOrDefault(x => x.From >= workspaceVersion);

                if (nextMigration == null)
                    break;

                object ret = nextMigration.method.Invoke(this, new object[] { migrationData });
                migrationData = ret as NodeMigrationData;

                if (DynamoModel.EnableMigrationLogging)
                {
                    // record migration data for successful migrations
                    migrationReport.AddMigrationDataToNodeMap(nodeToMigrate.Name, migrationData.MigratedNodes);
                }
                workspaceVersion = nextMigration.To;
            }

            return migrationData;
        }

        /// <summary>
        /// Call this method to backup the DYN file specified by originalPath. The 
        /// new file will be backed up to a location where Dynamo has write access to.
        /// </summary>
        /// <param name="originalPath">Path of the original DYN file to be backed up.</param>
        /// <param name="backupPath">Path of the backed up file. This value will be a valid 
        /// file path only if this method returns true.</param>
        /// <returns>Returns true if the backup was successful, or false otherwise.</returns>
        /// 
        internal static bool BackupOriginalFile(string originalPath, ref string backupPath)
        {
            backupPath = string.Empty;

            if (string.IsNullOrEmpty(originalPath))
<<<<<<< HEAD
                throw new ArgumentException(/*NXLT*/"Argument cannot be empty", /*NXLT*/"originalPath");
            if (!System.IO.File.Exists(originalPath))
                throw new System.IO.FileNotFoundException(/*NXLT*/"File not found", originalPath);
=======
                throw new ArgumentException("Argument cannot be empty", "originalPath");
            if (!File.Exists(originalPath))
                throw new FileNotFoundException("File not found", originalPath);
>>>>>>> c35c96f3

            try
            {
                string folder = GetBackupFolder(Path.GetDirectoryName(originalPath), true);
                string destFileName = GetUniqueFileName(folder, Path.GetFileName(originalPath));
                File.Copy(originalPath, destFileName);
                backupPath = destFileName;
                return true;
            }
            catch (IOException)
            {
                // If we caught an IO exception, fall through and let the rest handle this 
                // (by saving to other locations). Any other exception will be thrown to the 
                // caller for handling.
            }

            try
            {
                var myDocs = Environment.SpecialFolder.MyDocuments;
                string folder = GetBackupFolder(Environment.GetFolderPath(myDocs), true);
                string destFileName = GetUniqueFileName(folder, Path.GetFileName(originalPath));
                File.Copy(originalPath, destFileName);
                backupPath = destFileName;
                return true;
            }
            catch (IOException)
            {
                return false; // Okay I give up.
            }
        }

        /// <summary>
        /// Call this method to get the unique backup file name within the given folder.
        /// </summary>
        /// <param name="folder">The folder where file search should happen.</param>
        /// <param name="fileNameWithExtension">The name of the original file which is 
        /// to be backed-up. This argument should have an extension, although it is not 
        /// mandatory.</param>
        /// <returns>Returns the full path to a unique file name for the backup file.</returns>
        /// 
        internal static string GetUniqueFileName(string folder, string fileNameWithExtension)
        {
            string[] fileNames = Directory.GetFiles(folder, fileNameWithExtension + ".*.backup");
            int indexToUse = GetUniqueIndex(fileNames);

            // The file name will be in the form of "fileName.NNN.backup".
            string fileName = fileNameWithExtension + string.Format(".{0}.backup", indexToUse);
            return Path.Combine(folder, fileName);
        }

        /// <summary>
        /// Call this method with a root directory path information, and then 
        /// a backup sub-directory will be created below it (if one does not 
        /// already exist).
        /// </summary>
        /// <param name="baseFolder">This is a directory inside which a new 
        /// backup sub-directory will be created. If this paramter does not 
        /// represent a valid directory name, an exception will be thrown.
        /// </param>
        /// <param name="create">Set this parameter to false if the creation of 
        /// the backup sub-directory is not desired. Typically this means the
        /// method is called from within a test case and it is only interested 
        /// in getting the resulting path back without actually creating a new 
        /// backup sub-directory.</param>
        /// <returns>Returns full path to the backup folder created.</returns>
        /// 
        internal static string GetBackupFolder(string baseFolder, bool create)
        {
            if (string.IsNullOrEmpty(baseFolder))
                throw new ArgumentNullException(/*NXLT*/"rootFolder");

            if (Directory.Exists(baseFolder) == false)
            {
                var message = string.Format(/*NXLT*/"Folder {0} does not exist", baseFolder);
                throw new ArgumentException(message, /*NXLT*/"rootFolder");
            }

            var backupFolderName = Configurations.BackupFolderName;

            var subFolder = Path.Combine(baseFolder, backupFolderName);
            if (create && (Directory.Exists(subFolder) == false))
                Directory.CreateDirectory(subFolder);

            return subFolder;
        }

        /// <summary>
        /// Call this method to determine the next available backup file name from the 
        /// given set of file names.
        /// </summary>
        /// <param name="fileNames">An array of file names, each in the form of 
        /// 'FileName.NNN.backup'.</param>
        /// <returns>Returns the next available index to use as backup file name</returns>
        /// 
        internal static int GetUniqueIndex(string[] fileNames)
        {
            if (fileNames == null || (fileNames.Length <= 0))
                return 0;

            string result = fileNames.Aggregate((prevFileName, currFileName) =>
            {
                int prev = ExtractFileIndex(prevFileName);
                int curr = ExtractFileIndex(currFileName);
                return ((prev > curr) ? prevFileName : currFileName);
            });

            // Use the next larger integer as index.
            return ExtractFileIndex(result) + 1;
        }

        /// <summary>
        /// Call this method to extract the index of a backup file.
        /// </summary>
        /// <param name="fileName">The file name of a backup file. This parameter 
        /// must be in the form of 'FileName.NNN.backup', where 'NNN' is an 
        /// integer value. The file name must also have a '*.backup' extension.
        /// </param>
        /// <returns>Returns the integer equivalent of the backup file index 
        /// 'NNN' if the call is successful.</returns>
        /// 
        internal static int ExtractFileIndex(string fileName)
        {
            if (string.IsNullOrEmpty(fileName))
                throw new ArgumentNullException(/*NXLT*/"fileName");

            if (Path.GetExtension(fileName) != /*NXLT*/".backup")
            {
                var msg = /*NXLT*/"File name must be in 'fileName.NNN.backup' form.";
                throw new ArgumentException(msg, /*NXLT*/"fileName");
            }

            // Get rid of ".backup" extension.
            string fileNameWithoutExtension = Path.GetFileNameWithoutExtension(fileName);
            int dotIndex = fileNameWithoutExtension.LastIndexOf('.');
            if (dotIndex == -1)
            {
                var msg = /*NXLT*/"File name must be in 'fileName.NNN.backup' form.";
                throw new ArgumentException(msg, /*NXLT*/"fileName");
            }

            // Extract 'NNN' and convert it into the corresponding integer value.
            return Int32.Parse(fileNameWithoutExtension.Substring(dotIndex + 1));
        }

        /// <summary>
        /// Remove revision number from 'fileVersion' (so we get '0.6.3.0' 
        /// instead of '0.6.3.20048'). This way all migration methods with 
        /// 'NodeMigration.from' attribute value '0.6.3.xyz' can be used to 
        /// migrate nodes in workspace version '0.6.3.ijk' (i.e. the revision 
        /// number does not have to be exact match for a migration method to 
        /// work).
        /// </summary>
        /// <param name="version">The version string to convert into Version 
        /// object. Valid examples include "0.6.3.0" and "0.6.3.20048".</param>
        /// <returns>Returns the Version object representation of 'version' 
        /// argument, except without the 'revision number'.</returns>
        /// 
        internal static Version VersionFromString(string version)
        {
            Version ver = string.IsNullOrEmpty(version) ?
                new Version(0, 0, 0, 0) : new Version(version);

            // Ignore revision number.
            return new Version(ver.Major, ver.Minor, ver.Build, 0);
        }

        /// <summary>
        /// Call this method to obtain the version of current WorkspaceModel.
        /// Note that the revision number is dropped as both "0.7.0.1234" 
        /// should be treated as the same version as "0.7.0.5678", and no file 
        /// migration should take place.
        /// </summary>
        /// <param name="workspace">The WorkspaceModel to get the Version from.
        /// </param>
        /// <returns>Returns the Version object representing the workspace 
        /// version with the revision set to 0.</returns>
        /// 
        internal static Version VersionFromWorkspace(WorkspaceModel workspace)
        {
            // Ignore revision number.
            var ver = workspace.WorkspaceVersion;
            return new Version(ver.Major, ver.Minor, ver.Build, 0);
        }

        /// <summary>
        /// Call this method to determine if migration should take place 
        /// for the input DYN/DYF file based on the given version numbers.
        /// </summary>
        /// <param name="fileVersion">The version of input file.</param>
        /// <param name="currVersion">The version of Dynamo software.</param>
        /// <param name="isTestMode"></param>
        /// <returns>Returns the decision if the migration should take place or 
        /// not. See "Decision" enumeration for details of each field.</returns>
        internal static Decision ShouldMigrateFile(Version fileVersion, Version currVersion, bool isTestMode)
        {
            // We currently enable migration for testing scenario. This is to 
            // avoid large number of test failures with this change, and also 
            // ensure that our tests continue to exercise migration code changes.
            // 
            if (isTestMode)
            {
                return fileVersion < currVersion ? Decision.Migrate : Decision.Retain;
            }

            //Force the file to go through the migration process, when the file version
            //is 0.7.0.x. 
            //Reason: There were files creaeted in 0.6.x with wrong version number 0.7.0.
            //Force them to migration will manage to have those files migrated properly.
            //Related YouTrack Defect: MAGN3767
            if (fileVersion == new Version(0, 7, 0, 0))
            {
                return Decision.Migrate;
            }

            // For end-users, disable migration.
            if (fileVersion < currVersion)
                return Decision.Migrate;

            return Decision.Retain; // User has latest file, allow usage.
        }

        /// <summary>
        /// Call this method to create an empty DSFunction node that contains 
        /// basic function node information.
        /// </summary>
        /// <param name="document">The XmlDocument to create the node in.</param>
        /// <param name="assembly">Name of the assembly that implements this 
        /// function.</param>
        /// <param name="nickname">The nickname to display on the node.</param>
        /// <param name="signature">The signature of the function.</param>
        /// <returns>Returns the XmlElement that represents a DSFunction node 
        /// with its basic function information with default attributes.</returns>
        /// 
        public static XmlElement CreateFunctionNode(XmlDocument document, XmlElement oldNode,
            int nodeIndex, string assembly, string nickname, string signature)
        {
            XmlElement element = document.CreateElement("Dynamo.Nodes.DSFunction");
            element.SetAttribute("type", "Dynamo.Nodes.DSFunction");
            element.SetAttribute("assembly", assembly);
            element.SetAttribute("nickname", nickname);
            element.SetAttribute("function", signature);

            // Attributes with default values (as in DynamoModel.OpenWorkspace).
            element.SetAttribute("isVisible", "true");
            element.SetAttribute("isUpstreamVisible", "true");
            element.SetAttribute("lacing", "Disabled");
            element.SetAttribute("guid", Guid.NewGuid().ToString());

            element.SetAttribute("x",
                (Convert.ToDouble(oldNode.GetAttribute("x"))
                + NEW_NODE_OFFSET_X).ToString());
            element.SetAttribute("y",
                (Convert.ToDouble(oldNode.GetAttribute("y"))
                + nodeIndex * NEW_NODE_OFFSET_Y).ToString());

            return element;
        }

        public static XmlElement CreateVarArgFunctionNode(XmlDocument document, XmlElement oldNode,
            int nodeIndex, string assembly, string nickname, string signature, string inputcount)
        {
            XmlElement element = document.CreateElement("Dynamo.Nodes.DSVarArgFunction");
            element.SetAttribute("type", "Dynamo.Nodes.DSVarArgFunction");
            element.SetAttribute("assembly", assembly);
            element.SetAttribute("nickname", nickname);
            element.SetAttribute("function", signature);
            element.SetAttribute("inputcount", inputcount);

            // Attributes with default values (as in DynamoModel.OpenWorkspace).
            element.SetAttribute("isVisible", "true");
            element.SetAttribute("isUpstreamVisible", "true");
            element.SetAttribute("lacing", "Disabled");
            element.SetAttribute("guid", Guid.NewGuid().ToString());

            element.SetAttribute("x",
                (Convert.ToDouble(oldNode.GetAttribute("x"))
                + NEW_NODE_OFFSET_X).ToString());
            element.SetAttribute("y",
                (Convert.ToDouble(oldNode.GetAttribute("y"))
                + nodeIndex * NEW_NODE_OFFSET_Y).ToString());

            return element;
        }

        public static XmlElement CreateCodeBlockNodeModelNode(XmlDocument document, XmlElement oldNode,
            int nodeIndex, string codeTest)
        {
            XmlElement element = document.CreateElement("Dynamo.Nodes.CodeBlockNodeModel");
            element.SetAttribute("type", "Dynamo.Nodes.CodeBlockNodeModel");

            element.SetAttribute("nickname", "Code Block");
            element.SetAttribute("CodeText", codeTest);
            element.SetAttribute("ShouldFocus", "false");

            // Attributes with default values (as in DynamoModel.OpenWorkspace).
            element.SetAttribute("isVisible", "true");
            element.SetAttribute("isUpstreamVisible", "true");
            element.SetAttribute("lacing", "Disabled");
            element.SetAttribute("guid", Guid.NewGuid().ToString());

            element.SetAttribute("x",
                (Convert.ToDouble(oldNode.GetAttribute("x"))
                + NEW_NODE_OFFSET_X).ToString());
            element.SetAttribute("y",
                (Convert.ToDouble(oldNode.GetAttribute("y"))
                + nodeIndex * NEW_NODE_OFFSET_Y).ToString());

            return element;
        }

        public static XmlElement CreateNode(XmlDocument document, XmlElement oldNode,
            int nodeIndex, string name, string nickname)
        {
            XmlElement element = document.CreateElement(name);
            element.SetAttribute("type", name);
            element.SetAttribute("nickname", nickname);

            // Attributes with default values (as in DynamoModel.OpenWorkspace).
            element.SetAttribute("isVisible", "true");
            element.SetAttribute("isUpstreamVisible", "true");
            element.SetAttribute("lacing", "Disabled");
            element.SetAttribute("guid", Guid.NewGuid().ToString());

            element.SetAttribute("x",
                (Convert.ToDouble(oldNode.GetAttribute("x"))
                + NEW_NODE_OFFSET_X).ToString());
            element.SetAttribute("y",
                (Convert.ToDouble(oldNode.GetAttribute("y"))
                + nodeIndex * NEW_NODE_OFFSET_Y).ToString());

            return element;
        }

        /// <summary>
        /// Call this method to create a XmlElement with a set of attributes 
        /// carried over from the source XmlElement. The new XmlElement will 
        /// have a name of "Dynamo.Nodes.DSFunction".
        /// </summary>
        /// <param name="srcElement">The source XmlElement object.</param>
        /// <param name="attribNames">The list of attribute names whose values 
        /// are to be carried over to the resulting XmlElement. This list is 
        /// mandatory and it cannot be empty. If a specified attribute cannot 
        /// be found in srcElement, an empty attribute with the same name will 
        /// be created in the resulting XmlElement.</param>
        /// <returns>Returns the resulting XmlElement with specified attributes
        /// duplicated from srcElement. The resulting XmlElement will also have
        /// a mandatory "type" attribute with value "Dynamo.Nodes.DSFunction".
        /// </returns>
        /// 
        public static XmlElement CreateFunctionNodeFrom(
            XmlElement srcElement, string[] attribNames)
        {
            if (srcElement == null)
                throw new ArgumentNullException("srcElement");
            if (attribNames == null || (attribNames.Length <= 0))
                throw new ArgumentException("Argument cannot be empty", "attribNames");

            XmlDocument document = srcElement.OwnerDocument;
            XmlElement dstElement = document.CreateElement("Dynamo.Nodes.DSFunction");

            foreach (string attribName in attribNames)
            {
                var value = srcElement.GetAttribute(attribName);
                dstElement.SetAttribute(attribName, value);
            }

            dstElement.SetAttribute("type", "Dynamo.Nodes.DSFunction");
            return dstElement;
        }

        /// <summary>
        /// Create a custom node as a replacement for an existing node.
        /// </summary>
        /// <param name="document"></param>
        /// <param name="srcElement"></param>
        /// <param name="id">The custom node id.</param>
        /// <param name="name">The custom node name.</param>
        /// <param name="description">The custom node's description.</param>
        /// <param name="inputs">A list of input names.</param>
        /// <param name="outputs">A list of output names.</param>
        /// <returns></returns>
        public static XmlElement CreateCustomNodeFrom(XmlDocument document, XmlElement srcElement,
            string id, string name, string description, List<string> inputs, List<string> outputs)
        {
            if (srcElement == null)
                throw new ArgumentNullException(/*NXLT*/"srcElement");

            XmlElement funcEl = document.CreateElement("Dynamo.Nodes.Function");

            foreach (XmlAttribute attribute in srcElement.Attributes)
                funcEl.SetAttribute(attribute.Name, attribute.Value);

            funcEl.SetAttribute("type", "Dynamo.Nodes.Function");

            var idEl = document.CreateElement("ID");
            idEl.SetAttribute("value", id);

            var nameEl = document.CreateElement("Name");
            nameEl.SetAttribute("value", name);

            var descripEl = document.CreateElement("Description");
            descripEl.SetAttribute("value", description);

            var inputsEl = document.CreateElement("Inputs");
            foreach (var input in inputs)
            {
                var inputEl = document.CreateElement("Input");
                inputEl.SetAttribute("value", input);
                inputsEl.AppendChild(inputEl);
            }

            var outputsEl = document.CreateElement("Outputs");
            foreach (var output in outputs)
            {
                var outputEl = document.CreateElement("Output");
                outputEl.SetAttribute("value", output);
                outputsEl.AppendChild(outputEl);
            }

            funcEl.AppendChild(idEl);
            funcEl.AppendChild(nameEl);
            funcEl.AppendChild(descripEl);
            funcEl.AppendChild(inputsEl);
            funcEl.AppendChild(outputsEl);

            return funcEl;
        }

        /// <summary>
        /// Call this method to create a duplicated XmlElement with 
        /// all the attributes found from the source XmlElement.
        /// </summary>
        /// <param name="srcElement">The source XmlElement to duplicate.</param>
        /// <returns>Returns the duplicated XmlElement with all attributes 
        /// found in the source XmlElement. The resulting XmlElement will also 
        /// have a mandatory "type" attribute with value "Dynamo.Nodes.DSFunction".
        /// </returns>
        /// 
        public static XmlElement CreateFunctionNodeFrom(XmlElement srcElement)
        {
            if (srcElement == null)
                throw new ArgumentNullException(/*NXLT*/"srcElement");

            XmlDocument document = srcElement.OwnerDocument;
            XmlElement dstElement = document.CreateElement("Dynamo.Nodes.DSFunction");

            foreach (XmlAttribute attribute in srcElement.Attributes)
                dstElement.SetAttribute(attribute.Name, attribute.Value);

            dstElement.SetAttribute("type", "Dynamo.Nodes.DSFunction");
            return dstElement;
        }

        public static XmlElement CreateVarArgFunctionNodeFrom(XmlElement srcElement)
        {
            if (srcElement == null)
                throw new ArgumentNullException(/*NXLT*/"srcElement");

            int childNumber = srcElement.ChildNodes.Count;
            string childNumberString = childNumber.ToString();

            XmlDocument document = srcElement.OwnerDocument;
            XmlElement dstElement = document.CreateElement("Dynamo.Nodes.DSVarArgFunction");

            foreach (XmlAttribute attribute in srcElement.Attributes)
                dstElement.SetAttribute(attribute.Name, attribute.Value);

            dstElement.SetAttribute("type", "Dynamo.Nodes.DSVarArgFunction");
            dstElement.SetAttribute("inputcount", childNumberString);
            return dstElement;
        }

        /// <summary>
        /// Call this method to create an empty Code Block node, with all 
        /// attributes carried over from an existing src XmlElement.
        /// </summary>
        /// <param name="srcElement">The source element from which the Code 
        /// Block node XmlElement is constructed. All attributes of the source 
        /// XmlElement will be copied over, and Code Block node specific 
        /// attributes will be added.</param>
        /// <returns>Returns an XmlElement that represents the resulting Code
        /// Block node.</returns>
        /// 
        public static XmlElement CreateCodeBlockNodeFrom(XmlElement srcElement)
        {
            if (srcElement == null)
                throw new ArgumentNullException(/*NXLT*/"srcElement");

            XmlDocument document = srcElement.OwnerDocument;
            XmlElement dstElement = document.CreateElement("Dynamo.Nodes.CodeBlockNodeModel");

            foreach (XmlAttribute attribute in srcElement.Attributes)
                dstElement.SetAttribute(attribute.Name, attribute.Value);

            dstElement.SetAttribute("CodeText", string.Empty);
            dstElement.SetAttribute("ShouldFocus", "false");
            dstElement.SetAttribute("nickname", "Code Block");
            dstElement.SetAttribute("lacing", "Disabled");
            dstElement.SetAttribute("type", "Dynamo.Nodes.CodeBlockNodeModel");
            return dstElement;
        }

        /// <summary>
        /// Call this method to create a clone of the original XmlElement and 
        /// change its type at one go. This method preserves all the attributes 
        /// while updating only the type name.
        /// </summary>
        /// <param name="element">The XmlElement to be cloned and the type name 
        /// updated.</param>
        /// <param name="type">The fully qualified name of the new type.</param>
        /// <param name="nickname">The new nickname, by which this node is known.</param>
        /// <returns>Returns the cloned and updated XmlElement.</returns>
        /// 
        public static XmlElement CloneAndChangeName(XmlElement element, string type, string nickname)
        {
            XmlDocument document = element.OwnerDocument;
            XmlElement cloned = document.CreateElement(type);

            foreach (XmlAttribute attribute in element.Attributes)
                cloned.SetAttribute(attribute.Name, attribute.Value);

            cloned.SetAttribute("type", type);
            cloned.SetAttribute("nickname", nickname);
            return cloned;
        }


        /// <summary>
        /// Call this method to create a dummy node, should a node failed to be 
        /// migrated. This results in a dummy node with a description of what the 
        /// original node type was, and also retain the number of input and output
        /// ports.
        /// </summary>
        /// <param name="element">XmlElement representing the original node which
        /// has failed migration.</param>
        /// <param name="inportCount">The number of input ports required on the 
        /// new dummy node. This number must be a positive number greater or 
        /// equal to zero.</param>
        /// <param name="outportCount">The number of output ports required on the 
        /// new dummy node. This number must be a positive number greater or 
        /// equal to zero.</param>
        /// <returns>Returns a new XmlElement representing the dummy node.</returns>
        /// 
        public static XmlElement CreateDummyNode(
            XmlElement element, int inportCount, int outportCount)
        {
            if (element == null)
                throw new ArgumentNullException(/*NXLT*/"element");

            if (inportCount < 0)
            {
                const string message = "Argument value must be equal or larger than zero";
                throw new ArgumentException(message, "inportCount");
            }

            if (outportCount < 0)
            {
                const string message = "Argument value must be equal or larger than zero";
                throw new ArgumentException(message, "outportCount");
            }

            const string dummyNodeName = "DSCoreNodesUI.DummyNode";
            XmlDocument document = element.OwnerDocument;
            XmlElement dummy = document.CreateElement(dummyNodeName);

            foreach (XmlAttribute attribute in element.Attributes)
                dummy.SetAttribute(attribute.Name, attribute.Value);

            dummy.SetAttribute("type", dummyNodeName);
            dummy.SetAttribute("legacyNodeName", element.GetAttribute("type"));
            dummy.SetAttribute("inputCount", inportCount.ToString());
            dummy.SetAttribute("outputCount", outportCount.ToString());
            dummy.SetAttribute("nodeNature", "Deprecated");

            XmlElement originalNode = document.CreateElement(/*NXLT*/"OriginalNodeContent");

            //clone a copy of the original node
            XmlElement nodeContent = (XmlElement)element.Clone();

            //append the original node content as a child of the dummy node
            originalNode.AppendChild(nodeContent);
            dummy.AppendChild(originalNode);

            return dummy;
        }

        /// <summary>
<<<<<<< HEAD
        /// Call this method to convert a DSFunction/DSVarArgFunction element into 
        /// an equivalent dummy node to indicate that a function node cannot be 
        /// resolved during load time. This method retains the number of input 
        /// ports based on the function signature that comes with the XmlElement 
        /// that represent the function node.
        /// </summary>
        /// <param name="element">XmlElement representing the original DSFunction
        /// node which has failed function resolution. This XmlElement must be of 
        /// type "DSFunction" or "DSVarArgFunction" otherwise an exception will be 
        /// thrown.</param>
        /// <returns>Returns a new XmlElement representing the dummy node.</returns>
        /// 
        public static XmlElement CreateUnresolvedFunctionNode(XmlElement element)
        {
            if (element == null)
                throw new ArgumentNullException(/*NXLT*/"element");
            if (element.Name.Equals(/*NXLT*/"Dynamo.Nodes.DSFunction") == false)
            {
                if (element.Name.Equals(/*NXLT*/"Dynamo.Nodes.DSVarArgFunction") == false)
                {
                    var message = /*NXLT*/"Only DSFunction/DSVarArgFunction should be here.";
                    throw new ArgumentException(message);
                }
            }

            var type = element.Attributes["type"].Value;
            if (type.Equals(/*NXLT*/"Dynamo.Nodes.DSFunction") == false)
            {
                if (type.Equals("Dynamo.Nodes.DSVarArgFunction") == false)
                {
                    var message = /*NXLT*/"Only DSFunction/DSVarArgFunction should be here.";
                    throw new ArgumentException(message);
                }
            }

            var nicknameAttrib = element.Attributes["nickname"];
            if (nicknameAttrib == null)
                throw new ArgumentException(/*NXLT*/"'nickname' attribute missing.");

            var nickname = nicknameAttrib.Value;
            if (string.IsNullOrEmpty(nickname))
                throw new ArgumentException(/*NXLT*/"'nickname' attribute missing.");

            // Determine the number of input and output count (always 1).
            int inportCount = DetermineFunctionInputCount(element);
            var assembly = DetermineAssemblyName(element);

            // Create an XmlElement representation of the new dummy node.
            var dummy = CreateDummyNode(element, inportCount, 1);
            dummy.SetAttribute(/*NXLT*/"legacyNodeName", nickname);
            dummy.SetAttribute(/*NXLT*/"legacyAssembly", assembly);
            dummy.SetAttribute(/*NXLT*/"nodeNature", /*NXLT*/"Unresolved");
            return dummy;
        }

        /// <summary>
=======
>>>>>>> c35c96f3
        /// Call this method to create a dummy node, should a node failed to be 
        /// migrated. This results in a dummy node with a description of what the 
        /// original node type was, and also retain the number of input and output
        /// ports.
        /// </summary>
        /// <param name="element">XmlElement representing the original node which
        /// has failed migration.</param>
        /// <param name="inportCount">The number of input ports required on the 
        /// new dummy node. This number must be a positive number greater or 
        /// equal to zero.</param>
        /// <param name="outportCount">The number of output ports required on the 
        /// new dummy node. This number must be a positive number greater or 
        /// equal to zero.</param>
        /// <returns>Returns a new XmlElement representing the dummy node.</returns>
        /// 
        public static XmlElement CreateMissingNode(
            XmlElement element, int inportCount, int outportCount)
        {
            var dummy = CreateDummyNode(element, inportCount, outportCount);
            dummy.SetAttribute("nodeNature", "Unresolved");
            return dummy;
        }

<<<<<<< HEAD
        private static int DetermineFunctionInputCount(XmlElement element)
        {
            int additionalPort = 0;

            // "DSVarArgFunction" is a "VariableInputNode", therefore it will 
            // have "inputcount" as one of the attributes. If such attribute 
            // does not exist, throw an ArgumentException.
            if (element.Name.Equals(/*NXLT*/"Dynamo.Nodes.DSVarArgFunction"))
            {
                var inputCountAttrib = element.Attributes["inputcount"];

                if (inputCountAttrib == null)
                {
                    throw new ArgumentException(string.Format(
                        /*NXLT*/"Function inputs cannot be determined ({0}).",
                        element.GetAttribute("nickname")));
                }

                return Convert.ToInt32(inputCountAttrib.Value);
            }

            var signature = string.Empty;
            var signatureAttrib = element.Attributes["function"];
            if (signatureAttrib != null)
                signature = signatureAttrib.Value;
            else if (element.ChildNodes.Count > 0)
            {
                // We have an old file format with "FunctionItem" child element.
                var childElement = element.ChildNodes[0] as XmlElement;
                signature = string.Format("{0}@{1}",
                    childElement.GetAttribute(/*NXLT*/"DisplayName"),
                    childElement.GetAttribute(/*NXLT*/"Parameters").Replace(';', ','));

                // We need one more port for instance methods/properties.
                switch (childElement.GetAttribute(/*NXLT*/"Type"))
                {
                    case /*NXLT*/"InstanceMethod":
                    case /*NXLT*/"InstanceProperty":
                        additionalPort = 1; // For taking the instance itself.
                        break;
                }
            }

            if (string.IsNullOrEmpty(signature))
            {
                var message = /*NXLT*/"Function signature cannot be determined.";
                throw new ArgumentException(message);
            }

            int atSignIndex = signature.IndexOf('@');
            if (atSignIndex >= 0) // An '@' sign found, there's param information.
            {
                signature = signature.Substring(atSignIndex + 1); // Skip past '@'.
                var parts = signature.Split(new char[] { ',' });
                return ((parts != null) ? parts.Length : 1) + additionalPort;
            }

            return additionalPort + 1; // At least one.
        }

        private static string DetermineAssemblyName(XmlElement element)
        {
            var assemblyName = string.Empty;
            var assemblyAttrib = element.Attributes[/*NXLT*/"assembly"];
            if (assemblyAttrib != null)
                assemblyName = assemblyAttrib.Value;
            else if (element.ChildNodes.Count > 0)
            {
                // We have an old file format with "FunctionItem" child element.
                var childElement = element.ChildNodes[0] as XmlElement;
                var funcItemAsmAttrib = childElement.Attributes[/*NXLT*/"Assembly"];
                if (funcItemAsmAttrib != null)
                    assemblyName = funcItemAsmAttrib.Value;
            }

            if (string.IsNullOrEmpty(assemblyName))
                return string.Empty;

            try { return Path.GetFileName(assemblyName); }
            catch (Exception) { return string.Empty; }
        }

=======
>>>>>>> c35c96f3
        public static void SetFunctionSignature(XmlElement element,
            string assemblyName, string methodName, string signature)
        {
            element.SetAttribute("assembly", assemblyName);
            element.SetAttribute("nickname", methodName);
            element.SetAttribute("function", signature);
        }

        public static string GetGuidFromXmlElement(XmlElement element)
        {
            return element.Attributes["guid"].Value;
        }
    }

    /// <summary>
    /// This structure uniquely identifies a given port in the graph.
    /// </summary>
    public struct PortId
    {
        public PortId(string owningNode, int portIndex, PortType type)
            : this()
        {
            OwningNode = owningNode;
            PortIndex = portIndex;
            PortType = type;
        }

        public string OwningNode { get; private set; }
        public int PortIndex { get; private set; }
        public PortType PortType { get; private set; }
    }

    /// <summary>
    /// This class contains the resulting nodes as a result of node migration.
    /// Note that this class may contain other information (e.g. connectors) in
    /// the future in the event a migration process results in other elements.
    /// </summary>
    /// 
    public class NodeMigrationData
    {
        private XmlNode connectorRoot = null;
        private List<XmlElement> migratedNodes = new List<XmlElement>();

        public NodeMigrationData(XmlDocument document)
        {
            Document = document;

            XmlNodeList cNodes = document.GetElementsByTagName(/*NXLT*/"Connectors");
            if (cNodes.Count == 0)
                cNodes = document.GetElementsByTagName(/*NXLT*/"dynConnectors");

            connectorRoot = cNodes[0]; // All the connectors in document.
        }

        #region Connector Management Methods

        /// <summary>
        /// Call this method to find the connector in the associate 
        /// XmlDocument, given its start and end port information.
        /// </summary>
        /// <param name="startPort">The identity of the start port.</param>
        /// <param name="endPort">The identity of the end port.</param>
        /// <returns>Returns the notmatching connector if one is found, or null 
        /// otherwise.</returns>
        /// 
        public XmlElement FindConnector(PortId startPort, PortId endPort)
        {
            if (connectorRoot != null && (connectorRoot.ChildNodes != null))
            {
                foreach (XmlNode node in connectorRoot.ChildNodes)
                {
                    XmlElement connector = node as XmlElement;
                    XmlAttributeCollection attribs = connector.Attributes;
                    if (startPort.OwningNode != attribs[0].Value)
                        continue;
                    if (endPort.OwningNode != attribs[2].Value)
                        continue;

                    if (startPort.PortIndex != Convert.ToInt16(attribs[1].Value))
                        continue;
                    if (endPort.PortIndex != Convert.ToInt16(attribs[3].Value))
                        continue;

                    return connector; // Found the matching connector.
                }
            }

            return null;
        }

        /// <summary>
        /// Call this method to retrieve the first connector given a port. This
        /// method is a near equivalent of FindConnectors, but only return the 
        /// first connector found. This way the caller codes can be simplified 
        /// in a way that it does not have the validate the returned list for 
        /// item count before accessing its element.
        /// </summary>
        /// <param name="portId">The identity of the port for which the first 
        /// connector is to be retrieved.</param>
        /// <returns>Returns the first connector found to connect to the given 
        /// port, or null otherwise.</returns>
        /// 
        public XmlElement FindFirstConnector(PortId portId)
        {
            if (connectorRoot == null || (connectorRoot.ChildNodes == null))
                return null;

            foreach (XmlNode node in connectorRoot.ChildNodes)
            {
                XmlElement connector = node as XmlElement;
                XmlAttributeCollection attribs = connector.Attributes;

                if (portId.PortType == PortType.Input)
                {
                    if (portId.OwningNode != attribs["end"].Value)
                        continue;
                    if (portId.PortIndex != Convert.ToInt16(attribs["end_index"].Value))
                        continue;
                }
                else
                {
                    if (portId.OwningNode != attribs["start"].Value)
                        continue;
                    if (portId.PortIndex != Convert.ToInt16(attribs["start_index"].Value))
                        continue;
                }

                return connector; // Found one, look no further.
            }

            return null;
        }

        public void RemoveFirstConnector(PortId portId)
        {
            if (connectorRoot == null || (connectorRoot.ChildNodes == null))
                return;

            foreach (XmlNode node in connectorRoot.ChildNodes)
            {
                XmlElement connector = node as XmlElement;
                XmlAttributeCollection attribs = connector.Attributes;

                if (portId.PortType == PortType.Input)
                {
                    if (portId.OwningNode != attribs["end"].Value)
                        continue;
                    if (portId.PortIndex != Convert.ToInt16(attribs["end_index"].Value))
                        continue;
                }
                else
                {
                    if (portId.OwningNode != attribs["start"].Value)
                        continue;
                    if (portId.PortIndex != Convert.ToInt16(attribs["start_index"].Value))
                        continue;
                }

                connectorRoot.RemoveChild(connector);
            }
        }

        /// <summary>
        /// Given a port, get all connectors that connect to it.
        /// </summary>
        /// <param name="portId">The identity of the port for which connectors 
        /// are to be retrieved.</param>
        /// <returns>Returns the list of connectors connecting to the given 
        /// port, or null if no connection is found connecting to it.</returns>
        /// 
        public IEnumerable<XmlElement> FindConnectors(PortId portId)
        {
            if (connectorRoot == null || (connectorRoot.ChildNodes == null))
                return null;

            List<XmlElement> foundConnectors = null;
            foreach (XmlNode node in connectorRoot.ChildNodes)
            {
                XmlElement connector = node as XmlElement;
                XmlAttributeCollection attribs = connector.Attributes;

                if (portId.PortType == PortType.Input)
                {
                    if (portId.OwningNode != attribs["end"].Value)
                        continue;
                    if (portId.PortIndex != Convert.ToInt16(attribs["end_index"].Value))
                        continue;
                }
                else
                {
                    if (portId.OwningNode != attribs["start"].Value)
                        continue;
                    if (portId.PortIndex != Convert.ToInt16(attribs["start_index"].Value))
                        continue;
                }

                if (foundConnectors == null)
                    foundConnectors = new List<XmlElement>();

                foundConnectors.Add(connector);

                // There can only be one connector for input port...
                if (portId.PortType == PortType.Input)
                    break; // ... so look no further.
            }

            return foundConnectors;
        }

        /// <summary>
        /// Reconnect a given connector to another port identified by "port".
        /// </summary>
        /// <param name="connector">The connector to update. Note that this 
        /// parameter can be null, in which case there won't be any movement 
        /// performed. This simplifies the caller so that it does not have to 
        /// do a null-check before every call to this method (connectors may 
        /// not present).</param>
        /// <param name="port">The new port to connect to.</param>
        /// 
        public void ReconnectToPort(XmlElement connector, PortId port)
        {
            if (connector == null) // Connector does not exist.
                return;

            XmlAttributeCollection attribs = connector.Attributes;
            if (port.PortType == PortType.Input) // We're updating end point.
            {
                attribs["end"].Value = port.OwningNode;
                attribs["end_index"].Value = port.PortIndex.ToString();
            }
            else // Updating the start point.
            {
                attribs["start"].Value = port.OwningNode;
                attribs["start_index"].Value = port.PortIndex.ToString();
            }
        }

        public void CreateConnector(XmlElement startNode,
            int startIndex, XmlElement endNode, int endIndex)
        {
            XmlElement connector = Document.CreateElement(
                "Dynamo.Models.ConnectorModel");

            connector.SetAttribute("start", MigrationManager.GetGuidFromXmlElement(startNode));
            connector.SetAttribute("start_index", startIndex.ToString());
            connector.SetAttribute("end", MigrationManager.GetGuidFromXmlElement(endNode));
            connector.SetAttribute("end_index", endIndex.ToString());
            connector.SetAttribute("portType", "0"); // Always zero, probably legacy issue.

            // Add new connector to document.
            connectorRoot.AppendChild(connector);
        }

        public void CreateConnectorFromId(string startNodeId,
            int startIndex, string endNodeId, int endIndex)
        {
            XmlElement connector = Document.CreateElement(
                "Dynamo.Models.ConnectorModel");

            connector.SetAttribute("start", startNodeId);
            connector.SetAttribute("start_index", startIndex.ToString());
            connector.SetAttribute("end", endNodeId);
            connector.SetAttribute("end_index", endIndex.ToString());
            connector.SetAttribute("portType", "0"); // Always zero, probably legacy issue.

            // Add new connector to document.
            connectorRoot.AppendChild(connector);
        }

        public void CreateConnector(XmlElement connector)
        {
            connectorRoot.AppendChild(connector);
        }

        #endregion

        #region Node Management Methods

        public void AppendNode(XmlElement node)
        {
            migratedNodes.Add(node);
        }

        #endregion

        #region Public Class Properties

        public XmlDocument Document { get; private set; }

        public IEnumerable<XmlElement> MigratedNodes
        {
            get { return migratedNodes; }
        }

        #endregion
    }

    /// <summary>
    /// Marks methods on a NodeModel to be used for version migration.
    /// </summary>
    [AttributeUsage(AttributeTargets.Method)]
    public class NodeMigrationAttribute : Attribute
    {
        /// <summary>
        /// Latest Version this migration applies to.
        /// </summary>
        public Version From { get; private set; }

        /// <summary>
        /// Version this migrates to.
        /// </summary>
        public Version To { get; private set; }

        public NodeMigrationAttribute(string from, string to = "")
        {
            From = new Version(from);
            To = String.IsNullOrEmpty(to) ? null : new Version(to);
        }
    }

    [AttributeUsage(AttributeTargets.Method)]
    public class WorkspaceMigrationAttribute : Attribute
    {
        public Version From { get; private set; }
        public Version To { get; private set; }

        public WorkspaceMigrationAttribute(string from, string to = "")
        {
            From = new Version(from);
            To = String.IsNullOrEmpty(to) ? null : new Version(to);
        }
    }
}<|MERGE_RESOLUTION|>--- conflicted
+++ resolved
@@ -235,15 +235,9 @@
                 migrationReport = new MigrationReport();
             }
 
-<<<<<<< HEAD
             XmlNodeList elNodes = xmlDoc.GetElementsByTagName(/*NXLT*/"Elements");
-            if (elNodes == null || (elNodes.Count == 0))
+            if (elNodes.Count == 0)
                 elNodes = xmlDoc.GetElementsByTagName(/*NXLT*/"dynElements");
-=======
-            XmlNodeList elNodes = xmlDoc.GetElementsByTagName("Elements");
-            if (elNodes.Count == 0)
-                elNodes = xmlDoc.GetElementsByTagName("dynElements");
->>>>>>> c35c96f3
 
             // A new list to store migrated nodes.
             var migratedNodes = new List<XmlElement>();
@@ -251,14 +245,8 @@
             XmlNode elNodesList = elNodes[0];
             foreach (XmlElement elNode in elNodesList.ChildNodes)
             {
-<<<<<<< HEAD
                 string typeName = elNode.Attributes[/*NXLT*/"type"].Value;
-                typeName = Dynamo.Nodes.Utilities.PreprocessTypeName(typeName);
-                System.Type type = Dynamo.Nodes.Utilities.ResolveType(dynamoModel, typeName);
-=======
-                string typeName = elNode.Attributes["type"].Value;
                 typeName = Nodes.Utilities.PreprocessTypeName(typeName);
->>>>>>> c35c96f3
 
                 Type type;
                 if (!nodeFactory.ResolveType(typeName, out type)
@@ -342,15 +330,9 @@
             backupPath = string.Empty;
 
             if (string.IsNullOrEmpty(originalPath))
-<<<<<<< HEAD
                 throw new ArgumentException(/*NXLT*/"Argument cannot be empty", /*NXLT*/"originalPath");
-            if (!System.IO.File.Exists(originalPath))
-                throw new System.IO.FileNotFoundException(/*NXLT*/"File not found", originalPath);
-=======
-                throw new ArgumentException("Argument cannot be empty", "originalPath");
             if (!File.Exists(originalPath))
-                throw new FileNotFoundException("File not found", originalPath);
->>>>>>> c35c96f3
+                throw new FileNotFoundException(/*NXLT*/"File not found", originalPath);
 
             try
             {
@@ -424,7 +406,7 @@
 
             if (Directory.Exists(baseFolder) == false)
             {
-                var message = string.Format(/*NXLT*/"Folder {0} does not exist", baseFolder);
+                var message = string.Format("Folder {0} does not exist", baseFolder);
                 throw new ArgumentException(message, /*NXLT*/"rootFolder");
             }
 
@@ -478,7 +460,7 @@
 
             if (Path.GetExtension(fileName) != /*NXLT*/".backup")
             {
-                var msg = /*NXLT*/"File name must be in 'fileName.NNN.backup' form.";
+                var msg = "File name must be in 'fileName.NNN.backup' form.";
                 throw new ArgumentException(msg, /*NXLT*/"fileName");
             }
 
@@ -487,7 +469,7 @@
             int dotIndex = fileNameWithoutExtension.LastIndexOf('.');
             if (dotIndex == -1)
             {
-                var msg = /*NXLT*/"File name must be in 'fileName.NNN.backup' form.";
+                var msg = "File name must be in 'fileName.NNN.backup' form.";
                 throw new ArgumentException(msg, /*NXLT*/"fileName");
             }
 
@@ -925,7 +907,7 @@
             dummy.SetAttribute("outputCount", outportCount.ToString());
             dummy.SetAttribute("nodeNature", "Deprecated");
 
-            XmlElement originalNode = document.CreateElement(/*NXLT*/"OriginalNodeContent");
+            XmlElement originalNode = document.CreateElement("OriginalNodeContent");
 
             //clone a copy of the original node
             XmlElement nodeContent = (XmlElement)element.Clone();
@@ -938,65 +920,6 @@
         }
 
         /// <summary>
-<<<<<<< HEAD
-        /// Call this method to convert a DSFunction/DSVarArgFunction element into 
-        /// an equivalent dummy node to indicate that a function node cannot be 
-        /// resolved during load time. This method retains the number of input 
-        /// ports based on the function signature that comes with the XmlElement 
-        /// that represent the function node.
-        /// </summary>
-        /// <param name="element">XmlElement representing the original DSFunction
-        /// node which has failed function resolution. This XmlElement must be of 
-        /// type "DSFunction" or "DSVarArgFunction" otherwise an exception will be 
-        /// thrown.</param>
-        /// <returns>Returns a new XmlElement representing the dummy node.</returns>
-        /// 
-        public static XmlElement CreateUnresolvedFunctionNode(XmlElement element)
-        {
-            if (element == null)
-                throw new ArgumentNullException(/*NXLT*/"element");
-            if (element.Name.Equals(/*NXLT*/"Dynamo.Nodes.DSFunction") == false)
-            {
-                if (element.Name.Equals(/*NXLT*/"Dynamo.Nodes.DSVarArgFunction") == false)
-                {
-                    var message = /*NXLT*/"Only DSFunction/DSVarArgFunction should be here.";
-                    throw new ArgumentException(message);
-                }
-            }
-
-            var type = element.Attributes["type"].Value;
-            if (type.Equals(/*NXLT*/"Dynamo.Nodes.DSFunction") == false)
-            {
-                if (type.Equals("Dynamo.Nodes.DSVarArgFunction") == false)
-                {
-                    var message = /*NXLT*/"Only DSFunction/DSVarArgFunction should be here.";
-                    throw new ArgumentException(message);
-                }
-            }
-
-            var nicknameAttrib = element.Attributes["nickname"];
-            if (nicknameAttrib == null)
-                throw new ArgumentException(/*NXLT*/"'nickname' attribute missing.");
-
-            var nickname = nicknameAttrib.Value;
-            if (string.IsNullOrEmpty(nickname))
-                throw new ArgumentException(/*NXLT*/"'nickname' attribute missing.");
-
-            // Determine the number of input and output count (always 1).
-            int inportCount = DetermineFunctionInputCount(element);
-            var assembly = DetermineAssemblyName(element);
-
-            // Create an XmlElement representation of the new dummy node.
-            var dummy = CreateDummyNode(element, inportCount, 1);
-            dummy.SetAttribute(/*NXLT*/"legacyNodeName", nickname);
-            dummy.SetAttribute(/*NXLT*/"legacyAssembly", assembly);
-            dummy.SetAttribute(/*NXLT*/"nodeNature", /*NXLT*/"Unresolved");
-            return dummy;
-        }
-
-        /// <summary>
-=======
->>>>>>> c35c96f3
         /// Call this method to create a dummy node, should a node failed to be 
         /// migrated. This results in a dummy node with a description of what the 
         /// original node type was, and also retain the number of input and output
@@ -1020,91 +943,6 @@
             return dummy;
         }
 
-<<<<<<< HEAD
-        private static int DetermineFunctionInputCount(XmlElement element)
-        {
-            int additionalPort = 0;
-
-            // "DSVarArgFunction" is a "VariableInputNode", therefore it will 
-            // have "inputcount" as one of the attributes. If such attribute 
-            // does not exist, throw an ArgumentException.
-            if (element.Name.Equals(/*NXLT*/"Dynamo.Nodes.DSVarArgFunction"))
-            {
-                var inputCountAttrib = element.Attributes["inputcount"];
-
-                if (inputCountAttrib == null)
-                {
-                    throw new ArgumentException(string.Format(
-                        /*NXLT*/"Function inputs cannot be determined ({0}).",
-                        element.GetAttribute("nickname")));
-                }
-
-                return Convert.ToInt32(inputCountAttrib.Value);
-            }
-
-            var signature = string.Empty;
-            var signatureAttrib = element.Attributes["function"];
-            if (signatureAttrib != null)
-                signature = signatureAttrib.Value;
-            else if (element.ChildNodes.Count > 0)
-            {
-                // We have an old file format with "FunctionItem" child element.
-                var childElement = element.ChildNodes[0] as XmlElement;
-                signature = string.Format("{0}@{1}",
-                    childElement.GetAttribute(/*NXLT*/"DisplayName"),
-                    childElement.GetAttribute(/*NXLT*/"Parameters").Replace(';', ','));
-
-                // We need one more port for instance methods/properties.
-                switch (childElement.GetAttribute(/*NXLT*/"Type"))
-                {
-                    case /*NXLT*/"InstanceMethod":
-                    case /*NXLT*/"InstanceProperty":
-                        additionalPort = 1; // For taking the instance itself.
-                        break;
-                }
-            }
-
-            if (string.IsNullOrEmpty(signature))
-            {
-                var message = /*NXLT*/"Function signature cannot be determined.";
-                throw new ArgumentException(message);
-            }
-
-            int atSignIndex = signature.IndexOf('@');
-            if (atSignIndex >= 0) // An '@' sign found, there's param information.
-            {
-                signature = signature.Substring(atSignIndex + 1); // Skip past '@'.
-                var parts = signature.Split(new char[] { ',' });
-                return ((parts != null) ? parts.Length : 1) + additionalPort;
-            }
-
-            return additionalPort + 1; // At least one.
-        }
-
-        private static string DetermineAssemblyName(XmlElement element)
-        {
-            var assemblyName = string.Empty;
-            var assemblyAttrib = element.Attributes[/*NXLT*/"assembly"];
-            if (assemblyAttrib != null)
-                assemblyName = assemblyAttrib.Value;
-            else if (element.ChildNodes.Count > 0)
-            {
-                // We have an old file format with "FunctionItem" child element.
-                var childElement = element.ChildNodes[0] as XmlElement;
-                var funcItemAsmAttrib = childElement.Attributes[/*NXLT*/"Assembly"];
-                if (funcItemAsmAttrib != null)
-                    assemblyName = funcItemAsmAttrib.Value;
-            }
-
-            if (string.IsNullOrEmpty(assemblyName))
-                return string.Empty;
-
-            try { return Path.GetFileName(assemblyName); }
-            catch (Exception) { return string.Empty; }
-        }
-
-=======
->>>>>>> c35c96f3
         public static void SetFunctionSignature(XmlElement element,
             string assemblyName, string methodName, string signature)
         {
@@ -1152,9 +990,9 @@
         {
             Document = document;
 
-            XmlNodeList cNodes = document.GetElementsByTagName(/*NXLT*/"Connectors");
+            XmlNodeList cNodes = document.GetElementsByTagName("Connectors");
             if (cNodes.Count == 0)
-                cNodes = document.GetElementsByTagName(/*NXLT*/"dynConnectors");
+                cNodes = document.GetElementsByTagName("dynConnectors");
 
             connectorRoot = cNodes[0]; // All the connectors in document.
         }
