--- conflicted
+++ resolved
@@ -430,13 +430,8 @@
             }
 
             // For end-users, disable migration.
-<<<<<<< HEAD
-            //if (fileVersion < currVersion)
-            //    return Decision.Abort;
-=======
             if (fileVersion < currVersion)
                 return Decision.Migrate;
->>>>>>> e007d112
 
             return Decision.Retain; // User has latest file, allow usage.
         }
