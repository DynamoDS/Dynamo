﻿using System;
using System.Collections.Generic;
<<<<<<< HEAD
using Dynamo.Graph;
using Dynamo.Graph.Workspaces;
=======
using Dynamo.Core.Threading;
>>>>>>> 49a846f0
using Dynamo.Utilities;


namespace Dynamo.Models
{
    internal class ZoomEventArgs : EventArgs
    {
        internal enum ZoomModes
        {
            ByPoint = 0x00000001,
            ByFactor = 0x00000002,
            ByFitView = 0x00000004
        }

        internal Point2D Point { get; set; }
        internal double Zoom { get; set; }
        internal ZoomModes Modes { get; private set; }

        internal Point2D Offset { get; set; }
        internal double FocusWidth { get; set; }
        internal double FocusHeight { get; set; }

        internal ZoomEventArgs(double zoom)
        {
            Zoom = zoom;
            this.Modes = ZoomModes.ByFactor;
        }

        internal ZoomEventArgs(Point2D point)
        {
            this.Point = point;
            this.Modes = ZoomModes.ByPoint;
        }

        internal ZoomEventArgs(double zoom, Point2D point)
        {
            this.Point = point;
            this.Zoom = zoom;
            this.Modes = ZoomModes.ByPoint | ZoomModes.ByFactor;
        }

        internal ZoomEventArgs(Point2D offset, double focusWidth, double focusHeight)
        {
            this.Offset = offset;
            this.FocusWidth = focusWidth;
            this.FocusHeight = focusHeight;
            this.Modes = ZoomModes.ByFitView;
        }

        internal ZoomEventArgs(Point2D offset, double focusWidth, double focusHeight, double zoom)
        {
            this.Offset = offset;
            this.FocusWidth = focusWidth;
            this.FocusHeight = focusHeight;
            this.Zoom = zoom;
            this.Modes = ZoomModes.ByFitView | ZoomModes.ByFactor;
        }

        internal bool hasPoint()
        {
            return this.Modes.HasFlag(ZoomModes.ByPoint);
        }

        internal bool hasZoom()
        {
            return this.Modes.HasFlag(ZoomModes.ByFactor);
        }
    }

    internal class TaskDialogEventArgs : EventArgs
    {
        List<Tuple<int, string, bool>> buttons = null;

        #region Public Operational Methods

        internal TaskDialogEventArgs(Uri imageUri, string dialogTitle,
            string summary, string description)
        {
            this.ImageUri = imageUri;
            this.DialogTitle = dialogTitle;
            this.Summary = summary;
            this.Description = description;
        }

        internal void AddLeftAlignedButton(int id, string content)
        {
            if (buttons == null)
                buttons = new List<Tuple<int, string, bool>>();

            buttons.Add(new Tuple<int, string, bool>(id, content, true));
        }

        internal void AddRightAlignedButton(int id, string content)
        {
            if (buttons == null)
                buttons = new List<Tuple<int, string, bool>>();

            buttons.Add(new Tuple<int, string, bool>(id, content, false));
        }

        #endregion

        #region Public Class Properties

        // Settable properties.
        internal int ClickedButtonId { get; set; }
        internal Exception Exception { get; set; }

        // Read-only properties.
        internal Uri ImageUri { get; private set; }
        internal string DialogTitle { get; private set; }
        internal string Summary { get; private set; }
        internal string Description { get; private set; }

        internal IEnumerable<Tuple<int, string, bool>> Buttons
        {
            get { return buttons; }
        }

        #endregion
    }

<<<<<<< HEAD
    /// <summary>
    /// This class represents the arguments when a graph evaluation is completed.
    /// </summary>
=======
    public class EvaluationStartedEventArgs : EventArgs
    {
        public IHomeWorkspaceModel HomeWorkspaceModel { get; private set; }

        public EvaluationStartedEventArgs(IHomeWorkspaceModel model)
        {
            this.HomeWorkspaceModel = model;
        }
    }

>>>>>>> 49a846f0
    public class EvaluationCompletedEventArgs : EventArgs
    {
        private readonly IOption<Exception> error;

        /// <summary>
        /// Returns true if there was any evaluation.
        /// </summary>
        public bool EvaluationTookPlace { get; private set; }

<<<<<<< HEAD
        /// <summary>
        /// Returns true if Evaluation is succeeded.
        /// </summary>
=======
        public long EvaluationTimeElapsed { get; private set; }

        public IHomeWorkspaceModel HomeWorkspaceModel { get; private set; }

>>>>>>> 49a846f0
        public bool EvaluationSucceeded
        {
            get { return !error.HasValue(); }
        }

        /// <summary>
        /// Exception thrown during graph evaluation.
        /// </summary>
        public Exception Error
        {
            get
            {
                return error.Match(
                    msg => msg,
                    () =>
                    {
                        throw new InvalidOperationException(
                            "Evaluation success, no error message recorded.");
                    });
            }
        }

<<<<<<< HEAD
        /// <summary>
        /// Creates EvaluationCompletedEventArgs
        /// </summary>
        /// <param name="evaluationTookPlace">Bool value indicates if evaluation took place</param>
        /// <param name="errorMsg">Exception thrown during evaluation</param>
        public EvaluationCompletedEventArgs(bool evaluationTookPlace, Exception errorMsg = null)
=======
        public EvaluationCompletedEventArgs(IHomeWorkspaceModel model, bool evaluationTookPlace, long evaluationTimeElapsed, Exception errorMsg = null)
>>>>>>> 49a846f0
        {
            this.HomeWorkspaceModel = model;
            this.EvaluationTimeElapsed = evaluationTimeElapsed;

            EvaluationTookPlace = evaluationTookPlace;

            error = errorMsg != null ? Option.Some(errorMsg) : Option.None<Exception>();
        }
    }

    internal class DynamoModelUpdateArgs : EventArgs
    {
        public object Item { get; set; }

        public DynamoModelUpdateArgs(object item)
        {
            Item = item;
        }
    }

    internal class FunctionNamePromptEventArgs : EventArgs
    {
        public string Name { get; set; }
        public string Category { get; set; }
        public string Description { get; set; }
        public bool CanEditName { get; set; }
        public bool Success { get; set; }

        public FunctionNamePromptEventArgs()
        {
            Name = "";
            Category = "";
            Description = "";
            CanEditName = true;
        }
    }

    internal class PresetsNamePromptEventArgs : EventArgs
    {
        public string Name { get; set; }
        public string Description { get; set; }
        public bool Success { get; set; }

        public PresetsNamePromptEventArgs()
        {
            Name = System.DateTime.Now.ToString();
            Description = "";
        }
    }

    internal class ViewOperationEventArgs : EventArgs
    {
        public enum Operation
        {
            FitView, ZoomIn, ZoomOut
        }

        public ViewOperationEventArgs(Operation operation)
        {
            this.ViewOperation = operation;
        }

        public Operation ViewOperation { get; private set; }
    }

    internal class PointEventArgs : EventArgs
    {
        public Point2D Point { get; set; }

        public PointEventArgs(Point2D p)
        {
            Point = p;
        }
    }

    internal class WorkspaceEventArgs
    {
        public WorkspaceModel Workspace { get; set; }

        public WorkspaceEventArgs(WorkspaceModel workspace)
        {
            this.Workspace = workspace;
        }
    }

    internal class ModelEventArgs : EventArgs
    {
        public ModelBase Model { get; private set; }
        public double X { get; private set; }
        public double Y { get; private set; }
        public bool PositionSpecified { get; private set; }
        public bool TransformCoordinates { get; private set; }

        public ModelEventArgs(ModelBase model)
            : this(model, false)
        {
        }

        public ModelEventArgs(ModelBase model, bool transformCoordinates)
        {
            Model = model;
            PositionSpecified = false;
            TransformCoordinates = transformCoordinates;
        }

        public ModelEventArgs(ModelBase model, double x, double y, bool transformCoordinates)
        {
            Model = model;
            X = x;
            Y = y;
            PositionSpecified = true;
            TransformCoordinates = transformCoordinates;
        }
    }

    internal class DeltaComputeStateEventArgs : EventArgs
    {
        public List<Guid> NodeGuidList;
        public bool GraphExecuted;
      
        public DeltaComputeStateEventArgs(List<Guid> nodeGuidList, bool graphExecuted)
        {
            this.NodeGuidList = nodeGuidList;
            this.GraphExecuted = graphExecuted;
        }
    }

    internal class SettingsMigrationEventArgs : EventArgs
    {
        public enum EventStatusType
        { 
            Invalid = 0,
            Begin,
            End 
        }

        public EventStatusType EventStatus;

        public SettingsMigrationEventArgs(EventStatusType eventStatus)
        {
            EventStatus = eventStatus;
        }

    }

}<|MERGE_RESOLUTION|>--- conflicted
+++ resolved
@@ -1,13 +1,9 @@
 ﻿using System;
 using System.Collections.Generic;
-<<<<<<< HEAD
 using Dynamo.Graph;
 using Dynamo.Graph.Workspaces;
-=======
-using Dynamo.Core.Threading;
->>>>>>> 49a846f0
 using Dynamo.Utilities;
-
+using Autodesk.DesignScript.Interfaces;
 
 namespace Dynamo.Models
 {
@@ -128,22 +124,19 @@
         #endregion
     }
 
-<<<<<<< HEAD
+    public class EvaluationStartedEventArgs : EventArgs
+    {
+        public IHomeWorkspaceModel HomeWorkspaceModel { get; private set; }
+
+        public EvaluationStartedEventArgs(IHomeWorkspaceModel model)
+        {
+            this.HomeWorkspaceModel = model;
+        }
+    }
+
     /// <summary>
     /// This class represents the arguments when a graph evaluation is completed.
     /// </summary>
-=======
-    public class EvaluationStartedEventArgs : EventArgs
-    {
-        public IHomeWorkspaceModel HomeWorkspaceModel { get; private set; }
-
-        public EvaluationStartedEventArgs(IHomeWorkspaceModel model)
-        {
-            this.HomeWorkspaceModel = model;
-        }
-    }
-
->>>>>>> 49a846f0
     public class EvaluationCompletedEventArgs : EventArgs
     {
         private readonly IOption<Exception> error;
@@ -153,16 +146,13 @@
         /// </summary>
         public bool EvaluationTookPlace { get; private set; }
 
-<<<<<<< HEAD
+        public long EvaluationTimeElapsed { get; private set; }
+
+        public IHomeWorkspaceModel HomeWorkspaceModel { get; private set; }
+
         /// <summary>
         /// Returns true if Evaluation is succeeded.
         /// </summary>
-=======
-        public long EvaluationTimeElapsed { get; private set; }
-
-        public IHomeWorkspaceModel HomeWorkspaceModel { get; private set; }
-
->>>>>>> 49a846f0
         public bool EvaluationSucceeded
         {
             get { return !error.HasValue(); }
@@ -185,16 +175,13 @@
             }
         }
 
-<<<<<<< HEAD
         /// <summary>
         /// Creates EvaluationCompletedEventArgs
         /// </summary>
         /// <param name="evaluationTookPlace">Bool value indicates if evaluation took place</param>
         /// <param name="errorMsg">Exception thrown during evaluation</param>
-        public EvaluationCompletedEventArgs(bool evaluationTookPlace, Exception errorMsg = null)
-=======
+        /// <param name="evaluationTimeElapsed"></param>
         public EvaluationCompletedEventArgs(IHomeWorkspaceModel model, bool evaluationTookPlace, long evaluationTimeElapsed, Exception errorMsg = null)
->>>>>>> 49a846f0
         {
             this.HomeWorkspaceModel = model;
             this.EvaluationTimeElapsed = evaluationTimeElapsed;
