--- conflicted
+++ resolved
@@ -608,13 +608,6 @@
         }
 
         #endregion
-<<<<<<< HEAD
-
-        public bool TryParseCode(ref ParseParam parseParam, ElementResolver elementResolver)
-        {
-            return CompilerUtils.PreCompileCodeBlock(libraryCore, ref parseParam, elementResolver);
-        }
-=======
->>>>>>> c35c96f3
+
     }
 }