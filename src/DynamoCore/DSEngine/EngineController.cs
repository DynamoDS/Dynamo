﻿using Autodesk.DesignScript.Interfaces;
using Dynamo.DSEngine.CodeCompletion;
using Dynamo.Core.Threading;
using Dynamo.Interfaces;
using Dynamo.Models;
using Dynamo.Nodes;
using ProtoCore.AST.AssociativeAST;
using ProtoCore.DSASM.Mirror;
using ProtoCore.Mirror;
using ProtoScript.Runners;
using System;
using System.Collections.Generic;
using System.Linq;
using System.Text;

using BuildWarning = ProtoCore.BuildData.WarningEntry;
using Constants = ProtoCore.DSASM.Constants;
using RuntimeWarning = ProtoCore.RuntimeData.WarningEntry;

namespace Dynamo.DSEngine
{
    public delegate void AstBuiltEventHandler(object sender, AstBuilder.ASTBuiltEventArgs e);

    /// <summary>
    /// A controller to coordinate the interactions between some DesignScript
    /// sub components like library managment, live runner and so on.
    /// </summary>
    public class EngineController : LogSourceBase, IAstNodeContainer, IDisposable
    {
        public event AstBuiltEventHandler AstBuilt;

        private readonly LiveRunnerServices liveRunnerServices;
        private readonly LibraryServices libraryServices;
        private CodeCompletionServices codeCompletionServices; 
        private readonly AstBuilder astBuilder;
        private readonly SyncDataManager syncDataManager;
        private readonly Queue<GraphSyncData> graphSyncDataQueue = new Queue<GraphSyncData>();
<<<<<<< HEAD
        private readonly Queue<List<Guid>> previewGraphQueue = new Queue<List<Guid>>(); 
        private int shortVarCounter = 0;
        private readonly DynamoModel dynamoModel;
        private readonly ProtoCore.Core libraryCore;
        private readonly Object macroMutex = new Object();
       
        public EngineController(DynamoModel dynamoModel, string geometryFactoryFileName)
        {
            this.dynamoModel = dynamoModel;            
            // Create a core which is used for parsing code and loading libraries
            libraryCore = new ProtoCore.Core(new Options()
            {
                RootCustomPropertyFilterPathName = string.Empty
            });
            libraryCore.Executives.Add(Language.kAssociative,new ProtoAssociative.Executive(libraryCore));
            libraryCore.Executives.Add(Language.kImperative, new ProtoImperative.Executive(libraryCore));
            libraryCore.ParsingMode = ParseMode.AllowNonAssignment;

            libraryServices = new LibraryServices(libraryCore);
            libraryServices.LibraryLoading += this.LibraryLoading;
            libraryServices.LibraryLoadFailed += this.LibraryLoadFailed;
            libraryServices.LibraryLoaded += this.LibraryLoaded;

            liveRunnerServices = new LiveRunnerServices(dynamoModel, this, geometryFactoryFileName);
=======
        private int shortVarCounter;

        public bool VerboseLogging;
        
        private readonly Object macroMutex = new Object();

        public EngineController(LibraryServices libraryServices, string geometryFactoryFileName, bool verboseLogging)
        {
            this.libraryServices = libraryServices; 
            libraryServices.LibraryLoaded += LibraryLoaded;

            liveRunnerServices = new LiveRunnerServices(this, geometryFactoryFileName);
>>>>>>> beba6122
            liveRunnerServices.ReloadAllLibraries(libraryServices.ImportedLibraries);

            codeCompletionServices = new CodeCompletionServices(LiveRunnerCore);

            astBuilder = new AstBuilder(this);
            syncDataManager = new SyncDataManager();

            VerboseLogging = verboseLogging;
        }

        public void Dispose()
        {
            libraryServices.LibraryLoaded -= LibraryLoaded;

            liveRunnerServices.Dispose();
            codeCompletionServices = null;
        }

        #region Function Groups

        /// <summary>
        /// Return all function groups.
        /// </summary>
        public IEnumerable<FunctionGroup> GetFunctionGroups()
        {
            return libraryServices.GetAllFunctionGroups();
        }

        /// <summary>
        /// Import library.
        /// </summary>
        /// <param name="library"></param>
        public void ImportLibrary(string library)
        {
            LibraryServices.ImportLibrary(library);
        }

        #endregion
        
        /// <summary>
        /// Get DesignScript core.
        /// </summary>
        public ProtoCore.Core LiveRunnerCore
        {
            get
            {
                return liveRunnerServices.Core;
            }
        }

        /// <summary>
        /// Return libary service instance.
        /// </summary>
        public LibraryServices LibraryServices
        {
            get { return libraryServices; }
        }

        public CodeCompletionServices CodeCompletionServices
        {
            get { return codeCompletionServices; }
        }

        #region Value queries

        /// <summary>
        /// Get runtime mirror for variable.
        /// </summary>
        /// <param name="variableName"></param>
        /// <returns></returns>
        public RuntimeMirror GetMirror(string variableName)
        {
            lock (macroMutex)
            {
                RuntimeMirror mirror = null;
                try
                {
                    mirror = liveRunnerServices.GetMirror(variableName, VerboseLogging);
                }
                catch (SymbolNotFoundException)
                {
                    // The variable hasn't been defined yet. Just skip it. 
                }
                catch (Exception ex)
                {
                    Log("Failed to get mirror for variable: " + variableName + "; reason: " +
                        ex.Message);
                }

                return mirror;
            }
        }
        
        /// <summary>
        /// Get a list of IGraphicItem of variable if it is a geometry object;
        /// otherwise returns null.
        /// </summary>
        /// <param name="variableName"></param>
        /// <returns></returns>
        public List<IGraphicItem> GetGraphicItems(string variableName)
        {
            lock (macroMutex)
            {
                RuntimeMirror mirror = GetMirror(variableName);
                return null == mirror ? null : mirror.GetData().GetGraphicsItems();
            }
        }

        #endregion

        /// <summary>
        /// Generate graph sync data based on the input Dynamo nodes. Return 
        /// false if all nodes are clean.
        /// </summary>
        /// <param name="nodes"></param>
        /// <param name="verboseLogging"></param>
        /// <returns></returns>
        public bool GenerateGraphSyncData(ICollection<NodeModel> nodes, bool verboseLogging)
        {
            lock (macroMutex)
            {
                var activeNodes = nodes.Where(n => !n.IsInErrorState);

                if (activeNodes.Any())
                    astBuilder.CompileToAstNodes(activeNodes, true, verboseLogging);

                return VerifyGraphSyncData(nodes);
            }
        }

<<<<<<< HEAD
#if ENABLE_DYNAMO_SCHEDULER

=======
>>>>>>> beba6122
        /// <summary>
        /// This method is called on the main thread from UpdateGraphAsyncTask
        /// to generate GraphSyncData for a list of updated nodes.
        /// </summary>
        /// <param name="nodes"></param>
        /// <param name="updatedNodes">The list of all updated nodes.</param>
        /// <param name="verboseLogging"></param>
        /// <returns>This method returns true if GraphSyncData is generated from 
        /// the list of updated nodes. If updatedNodes is empty or does not 
        /// result in any GraphSyncData, then this method returns false.</returns>
        internal GraphSyncData ComputeSyncData(IEnumerable<NodeModel> nodes, IEnumerable<NodeModel> updatedNodes, bool verboseLogging)
        {
            if (updatedNodes == null)
                return null;

            var activeNodes = updatedNodes.Where(n => !n.IsInErrorState);
            if (activeNodes.Any())
            {
                astBuilder.CompileToAstNodes(activeNodes, true, verboseLogging);
            }

            if (!VerifyGraphSyncData(nodes) || ((graphSyncDataQueue.Count <= 0)))
            {
                return null;
            }

            return graphSyncDataQueue.Dequeue();
        }
<<<<<<< HEAD

        /// <summary>
        ///  This is called on the main thread from PreviewGraphSyncData
        ///  to generate the list of node id's that will be executed on the next run
        /// </summary>
        /// <param name="updatedNodes">The updated nodes.</param>
        /// <returns>This method returns the list of all reachable node id's from the given
        /// updated nodes</returns>
        internal List<Guid> PreviewGraphSyncData(IEnumerable<NodeModel> updatedNodes)
        {
            if (updatedNodes == null)
                return null;

            var activeNodes = updatedNodes.Where(n => n.State != ElementState.Error);
            if (activeNodes.Any())
            {
                astBuilder.CompileToAstNodes(activeNodes, true);
            }

            GraphSyncData graphSyncdata = syncDataManager.GetSyncData();
            List<Guid> previewGraphData = this.liveRunnerServices.PreviewGraph(graphSyncdata);

             lock (previewGraphQueue)
             {
                 previewGraphQueue.Enqueue(previewGraphData);
             }
            
            return previewGraphQueue.Dequeue();
        }

#endif

=======
        
>>>>>>> beba6122
        /// <summary>
        /// Return true if there are graph sync data in the queue waiting for
        /// being executed.
        /// </summary>
        /// <returns></returns>
        public bool HasPendingGraphSyncData
        {
            get
            {
                lock (macroMutex)
                {

                    lock (graphSyncDataQueue)
                    {
                        return graphSyncDataQueue.Count > 0;
                    }
                }
            }
        }
        
        private readonly Queue<GraphSyncData> pendingCustomNodeSyncData = new Queue<GraphSyncData>();

        /// <summary>
        /// Generate graph sync data based on the input Dynamo custom node information.
        /// Return false if all nodes are clean.
        /// </summary>
        /// <param name="nodes"></param>
        /// <param name="definition"></param>
        /// <param name="verboseLogging"></param>
        /// <returns></returns>
        public bool GenerateGraphSyncDataForCustomNode(IEnumerable<NodeModel> nodes, CustomNodeDefinition definition, bool verboseLogging)
        {
            lock (macroMutex)
            {
                // Any graph updates through the scheduler no longer store their 
                // GraphSyncData in 'graphSyncDataQueue' (any such entry will be 
                // withdrawn from the queue and get associated with an AsyncTask.
                // This check is to ensure that such case does not exist.
                // 
                if (graphSyncDataQueue.Count > 0)
                {
                    throw new InvalidOperationException(
                        "'graphSyncDataQueue' is not empty");
                }

                astBuilder.CompileCustomNodeDefinition(
                    definition.FunctionId,
                    definition.ReturnKeys,
                    definition.FunctionName,
                    definition.FunctionBody,
                    definition.OutputNodes,
                    definition.Parameters,
                    verboseLogging);

                if (!VerifyGraphSyncData(nodes) || (graphSyncDataQueue.Count == 0))
                    return false;

                // GraphSyncData objects accumulated through the compilation above
                // will be stored in 'pendingCustomNodeSyncData'. Entries in this 
                // queue will be used to update custom node graph prior to updating
                // the graph for the home workspace.
                // 
                while (graphSyncDataQueue.Count > 0)
                {
                    var graphSyncData = graphSyncDataQueue.Dequeue();
                    pendingCustomNodeSyncData.Enqueue(graphSyncData);
                }

                return true;
            }
        }

        /// <summary>
        /// DynamoModel calls this method prior to scheduling a graph update for
        /// the home workspace. This method is called to schedule custom node 
        /// compilation since the home workspace update may depend on it. Any 
        /// updates to a CustomNodeDefinition will cause GraphSyncData to be added 
        /// to "pendingCustomNodeSyncData" queue.
        /// </summary>
        /// <param name="scheduler">The scheduler on which custom node compilation 
        /// task can be scheduled.</param>
        /// 
        internal void ProcessPendingCustomNodeSyncData(IScheduler scheduler)
        {
            while (pendingCustomNodeSyncData.Count > 0)
            {
                var initParams = new CompileCustomNodeParams
                {
                    SyncData = pendingCustomNodeSyncData.Dequeue(),
                    EngineController = this
                };

                var compileTask = new CompileCustomNodeAsyncTask(scheduler);
                if (compileTask.Initialize(initParams))
                    scheduler.ScheduleForExecution(compileTask);
            }
        }

        private bool VerifyGraphSyncData(IEnumerable<NodeModel> nodes)
        {
            GraphSyncData graphSyncdata = syncDataManager.GetSyncData();
            syncDataManager.ResetStates();

<<<<<<< HEAD
            var reExecuteNodesIds = dynamoModel.HomeSpace.Nodes
                .Where(n => n.ForceReExecuteOfNode)
                .Select(n => n.GUID);
            if (reExecuteNodesIds.Any() && graphSyncdata.ModifiedSubtrees != null)
=======
            var reExecuteNodesIds = new HashSet<Guid>(
                nodes.Where(n => n.ForceReExecuteOfNode)
                     .Select(n => n.GUID));

            if (reExecuteNodesIds.Any() && data.ModifiedSubtrees != null)
>>>>>>> beba6122
            {
                for (int i = 0; i < graphSyncdata.ModifiedSubtrees.Count; ++i)
                {
                    var st = graphSyncdata.ModifiedSubtrees[i];
                    if (reExecuteNodesIds.Contains(st.GUID))
                    {
<<<<<<< HEAD
                        Subtree newSt = new Subtree(st.AstNodes, st.GUID);
                        newSt.ForceExecution = true;
                        graphSyncdata.ModifiedSubtrees[i] = newSt;
=======
                        var newSt = new Subtree(st.AstNodes, st.GUID) { ForceExecution = true };
                        data.ModifiedSubtrees[i] = newSt;
>>>>>>> beba6122
                    }
                }
            }

            if ((graphSyncdata.AddedSubtrees != null && graphSyncdata.AddedSubtrees.Count > 0) ||
                (graphSyncdata.ModifiedSubtrees != null && graphSyncdata.ModifiedSubtrees.Count > 0) ||
                (graphSyncdata.DeletedSubtrees != null && graphSyncdata.DeletedSubtrees.Count > 0))
            {
                lock (graphSyncDataQueue)
                {
                    graphSyncDataQueue.Enqueue(graphSyncdata);
                }
                return true;
            }

            return false;
        }

        /// <summary>
        /// This method is called by UpdateGraphAsyncTask in the context of 
        /// ISchedulerThread to kick start an update through LiveRunner.
        /// </summary>
        /// <param name="graphSyncData">The GraphSyncData that was generated by 
        /// a prior call to ComputeSyncData at the time UpdateGraphAsyncTask was 
        /// scheduled.</param>
        /// 
        public void UpdateGraphImmediate(GraphSyncData graphSyncData)
        {
            // NOTE: We will not attempt to catch any unhandled exception from 
            // within the execution. Such exception, if any, will be caught by
            // DynamoScheduler.ProcessTaskInternal.

            liveRunnerServices.UpdateGraph(graphSyncData, VerboseLogging);
        }

        internal IDictionary<Guid, List<BuildWarning>> GetBuildWarnings()
        {
            return liveRunnerServices.GetBuildWarnings();
        }

        internal IDictionary<Guid, List<RuntimeWarning>> GetRuntimeWarnings()
        {
            return liveRunnerServices.GetRuntimeWarnings();
        }

        /// <summary>
        /// Update graph with graph sync data.
        /// </summary>
        /// <param name="nodes"></param>
        /// <param name="fatalException">The exception that is not handled 
        /// anywhere within the LiveRunnerServices.UpdateGraph method. This 
        /// parameter will always be set to null if there is no unhandled 
        /// exception thrown from within the UpdateGraph call.</param>
        /// <returns>Returns true if any update has taken place, or false 
        /// otherwise.</returns>
        public bool UpdateGraph(ICollection<NodeModel> nodes, out Exception fatalException)
        {
            lock (macroMutex)
            {

                bool updated = false;
                fatalException = null;

                ClearWarnings(nodes);

                lock (graphSyncDataQueue)
                {
                    while (graphSyncDataQueue.Count > 0)
                    {
                        try
                        {
                            var data = graphSyncDataQueue.Dequeue();
                            liveRunnerServices.UpdateGraph(data, VerboseLogging);
                            updated = true;
                        }
                        catch (Exception e)
                        {
                            // The exception that is not handled within the UpdateGraph
                            // method is recorded here. The only thing for now is, we 
                            // are only interested in the first unhandled exception.
                            // This decision may change in the future if we decided to 
                            // clear up "graphSyncDataQueue" whenever there is a fatal 
                            // exception?
                            // 
                            if (fatalException == null)
                                fatalException = e;

                            Log("Update graph failed: " + e.Message);
                        }
                    }
                }

                if (updated)
                {
                    ShowBuildWarnings(nodes);
                    ShowRuntimeWarnings(nodes);
                }

                return updated;
            }
        }

        private static void ClearWarnings(IEnumerable<NodeModel> nodes)
        {
            var warningNodes = nodes.Where(n => n.State == ElementState.Warning);

            foreach (var node in warningNodes)
            {
                node.ClearRuntimeError();
            }
        }

        private void ShowRuntimeWarnings(IEnumerable<NodeModel> nodes)
        {
            // Clear all previous warnings
            var warnings = liveRunnerServices.GetRuntimeWarnings();
            foreach (var item in warnings)
            {
                Guid guid = item.Key;
                var node = nodes.FirstOrDefault(n => n.GUID == guid);
                if (node != null)
                {
                    string warningMessage = string.Join("\n", item.Value.Select(w => w.Message));
                    node.Warning(warningMessage);
                }
            }
        }

        private void ShowBuildWarnings(IEnumerable<NodeModel> nodes)
        {
            // Clear all previous warnings
            var warnings = liveRunnerServices.GetBuildWarnings();
            foreach (var item in warnings)
            {
                Guid guid = item.Key;
                var node = nodes.FirstOrDefault(n => n.GUID == guid);
                if (node != null)
                {
                    string warningMessage = string.Join("\n", item.Value.Select(w => w.Message));
                    node.Warning(warningMessage);
                }
            }
        }

        /// <summary>
        ///     LibraryLoaded event handler.
        /// </summary>
        private void LibraryLoaded(object sender, LibraryServices.LibraryLoadedEventArgs e)
        {
            liveRunnerServices.ReloadAllLibraries(libraryServices.ImportedLibraries);

            // The LiveRunner core is newly instantiated whenever a new library is imported
            // due to which a new instance of CodeCompletionServices needs to be created with the new Core
            codeCompletionServices = new CodeCompletionServices(LiveRunnerCore);
        }
        
        #region Implement IAstNodeContainer interface

        public void OnAstNodeBuilding(Guid nodeGuid)
        {
            syncDataManager.MarkForAdding(nodeGuid);
        }

        public void OnAstNodeBuilt(Guid nodeGuid, IEnumerable<AssociativeNode> astNodes)
        {
            var associativeNodes = astNodes as IList<AssociativeNode> ?? astNodes.ToList();

            foreach (var astNode in associativeNodes)
                syncDataManager.AddNode(nodeGuid, astNode);

            if (AstBuilt != null)
                AstBuilt(this, new AstBuilder.ASTBuiltEventArgs(nodeGuid, associativeNodes));
        }

        #endregion

        /// <summary>
        /// NodeDeleted event handler.
        /// </summary>
        /// <param name="node"></param>
        public void NodeDeleted(NodeModel node)
        {
            syncDataManager.DeleteNodes(node.GUID);
        }

        #region Node2Code

        [Obsolete("Node2Code disabled, API subject to change.")]
        public string ConvertNodesToCode(IEnumerable<NodeModel> nodes, out Dictionary<string, string> variableNames, bool verboseLogging)
        {
            variableNames = new Dictionary<string, string>();
            if (!nodes.Any())
                return string.Empty;

            string code = NodeToCodeUtils.ConvertNodesToCode(astBuilder, nodes, verboseLogging);
            if (string.IsNullOrEmpty(code))
                return code;

            StringBuilder sb = new StringBuilder(code);
            string newVar;
            foreach (var node in nodes)
            {
                if (node is CodeBlockNodeModel)
                {
                    var tempVars = (node as CodeBlockNodeModel).TempVariables;
                    foreach (var tempVar in tempVars)
                    {
                        newVar = GenerateShortVariable();
                        sb = sb.Replace(tempVar, newVar);
                        variableNames.Add(tempVar, newVar);
                    }
                }
                else
                {
                    string thisVar = node.AstIdentifierForPreview.ToString();
                    newVar = GenerateShortVariable();
                    sb = sb.Replace(thisVar, newVar);
                    variableNames.Add(thisVar, newVar);
                }

                //get the names of inputs as well and replace them with simpler names
                foreach (var inport in node.InPorts)
                {
                    if (inport.Connectors.Count == 0)
                        continue;
                    var inputNode = inport.Connectors[0].Start.Owner;
                    if (nodes.Contains(inputNode))
                        continue;
                    if (!(inputNode is CodeBlockNodeModel))
                    {
                        string inputVar = inputNode.AstIdentifierForPreview.ToString();
                        if (!variableNames.ContainsKey(inputVar))
                        {
                            newVar = GenerateShortVariable();
                            variableNames.Add(inputVar, newVar);
                            sb = sb.Replace(inputVar, newVar);
                        }
                    }
                    else
                    {
                        var cbn = inputNode as CodeBlockNodeModel;
                        int portIndex = cbn.OutPorts.IndexOf(inport.Connectors[0].Start);
                        string inputVar = cbn.GetAstIdentifierForOutputIndex(portIndex).Value;
                        if (cbn.TempVariables.Contains(inputVar))
                        {
                            if (!variableNames.ContainsKey(inputVar))
                            {
                                newVar = GenerateShortVariable();
                                variableNames.Add(inputVar, newVar);
                                sb = sb.Replace(inputVar, newVar);
                            }
                        }
                    }
                }
            }

            return sb.ToString();
        }


        private string GenerateShortVariable()
        {
            while (true)
            {
                shortVarCounter++;
                string var = AstBuilder.StringConstants.ShortVarPrefix + shortVarCounter.ToString();

                if (!HasVariableDefined(var))
                    return var;
            }
        }

        private bool HasVariableDefined(string var)
        {
            var cbs = libraryServices.LibraryManagementCore.CodeBlockList;
            if (cbs == null || cbs.Count > 0)
            {
                return false;
            }

            var idx = cbs[0].symbolTable.IndexOf(var, Constants.kGlobalScope, Constants.kGlobalScope);
            return idx == Constants.kInvalidIndex;
        }

        #endregion
    }
}<|MERGE_RESOLUTION|>--- conflicted
+++ resolved
@@ -31,49 +31,24 @@
 
         private readonly LiveRunnerServices liveRunnerServices;
         private readonly LibraryServices libraryServices;
-        private CodeCompletionServices codeCompletionServices; 
+        private CodeCompletionServices codeCompletionServices;
         private readonly AstBuilder astBuilder;
         private readonly SyncDataManager syncDataManager;
         private readonly Queue<GraphSyncData> graphSyncDataQueue = new Queue<GraphSyncData>();
-<<<<<<< HEAD
-        private readonly Queue<List<Guid>> previewGraphQueue = new Queue<List<Guid>>(); 
-        private int shortVarCounter = 0;
+        private readonly Queue<List<Guid>> previewGraphQueue = new Queue<List<Guid>>();
         private readonly DynamoModel dynamoModel;
         private readonly ProtoCore.Core libraryCore;
+        private int shortVarCounter;
+        public bool VerboseLogging;
         private readonly Object macroMutex = new Object();
-       
-        public EngineController(DynamoModel dynamoModel, string geometryFactoryFileName)
-        {
-            this.dynamoModel = dynamoModel;            
-            // Create a core which is used for parsing code and loading libraries
-            libraryCore = new ProtoCore.Core(new Options()
-            {
-                RootCustomPropertyFilterPathName = string.Empty
-            });
-            libraryCore.Executives.Add(Language.kAssociative,new ProtoAssociative.Executive(libraryCore));
-            libraryCore.Executives.Add(Language.kImperative, new ProtoImperative.Executive(libraryCore));
-            libraryCore.ParsingMode = ParseMode.AllowNonAssignment;
-
-            libraryServices = new LibraryServices(libraryCore);
-            libraryServices.LibraryLoading += this.LibraryLoading;
-            libraryServices.LibraryLoadFailed += this.LibraryLoadFailed;
-            libraryServices.LibraryLoaded += this.LibraryLoaded;
-
-            liveRunnerServices = new LiveRunnerServices(dynamoModel, this, geometryFactoryFileName);
-=======
-        private int shortVarCounter;
-
-        public bool VerboseLogging;
-        
-        private readonly Object macroMutex = new Object();
 
         public EngineController(LibraryServices libraryServices, string geometryFactoryFileName, bool verboseLogging)
         {
-            this.libraryServices = libraryServices; 
+            this.libraryServices = libraryServices;
             libraryServices.LibraryLoaded += LibraryLoaded;
 
             liveRunnerServices = new LiveRunnerServices(this, geometryFactoryFileName);
->>>>>>> beba6122
+
             liveRunnerServices.ReloadAllLibraries(libraryServices.ImportedLibraries);
 
             codeCompletionServices = new CodeCompletionServices(LiveRunnerCore);
@@ -112,7 +87,7 @@
         }
 
         #endregion
-        
+
         /// <summary>
         /// Get DesignScript core.
         /// </summary>
@@ -166,7 +141,7 @@
                 return mirror;
             }
         }
-        
+
         /// <summary>
         /// Get a list of IGraphicItem of variable if it is a geometry object;
         /// otherwise returns null.
@@ -204,11 +179,6 @@
             }
         }
 
-<<<<<<< HEAD
-#if ENABLE_DYNAMO_SCHEDULER
-
-=======
->>>>>>> beba6122
         /// <summary>
         /// This method is called on the main thread from UpdateGraphAsyncTask
         /// to generate GraphSyncData for a list of updated nodes.
@@ -237,7 +207,7 @@
 
             return graphSyncDataQueue.Dequeue();
         }
-<<<<<<< HEAD
+
 
         /// <summary>
         ///  This is called on the main thread from PreviewGraphSyncData
@@ -246,7 +216,7 @@
         /// <param name="updatedNodes">The updated nodes.</param>
         /// <returns>This method returns the list of all reachable node id's from the given
         /// updated nodes</returns>
-        internal List<Guid> PreviewGraphSyncData(IEnumerable<NodeModel> updatedNodes)
+        internal List<Guid> PreviewGraphSyncData(IEnumerable<NodeModel> updatedNodes, bool verboseLogging)
         {
             if (updatedNodes == null)
                 return null;
@@ -254,7 +224,7 @@
             var activeNodes = updatedNodes.Where(n => n.State != ElementState.Error);
             if (activeNodes.Any())
             {
-                astBuilder.CompileToAstNodes(activeNodes, true);
+                astBuilder.CompileToAstNodes(activeNodes, true, verboseLogging);
             }
 
             GraphSyncData graphSyncdata = syncDataManager.GetSyncData();
@@ -268,11 +238,6 @@
             return previewGraphQueue.Dequeue();
         }
 
-#endif
-
-=======
-        
->>>>>>> beba6122
         /// <summary>
         /// Return true if there are graph sync data in the queue waiting for
         /// being executed.
@@ -292,7 +257,7 @@
                 }
             }
         }
-        
+
         private readonly Queue<GraphSyncData> pendingCustomNodeSyncData = new Queue<GraphSyncData>();
 
         /// <summary>
@@ -376,32 +341,20 @@
             GraphSyncData graphSyncdata = syncDataManager.GetSyncData();
             syncDataManager.ResetStates();
 
-<<<<<<< HEAD
-            var reExecuteNodesIds = dynamoModel.HomeSpace.Nodes
-                .Where(n => n.ForceReExecuteOfNode)
-                .Select(n => n.GUID);
-            if (reExecuteNodesIds.Any() && graphSyncdata.ModifiedSubtrees != null)
-=======
             var reExecuteNodesIds = new HashSet<Guid>(
                 nodes.Where(n => n.ForceReExecuteOfNode)
                      .Select(n => n.GUID));
 
-            if (reExecuteNodesIds.Any() && data.ModifiedSubtrees != null)
->>>>>>> beba6122
+            if (reExecuteNodesIds.Any() && graphSyncdata.ModifiedSubtrees != null)
             {
                 for (int i = 0; i < graphSyncdata.ModifiedSubtrees.Count; ++i)
                 {
                     var st = graphSyncdata.ModifiedSubtrees[i];
                     if (reExecuteNodesIds.Contains(st.GUID))
                     {
-<<<<<<< HEAD
                         Subtree newSt = new Subtree(st.AstNodes, st.GUID);
                         newSt.ForceExecution = true;
                         graphSyncdata.ModifiedSubtrees[i] = newSt;
-=======
-                        var newSt = new Subtree(st.AstNodes, st.GUID) { ForceExecution = true };
-                        data.ModifiedSubtrees[i] = newSt;
->>>>>>> beba6122
                     }
                 }
             }
@@ -557,7 +510,7 @@
             // due to which a new instance of CodeCompletionServices needs to be created with the new Core
             codeCompletionServices = new CodeCompletionServices(LiveRunnerCore);
         }
-        
+
         #region Implement IAstNodeContainer interface
 
         public void OnAstNodeBuilding(Guid nodeGuid)
