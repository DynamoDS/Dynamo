--- conflicted
+++ resolved
@@ -500,13 +500,9 @@
             {
                 "ProtoGeometry.dll",
                 "DSCoreNodes.dll",
-<<<<<<< HEAD
                 "DSOffice.dll",
-                "FunctionObject.ds"
-=======
                 "FunctionObject.ds",
                 "DSIronPython.dll"
->>>>>>> a8ce5d50
             };
 
             GraphUtilities.PreloadAssembly(_libraries);
