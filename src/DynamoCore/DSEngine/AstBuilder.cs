﻿#region

using System;
using System.Collections.Generic;
using System.Linq;
using Dynamo.Interfaces;
using Dynamo.Library;
using Dynamo.Models;

using ProtoCore;
using ProtoCore.AST.AssociativeAST;
using ProtoCore.Utils;
using Type = ProtoCore.Type;

#endregion

namespace Dynamo.DSEngine
{
    /// <summary>
    ///     Get notification when AstBuilder starts building node and
    ///     finishes building node.
    /// </summary>
    public interface IAstNodeContainer
    {
        void OnAstNodeBuilding(Guid nodeGuid);
        void OnAstNodeBuilt(Guid nodeGuid, IEnumerable<AssociativeNode> astNodes);
    }

    /// <summary>
    ///     AstBuilder is a factory class to create different kinds of AST nodes.
    /// </summary>
    public class AstBuilder : LogSourceBase
    {
        private readonly IAstNodeContainer nodeContainer;

        public AstBuilder(IAstNodeContainer nodeContainer)
        {
            this.nodeContainer = nodeContainer;
        }

        // Reverse post-order to sort nodes
        private static void MarkNode(NodeModel node, Dictionary<NodeModel, MarkFlag> nodeFlags, Stack<NodeModel> sortedList)
        {
            MarkFlag flag;
            if (!nodeFlags.TryGetValue(node, out flag))
            {
                flag = MarkFlag.NoMark;
                nodeFlags[node] = flag;
            }

            if (MarkFlag.TempMark == flag)
                return;

            if (MarkFlag.NoMark == flag)
            {
                nodeFlags[node] = MarkFlag.TempMark;

                IEnumerable<NodeModel> outputs =
                    node.Outputs.Values.SelectMany(set => set.Select(t => t.Item2)).Distinct();
                foreach (NodeModel output in outputs)
                    MarkNode(output, nodeFlags, sortedList);

                nodeFlags[node] = MarkFlag.Marked;
                sortedList.Push(node);
            }
        }

        /// <summary>
        ///     Sort nodes in topological order.
        /// </summary>
        /// <param name="nodes"></param>
        /// <returns></returns>
        public static IEnumerable<NodeModel> TopologicalSort(IEnumerable<NodeModel> nodes)
        {
            var sortedNodes = new Stack<NodeModel>();
            IList<NodeModel> nodeModels = nodes as IList<NodeModel> ?? nodes.ToList();

            Dictionary<NodeModel, MarkFlag> nodeFlags = nodeModels.ToDictionary(node => node, _ => MarkFlag.NoMark);

            foreach (NodeModel candidate in SortCandidates(nodeFlags))
                MarkNode(candidate, nodeFlags, sortedNodes);

            return sortedNodes.Where(nodeModels.Contains);
        }

        private static IEnumerable<NodeModel> SortCandidates(Dictionary<NodeModel, MarkFlag> nodeFlags)
        {
            while (true)
            {
                NodeModel candidate = nodeFlags.FirstOrDefault(pair => pair.Value == MarkFlag.NoMark).Key;
                if (candidate != null)
                    yield return candidate;
                else
                    yield break;
            }
        }

        private void _CompileToAstNodes(NodeModel node, List<AssociativeNode> resultList, bool isDeltaExecution, bool verboseLogging)
        {

            var inputAstNodes = new List<AssociativeNode>();
            foreach (int index in Enumerable.Range(0, node.InPortData.Count))
            {
                Tuple<int, NodeModel> inputTuple;

                if (node.TryGetInput(index, out inputTuple))
                {
                    int outputIndexOfInput = inputTuple.Item1;
                    NodeModel inputModel = inputTuple.Item2;
                    AssociativeNode inputNode = inputModel.GetAstIdentifierForOutputIndex(outputIndexOfInput);

#if DEBUG
                    Validity.Assert(inputNode != null,
                        "Shouldn't have null nodes in the AST list");
#endif
                    inputAstNodes.Add(inputNode);
                }
                else
                {
                    PortData port = node.InPortData[index];
                    inputAstNodes.Add(
                        port.HasDefaultValue
                            ? AstFactory.BuildPrimitiveNodeFromObject(port.DefaultValue)
                            : new NullNode());
                }
            }

            //TODO: This should do something more than just log a generic message. --SJE
            if (node.State == ElementState.Error)
                Log("Error in Node. Not sent for building and compiling");

            if (isDeltaExecution)
                OnAstNodeBuilding(node.GUID);

#if DEBUG
            Validity.Assert(inputAstNodes.All(n => n != null), 
                "Shouldn't have null nodes in the AST list");
#endif

            var scopedNode = node as ScopedNodeModel;
            IEnumerable<AssociativeNode> astNodes = 
                scopedNode != null
                    ? scopedNode.BuildAstInScope(inputAstNodes, verboseLogging, this)
                    : node.BuildAst(inputAstNodes);
            
            if (verboseLogging)
            {
                foreach (var n in astNodes)
                {
                    Log(n.ToString());
                }
            }

            if(null == astNodes)
                resultList.AddRange(new AssociativeNode[0]);
            else if (isDeltaExecution)
            {
                OnAstNodeBuilt(node.GUID, astNodes);
                resultList.AddRange(astNodes);
            }
            else //Inside custom node compilation.
            {
                bool notified = false;
                foreach (var item in astNodes)
                {
                    if (item is FunctionDefinitionNode)
                    {
                        if (!notified)
                            OnAstNodeBuilding(node.GUID);
                        notified = true;
                        //Register the function node in global scope with Graph Sync data,
                        //so that we don't have a function definition inside the function def
                        //of custom node.
                        OnAstNodeBuilt(node.GUID, new[] { item });
                    }
                    else
                        resultList.Add(item);
                }
            }
        }

        /// <summary>
        ///     Compiling a collection of Dynamo nodes to AST nodes, no matter
        ///     whether Dynamo node has been compiled or not.
        /// </summary>
        /// <param name="nodes"></param>
        /// <param name="isDeltaExecution"></param>
        /// <param name="verboseLogging"></param>
        public List<AssociativeNode> CompileToAstNodes(IEnumerable<NodeModel> nodes, bool isDeltaExecution, bool verboseLogging)
        {
            // TODO: compile to AST nodes should be triggered after a node is 
            // modified.

            var topScopedNodes = ScopedNodeModel.GetNodesInTopScope(nodes);
            var sortedNodes = TopologicalSort(topScopedNodes);

            if (isDeltaExecution)
            {
                sortedNodes = sortedNodes.Where(n => n.ForceReExecuteOfNode);
            }

            var result = new List<AssociativeNode>();

            foreach (NodeModel node in sortedNodes)
            {
                _CompileToAstNodes(node, result, isDeltaExecution, verboseLogging);
            }

            return result;
        }


        /// <summary>
        ///     Compiles a collection of Dynamo nodes into a function definition for a custom node.
        /// </summary>
        /// <param name="functionId"></param>
        /// <param name="returnKeys"></param>
        /// <param name="functionName"></param>
        /// <param name="funcBody"></param>
        /// <param name="outputNodes"></param>
        /// <param name="parameters"></param>
        /// <param name="verboseLogging"></param>
        public void CompileCustomNodeDefinition(
<<<<<<< HEAD
            CustomNodeDefinition def,
            IEnumerable<NodeModel> funcBody,
            IEnumerable<AssociativeNode> outputNodes,
            IEnumerable<Tuple<string, ProtoCore.Type>> parameters) 
=======
            Guid functionId, IEnumerable<string> returnKeys, string functionName,
            IEnumerable<NodeModel> funcBody, IEnumerable<AssociativeNode> outputNodes,
            IEnumerable<TypedParameter> parameters, bool verboseLogging)
>>>>>>> f8be3775
        {
            OnAstNodeBuilding(functionId);

            var functionBody = new CodeBlockNode();
            functionBody.Body.AddRange(CompileToAstNodes(funcBody, false, verboseLogging));

            var outputs = outputNodes.ToList();
            if (outputs.Count > 1)
            {
                /* rtn_array = {};
                 * rtn_array[key0] = out0;
                 * rtn_array[key1] = out1;
                 * ...
                 * return = rtn_array;
                 */

                // return array, holds all outputs
                string rtnName = "__temp_rtn_" + functionId.ToString().Replace("-", String.Empty);
                functionBody.Body.Add(
                    AstFactory.BuildAssignment(
                        AstFactory.BuildIdentifier(rtnName),
                        AstFactory.BuildExprList(new List<string>())));

                // indexers for each output
                IEnumerable<AssociativeNode> indexers = returnKeys != null
                    ? returnKeys.Select(AstFactory.BuildStringNode) as IEnumerable<AssociativeNode>
                    : Enumerable.Range(0, outputs.Count).Select(AstFactory.BuildIntNode);

                functionBody.Body.AddRange(
                    outputs.Zip(
                        indexers,
                        (outputId, indexer) => // for each outputId and return key
                            // pack the output into the return array
                            AstFactory.BuildAssignment(AstFactory.BuildIdentifier(rtnName, indexer), outputId)));

                // finally, return the return array
                functionBody.Body.Add(AstFactory.BuildReturnStatement(AstFactory.BuildIdentifier(rtnName)));
            }
            else
            {
                // For single output, directly return that identifier or null.
                AssociativeNode returnValue = outputs.Count == 1 ? outputs[0] : new NullNode();
                functionBody.Body.Add(AstFactory.BuildReturnStatement(returnValue));
            }

            Type allTypes = TypeSystem.BuildPrimitiveTypeObject(PrimitiveType.kTypeVar);

            //Create a new function definition
            var functionDef = new FunctionDefinitionNode
            {
                Name = functionName.Replace("-", string.Empty),
                Signature =
                    new ArgumentSignatureNode
                    {
                        Arguments =
<<<<<<< HEAD
                            parameters.Select(p => AstFactory.BuildParamNode(p.Item1, p.Item2)).ToList()
=======
                            parameters.Select(param => AstFactory.BuildParamNode(param.Name, allTypes)).ToList()
>>>>>>> f8be3775
                    },
                FunctionBody = functionBody,
                ReturnType = allTypes
            };

            OnAstNodeBuilt(functionId, new[] { functionDef });
        }

        /// <summary>
        ///     Notify IAstNodeContainer that starts building AST nodes.
        /// </summary>
        /// <param name="nodeGuid"></param>
        private void OnAstNodeBuilding(Guid nodeGuid)
        {
            if (nodeContainer != null)
                nodeContainer.OnAstNodeBuilding(nodeGuid);
        }

        /// <summary>
        ///     Notify IAstNodeContainer that AST nodes have been built.
        /// </summary>
        /// <param name="nodeGuid"></param>
        /// <param name="astNodes"></param>
        private void OnAstNodeBuilt(Guid nodeGuid, IEnumerable<AssociativeNode> astNodes)
        {
            if (nodeContainer != null)
                nodeContainer.OnAstNodeBuilt(nodeGuid, astNodes);
        }

        public class ASTBuildingEventArgs : EventArgs
        {
            public ASTBuildingEventArgs(NodeModel node)
            {
                Node = node;
            }

            public NodeModel Node { get; private set; }
        }

        public class ASTBuiltEventArgs : EventArgs
        {
            public ASTBuiltEventArgs(Guid node, ICollection<AssociativeNode> astNodes)
            {
                Node = node;
                AstNodes = astNodes;
            }

            public Guid Node { get; private set; }
            public ICollection<AssociativeNode> AstNodes { get; private set; }
        }

        private enum MarkFlag
        {
            NoMark,
            TempMark,
            Marked
        }

        internal class StringConstants
        {
            public const string ParamPrefix = @"p_";
            public const string FunctionPrefix = @"__func_";
            public const string VarPrefix = @"var_";
            public const string ShortVarPrefix = @"t_";
            public const string CustomNodeReturnVariable = @"%arr";
            public const string AstBuildBrokenMessage = "Whilst preparing to run, this node encountered a problem. Please talk to the creators of the node, and give them this message:\n\n{0}";
        }
    }
}<|MERGE_RESOLUTION|>--- conflicted
+++ resolved
@@ -221,16 +221,9 @@
         /// <param name="parameters"></param>
         /// <param name="verboseLogging"></param>
         public void CompileCustomNodeDefinition(
-<<<<<<< HEAD
-            CustomNodeDefinition def,
-            IEnumerable<NodeModel> funcBody,
-            IEnumerable<AssociativeNode> outputNodes,
-            IEnumerable<Tuple<string, ProtoCore.Type>> parameters) 
-=======
             Guid functionId, IEnumerable<string> returnKeys, string functionName,
             IEnumerable<NodeModel> funcBody, IEnumerable<AssociativeNode> outputNodes,
             IEnumerable<TypedParameter> parameters, bool verboseLogging)
->>>>>>> f8be3775
         {
             OnAstNodeBuilding(functionId);
 
@@ -286,11 +279,7 @@
                     new ArgumentSignatureNode
                     {
                         Arguments =
-<<<<<<< HEAD
-                            parameters.Select(p => AstFactory.BuildParamNode(p.Item1, p.Item2)).ToList()
-=======
-                            parameters.Select(param => AstFactory.BuildParamNode(param.Name, allTypes)).ToList()
->>>>>>> f8be3775
+                            parameters.Select(param => AstFactory.BuildParamNode(param.Name, param.Type)).ToList()
                     },
                 FunctionBody = functionBody,
                 ReturnType = allTypes
