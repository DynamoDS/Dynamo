--- conflicted
+++ resolved
@@ -116,13 +116,16 @@
             Added,
             Modified,
             Deleted
-<<<<<<< HEAD
         }
 
         public SyncDataManager()
         {
         }
 
+        /// <summary>
+        /// Return graph sync data that will be executed by LiveRunner.
+        /// </summary>
+        /// <returns></returns>
         public GraphSyncData GetSyncData()
         {
             var added = GetSubtrees(State.Added);
@@ -132,36 +135,6 @@
         }
 
         /// <summary>
-        /// Get all active nodes.
-        /// </summary>
-        /// <returns></returns>
-        public List<Guid> GetNodes()
-        {
-            var nodes = states.Where(x => x.Value != State.Deleted)
-                              .Select(x => x.Key)
-                              .ToList();
-            return nodes;
-=======
-        }
-
-        public SyncDataManager()
-        {
-        }
-
-        /// <summary>
-        /// Return graph sync data that will be executed by LiveRunner.
-        /// </summary>
-        /// <returns></returns>
-        public GraphSyncData GetSyncData()
-        {
-            var added = GetSubtrees(State.Added);
-            var modified = GetSubtrees(State.Modified);
-            var deleted = GetSubtrees(State.Deleted);
-            return new GraphSyncData(deleted, added, modified);
->>>>>>> fbc7658b
-        }
-
-        /// <summary>
         /// Reset states of all nodes to State.NoChange. It should be called
         /// before each running. 
         /// </summary>
@@ -200,7 +173,6 @@
         {
             nodes.AddItem(guid, node);
         }
-<<<<<<< HEAD
 
         /// <summary>
         /// Delete all AST nodes for this Dynamo node.
@@ -248,189 +220,6 @@
 
     /// <summary>
     /// AstBuilder is a factory class to create different kinds of AST nodes.
-    /// 
-    /// Internally it keeps a mapping between Dynamo node and the corresponding
-    /// DesignScript AST nodes. 
-    /// </summary>
-    public class AstBuilder : IAstBuilder
-    {
-        internal class StringConstants
-        {
-            public const string ParamPrefix = @"p_";
-            public const string FunctionPrefix = @"func_";
-            public const string VarPrefix = @"var_";
-        }
-
-        public static AstBuilder Instance = new AstBuilder();
-        private SyncDataManager syncDataManager;
-        
-        private AstBuilder()
-        {
-            syncDataManager = new SyncDataManager();
-            dynSettings.Controller.DynamoModel.NodeDeleted += this.OnNodeDeleted;
-        }
-
-        public List<Guid> ToBeQueriedNodes
-        {
-            get
-            {
-                return syncDataManager.GetNodes();
-            }
-        }
-
-        public GraphSyncData GetSyncData()
-        {
-            return syncDataManager.GetSyncData();
-        }
-
-        #region IAstBuilder interface
-        public void Build(NodeModel node, List<AssociativeNode> inputs)
-        {
-            syncDataManager.MarkForAdding(node.GUID);
-
-            var rhs = AstFactory.BuildNullNode();
-            var assignment = AstFactory.BuildAssignment(node.AstIdentifier, rhs);
-            syncDataManager.AddNode(node.GUID, assignment);
-        }
-
-        public void Build(DSFunction node, List<AssociativeNode> inputs)
-        {
-            syncDataManager.MarkForAdding(node.GUID);
-
-            string function = node.Definition.Name;
-            AssociativeNode functionCall = AstFactory.BuildFunctionCall(function, inputs);
-
-            if (node.IsStaticMember() || node.IsConstructor())
-            {
-                IdentifierNode classNode = new IdentifierNode(node.Definition.ClassName);
-                functionCall = CoreUtils.GenerateCallDotNode(classNode, functionCall as FunctionCallNode, LiveRunnerServices.Instance.Core);
-            }
-            else if (node.IsInstanceMember())
-            {
-                AssociativeNode thisNode = new NullNode(); 
-                if (inputs.Count >= 1)
-                {
-                    thisNode = inputs[0];
-                    inputs.RemoveAt(0);  // remove this pointer
-                }
-                functionCall = AstFactory.BuildFunctionCall(function, inputs);
-                functionCall= CoreUtils.GenerateCallDotNode(thisNode, functionCall as FunctionCallNode, LiveRunnerServices.Instance.Core);
-            }
-
-            var assignment = AstFactory.BuildAssignment(node.AstIdentifier, functionCall);
-            syncDataManager.AddNode(node.GUID, assignment);
-        }
-
-        public void Build(Dynamo.Nodes.Double node, List<AssociativeNode> inputs)
-        {
-            syncDataManager.MarkForAdding(node.GUID);
-
-            var rhs = AstFactory.BuildDoubleNode(node.Value);
-            var assignment = AstFactory.BuildAssignment(node.AstIdentifier, rhs);
-            syncDataManager.AddNode(node.GUID, assignment);
-        }
-
-        public void Build(Dynamo.Nodes.DoubleInput node, List<AssociativeNode> inputs)
-        {
-            syncDataManager.MarkForAdding(node.GUID);
-
-            AssociativeNode rhs = null;
-            if (inputs.Count == 1)
-            {
-                rhs = inputs[0];
-            }
-            else
-            {
-                rhs = AstFactory.BuildExprList(inputs);
-            }
-
-            var assignment = AstFactory.BuildAssignment(node.AstIdentifier, rhs);
-            syncDataManager.AddNode(node.GUID, assignment);
-        }
-
-        public void Build(Dynamo.Nodes.Bool node, List<AssociativeNode> inputs)
-        {
-            syncDataManager.MarkForAdding(node.GUID);
-
-            var rhs =  AstFactory.BuildBooleanNode(node.Value);
-            var assignment = AstFactory.BuildAssignment(node.AstIdentifier, rhs);
-            syncDataManager.AddNode(node.GUID, assignment);
-        }
-
-        public void Build(Dynamo.Nodes.String node, List<AssociativeNode> inputs)
-        {
-            syncDataManager.MarkForAdding(node.GUID);
-
-            var rhs = AstFactory.BuildStringNode(node.Value);
-            var assignment = AstFactory.BuildAssignment(node.AstIdentifier, rhs);
-            syncDataManager.AddNode(node.GUID, assignment);
-        }
-
-        public void Build(Dynamo.Nodes.CodeBlockNodeModel node, List<AssociativeNode> inputs)
-        {
-            if (node.State == ElementState.ERROR)
-            {
-                DynamoLogger.Instance.Log("Error in Code Block Node. Not sent for building and compiling");
-            }
-
-            syncDataManager.MarkForAdding(node.GUID);
-
-            List<string> unboundIdentifiers = new List<string>();
-            List<ProtoCore.AST.Node> resultNodes = new List<Node>();
-            List<ProtoCore.BuildData.ErrorEntry> errors;
-            List<ProtoCore.BuildData.WarningEntry> warnings;
-            GraphToDSCompiler.GraphUtilities.Parse(node.Code, out resultNodes, out errors, out  warnings, unboundIdentifiers);
-            foreach (var astNode in resultNodes)
-            {
-                syncDataManager.AddNode(node.GUID, (astNode as AssociativeNode));
-=======
-
-        /// <summary>
-        /// Delete all AST nodes for this Dynamo node.
-        /// </summary>
-        /// <param name="guid"></param>
-        public void DeleteNodes(Guid guid)
-        {
-            states[guid] = State.Deleted;
-            nodes.Removes(guid);
-        }
-
-        private List<Subtree> GetSubtrees(State state)
-        {
-            List<Guid> guids = states.Where(x => x.Value == state)
-                                     .Select(x => x.Key)
-                                     .ToList();
-
-            List<Subtree> subtrees = new List<Subtree>();
-            foreach (var guid in guids)
-            {
-                Subtree tree = new Subtree(nodes.GetItems(guid), guid);
-                subtrees.Add(tree);
-            }
-
-            return subtrees;
-        }
-
-        private LinkedListOfList<Guid, AssociativeNode> nodes = new LinkedListOfList<Guid,AssociativeNode>();
-        private Dictionary<Guid, State> states = new Dictionary<Guid,State>();
-    }
-
-    /// <summary>
-    /// Generate ast nodes
-    /// </summary>
-    public interface IAstBuilder
-    {
-        void Build(NodeModel node, List<AssociativeNode> inputs);
-        void Build(Dynamo.Nodes.DSFunction node, List<AssociativeNode> inputs);
-        void Build(Dynamo.Nodes.Double node, List<AssociativeNode> inputs);
-        void Build(Dynamo.Nodes.Bool node, List<AssociativeNode> inputs);
-        void Build(Dynamo.Nodes.String node, List<AssociativeNode> inputs);
-        void Build(Dynamo.Nodes.DoubleInput node, List<AssociativeNode> inputs);
-        void Build(Dynamo.Nodes.CodeBlockNodeModel node, List<AssociativeNode> inputs);
-    }
-
-    /// <summary>
-    /// AstBuilder is a factory class to create different kinds of AST nodes.
     /// </summary>
     public class AstBuilder : IAstBuilder
     {
@@ -628,7 +417,6 @@
             {
                 ASTBuiltEventArgs builtEventArgs = new ASTBuiltEventArgs(node, codeBlock.Body);
                 OnAstBuilt(builtEventArgs);
->>>>>>> fbc7658b
             }
         }
         #endregion
@@ -677,7 +465,6 @@
                 var returnStmt = AstFactory.BuildAssignment(lhs, rhs);
                 funcBody.Body.Add(returnStmt);
             }
-<<<<<<< HEAD
 
             FunctionDefinitionNode partialFunc = new FunctionDefinitionNode();
             partialFunc.IsExternLib = false;
@@ -691,54 +478,6 @@
             return partialFunc;
         }
 
-        /*
-        public void BuildEvaluation(NodeModel node, AssociativeNode rhs, bool isPartial = false)
-        {
-            // If it is a partially applied function, need to create a function 
-            // definition and function pointer.
-            if (isPartial && rhs is FunctionCallNode)
-            {
-                FunctionCallNode funcCall = rhs as FunctionCallNode;
-                // create a function definition for it
-                var newFunc = BuildPartialFunction(funcCall);
-                AddNode(node.GUID, newFunc);
-
-                // create a function pointer for this node
-                rhs = AstFactory.BuildIdentifier(newFunc.Name);
-            }
-
-            var assignment = AstFactory.BuildAssignment(node.AstIdentifier, rhs);
-            AddNode(node.GUID, assignment);
-        }
-        */
-
-        public void BeginBuildingAst()
-        {
-            syncDataManager.ResetStates();
-        }
-
-        public void FinishBuildingAst()
-        {
-
-        }
-
-        public void OnNodeDeleted(NodeModel node)
-        {
-            syncDataManager.DeleteNodes(node.GUID);
-=======
-
-            FunctionDefinitionNode partialFunc = new FunctionDefinitionNode();
-            partialFunc.IsExternLib = false;
-            partialFunc.IsDNI = false;
-            partialFunc.ExternLibName = null;
-            partialFunc.Name = StringConstants.FunctionPrefix + Guid.NewGuid().ToString().Replace("-", string.Empty);
-            partialFunc.Singnature = new ArgumentSignatureNode();
-            partialFunc.Singnature.Arguments = partialArgs;
-            partialFunc.FunctionBody = funcBody;
-
-            return partialFunc;
-        }
-
         /// <summary>
         /// Dispatch AstBuilding event to event handlers.
         /// </summary>
@@ -761,7 +500,6 @@
             {
                 AstBuilt(this, e);
             }
->>>>>>> fbc7658b
         }
     }
 }