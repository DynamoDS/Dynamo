﻿using System;
using System.Collections.Generic;
using System.Linq;
using System.Text;
using System.Windows.Data;

using Dynamo.Core;
using Dynamo.Utilities;
using ProtoCore.AST.AssociativeAST;
using ProtoCore.Mirror;
using ProtoScript.Runners;

namespace Dynamo.DSEngine
{
    internal class LiveRunnerFactory
    {
        internal static ILiveRunner CreateLiveRunner(EngineController controller, string geometryFactoryFileName)
        {
<<<<<<< HEAD
            LiveRunner.Options option = new LiveRunner.Options();
            option.PassThroughConfiguration = new Dictionary<string, object>();
            option.PassThroughConfiguration.Add(Autodesk.DesignScript.Interfaces.ConfigurationKeys.GeometryFactory, geometryFactoryFileName);
            return new LiveRunner(option);
=======
            LiveRunner.Configuration configuration = new LiveRunner.Configuration();
            return new LiveRunner(configuration);
>>>>>>> af4b9c42
        }
    }

    public class LiveRunnerServices : IDisposable
    {
        private ILiveRunner liveRunner;
        private EngineController controller;

        public LiveRunnerServices(EngineController controller, string geometryFactoryFileName)
        {
            this.controller = controller;
<<<<<<< HEAD
            liveRunner = LiveRunnerFactory.CreateLiveRunner(controller, geometryFactoryFileName);

            liveRunner.GraphUpdateReady += GraphUpdateReady;
            liveRunner.NodeValueReady += NodeValueReady;
=======
            liveRunner = LiveRunnerFactory.CreateLiveRunner(controller);
>>>>>>> af4b9c42
        }
      
        public void Dispose()
        {
            if (liveRunner is IDisposable)
                (liveRunner as IDisposable).Dispose();
        }

        public ProtoCore.Core Core
        {
            get
            {
                return liveRunner.Core;
            }
        }

        public RuntimeMirror GetMirror(string var)
        {
           

            var mirror = liveRunner.InspectNodeValue(var);

            if (dynSettings.Controller.DebugSettings.VerboseLogging)
                dynSettings.DynamoLogger.Log("LRS.GetMirror var: " + var + " " + (mirror != null ? mirror.GetStringData() : "null"));

            return mirror;

        }

        /// <summary>
        /// Update graph with graph sync data.
        /// </summary>
        /// <param name="graphData"></param>
        public void UpdateGraph(GraphSyncData graphData)
        {
            if (dynSettings.Controller.DebugSettings.VerboseLogging)
                dynSettings.DynamoLogger.Log("LRS.UpdateGraph: " + graphData);


            liveRunner.UpdateGraph(graphData);
        }

        /// <summary>
        /// Return runtime warnings for this run.
        /// </summary>
        /// <returns></returns>
        public IDictionary<Guid, List<ProtoCore.RuntimeData.WarningEntry>> GetRuntimeWarnings()
        {
            return liveRunner.GetRuntimeWarnings();
        }

        /// <summary>
        /// Return build warnings for this run.
        /// </summary>
        /// <returns></returns>
        public IDictionary<Guid, List<ProtoCore.BuildData.WarningEntry>> GetBuildWarnings()
        {
            return liveRunner.GetBuildWarnings();
        }

        /// <summary>
        /// Each time when a new library is imported, LiveRunner need to reload
        /// all libraries and reset VM.
        /// </summary>
        /// <param name="libraries"></param>
        public void ReloadAllLibraries(List<string> libraries)
        { 
            if (libraries.Count > 0)
            {
                liveRunner.ResetVMAndResyncGraph(libraries);
            }
        }

        /// <summary>
        /// GraphUpdateReady event handler.
        /// </summary>
        /// <param name="sender"></param>
        /// <param name="e"></param>
        private void GraphUpdateReady(object sender, GraphUpdateReadyEventArgs e)
        {
            if (EventStatus.OK == e.ResultStatus)
            {
            }
        }

        /// <summary>
        /// NodeValueReady event handler.
        /// </summary>
        /// <param name="sender"></param>
        /// <param name="e"></param>
        private void NodeValueReady(object sender, NodeValueReadyEventArgs e)
        {
            if (EventStatus.OK == e.ResultStatus)
            {
            }
        }
    }
}<|MERGE_RESOLUTION|>--- conflicted
+++ resolved
@@ -14,17 +14,10 @@
 {
     internal class LiveRunnerFactory
     {
-        internal static ILiveRunner CreateLiveRunner(EngineController controller, string geometryFactoryFileName)
+        internal static ILiveRunner CreateLiveRunner(EngineController controller)
         {
-<<<<<<< HEAD
-            LiveRunner.Options option = new LiveRunner.Options();
-            option.PassThroughConfiguration = new Dictionary<string, object>();
-            option.PassThroughConfiguration.Add(Autodesk.DesignScript.Interfaces.ConfigurationKeys.GeometryFactory, geometryFactoryFileName);
-            return new LiveRunner(option);
-=======
             LiveRunner.Configuration configuration = new LiveRunner.Configuration();
             return new LiveRunner(configuration);
->>>>>>> af4b9c42
         }
     }
 
@@ -33,17 +26,10 @@
         private ILiveRunner liveRunner;
         private EngineController controller;
 
-        public LiveRunnerServices(EngineController controller, string geometryFactoryFileName)
+        public LiveRunnerServices(EngineController controller)
         {
             this.controller = controller;
-<<<<<<< HEAD
-            liveRunner = LiveRunnerFactory.CreateLiveRunner(controller, geometryFactoryFileName);
-
-            liveRunner.GraphUpdateReady += GraphUpdateReady;
-            liveRunner.NodeValueReady += NodeValueReady;
-=======
             liveRunner = LiveRunnerFactory.CreateLiveRunner(controller);
->>>>>>> af4b9c42
         }
       
         public void Dispose()
