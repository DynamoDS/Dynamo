--- conflicted
+++ resolved
@@ -38,14 +38,10 @@
         /// </summary>
         public event AstBuiltEventHandler AstBuilt;
 
-<<<<<<< HEAD
         /// <summary>
         /// This event is fired when <see cref="UpdateGraphAsyncTask"/> is completed.
         /// </summary>
-        internal event Action<TraceReconciliationEventArgs> TraceReconcliationComplete;
-=======
         public event Action<TraceReconciliationEventArgs> TraceReconciliationComplete;
->>>>>>> 49a846f0
         private void OnTraceReconciliationComplete(TraceReconciliationEventArgs e)
         {
             if (TraceReconciliationComplete != null)
@@ -568,9 +564,6 @@
         }
     }
 
-<<<<<<< HEAD
-    internal class TraceReconciliationEventArgs : EventArgs
-=======
     public class PostTraceReconciliationCompleteEventArgs : EventArgs
     {
         public Dictionary<Guid, List<ISerializable>> OrphanedSerializables { get; private set; }
@@ -582,7 +575,6 @@
     }
 
     public class TraceReconciliationEventArgs : EventArgs
->>>>>>> 49a846f0
     {
         /// <summary>
         /// A list of ISerializable items.
