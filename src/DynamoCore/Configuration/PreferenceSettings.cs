﻿using System;
using System.Collections.Generic;
using System.Collections.ObjectModel;
using System.IO;
using System.Linq;
using System.Xml.Serialization;
using Dynamo.Core;
using Dynamo.Graph.Connectors;
using Dynamo.Interfaces;
using Dynamo.Models;

namespace Dynamo.Configuration
{
    /// <summary>
    /// PreferenceSettings is a class for GUI to persist certain settings.
    /// Upon running of the GUI, those settings that are persistent will be loaded
    /// from a XML file from DYNAMO_SETTINGS_FILE.
    /// When GUI is closed, the settings are saved back into the XML file.
    /// </summary>
    public class PreferenceSettings : NotificationObject, IPreferences, IRenderPrecisionPreference, IDisablePackageLoadingPreferences
    {
        private string numberFormat;
        private string lastUpdateDownloadPath;
        private int maxNumRecentFiles;
        private bool isBackgroundGridVisible;

        #region Constants
        /// <summary>
        /// Indicates the maximum number of files shown in Recent Files
        /// </summary>
        internal const int DefaultMaxNumRecentFiles = 10;

        /// <summary>
        /// Indicates the default render precision, i.e. the maximum number of tessellation divisions
        /// </summary>
        internal const int DefaultRenderPrecision = 128;

        /// <summary>
        /// Temp PreferenceSetting Location for testing
        /// </summary>
        public static string DynamoTestPath = null;

        /// <summary>
        /// Default date format
        /// </summary>
        public const string DefaultDateFormat = "MMMM dd, yyyy h:mm tt";

        /// <summary>
        /// Default time
        /// </summary>
        public static readonly System.DateTime DynamoDefaultTime = new System.DateTime(1977, 4, 12, 12, 12, 0, 0);

        #endregion

        /// The following settings are persistent between Dynamo sessions and are user-controllable
        #region Collect Information settings

        /// <summary>
        /// Indicates first run
        /// </summary>
        public bool IsFirstRun { get; set; }

        /// <summary>
        /// Indicates whether usage reporting is approved or not.
        /// </summary>
        [Obsolete("Property will be deprecated in Dynamo 3.0")]
        public bool IsUsageReportingApproved { get { return false; } set { } }

        /// <summary>
        /// Indicates whether Google analytics reporting is approved or not.
        /// </summary>
        public bool IsAnalyticsReportingApproved { get; set; }

        /// <summary>
        /// Indicates whether ADP analytics reporting is approved or not.
        /// </summary>
        [XmlIgnore]
        public bool IsADPAnalyticsReportingApproved { 
            get { return Logging.AnalyticsService.IsADPOptedIn; }
            set { Logging.AnalyticsService.IsADPOptedIn = value; } 
        }
        #endregion

        #region UI & Graphics settings

        /// <summary>
        /// The width of the library pane.
        /// </summary>
        public int LibraryWidth { get; set; }

        /// <summary>
        /// The height of the console display.
        /// </summary>
        public int ConsoleHeight { get; set; }

        /// <summary>
        /// Indicates if preview bubbles should be displayed on nodes.
        /// </summary>
        public bool ShowPreviewBubbles { get; set; }

        /// <summary>
        /// Indicates if code block node line numbers should  be displayed.
        /// </summary>
        public bool ShowCodeBlockLineNumber { get; set; }

        /// <summary>
        /// Should connectors be visible?
        /// </summary>
        public bool ShowConnector { get; set; }

        /// <summary>
        /// The types of connector: Bezier or Polyline.
        /// </summary>
        public ConnectorType ConnectorType { get; set; }

        /// <summary>
        /// Collection of pairs [BackgroundPreviewName;isActive]
        /// </summary>
        public List<BackgroundPreviewActiveState> BackgroundPreviews { get; set; }

        /// <summary>
        /// Returns active state of specified background preview 
        /// </summary>
        /// <param name="name">Background preview name</param>
        /// <returns>The active state</returns>
        public bool GetIsBackgroundPreviewActive(string name)
        {
            var pair = GetBackgroundPreviewData(name);

            return pair.IsActive;
        }

        /// <summary>
        /// Sets active state of specified background preview 
        /// </summary>
        /// <param name="name">Background preview name</param>
        /// <param name="value">Active state</param>
        public void SetIsBackgroundPreviewActive(string name, bool value)
        {
            var pair = GetBackgroundPreviewData(name);

            pair.IsActive = value;
        }

        private BackgroundPreviewActiveState GetBackgroundPreviewData(string name)
        {
            // find or create BackgroundPreviewActiveState instance in list by name
            var pair = BackgroundPreviews.FirstOrDefault(p => p.Name == name)
                ?? new BackgroundPreviewActiveState { Name = name };
            if (!BackgroundPreviews.Contains(pair))
            {
                BackgroundPreviews.Add(pair);
            }

            return pair;
        }

        /// <summary>
        /// Should the background grid be shown?
        /// </summary>
        public bool IsBackgroundGridVisible
        {
            get
            {
                return isBackgroundGridVisible;
            }
            set
            {
                if (value == isBackgroundGridVisible) return;
                isBackgroundGridVisible = value;

                RaisePropertyChanged(nameof(IsBackgroundGridVisible));
            }
        }


        /// <summary>
        /// Indicates whether background preview is active or not.
        /// </summary>
        [Obsolete("Property will be deprecated in Dynamo 3.0, please use BackgroundPreviews")]
        public bool IsBackgroundPreviewActive
        {
            get
            {
                return GetIsBackgroundPreviewActive("IsBackgroundPreviewActive");
            }
            set
            {
                SetIsBackgroundPreviewActive("IsBackgroundPreviewActive", value);
            }
        }

        /// <summary>
        /// Indicate which render precision will be used
        /// </summary>
        public int RenderPrecision { get; set; }

        /// Indicates whether surface and solid edges will
        /// be rendered.
        /// </summary>
        public bool ShowEdges { get; set; }

        /// <summary>
        /// Indicates whether show detailed or compact layout during search.
        /// </summary>
        public bool ShowDetailedLayout { get; set; }


        /// <summary>
        /// The last X coordinate of the Dynamo window.
        /// </summary>
        public double WindowX { get; set; }

        /// <summary>
        /// The last Y coordinate of the Dynamo window.
        /// </summary>
        public double WindowY { get; set; }

        /// <summary>
        /// The last width of the Dynamo window.
        /// </summary>
        public double WindowW { get; set; }

        /// <summary>
        /// The last height of the Dynamo window.
        /// </summary>
        public double WindowH { get; set; }

        /// <summary>
        /// Should Dynamo use hardware acceleration if it is supported?
        /// </summary>
        public bool UseHardwareAcceleration { get; set; }

        #endregion

        #region Dynamo application settings

        /// <summary>
        /// The decimal precision used to display numbers.
        /// </summary>
        public string NumberFormat
        {
            get { return numberFormat; }
            set
            {
                numberFormat = value;
                RaisePropertyChanged("NumberFormat");
            }
        }

        /// <summary>
        /// The maximum number of recent file paths to be saved.
        /// </summary>
        public int MaxNumRecentFiles
        {
            get { return maxNumRecentFiles; }
            set
            {
                if (value > 0)
                {
                    maxNumRecentFiles = value;
                }
                else
                {
                    maxNumRecentFiles = DefaultMaxNumRecentFiles;
                }
                RaisePropertyChanged("MaxNumRecentFiles");
            }
        }

        /// <summary>
        /// A list of recently opened file paths.
        /// </summary>
        public List<string> RecentFiles { get; set; }

        /// <summary>
        /// A list of backup file paths.
        /// </summary>
        public List<string> BackupFiles { get; set; }

        /// <summary>
        /// A list of folders packages, custom nodes or direct paths to .dll and .ds files.
        /// </summary>
        public List<string> CustomPackageFolders { get; set; }

        /// <summary>
        /// A list of packages used by the Package Manager to determine
        /// which packages are marked for deletion.
        /// </summary>
        public List<string> PackageDirectoriesToUninstall { get; set; }

        /// <summary>
        /// Path to the Python (.py) file to use as a starting template when creating a new PythonScript Node.
        /// </summary>
        public string PythonTemplateFilePath
        {
            get { return pythonTemplateFilePath; }
            set { pythonTemplateFilePath = value; }
        }

        /// <summary>
        /// The backing store for the Python template file path. Required as static property cannot implement an interface member.
        /// </summary>
        private static string pythonTemplateFilePath = "";

        /// <summary>
        /// This defines how long (in milliseconds) will the graph be automatically saved.
        /// </summary>
        public int BackupInterval { get; set; }

        /// <summary>
        /// This defines how many files will be backed up.
        /// </summary>
        public int BackupFilesCount { get; set; }

        /// <summary>
        /// Indicates if the user has accepted the terms of 
        /// use for downloading packages from package manager.
        /// </summary>
        public bool PackageDownloadTouAccepted { get; set; }

        /// <summary>
        /// Indicates the default state of the "Open in Manual Mode"
        /// checkbox in OpenFileDialog
        /// </summary>
        public bool OpenFileInManualExecutionMode { get; set; }

        /// <summary>
        /// This defines if user wants to see the Iron Python Extension Dialog box on every new session.
        /// </summary>
        public bool IsIronPythonDialogDisabled { get; set; }

        /// <summary>
        /// This defines if user wants to see the whitespaces and tabs in python script editor.
        /// </summary>
        public bool ShowTabsAndSpacesInScriptEditor { get; set; }

        /// <summary>
        /// This defines if user wants to see the enabled node Auto Complete feature for port interaction.
        /// </summary>
        public bool EnableNodeAutoComplete { get; set; }

        /// <summary>
        /// Engine used by default for new Python script and string nodes. If not empty, this takes precedence over any system settings.
        /// </summary>
        public string DefaultPythonEngine
        {
            get
            {
                return defaultPythonEngine;
            }
            set
            {
                defaultPythonEngine = value;
            }
        }

        /// <summary>
        /// Static field backing the DefaultPythonEngine setting property.
        /// </summary>
        private static string defaultPythonEngine;

        internal event Func<string> RequestUserDataFolder;
        internal string OnRequestUserDataFolder()
        {
            return RequestUserDataFolder?.Invoke();
        }

        private string selectedPackagePathForInstall;
        // TODO: Add this to IPreferences in Dynamo 3.0
        /// <summary>
        /// Currently selected package path where all packages downloaded from the Package Manager
        /// will be installed. The default package path for install is the user data directory
        /// currently used by the Dynamo environment.
        /// </summary>
        public string SelectedPackagePathForInstall 
        {
            get
            {
                if (string.IsNullOrEmpty(selectedPackagePathForInstall))
                {
                    selectedPackagePathForInstall = OnRequestUserDataFolder();
                }
                return selectedPackagePathForInstall;
            }
            set
            {
                selectedPackagePathForInstall = value;
            }
        }

        /// <summary>
        /// Indicates (if any) which namespaces should not be displayed in the Dynamo node library.
        /// String format: "[library name]:[fully qualified namespace]"
        /// </summary>
        public List<string> NamespacesToExcludeFromLibrary { get; set; }

        /// <summary>
        /// True if the NamespacesToExcludeFromLibrary element is found in DynamoSettings.xml.
        /// </summary>
        [XmlIgnore]
        public bool NamespacesToExcludeFromLibrarySpecified { get; set; }

        /// <summary>
        /// Settings that apply to view extensions.
        /// </summary>
        public List<ViewExtensionSettings> ViewExtensionSettings { get; set; }
        /// <summary>
        /// If enabled Dynamo Built-In Packages will not be loaded.
        /// </summary>
        public bool DisableBuiltinPackages { get; set; }
        /// <summary>
        /// If enabled user's custom package locations will not be loaded.
        /// </summary>
        public bool DisableCustomPackageLocations { get; set; }
        /// <summary>
        /// Defines the default run type when opening a workspace
        /// </summary>
        public RunType DefaultRunType { get; set; }

        /// <summary>
        /// Show Run Preview flag.
        /// </summary>
        public bool ShowRunPreview { get; set; }

        
        private ObservableCollection<RequiredProperty> requiredProperties;
        /// <summary>
        /// Collection of RequiredProperties, as set in the DynamoSettings file
        /// </summary>
        public ObservableCollection<RequiredProperty> RequiredProperties
        {
            get => requiredProperties;
            set
            {
                requiredProperties = value;
                RaisePropertyChanged(nameof(RequiredProperties));
            }
        }

        #endregion

        /// <summary>
        /// Initializes a new instance of the <see cref="PreferenceSettings"/> class.
        /// </summary>
        public PreferenceSettings()
        {
            RecentFiles = new List<string>();
            WindowH = 768;
            WindowW = 1024;
            WindowY = 0.0;
            WindowX = 0.0;
            BackgroundPreviews = new List<BackgroundPreviewActiveState>();

            // Default Settings
            IsFirstRun = true;
            IsAnalyticsReportingApproved = true;
            LibraryWidth = 304;
            ConsoleHeight = 0;
            ShowPreviewBubbles = true;
            ShowCodeBlockLineNumber = true;
            ShowConnector = true;
            ConnectorType = ConnectorType.BEZIER;
            IsBackgroundGridVisible = true;
            PackageDirectoriesToUninstall = new List<string>();
            NumberFormat = "f3";
            UseHardwareAcceleration = true;
            PackageDownloadTouAccepted = false;
            maxNumRecentFiles = DefaultMaxNumRecentFiles;
            RenderPrecision = DefaultRenderPrecision;
            ShowEdges = false;
            OpenFileInManualExecutionMode = false;
            ShowDetailedLayout = true;
            NamespacesToExcludeFromLibrary = new List<string>();
            DefaultRunType = RunType.Automatic;

            BackupInterval = 60000; // 1 minute
            BackupFilesCount = 1;
            BackupFiles = new List<string>();

            CustomPackageFolders = new List<string>();
            PythonTemplateFilePath = "";
            IsIronPythonDialogDisabled = false;
            ShowTabsAndSpacesInScriptEditor = false;
            EnableNodeAutoComplete = true;
            DefaultPythonEngine = string.Empty;
            ViewExtensionSettings = new List<ViewExtensionSettings>();
            RequiredProperties = new ObservableCollection<RequiredProperty>();
        }

        /// <summary>
        /// Saves PreferenceSettings to XML, given a file path.
        /// </summary>
        /// <param name="filePath">Path of the XML File to save to.</param>
        /// <returns>True if file is saved successfully, false if an error occurred.</returns>
        public bool Save(string filePath)
        {
            try
            {
                var serializer = new XmlSerializer(typeof(PreferenceSettings));
                using (var fs = new FileStream(filePath, FileMode.Create, FileAccess.Write))
                {
                    serializer.Serialize(fs, this);
                    fs.Close(); // Release file lock
                }
                return true;
            }
            catch (Exception ex)
            {
                Console.WriteLine(ex.Message);
                Console.WriteLine(ex.StackTrace);
            }

            return false;
        }

        /// <summary>
        /// Saves PreferenceSettings in a default directory when no path is 
        /// specified.
        /// </summary>
        /// <param name="preferenceFilePath">The file path to save preference
        /// settings to. If this parameter is null or empty string, preference 
        /// settings will be saved to the default path.</param>
        /// <returns>True if file is saved successfully, false if an error occurred.</returns>
        public bool SaveInternal(string preferenceFilePath)
        {
            if (!String.IsNullOrEmpty(DynamoTestPath))
            {
                preferenceFilePath = DynamoTestPath;
            }

            return Save(preferenceFilePath);
        }

        /// <summary>
        /// Loads PreferenceSettings from specified XML file if possible,
        /// else initialises PreferenceSettings with default values.
        /// </summary>
        /// <param name="filePath">Path of the XML File</param>
        /// <returns>
        /// Stored PreferenceSettings from xml file or
        /// Default PreferenceSettings if xml file is not found.
        /// </returns>
        public static PreferenceSettings Load(string filePath)
        {
            var settings = new PreferenceSettings();

            if (String.IsNullOrEmpty(filePath) || (!File.Exists(filePath)))
                return settings;

            try
            {
                var serializer = new XmlSerializer(typeof(PreferenceSettings));
                using (var fs = new FileStream(filePath, FileMode.Open, FileAccess.Read))
                {
                    settings = serializer.Deserialize(fs) as PreferenceSettings;
                    fs.Close(); // Release file lock
                }
            }
            catch (Exception) { }

            settings.CustomPackageFolders = settings.CustomPackageFolders.Distinct().ToList();
            MigrateStdLibTokenToBuiltInToken(settings);

            return settings;
        }

        /// <summary>
        /// Returns the static Python template file path.
        /// When the file exists and is not empty, its contents are used to populate new Python Script nodes added to the Dynamo workspace.
        /// </summary>
        /// <returns></returns>
        public static string GetPythonTemplateFilePath()
        {
            return pythonTemplateFilePath;
        }

        /// <summary>
        /// Provides access to the DefaultPythonEngine setting in a static context. Used from PythonNodeBase.
        /// </summary>
        /// <returns>DefaultPythonEngine setting value</returns>
        internal static string GetDefaultPythonEngine()
        {
            return defaultPythonEngine;
        }

        internal void InitializeNamespacesToExcludeFromLibrary()
        {
            if (!NamespacesToExcludeFromLibrarySpecified)
            {
                NamespacesToExcludeFromLibrary.Add(
                    "ProtoGeometry.dll:Autodesk.DesignScript.Geometry.TSpline"
                );
                NamespacesToExcludeFromLibrarySpecified = true;
            }
        }

<<<<<<< HEAD
        /// <summary>
        /// Adds a RequiredProperty to the local collection, triggered via the View
        /// </summary>
        /// <param name="obj"></param>
        internal void AddRequiredProperty(object obj)
        {
            RequiredProperty requiredProperty = new RequiredProperty
            {
                Key = $"Required Property {RequiredProperties.Count + 1}"
            };
            //requiredProperty.PropertyChanged += UpdatePreferenceSettingsPropertyChanged;
            RequiredProperties.Add(requiredProperty);
        }

        /// <summary>
        /// Deletes a RequiredProperty from the local collection, triggered via the View
        /// </summary>
        /// <param name="obj"></param>
        internal void DeleteRequiredProperty(object obj)
        {
            if (!(obj is RequiredProperty requiredProperty)) return;
            //if (!RequiredProperties.Select(x => x.UniqueId).Contains(requiredProperty.UniqueId)) return;
            RequiredProperties.Remove(requiredProperty);
        }

        /// <summary>
        /// Toggles whether a RequiredProperty has its value set globally, or per-graph.
        /// When global, both the RequiredProperty Key and Value are saved in the DynamoSettings.xml file.
        /// Global values are loaded in when a graph is opened and cannot be edited via the GraphMetadataViewExtension.
        /// </summary>
        /// <param name="obj"></param>
        internal void ToggleRequiredPropertyIsGlobal(object obj)
        {
            if (!(obj is RequiredProperty requiredProperty)) return;
            requiredProperty.ValueIsGlobal = !requiredProperty.ValueIsGlobal;
=======
        //migrate old path token to new path token
        private static void MigrateStdLibTokenToBuiltInToken(PreferenceSettings settings)
        {
            for(var i = 0; i< settings.CustomPackageFolders.Count;i++)
            {
                var path = settings.CustomPackageFolders[i];
                if (path == DynamoModel.StandardLibraryToken)
                {
                    settings.CustomPackageFolders[i] = DynamoModel.BuiltInPackagesToken;
                }
            }
>>>>>>> 2de7bdc8
        }
    }
}<|MERGE_RESOLUTION|>--- conflicted
+++ resolved
@@ -595,7 +595,6 @@
             }
         }
 
-<<<<<<< HEAD
         /// <summary>
         /// Adds a RequiredProperty to the local collection, triggered via the View
         /// </summary>
@@ -631,7 +630,8 @@
         {
             if (!(obj is RequiredProperty requiredProperty)) return;
             requiredProperty.ValueIsGlobal = !requiredProperty.ValueIsGlobal;
-=======
+        }
+        
         //migrate old path token to new path token
         private static void MigrateStdLibTokenToBuiltInToken(PreferenceSettings settings)
         {
@@ -643,7 +643,6 @@
                     settings.CustomPackageFolders[i] = DynamoModel.BuiltInPackagesToken;
                 }
             }
->>>>>>> 2de7bdc8
         }
     }
 }