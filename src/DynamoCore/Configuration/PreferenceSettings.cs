--- conflicted
+++ resolved
@@ -293,7 +293,6 @@
         public List<string> CustomPackageFolders { get; set; }
 
         /// <summary>
-<<<<<<< HEAD
         /// If true, trust warnings for opening .dyn files from untrusted locations will not be shown.
         /// Do not use this property setter, it does nothing. Exists only to support serialization.
         /// </summary>
@@ -304,10 +303,7 @@
             set { }
         }
 
-
-        /// <summary>
-=======
->>>>>>> 458cd9c3
+        /// <summary>
         /// Backing store for TrustedLocations
         /// </summary>
         private List<string> trustedLocations { get; set; } = new List<string>();
@@ -321,13 +317,11 @@
             trustedLocations.Clear();
             foreach (var loc in locs) trustedLocations.Add(loc);
         }
-<<<<<<< HEAD
+        
         internal void SetTrustWarningsDisabled(bool disabled)
         {
             disableTrustWarnings = disabled;
         }
-=======
->>>>>>> 458cd9c3
 
         // This function is used to deserialize the trusted locations manually
         // so that the TrustedLocation propertie's setter does not need to be public.
@@ -348,7 +342,7 @@
             }
             return output;
         }
-<<<<<<< HEAD
+
         private bool DeserializeDisableTrustWarnings(XmlNode preferenceSettingsElement)
         {
             try
@@ -362,13 +356,9 @@
             }
             return false;
         }
-        /// <summary>
-        /// Manually deserialize the some preferences from the PreferencesSettings file.
-=======
 
         /// <summary>
         /// Manually deserialize some preferences from the PreferencesSettings file.
->>>>>>> 458cd9c3
         /// This is done so that we can avoid exposing these property setters to the public API.
         /// </summary>
         /// <param name="prefsFilePath"></param>
@@ -383,20 +373,11 @@
 
                 var trustedLocations = DeserializeTrustedLocations(prefs);
                 SetTrustedLocations(trustedLocations.Distinct());
-<<<<<<< HEAD
                 var trustWarningsDisabled = DeserializeDisableTrustWarnings(prefs);
                 SetTrustWarningsDisabled(trustWarningsDisabled);
-
-            }
-            catch (Exception ex)
-            {
-
-            }
-=======
             }
             catch
-            {}
->>>>>>> 458cd9c3
+            { }
         }
 
         /// <summary>
@@ -404,13 +385,8 @@
         /// Do not directly use this property when trying to check for trusted locations.
         /// Instead use Dynamo.Core.TrustedLocationsManager to manage for trusted locations.
         /// </summary>
-<<<<<<< HEAD
         public List<string> TrustedLocations
         {
-=======
-        public List<string> TrustedLocations 
-        { 
->>>>>>> 458cd9c3
             get => trustedLocations.ToList(); //Copy of the internal list
         }
 
@@ -733,12 +709,8 @@
                     fs.Close(); // Release file lock
                 }
             }
-<<<<<<< HEAD
             catch
             {
-=======
-            catch {
->>>>>>> 458cd9c3
                 if (settings == null)
                 {
                     return new PreferenceSettings();
@@ -746,18 +718,11 @@
             }
 
             settings.CustomPackageFolders = settings.CustomPackageFolders.Distinct().ToList();
-
-
-
             settings.GroupStyleItemsList = settings.GroupStyleItemsList.GroupBy(entry => entry.Name).Select(result => result.First()).ToList();
             MigrateStdLibTokenToBuiltInToken(settings);
-<<<<<<< HEAD
 
             settings.DeserializeInternalPrefs(filePath);
 
-=======
-            settings.DeserializeInternalPrefs(filePath);
->>>>>>> 458cd9c3
             return settings;
         }
 
