--- conflicted
+++ resolved
@@ -448,12 +448,10 @@
         public bool ShowRunPreview { get; set; }
 
         /// <summary>
-<<<<<<< HEAD
         /// Collection of RequiredProperties, as set in the DynamoSettings file
         /// </summary>
         public ObservableCollection<RequiredProperty> RequiredProperties { get; set; }
 
-=======
         /// Limits the size of the tags used by the SearchDictionary
         /// This static property is not serialized and is assigned NodeSearchTagSizeLimit's value 
         /// if found at deserialize time.
@@ -468,7 +466,7 @@
             get { return NodeSearchTagSizeLimitValue; } 
             set { NodeSearchTagSizeLimitValue = value; } 
         }
->>>>>>> 7226c096
+
         #endregion
 
         /// <summary>
