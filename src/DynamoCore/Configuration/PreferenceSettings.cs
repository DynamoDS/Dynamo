--- conflicted
+++ resolved
@@ -929,11 +929,7 @@
             EnableDynamoPlayerRenamedWatchAsOutput = false;
             DynamoPlayerFolderGroups = new List<DynamoPlayerFolderGroup>();
             backupLocation = string.Empty;
-<<<<<<< HEAD
-
-=======
             GraphChecksumItemsList = new List<GraphChecksumItem>();
->>>>>>> 8490918d
         }
 
         /// <summary>
