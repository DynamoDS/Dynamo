using System;
using System.Collections.Generic;
using System.Collections.ObjectModel;
using System.IO;
using System.Linq;
using System.Reflection;
using System.Xml;
using System.Xml.Serialization;
using Dynamo.Core;
using Dynamo.Graph.Connectors;
using Dynamo.Interfaces;
using Dynamo.Logging;
using Dynamo.Models;
using Dynamo.Utilities;
using DynamoUtilities;

namespace Dynamo.Configuration
{
    static class ExtensionMethods
    {
        /// <summary>
<<<<<<< HEAD
        /// Copy Properties from a PreferenceSettings instance to another iterating the Properties of the destination instance and populate them from their source counterparts, excluding the properties that are obsolete and only read.  
=======
        /// Copy Properties from a PreferenceSettings instance to another iterating the Properties of the destination instance and populate them from their source counterparts, excluding the properties that are obsolete and only read.
>>>>>>> 53e2800d
        /// </summary>
        /// <param name="source"></param>
        /// <param name="destination"></param>
        internal static void CopyProperties(this PreferenceSettings source, PreferenceSettings destination)
        {
            var destinationProperties = destination.GetType().GetProperties();

            foreach (var destinationPi in destinationProperties)
            {
                var sourcePi = source.GetType().GetProperty(destinationPi.Name);

                if (destinationPi.GetCustomAttributes(typeof(System.ObsoleteAttribute), true).Length == 0 && destinationPi.CanWrite)
                {
                    destinationPi.SetValue(destination, sourcePi.GetValue(source, null), null);
                }
            }
        }
    }

    /// <summary>
    /// PreferenceSettings is a class for GUI to persist certain settings.
    /// Upon running of the GUI, those settings that are persistent will be loaded
    /// from a XML file from DYNAMO_SETTINGS_FILE.
    /// When GUI is closed, the settings are saved back into the XML file.
    /// </summary>
    public class PreferenceSettings : NotificationObject, IPreferences, IRenderPrecisionPreference, IDisablePackageLoadingPreferences, ILogSource
    {
        private string numberFormat;
        private string lastUpdateDownloadPath;
        private int maxNumRecentFiles;
        private bool isBackgroundGridVisible;
        private bool disableTrustWarnings = false;
        private bool isNotificationCenterEnabled;
        private bool isStaticSplashScreenEnabled;
        private bool isCreatedFromValidFile = true;

        #region Constants
        /// <summary>
        /// Indicates the maximum number of files shown in Recent Files
        /// </summary>
        internal const int DefaultMaxNumRecentFiles = 10;

        /// <summary>
        /// The default time interval between backup files. 1 minute.
        /// </summary>
        internal const int DefaultBackupInterval = 60000;

        /// <summary>
        /// Indicates the default render precision, i.e. the maximum number of tessellation divisions
        /// </summary>
        internal const int DefaultRenderPrecision = 128;

        /// <summary>
        /// Temp PreferenceSetting Location for testing
        /// </summary>
        public static string DynamoTestPath = null;

        /// <summary>
        /// Default date format
        /// </summary>
        public const string DefaultDateFormat = "MMMM dd, yyyy h:mm tt";

        /// <summary>
        /// Default time
        /// </summary>
        public static readonly System.DateTime DynamoDefaultTime = new System.DateTime(1977, 4, 12, 12, 12, 0, 0);        

        #endregion

        /// The following settings are persistent between Dynamo sessions and are user-controllable
        #region Collect Information settings

        /// <summary>
        /// Indicates first run
        /// </summary>
        public bool IsFirstRun { get; set; }

        /// <summary>
        /// Indicates whether usage reporting is approved or not.
        /// </summary>
        [Obsolete("Property will be deprecated in Dynamo 3.0")]
        public bool IsUsageReportingApproved { get { return false; } set { } }

        /// <summary>
        /// Indicates whether Google analytics reporting is approved or not.
        /// </summary>
        public bool IsAnalyticsReportingApproved { get; set; }

        /// <summary>
        /// Indicates whether ADP analytics reporting is approved or not.
        /// </summary>
        [XmlIgnore]
        [Obsolete("Setter is obsolete - ADP consent should not be set directly, it should be set using the consent dialog.")]
        public bool IsADPAnalyticsReportingApproved
        {
            get { return Logging.AnalyticsService.IsADPOptedIn; }
            set { throw new Exception("do not use"); }
        }
        #endregion

        #region UI & Graphics settings

        /// <summary>
        /// The width of the library pane.
        /// </summary>
        public int LibraryWidth { get; set; }

        /// <summary>
        /// The height of the console display.
        /// </summary>
        public int ConsoleHeight { get; set; }

        /// <summary>
        /// Indicates if preview bubbles should be displayed on nodes.
        /// </summary>
        public bool ShowPreviewBubbles { get; set; }

        /// <summary>
        /// Indicates if code block node line numbers should  be displayed.
        /// </summary>
        public bool ShowCodeBlockLineNumber { get; set; }

        /// <summary>
        /// Should connectors be visible?
        /// </summary>
        public bool ShowConnector { get; set; }

        /// <summary>
        /// Should connector tooltip be visible?
        /// </summary>
        public bool ShowConnectorToolTip { get; set; }

        /// <summary>
        /// The types of connector: Bezier or Polyline.
        /// </summary>
        public ConnectorType ConnectorType { get; set; }

        /// <summary>
        /// Collection of pairs [BackgroundPreviewName;isActive]
        /// </summary>
        public List<BackgroundPreviewActiveState> BackgroundPreviews { get; set; }

        /// <summary>
        /// Returns active state of specified background preview
        /// </summary>
        /// <param name="name">Background preview name</param>
        /// <returns>The active state</returns>
        public bool GetIsBackgroundPreviewActive(string name)
        {
            var pair = GetBackgroundPreviewData(name);

            return pair.IsActive;
        }

        /// <summary>
        /// Sets active state of specified background preview
        /// </summary>
        /// <param name="name">Background preview name</param>
        /// <param name="value">Active state</param>
        public void SetIsBackgroundPreviewActive(string name, bool value)
        {
            var pair = GetBackgroundPreviewData(name);

            pair.IsActive = value;
        }

        private BackgroundPreviewActiveState GetBackgroundPreviewData(string name)
        {
            // find or create BackgroundPreviewActiveState instance in list by name
            var pair = BackgroundPreviews.FirstOrDefault(p => p.Name == name)
                ?? new BackgroundPreviewActiveState { Name = name };
            if (!BackgroundPreviews.Contains(pair))
            {
                BackgroundPreviews.Add(pair);
            }

            return pair;
        }

        /// <summary>
        /// Should the background grid be shown?
        /// </summary>
        public bool IsBackgroundGridVisible
        {
            get
            {
                return isBackgroundGridVisible;
            }
            set
            {
                if (value == isBackgroundGridVisible) return;
                isBackgroundGridVisible = value;

                RaisePropertyChanged(nameof(IsBackgroundGridVisible));
            }
        }


        /// <summary>
        /// Indicates whether background preview is active or not.
        /// </summary>
        [Obsolete("Property will be deprecated in Dynamo 3.0, please use BackgroundPreviews")]
        public bool IsBackgroundPreviewActive
        {
            get
            {
                return GetIsBackgroundPreviewActive("IsBackgroundPreviewActive");
            }
            set
            {
                SetIsBackgroundPreviewActive("IsBackgroundPreviewActive", value);
            }
        }

        /// <summary>
        /// Indicate which render precision will be used
        /// </summary>
        public int RenderPrecision { get; set; }

        /// Indicates whether surface and solid edges will
        /// be rendered.
        /// </summary>
        public bool ShowEdges { get; set; }

        /// <summary>
        /// Indicates whether show detailed or compact layout during search.
        /// </summary>
        public bool ShowDetailedLayout { get; set; }


        /// <summary>
        /// The last X coordinate of the Dynamo window.
        /// </summary>
        public double WindowX { get; set; }

        /// <summary>
        /// The last Y coordinate of the Dynamo window.
        /// </summary>
        public double WindowY { get; set; }

        /// <summary>
        /// The last width of the Dynamo window.
        /// </summary>
        public double WindowW { get; set; }

        /// <summary>
        /// The last height of the Dynamo window.
        /// </summary>
        public double WindowH { get; set; }

        /// <summary>
        /// Should Dynamo use hardware acceleration if it is supported?
        /// </summary>
        public bool UseHardwareAcceleration { get; set; }

        #endregion

        #region Dynamo application settings

        /// <summary>
        /// The decimal precision used to display numbers.
        /// </summary>
        public string NumberFormat
        {
            get { return numberFormat; }
            set
            {
                numberFormat = value;
                RaisePropertyChanged("NumberFormat");
            }
        }

        /// <summary>
        /// The maximum number of recent file paths to be saved.
        /// </summary>
        public int MaxNumRecentFiles
        {
            get { return maxNumRecentFiles; }
            set
            {
                if (value > 0)
                {
                    maxNumRecentFiles = value;
                }
                else
                {
                    maxNumRecentFiles = DefaultMaxNumRecentFiles;
                }
                RaisePropertyChanged("MaxNumRecentFiles");
            }
        }

        /// <summary>
        /// A list of recently opened file paths.
        /// </summary>
        public List<string> RecentFiles { get; set; }

        /// <summary>
        /// A list of backup file paths.
        /// </summary>
        public List<string> BackupFiles { get; set; }

        /// <summary>
        /// A list of folders packages, custom nodes or direct paths to .dll and .ds files.
        /// </summary>
        public List<string> CustomPackageFolders { get; set; }

        /// <summary>
        /// If true, trust warnings for opening .dyn files from untrusted locations will not be shown.
        /// Do not use this property setter, it does nothing. Exists only to support serialization.
        /// </summary>
        public bool DisableTrustWarnings
        {
            get => disableTrustWarnings;
            //no-op
            set { }
        }

        /// <summary>
        /// This represents the user modifiable list of locations.
        /// </summary>
        private List<string> trustedLocations { get; set; } = new List<string>();

        // This function is used to deserialize the trusted locations manually
        // so that the TrustedLocation propertie's setter does not need to be public.
        private List<string> DeserializeTrustedLocations(XmlNode preferenceSettingsElement)
        {
            List<string> output = new List<string>();
            try
            {
                var parentNode = preferenceSettingsElement.SelectSingleNode($@"//{nameof(TrustedLocations)}");
                if (parentNode != null)
                {
                    foreach (XmlNode value in parentNode.ChildNodes)
                    {
                        if (!string.IsNullOrEmpty(value?.InnerText))
                        {
                            output.Add(value.InnerText);
                        }
                    }
                }
            }
            catch (Exception ex)
            {
                Console.WriteLine(ex.Message);
            }
            return output;
        }

        private bool DeserializeDisableTrustWarnings(XmlNode preferenceSettingsElement)
        {
            try
            {
                return bool.Parse(preferenceSettingsElement.SelectSingleNode($@"//{nameof(DisableTrustWarnings)}").InnerText);

            }
            catch (Exception ex)
            {
                Console.WriteLine(ex.Message);
            }
            return false;
        }

        /// <summary>
        /// Manually deserialize some preferences from the PreferencesSettings file.
        /// This is done so that we can avoid exposing these property setters to the public API.
        /// </summary>
        /// <param name="prefsFilePath"></param>
        private void DeserializeInternalPrefs(string prefsFilePath)
        {
            try
            {
                //manually load some xml we don't want to create public setters for.
                var doc = new System.Xml.XmlDocument();
                doc.Load(prefsFilePath);
                var prefs = doc.SelectSingleNode($@"//{nameof(PreferenceSettings)}");

                var deserializedLocations = DeserializeTrustedLocations(prefs);
                SetTrustedLocations(deserializedLocations.Distinct());
                var trustWarningsDisabled = DeserializeDisableTrustWarnings(prefs);
                SetTrustWarningsDisabled(trustWarningsDisabled);
            }
            catch
            { }
        }

        /// <summary>
        /// Manually deserialize some preferences from the PreferencesSettings file.
        /// This is done so that we can avoid exposing these property setters to the public API.
        /// </summary>
        /// <param name="content">The content of the XML file</param>

        private void DeserializeInternalPrefsContent(string content)
        {
            try
            {
                //manually load some xml we don't want to create public setters for.
                var doc = new System.Xml.XmlDocument();
                doc.LoadXml(content);
                var prefs = doc.SelectSingleNode($@"//{nameof(PreferenceSettings)}");

                var deserializedLocations = DeserializeTrustedLocations(prefs);
                SetTrustedLocations(deserializedLocations.Distinct());
                var trustWarningsDisabled = DeserializeDisableTrustWarnings(prefs);
                SetTrustWarningsDisabled(trustWarningsDisabled);
            }
            catch
            { }
        }

        /// <summary>
        /// Represents a copy of the list of trusted locations that the user added.
        /// Do not use this list to check if a new path is trusted or not.
        /// To check if a new path is trusted or not please use the IsTrustedLocation API (IsTrustedLocation supports locations)
        /// </summary>
        public List<string> TrustedLocations
        {
            get => trustedLocations.ToList(); //Copy of the internal list
        }

        /// <summary>
        /// A list of packages used by the Package Manager to determine
        /// which packages are marked for deletion.
        /// </summary>
        public List<string> PackageDirectoriesToUninstall { get; set; }

        /// <summary>
        /// Path to the Python (.py) file to use as a starting template when creating a new PythonScript Node.
        /// </summary>
        public string PythonTemplateFilePath
        {
            get { return pythonTemplateFilePath; }
            set { pythonTemplateFilePath = value; }
        }

        /// <summary>
        /// The backing store for the Python template file path. Required as static property cannot implement an interface member.
        /// </summary>
        private static string pythonTemplateFilePath = "";

        /// <summary>
        /// This defines how long (in milliseconds) will the graph be automatically saved.
        /// </summary>
        public int BackupInterval { get; set; }

        /// <summary>
        /// This defines how many files will be backed up.
        /// </summary>
        public int BackupFilesCount { get; set; }

        /// <summary>
        /// Indicates if the user has accepted the terms of
        /// use for downloading packages from package manager.
        /// </summary>
        public bool PackageDownloadTouAccepted { get; set; }

        /// <summary>
        /// Indicates the default state of the "Open in Manual Mode"
        /// checkbox in OpenFileDialog
        /// </summary>
        public bool OpenFileInManualExecutionMode { get; set; }

        /// <summary>
        /// This defines if user wants to see the Iron Python Extension Dialog box on every new session.
        /// </summary>
        public bool IsIronPythonDialogDisabled { get; set; }

        /// <summary>
        /// This defines if user wants to see the whitespaces and tabs in python script editor.
        /// </summary>
        public bool ShowTabsAndSpacesInScriptEditor { get; set; }

        /// <summary>
        /// This defines if user wants to see the enabled node Auto Complete feature for port interaction.
        /// </summary>
        public bool EnableNodeAutoComplete { get; set; }

        /// <summary>
        /// This defines if user wants to hide the nodes below a specific confidenc level.
        /// </summary>
        public bool HideNodesBelowSpecificConfidenceLevel { get; set; }

        /// <summary>
        /// This defines the level of confidence related to the ML recommendation.
        /// </summary>
        public int MLRecommendationConfidenceLevel { get; set; }

        /// <summary>
        /// This defines the number of results of the  ML recommendation
        /// </summary>
        public int MLRecommendationNumberOfResults { get; set; }

        /// <summary>
        /// This defines if user wants to see the enabled Dynamo Notification Center.
        /// </summary>
        public bool EnableNotificationCenter
        {
            get
            {
                return isNotificationCenterEnabled;
            }
            set
            {
                isNotificationCenterEnabled = value;
                RaisePropertyChanged(nameof(EnableNotificationCenter));
            }
        }


        /// <summary>
        /// This defines if the user wants to see the static splash screen again
        /// </summary>
        public bool EnableStaticSplashScreen
        {
            get
            {
                return isStaticSplashScreenEnabled;
            }
            set
            {
                isStaticSplashScreenEnabled = value;
            }
        }

        /// <summary>
        /// Engine used by default for new Python script and string nodes. If not empty, this takes precedence over any system settings.
        /// </summary>
        public string DefaultPythonEngine
        {
            get
            {
                return defaultPythonEngine;
            }
            set
            {
                defaultPythonEngine = value;
            }
        }

        /// <summary>
        /// Static field backing the DefaultPythonEngine setting property.
        /// </summary>
        private static string defaultPythonEngine;

        internal event Func<string> RequestUserDataFolder;
        internal string OnRequestUserDataFolder()
        {
            return RequestUserDataFolder?.Invoke();
        }

        private string selectedPackagePathForInstall;
        // TODO: Add this to IPreferences in Dynamo 3.0
        /// <summary>
        /// Currently selected package path where all packages downloaded from the Package Manager
        /// will be installed. The default package path for install is the user data directory
        /// currently used by the Dynamo environment.
        /// </summary>
        public string SelectedPackagePathForInstall
        {
            get
            {
                if (string.IsNullOrEmpty(selectedPackagePathForInstall))
                {
                    selectedPackagePathForInstall = OnRequestUserDataFolder();
                }
                return selectedPackagePathForInstall;
            }
            set
            {
                selectedPackagePathForInstall = value;
            }
        }

        /// <summary>
        /// Indicates (if any) which namespaces should not be displayed in the Dynamo node library.
        /// String format: "[library name]:[fully qualified namespace]"
        /// </summary>
        public List<string> NamespacesToExcludeFromLibrary { get; set; }

        /// <summary>
        /// True if the NamespacesToExcludeFromLibrary element is found in DynamoSettings.xml.
        /// </summary>
        [XmlIgnore]
        public bool NamespacesToExcludeFromLibrarySpecified { get; set; }

        /// <summary>
        /// Settings that apply to view extensions.
        /// </summary>
        public List<ViewExtensionSettings> ViewExtensionSettings { get; set; }

        private bool disableBuiltinPackages;
        /// <summary>
        /// If enabled Dynamo Built-In Packages will not be loaded.
        /// </summary>
        public bool DisableBuiltinPackages
        {
            get { return disableBuiltinPackages; }
            set
            {
                disableBuiltinPackages = value;
                RaisePropertyChanged(nameof(DisableBuiltinPackages));
            }
        }

        private bool disableCustomPackageLocations;
        /// <summary>
        /// If enabled user's custom package locations will not be loaded.
        /// </summary>
        public bool DisableCustomPackageLocations
        {
            get { return disableCustomPackageLocations; }
            set
            {
                disableCustomPackageLocations = value;
                RaisePropertyChanged(nameof(DisableCustomPackageLocations));
            }
        }
        /// <summary>
        /// Defines the default run type when opening a workspace
        /// </summary>
        public RunType DefaultRunType { get; set; }

        /// <summary>
        /// Defines the default method of the Node Autocomplete
        /// </summary>
        public NodeAutocompleteSuggestion DefaultNodeAutocompleteSuggestion { get; set; }

        /// <summary>
        /// Show Run Preview flag.
        /// </summary>
        public bool ShowRunPreview { get; set; }


        /// <summary>
        /// Stores the group styles added in the preference settings
        /// </summary>
        public List<GroupStyleItem> GroupStyleItemsList { get; set; }

        /// <summary>
        /// Limits the size of the tags used by the SearchDictionary
        /// This static property is not serialized and is assigned NodeSearchTagSizeLimit's value
        /// if found at deserialize time.
        /// </summary>
        internal static int nodeSearchTagSizeLimit = 300;

        /// <summary>
        /// Limits the size of the tags used by the SearchDictionary
        /// </summary>
        public int NodeSearchTagSizeLimit
        {
            get { return nodeSearchTagSizeLimit; }
            set { nodeSearchTagSizeLimit = value; }
        }

        /// <summary>
        /// The Version of the IronPython package that Dynamo will download when it is found as missing in graphs.
        /// This static property is not serialized and is assigned IronPythonResolveTargetVersion's value
        /// if found at deserialize time.
        /// </summary>
        internal static Version ironPythonResolveTargetVersion = new Version(2, 4, 0);

        /// <summary>
        /// The Version of the IronPython package that Dynamo will download when it is found as missing in graphs.
        /// </summary>
        public string IronPythonResolveTargetVersion
        {
            get { return ironPythonResolveTargetVersion.ToString(); }
            set { ironPythonResolveTargetVersion = Version.TryParse(value, out Version newVal) ? newVal : ironPythonResolveTargetVersion; }
        }

        /// <summary>
        /// Stores the notification ids that was read by the user
        /// </summary>
        public List<string> ReadNotificationIds { get; set; }
        #endregion

        #region Dynamo Player and Generative Design settings

        /// <summary>
        /// Collections of folders used by individual Dynamo Player or Generative Design as entry points.
        /// </summary>
        public List<DynamoPlayerFolderGroup> DynamoPlayerFolderGroups { get; set; }

        #endregion

        /// <summary>
        /// Initializes a new instance of the <see cref="PreferenceSettings"/> class.
        /// </summary>
        public PreferenceSettings()
        {
            RecentFiles = new List<string>();
            WindowH = 768;
            WindowW = 1024;
            WindowY = 0.0;
            WindowX = 0.0;
            BackgroundPreviews = new List<BackgroundPreviewActiveState>();

            // Default Settings
            IsFirstRun = true;
            IsAnalyticsReportingApproved = true;
            LibraryWidth = 304;
            ConsoleHeight = 0;
            ShowPreviewBubbles = true;
            ShowCodeBlockLineNumber = true;
            ShowConnector = true;
            ShowConnectorToolTip = true;
            ConnectorType = ConnectorType.BEZIER;
            IsBackgroundGridVisible = true;
            PackageDirectoriesToUninstall = new List<string>();
            NumberFormat = "f3";
            UseHardwareAcceleration = true;
            PackageDownloadTouAccepted = false;
            maxNumRecentFiles = DefaultMaxNumRecentFiles;
            RenderPrecision = DefaultRenderPrecision;
            ShowEdges = false;
            OpenFileInManualExecutionMode = false;
            ShowDetailedLayout = true;
            NamespacesToExcludeFromLibrary = new List<string>();
            DefaultRunType = RunType.Automatic;
            DefaultNodeAutocompleteSuggestion = NodeAutocompleteSuggestion.MLRecommendation;

            BackupInterval = DefaultBackupInterval;
            BackupFilesCount = 1;
            BackupFiles = new List<string>();

            CustomPackageFolders = new List<string>();

            PythonTemplateFilePath = "";
            IsIronPythonDialogDisabled = false;
            ShowTabsAndSpacesInScriptEditor = false;
            EnableNodeAutoComplete = true;
            HideNodesBelowSpecificConfidenceLevel = false;
            MLRecommendationConfidenceLevel = 10;
            MLRecommendationNumberOfResults = 10;
            EnableNotificationCenter = true;
            isStaticSplashScreenEnabled = true;
            DefaultPythonEngine = string.Empty;
            ViewExtensionSettings = new List<ViewExtensionSettings>();
            GroupStyleItemsList = new List<GroupStyleItem>();
            ReadNotificationIds = new List<string>();
            DynamoPlayerFolderGroups = new List<DynamoPlayerFolderGroup>();
        }

        /// <summary>
        /// Saves PreferenceSettings to XML, given a file path.
        /// </summary>
        /// <param name="filePath">Path of the XML File to save to.</param>
        /// <returns>True if file is saved successfully, false if an error occurred.</returns>
        public bool Save(string filePath)
        {
            try
            {
                var serializer = new XmlSerializer(typeof(PreferenceSettings));
                using (var fs = new FileStream(filePath, FileMode.Create, FileAccess.Write))
                {
                    serializer.Serialize(fs, this);
                    fs.Close(); // Release file lock
                }
                return true;
            }
            catch (Exception ex)
            {
                Console.WriteLine(ex.Message);
                Console.WriteLine(ex.StackTrace);
            }

            return false;
        }

        /// <summary>
        /// Saves PreferenceSettings in a default directory when no path is
        /// specified.
        /// </summary>
        /// <param name="preferenceFilePath">The file path to save preference
        /// settings to. If this parameter is null or empty string, preference
        /// settings will be saved to the default path.</param>
        /// <returns>True if file is saved successfully, false if an error occurred.</returns>
        public bool SaveInternal(string preferenceFilePath)
        {
            if (!String.IsNullOrEmpty(DynamoTestPath))
            {
                preferenceFilePath = DynamoTestPath;
            }

            return Save(preferenceFilePath);
        }

        /// <summary>
        /// Loads PreferenceSettings from specified XML file if possible,
        /// else initializes PreferenceSettings with default values.
        /// </summary>
        /// <param name="filePath">Path of the XML File</param>
        /// <returns>
        /// Stored PreferenceSettings from xml file or
        /// Default PreferenceSettings if xml file is not found.
        /// </returns>
        public static PreferenceSettings Load(string filePath)
        {
            // Constructor will be called anyway in either condition below so no need to initialize now.
            PreferenceSettings settings = null;

            if (String.IsNullOrEmpty(filePath) || (!File.Exists(filePath)))
                return new PreferenceSettings();

            try
            {
                var serializer = new XmlSerializer(typeof(PreferenceSettings));
                using (var fs = new FileStream(filePath, FileMode.Open, FileAccess.Read))
                {
                    settings = serializer.Deserialize(fs) as PreferenceSettings;
                    fs.Close(); // Release file lock
                }
            }
            catch
            {
                if (settings == null)
                {
                    return new PreferenceSettings() { isCreatedFromValidFile = false };
                }
            }

            settings.CustomPackageFolders = settings.CustomPackageFolders.Distinct().ToList();
            settings.GroupStyleItemsList = settings.GroupStyleItemsList.GroupBy(entry => entry.Name).Select(result => result.First()).ToList();
            MigrateStdLibTokenToBuiltInToken(settings);

            settings.DeserializeInternalPrefs(filePath);

            return settings;
        }

        /// <summary>
        /// Loads PreferenceSettings from specified XML file if possible,
        /// else initializes PreferenceSettings with default values.
        /// </summary>
        /// <param name="content">The content of the xml file</param>
        /// <returns></returns>
        public static PreferenceSettings LoadContent(string content)
        {
            // Constructor will be called anyway in either condition below so no need to initialize now.
            PreferenceSettings settings = null;

            if(string.IsNullOrEmpty(content))
                return new PreferenceSettings();

            try
            {
                var serializer = new XmlSerializer(typeof(PreferenceSettings));
                using (TextReader reader = new StringReader(content))
                {
                    settings = serializer.Deserialize(reader) as PreferenceSettings;
                }
            }
            catch
            {
                if (settings == null)
                {
                    return new PreferenceSettings() { isCreatedFromValidFile = false };
                }
            }

            settings.CustomPackageFolders = settings.CustomPackageFolders.Distinct().ToList();
            settings.GroupStyleItemsList = settings.GroupStyleItemsList.GroupBy(entry => entry.Name).Select(result => result.First()).ToList();
            MigrateStdLibTokenToBuiltInToken(settings);

            settings.DeserializeInternalPrefsContent(content);

            return settings;
        }

        /// <summary>
        /// Return the predefined Font size values
        /// </summary>
        [XmlIgnore]
        public ObservableCollection<int> PredefinedGroupStyleFontSizes
        {
            get
            {
                return new ObservableCollection<int>
            {
                14,
                18,
                24,
                30,
                36,
                48,
                60,
                72,
                96
            };
            }
        }

        /// <summary>
        /// Checking for invalid values or tainted data and sanitize them
        /// </summary>
        internal void SanitizeValues()
        {
            foreach (var groupStyle in GroupStyleItemsList)
            {
                if (!PredefinedGroupStyleFontSizes.Contains(groupStyle.FontSize))
                {
                    groupStyle.FontSize = GroupStyleItem.DefaultGroupStyleItems.FirstOrDefault().FontSize;
                }
            }
        }

        /// <summary>
        /// Returns the static Python template file path.
        /// When the file exists and is not empty, its contents are used to populate new Python Script nodes added to the Dynamo workspace.
        /// </summary>
        /// <returns></returns>
        public static string GetPythonTemplateFilePath()
        {
            return pythonTemplateFilePath;
        }

        /// <summary>
        /// Provides access to the DefaultPythonEngine setting in a static context. Used from PythonNodeBase.
        /// </summary>
        /// <returns>DefaultPythonEngine setting value</returns>
        internal static string GetDefaultPythonEngine()
        {
            return defaultPythonEngine;
        }

        internal void InitializeNamespacesToExcludeFromLibrary()
        {
            if (!NamespacesToExcludeFromLibrarySpecified)
            {
                NamespacesToExcludeFromLibrary.Add(
                    "ProtoGeometry.dll:Autodesk.DesignScript.Geometry.TSpline"
                );
                NamespacesToExcludeFromLibrarySpecified = true;
            }
        }

        //migrate old path token to new path token
        private static void MigrateStdLibTokenToBuiltInToken(PreferenceSettings settings)
        {
            for (var i = 0; i < settings.CustomPackageFolders.Count; i++)
            {
                var path = settings.CustomPackageFolders[i];
                if (path == DynamoModel.StandardLibraryToken)
                {
                    settings.CustomPackageFolders[i] = DynamoModel.BuiltInPackagesToken;
                }
            }
        }

        #region Trust Management API
        /// <summary>
        /// Add a path to the Dynamo's trusted locations
        /// </summary>
        /// <param name="path">The path to be added as a trusted location</param>
        /// <returns>True if the path was successfully added. False otherwise.</returns>
        internal bool AddTrustedLocation(string path)
        {
            try
            {
                PathHelper.ValidateDirectory(path);
                if (isTrustedLocationInternal(path))
                {
                    return false;
                }
                trustedLocations.Add(path);
                return true;
            }
            catch(Exception e)
            {
                OnMessageLogged(LogMessage.Error($"Could not add path {path} to {nameof(TrustedLocations)} due to the following error {e.Message}"));
                return false;
            }
        }

        /// <summary>
        /// Remove a path from the Dynamo's trusted locations
        /// </summary>
        /// <param name="path">The path to be removed from the trusted locations</param>
        /// <returns>The true if the path was removed and false otherwise</returns>
        internal bool RemoveTrustedLocation(string path)
        {
            return trustedLocations.RemoveAll(x => PathHelper.AreDirectoryPathsEqual(x, path)) > 0;
        }

        /// <summary>
        /// Set trusted locations in the PreferenceSettings configuration.
        /// </summary>
        /// <param name="locs"></param>
        internal void SetTrustedLocations(IEnumerable<string> locs)
        {
            trustedLocations.Clear();
            foreach (var loc in locs)
            {
                AddTrustedLocation(loc);
            }
        }

        /// <summary>
        /// Set trusted locations in the PreferenceSettings configuration without checking if inputs are valid.
        /// Use this method only in tests.
        /// </summary>
        /// <param name="locs"></param>
        internal void SetTrustedLocationsUnsafe(IEnumerable<string> locs)
        {
            trustedLocations.Clear();
            trustedLocations.AddRange(locs);
        }

        internal void SetTrustWarningsDisabled(bool disabled)
        {
            disableTrustWarnings = disabled;
        }

        // Add default trusted locations for Autodesk samples.
        // This function should only be called during Dynamo's first run.
        internal void AddDefaultTrustedLocations()
        {
            if (!IsFirstRun) return;

            const string Autodesk = "Autodesk";
            string ProgramData = Environment.GetFolderPath(Environment.SpecialFolder.CommonApplicationData);
            AddTrustedLocation(Path.Combine(ProgramData, Autodesk));

            string ProgramFiles = Environment.GetFolderPath(Environment.SpecialFolder.ProgramFiles);
            AddTrustedLocation(Path.Combine(ProgramFiles, Autodesk));
        }

        /// <summary>
        /// Returns true if the input "location" is among the stored trusted paths.
        /// Subdirectories of a trusted path are considered trusted.
        /// Does not validate the input for correctness.
        /// </summary>
        /// <param name="location"></param>
        /// <returns></returns>
        private bool isTrustedLocationInternal(string location)
        {
            return TrustedLocations.FirstOrDefault(trustedLoc =>
            {
                // All subdirectories are considered trusted if the parent directory is trusted.
                return PathHelper.AreDirectoryPathsEqual(location, trustedLoc) ||
                    PathHelper.IsSubDirectoryOfDirectory(location, trustedLoc);
            }) != null;
        }

        /// <summary>
        /// Checkes whether the input argument (path) is among Dynamo's trusted locations
        /// Only directories are supported.
        /// Subdirectories of a trusted directory are considered trusted.
        /// </summary>
        /// <param name="location">An absolute path to a folder or file on disk</param>
        /// <returns>True if the path is a trusted location, false otherwise</returns>
        public bool IsTrustedLocation(string location)
        {
            try
            {
                PathHelper.ValidateDirectory(location);
                return isTrustedLocationInternal(location);
            }
            catch
            {
                return false;
            }

        }

        /// <summary>
        /// Different ways to ask the user about display the Trusted location
        /// </summary>
        public enum AskForTrustedLocationResult
        {
            /// <summary>
            /// Ask for the Trusted location
            /// </summary>
            Ask,
            /// <summary>
            /// Don't ask about the Trusted location
            /// </summary>
            DontAsk,
            /// <summary>
            /// Unable to ask about the Trusted location
            /// </summary>
            UnableToAsk
        }

        /// <summary>
        /// AskForTrustedLocation function
        /// </summary>
        /// <param name="isOpenedFile"></param>
        /// <param name="isHomeSpace"></param>
        /// <param name="isShowStartPage"></param>
        /// <param name="isDisableTrustWarnings"></param>
        /// <param name="isFileInTrustedLocation"></param>
        /// <returns></returns>
        public static AskForTrustedLocationResult AskForTrustedLocation(bool isOpenedFile, bool isFileInTrustedLocation, bool isHomeSpace, bool isShowStartPage, bool isDisableTrustWarnings)
        {
            AskForTrustedLocationResult result = AskForTrustedLocationResult.UnableToAsk;
            if (isOpenedFile)
            {
                if (isHomeSpace && !isShowStartPage && !isDisableTrustWarnings && !isFileInTrustedLocation)
                {
                    result = AskForTrustedLocationResult.Ask;
                }
                else
                {
                    result = AskForTrustedLocationResult.DontAsk;
                }
            }
            return result;
        }

        #endregion

        #region ILogSource

        /// <summary>
        /// Log message event
        /// </summary>
        public event Action<ILogMessage> MessageLogged;

        internal void OnMessageLogged(ILogMessage msg)
        {
            MessageLogged?.Invoke(msg);
        }
        #endregion

        /// <summary>
        /// List of static Fields to be excluded for evaluation due to their access level
        /// </summary>
        /// <returns></returns>
        public List<string> StaticFields()
        {
            return typeof(PreferenceSettings).GetMembers(BindingFlags.Static | BindingFlags.NonPublic).OfType<FieldInfo>().Select(field => field.Name).ToList();
        }
<<<<<<< HEAD
=======

        /// <summary>
        /// Indicates when an instance has been created from a preferences file correctly, a support property
        /// </summary>
        [XmlIgnore]
        public bool IsCreatedFromValidFile
        {
            get { return isCreatedFromValidFile; }
        }
>>>>>>> 53e2800d
    }
}<|MERGE_RESOLUTION|>--- conflicted
+++ resolved
@@ -19,11 +19,7 @@
     static class ExtensionMethods
     {
         /// <summary>
-<<<<<<< HEAD
-        /// Copy Properties from a PreferenceSettings instance to another iterating the Properties of the destination instance and populate them from their source counterparts, excluding the properties that are obsolete and only read.  
-=======
         /// Copy Properties from a PreferenceSettings instance to another iterating the Properties of the destination instance and populate them from their source counterparts, excluding the properties that are obsolete and only read.
->>>>>>> 53e2800d
         /// </summary>
         /// <param name="source"></param>
         /// <param name="destination"></param>
@@ -1157,8 +1153,6 @@
         {
             return typeof(PreferenceSettings).GetMembers(BindingFlags.Static | BindingFlags.NonPublic).OfType<FieldInfo>().Select(field => field.Name).ToList();
         }
-<<<<<<< HEAD
-=======
 
         /// <summary>
         /// Indicates when an instance has been created from a preferences file correctly, a support property
@@ -1168,6 +1162,5 @@
         {
             get { return isCreatedFromValidFile; }
         }
->>>>>>> 53e2800d
     }
 }