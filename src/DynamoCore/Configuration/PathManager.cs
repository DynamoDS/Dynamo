--- conflicted
+++ resolved
@@ -95,19 +95,16 @@
 
         private IEnumerable<string> RootDirectories
         {
-<<<<<<< HEAD
-            get { return Preferences != null ? Preferences.CustomPackageFolders.Where(path => path != DynamoModel.BuiltInPackagesToken) : rootDirectories; }
-=======
             get 
             { 
                 return Preferences != null ? 
-                    Preferences.CustomPackageFolders.Select(path => path == DynamoModel.StandardLibraryToken ? StandardLibraryDirectory : path) 
+                    Preferences.CustomPackageFolders.Select(path => path == DynamoModel.BuiltInPackagesToken ? BuiltinPackagesDirectory : path) 
                     : rootDirectories;
             }
         }
 
-        private const string stdLibName = @"Standard Library";
-        private string stdLibDirectory = null;
+        private const string builtinPackagesDirName = @"Built-In Packages";
+        private string builtinPackagesDirectory = null;
 
         //Todo in Dynamo 3.0, Add this to the IPathManager interface
         /// <summary>
@@ -118,20 +115,19 @@
         {
             get
             {
-                if (stdLibDirectory == null)
+                if (builtinPackagesDirectory == null)
                 {
-                    stdLibDirectory = Path.Combine(Path.GetDirectoryName(Assembly.GetAssembly(GetType()).Location), stdLibName, @"Packages");
+                    builtinPackagesDirectory = Path.Combine(Path.GetDirectoryName(Assembly.GetAssembly(GetType()).Location), builtinPackagesDirName, @"Packages");
                 }
-                return stdLibDirectory;
+                return builtinPackagesDirectory;
             }
             set
             {
-                if (stdLibDirectory != value)
+                if (builtinPackagesDirectory != value)
                 {
-                    stdLibDirectory = value;
+                    builtinPackagesDirectory = value;
                 }
             }
->>>>>>> a1886c86
         }
 
         //Todo in Dynamo 3.0, Add this to the IPathManager interface
