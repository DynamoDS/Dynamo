--- conflicted
+++ resolved
@@ -183,7 +183,6 @@
             var backupPath = BuildDynBackupFilePath(workspace, token);
             if (string.IsNullOrEmpty(backupPath)) return null;
 
-<<<<<<< HEAD
             File.Copy(sourcePath, backupPath);
             return backupPath;
         }
@@ -195,26 +194,6 @@
             var root = JObject.Parse(File.ReadAllText(dyfPath));
             var nodes = root["Nodes"] as JArray;
             if (nodes == null || nodes.Count == 0) return false;
-=======
-                    var path = GetWorkspaceFilePath(workspace);
-
-                    if (workspace is CustomNodeWorkspaceModel customWorkspace)
-                    {
-                        customWorkspace.IsVisibleInDynamoLibrary = true;
-                    }
-
-
-                    // get the view
-                    var parsedView = TryReadViewFromFile(path);
-
-                    // save the file without the view first
-                    workspace.Save(path, false, model.EngineController);
-
-                    // patch the save file with the view
-                    PatchFileWithView(path, workspace, parsedView);
-
-                    EnsureDyfHasLibraryViewFlag(dyfPath);
->>>>>>> de9210fd
 
             foreach (var n in nodes.OfType<JObject>())
             {
@@ -227,167 +206,9 @@
                     engine.Value = newEngName;
                 }
             }
-<<<<<<< HEAD
                         
             File.WriteAllText(dyfPath, root.ToString(Formatting.Indented));
             return true;
-=======
-        }
-
-        private string TryReadViewFromFile(string filePath)
-        {
-            try
-            {
-                if (string.IsNullOrEmpty(filePath) || !File.Exists(filePath)) return null;
-
-                var jo = JObject.Parse(File.ReadAllText(filePath));
-
-                return jo["View"]?.ToString(Newtonsoft.Json.Formatting.None);
-            }
-            catch { return null; }
-        }
-
-        private static void PatchFileWithView(string filePath, WorkspaceModel ws, JToken preSaveView)
-        {
-            // 2) re-read the just-saved MODEL json
-            var modelOnly = JObject.Parse(File.ReadAllText(filePath)); // model only (no "View")
-
-            // Use original View if available; otherwise synthesize a minimal, valid one Dynamo expects.
-            // ExtraWorkspaceViewInfo expects at least: X, Y, Zoom, NodeViews, Notes, Annotations, ConnectorPins.  :contentReference[oaicite:1]{index=1}
-            JToken view = preSaveView?.DeepClone();
-            //////if (view == null)
-            //////{
-            //////    var safeZoom = ws.Zoom > 0 ? ws.Zoom : 1.0; // avoid zoom==0 hangs in view code
-            //////    view = new JObject
-            //////    {
-            //////        ["X"] = ws.X,
-            //////        ["Y"] = ws.Y,
-            //////        ["Zoom"] = safeZoom,
-            //////        ["NodeViews"] = new JArray(
-            //////            ws.Nodes.Select(n => new JObject
-            //////            {
-            //////                ["Id"] = n.GUID.ToString(),
-            //////                ["Name"] = n.Name ?? string.Empty,
-            //////                ["X"] = n.X,
-            //////                ["Y"] = n.Y,
-            //////                ["ShowGeometry"] = n.IsVisible,
-            //////                ["Excluded"] = n.IsFrozen,
-            //////                ["IsSetAsInput"] = n.IsSetAsInput,
-            //////                ["IsSetAsOutput"] = n.IsSetAsOutput,
-            //////                ["UserDescription"] = n.UserDescription ?? string.Empty
-            //////            })
-            //////        ),
-            //////        ["Notes"] = new JArray(),
-            //////        ["Annotations"] = new JArray(),
-            //////        ["ConnectorPins"] = new JArray(),
-            //////        // Keep Library visibility in the place the reader checks
-            //////        ["Dynamo"] = new JObject { ["IsVisibleInDynamoLibrary"] = true } // read by WorkspaceReadConverter  :contentReference[oaicite:2]{index=2}
-            //////    };
-            //////}
-
-            modelOnly["View"] = view;
-
-            File.WriteAllText(filePath, modelOnly.ToString());
-        }
-
-
-
-
-
-
-
-
-
-
-
-        private static void OpenDyfThenSaveWithView_(WorkspaceModel upgradedWs, string inputPath, string outputPath)
-        {
-            // Read original (if overwriting in place), to lift its "View" verbatim when present
-            var originalJson = File.Exists(outputPath) ? File.ReadAllText(outputPath) : null;
-
-            JToken originalView = null;
-            if (!string.IsNullOrEmpty(originalJson))
-            {
-                var original = JObject.Parse(originalJson);
-                originalView = original["View"]; // may be null
-            }
-
-            // Model-only JSON
-            var upgradedModelJson = upgradedWs.ToJson(null); // model serializer only  :contentReference[oaicite:3]{index=3}
-            var upgraded = JObject.Parse(upgradedModelJson);
-
-            if (originalView != null)
-            {
-                // Keep the user's layout exactly
-                upgraded["View"] = originalView.DeepClone();
-            }
-            else
-            {
-                // Synthesize a minimal but complete "View" block that Dynamo expects  :contentReference[oaicite:4]{index=4}
-                // CHANGED: ensure every required property is present, and include "Dynamo" → IsVisibleInDynamoLibrary
-                // CHANGED: coerce Name to non-null, and always write IsSetAsInput/IsSetAsOutput/Excluded
-                double safeZoom = upgradedWs.Zoom > 0 ? upgradedWs.Zoom : 1.0; // avoid zoom==0 hangs
-
-                var nodeViews = new JArray(
-                    upgradedWs.Nodes.Select(n => new JObject
-                    {
-                        ["Id"] = n.GUID.ToString(),
-                        ["Name"] = n.Name ?? string.Empty,                    // <-- CHANGED
-                        ["X"] = n.X,
-                        ["Y"] = n.Y,
-                        ["ShowGeometry"] = n.IsVisible,
-                        ["Excluded"] = n.IsFrozen,                            // <-- CHANGED (present even if false)
-                        ["IsSetAsInput"] = n.IsSetAsInput,                   // <-- CHANGED
-                        ["IsSetAsOutput"] = n.IsSetAsOutput,                 // <-- CHANGED
-                        ["UserDescription"] = n.UserDescription ?? string.Empty
-                    })
-                );
-
-                upgraded["View"] = new JObject
-                {
-                    ["X"] = upgradedWs.X,
-                    ["Y"] = upgradedWs.Y,
-                    ["Zoom"] = safeZoom,
-                    ["NodeViews"] = nodeViews,
-                    ["Notes"] = new JArray(),                                // required by reader API  :contentReference[oaicite:5]{index=5}
-                    ["Annotations"] = new JArray(),                          // required by reader API  :contentReference[oaicite:6]{index=6}
-                    ["ConnectorPins"] = new JArray(),                        // required by reader API  :contentReference[oaicite:7]{index=7}
-
-                    // CHANGED: include the flag the loader looks for when deciding Library visibility
-                    ["Dynamo"] = new JObject
-                    {
-                        ["IsVisibleInDynamoLibrary"] = true                  // :contentReference[oaicite:8]{index=8}
-                    }
-                    // Optional: ["Camera"] can be added for Home workspaces; not needed for custom nodes
-                };
-            }
-
-            // Atomic write (avoid partial files)
-            var temp = outputPath + ".tmp";
-            File.WriteAllText(temp, upgraded.ToString());
-            if (File.Exists(outputPath))
-            {
-                var bak = outputPath + ".bak";
-                File.Replace(temp, outputPath, bak);
-                try { File.Delete(bak); } catch { /* ignore */ }
-            }
-            else
-            {
-                File.Move(temp, outputPath);
-            }
-        }
-
-
-
-
-
-        private string GetWorkspaceFilePath(WorkspaceModel workspace)
-        {
-            if (workspace == null) return null;
-            var path = workspace.FileName;
-            if (!string.IsNullOrEmpty(path)) return path;
-            return null;
->>>>>>> de9210fd
         }
 
         private bool TryGetCustomIdAndPath(WorkspaceModel workspace, out Guid defId, out string dyfPath)
