using Dynamo.Graph.Nodes;
using Dynamo.Graph.Workspaces;
using Dynamo.Interfaces;
using Newtonsoft.Json;
using Newtonsoft.Json.Linq;
using System;
using System.Collections.Generic;
using System.IO;
using System.Linq;

namespace Dynamo.Models.Migration.Python
{
    /// <summary>
    /// Headless service that detects Python engine usage in a workspace,
    /// performs temporary engine upgrades on nodes, and (optionally) commits
    /// permanent upgrades for custom node workspaces.
    /// </summary>
    public sealed class PythonEngineUpgradeService
    {
        private readonly DynamoModel dynamoModel;
        private readonly IPathManager pathManager;

        public PythonEngineUpgradeService(DynamoModel dynamoModel, IPathManager pathManager)
        {
            this.dynamoModel = dynamoModel;
            this.pathManager = pathManager;
        }

        /// <summary>
        /// Custom node definition IDs temporarily migrated
        /// </summary>
        public readonly HashSet<Guid> TempMigratedCustomDefs = new HashSet<Guid>();

        /// <summary>
        /// Custom node definition IDs permanently migrated
        /// </summary>
        public readonly HashSet<Guid> PermMigratedCustomDefs = new HashSet<Guid>();

        /// <summary>
        /// Custom node definition IDs for which a toast/notice has already been shown
        /// </summary>
        public readonly HashSet<Guid> CustomToastShownDef = new HashSet<Guid>();

        /// <summary>
        /// Result of a simple scan: direct python nodes + custom node definitions that contain python.
        /// </summary>
        public sealed class Usage
        {
            public WorkspaceModel Workspace { get; }
            public IEnumerable<NodeModel> DirectPythonNodes { get; }
            public IEnumerable<Guid> CustomNodeDefIdsWithPython { get; }

            internal Usage(WorkspaceModel workspace, IReadOnlyList<NodeModel> pyNodes, IReadOnlyList<Guid> customDefs)
            {
                Workspace = workspace;
                DirectPythonNodes = pyNodes ?? Enumerable.Empty<NodeModel>();
                CustomNodeDefIdsWithPython = customDefs ?? Enumerable.Empty<Guid>();
            }
        }

        /// <summary>
        /// Attempts to retrieve the custom node workspace associated with the specified function identifier from the
        /// given Dynamo model.
        /// </summary>
        internal ICustomNodeWorkspaceModel TryGetFunctionWorkspace(DynamoModel dynamoModel, Guid guid)
        {
            ICustomNodeWorkspaceModel ws;
            var cnm = dynamoModel?.CustomNodeManager;

            if (cnm != null && cnm.TryGetFunctionWorkspace(guid, DynamoModel.IsTestMode, out ws))
            {
                return ws;
            }

            return null;
        }

        /// <summary>
        /// Scan the workspace for python usage (direct) and one level of custom nodes.
        /// </summary>
        public Usage DetectPythonUsage(WorkspaceModel workspace, Func<NodeModel, bool> isPythonNode)
        {
            if (workspace == null) throw new ArgumentNullException(nameof(workspace));
            if (isPythonNode == null) throw new ArgumentNullException(nameof(isPythonNode));

            // Direct python nodes
            var directNodes = workspace.Nodes.Where(isPythonNode).ToList();            

            // Custom nodes that contain python
            var customDefIds = new HashSet<Guid>();
            foreach (var func in workspace.Nodes.OfType<Dynamo.Graph.Nodes.CustomNodes.Function>())
            {
                var defId = func.Definition?.FunctionId ?? Guid.Empty;
                if (defId == Guid.Empty) continue;

                if (CustomNodeHasPython(defId, isPythonNode) || TempMigratedCustomDefs.Contains(defId))
                {
                    customDefIds.Add(defId);
                }
            }

            return new Usage(workspace, directNodes, customDefIds.ToList());
        }

        /// <summary>
        /// Upgrade the engine for a set of python nodes in memory and return the count changed.
        /// </summary>
        public int UpgradeNodesInMemory(
            IEnumerable<NodeModel> pyNodes,
            WorkspaceModel workspace,
            Action<NodeModel, WorkspaceModel> setEngine)
        {
            if (pyNodes is null) throw new ArgumentNullException(nameof(pyNodes));
            if (workspace is null) throw new ArgumentNullException(nameof(workspace));
            if (setEngine is null) throw new ArgumentNullException(nameof(setEngine));

            var nodes = pyNodes.ToList();
            nodes.ForEach(node => setEngine(node, workspace));
            return nodes.Count;
        }

        /// <summary>
        /// Commits migration changes for custom-node workspaces by editing the .dyf JSON in place:
        /// switches Python nodes from CPython3 to PythonNet3 and saves a backup file
        /// </summary>
        public void CommitCustomNodeMigrationsOnSave(WorkspaceModel hostWorkspace)
        {
            if (hostWorkspace == null) return;

            var activeDefIds = hostWorkspace.Nodes
                .OfType<Dynamo.Graph.Nodes.CustomNodes.Function>()
                .Select(f => f.Definition?.FunctionId ?? Guid.Empty)
                .Where(id => id != Guid.Empty)
                .ToList();

            if (activeDefIds.Count == 0) return;

            var defToCommit = TempMigratedCustomDefs
                .Where(id => activeDefIds.Contains(id))
                .ToList();

            if (defToCommit.Count == 0) return;

            foreach (var defId in defToCommit)
            {
                try
                {
                    var cws = this.TryGetFunctionWorkspace(dynamoModel, defId) as CustomNodeWorkspaceModel;
                    if (cws == null) continue;

<<<<<<< HEAD
                    SaveMigrationBackup(workspace, dyfPath, PythonServices.PythonEngineManager.CPython3EngineName);
=======
                    if (!TryGetCustomIdAndPath(cws, out var resolvedDefId, out var dyfPath)
                        || string.IsNullOrEmpty(dyfPath)) continue;
>>>>>>> 8e7ce1c4

                    SaveCustomNodeBackup(
                        cws,
                        dyfPath,
                        PythonServices.PythonEngineManager.CPython3EngineName);

                    var upgraded = SwitchDyfPythonEngineInPlace(
                       dyfPath,
                       PythonServices.PythonEngineManager.CPython3EngineName,
                       PythonServices.PythonEngineManager.PythonNet3EngineName);

                    if (upgraded)
                    {
                        PermMigratedCustomDefs.Add(defId);
                        TempMigratedCustomDefs.Remove(defId);
                    }
                }
                catch (Exception ex)
                {
                    this.dynamoModel?.Logger?.Log(ex);
                }
            }
        }

        /// <summary>
        /// Build a backup file path for a .dyn or .dyf backup
        /// </summary>
        public string BuildBackupFilePath(WorkspaceModel workspace, string token)
        {
            if (workspace == null || pathManager == null) return null;
            if (DynamoModel.IsTestMode) return null;

            var backupDir = pathManager.BackupDirectory;
            var timestamp = DateTime.Now.ToString("yyyyMMdd_HHmmss");

            string baseName = Path.GetFileNameWithoutExtension(workspace.FileName);
            string ext = Path.GetExtension(workspace.FileName);

            baseName = SanitizeFileName(baseName);
            var fileName = $"{baseName}.{token}.{timestamp}{ext}";

            return Path.Combine(backupDir, fileName);
        }

        /// <summary>
        /// Save a .dyf backup of the given custom node workspace before engine upgrade.
        /// </summary>
        internal void SaveMigrationBackup(WorkspaceModel workspace, string sourcePath, string token) 
        {
            var backupPath = BuildBackupFilePath(workspace, token);
            if (string.IsNullOrEmpty(backupPath)) return;

            try
            {
                var dir = Path.GetDirectoryName(backupPath);
                if (!string.IsNullOrEmpty(dir))
                {
                    Directory.CreateDirectory(dir);
                }

                File.Copy(sourcePath, backupPath);
            }
            catch (Exception ex)
            {
                this.dynamoModel?.Logger?.Log(ex);
            }
        }

        private bool SwitchDyfPythonEngineInPlace(string dyfPath, string oldEngName, string newEngName)
        {
            if (string.IsNullOrEmpty(dyfPath) || !File.Exists(dyfPath)) return false;
                
            var root = JObject.Parse(File.ReadAllText(dyfPath));
            var nodes = root["Nodes"] as JArray;
            if (nodes == null || nodes.Count == 0) return false;

            try
            {
                foreach (var n in nodes.OfType<JObject>())
                {
                    var concrete = n.Value<string>("ConcreteType");
                    if (string.IsNullOrEmpty(concrete) || !concrete.StartsWith("PythonNodeModels", StringComparison.Ordinal)) continue;

                    var engine = n.Property("Engine", StringComparison.OrdinalIgnoreCase);
                    if (engine != null && string.Equals((string)engine.Value, oldEngName, StringComparison.Ordinal))
                    {
                        engine.Value = newEngName;
                    }
                }

                File.WriteAllText(dyfPath, root.ToString(Formatting.Indented));
                return true;
            }
            catch (Exception ex)
            {
                this.dynamoModel?.Logger?.Log(ex);
                return false;
            }
        }

        private bool TryGetCustomIdAndPath(WorkspaceModel workspace, out Guid defId, out string dyfPath)
        {
            defId = Guid.Empty;
            dyfPath = null;

            if (workspace is CustomNodeWorkspaceModel cws)
            {
                defId = cws.CustomNodeId;
                var cnm = dynamoModel?.CustomNodeManager;
                if (cnm != null &&
                    cnm.NodeInfos.TryGetValue(defId, out var info) &&
                    !string.IsNullOrEmpty(info.Path))
                {
                    dyfPath = info.Path;
                }
                return true;
            }
            return false;
        }

        private static string SanitizeFileName(string name)
        {
            var invalid = Path.GetInvalidFileNameChars();
            return new string(name.Select(ch => invalid.Contains(ch) ? '_' : ch).ToArray());
        }

        private bool CustomNodeHasPython(Guid defId, Func<NodeModel, bool> isPythonNode)
        {
            if (dynamoModel?.CustomNodeManager == null) return false;

            var cws = this.TryGetFunctionWorkspace(dynamoModel, defId) as CustomNodeWorkspaceModel;
            return cws?.Nodes != null && cws.Nodes.Any(isPythonNode) == true;
        }
    }
}<|MERGE_RESOLUTION|>--- conflicted
+++ resolved
@@ -148,14 +148,10 @@
                     var cws = this.TryGetFunctionWorkspace(dynamoModel, defId) as CustomNodeWorkspaceModel;
                     if (cws == null) continue;
 
-<<<<<<< HEAD
-                    SaveMigrationBackup(workspace, dyfPath, PythonServices.PythonEngineManager.CPython3EngineName);
-=======
                     if (!TryGetCustomIdAndPath(cws, out var resolvedDefId, out var dyfPath)
                         || string.IsNullOrEmpty(dyfPath)) continue;
->>>>>>> 8e7ce1c4
-
-                    SaveCustomNodeBackup(
+
+                    SaveMigrationBackup(
                         cws,
                         dyfPath,
                         PythonServices.PythonEngineManager.CPython3EngineName);
