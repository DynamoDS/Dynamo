﻿using System;
using System.Collections.Generic;
using System.Collections.ObjectModel;
using System.Linq;
using System.Text;
using System.Threading.Tasks;
using Dynamo.Core;
using Dynamo.Extensions;
using Dynamo.Graph.Nodes;
using Dynamo.Graph.Workspaces;
using Dynamo.Linting.Interfaces;
using Dynamo.Linting.Rules;
using Dynamo.Models;

namespace Dynamo.Linting
{
    /// <summary>
    /// This class handles registration of Linter extensions and linter rule evaluation management.
    /// </summary>
    public class LinterManager : NotificationObject, IDisposable
    {
        #region Private fields
        private readonly IExtensionManager extensionManager;
        private LinterExtensionDescriptor activeLinter;

        #endregion

        #region Public properties

        /// <summary>
        /// Available linters
        /// </summary>
        public HashSet<LinterExtensionDescriptor> AvailableLinters { get; internal set; }

        /// <summary>
        /// Results from evaluated rules
        /// </summary>
        internal ObservableCollection<IRuleEvaluationResult> RuleEvaluationResults { get; set; }

        /// <summary>
        /// The LinterDescriptor that is currently set as active
        /// </summary>
        public LinterExtensionDescriptor ActiveLinter { get => activeLinter; }

        /// <summary>
        /// The LinterDescriptor setter that can be fully or partially activated
        /// </summary>
        public void SetActiveLinter(LinterExtensionDescriptor value, bool fullActivation = true)
        {
            if (activeLinter == value) return;

            if (activeLinter != null &&
                TryGetLinterExtension(activeLinter, out LinterExtensionBase linterExtension))
            {
                linterExtension.Deactivate();
            }

<<<<<<< HEAD
                activeLinter = value;

                if (TryGetLinterExtension(value, out linterExtension))
                {
                    linterExtension.Activate();
                }

                RaisePropertyChanged(nameof(ActiveLinter));
=======
            activeLinter = value;

            if (TryGetLinterExtension(value, out linterExtension))
            {
                linterExtension.Activate(fullActivation);
>>>>>>> 8aff3782
            }

            RaisePropertyChanged(nameof(ActiveLinter));
        }

        #endregion

        public LinterManager(IExtensionManager extensionManager)
        {
            this.extensionManager = extensionManager;
            AvailableLinters = new HashSet<LinterExtensionDescriptor>();
            RuleEvaluationResults = new ObservableCollection<IRuleEvaluationResult>();

            activeLinter = LinterExtensionDescriptor.DefaultDescriptor;
            AvailableLinters.Add(LinterExtensionDescriptor.DefaultDescriptor);

            SubscribeLinterEvents();
        }

        /// <summary>
        /// Checks if the uniqueId equals the id of the Active linter descriptor
        /// </summary>
        /// <param name="uniqueId"></param>
        /// <returns></returns>
        internal bool IsExtensionActive(string uniqueId)
        {
            return ActiveLinter?.Id == uniqueId;
        }
        
        internal void SetDefaultLinter()
        {
            ActiveLinter = LinterExtensionDescriptor.DefaultDescriptor;
        }

        #region Private methods
        private void SubscribeLinterEvents()
        {
            LinterExtensionBase.LinterExtensionReady += OnLinterExtensionReady;
            LinterRule.RuleEvaluated += OnRuleEvaluated;

        }

        private void OnLinterExtensionReady(LinterExtensionDescriptor extensionDescriptor)
        {
            if (AvailableLinters.Contains(extensionDescriptor)) return;

            AvailableLinters.Add(extensionDescriptor);

            RaisePropertyChanged(nameof(AvailableLinters));
        }

        private void OnRuleEvaluated(IRuleEvaluationResult result)
        {
            if (result is null) return;

            if (result.Status == RuleEvaluationStatusEnum.Passed)
            {
                DynamoModel.OnRequestDispatcherInvoke(() => { RuleEvaluationResults.Remove(result); });
            }

            else
            {
                if (RuleEvaluationResults.Contains(result))
                {
                    if (result is GraphRuleEvaluationResult gRuleResult)
                    {
                        // With graph evaluations we need to check if the NodeIds collection has changed
                        // as this collection might change without the rule Passed
                        var storingResult = RuleEvaluationResults
                            .Where(x => x.RuleId == gRuleResult.RuleId)
                            .Cast<GraphRuleEvaluationResult>()
                            .FirstOrDefault();

                        if (storingResult.NodeIds != gRuleResult.NodeIds) 
                        {
                            // remove original result and replace with new one
                            DynamoModel.OnRequestDispatcherInvoke(() =>
                            {
                                RuleEvaluationResults.Remove(storingResult);
                                RuleEvaluationResults.Add(result);
                            });
                        }
                    }
                    
                    return;
                }

                DynamoModel.OnRequestDispatcherInvoke(() => { RuleEvaluationResults.Add(result); });
            }
        }


        internal bool TryGetLinterExtension(LinterExtensionDescriptor activeLinter, out LinterExtensionBase linterExtension)
        {
            linterExtension =  this.extensionManager.
                Extensions.
                OfType<LinterExtensionBase>().
                Where(x => x.UniqueId == activeLinter.Id).
                FirstOrDefault();

            return linterExtension != null;
        }

        public void Dispose()
        {
            LinterExtensionBase.LinterExtensionReady -= OnLinterExtensionReady;
            LinterRule.RuleEvaluated -= OnRuleEvaluated;
        }

        #endregion
    }
}<|MERGE_RESOLUTION|>--- conflicted
+++ resolved
@@ -55,22 +55,11 @@
                 linterExtension.Deactivate();
             }
 
-<<<<<<< HEAD
-                activeLinter = value;
-
-                if (TryGetLinterExtension(value, out linterExtension))
-                {
-                    linterExtension.Activate();
-                }
-
-                RaisePropertyChanged(nameof(ActiveLinter));
-=======
             activeLinter = value;
 
             if (TryGetLinterExtension(value, out linterExtension))
             {
                 linterExtension.Activate(fullActivation);
->>>>>>> 8aff3782
             }
 
             RaisePropertyChanged(nameof(ActiveLinter));
