﻿using System.Diagnostics;
using Dynamo.Utilities;
using System;
using System.Collections.Generic;
using System.Linq;
using System.Text.RegularExpressions;

namespace Dynamo.Search
{
    /// <summary>
    ///     A dictionary of objects for search
    /// </summary>
    public class SearchDictionary<V>
    {
        private readonly Dictionary<V, Dictionary<string, double>> entryDictionary =
            new Dictionary<V, Dictionary<string, double>>();

        /// <summary>
        ///     All the current entries in search.
        /// </summary>
        public IEnumerable<V> SearchEntries
        {
            get { return entryDictionary.Keys; }
        }

        /// <summary>
        ///     The number of tags in the dictionary
        /// </summary>
        public int NumTags
        {
            get { return entryDictionary.Values.SelectMany(x => x.Keys).Count(); }
        }

        /// <summary>
        ///     The number of elements in the dictionary
        /// </summary>
        public int NumElements
        {
            get { return entryDictionary.Count; }
        }

        public event Action<V> EntryAdded;

        protected virtual void OnEntryAdded(V entry)
        {
            var handler = EntryAdded;
            if (handler != null) handler(entry);
        }

        public event Action<V> EntryRemoved;

        protected virtual void OnEntryRemoved(V entry)
        {
            var handler = EntryRemoved;
            if (handler != null) handler(entry);
        }

        /// <summary>
        ///     Add a single element with a single tag
        /// </summary>
        /// <param name="value"> The object to add  </param>
        /// <param name="tag"> The string to identify it in search </param>
        /// <param name="weight"></param>
        public void Add(V value, string tag, double weight = 1)
        {
            Add(value, tag.AsSingleton(), weight);
        }

        /// <summary>
        ///     Add a list of elements with a single tag
        /// </summary>
        /// <param name="values"> List of objects to add  </param>
        /// <param name="tag"> The string to identify it in search </param>
        /// <param name="weight"></param>
        public void Add(IEnumerable<V> values, string tag, double weight = 1)
        {
            foreach (var value in values)
                Add(value, tag, weight);
        }

        /// <summary>
        ///     Add a single element with a number of tags
        /// </summary>
        /// <param name="value"> The object to add  </param>
        /// <param name="tags"> The list of strings to identify it in search </param>
        /// <param name="weight"></param>
        public void Add(V value, IEnumerable<string> tags, double weight = 1)
        {
            Dictionary<string, double> keys;
            if (!entryDictionary.TryGetValue(value, out keys))
            {
                keys = new Dictionary<string, double>();
                entryDictionary[value] = keys;
                OnEntryAdded(value);
            }
            foreach (var tag in tags.Select(x => x.ToLower()))
                keys[tag] = weight;
        }

        /// <summary>
        ///     Add a coordinated list of objects and strings.
        /// </summary>
        /// <param name="values"> The objects to add. Must have the same cardinality as the second parameter</param>
        /// <param name="tags"> The list of strings to identify it in search. Must have the same cardinality as the first parameter </param>
        /// <param name="weight"></param>
        public void Add(IEnumerable<V> values, IEnumerable<string> tags, double weight = 1)
        {
            var tagList = tags as IList<string> ?? tags.ToList();
            foreach (var value in values)
                Add(value, tagList, weight);
        }

        /// <summary>
        ///     Remove an element from the search
        /// </summary>
        /// <param name="value"> The object to remove </param>
        /// <param name="tag">The tag to remove for the given value </param>
        public bool Remove(V value, string tag)
        {
            Dictionary<string, double> keys;
            return entryDictionary.TryGetValue(value, out keys) && keys.Remove(tag)
                && (keys.Any() || Remove(value));
        }

        /// <summary>
        ///     Remove an element from the search
        /// </summary>
        /// <param name="value"> The object to remove </param>
        public bool Remove(V value)
        {
            if (!entryDictionary.Remove(value))
                return false;
            OnEntryRemoved(value);
            return true;
        }

        /// <summary>
        ///     Remove elements from search based on a predicate
        /// </summary>
        /// <param name="removeCondition"> The predicate with which to test.  True results in removal. </param>
        public int Remove(Func<V, bool> removeCondition)
        {
            var removals = entryDictionary.Keys.Where(removeCondition).ToList();
            foreach (var ele in removals)
                Remove(ele);
            return removals.Count;
        }

        /// <summary>
        ///     Removes elements from search, based on separate predicates for values and tags.
        /// </summary>
        /// <param name="valueCondition"></param>
        /// <param name="removeTagCondition"></param>
        /// <returns></returns>
        public int Remove(Func<V, bool> valueCondition, Func<string, bool> removeTagCondition)
        {
            var count = 0;
            var removals = entryDictionary.Where(kv => valueCondition(kv.Key)).ToList();
            foreach (var removal in removals)
            {
                var tagRemovals = removal.Value.Keys.Where(removeTagCondition).ToList();
                foreach (var tagRemoval in tagRemovals)
                {
                    removal.Value.Remove(tagRemoval);
                    count++;
                }
                if (!removal.Value.Any())
                    Remove(removal.Key);
            }
            return count;
        }

        /// <summary>
        ///     Remove elements from search
        /// </summary>
        /// <param name="value"> The object to remove </param>
        /// <param name="tags"> The list of tags to remove. </param>
        public int Remove(V value, IEnumerable<string> tags)
        {
            Dictionary<string, double> keys;
            if (!entryDictionary.TryGetValue(value, out keys))
                return 0;

            var count = tags.Count(tag => keys.Remove(tag));
            if (!keys.Any())
                Remove(value);
            return count;
        }

        /// <summary>
        ///     Get the elements with a given tag
        /// </summary>
        /// <param name="tag"> The tag to match </param>
        /// <returns> The elements with the given tag </returns>
        public IEnumerable<V> ByTag(string tag)
        {
            return entryDictionary.Where(kv => kv.Value.ContainsKey(tag)).Select(kv => kv.Key);
        }

        /// <summary>
        ///     Determines if this SearchDictionary contains a specific element.
        /// </summary>
        /// <param name="a"></param>
        /// <returns></returns>
        public bool Contains(V a)
        {
            return entryDictionary.Keys.Any(x => Equals(x, a));
        }

        #region Regex Searching
        /// <summary>
        /// Check if key matches with query string. The query string could
        /// contains multiple sub query strings which are seperated with 
        /// space character. The function returns true if the key sequentially
        /// matches with each sub query strings. E.g., 
        /// "Autodesk.Geometry.Point.ByCoordinate" matches with query string
        /// "geometry point by".
        /// </summary>
        /// <param name="key"></param>
        /// <param name="pattern"></param>
        /// <returns></returns>
        private static bool MatchWithQuerystring(string key, Regex pattern)
        {
            return pattern.IsMatch(key);
        }

        private static string SanitizeQuery(string query)
        {
            return query.Trim()
                .Replace("\\", "\\\\")
                .Replace(".", "\\.")
                .Replace("*", "\\*")
                .Replace("(", "\\(")
                .Replace(")", "\\)")
                .Replace("[", "\\[");
        }

        private static string[] SplitOnWhiteSpace(string s)
        {
            return s.Split(null);
        }

        private static Regex MakePattern(string[] subPatterns)
        {
            var pattern = "(.*)" + string.Join("(.*)", subPatterns) + "(.*)";
            return new Regex(pattern);
        }

        private static bool ContainsSpecialCharacters(string element)
        {
            return element.Contains("*") || element.Contains(".") || element.Contains(" ")
                || element.Contains("\\");
        }
        #endregion
        
        /// <summary>
        /// Search for elements in the dictionary based on the query
        /// </summary>
        /// <param name="query"> The query </param>
        /// <param name="minResultsForTolerantSearch">Minimum number of results in the original search strategy to justify doing more tolerant search</param>
        public IEnumerable<V> Search(string query, int minResultsForTolerantSearch = 0)
        {
            var searchDict = new Dictionary<V, double>();

            var _tagDictionary = entryDictionary
                .SelectMany(
                    entryAndTags =>
                        entryAndTags.Value.Select(
                            tagAndWeight =>
                                new
                                {
                                    Tag = tagAndWeight.Key,
                                    Weight = tagAndWeight.Value,
                                    Entry = entryAndTags.Key
                                }))
                .GroupBy(
                    tagWeightAndEntry => tagWeightAndEntry.Tag,
                    tagWeightAndEntry =>
                        Tuple.Create(tagWeightAndEntry.Entry, tagWeightAndEntry.Weight)).ToList();

            query = query.ToLower();

            // do containment check
            foreach (var pair in _tagDictionary.Where(x => x.Key.Contains(query)))
            {
                ComputeWeightAndAddToDictionary(query, pair, searchDict);
            }

            // if you don't have enough results and the query contains special characters, do fuzzy search
            if (searchDict.Count <= minResultsForTolerantSearch && ContainsSpecialCharacters(query))
            {
                var regexPattern = MakePattern(SplitOnWhiteSpace(SanitizeQuery(query)));

                foreach (var pair in _tagDictionary.Where(x => MatchWithQuerystring(x.Key, regexPattern)))
                {
                    ComputeWeightAndAddToDictionary(query, pair, searchDict);
                }
            }

            return searchDict
                .OrderByDescending(x => x.Value)
                .Select(x => x.Key);
        }

        private static void ComputeWeightAndAddToDictionary(string query,
            IGrouping<string, Tuple<V, double>> pair, Dictionary<V, double> searchDict)
        {
            // it has a match, how close is it to matching the entire string?
            double matchCloseness = ((double)query.Length) / pair.Key.Length;

            foreach (var eleAndWeight in pair)
            {
                var ele = eleAndWeight.Item1;
                double weight = matchCloseness*eleAndWeight.Item2;

                // we may have seen V before
                if (searchDict.ContainsKey(ele))
                {
                    // if we have, update its weight if better than the current one
                    if (searchDict[ele] < weight) searchDict[ele] = weight;
                }
                else
                {
                    // if we haven't seen it, add it to the dictionary for this search
                    searchDict.Add(ele, weight);
                }
            }
        }
<<<<<<< HEAD

        /// <summary>
        /// Get all tags for search specified element
        /// </summary>
        /// <param name="element">The element to match</param>
        /// <returns>All tags of the given element</returns>
        public IEnumerable<string> GetTags(V element)
        {
            if (_symbolDictionary.ContainsKey(element))
                return _symbolDictionary[element];
            return null;
        }
=======
>>>>>>> a63cee17
    }
}<|MERGE_RESOLUTION|>--- conflicted
+++ resolved
@@ -326,8 +326,7 @@
                 }
             }
         }
-<<<<<<< HEAD
-
+		
         /// <summary>
         /// Get all tags for search specified element
         /// </summary>
@@ -335,11 +334,9 @@
         /// <returns>All tags of the given element</returns>
         public IEnumerable<string> GetTags(V element)
         {
-            if (_symbolDictionary.ContainsKey(element))
-                return _symbolDictionary[element];
+            if (entryDictionary.ContainsKey(element))
+                return entryDictionary[element].Keys;
             return null;
         }
-=======
->>>>>>> a63cee17
     }
 }