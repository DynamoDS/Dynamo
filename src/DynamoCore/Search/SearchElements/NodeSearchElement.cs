--- conflicted
+++ resolved
@@ -1,8 +1,11 @@
 ﻿using System;
 using System.Collections.Generic;
+using System.Windows.Input;
 using Dynamo.Models;
+using Dynamo.Nodes;
 using Dynamo.Selection;
 using Dynamo.Utilities;
+using Dynamo.ViewModels;
 using String = System.String;
 using DynCmd = Dynamo.ViewModels.DynamoViewModel;
 
@@ -13,11 +16,7 @@
     /// A search element representing a local node </summary>
     public partial class NodeSearchElement : SearchElementBase, IEquatable<NodeSearchElement>
     {
-<<<<<<< HEAD
-        private string _fullName;
-=======
         internal readonly string FullName ;
->>>>>>> 92d887b2
 
         #region Properties
 
@@ -107,21 +106,13 @@
             this.Keywords = String.Join(" ", tags);
             this._type = "Node";
             this._description = description;
-<<<<<<< HEAD
-            this._fullName = fullName;
+            this.FullName = fullName;
             this._group = group;
-=======
-            this.FullName = fullName;
->>>>>>> 92d887b2
         }
 
         public virtual NodeSearchElement Copy()
         {
-<<<<<<< HEAD
-            var f = new NodeSearchElement(this.Name, this.Description, new List<string>(), this._group, this._fullName);
-=======
-            var f = new NodeSearchElement(this.Name, this.Description, new List<string>(), this.FullName);
->>>>>>> 92d887b2
+            var f = new NodeSearchElement(this.Name, this.Description, new List<string>(), this.Group, this.FullName);
             f.FullCategoryName = this.FullCategoryName;
             return f;
         }
