using System;
using System.Collections.Generic;
using System.Linq;
using Dynamo.Configuration;
using Dynamo.Graph.Nodes;

namespace Dynamo.Search.SearchElements
{
    /// <summary>
    ///     Base class for all Dynamo Node search elements.
    /// </summary>
    public abstract class NodeSearchElement : ISearchEntry, ISource<NodeModel>
    {
        protected string iconName;

        private readonly HashSet<string> keywords = new HashSet<string>();
        protected readonly List<double> keywordWeights = new List<double>();
        private string description;        
        private SearchElementGroup group;
        private string assembly;
        private bool isVisibleInSearch = true;

        internal AutoCompletionNodeElementInfo AutoCompletionNodeElementInfo { get; set; } = new AutoCompletionNodeElementInfo();

        /// <summary>
        /// Event is fired when a node visibility in library search was changed.
        /// </summary>
        public Action VisibilityChanged;
        private void OnVisibilityChanged()
        {
            if (VisibilityChanged != null)
                VisibilityChanged();
        }

        /// <summary>
        ///     Specifies whether or not this entry should appear in search.
        /// </summary>
        public bool IsVisibleInSearch
        {
            get { return isVisibleInSearch; }
            set
            {
                if (value.Equals(isVisibleInSearch)) return;

                isVisibleInSearch = value;
                OnVisibilityChanged();
            }
        }

        /// <summary>
        /// The name that is used during node creation
        /// </summary>
        public virtual string CreationName { get { return this.Name; } }

        /// <summary>
        ///     List of nested categories this search element is contained in.
        /// </summary>
        public ICollection<string> Categories
        {
            get { return SplitCategoryName(FullCategoryName).ToList(); }
        }

        private const char CATEGORY_DELIMITER = '.';

        /// <summary>
        ///     Split a category name into individual category names splitting be DEFAULT_DELIMITER
        /// </summary>
        /// <param name="categoryName">The name</param>
        /// <returns>A list of output</returns>
        internal static IEnumerable<string> SplitCategoryName(string categoryName)
        {
            if (String.IsNullOrEmpty(categoryName))
                return Enumerable.Empty<string>();

            return
                categoryName.Split(CATEGORY_DELIMITER)
                    .Where(x => x != CATEGORY_DELIMITER.ToString() && !String.IsNullOrEmpty(x));
        }

        /// <summary>
        ///     The full name of entry which consists of category name and entry name.
        /// </summary>
        public virtual string FullName
        {
            get { return FullCategoryName + "." + Name; }
        }

        /// <summary>
        ///     The category name of this node.
        /// </summary>
        public string FullCategoryName
        {
            get;
            set;
        }

        /// <summary>
        ///     The name of this entry in search.
        /// </summary>
        string ISearchEntry.Name
        {
            get { return FullCategoryName + "." + Name; }
        }

        /// <summary>
        ///     The name of this entry as it appears in the library.
        /// </summary>
        public string Name
        {
            get;
            protected set;
        }

        /// <summary>
        ///     The parameters of this entry, used for overloaded nodes.
        /// </summary>
        public string Parameters
        {
            get;
            protected set;
        }

        /// <summary>
        ///     The search weight of this entry.
        /// </summary>
        public double Weight = 1;

        /// <summary>
        ///     Collection of keywords which can be used to search for this element.
        /// </summary>
        public ICollection<string> SearchKeywords
        {
            get { return keywords; }
        }

        /// <summary>
        ///     Description of the node.
        /// </summary>
        public string Description
        {
            get
            {
                if (string.IsNullOrEmpty(description))
                    return Configurations.NoDescriptionAvailable;

                return description;
            }
            set
            {
                description = value;
            }
        }

        /// <summary>
        /// Returns the name of the node icon.
        /// </summary>
        public string IconName
        {
            get { return iconName; }
        }

        /// <summary>
        ///     Group to which Node belongs to 
        /// </summary>        
        public SearchElementGroup Group
        {
            get { return group; }
            set
            {
                if (value == group) return;
                group = value;
            }
        }

        /// <summary>
        ///     Assembly to which Node belongs to 
        /// </summary>        
        public string Assembly
        {
            get
            {
                if (!string.IsNullOrEmpty(assembly))
                    return assembly;

                // If there wasn't any assembly, then it's builtin function, operator or custom node.
                // Icons for these members are in DynamoCore project.
                return Configurations.DefaultAssembly;
            }
            protected set
            {
                assembly = value;
            }
        }

        protected List<Tuple<string, string>> inputParameters;
        public IEnumerable<Tuple<string, string>> InputParameters
        {
            get
            {
                if (!inputParameters.Any())
                    GenerateInputParameters();

                return inputParameters;
            }
        }

        protected List<string> outputParameters;
        public IEnumerable<string> OutputParameters
        {
            get
            {
                if (!outputParameters.Any())
                    GenerateOutputParameters();

                return outputParameters;
            }
        }

        /// <summary>
        ///     Indicates whether it is custom node or zero-touch element.
        ///     And whether this element comes from package or not.
        /// </summary>
        public ElementTypes ElementType
        {
            get;
            protected set;
        }

        /// <summary>
        ///     Event fired when this search element produces a new NodeModel. This typically
        ///     happens when it is selected in the library by the user.
        /// </summary>
        public event Action<NodeModel> ItemProduced;
        protected virtual void OnItemProduced(NodeModel obj)
        {
            var handler = ItemProduced;
            if (handler != null) handler(obj);
        }

        /// <summary>
        ///     Creates a new NodeModel to be inserted into the current Dynamo workspace.
        /// </summary>
        /// <returns></returns>
        protected abstract NodeModel ConstructNewNodeModel();

        /// <summary>
        ///     Produces a new Node, via the ItemProduced event.
        /// </summary>
        internal void ProduceNode()
        {
            OnItemProduced(ConstructNewNodeModel());
        }

        internal NodeModel CreateNode()
        {
            return ConstructNewNodeModel();
        }

        ICollection<string> ISearchEntry.SearchTags
        {
            get
            {
                return SearchKeywords.ToList();
            }
        }

        IEnumerable<double> ISearchEntry.SearchTagWeights
        {
            get
            {
                return keywordWeights;
            }
        }

        protected virtual IEnumerable<string> GenerateOutputParameters()
        {
            outputParameters.Add(Properties.Resources.NoneString);
            return outputParameters;
        }

        protected virtual IEnumerable<Tuple<string, string>> GenerateInputParameters()
        {
            inputParameters.Add(Tuple.Create(String.Empty, Properties.Resources.NoneString));
            return inputParameters;
        }
    }

    /// <summary>
    ///      This class will contain the information related to the node elements of Auto-completion feature.
    /// </summary>
    internal class AutoCompletionNodeElementInfo
    {
        internal int PortToConnect { get; set; }
    }

    /// <summary>
    /// This class will support the Machine Learning info related to a node element of Auto-completion feature.
    /// </summary>
    public class AutoCompletionNodeMachineLearningInfo
    {
        /// <summary>
        /// default constructor
        /// </summary>
        public AutoCompletionNodeMachineLearningInfo()
        {
            DisplayIcon = false;
            IsByRecommendation = false;
            IsByUse = false;
        }

<<<<<<< HEAD
        /// <summary>
        /// Creates ML info object using DisplayIcon, IsByRecommendation and ConfidenceScore params
        /// </summary>
        /// <param name="displayIcon">True if the user can view the confidence score or the recent use icon, otherwise False</param>
        /// <param name="isByRecommendation">True if the Node is part of the ML recommendation, otherwise False</param>
        /// <param name="confidenceScore">Confidence Score</param>
        public AutoCompletionNodeMachineLearningInfo(bool displayIcon, bool isByRecommendation, double confidenceScore)
        {
            DisplayIcon = displayIcon;
            IsByRecommendation = isByRecommendation;
            ConfidenceScore = confidenceScore;
        }

        /// <summary>
        /// Indicates if the icon is displayed to show the condifent score or by-usage
        /// </summary>
        public bool DisplayIcon { get; set; }
=======
>>>>>>> 903ca103
        /// <summary>
        /// Creates ML info object using DisplayIcon, IsByRecommendation and ConfidenceScore params
        /// </summary>
<<<<<<< HEAD
        public double ConfidenceScore { get; set; }
=======
        /// <param name="displayIcon">True if the user can view the confidence score or the recent use icon, otherwise False</param>
        /// <param name="isByRecommendation">True if the Node is part of the ML recommendation, otherwise False</param>
        /// <param name="confidenceScore">Confidence Score</param>
        public AutoCompletionNodeMachineLearningInfo(bool displayIcon, bool isByRecommendation, double confidenceScore)
        {
            DisplayIcon = displayIcon;
            IsByRecommendation = isByRecommendation;
            ConfidenceScore = confidenceScore;
        }

        /// <summary>
        /// Indicates if the icon is displayed to show the condifent score or by-usage
        /// </summary>
        public bool DisplayIcon { get; set; }

        /// <summary>
        /// Confidence score in percentage
        /// </summary>
        public double ConfidenceScore { get; set; }

>>>>>>> 903ca103
        /// <summary>
        /// Indicates if the Node is part of ML result per use
        /// </summary>
        public bool IsByUse { get; set; }
        /// <summary>
        /// Indicates if the Node is part of the ML result per recommendation
        /// </summary>
        public bool IsByRecommendation { get; set; }
    }

    /// <summary>
    /// This class returns <see cref="NodeSearchElement"/> which is used 
    /// for creating a node, when the element is drag and dropped.
    /// </summary>
    public class DragDropNodeSearchElementInfo
    {
        /// <summary>
        /// Returns <see cref="NodeSearchElement"/> to drag and drop.
        /// </summary>
        public NodeSearchElement SearchElement { get; private set; }

        /// <summary>
        /// Initializes a new instance of the <see cref="DragDropNodeSearchElementInfo"/> class.
        /// </summary>
        /// <param name="searchElement">Element to drag on the canvas</param>
        public DragDropNodeSearchElementInfo(NodeSearchElement searchElement)
        {
            this.SearchElement = searchElement;
        }
    }
}<|MERGE_RESOLUTION|>--- conflicted
+++ resolved
@@ -308,7 +308,6 @@
             IsByUse = false;
         }
 
-<<<<<<< HEAD
         /// <summary>
         /// Creates ML info object using DisplayIcon, IsByRecommendation and ConfidenceScore params
         /// </summary>
@@ -326,35 +325,12 @@
         /// Indicates if the icon is displayed to show the condifent score or by-usage
         /// </summary>
         public bool DisplayIcon { get; set; }
-=======
->>>>>>> 903ca103
-        /// <summary>
-        /// Creates ML info object using DisplayIcon, IsByRecommendation and ConfidenceScore params
-        /// </summary>
-<<<<<<< HEAD
+
+        /// <summary>
+        /// Confidence score in percentage
+        /// </summary>
         public double ConfidenceScore { get; set; }
-=======
-        /// <param name="displayIcon">True if the user can view the confidence score or the recent use icon, otherwise False</param>
-        /// <param name="isByRecommendation">True if the Node is part of the ML recommendation, otherwise False</param>
-        /// <param name="confidenceScore">Confidence Score</param>
-        public AutoCompletionNodeMachineLearningInfo(bool displayIcon, bool isByRecommendation, double confidenceScore)
-        {
-            DisplayIcon = displayIcon;
-            IsByRecommendation = isByRecommendation;
-            ConfidenceScore = confidenceScore;
-        }
-
-        /// <summary>
-        /// Indicates if the icon is displayed to show the condifent score or by-usage
-        /// </summary>
-        public bool DisplayIcon { get; set; }
-
-        /// <summary>
-        /// Confidence score in percentage
-        /// </summary>
-        public double ConfidenceScore { get; set; }
-
->>>>>>> 903ca103
+
         /// <summary>
         /// Indicates if the Node is part of ML result per use
         /// </summary>
