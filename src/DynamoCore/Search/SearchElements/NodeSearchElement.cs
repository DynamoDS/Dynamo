--- conflicted
+++ resolved
@@ -173,11 +173,7 @@
 
                 // If there wasn't any assembly, then it's builtin function, operator or custom node.
                 // Icons for these members are in DynamoCore project.
-<<<<<<< HEAD
-                return "DynamoCore";
-=======
                 return Configurations.DefaultAssembly;
->>>>>>> ed3888c3
             }
             set
             {
@@ -191,13 +187,8 @@
         {
             get
             {
-<<<<<<< HEAD
-                if (inputParameters == null)
-                    inputParameters = GenerateInputParameters();
-=======
                 if (!inputParameters.Any())
                     GenerateInputParameters();
->>>>>>> ed3888c3
 
                 return inputParameters;
             }
@@ -208,14 +199,10 @@
         {
             get
             {
-<<<<<<< HEAD
-                return GenerateOutputParameters();
-=======
-                if (!inputParameters.Any())
+                if (!outputParameters.Any())
                     GenerateOutputParameters();
 
                 return outputParameters;
->>>>>>> ed3888c3
             }
         }
 
@@ -263,28 +250,14 @@
 
         protected virtual List<string> GenerateOutputParameters()
         {
-<<<<<<< HEAD
-            if (outputParameters == null)
-            {
-                outputParameters = new List<String>();
-                outputParameters.Add("none");
-            }
-=======
             outputParameters.Add("none");
->>>>>>> ed3888c3
             return outputParameters;
         }
 
         protected virtual List<Tuple<string, string>> GenerateInputParameters()
         {
-<<<<<<< HEAD
-            List<Tuple<string, string>> inputPar = new List<Tuple<string, string>>();
-            inputPar.Add(Tuple.Create("", "none"));
-            return inputPar;
-=======
             inputParameters.Add(Tuple.Create("", "none"));
             return inputParameters;
->>>>>>> ed3888c3
         }
     }
 }