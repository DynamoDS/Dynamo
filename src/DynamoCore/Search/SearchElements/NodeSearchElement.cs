--- conflicted
+++ resolved
@@ -1,15 +1,7 @@
 ﻿using System;
 using System.Collections.Generic;
-<<<<<<< HEAD
-using Dynamo.Models;
-using Dynamo.Nodes;
-using Dynamo.Selection;
-using Dynamo.Utilities;
-=======
-
 using Dynamo.Models;
 
->>>>>>> 4e9239d0
 using String = System.String;
 
 namespace Dynamo.Search.SearchElements
