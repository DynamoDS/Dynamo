--- conflicted
+++ resolved
@@ -118,14 +118,10 @@
             get { return description; }
             set
             {
-<<<<<<< HEAD
-                _descriptionVisibility = value;
-                RaisePropertyChanged(/*NXLT*/"DescriptionVisibility");
-=======
                 if (value == description) return;
                 description = value;
-                OnPropertyChanged("Description");
->>>>>>> c35c96f3
+                OnPropertyChanged(/*NXLT*/"Description");
+
             }
         }
 
