﻿using System;
using System.Linq;
using System.Collections.Generic;
using System.Windows.Media.Imaging;
using Dynamo.DSEngine;

namespace Dynamo.Search.SearchElements
{
    public class DSFunctionNodeSearchElement : NodeSearchElement, IEquatable<DSFunctionNodeSearchElement>
    {
        internal readonly FunctionDescriptor FunctionDescriptor;
        private string _displayString;

        public DSFunctionNodeSearchElement(string displayString, FunctionDescriptor functionItem, SearchElementGroup group) :
            base(displayString, functionItem.Summary, new List<string> { }, group,
                    functionItem.DisplayName, functionItem.Assembly,
                    functionItem.InputParameters, functionItem.ReturnType)
        {
            _displayString = displayString;
            FunctionDescriptor = functionItem;
        }

        public override NodeSearchElement Copy()
        {
            return new DSFunctionNodeSearchElement(_displayString, FunctionDescriptor, Group);
        }

        public override bool Equals(object obj)
        {
            if (obj == null || GetType() != obj.GetType())
            {
                return false;
            }

            return this.Equals(obj as DSFunctionNodeSearchElement);
        }

        /// <summary>
        /// Overriding equals, we need to override hashcode </summary>
        /// <returns> A unique hashcode for the object </returns>
        public override int GetHashCode()
        {
            return this.Type.GetHashCode() + this.Name.GetHashCode() + this.Description.GetHashCode();
        }

        public bool Equals(DSFunctionNodeSearchElement other)
        {
            return this.FunctionDescriptor == other.FunctionDescriptor;
        }

        protected override string GetResourceName(ResourceType resourceType, bool disambiguate = false)
        {
            switch (resourceType)
            {
                case ResourceType.SmallIcon:
                {
<<<<<<< HEAD
                    var name = Dynamo.Nodes.Utilities.NormalizeAsResourceName(FunctionDescriptor.QualifiedName);

                    // This case for operators. Operators should use FunctionDescriptor.Name property.
                    if (string.IsNullOrEmpty(name))
                        name = Dynamo.Nodes.Utilities.NormalizeAsResourceName(FunctionDescriptor.Name);
                    return name; 
                }
                case ResourceType.LargeIcon:
                {
                    var name = Dynamo.Nodes.Utilities.NormalizeAsResourceName(FunctionDescriptor.QualifiedName);

                    // This case for operators. Operators should use FunctionDescriptor.Name property.
                    if (string.IsNullOrEmpty(name))
                        name = Dynamo.Nodes.Utilities.NormalizeAsResourceName(FunctionDescriptor.Name);
                    return name;
=======
                    if (!disambiguate)
                        return FunctionDescriptor.QualifiedName;

                    // Case for overloaded methods.
                    return TypedParametersToString(this.FunctionDescriptor);
                }
                case ResourceType.LargeIcon:
                {
                    if (!disambiguate)
                        return FunctionDescriptor.QualifiedName;

                    // Case for overloaded methods.
                    return TypedParametersToString(this.FunctionDescriptor);
>>>>>>> c7bdaad2
                }
            }

            throw new InvalidOperationException("Unhandled resourceType");
        }

        internal static string TypedParametersToString(FunctionDescriptor descriptor)
        {
            string iconName = descriptor.QualifiedName + ".";
            List<Tuple<string, string>> listInputs = new List<Tuple<string, string>>();
            if (descriptor.InputParameters == null) return String.Empty;

            foreach (var parameter in descriptor.InputParameters)
                listInputs.Add(parameter);

            for (int i = 0; i < listInputs.Count; i++)
            {
                string typeOfParameter = listInputs[i].Item2;

                // Check if there simbols like "[]".
                // And remove them, according how much we found.
                // e.g. bool[][] -> bool2
                int squareBrackets = typeOfParameter.Count(x => x == '[');
                if (squareBrackets > 0)
                {
                    // Remove square brackets.
                    typeOfParameter =
                        typeOfParameter.Remove(typeOfParameter.Length - squareBrackets*2);
                    // Add number of them.
                    typeOfParameter = String.Concat(typeOfParameter, squareBrackets.ToString());
                }
                if (i != 0)
                    iconName += "-" + typeOfParameter;
                else
                    iconName += typeOfParameter;
            }
            return iconName;
        }
    }
}<|MERGE_RESOLUTION|>--- conflicted
+++ resolved
@@ -54,37 +54,41 @@
             {
                 case ResourceType.SmallIcon:
                 {
-<<<<<<< HEAD
-                    var name = Dynamo.Nodes.Utilities.NormalizeAsResourceName(FunctionDescriptor.QualifiedName);
+                    string name = String.Empty;
 
-                    // This case for operators. Operators should use FunctionDescriptor.Name property.
-                    if (string.IsNullOrEmpty(name))
-                        name = Dynamo.Nodes.Utilities.NormalizeAsResourceName(FunctionDescriptor.Name);
-                    return name; 
-                }
-                case ResourceType.LargeIcon:
-                {
-                    var name = Dynamo.Nodes.Utilities.NormalizeAsResourceName(FunctionDescriptor.QualifiedName);
+                    // Usual case.
+                    if (!disambiguate)
+                    {
+                        name = Nodes.Utilities.NormalizeAsResourceName(FunctionDescriptor.QualifiedName);
 
-                    // This case for operators. Operators should use FunctionDescriptor.Name property.
-                    if (string.IsNullOrEmpty(name))
-                        name = Dynamo.Nodes.Utilities.NormalizeAsResourceName(FunctionDescriptor.Name);
-                    return name;
-=======
-                    if (!disambiguate)
-                        return FunctionDescriptor.QualifiedName;
+                        // Case for operators. Operators should use FunctionDescriptor.Name property.
+                        if (string.IsNullOrEmpty(name))
+                            name = Nodes.Utilities.NormalizeAsResourceName(FunctionDescriptor.Name);
+
+                        return name;
+                    }
 
                     // Case for overloaded methods.
                     return TypedParametersToString(this.FunctionDescriptor);
                 }
                 case ResourceType.LargeIcon:
                 {
+                    string name = String.Empty;
+
+                    // Usual case.
                     if (!disambiguate)
-                        return FunctionDescriptor.QualifiedName;
+                    {
+                        name = Nodes.Utilities.NormalizeAsResourceName(FunctionDescriptor.QualifiedName);
+
+                        // Case for operators. Operators should use FunctionDescriptor.Name property.
+                        if (string.IsNullOrEmpty(name))
+                            name = Nodes.Utilities.NormalizeAsResourceName(FunctionDescriptor.Name);
+
+                        return name;
+                    }
 
                     // Case for overloaded methods.
                     return TypedParametersToString(this.FunctionDescriptor);
->>>>>>> c7bdaad2
                 }
             }
 
