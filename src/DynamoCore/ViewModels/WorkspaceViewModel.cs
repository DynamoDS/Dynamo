--- conflicted
+++ resolved
@@ -209,7 +209,6 @@
             get { return _model.FilePath; }
         }
 
-<<<<<<< HEAD
         public void FullscreenChanged()
         {
             RaisePropertyChanged("FullscreenWatchVisible");
@@ -229,37 +228,6 @@
         {
             get { return dynSettings.Controller.DynamoViewModel.FullscreenWatchShowing; }
         }
-=======
-        private ConnectorViewModel activeConnector;
-        public ConnectorViewModel ActiveConnector
-        {
-            get { return activeConnector; }
-            set
-            {
-                if (value != null)
-                {
-                    WorkspaceElements.Add(value);
-                    activeConnector = value;
-                }    
-                else
-                {
-                    WorkspaceElements.Remove(activeConnector);
-                }
-                
-                RaisePropertyChanged("ActiveConnector");
-            }
-        }
-
-        //public bool EditNameVisibility
-        //{
-        //    get
-        //    {
-        //        if (_model != dynSettings.Controller.DynamoViewModel.Model.HomeSpace)
-        //            return true;
-        //        return false;
-        //    }
-        //}
->>>>>>> 5c0b2d89
 
         public bool CanEditName
         {
