--- conflicted
+++ resolved
@@ -635,8 +635,6 @@
                 {
                     var yAll = GetSelectionAverageY();
                     toAlign.ForEach((x) => { x.CenterY = yAll; });
-
-<<<<<<< HEAD
                 }
                     break;
                 case "VerticalTop":
@@ -656,13 +654,28 @@
                     if (DynamoSelection.Instance.Selection.Count <= 2) return;
 
                     var yMin = GetSelectionMinY();
-                    var yMax = GetSelectionMaxTopY();
-                    var spacing = (yMax - yMin) / (DynamoSelection.Instance.Selection.Count - 1);
-                    int count = 0;
-
-                    toAlign.OrderBy((x) => x.Y)
-                        .ToList()
-                        .ForEach((x) => x.Y = yMin + spacing * count++);
+                    var yMax = GetSelectionMaxY();
+
+                    var spacing = 0.0;
+                    var span = yMax - yMin;
+
+                    var nodeHeightSum =
+                        DynamoSelection.Instance.Selection.Where(y => y is ILocatable)
+                            .Cast<ILocatable>()
+                            .Sum((y) => y.Height);
+
+                    if (span > nodeHeightSum)
+                    {
+                        spacing = (span - nodeHeightSum)
+                            /(DynamoSelection.Instance.Selection.Count - 1);
+                    }
+
+                    var cursor = yMin;
+                    foreach (var node in toAlign.OrderBy(y => y.Y))
+                    {
+                        node.Y = cursor;
+                        cursor += node.Height + spacing;
+                    }
                 }
                     break;
                 case "HorizontalDistribute":
@@ -670,82 +683,33 @@
                     if (DynamoSelection.Instance.Selection.Count <= 2) return;
 
                     var xMin = GetSelectionMinX();
-                    var xMax = GetSelectionMaxLeftX();
-                    var spacing = (xMax - xMin) / (DynamoSelection.Instance.Selection.Count - 1);
-                    int count = 0;
-
-                    toAlign.OrderBy((x) => x.X)
-                        .ToList()
-                        .ForEach((x) => x.X = xMin + spacing * count++);
-                }
-                    break;
-=======
-            }
-            else if (alignType == "VerticalTop")
-            {
-                var yAll = GetSelectionMinY();
-                toAlign.ForEach((x) => { x.Y = yAll; });
-            }
-            else if (alignType == "VerticalBottom")
-            {
-                var yAll = GetSelectionMaxY();
-                toAlign.ForEach((x) => { x.Y = yAll - x.Height; });
-            }
-            else if (alignType == "VerticalDistribute")
-            {
-                if (DynamoSelection.Instance.Selection.Count <= 2) return;
-                
-                var yMin = GetSelectionMinY();
-                var yMax = GetSelectionMaxY();
-
-                var spacing = 0.0;
-                var span = yMax - yMin;
-
-                var nodeHeightSum = DynamoSelection.Instance.Selection.Where(y => y is ILocatable)
-                        .Cast<ILocatable>()
-                        .Sum((y) => y.Height);
-
-                if (span > nodeHeightSum)
-                {
-                    spacing = (span - nodeHeightSum) / (DynamoSelection.Instance.Selection.Count - 1);
-                }
-
-                var cursor = yMin;
-                foreach (var node in toAlign.OrderBy(y => y.Y))
-                {
-                    node.Y = cursor;
-                    cursor += node.Height + spacing;
-                }
-            }
-            else if (alignType == "HorizontalDistribute")
-            {
-                if (DynamoSelection.Instance.Selection.Count <= 2) return;
-
-                var xMin = GetSelectionMinX();
-                var xMax = GetSelectionMaxX();
-
-                var spacing = 0.0;
-                var span =  xMax - xMin;
-                var nodeWidthSum = DynamoSelection.Instance.Selection.Where((x) => x is ILocatable)
-                        .Cast<ILocatable>()
-                        .Sum((x) => x.Width);
-                
-                // If there is more span than total node width,
-                // distribute the nodes with a gap. If not, leave
-                // the spacing at 0 and the nodes will distribute
-                // up against each other.
-                if (span > nodeWidthSum)
-                {
-                    spacing = (span - nodeWidthSum) / (DynamoSelection.Instance.Selection.Count - 1);
-                }
-
-                var cursor = xMin;
-                foreach (var node in toAlign.OrderBy(x => x.X))
-                {
-                    node.X = cursor;
-                    cursor += node.Width + spacing;
-                }
->>>>>>> 8fb56dea
+                    var xMax = GetSelectionMaxX();
+
+                    var spacing = 0.0;
+                    var span = xMax - xMin;
+                    var nodeWidthSum =
+                        DynamoSelection.Instance.Selection.Where((x) => x is ILocatable)
+                            .Cast<ILocatable>()
+                            .Sum((x) => x.Width);
+
+                    // If there is more span than total node width,
+                    // distribute the nodes with a gap. If not, leave
+                    // the spacing at 0 and the nodes will distribute
+                    // up against each other.
+                    if (span > nodeWidthSum)
+                    {
+                        spacing = (span - nodeWidthSum)
+                            /(DynamoSelection.Instance.Selection.Count - 1);
+                    }
+
+                    var cursor = xMin;
+                    foreach (var node in toAlign.OrderBy(x => x.X))
+                    {
+                        node.X = cursor;
+                        cursor += node.Width + spacing;
+                    }
+                }
+                    break;
             }
 
             toAlign.ForEach(x => x.ReportPosition());
