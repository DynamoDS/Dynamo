﻿using System;
using System.Collections.Generic;
using System.Linq;
using System.Text;
using System.Timers;
using System.Windows;
using System.Windows.Controls;
using System.Windows.Media;
using System.Windows.Media.Animation;
using Dynamo.Utilities;
using System.Windows.Threading;
using Dynamo.Controls;
using System.Collections.ObjectModel;
using Dynamo.Core;

namespace Dynamo.ViewModels
{
    public class InfoBubbleEventArgs : EventArgs
    {
        public enum Request
        {
            FadeIn, FadeOut, Show, Hide
        }

        public Request RequestType { get; private set; }

        public InfoBubbleEventArgs(Request request)
        {
            this.RequestType = request;
        }
    }

    public delegate void InfoBubbleEventHandler(object sender, InfoBubbleEventArgs e);

    public partial class InfoBubbleViewModel : ViewModelBase
    {
        public enum Style
        {
            None,
            LibraryItemPreview,
            NodeTooltip,
            Error,
            ErrorCondensed,
            Preview,
            PreviewCondensed
        }
        public enum Direction
        {
            None,
            Left,
            Top,
            Right,
            Bottom,
            TopLeft,
            TopRight,
            BottomLeft,
            BottomRight
        }
        public enum State
        {
            Minimized,
            Pinned
        }

        #region Properties

        private double zIndex;
        public double ZIndex
        {
            get { return zIndex; }
            set { zIndex = value; RaisePropertyChanged("ZIndex"); }
        }
        private Style infoBubbleStyle;
        public Style InfoBubbleStyle
        {
            get { return infoBubbleStyle; }
            set { infoBubbleStyle = value; RaisePropertyChanged("InfoBubbleStyle"); }
        }
        public string FullContent;

        public Direction connectingDirection;
        public Direction ConnectingDirection
        {
            get { return connectingDirection; }
            set { connectingDirection = value; RaisePropertyChanged("ConnectingDirection"); }
        }

        private string content;
        public string Content
        {
            get { return content; }
            set { content = value; RaisePropertyChanged("Content"); }
        }

        public Point targetTopLeft;
        public Point TargetTopLeft
        {
            get { return targetTopLeft; }
            set { targetTopLeft = value; RaisePropertyChanged("TargetTopLeft"); }
        }
        public Point targetBotRight;
        public Point TargetBotRight
        {
            get { return targetBotRight; }
            set { targetBotRight = value; RaisePropertyChanged("TargetBotRight"); }
        }
        private Direction limitedDirection;
        public Direction LimitedDirection
        {
            get { return limitedDirection; }
            set { limitedDirection = value; RaisePropertyChanged("LimitedDirection"); }
        }

        public double Left
        {
            get { return 0; }
        }

        public double Top
        {
            get { return 0; }
        }

        private State infoBubbleState;

        public State InfoBubbleState
        {
            get { return infoBubbleState; }
            set { infoBubbleState = value; RaisePropertyChanged("InfoBubbleState"); }
        }

        #endregion

        #region Event Handlers

        public event InfoBubbleEventHandler RequestAction;

        public void OnRequestAction(InfoBubbleEventArgs e)
        {
            if (RequestAction != null)
                RequestAction(this, e);
        }

        #endregion

        #region Public Methods

        public InfoBubbleViewModel()
        {
            // Default values
            limitedDirection = Direction.None;
            ConnectingDirection = Direction.None;
            Content = string.Empty;
            ZIndex = 3;
            InfoBubbleStyle = Style.None;
            InfoBubbleState = State.Minimized;
        }

        #endregion

        #region Command Methods

        private void UpdateInfoBubbleContent(object parameter)
        {
            InfoBubbleDataPacket data = (InfoBubbleDataPacket)parameter;

            InfoBubbleStyle = data.Style;
            ConnectingDirection = data.ConnectingDirection;
            UpdateContent(data.Text);
            TargetTopLeft = data.TopLeft;
            TargetBotRight = data.BotRight;
        }

        private bool CanUpdateInfoBubbleCommand(object parameter)
        {
            return true;
        }

        private void UpdatePosition(object parameter)
        {
            InfoBubbleDataPacket data = (InfoBubbleDataPacket)parameter;
<<<<<<< HEAD
            UpdatePosition(data.TopLeft, data.BotRight);
=======
            TargetTopLeft = data.TopLeft;
            TargetBotRight = data.BotRight;
>>>>>>> 7dd33023
        }

        private bool CanUpdatePosition(object parameter)
        {
            return true;
        }

        private void Resize(object parameter)
        {
            UpdateContent(FullContent);
        }

        private bool CanResize(object parameter)
        {
            return true;
        }

        private void ChangeInfoBubbleState(object parameter)
        {
            if (parameter is InfoBubbleViewModel.State)
            {
                InfoBubbleViewModel.State newState = (InfoBubbleViewModel.State)parameter;

                InfoBubbleState = newState;
            }
        }

        private bool CanChangeInfoBubbleState(object parameter)
        {
            return true;
        }



        // TODO:Kahheng Refactor away these
        #region TODO:Kahheng Refactor away these
        private void ShowFullContent(object parameter)
        {
            if (parameter != null && parameter is InfoBubbleDataPacket)
            {
                InfoBubbleDataPacket data = (InfoBubbleDataPacket)parameter;
                InfoBubbleStyle = data.Style;
            }

            Content = FullContent;

            ZIndex = 5;
        }

        private bool CanShowFullContent(object parameter)
        {
            return true;
        }

        private void ShowCondensedContent(object parameter)
        {
            if (parameter != null && parameter is InfoBubbleDataPacket)
            {
                InfoBubbleDataPacket data = (InfoBubbleDataPacket)parameter;
                InfoBubbleStyle = data.Style;
            }

            // Generate condensed content
            GenerateContent();

            ZIndex = 3;
        }

        private bool CanShowCondensedContent(object parameter)
        {
            return true;
        }
        #endregion


        #endregion

        #region Private Helper Method

        private void UpdateContent(string text)
        {
            FullContent = text;
<<<<<<< HEAD
            if (this.infoBubbleStyle == Style.PreviewCondensed && text.Length > 25)
                Content = text.Substring(0, Configurations.CondensedPreviewMaxLength) + "...";
            else
                Content = text;
        }

        private void UpdatePosition(Point topLeft, Point botRight)
        {
            SaveParameter(topLeft, botRight);

            switch (InfoBubbleStyle)
            {
                case Style.LibraryItemPreview:
                    Margin = GetMargin_LibraryItemPreview(topLeft, botRight);
                    MakeFitInView();
                    break;
                case Style.NodeTooltip:
                    Margin = GetMargin_NodeTooltip(topLeft, botRight);
                    MakeFitInView();
                    break;
                case Style.Error:
                    Margin = GetMargin_Error(topLeft, botRight);
                    break;
                case Style.Preview:
                case Style.PreviewCondensed:
                    Margin = GetMargin_Preview(topLeft, botRight);
                    break;
            }
        }

        private void UpdateStyle(InfoBubbleViewModel.Style style, Direction connectingDirection)
        {
            InfoBubbleStyle = style;
            ConnectingDirection = connectingDirection;
            limitedDirection = Direction.None;
=======
>>>>>>> 7dd33023

            // Generate initial condensed content (if needed) whenever bubble content is updated
            GenerateContent();
        }

        private void GenerateContent()
        {
            switch (InfoBubbleStyle)
            {
                case Style.PreviewCondensed:
                    if (FullContent.Length > 25)
                        Content = FullContent.Substring(0, Configurations.CondensedPreviewMaxLength) + "...";
                    else
                        Content = FullContent;
                    break;
                case Style.ErrorCondensed:
                    Content = "...";
                    break;
                default:
                    Content = FullContent;
                    break;
            }
        }        

        #endregion
    }

    public struct InfoBubbleDataPacket
    {
        public InfoBubbleViewModel.Style Style;
        public Point TopLeft;
        public Point BotRight;
        public string Text;
        public InfoBubbleViewModel.Direction ConnectingDirection;

        public InfoBubbleDataPacket(InfoBubbleViewModel.Style style, Point topLeft, Point botRight,
            string text, InfoBubbleViewModel.Direction connectingDirection)
        {
            Style = style;
            TopLeft = topLeft;
            BotRight = botRight;
            Text = text;
            ConnectingDirection = connectingDirection;
        }
    }
}<|MERGE_RESOLUTION|>--- conflicted
+++ resolved
@@ -179,12 +179,9 @@
         private void UpdatePosition(object parameter)
         {
             InfoBubbleDataPacket data = (InfoBubbleDataPacket)parameter;
-<<<<<<< HEAD
-            UpdatePosition(data.TopLeft, data.BotRight);
-=======
+
             TargetTopLeft = data.TopLeft;
             TargetBotRight = data.BotRight;
->>>>>>> 7dd33023
         }
 
         private bool CanUpdatePosition(object parameter)
@@ -267,44 +264,6 @@
         private void UpdateContent(string text)
         {
             FullContent = text;
-<<<<<<< HEAD
-            if (this.infoBubbleStyle == Style.PreviewCondensed && text.Length > 25)
-                Content = text.Substring(0, Configurations.CondensedPreviewMaxLength) + "...";
-            else
-                Content = text;
-        }
-
-        private void UpdatePosition(Point topLeft, Point botRight)
-        {
-            SaveParameter(topLeft, botRight);
-
-            switch (InfoBubbleStyle)
-            {
-                case Style.LibraryItemPreview:
-                    Margin = GetMargin_LibraryItemPreview(topLeft, botRight);
-                    MakeFitInView();
-                    break;
-                case Style.NodeTooltip:
-                    Margin = GetMargin_NodeTooltip(topLeft, botRight);
-                    MakeFitInView();
-                    break;
-                case Style.Error:
-                    Margin = GetMargin_Error(topLeft, botRight);
-                    break;
-                case Style.Preview:
-                case Style.PreviewCondensed:
-                    Margin = GetMargin_Preview(topLeft, botRight);
-                    break;
-            }
-        }
-
-        private void UpdateStyle(InfoBubbleViewModel.Style style, Direction connectingDirection)
-        {
-            InfoBubbleStyle = style;
-            ConnectingDirection = connectingDirection;
-            limitedDirection = Direction.None;
-=======
->>>>>>> 7dd33023
 
             // Generate initial condensed content (if needed) whenever bubble content is updated
             GenerateContent();
