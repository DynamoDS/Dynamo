--- conflicted
+++ resolved
@@ -81,6 +81,7 @@
                 RaisePropertyChanged("SearchIconAlignment");
             }
         }
+
         /// <summary>
         ///     SelectedIndex property
         /// </summary>
@@ -362,310 +363,6 @@
 
         #endregion
 
-<<<<<<< HEAD
-        #region Categories
-
-        private const char CATEGORY_DELIMITER = '.';
-        private const string CATEGORY_GROUP_CREATE = "Create";
-        private const string CATEGORY_GROUP_ACTIONS = "Actions";
-        private const string CATEGORY_GROUP_QUERY = "Query";
-
-        /// <summary>
-        ///     Attempt to add a new category to the browser and an item as one of its children
-        /// </summary>
-        /// <param name="category">The name of the category - a string possibly separated with one period </param>
-        /// <param name="item">The item to add as a child of that category</param>
-        public void TryAddCategoryAndItem(string category, BrowserInternalElement item)
-        {
-
-            var cat = this.AddCategory(category);
-            cat.AddChild(item);
-
-            item.FullCategoryName = category;
-
-            var searchEleItem = item as SearchElementBase;
-            if (searchEleItem != null)
-                _searchElements.Add(searchEleItem);
-
-        }
-
-        public void RemoveEmptyCategories()
-        {
-            this.BrowserRootCategories = new ObservableCollection<BrowserRootElement>(BrowserRootCategories.Where(x => x.Items.Any() || x.Name == "Top Result"));
-        }
-
-        public void SortCategoryChildren()
-        {
-            dynSettings.Controller.SearchViewModel.BrowserRootCategories.ToList().ForEach(x => x.RecursivelySort());
-        }
-
-        public void RemoveEmptyRootCategory(string categoryName)
-        {
-            if (categoryName.Contains(CATEGORY_DELIMITER))
-            {
-                RemoveEmptyCategory(categoryName);
-                return;
-            }
-
-            var cat = GetCategoryByName(categoryName);
-            if (cat == null)
-            {
-                return;
-            }
-
-            RemoveEmptyRootCategory((BrowserRootElement) cat);
-        }
-
-        public void RemoveEmptyRootCategory(BrowserRootElement rootEle)
-        {
-            if (!ContainsCategory(rootEle.Name))
-                return;
-            
-            BrowserRootCategories.Remove(rootEle);
-        }
-
-        /// <summary>
-        /// Remove and empty category from browser and search by name. Useful when a single item is removed.
-        /// </summary>
-        /// <param name="categoryName">The category name, including delimiters</param>
-        public void RemoveEmptyCategory( string categoryName )
-        {
-            var currentCat = GetCategoryByName(categoryName);
-            if (currentCat == null)
-            {
-                return;
-            }
-
-            RemoveEmptyCategory(currentCat);
-        }
-
-        /// <summary>
-        /// Remove an empty category from browser and search.  Useful when a single item is removed.
-        /// </summary>
-        /// <param name="ele"></param>
-        public void RemoveEmptyCategory(BrowserItem ele)
-        {
-            if (ele is BrowserRootElement && ele.Items.Count == 0)
-            {
-                RemoveEmptyRootCategory(ele as BrowserRootElement);
-                return;
-            }
-
-            if (ele is BrowserInternalElement && ele.Items.Count == 0)
-            {
-                var internalEle = ele as BrowserInternalElement;
-                
-                internalEle.Parent.Items.Remove(internalEle);
-                RemoveEmptyCategory(internalEle.Parent);
-            }
-        }
-
-        /// <summary>
-        /// Remove a category and all its children from the browser and search.  The category does not
-        /// have to be empty.
-        /// </summary>
-        /// <param name="categoryName"></param>
-        public void RemoveCategory(string categoryName)
-        {
-            var currentCat = GetCategoryByName(categoryName);
-            if (currentCat == null) return;
-
-            RemoveCategory(currentCat);
-            
-        }
-
-        /// <summary>
-        /// Remove a category and all its children from the browser and search.  The category does
-        /// not have to be empty.
-        /// </summary>
-        /// <param name="ele"></param>
-        public void RemoveCategory(BrowserItem ele)
-        {
-            var nodes = ele.Items.Where(x => x is NodeSearchElement)
-                           .Cast<NodeSearchElement>().ToList();
-
-            var cats = ele.Items.Where(x => x is BrowserInternalElement)
-                           .Cast<BrowserInternalElement>().ToList();
-
-            nodes.Select(x => x.Name).ToList().ForEach(RemoveNode);
-            cats.ToList().ForEach(RemoveCategory);
-
-            ele.Items.Clear();
-
-            if (ele is BrowserRootElement)
-            {
-                BrowserRootCategories.Remove(ele as BrowserRootElement);
-            }
-            else if (ele is BrowserInternalElement)
-            {
-                (ele as BrowserInternalElement).Parent.Items.Remove(ele);
-            }
-        }
-
-        /// <summary>
-        /// Split a category name into individual category names splitting be DEFAULT_DELIMITER
-        /// </summary>
-        /// <param name="categoryName">The name</param>
-        /// <returns>A list of output</returns>
-        public static List<string> SplitCategoryName(string categoryName)
-        {
-            if (System.String.IsNullOrEmpty(categoryName))
-                return new List<string>();
-
-            var splitCat = new List<string>();
-            if (categoryName.Contains(CATEGORY_DELIMITER))
-            {
-                splitCat =
-                    categoryName.Split(CATEGORY_DELIMITER)
-                                .Where(x => x != CATEGORY_DELIMITER.ToString() && !System.String.IsNullOrEmpty(x))
-                                .ToList();
-            }
-            else
-            {
-                splitCat.Add(categoryName);
-            }
-
-            return splitCat;
-        } 
-
-        /// <summary>
-        ///     Add a category, given a delimited name
-        /// </summary>
-        /// <param name="categoryName">The comma delimited name </param>
-        /// <returns>The newly created item</returns>
-        public BrowserItem AddCategory(string categoryName)
-        {
-            if (string.IsNullOrEmpty(categoryName))
-            {
-                return this.TryAddRootCategory("Uncategorized");
-            }
-
-            if ( ContainsCategory(categoryName) )
-            {
-                return GetCategoryByName(categoryName);
-            }
-
-            if (!NodeCategories.ContainsKey(categoryName))
-            {
-                NodeCategories.Add(categoryName, new CategorySearchElement(categoryName));
-            }
-
-            // otherwise split the category name
-            var splitCat = SplitCategoryName(categoryName);
-
-            // attempt to add root element
-            if (splitCat.Count == 1)
-            {
-                return this.TryAddRootCategory(categoryName);
-            }
-
-            if (splitCat.Count == 0)
-            {
-                return null;
-            }
-
-            // attempt to add root category
-            var currentCat = TryAddRootCategory(splitCat[0]);    
-
-            for (var i = 1; i < splitCat.Count; i++)
-            {
-                currentCat = TryAddChildCategory(currentCat, splitCat[i]);
-            }
-
-            return currentCat;
-
-        }
-
-        /// <summary>
-        /// Add a single category as a child of a category.  If the category already exists, just return that one.
-        /// </summary>
-        /// <param name="parent">The parent category </param>
-        /// <param name="childCategoryName">The name of the child category (can't be nested)</param>
-        /// <returns>The newly created category</returns>
-        public BrowserItem TryAddChildCategory(BrowserItem parent, string childCategoryName)
-        {
-            var newCategoryName = parent.Name + CATEGORY_DELIMITER + childCategoryName;
-
-            // support long nested categories like Math.Math.StaticMembers.Abs
-            var parentItem  = parent as BrowserInternalElement;
-            while (parentItem != null)
-            {
-                var grandParent = parentItem.Parent;
-                if (null == grandParent)
-                    break;
-
-                newCategoryName = grandParent.Name + CATEGORY_DELIMITER + newCategoryName;
-                parentItem = grandParent as BrowserInternalElement;
-            }
-
-            if (ContainsCategory(newCategoryName))
-            {
-                return GetCategoryByName(newCategoryName);
-            }
-
-            var tempCat = new BrowserInternalElement(childCategoryName, parent);
-            parent.AddChild(tempCat);
-
-            return tempCat;
-        }
-
-        /// <summary>
-        ///     
-        /// </summary>
-        /// <returns>The newly added category or the existing one.</returns>
-        public BrowserItem TryAddRootCategory(string categoryName)
-        {
-            return ContainsCategory(categoryName) ? GetCategoryByName(categoryName) : AddRootCategory(categoryName);
-        }
-
-        /// <summary>
-        /// Add a root category, assuming it doesn't already exist
-        /// </summary>
-        /// <param name="name"></param>
-        /// <returns></returns>
-        private BrowserRootElement AddRootCategory(string name)
-        {
-            var ele = new BrowserRootElement(name, BrowserRootCategories);
-            BrowserRootCategories.Add(ele);
-            return ele;
-        }
-
-        /// <summary>
-        /// Determine whether a category exists in search
-        /// </summary>
-        /// <param name="categoryName"></param>
-        /// <returns></returns>
-        public bool ContainsCategory(string categoryName)
-        {
-            return GetCategoryByName(categoryName) != null;
-        }
-
-        public BrowserItem GetCategoryByName(string categoryName)
-        {
-            var split = SplitCategoryName(categoryName);
-            if (!split.Any())
-                return null;
-
-            var cat = (BrowserItem) BrowserRootCategories.FirstOrDefault(x => x.Name == split[0]);
-
-            foreach (var splitName in split.GetRange(1, split.Count - 1))
-            {
-                if (cat == null)
-                    return cat;
-                cat = TryGetSubCategory(cat, splitName);
-            }
-            return cat;
-        }
-
-        public BrowserItem TryGetSubCategory(BrowserItem category, string catName)
-        {
-            return category.Items.FirstOrDefault(x => x.Name == catName);
-        }
-
-        #endregion
-
-=======
->>>>>>> 2b32d921
         #region Selection
 
         /// <summary>
@@ -765,211 +462,18 @@
             if (SelectedIndex == -1)
                 return;
 
-<<<<<<< HEAD
-            if (_visibleSearchResults.Count <= SelectedIndex)
-                return;
-
-            if (_visibleSearchResults[SelectedIndex] is SearchElementBase)
-            {
-                ( (SearchElementBase) _visibleSearchResults[SelectedIndex]).Execute();
-            }
-
-        }
-
-        /// <summary>
-        /// Call this method to assign a default grouping information if a given category 
-        /// does not have any. A node category's group can either be "Create", "Query" or
-        /// "Actions". If none of the group names above is assigned to the category, it 
-        /// will be assigned a default one that is "Actions".
-        /// 
-        /// For examples:
-        /// 
-        ///     "Core.Evaluate" will be renamed as "Core.Evaluate.Actions"
-        ///     "Core.List.Create" will remain as "Core.List.Create"
-        /// 
-        /// </summary>
-        public string ProcessNodeCategory(string category)
-        {
-            if (string.IsNullOrEmpty(category))
-                return category;
-
-            int index = category.LastIndexOf(CATEGORY_DELIMITER);
-
-            // If "index" is "-1", then the whole "category" will be used as-is.
-            switch (category.Substring(index + 1))
-            {
-                case CATEGORY_GROUP_ACTIONS:
-                case CATEGORY_GROUP_CREATE:
-                case CATEGORY_GROUP_QUERY:
-                    // Group name is already known.
-                    return category; 
-
-                default:
-                    // Defaulting to "CATEGORY_GROUP_ACTIONS" group if not defined.
-                    return category + CATEGORY_DELIMITER + CATEGORY_GROUP_ACTIONS;
-            }
-        }
-
-        /// <summary>
-        ///     Adds DesignScript function groups
-        /// </summary>
-        /// <param name="func"></param>
-        public void Add(IEnumerable<FunctionGroup> functionGroups)
-        {
-            if (null == functionGroups)
-                return;
-
-            foreach (var functionGroup in functionGroups)
-            {
-                var functions = functionGroup.Functions.ToList();
-                if (!functions.Any())
-                    continue;
-
-                bool isOverloaded = functions.Count > 1;
-
-                foreach (var function in functions)
-                {
-                    //Don't add the functions that are not visible in library.
-                    if (!function.IsVisibleInLibrary)
-                        continue;
-
-                    // For overloaded functions, only parameters are displayed
-                    // for this item. E.g, for Count(), on UI it is:
-                    //
-                    // -> Abs
-                    //      +----------------+
-                    //      | dValue: double |
-                    //      +----------------+
-                    //      | nValue: int    |
-                    //      +----------------+
-                    var displayString = function.UserFriendlyName;
-                    var category = ProcessNodeCategory(function.Category);
-
-                    // do not add GetType method names to search
-                    if (displayString.Contains("GetType"))
-                    {
-                        continue;
-                    }
-
-                    if (isOverloaded)
-                    {
-                        var args = string.Join(", ", function.Parameters.Select(p => p.ToString()));
-
-                        if (!string.IsNullOrEmpty(args))
-                            displayString = displayString + "(" + args + ")";
-                    }
-
-                    var searchElement = new DSFunctionNodeSearchElement(displayString, function);
-                    searchElement.SetSearchable(true);
-                    searchElement.FullCategoryName = category;
-                    
-                    // Add this search eleemnt to the search view
-                    TryAddCategoryAndItem(category, searchElement);
-
-                    // function.QualifiedName is the search string for this
-                    // element
-                    SearchDictionary.Add(searchElement, function.QualifiedName);
-
-                    // add all search tags
-                    function.GetSearchTags().ToList().ForEach(x => SearchDictionary.Add(searchElement, x));
-
-                }
-            }
-=======
             if (visibleSearchResults.Count <= SelectedIndex)
                 return;
 
             if (!(visibleSearchResults[SelectedIndex] is SearchElementBase)) return;
->>>>>>> 2b32d921
 
             ExecuteElement(visibleSearchResults[SelectedIndex] as SearchElementBase);
         }
 
         private void ExecuteElement(SearchElementBase searchElement)
         {
-<<<<<<< HEAD
-            // get name, category, attributes (this is terribly ugly...)
-            var attribs = t.GetCustomAttributes(typeof (NodeNameAttribute), false);
-            var name = "";
-            if (attribs.Length > 0)
-            {
-                name = (attribs[0] as NodeNameAttribute).Name;
-            }
-
-            attribs = t.GetCustomAttributes(typeof (NodeCategoryAttribute), false);
-            var cat = "";
-            if (attribs.Length > 0)
-            {
-                cat = (attribs[0] as NodeCategoryAttribute).ElementCategory;
-                cat = ProcessNodeCategory(cat);
-            }
-
-            attribs = t.GetCustomAttributes(typeof (NodeSearchTagsAttribute), false);
-            var tags = new List<string>();
-            if (attribs.Length > 0)
-            {
-                tags = (attribs[0] as NodeSearchTagsAttribute).Tags;
-            }
-
-            attribs = t.GetCustomAttributes(typeof (NodeDescriptionAttribute), false);
-            var description = "";
-            if (attribs.Length > 0)
-            {
-                description = (attribs[0] as NodeDescriptionAttribute).ElementDescription;
-            }
-
-            var searchEle = new NodeSearchElement(name, description, tags, t.FullName);
-
-            attribs = t.GetCustomAttributes(typeof(NodeSearchableAttribute), false);
-            bool searchable = true;
-            if (attribs.Length > 0)
-            {
-                searchable = (attribs[0] as NodeSearchableAttribute).IsSearchable;
-            }
-
-            searchEle.SetSearchable(searchable);
-
-            attribs = t.GetCustomAttributes(typeof(NotSearchableInHomeWorkspace), false);
-            if (attribs.Length > 0)
-            {
-                this.NodesHiddenInHomeWorkspace.Add(searchEle);
-                if (this.DynamoModel != null && this.DynamoModel.CurrentWorkspace != null &&
-                    this.DynamoModel.CurrentWorkspace is HomeWorkspaceModel)
-                {
-                    searchEle.SetSearchable(false); 
-                }
-            }
-
-            attribs = t.GetCustomAttributes(typeof(NotSearchableInCustomNodeWorkspace), false);
-            if (attribs.Length > 0)
-            {
-                this.NodesHiddenInCustomNodeWorkspace.Add(searchEle);
-                if (this.DynamoModel != null && this.DynamoModel.CurrentWorkspace != null &&
-                    this.DynamoModel.CurrentWorkspace is CustomNodeWorkspaceModel)
-                {
-                    searchEle.SetSearchable(false);
-                }
-            }
-
-            if (!string.IsNullOrEmpty(cat))
-            {
-                SearchDictionary.Add(searchEle, cat + "." + searchEle.Name);
-            }
-
-            TryAddCategoryAndItem(cat, searchEle);
-
-            SearchDictionary.Add(searchEle, searchEle.Name);
-            if (tags.Count > 0)
-            {
-                // reduce the weight in search by adding white space
-                tags.ForEach(x => SearchDictionary.Add(searchEle, x + "++++++++"));
-            }
-            SearchDictionary.Add(searchEle, description);
-
-=======
             dynamic ele = searchElement;
             ExecuteElement(ele);
->>>>>>> 2b32d921
         }
 
         private void ExecuteElement(CategorySearchElement searchElement)
