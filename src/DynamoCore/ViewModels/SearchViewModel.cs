﻿using System;
using System.Collections.Generic;
using System.Collections.ObjectModel;
using System.Linq;
using System.Text.RegularExpressions;
using System.Threading.Tasks;
using Dynamo.Models;
using Dynamo.Nodes;
using Dynamo.Nodes.Search;
using Dynamo.Search;
using Dynamo.PackageManager;
using Dynamo.Search.SearchElements;
using Dynamo.Utilities;
using Greg.Responses;
using Microsoft.Practices.Prism.ViewModel;
using Dynamo.DSEngine;

namespace Dynamo.ViewModels
{
    /// <summary>
    ///     This is the core ViewModel for searching
    /// </summary>
    public partial class SearchViewModel : NotificationObject
    {
        #region Properties

        /// <summary>
        ///     Indicates whether the node browser is visible or not
        /// </summary>
        private bool _browserVisibility = true;
        public bool BrowserVisibility
        {
            get { return _browserVisibility; }
            set { _browserVisibility = value; RaisePropertyChanged("BrowserVisibility"); }
        }

        /// <summary>
        ///     Indicates whether the node browser is visible or not
        /// </summary>
        //private Visibility _searchVisibility = Visibility.Collapsed;
        //public Visibility SearchVisibility
        //{
        //    get { return _searchVisibility; }
        //    set { _searchVisibility = value; RaisePropertyChanged("SearchVisibility"); }
        //}

        /// <summary>
        ///     IncludeRevitAPIElements property
        /// </summary>
        /// <value>
        ///     Specifies whether we are including Revit API elements in search.
        /// </value>
        public bool IncludeRevitApiElements;
        public bool IncludeRevitAPIElements
        {
            get { return IncludeRevitApiElements; }
            set
            {
                IncludeRevitApiElements = value;
                RaisePropertyChanged("IncludeRevitAPIElements");
                //ToggleIncludingRevitAPIElements();
            }
        }

        /// <summary>
        /// Leaves of the browser - used for navigation
        /// </summary>
        private List<SearchElementBase> _searchElements = new List<SearchElementBase>();
        public List<SearchElementBase> SearchElements { get { return _searchElements; } }

        /// <summary>
        ///     SearchText property
        /// </summary>
        /// <value>
        ///     This is the core UI for Dynamo, primarily used for logging.
        /// </value>
        public string _SearchText;

        public string SearchText
        {
            get { return _SearchText; }
            set
            {
                _SearchText = value;
                RaisePropertyChanged("SearchText");
                //DynamoCommands.SearchCommand.Execute();
                SearchAndUpdateResults();
            }
        }

        /// <summary>
        ///     SelectedIndex property
        /// </summary>
        /// <value>
        ///     This is the currently selected element in the UI.
        /// </value>
        private int _selectedIndex;
        public int SelectedIndex
        {
            get { return _selectedIndex; }
            set
            {
                if (_selectedIndex != value)
                {
                    if (_visibleSearchResults.Count > _selectedIndex)
                        _visibleSearchResults[_selectedIndex].IsSelected = false;
                    _selectedIndex = value;
                    if (_visibleSearchResults.Count > _selectedIndex)
                        _visibleSearchResults[_selectedIndex].IsSelected = true;
                    RaisePropertyChanged("SelectedIndex");
                }
            }
        }

        /// <summary>
        ///     Categories property
        /// </summary>
        /// <value>
        ///     A set of categories
        /// </value>
        public IEnumerable<string> Categories
        {
            get { return NodeCategories.Keys; }
        }

        /// <summary>
        ///     NodeCategories property
        /// </summary>
        /// <value>
        ///     A set of categories
        /// </value>
        private Dictionary<string, CategorySearchElement> NodeCategories { get; set; }

        /// <summary>
        ///     RevitApiSearchElements property
        /// </summary>
        /// <value>
        ///     A collection of elements corresponding to the auto-generated Revit
        ///     API elements
        /// </value>
        public List<SearchElementBase> RevitApiSearchElements { get; private set; }

        /// <summary>
        ///     Visible property
        /// </summary>
        /// <value>
        ///     Tells whether the View is visible or not
        /// </value>
        private bool _visible;
        public bool Visible
        {
            get { return _visible; }
            set
            {
                _visible = value;
                RaisePropertyChanged("Visible");
            }
        }

        /// <summary>
        ///     SearchDictionary property
        /// </summary>
        /// <value>
        ///     This is the dictionary used to search
        /// </value>
        public SearchDictionary<SearchElementBase> SearchDictionary { get; private set; }

        /// <summary>
        ///     SearchResults property
        /// </summary>
        /// <value>
        ///     This property is observed by SearchView to see the search results
        /// </value>
        public ObservableCollection<SearchElementBase> SearchResults { get; private set; }

        /// <summary>
        ///     MaxNumSearchResults property
        /// </summary>
        /// <value>
        ///     Internal limit on the number of search results returned by SearchDictionary
        /// </value>
        public int MaxNumSearchResults { get; set; }

        /// <summary>
        /// The root elements for the browser
        /// </summary>
        private ObservableCollection<BrowserRootElement> _browserRootCategories = new ObservableCollection<BrowserRootElement>();
        public ObservableCollection<BrowserRootElement> BrowserRootCategories { get { return _browserRootCategories; } set { _browserRootCategories = value; } }

        /// <summary>
        /// A category represent the "Top Result"
        /// </summary>
        private BrowserRootElement _topResult;

        /// <summary>
        ///     An ordered list representing all of the visible items in the browser.
        ///     This is used to manage up-down navigation through the menu.
        /// </summary>
        private List<BrowserItem> _visibleSearchResults = new List<BrowserItem>();

        private bool searchScrollBarVisibility = true;
        public bool SearchScrollBarVisibility
        {
            get { return searchScrollBarVisibility; }
            set { searchScrollBarVisibility = value; RaisePropertyChanged("SearchScrollBarVisibility"); }
        }

        #endregion

        #region events
        public event EventHandler RequestFocusSearch;
        public virtual void OnRequestFocusSearch(object sender, EventArgs e)
        {
            if (RequestFocusSearch != null)
                RequestFocusSearch(this, e);
        }

        public event EventHandler RequestReturnFocusToSearch;
        public virtual void OnRequestReturnFocusToSearch(object sender, EventArgs e)
        {
            if (RequestReturnFocusToSearch != null)
                RequestReturnFocusToSearch(this, e);
        }

        #endregion

        /// <summary>
        ///     The class constructor.
        /// </summary>
        /// <param name="bench"> Reference to dynBench object for logging </param>
        public SearchViewModel()
        {
            SelectedIndex = 0;
            RevitApiSearchElements = new List<SearchElementBase>();
            NodeCategories = new Dictionary<string, CategorySearchElement>();
            SearchDictionary = new SearchDictionary<SearchElementBase>();
            SearchResults = new ObservableCollection<SearchElementBase>();
            MaxNumSearchResults = 20;
            Visible = false;
            _SearchText = "";
            IncludeRevitAPIElements = true; // revit api

            _topResult = this.AddRootCategory("Top Result");
            this.AddRootCategory(BuiltinNodeCategories.CORE);
            this.AddRootCategory(BuiltinNodeCategories.LOGIC);
            this.AddRootCategory(BuiltinNodeCategories.GEOMETRY);
            this.AddRootCategory(BuiltinNodeCategories.REVIT);
            this.AddRootCategory(BuiltinNodeCategories.ANALYZE);
            this.AddRootCategory(BuiltinNodeCategories.IO);
            
        }

        private const char CATEGORY_DELIMITER = '.';

        public void RemoveEmptyCategories()
        {
            this.BrowserRootCategories = new ObservableCollection<BrowserRootElement>(BrowserRootCategories.Where(x => x.Items.Any() || x.Name == "Top Result"));
        }

        public void SortCategoryChildren()
        {
            dynSettings.Controller.SearchViewModel.BrowserRootCategories.ToList().ForEach(x => x.RecursivelySort());
        }

        public void RemoveEmptyRootCategory(string categoryName)
        {
            if (categoryName.Contains(CATEGORY_DELIMITER))
            {
                RemoveEmptyCategory(categoryName);
                return;
            }

            var cat = GetCategoryByName(categoryName);
            if (cat == null)
            {
                return;
            }

            RemoveEmptyRootCategory((BrowserRootElement) cat);
        }

        public void RemoveEmptyRootCategory(BrowserRootElement rootEle)
        {
            if (!ContainsCategory(rootEle.Name))
                return;
            
            BrowserRootCategories.Remove(rootEle);
        }

        /// <summary>
        /// Remove and empty category from browser and search by name. Useful when a single item is removed.
        /// </summary>
        /// <param name="categoryName">The category name, including delimiters</param>
        public void RemoveEmptyCategory( string categoryName )
        {
            var currentCat = GetCategoryByName(categoryName);
            if (currentCat == null)
            {
                return;
            }

            RemoveEmptyCategory(currentCat);
        }

        /// <summary>
        /// Remove an empty category from browser and search.  Useful when a single item is removed.
        /// </summary>
        /// <param name="ele"></param>
        public void RemoveEmptyCategory(BrowserItem ele)
        {
            if (ele is BrowserRootElement && ele.Items.Count == 0)
            {
                RemoveEmptyRootCategory(ele as BrowserRootElement);
                return;
            }

            if (ele is BrowserInternalElement && ele.Items.Count == 0)
            {
                var internalEle = ele as BrowserInternalElement;
                
                internalEle.Parent.Items.Remove(internalEle);
                RemoveEmptyCategory(internalEle.Parent);
            }
        }

        /// <summary>
        /// Remove a category and all its children from the browser and search.  The category does not
        /// have to be empty.
        /// </summary>
        /// <param name="categoryName"></param>
        public void RemoveCategory(string categoryName)
        {
            var currentCat = GetCategoryByName(categoryName);
            if (currentCat == null) return;

            RemoveCategory(currentCat);
            
        }

        /// <summary>
        /// Remove a category and all its children from the browser and search.  The category does
        /// not have to be empty.
        /// </summary>
        /// <param name="ele"></param>
        public void RemoveCategory(BrowserItem ele)
        {
            var nodes = ele.Items.Where(x => x is NodeSearchElement)
                           .Cast<NodeSearchElement>().ToList();

            var cats = ele.Items.Where(x => x is BrowserInternalElement)
                           .Cast<BrowserInternalElement>().ToList();

            nodes.Select(x => x.Name).ToList().ForEach(RemoveNode);
            cats.ToList().ForEach(RemoveCategory);

            ele.Items.Clear();

            if (ele is BrowserRootElement)
            {
                BrowserRootCategories.Remove(ele as BrowserRootElement);
            }
            else if (ele is BrowserInternalElement)
            {
                (ele as BrowserInternalElement).Parent.Items.Remove(ele);
            }
        }

        /// <summary>
        /// Split a category name into individual category names splitting be DEFAULT_DELIMITER
        /// </summary>
        /// <param name="categoryName">The name</param>
        /// <returns>A list of output</returns>
        public static List<string> SplitCategoryName(string categoryName)
        {
            if (System.String.IsNullOrEmpty(categoryName))
                return new List<string>();

            var splitCat = new List<string>();
            if (categoryName.Contains(CATEGORY_DELIMITER))
            {
                splitCat =
                    categoryName.Split(CATEGORY_DELIMITER)
                                .Where(x => x != CATEGORY_DELIMITER.ToString() && !System.String.IsNullOrEmpty(x))
                                .ToList();
            }
            else
            {
                splitCat.Add(categoryName);
            }

            return splitCat;
        } 

        /// <summary>
        ///     Add a category, given a delimited name
        /// </summary>
        /// <param name="categoryName">The comma delimited name </param>
        /// <returns>The newly created item</returns>
        public BrowserItem AddCategory(string categoryName)
        {
            if (string.IsNullOrEmpty(categoryName))
            {
                return this.TryAddRootCategory("Uncategorized");
            }

            if ( ContainsCategory(categoryName) )
            {
                return GetCategoryByName(categoryName);
            }

            if (!NodeCategories.ContainsKey(categoryName))
            {
                NodeCategories.Add(categoryName, new CategorySearchElement(categoryName));
            }

            // otherwise split the category name
            var splitCat = SplitCategoryName(categoryName);

            // attempt to add root element
            if (splitCat.Count == 1)
            {
                return this.TryAddRootCategory(categoryName);
            }

            if (splitCat.Count == 0)
            {
                return null;
            }

            // attempt to add root category
            var currentCat = TryAddRootCategory(splitCat[0]);    

            for (var i = 1; i < splitCat.Count; i++)
            {
                currentCat = TryAddChildCategory(currentCat, splitCat[i]);
            }

            return currentCat;

        }

        /// <summary>
        /// Add a single category as a child of a category.  If the category already exists, just return that one.
        /// </summary>
        /// <param name="parent">The parent category </param>
        /// <param name="childCategoryName">The name of the child category (can't be nested)</param>
        /// <returns>The newly created category</returns>
        public BrowserItem TryAddChildCategory(BrowserItem parent, string childCategoryName)
        {
            var newCategoryName = parent.Name + CATEGORY_DELIMITER + childCategoryName;
            if (ContainsCategory(newCategoryName))
            {
                return GetCategoryByName(newCategoryName);
            }

            var tempCat = new BrowserInternalElement(childCategoryName, parent);
            parent.AddChild(tempCat);

            return tempCat;
        }

        /// <summary>
        ///     
        /// </summary>
        /// <returns>The newly added category or the existing one.</returns>
        public BrowserItem TryAddRootCategory(string categoryName)
        {
            return ContainsCategory(categoryName) ? GetCategoryByName(categoryName) : AddRootCategory(categoryName);
        }

        /// <summary>
        /// Add a root category, assuming it doesn't already exist
        /// </summary>
        /// <param name="name"></param>
        /// <returns></returns>
        private BrowserRootElement AddRootCategory(string name)
        {
            var ele = new BrowserRootElement(name, BrowserRootCategories);
            BrowserRootCategories.Add(ele);
            return ele;
        }

        /// <summary>
        /// Determine whether a category exists in search
        /// </summary>
        /// <param name="categoryName"></param>
        /// <returns></returns>
        public bool ContainsCategory(string categoryName)
        {
            return GetCategoryByName(categoryName) != null;
        }

        public BrowserItem GetCategoryByName(string categoryName)
        {
            var split = SplitCategoryName(categoryName);
            if (!split.Any())
                return null;

            var cat = (BrowserItem) BrowserRootCategories.FirstOrDefault(x => x.Name == split[0]);

            foreach (var splitName in split.GetRange(1, split.Count - 1))
            {
                if (cat == null)
                    return cat;
                cat = TryGetSubCategory(cat, splitName);
            }
            return cat;
        }

        public BrowserItem TryGetSubCategory(BrowserItem category, string catName)
        {
            return category.Items.FirstOrDefault(x => x.Name == catName);
        }

        /// <summary>
        ///     Asynchronously performs a search and updates the observable SearchResults property.
        /// </summary>
        /// <param name="query"> The search query </param>
        public void SearchAndUpdateResults(string query)
        {
            if (Visible != true)
                return;

            Task<IEnumerable<SearchElementBase>>.Factory.StartNew(() =>
                {
                    lock (SearchDictionary)
                    {
                        return Search(query);
                    }
                }).ContinueWith((t) =>
                    {

                        lock (_visibleSearchResults)
                        {

                            // deselect the last selected item
                            if (_visibleSearchResults.Count > SelectedIndex)
                            {
                                _visibleSearchResults[SelectedIndex].IsSelected = false;
                            }

                            // clear visible results list
                            _visibleSearchResults.Clear();

                            // if the search query is empty, go back to the default treeview
                            if (string.IsNullOrEmpty(query))
                            {

                                foreach (var ele in BrowserRootCategories)
                                {
                                    ele.CollapseToLeaves();
                                    ele.SetVisibilityToLeaves(true);
                                }

                                // hide the top result
                                _topResult.Visibility = false;

                                return;
                            }
                            
                            // otherwise, first collapse all
                            foreach (var root in BrowserRootCategories)
                            {
                                root.CollapseToLeaves();
                                root.SetVisibilityToLeaves(false);
                            }

                            //// if there are any results, add the top result 
                            if (t.Result.Any() && t.Result.ElementAt(0) is NodeSearchElement)
                            {
                                _topResult.Items.Clear();

                                var copy = (t.Result.ElementAt(0) as NodeSearchElement).Copy();

                                _topResult.AddChild(copy);

                                _topResult.SetVisibilityToLeaves(true);
                                _topResult.IsExpanded = true;
                            }

                            // for all of the other results, show them in their category
                            foreach (var ele in _searchElements)
                            {
                                if ( t.Result.Contains(ele) )
                                {
                                    ele.Visibility = true;
                                    ele.ExpandToRoot();
                                }
                            }

                            // create an ordered list of visible search results
                            var baseBrowserItem = new BrowserRootElement("root");
                            foreach (var root in BrowserRootCategories)
                            {
                                baseBrowserItem.Items.Add(root);
                            }

                            baseBrowserItem.GetVisibleLeaves(ref _visibleSearchResults);

                            if (_visibleSearchResults.Any())
                            {
                                this.SelectedIndex = 0;
                                _visibleSearchResults[0].IsSelected = true;
                            }

                            SearchResults.Clear();
                            _visibleSearchResults.ToList().ForEach(x => SearchResults.Add( (NodeSearchElement) x));
                        }

                    }
                    , TaskScheduler.FromCurrentSynchronizationContext()); // run continuation in ui thread
        }

        /// <summary>
        ///     Synchronously performs a search using the current SearchText
        /// </summary>
        /// <param name="query"> The search query </param>
        public void SearchAndUpdateResultsSync()
        {
            SearchAndUpdateResultsSync(SearchText);
        }

        /// <summary>
        ///     Synchronously Performs a search and updates the observable SearchResults property
        ///     on the current thread.
        /// </summary>
        /// <param name="query"> The search query </param>
        public void SearchAndUpdateResultsSync(string query)
        {
            var result = Search(query);

            SearchResults.Clear();
            foreach (var node in result)
            {
                SearchResults.Add(node);
            }
            SelectedIndex = 0;
        }

        /// <summary>
        ///     Increments the selected element by 1, unless it is the last element already
        /// </summary>
        public void SelectNext()
        {
            if (SelectedIndex == SearchResults.Count - 1
                || SelectedIndex == -1)
                return;

            SelectedIndex = SelectedIndex + 1;
        }

        /// <summary>
        ///     Decrements the selected element by 1, unless it is the first element already
        /// </summary>
        public void SelectPrevious()
        {
            if (SelectedIndex <= 0)
                return;

            SelectedIndex = SelectedIndex - 1;
        }

        /// <summary>
        ///     Performs a search using the internal SearcText as the query and
        ///     updates the observable SearchResults property.
        /// </summary>
        internal void SearchAndUpdateResults()
        {
            SearchAndUpdateResults(SearchText);
        }

        /// <summary>
        ///     Performs a search using the given string as query, but does not update
        ///     the SearchResults object.
        /// </summary>
        /// <returns> Returns a list with a maximum MaxNumSearchResults elements.</returns>
        /// <param name="search"> The search query </param>
        internal List<SearchElementBase> Search(string search)
        {
            if (string.IsNullOrEmpty(search) || search == "Search...")
            {
                return _searchElements;
            }

            return SearchDictionary.Search(search, MaxNumSearchResults);

        }

        /// <summary>
        ///     If there's a period in the SearchText property, remove text
        ///     to the end until you hit a period.  Otherwise, remove the
        ///     last character.  If the SearchText property is empty or null
        ///     return doing nothing.
        /// </summary>
        public void RemoveLastPartOfSearchText()
        {
            SearchText = RemoveLastPartOfText(SearchText);
        }

        /// <summary>
        ///     If there's a period in the argument, remove text
        ///     to the end until you hit a period.  Otherwise, remove the
        ///     last character.  If the argument is empty or null
        ///     return the empty string.
        /// </summary>
        /// <returns>The string cleaved of everything </returns>
        public static string RemoveLastPartOfText(string text)
        {
            if (string.IsNullOrEmpty(text))
                return text;

            var matches = Regex.Matches(text, Regex.Escape("."));

            // no period
            if (matches.Count == 0)
            {
                return "";
            }

            // if period is in last position, remove that period and recurse
            if (matches[matches.Count - 1].Index + 1 == text.Length)
            {
                return RemoveLastPartOfText(text.Substring(0, text.Length - 1));
            }

            // remove to the last period
            return text.Substring(0, matches[matches.Count - 1].Index + 2);
        }

        /// <summary>
        ///     If there are results, fill the search field with the text from the
        ///     name property of the first search result.
        /// </summary>
        public void PopulateSearchTextWithSelectedResult()
        {
            if (SearchResults.Count == 0) return;

            // none of the elems are selected, return 
            if (SelectedIndex == -1)
                return;

            SearchText = SearchResults[SelectedIndex].Name;
        }

        /// <summary>
        ///     Runs the Execute() method of the current selected SearchElementBase object
        ///     amongst the SearchResults.
        /// </summary>
        public void ExecuteSelected()
        {

            // none of the elems are selected, return 
            if (SelectedIndex == -1)
                return;

            if (_visibleSearchResults.Count <= SelectedIndex)
                return;

            if (_visibleSearchResults[SelectedIndex] is SearchElementBase)
            {
                ( (SearchElementBase) _visibleSearchResults[SelectedIndex]).Execute();
            }

        }

        /// <summary>
        ///     Adds a PackageHeader, recently downloaded from the Package Manager, to Search
        /// </summary>
        /// <param name="packageHeader">A PackageHeader object</param>
        public void Add(PackageHeader packageHeader)
        {
            var searchEle = new PackageManagerSearchElement(packageHeader);
            SearchDictionary.Add(searchEle, searchEle.Name);
            if (packageHeader.keywords != null && packageHeader.keywords.Count > 0)
                SearchDictionary.Add(searchEle, packageHeader.keywords);
            SearchDictionary.Add(searchEle, searchEle.Description);
            //SearchAndUpdateResultsSync(SearchText);
        }

        /// <summary>
        ///     Attempt to add a new category to the browser and an item as one of its children
        /// </summary>
        /// <param name="category">The name of the category - a string possibly separated with one period </param>
        /// <param name="item">The item to add as a child of that category</param>
        public void TryAddCategoryAndItem( string category, BrowserInternalElement item )
        {

            var cat = this.AddCategory(category);
            cat.AddChild(item);

            item.FullCategoryName = category;

            var searchEleItem = item as SearchElementBase;
            if (searchEleItem != null)
                _searchElements.Add(searchEleItem);

        }

        /// <summary>
        ///     Adds a DesignScript function
        /// </summary>
        /// <param name="funcItem"></param>
<<<<<<< HEAD
        public void Add(DSFunctionItem funcItem)
=======
        public void Add(FunctionItem funcItem)
>>>>>>> fbc7658b
        {
            string name = funcItem.DisplayName;
            string cat = funcItem.Category;
            List<string> tags = new List<string>();
            string description = "";

            var searchEle = new NodeSearchElement(name, description, tags);
            searchEle.SetSearchable(true);

            if (!string.IsNullOrEmpty(cat))
            {
                SearchDictionary.Add(searchEle, cat + "." + searchEle.Name);
            }

            TryAddCategoryAndItem(cat, searchEle);

            SearchDictionary.Add(searchEle, searchEle.Name);
            if (tags.Count > 0)
            {
                SearchDictionary.Add(searchEle, tags);
            }
            SearchDictionary.Add(searchEle, description);
        }

        /// <summary>
        ///     Adds a local DynNode to search
        /// </summary>
        /// <param name="dynNode">A Dynamo node object</param>
        public void Add(Type t)
        {
            // get name, category, attributes (this is terribly ugly...)
            var attribs = t.GetCustomAttributes(typeof (NodeNameAttribute), false);
            var name = "";
            if (attribs.Length > 0)
            {
                name = (attribs[0] as NodeNameAttribute).Name;
            }

            attribs = t.GetCustomAttributes(typeof (NodeCategoryAttribute), false);
            var cat = "";
            if (attribs.Length > 0)
            {
                cat = (attribs[0] as NodeCategoryAttribute).ElementCategory;
            }

            attribs = t.GetCustomAttributes(typeof (NodeSearchTagsAttribute), false);
            var tags = new List<string>();
            if (attribs.Length > 0)
            {
                tags = (attribs[0] as NodeSearchTagsAttribute).Tags;
            }

            attribs = t.GetCustomAttributes(typeof (NodeDescriptionAttribute), false);
            var description = "";
            if (attribs.Length > 0)
            {
                description = (attribs[0] as NodeDescriptionAttribute).ElementDescription;
            }

            var searchEle = new NodeSearchElement(name, description, tags);

            attribs = t.GetCustomAttributes(typeof(NodeSearchableAttribute), false);
            bool searchable = true;
            if (attribs.Length > 0)
            {
                searchable = (attribs[0] as NodeSearchableAttribute).IsSearchable;
            }

            searchEle.SetSearchable(searchable);

            // if it's a revit search element, keep track of it
            if ( cat.Equals(BuiltinNodeCategories.REVIT_API) )
            {
                this.RevitApiSearchElements.Add(searchEle);
                if (!IncludeRevitAPIElements)
                {
                    return;
                }
            }

            if (!string.IsNullOrEmpty(cat))
            {
                SearchDictionary.Add(searchEle, cat + "." + searchEle.Name);
            }

            TryAddCategoryAndItem(cat, searchEle);

            SearchDictionary.Add(searchEle, searchEle.Name);
            if (tags.Count > 0)
            {
                SearchDictionary.Add(searchEle, tags);
            }
            SearchDictionary.Add(searchEle, description);

        }

        public void RemoveNode(string nodeName)
        {
            // remove from search dictionary
            SearchDictionary.Remove((ele) => (ele).Name == nodeName);
            SearchDictionary.Remove((ele) => (ele).Name.EndsWith("." + nodeName));

            // remove from browser leaves
            _searchElements.Where(x => x.Name == nodeName).ToList().ForEach(x => _searchElements.Remove(x));
        }

        public void RemoveNode(Guid funcId)
        {
            // remove from search dictionary
            SearchDictionary.Remove((x) => x is CustomNodeSearchElement && ((CustomNodeSearchElement)x).Guid == funcId);

            // remove from browser leaves
            _searchElements.Where(x => x is CustomNodeSearchElement && ((CustomNodeSearchElement)x).Guid == funcId).ToList().ForEach(x => _searchElements.Remove(x));
        }

        /// <summary>
        /// Removes a node from search and all empty parent categories
        /// </summary>
        /// <param name="nodeName">The name of the node</param>
        public void RemoveNodeAndEmptyParentCategory(string nodeName)
        {
            var nodes = _searchElements.Where(x => x.Name == nodeName).ToList();
            if (!nodes.Any())
            {
                return;
            }

            foreach (var node in nodes)
            {
                RemoveNode(nodeName);
                RemoveEmptyCategory(node);
            }

        }

        /// <summary>
        /// Removes a node from search and all empty parent categories
        /// </summary>
        /// <param name="nodeName">The name of the node</param>
        public void RemoveNodeAndEmptyParentCategory(Guid customNodeFunctionId)
        {
            var nodes = _searchElements
                .Where(x => x is CustomNodeSearchElement)
                .Cast<CustomNodeSearchElement>()
                .Where(x => x.Guid == customNodeFunctionId)
                .ToList();

            if (!nodes.Any())
            {
                return;
            }

            foreach (var node in nodes)
            {
                RemoveNode(node.Guid);
                RemoveEmptyCategory(node);
            }

        }

        public bool Add(CustomNodeInfo nodeInfo)
        {
            var nodeEle = new CustomNodeSearchElement(nodeInfo);

            if (SearchDictionary.Contains(nodeEle))
            {
                return this.Refactor(nodeInfo);
            }

            SearchDictionary.Add(nodeEle, nodeEle.Name);
            SearchDictionary.Add(nodeEle, nodeInfo.Category + "." + nodeEle.Name);

            TryAddCategoryAndItem(nodeInfo.Category, nodeEle);

            return true;
        }

        public bool Refactor(CustomNodeInfo nodeInfo)
        {
            this.RemoveNodeAndEmptyParentCategory(nodeInfo.Guid);
            return this.Add(nodeInfo);
        }

        public void Search(object parameter)
        {
            if (dynSettings.Controller != null)
            {
                dynSettings.Controller.SearchViewModel.SearchAndUpdateResults();
            }
        }

        internal bool CanSearch(object parameter)
        {
            return true;
        }

        internal void HideSearch(object parameter)
        {
            dynSettings.Controller.SearchViewModel.Visible = false;
        }

        internal bool CanHideSearch(object parameter)
        {
            if (dynSettings.Controller.SearchViewModel.Visible == true)
                return true;
            return false;
        }

        public void ShowSearch(object parameter)
        {
            dynSettings.Controller.SearchViewModel.Visible = true;
        }

        internal bool CanShowSearch(object parameter)
        {
            if (dynSettings.Controller.SearchViewModel.Visible == false)
                return true;
            return false;
        }

        public void FocusSearch(object parameter)
        {
            dynSettings.Controller.SearchViewModel.OnRequestFocusSearch(dynSettings.Controller.DynamoViewModel, EventArgs.Empty);
        }

        internal bool CanFocusSearch(object parameter)
        {
            return true;
        }

        public void ShowLibItemInfoBubble(object parameter)
        {
            dynSettings.Controller.DynamoViewModel.ShowInfoBubble(parameter);
        }

        internal bool CanShowLibItemInfoBubble(object parameter)
        {
            return true;
        }

        public void HideLibItemInfoBubble(object parameter)
        {
            dynSettings.Controller.DynamoViewModel.HideInfoBubble(parameter);
        }

        internal bool CanHideLibItemInfoBubble(object parameter)
        {
            return true;
        }
    }
}<|MERGE_RESOLUTION|>--- conflicted
+++ resolved
@@ -800,11 +800,7 @@
         ///     Adds a DesignScript function
         /// </summary>
         /// <param name="funcItem"></param>
-<<<<<<< HEAD
-        public void Add(DSFunctionItem funcItem)
-=======
         public void Add(FunctionItem funcItem)
->>>>>>> fbc7658b
         {
             string name = funcItem.DisplayName;
             string cat = funcItem.Category;
