--- conflicted
+++ resolved
@@ -1269,7 +1269,6 @@
             return CurrentSpaceViewModel.FitViewCommand.CanExecute(parameter);
         }
 
-<<<<<<< HEAD
 #if USE_DSENGINE
         public void ImportLibrary(object parameter)
         {
@@ -1303,7 +1302,6 @@
             return true;
         }
 #endif
-=======
         public void TogglePan(object parameter)
         {
             CurrentSpaceViewModel.TogglePanCommand.Execute(parameter);
@@ -1395,7 +1393,6 @@
         }
 
         #endregion
->>>>>>> 46749cad
     }
 
     public class ZoomEventArgs : EventArgs
