﻿using System;
using System.Collections.Generic;
using System.Collections.ObjectModel;
using System.Collections.Specialized;
using System.Diagnostics;
using System.IO;
using System.Linq;
using System.Reflection;
using System.Windows;
using System.Windows.Forms;
using Dynamo.Models;
using Dynamo.Nodes;
using Dynamo.PackageManager;
using Dynamo.Search.SearchElements;
using Dynamo.Selection;
using Dynamo.UI.Commands;
using Dynamo.Utilities;

namespace Dynamo.ViewModels
{

    public delegate void WorkspaceSaveEventHandler(object sender, WorkspaceSaveEventArgs e);
    public delegate void RequestPackagePublishDialogHandler(PublishPackageViewModel publishViewModel);

<<<<<<< HEAD
    public class DynamoViewModel : ViewModelBase
=======
    public partial class DynamoViewModel : ViewModelBase
>>>>>>> 1daf7b39
    {
        #region events


        public event EventHandler RequestManagePackagesDialog;
        public virtual void OnRequestManagePackagesDialog(Object sender, EventArgs e)
        {
            if (RequestManagePackagesDialog != null)
            {
                RequestManagePackagesDialog(this, e);
            }
        }

        public event RequestPackagePublishDialogHandler RequestPackagePublishDialog;
        public void OnRequestPackagePublishDialog(PublishPackageViewModel vm)
        {
            if (RequestPackagePublishDialog != null)
                RequestPackagePublishDialog(vm);
        }

        public event EventHandler RequestPackageManagerSearchDialog;
        public virtual void OnRequestPackageManagerSearchDialog(Object sender, EventArgs e)
        {
            if (RequestPackageManagerSearchDialog != null)
            {
                RequestPackageManagerSearchDialog(this, e);
            }
        }

        public event AuthenticationRequestHandler RequestAuthentication;
        public void OnRequestAuthentication()
        {
            if (RequestAuthentication != null)
                RequestAuthentication(dynSettings.PackageManagerClient);
        }

        public event ImageSaveEventHandler RequestSaveImage;
        public virtual void OnRequestSaveImage(Object sender, ImageSaveEventArgs e)
        {
            if (RequestSaveImage != null)
            {
                RequestSaveImage(this, e);
            }
        }

        public event EventHandler WorkspaceChanged;
        public virtual void OnWorkspaceChanged(object sender, EventArgs e)
        {
            if (WorkspaceChanged != null)
            {
                WorkspaceChanged(this, e);
            }
        }

        public event EventHandler RequestClose;
        public virtual void OnRequestClose(Object sender, EventArgs e)
        {
            if (RequestClose != null)
            {
                RequestClose(this, e);
            }
        }

        public event EventHandler SidebarClosed;
        public virtual void OnSidebarClosed(Object sender, EventArgs e)
        {
            if (SidebarClosed != null)
            {
                SidebarClosed(this, e);
            }
        }

        public event WorkspaceSaveEventHandler RequestUserSaveWorkflow;
        public virtual void OnRequestUserSaveWorkflow(Object sender, WorkspaceSaveEventArgs e)
        {
            if (RequestUserSaveWorkflow != null)
            {
                RequestUserSaveWorkflow(this, e);
            }
        }

        #endregion

        #region properties

        private DynamoModel _model;
        private Point transformOrigin;
        private DynamoController controller;
        private bool runEnabled = true;
        protected bool canRunDynamically = true;
        protected bool debug = false;
        protected bool dynamicRun = false;

        private bool fullscreenWatchShowing = true;
        private bool canNavigateBackground = false;
        private bool _watchEscapeIsDown = false;

        public DelegateCommand OpenCommand { get; set; }
        public DelegateCommand ShowOpenDialogAndOpenResultCommand { get; set; }
        public DelegateCommand WriteToLogCmd { get; set; }
        public DelegateCommand PostUiActivationCommand { get; set; }
        public DelegateCommand AddNoteCommand { get; set; }
        public DelegateCommand UndoCommand { get; set; }
        public DelegateCommand RedoCommand { get; set; }
        public DelegateCommand CopyCommand { get; set; }
        public DelegateCommand PasteCommand { get; set; }
        public DelegateCommand AddToSelectionCommand { get; set; }
        public DelegateCommand ShowNewFunctionDialogCommand { get; set; }
        public DelegateCommand SaveRecordedCommand { get; set; }
        public DelegateCommand ClearCommand { get; set; }
        public DelegateCommand GoHomeCommand { get; set; }
        public DelegateCommand ShowPackageManagerSearchCommand { get; set; }
        public DelegateCommand ShowInstalledPackagesCommand { get; set; }
        public DelegateCommand HomeCommand { get; set; }
        public DelegateCommand ExitCommand { get; set; }
        public DelegateCommand ShowSaveDialogIfNeededAndSaveResultCommand { get; set; }
        public DelegateCommand ShowSaveDialogAndSaveResultCommand { get; set; }
        public DelegateCommand SaveCommand { get; set; }
        public DelegateCommand SaveAsCommand { get; set; }
        public DelegateCommand NewHomeWorkspaceCommand { get; set; }
        public DelegateCommand GoToWorkspaceCommand { get; set; }
        public DelegateCommand DeleteCommand { get; set; }
        public DelegateCommand AlignSelectedCommand { get; set; }
        public DelegateCommand PostUIActivationCommand { get; set; }
        public DelegateCommand ToggleFullscreenWatchShowingCommand { get; set; }
        public DelegateCommand ToggleCanNavigateBackgroundCommand { get; set; }
        public DelegateCommand SelectAllCommand { get; set; }
        public DelegateCommand SaveImageCommand { get; set; }
        public DelegateCommand ShowSaveImageDialogAndSaveResultCommand { get; set; }
        public DelegateCommand ToggleConsoleShowingCommand { get; set; }
        public DelegateCommand ShowPackageManagerCommand { get; set; }
        public DelegateCommand CancelRunCommand { get; set; }
        public DelegateCommand RunExpressionCommand { get; set; }
        public DelegateCommand DisplayFunctionCommand { get; set; }
        public DelegateCommand SetConnectorTypeCommand { get; set; }
        public DelegateCommand ReportABugCommand { get; set; }
        public DelegateCommand GoToWikiCommand { get; set; }
        public DelegateCommand GoToSourceCodeCommand { get; set; }
        public DelegateCommand ShowHideConnectorsCommand { get; set; }
        public DelegateCommand SelectNeighborsCommand { get; set; }
        public DelegateCommand ClearLogCommand { get; set; }
        public DelegateCommand SubmitCommand { get; set; }
        public DelegateCommand PublishCurrentWorkspaceCommand { get; set; }
        public DelegateCommand PublishSelectedNodesCommand { get; set; }

        public DelegateCommand PanCommand { get; set; }
        public DelegateCommand ZoomInCommand { get; set; }
        public DelegateCommand ZoomOutCommand { get; set; }
        public DelegateCommand FitViewCommand { get; set; }
        public DelegateCommand TogglePanCommand { get; set; }
        public DelegateCommand EscapeCommand { get; set; }

        /// <summary>
        /// An observable collection of workspace view models which tracks the model
        /// </summary>
        private ObservableCollection<WorkspaceViewModel> _workspaces = new ObservableCollection<WorkspaceViewModel>();

        public ObservableCollection<WorkspaceViewModel> Workspaces
        {
            get { return _workspaces; }
            set
            {
                _workspaces = value;
                RaisePropertyChanged("Workspaces");
            }
        }

        public DynamoModel Model
        {
            get { return _model; }
        }

        public Point TransformOrigin
        {
            get { return transformOrigin; }
            set
            {
                transformOrigin = value;
                RaisePropertyChanged("TransformOrigin");
            }
        }

        public DynamoController Controller
        {
            get { return controller; }
            set
            {
                controller = value;
                RaisePropertyChanged("ViewModel");
            }
        }

        public bool RunEnabled
        {
            get { return runEnabled; }
            set
            {
                runEnabled = value;
                RaisePropertyChanged("RunEnabled");
            }
        }

        public virtual bool CanRunDynamically
        {
            get
            {
                //we don't want to be able to run
                //dynamically if we're in debug mode
                return !debug;
            }
            set
            {
                canRunDynamically = value;
                RaisePropertyChanged("CanRunDynamically");
            }
        }

        public virtual bool DynamicRunEnabled
        {
            get
            {
                return dynamicRun; //selecting debug now toggles this on/off
            }
            set
            {
                dynamicRun = value;
                RaisePropertyChanged("DynamicRunEnabled");
            }
        }

        public bool ViewingHomespace
        {
            get { return _model.CurrentWorkspace == _model.HomeSpace; }
        }

        public bool IsAbleToGoHome { get; set; }

        public WorkspaceModel CurrentSpace
        {
            get { return _model.CurrentWorkspace; }
        }

        public double WorkspaceActualHeight { get; set; }
        public double WorkspaceActualWidth { get; set; }

        /// <summary>
        /// The index in the collection of workspaces of the current workspace.
        /// This property is bound to the SelectedIndex property in the workspaces tab control
        /// </summary>
        public int CurrentWorkspaceIndex
        {
            get
            {
                var index = _model.Workspaces.IndexOf(_model.CurrentWorkspace);
                return index;
            }
            set
            {
                _model.CurrentWorkspace = _model.Workspaces[value];
            }
        }

        /// <summary>
        /// Get the workspace view model whose workspace model is the model's current workspace
        /// </summary>
        public WorkspaceViewModel CurrentSpaceViewModel
        {
            get
            {
                return Workspaces.First(x => x.Model == _model.CurrentWorkspace);
            }
        }

        public string EditName
        {
            get { return _model.editName; }
            set
            {
                _model.editName = value;
                RaisePropertyChanged("EditName");
            }
        }

        public bool IsUILocked
        {
            get { return dynSettings.Controller.IsUILocked; }
        }

        public bool WatchEscapeIsDown
        {
            get { return _watchEscapeIsDown; }
            set
            {
                _watchEscapeIsDown = value;
                RaisePropertyChanged("WatchEscapeIsDown");
                RaisePropertyChanged("ShouldBeHitTestVisible");
            }
        }

        public bool IsHomeSpace
        {
            get { return dynSettings.Controller.DynamoModel.CurrentWorkspace == dynSettings.Controller.DynamoModel.HomeSpace; }
        }

        public bool ShouldBeHitTestVisible
        {
            get
            {
                return !WatchEscapeIsDown;
            }
        }

        public bool FullscreenWatchShowing
        {
            get { return fullscreenWatchShowing; }
            set
            {
                fullscreenWatchShowing = value;
                RaisePropertyChanged("FullscreenWatchShowing");

                if (!fullscreenWatchShowing && canNavigateBackground)
                    CanNavigateBackground = false;

                if(value)
                    dynSettings.Controller.OnRequestsRedraw(this, EventArgs.Empty);
            }
        }

        public bool CanNavigateBackground
        {
            get { return canNavigateBackground; }
            set
            {
                canNavigateBackground = value;
                RaisePropertyChanged("CanNavigateBackground");

                int workspace_index = CurrentWorkspaceIndex;

                WorkspaceViewModel view_model = Workspaces[workspace_index];

                WatchEscapeIsDown = value;
            }
        }

        private bool _consoleShowing;

        public string LogText
        {
            get { return DynamoLogger.Instance.LogText; }
        }

        public bool ConsoleShowing
        {
            get { return _consoleShowing; }
            set
            {
                _consoleShowing = value;
                RaisePropertyChanged("ConsoleShowing");
            }
        }

        public bool IsShowingConnectors
        {
            get { return dynSettings.Controller.IsShowingConnectors; }
            set
            {
                dynSettings.Controller.IsShowingConnectors = value;
                RaisePropertyChanged("IsShowingConnectors");
            }
        }

        public bool IsMouseDown { get; set; }

        public ConnectorType ConnectorType
        {
            get { return dynSettings.Controller.ConnectorType; }
            set
            {
                dynSettings.Controller.ConnectorType = value;
                RaisePropertyChanged("ConnectorType");
            }
        }

        public bool AlternateDrawingContextAvailable
        {
            get { return dynSettings.Controller.VisualizationManager.AlternateDrawingContextAvailable; }
        }

        public bool ShowGeometryInAlternateContext
        {
            get { return dynSettings.Controller.VisualizationManager.DrawToAlternateContext; }
            set { dynSettings.Controller.VisualizationManager.DrawToAlternateContext = value; }
        }

        public string AlternateContextGeometryDisplayText
        {
            get
            {
                return string.Format("Show Geometry in {0}",
                                     dynSettings.Controller.VisualizationManager.AlternateContextName);
            }
        }

        #endregion

        public DynamoViewModel(DynamoController controller, string commandFilePath)
        {
            ConnectorType = ConnectorType.BEZIER;

            //create the model
            _model = new DynamoModel();
            dynSettings.Controller.DynamoModel = _model;

            //register for property change notifications 
            //on the model and the controller
            _model.PropertyChanged += _model_PropertyChanged;
            dynSettings.Controller.PropertyChanged += new System.ComponentModel.PropertyChangedEventHandler(Controller_PropertyChanged);
            _model.Workspaces.CollectionChanged += Workspaces_CollectionChanged;

            _model.AddHomeWorkspace();
            _model.CurrentWorkspace = _model.HomeSpace;

            Controller = controller;

            // Validate if the supplied commandFilePath is valid and the file exists.
            if (string.IsNullOrEmpty(commandFilePath) || (!File.Exists(commandFilePath)))
                commandFilePath = null;

            // If there is no command file being specified, then that means it 
            // is not in automation mode. The command recording will be enabled
            // in a regular user scenario.
            // 
            this.commandFilePath = commandFilePath;
            if (string.IsNullOrEmpty(commandFilePath))
                this.recordedCommands = new List<DynamoViewModel.RecordableCommand>();

            OpenCommand = new DelegateCommand(_model.Open, _model.CanOpen);
            ShowOpenDialogAndOpenResultCommand = new DelegateCommand(_model.ShowOpenDialogAndOpenResult, _model.CanShowOpenDialogAndOpenResultCommand);
            WriteToLogCmd = new DelegateCommand(_model.WriteToLog, _model.CanWriteToLog);
            PostUiActivationCommand = new DelegateCommand(_model.PostUIActivation, _model.CanDoPostUIActivation);
            AddNoteCommand = new DelegateCommand(_model.AddNote, _model.CanAddNote);
            AddToSelectionCommand = new DelegateCommand(_model.AddToSelection, _model.CanAddToSelection);
            ShowNewFunctionDialogCommand = new DelegateCommand(_model.ShowNewFunctionDialogAndMakeFunction, _model.CanShowNewFunctionDialogCommand);
            SaveRecordedCommand = new DelegateCommand(SaveRecordedCommands, CanSaveRecordedCommands);
            ClearCommand = new DelegateCommand(_model.Clear, _model.CanClear);
            GoHomeCommand = new DelegateCommand(GoHomeView, CanGoHomeView);
            SelectAllCommand = new DelegateCommand(SelectAll, CanSelectAll);
            ShowSaveDialogAndSaveResultCommand = new DelegateCommand(ShowSaveDialogAndSaveResult, CanShowSaveDialogAndSaveResult);
            SaveCommand = new DelegateCommand(_model.Save, _model.CanSave);
            SaveAsCommand = new DelegateCommand(_model.SaveAs, _model.CanSaveAs);
            HomeCommand = new DelegateCommand(_model.Home, _model.CanGoHome);
            NewHomeWorkspaceCommand = new DelegateCommand(MakeNewHomeWorkspace, CanMakeNewHomeWorkspace);
            GoToWorkspaceCommand = new DelegateCommand(GoToWorkspace, CanGoToWorkspace);
            DeleteCommand = new DelegateCommand(_model.Delete, _model.CanDelete);
            ExitCommand = new DelegateCommand(Exit, CanExit);
            ToggleFullscreenWatchShowingCommand = new DelegateCommand(ToggleFullscreenWatchShowing, CanToggleFullscreenWatchShowing);
            ToggleCanNavigateBackgroundCommand = new DelegateCommand(ToggleCanNavigateBackground, CanToggleCanNavigateBackground);
            AlignSelectedCommand = new DelegateCommand(AlignSelected, CanAlignSelected); ;
            ShowSaveDialogIfNeededAndSaveResultCommand = new DelegateCommand(ShowSaveDialogIfNeededAndSaveResult, CanShowSaveDialogIfNeededAndSaveResultCommand);
            SaveImageCommand = new DelegateCommand(SaveImage, CanSaveImage);
            ShowSaveImageDialogAndSaveResultCommand = new DelegateCommand(ShowSaveImageDialogAndSaveResult, CanShowSaveImageDialogAndSaveResult);
            UndoCommand = new DelegateCommand(_model.Undo, _model.CanUndo);
            RedoCommand = new DelegateCommand(_model.Redo, _model.CanRedo);
            CopyCommand = new DelegateCommand(_model.Copy, _model.CanCopy);
            PasteCommand = new DelegateCommand(_model.Paste, _model.CanPaste);
            ToggleConsoleShowingCommand = new DelegateCommand(ToggleConsoleShowing, CanToggleConsoleShowing);
            CancelRunCommand = new DelegateCommand(Controller.CancelRun, Controller.CanCancelRun);
            RunExpressionCommand = new DelegateCommand(Controller.RunExpression, Controller.CanRunExpression);
            DisplayFunctionCommand = new DelegateCommand(Controller.DisplayFunction, Controller.CanDisplayFunction);
            SetConnectorTypeCommand = new DelegateCommand(SetConnectorType, CanSetConnectorType);
            ReportABugCommand = new DelegateCommand(Controller.ReportABug, Controller.CanReportABug);
            GoToWikiCommand = new DelegateCommand(GoToWiki, CanGoToWiki);
            GoToSourceCodeCommand = new DelegateCommand(GoToSourceCode, CanGoToSourceCode);

            ShowPackageManagerSearchCommand = new DelegateCommand(ShowPackageManagerSearch, CanShowPackageManagerSearch);
            ShowInstalledPackagesCommand = new DelegateCommand(ShowInstalledPackages, CanShowInstalledPackages);
            PublishCurrentWorkspaceCommand = new DelegateCommand(PublishCurrentWorkspace, CanPublishCurrentWorkspace);
            PublishSelectedNodesCommand = new DelegateCommand(PublishSelectedNodes, CanPublishSelectedNodes);

            ShowHideConnectorsCommand = new DelegateCommand(ShowConnectors, CanShowConnectors);
            SelectNeighborsCommand = new DelegateCommand(SelectNeighbors, CanSelectNeighbors);
            ClearLogCommand = new DelegateCommand(dynSettings.Controller.ClearLog, dynSettings.Controller.CanClearLog);
            PanCommand = new DelegateCommand(Pan, CanPan);
            ZoomInCommand = new DelegateCommand(ZoomIn, CanZoomIn);
            ZoomOutCommand = new DelegateCommand(ZoomOut, CanZoomOut);
            FitViewCommand = new DelegateCommand(FitView, CanFitView);
            TogglePanCommand = new DelegateCommand(TogglePan, CanTogglePan);
            EscapeCommand = new DelegateCommand(Escape, CanEscape);

            DynamoLogger.Instance.PropertyChanged += new System.ComponentModel.PropertyChangedEventHandler(Instance_PropertyChanged);

            DynamoSelection.Instance.Selection.CollectionChanged += SelectionOnCollectionChanged;
            dynSettings.Controller.VisualizationManager.PropertyChanged += new System.ComponentModel.PropertyChangedEventHandler(VisualizationManager_PropertyChanged);

            this.Model.PropertyChanged += (e, args) =>
            {
                if (args.PropertyName == "CurrentWorkspace" && dynSettings.Controller.DynamoModel.CurrentWorkspace != null)
                {
                    var visibleWorkspace =
                        (dynSettings.Controller.DynamoModel.CurrentWorkspace is CustomNodeWorkspaceModel);

                    dynSettings.Controller.SearchViewModel.SearchElements
                        .Where(x => x.Name == "Input" || x.Name == "Output")
                        .OfType<NodeSearchElement>()
                        .ToList()
                        .ForEach(x => x.SetSearchable(visibleWorkspace));

                    dynSettings.Controller.SearchViewModel.SearchAndUpdateResultsSync();
                }
            };
        
        }

        void VisualizationManager_PropertyChanged(object sender, System.ComponentModel.PropertyChangedEventArgs e)
        {
            switch (e.PropertyName)
            {
                case "AlternateDrawingContextAvailable":
                    RaisePropertyChanged("AlternateDrawingContextAvailable");
                    break;
                case "ShowGeometryInAlternateContext":
                    RaisePropertyChanged("ShowGeometryInAlternateContext");
                    break;
            }
        }

        private void SelectionOnCollectionChanged(object sender, NotifyCollectionChangedEventArgs notifyCollectionChangedEventArgs)
        {
            PublishSelectedNodesCommand.RaiseCanExecuteChanged();
            AlignSelectedCommand.RaiseCanExecuteChanged();
            DeleteCommand.RaiseCanExecuteChanged();
        }

        void Controller_PropertyChanged(object sender, System.ComponentModel.PropertyChangedEventArgs e)
        {
            switch (e.PropertyName)
            {
                case "IsUILocked":
                    RaisePropertyChanged("IsUILocked");
                    break;
            }
        }

        void Instance_PropertyChanged(object sender, System.ComponentModel.PropertyChangedEventArgs e)
        {

            switch (e.PropertyName)
            {
                case "LogText":
                    RaisePropertyChanged("LogText");
                    RaisePropertyChanged("WarningText");
                    break;
            }

        }

        void _model_PropertyChanged(object sender, System.ComponentModel.PropertyChangedEventArgs e)
        {
            if (e.PropertyName == "CurrentWorkspace")
            {
                IsAbleToGoHome = _model.CurrentWorkspace != _model.HomeSpace;
                RaisePropertyChanged("IsAbleToGoHome");
                RaisePropertyChanged("CurrentSpace");
                RaisePropertyChanged("BackgroundColor");
                RaisePropertyChanged("CurrentWorkspaceIndex");
                RaisePropertyChanged("ViewingHomespace");
                if (this.PublishCurrentWorkspaceCommand != null)
                    this.PublishCurrentWorkspaceCommand.RaiseCanExecuteChanged();
                RaisePropertyChanged("IsHomeSpace");
            }
        }

        /// <summary>
        /// Responds to change in the model's workspaces collection, creating or deleting workspace model views.
        /// </summary>
        /// <param name="sender"></param>
        /// <param name="e"></param>
        private void Workspaces_CollectionChanged(object sender, NotifyCollectionChangedEventArgs e)
        {
            switch (e.Action)
            {
                case NotifyCollectionChangedAction.Add:
                    foreach (var item in e.NewItems)
                        _workspaces.Add(new WorkspaceViewModel(item as WorkspaceModel, this));
                    break;
                case NotifyCollectionChangedAction.Remove:
                    foreach (var item in e.OldItems)
                        _workspaces.Remove(_workspaces.ToList().First(x => x.Model == item));
                    break;
            }

            RaisePropertyChanged("Workspaces");
        }

        public FileDialog GetSaveDialog(WorkspaceModel workspace)
        {
            FileDialog fileDialog = new SaveFileDialog
            {
                AddExtension = true,
            };

            string ext, fltr;
            if (workspace == _model.HomeSpace)
            {
                ext = ".dyn";
                fltr = "Dynamo Workspace (*.dyn)|*.dyn";
            }
            else
            {
                ext = ".dyf";
                fltr = "Dynamo Custom Node (*.dyf)|*.dyf";
            }
            fltr += "|All files (*.*)|*.*";

            fileDialog.FileName = workspace.Name + ext;
            fileDialog.AddExtension = true;
            fileDialog.DefaultExt = ext;
            fileDialog.Filter = fltr;

            return fileDialog;
        }

        public virtual bool RunInDebug
        {

            get { return debug; }
            set
            {
                debug = value;

                //toggle off dynamic run
                CanRunDynamically = !debug;

                if (debug)
                    DynamicRunEnabled = false;

                RaisePropertyChanged("RunInDebug");
            }

        }

        /// <summary>
        ///     Attempts to save a given workspace.  Shows a save as dialog if the 
        ///     workspace does not already have a path associated with it
        /// </summary>
        /// <param name="workspace">The workspace for which to show the dialog</param>
        internal void ShowSaveDialogIfNeededAndSave(WorkspaceModel workspace)
        {
            if (workspace.FileName != null)
            {
                workspace.Save();
            }
            else
            {
                var fd = this.GetSaveDialog(workspace);
                if (fd.ShowDialog() == DialogResult.OK)
                {
                    workspace.SaveAs(fd.FileName);
                }
            }
        }

        public bool exitInvoked = false;

        internal bool CanVisibilityBeToggled(object parameters)
        {
            return true;
        }

        internal bool CanUpstreamVisibilityBeToggled(object parameters)
        {
            return true;
        }

        private void PublishCurrentWorkspace(object parameters)
        {
            dynSettings.PackageManagerClient.PublishCurrentWorkspace();
        }

        private bool CanPublishCurrentWorkspace(object parameters)
        {
            return dynSettings.PackageManagerClient.CanPublishCurrentWorkspace();
        }

        private void PublishSelectedNodes(object parameters)
        {
            dynSettings.PackageManagerClient.PublishSelectedNode();
        }

        private bool CanPublishSelectedNodes(object parameters)
        {
            return dynSettings.PackageManagerClient.CanPublishSelectedNode(parameters);
        }

        private void ShowPackageManagerSearch(object parameters)
        {
            OnRequestPackageManagerSearchDialog(this, EventArgs.Empty);
        }

        private bool CanShowPackageManagerSearch(object parameters)
        {
            return true;
        }

        private void ShowInstalledPackages(object parameters)
        {
            OnRequestManagePackagesDialog(this, EventArgs.Empty);
        }

        private bool CanShowInstalledPackages(object parameters)
        {
            return true;
        }

        /// <summary>
        ///     Change the currently visible workspace to a custom node's workspace
        /// </summary>
        /// <param name="symbol">The function definition for the custom node workspace to be viewed</param>
        internal void FocusCustomNodeWorkspace(FunctionDefinition symbol)
        {
            if (symbol == null)
            {
                throw new Exception("There is a null function definition for this node.");
            }

            if (_model.CurrentWorkspace is CustomNodeWorkspaceModel)
            {
                var customNodeWorkspace = _model.CurrentWorkspace as CustomNodeWorkspaceModel;
                if (customNodeWorkspace.FunctionDefinition.FunctionId
                    == symbol.WorkspaceModel.FunctionDefinition.FunctionId)
                {
                    return;
                }
            }

            var newWs = symbol.WorkspaceModel;

            if (!this._model.Workspaces.Contains(newWs))
                this._model.Workspaces.Add(newWs);

            CurrentSpaceViewModel.CancelActiveState();

            _model.CurrentWorkspace = newWs;
            _model.CurrentWorkspace.OnDisplayed();

            //set the zoom and offsets events
            var vm = dynSettings.Controller.DynamoViewModel.Workspaces.First(x => x.Model == newWs);
            vm.OnCurrentOffsetChanged(this, new PointEventArgs(new Point(newWs.X, newWs.Y)));
            vm.OnZoomChanged(this, new ZoomEventArgs(newWs.Zoom));
        }

        public virtual Function CreateFunction(IEnumerable<string> inputs, IEnumerable<string> outputs,
                                                     FunctionDefinition functionDefinition)
        {
            return new Function(inputs, outputs, functionDefinition);
        }

        /// <summary>
        ///     Sets the load path
        /// </summary>
        internal void QueueLoad(string path)
        {
            _model.UnlockLoadPath = path;
        }

        internal void ShowElement(NodeModel e)
        {
            if (dynamicRun)
                return;

            if (!_model.Nodes.Contains(e))
            {
                if (_model.HomeSpace != null && _model.HomeSpace.Nodes.Contains(e))
                {
                    //Show the homespace
                    _model.ViewHomeWorkspace();
                }
                else
                {
                    foreach (FunctionDefinition funcDef in Controller.CustomNodeManager.GetLoadedDefinitions())
                    {
                        if (funcDef.WorkspaceModel.Nodes.Contains(e))
                        {
                            FocusCustomNodeWorkspace(funcDef);
                            break;
                        }
                    }
                }
            }

            var dvm = dynSettings.Controller.DynamoViewModel;
            dvm.CurrentSpaceViewModel.OnRequestCenterViewOnElement(this, new ModelEventArgs(e));
        }

        public void ShowSaveDialogIfNeededAndSaveResult(object parameter)
        {
            var vm = dynSettings.Controller.DynamoViewModel;

            if (vm.Model.CurrentWorkspace.FileName != null)
            {
                if (_model.CanSave(parameter))
                    _model.Save(parameter);
            }
            else
            {
                if (CanShowSaveDialogAndSaveResult(parameter))
                    ShowSaveDialogAndSaveResult(parameter);
            }
        }

        internal bool CanShowSaveDialogIfNeededAndSaveResultCommand(object parameter)
        {
            return true;
        }

        public void ShowSaveDialogAndSaveResult(object parameter)
        {
            var vm = dynSettings.Controller.DynamoViewModel;

            FileDialog _fileDialog = vm.GetSaveDialog(vm.Model.CurrentWorkspace);

            //if the xmlPath is not empty set the default directory
            if (!string.IsNullOrEmpty(vm.Model.CurrentWorkspace.FileName))
            {
                var fi = new FileInfo(vm.Model.CurrentWorkspace.FileName);
                _fileDialog.InitialDirectory = fi.DirectoryName;
                _fileDialog.FileName = fi.Name;
            }
            else if (vm.Model.CurrentWorkspace is CustomNodeWorkspaceModel && dynSettings.Controller.CustomNodeManager.SearchPath.Any())
            {
                _fileDialog.InitialDirectory = dynSettings.Controller.CustomNodeManager.SearchPath[0];
            }

            if (_fileDialog.ShowDialog() == DialogResult.OK)
            {
                _model.SaveAs(_fileDialog.FileName);
            }
        }

        internal bool CanShowSaveDialogAndSaveResult(object parameter)
        {
            return true;
        }

        public void ToggleCanNavigateBackground(object parameter)
        {
            if (!FullscreenWatchShowing)
                return;

            if (CanNavigateBackground)
            {
                CanNavigateBackground = false;
            }
            else
            {
                CanNavigateBackground = true;
            }
        }

        internal bool CanToggleCanNavigateBackground(object parameter)
        {
            return true;
        }

        public void ToggleFullscreenWatchShowing(object parameter)
        {
            FullscreenWatchShowing = !FullscreenWatchShowing;
        }

        internal bool CanToggleFullscreenWatchShowing(object parameter)
        {
            return true;
        }

        public void GoToWorkspace(object parameter)
        {
            if (parameter is Guid && dynSettings.Controller.CustomNodeManager.Contains((Guid)parameter))
            {
                FocusCustomNodeWorkspace(dynSettings.Controller.CustomNodeManager.GetFunctionDefinition((Guid)parameter));
            }
        }

        internal bool CanGoToWorkspace(object parameter)
        {
            return true;
        }

        public void AlignSelected(object param)
        {
            //this.CurrentSpaceViewModel.AlignSelectedCommand.Execute(param);
            this.CurrentSpaceViewModel.AlignSelectedCommand.Execute(param.ToString());
        }

        internal bool CanAlignSelected(object param)
        {
            return this.CurrentSpaceViewModel.AlignSelectedCommand.CanExecute(param);
        }

        /// <summary>
        /// Resets the offset and the zoom for a view
        /// </summary>
        public void GoHomeView(object parameter)
        {
            _model.CurrentWorkspace.Zoom = 1.0;
            var wsvm = dynSettings.Controller.DynamoViewModel.Workspaces.First(x => x.Model == _model.CurrentWorkspace);
            wsvm.OnCurrentOffsetChanged(this, new PointEventArgs(new Point(0, 0)));
        }

        internal bool CanGoHomeView(object parameter)
        {
            return true;
        }

        public void SelectAll(object parameter)
        {
            this.CurrentSpaceViewModel.SelectAll(null);
        }

        internal bool CanSelectAll(object parameter)
        {
            return this.CurrentSpaceViewModel.CanSelectAll(null);
        }

        public void MakeNewHomeWorkspace(object parameter)
        {
            // if the workspace is unsaved, prompt to save
            // otherwise overwrite the home workspace with new workspace
            if (!Model.HomeSpace.HasUnsavedChanges || AskUserToSaveWorkspaceOrCancel(this.Model.HomeSpace))
            {
                Model.CurrentWorkspace = this.Model.HomeSpace;

                _model.Clear(null);
            }
        }

        internal bool CanMakeNewHomeWorkspace(object parameter)
        {
            return true;
        }

        public void Exit(object allowCancel)
        {
            bool allowCancelBool = true;
            if (allowCancel != null)
            {
                allowCancelBool = (bool)allowCancel;
            }
            if (!AskUserToSaveWorkspacesOrCancel(allowCancelBool))
                return;

            exitInvoked = true;

            //request the UI to close its window
            OnRequestClose(this, EventArgs.Empty);

            dynSettings.Controller.ShutDown();
        }

        internal bool CanExit(object allowCancel)
        {
            return !exitInvoked;
        }

        /// <summary>
        /// Requests a message box asking the user to save the workspace and allows saving.
        /// </summary>
        /// <param name="workspace">The workspace for which to show the dialog</param>
        /// <returns>False if the user cancels, otherwise true</returns>
        public bool AskUserToSaveWorkspaceOrCancel(WorkspaceModel workspace, bool allowCancel = true)
        {
            var args = new WorkspaceSaveEventArgs(workspace, allowCancel);
            OnRequestUserSaveWorkflow(this, args);
            if (!args.Success)
                return false;
            return true;
        }

        /// <summary>
        ///     Ask the user if they want to save any unsaved changes, return false if the user cancels.
        /// </summary>
        /// <param name="allowCancel">Whether to show cancel button to user. </param>
        /// <returns>Whether the cleanup was completed or cancelled.</returns>
        public bool AskUserToSaveWorkspacesOrCancel(bool allowCancel = true)
        {
            foreach (var wvm in Workspaces.Where((wvm) => wvm.Model.HasUnsavedChanges))
            {
                //if (!AskUserToSaveWorkspaceOrCancel(wvm.Model, allowCancel))
                //    return false;

                var args = new WorkspaceSaveEventArgs(wvm.Model, allowCancel);
                OnRequestUserSaveWorkflow(this, args);
                if (!args.Success)
                    return false;
            }
            return true;
        }

        public void SaveImage(object parameters)
        {
            OnRequestSaveImage(this, new ImageSaveEventArgs(parameters.ToString()));
        }

        internal bool CanSaveImage(object parameters)
        {
            return true;
        }

        public void ShowSaveImageDialogAndSaveResult(object parameter)
        {
            FileDialog _fileDialog = null;

            if (_fileDialog == null)
            {
                _fileDialog = new SaveFileDialog()
                {
                    AddExtension = true,
                    DefaultExt = ".png",
                    FileName = "Capture.png",
                    Filter = "PNG Image|*.png",
                    Title = "Save your Workbench to an Image",
                };
            }

            // if you've got the current space path, use it as the inital dir
            if (!string.IsNullOrEmpty(_model.CurrentWorkspace.FileName))
            {
                var fi = new FileInfo(_model.CurrentWorkspace.FileName);
                _fileDialog.InitialDirectory = fi.DirectoryName;
            }

            if (_fileDialog.ShowDialog() == DialogResult.OK)
            {
                if (CanSaveImage(_fileDialog.FileName))
                    SaveImage(_fileDialog.FileName);
            }

        }

        internal bool CanShowSaveImageDialogAndSaveResult(object parameter)
        {
            return true;
        }

        public void ToggleConsoleShowing(object parameter)
        {
            if (ConsoleShowing)
            {
                ConsoleShowing = false;
            }
            else
            {
                ConsoleShowing = true;
            }
        }

        internal bool CanToggleConsoleShowing(object parameter)
        {
            return true;
        }

        public void SelectNeighbors(object parameters)
        {
            List<ISelectable> sels = DynamoSelection.Instance.Selection.ToList<ISelectable>();

            foreach (ISelectable sel in sels)
            {
                if (sel is NodeModel)
                    ((NodeModel)sel).SelectNeighbors();
            }
        }

        internal bool CanSelectNeighbors(object parameters)
        {
            return true;
        }

        public void ShowConnectors(object parameter)
        {
            if (IsShowingConnectors == false)
                IsShowingConnectors = true;
        }

        internal bool CanShowConnectors(object parameter)
        {
            return true;
        }

        public void SetConnectorType(object parameters)
        {
            if (parameters.ToString() == "BEZIER")
            {
                ConnectorType = ConnectorType.BEZIER;
            }
            else
            {
                ConnectorType = ConnectorType.POLYLINE;
            }
        }

        internal bool CanSetConnectorType(object parameters)
        {
            //parameter object will be BEZIER or POLYLINE
            if (string.IsNullOrEmpty(parameters.ToString()))
            {
                return false;
            }
            return true;
        }

        public void GoToWiki(object parameter)
        {
            Process.Start("https://github.com/ikeough/Dynamo/wiki");
        }

        internal bool CanGoToWiki(object parameter)
        {
            return true;
        }

        public void GoToSourceCode(object parameter)
        {
            Process.Start("https://github.com/ikeough/Dynamo");
        }

        internal bool CanGoToSourceCode(object parameter)
        {
            return true;
        }

        public void Pan(object parameter)
        {
            Debug.WriteLine(string.Format("Offset: {0},{1}, Zoom: {2}", _model.CurrentWorkspace.X, _model.CurrentWorkspace.Y, _model.CurrentWorkspace.Zoom));
            var panType = parameter.ToString();
            double pan = 10;
            var pt = new Point(_model.CurrentWorkspace.X, _model.CurrentWorkspace.Y);

            switch (panType)
            {
                case "Left":
                    pt.X += pan;
                    break;
                case "Right":
                    pt.X -= pan;
                    break;
                case "Up":
                    pt.Y += pan;
                    break;
                case "Down":
                    pt.Y -= pan;
                    break;
            }
            _model.CurrentWorkspace.X = pt.X;
            _model.CurrentWorkspace.Y = pt.Y;

            CurrentSpaceViewModel.OnCurrentOffsetChanged(this, new PointEventArgs(pt));
            CurrentSpaceViewModel.ResetFitViewToggleCommand.Execute(parameter);
        }

        internal bool CanPan(object parameter)
        {
            return true;
        }

        public void ZoomIn(object parameter)
        {
            CurrentSpaceViewModel.ZoomInCommand.Execute(parameter);
        }

        internal bool CanZoomIn(object parameter)
        {
            return CurrentSpaceViewModel.ZoomInCommand.CanExecute(parameter);
        }

        public void ZoomOut(object parameter)
        {
            CurrentSpaceViewModel.ZoomOutCommand.Execute(parameter);
        }

        internal bool CanZoomOut(object parameter)
        {
            return CurrentSpaceViewModel.ZoomOutCommand.CanExecute(parameter);
        }

        public void FitView(object parameter)
        {
            CurrentSpaceViewModel.FitViewCommand.Execute(parameter);
        }

        internal bool CanFitView(object parameter)
        {
            return CurrentSpaceViewModel.FitViewCommand.CanExecute(parameter);
        }

        public void TogglePan(object parameter)
        {
            CurrentSpaceViewModel.TogglePanCommand.Execute(parameter);
        }

        internal bool CanTogglePan(object parameter)
        {
            return CurrentSpaceViewModel.TogglePanCommand.CanExecute(parameter);
        }

        public void Escape(object parameter)
        {
            CurrentSpaceViewModel.OnRequestStopPan(this, null); // Escape Pan Mode
        }

        internal bool CanEscape(object parameter)
        {
            return true;
        }

        public void ShowInfoBubble(object parameter)
        {
            InfoBubbleDataPacket data = (InfoBubbleDataPacket)parameter;
            controller.InfoBubbleViewModel.UpdateContentCommand.Execute(data);
            controller.InfoBubbleViewModel.FadeInCommand.Execute(null);
        }

        internal bool CanShowInfoBubble(object parameter)
        {
            return true;
        }

        public void HideInfoBubble(object parameter)
        {
            controller.InfoBubbleViewModel.FadeOutCommand.Execute(null);
        }

        internal bool CanHideInfoBubble(object parameter)
        {
            return true;
        }
    }

    public class ZoomEventArgs : EventArgs
    {
        internal enum ZoomModes
        {
            ByPoint = 0x00000001,
            ByFactor = 0x00000002,
            ByFitView = 0x00000004
        }

        internal Point Point { get; set; }
        internal double Zoom { get; set; }
        internal ZoomModes Modes { get; private set; }

        internal Point Offset { get; set; }
        internal double FocusWidth { get; set; }
        internal double FocusHeight { get; set; }

        internal ZoomEventArgs(double zoom)
        {
            Zoom = zoom;
            this.Modes = ZoomModes.ByFactor;
        }

        internal ZoomEventArgs(Point point)
        {
            this.Point = point;
            this.Modes = ZoomModes.ByPoint;
        }

        internal ZoomEventArgs(double zoom, Point point)
        {
            this.Point = point;
            this.Zoom = zoom;
            this.Modes = ZoomModes.ByPoint | ZoomModes.ByFactor;
        }

        internal ZoomEventArgs(Point offset, double focusWidth, double focusHeight)
        {
            this.Offset = offset;
            this.FocusWidth = focusWidth;
            this.FocusHeight = focusHeight;
            this.Modes = ZoomModes.ByFitView;
        }

        internal ZoomEventArgs(Point offset, double focusWidth, double focusHeight, double zoom)
        {
            this.Offset = offset;
            this.FocusWidth = focusWidth;
            this.FocusHeight = focusHeight;
            this.Zoom = zoom;
            this.Modes = ZoomModes.ByFitView | ZoomModes.ByFactor;
        }

        internal bool hasPoint()
        {
            return this.Modes.HasFlag(ZoomModes.ByPoint);
        }

        internal bool hasZoom()
        {
            return this.Modes.HasFlag(ZoomModes.ByFactor);
        }
    }

    public class NoteEventArgs : EventArgs
    {
        public NoteModel Note { get; set; }
        public Dictionary<string, object> Data { get; set; }
        public NoteEventArgs(NoteModel n, Dictionary<string, object> d)
        {
            Note = n;
            Data = d;
        }
    }

    public class ViewEventArgs : EventArgs
    {
        public object View { get; set; }

        public ViewEventArgs(object v)
        {
            View = v;
        }
    }

    public class SelectionBoxUpdateArgs : EventArgs
    {
        public enum UpdateFlags
        {
            Position = 0x00000001,
            Dimension = 0x00000002,
            Visibility = 0x00000004,
            Mode = 0x00000008
        }

        public SelectionBoxUpdateArgs(Visibility visibility)
        {
            this.Visibility = visibility;
            this.UpdatedProps = UpdateFlags.Visibility;
        }

        public SelectionBoxUpdateArgs(double x, double y)
        {
            this.X = x;
            this.Y = y;
            this.UpdatedProps = UpdateFlags.Position;
        }

        public SelectionBoxUpdateArgs(double x, double y, double width, double height)
        {
            this.X = x;
            this.Y = y;
            this.Width = width;
            this.Height = height;
            this.UpdatedProps = UpdateFlags.Position | UpdateFlags.Dimension;
        }

        public void SetSelectionMode(bool isCrossSelection)
        {
            this.IsCrossSelection = isCrossSelection;
            this.UpdatedProps |= UpdateFlags.Mode;
        }

        public void SetVisibility(Visibility visibility)
        {
            this.Visibility = visibility;
            this.UpdatedProps |= UpdateFlags.Visibility;
        }

        public double X { get; private set; }
        public double Y { get; private set; }
        public double Width { get; private set; }
        public double Height { get; private set; }
        public bool IsCrossSelection { get; private set; }
        public Visibility Visibility { get; private set; }
        public UpdateFlags UpdatedProps { get; private set; }
    }

    public class WorkspaceSaveEventArgs : EventArgs
    {
        public WorkspaceModel Workspace { get; set; }
        public bool AllowCancel { get; set; }
        public bool Success { get; set; }
        public WorkspaceSaveEventArgs(WorkspaceModel ws, bool allowCancel)
        {
            Workspace = ws;
            AllowCancel = allowCancel;
            Success = false;
        }
    }

    public class ImageSaveEventArgs : EventArgs
    {
        public string Path { get; set; }

        public ImageSaveEventArgs(string path)
        {
            Path = path;
        }
    }
}<|MERGE_RESOLUTION|>--- conflicted
+++ resolved
@@ -22,11 +22,7 @@
     public delegate void WorkspaceSaveEventHandler(object sender, WorkspaceSaveEventArgs e);
     public delegate void RequestPackagePublishDialogHandler(PublishPackageViewModel publishViewModel);
 
-<<<<<<< HEAD
-    public class DynamoViewModel : ViewModelBase
-=======
     public partial class DynamoViewModel : ViewModelBase
->>>>>>> 1daf7b39
     {
         #region events
 
