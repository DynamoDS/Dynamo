using System;
using System.Collections.Generic;
using System.Collections.Specialized;
using System.Linq;
using System.Collections.ObjectModel;
using Dynamo.Models;
using Dynamo.Nodes;
using Dynamo.Selection;
using Dynamo.Utilities;
using System.Windows;
using Dynamo.Core;
using DynCmd = Dynamo.ViewModels.DynamoViewModel;

namespace Dynamo.ViewModels
{
    /// <summary>
    /// Interaction logic for dynControl.xaml
    /// </summary>

    public partial class NodeViewModel : ViewModelBase
    {
        #region delegates
        public delegate void SetToolTipDelegate(string message);
        public delegate void NodeHelpEventHandler(object sender, NodeHelpEventArgs e);
        #endregion

        #region private members

        ObservableCollection<PortViewModel> inPorts = new ObservableCollection<PortViewModel>();
        ObservableCollection<PortViewModel> outPorts = new ObservableCollection<PortViewModel>();

        NodeModel nodeLogic;
        public NodeModel NodeModel { get { return nodeLogic; } private set { nodeLogic = value; } }

        private bool isFullyConnected = false;
        #endregion

        #region public members

        public bool IsFullyConnected
        {
            get { return isFullyConnected; }
            set
            {
                isFullyConnected = value;
                RaisePropertyChanged("IsFullyConnected");
            }
        }

        public LacingStrategy ArgumentLacing
        {
            get { return nodeLogic.ArgumentLacing; }
            set
            {
                nodeLogic.ArgumentLacing = value;
                RaisePropertyChanged("ArgumentLacing");
            }
        }

        public NodeModel NodeLogic
        {
            get { return nodeLogic; }
        }

        public InfoBubbleViewModel ErrorBubble { get; set; }

        public InfoBubbleViewModel PreviewBubble { get; set; }

        public string ToolTipText
        {
            get { return nodeLogic.ToolTipText; }
        }

        public ObservableCollection<PortViewModel> InPorts
        {
            get { return inPorts; }
            set
            {
                inPorts = value;
                RaisePropertyChanged("InPorts");
            }
        }

        public ObservableCollection<PortViewModel> OutPorts
        {
            get { return outPorts; }
            set
            {
                outPorts = value;
                RaisePropertyChanged("OutPorts");
            }
        }

        public bool IsSelected
        {
            get { return nodeLogic.IsSelected; }
        }

        public string NickName
        {
            get { return nodeLogic.NickName; }
            set { nodeLogic.NickName = value; }
        }

        public string OldValue
        {
            get { 
                if (this.nodeLogic.WorkSpace is CustomNodeWorkspaceModel)
                {
                    return "Not available in custom nodes";
                }
                return NodeModel.PrintValue(nodeLogic.OldValue, 0, Configurations.PreviewMaxListLength, 0, 
                    Configurations.PreviewMaxListDepth, Configurations.PreviewMaxLength);
            }
        }

        public ElementState State
        {
            get { return nodeLogic.State; }
        }

        public string Description
        {
            get { return nodeLogic.Description; }
        }

        //public double DropShadowOpacity
        //{
        //    get
        //    {
        //        return nodeLogic.IsCustomFunction? 1:0;
        //    }
        //}

        public bool IsCustomFunction
        {
            get { return nodeLogic.IsCustomFunction ? true : false; }
        }

        /// <summary>
        /// Element's left position is two-way bound to this value
        /// </summary>
        public double Left
        {
            get { return nodeLogic.X; }
            set
            {
                nodeLogic.X = value;
                RaisePropertyChanged("Left");
            }
        }

        /// <summary>
        /// Element's top position is two-way bound to this value
        /// </summary>
        public double Top
        {
            get { return nodeLogic.Y; }
            set
            {
                nodeLogic.Y = value;
                RaisePropertyChanged("Top");
            }
        }

        private double zIndex = 3;
         public double ZIndex
         {
            get { return zIndex; }
            set { zIndex = value; RaisePropertyChanged("ZIndex"); }
         }

        /// <summary>
        /// Input grid's enabled state is now bound to this property
        /// which tracks the node model's InteractionEnabled property
        /// </summary>
        public bool IsInteractionEnabled
        {
            get { return nodeLogic.InteractionEnabled; }
        }

        public bool IsVisible
        {
            get
            {
                return nodeLogic.IsVisible;
            }
            set
            {
                nodeLogic.IsVisible = value;
                RaisePropertyChanged("IsVisible");
            }
        }

        public bool IsUpstreamVisible
        {
            get
            {
                return nodeLogic.IsUpstreamVisible;
            }
            set
            {
                nodeLogic.IsUpstreamVisible = value;
                RaisePropertyChanged("IsUpstreamVisible");
            }
        }

        public bool ShowsVisibilityToggles
        {
            get
            {
                //if the node is a Function, show the visibility toggles
                //if any of it's internal nodes is drawable.

                //return nodeLogic.OldValue!=null;
                return true;
            }
        }

        public bool IsPreviewInsetVisible
        {
            get
            {
                return !this.PreviewBubble.IsShowPreviewByDefault;
            }
        }

        #endregion

        #region events
        public event NodeHelpEventHandler RequestShowNodeHelp;
        public virtual void OnRequestShowNodeHelp(Object sender, NodeHelpEventArgs e)
        {
            if (RequestShowNodeHelp != null)
            {
                RequestShowNodeHelp(this, e);
            }
        }

        public event EventHandler RequestShowNodeRename;
        public virtual void OnRequestShowNodeRename(Object sender, EventArgs e)
        {
            if (RequestShowNodeRename != null)
            {
                RequestShowNodeRename(this, e);
            }
        }

        public event EventHandler RequestsSelection;
        public virtual void OnRequestsSelection(Object sender, EventArgs e)
        {
            if (RequestsSelection != null)
            {
                RequestsSelection(this, e);
            }
        }

        #endregion

        #region constructors

        public NodeViewModel(NodeModel logic)
        {
            nodeLogic = logic;

            //respond to collection changed events to sadd
            //and remove port model views
            logic.InPorts.CollectionChanged += inports_collectionChanged;
            logic.OutPorts.CollectionChanged += outports_collectionChanged;

            logic.PropertyChanged += logic_PropertyChanged;
<<<<<<< HEAD
            dynSettings.Controller.DynamoViewModel.Model.PropertyChanged += Model_PropertyChanged;
=======
            dynSettings.Controller.DynamoViewModel.Model.PropertyChanged += new System.ComponentModel.PropertyChangedEventHandler(Model_PropertyChanged);
            dynSettings.Controller.PropertyChanged += Controller_PropertyChanged;
            
            this.ErrorBubble = new InfoBubbleViewModel();
            this.PreviewBubble = new InfoBubbleViewModel();
            this.PreviewBubble.PropertyChanged += PreviewBubble_PropertyChanged;
>>>>>>> 1a2e7ae5

            //Do a one time setup of the initial ports on the node
            //we can not do this automatically because this constructor
            //is called after the node's constructor where the ports
            //are initially registered
            SetupInitialPortViewModels();

            //dynSettings.Controller.RequestNodeSelect += new NodeEventHandler(Controller_RequestNodeSelect);
        }

        //void Controller_RequestNodeSelect(object sender, EventArgs e)
        //{
        //    ModelBase n = (e as ModelEventArgs).Model;

        //    DynamoSelection.Instance.ClearSelection();
        //    DynamoSelection.Instance.Selection.Add(n);
        //}

        #endregion

        /// <summary>
        /// Do a one setup of the ports 
        /// </summary>
        private void SetupInitialPortViewModels()
        {
            foreach (var item in nodeLogic.InPorts)
            {
                InPorts.Add(new PortViewModel(item as PortModel, nodeLogic));
            }

            foreach (var item in nodeLogic.OutPorts)
            {
                OutPorts.Add(new PortViewModel(item as PortModel, nodeLogic));
            }
        }

        /// <summary>
        /// Respond to property changes on the model
        /// </summary>
        /// <param name="sender"></param>
        /// <param name="e"></param>
        void Model_PropertyChanged(object sender, System.ComponentModel.PropertyChangedEventArgs e)
        {
            switch (e.PropertyName)
            {
                case "CurrentWorkspace":
                    RaisePropertyChanged("NodeVisibility");
                    break;

            }
        }

        /// <summary>
        /// Respond to property changes on the node model.
        /// </summary>
        /// <param name="sender"></param>
        /// <param name="e"></param>
        void logic_PropertyChanged(object sender, System.ComponentModel.PropertyChangedEventArgs e)
        {
            switch (e.PropertyName)
            {
                case "NickName":
                    RaisePropertyChanged("NickName");
                    break;
                case "OldValue":
                    RaisePropertyChanged("OldValue");
                    UpdatePreviewBubbleContent();
                    break;
                case "X":
                    RaisePropertyChanged("Left");
                    UpdateErrorBubblePosition();
                    UpdatePreviewBubblePosition();
                    break;
                case "Y":
                    RaisePropertyChanged("Top");
                    UpdateErrorBubblePosition();
                    UpdatePreviewBubblePosition();
                    break;
                case "InteractionEnabled":
                    RaisePropertyChanged("IsInteractionEnabled");
                    break;
                case "IsSelected":
                    RaisePropertyChanged("IsSelected");
                    UpdateZIndex();
                    break;
                case "State":
                    RaisePropertyChanged("State");
                    break;
                case "ArgumentLacing":
                    RaisePropertyChanged("ArgumentLacing");
                    break;

                case "ToolTipText":
                    UpdateErrorBubbleContent();
                    break;
                case "IsVisible":
                    RaisePropertyChanged("IsVisible");
                    break;

                case "IsUpstreamVisible":
                    RaisePropertyChanged("IsUpstreamVisible");
                    break;

                case "Width":
                    RaisePropertyChanged("Width");
                    UpdateErrorBubblePosition();
                    UpdatePreviewBubblePosition();
                    break;
                case "Height":
                    RaisePropertyChanged("Height");
                    UpdateErrorBubblePosition();
                    UpdatePreviewBubblePosition();
                    break;
            }
        }

        private void Controller_PropertyChanged(object sender, System.ComponentModel.PropertyChangedEventArgs e)
        {
            switch (e.PropertyName)
            {
                case "IsShowPreviewByDefault":
                    HandleDefaultShowPreviewChanged();
                    break;
            }
        }

        private void PreviewBubble_PropertyChanged(object sender, System.ComponentModel.PropertyChangedEventArgs e)
        {
            switch (e.PropertyName)
            {
                case "IsShowPreviewByDefault":
                    RaisePropertyChanged("IsPreviewInsetVisible");
                    break;
            }
        }

        private void HandleDefaultShowPreviewChanged()
        {
            RaisePropertyChanged("IsPreviewInsetVisible");
            this.PreviewBubble.IsShowPreviewByDefault = dynSettings.Controller.IsShowPreviewByDefault;
            UpdatePreviewBubbleContent();
            if (dynSettings.Controller.IsShowPreviewByDefault)
            {
                this.PreviewBubble.SetAlwaysVisibleCommand.Execute(true);
                this.PreviewBubble.FadeInCommand.Execute(null);
            }
            else
            {
                this.PreviewBubble.SetAlwaysVisibleCommand.Execute(false);
                this.PreviewBubble.FadeOutCommand.Execute(null);
            }
        }

        private void UpdateZIndex()
        {
            if (this.IsSelected == true)
            {
                this.ZIndex = 4;
                this.PreviewBubble.ZIndex = 4;
           }
            else
            {
                this.ZIndex = 3;
                this.PreviewBubble.ZIndex = 3;
            }
        }

        private void UpdateErrorBubbleContent()
        {
            if (this.ErrorBubble == null)
                return;
            if (string.IsNullOrEmpty(NodeModel.ToolTipText))
            {
                if (ErrorBubble.Opacity != 0)
                {
                    ErrorBubble.SetAlwaysVisibleCommand.Execute(false);
                    ErrorBubble.FadeOutCommand.Execute(null);
                }
            }
            else
            {
                Point topLeft = new Point(NodeModel.X, NodeModel.Y);
                Point botRight = new Point(NodeModel.X + NodeModel.Width, NodeModel.Y + NodeModel.Height);
                InfoBubbleViewModel.Style style = InfoBubbleViewModel.Style.Error;
                string content = NodeModel.ToolTipText;
                InfoBubbleViewModel.Direction connectingDirection = InfoBubbleViewModel.Direction.Bottom;
                InfoBubbleDataPacket data = new InfoBubbleDataPacket(style, topLeft, botRight, content, connectingDirection);
                dynSettings.Controller.DynamoViewModel.CurrentSpaceViewModel.Dispatcher.BeginInvoke((new Action(() =>
                {
                    if (!dynSettings.Controller.DynamoViewModel.CurrentSpaceViewModel.Errors.Contains(this.ErrorBubble))
                        return;
                    this.ErrorBubble.UpdateContentCommand.Execute(data);
                    this.ErrorBubble.SetAlwaysVisibleCommand.Execute(true);
                    this.ErrorBubble.FadeInCommand.Execute(null);
                })));
            }
        }

        private void UpdateErrorBubblePosition()
        {
            if (this.ErrorBubble == null)
                return;
            Point topLeft = new Point(NodeModel.X, NodeModel.Y);
            Point botRight = new Point(NodeModel.X + NodeModel.Width, NodeModel.Y + NodeModel.Height);
            InfoBubbleDataPacket data = new InfoBubbleDataPacket();
            data.TopLeft = topLeft;
            data.BotRight = botRight;
            this.ErrorBubble.UpdatePositionCommand.Execute(data);
        }

        private void UpdatePreviewBubbleContent()
        {
            if (this.PreviewBubble == null || this.NodeModel is Watch)
                return;

            //create data packet to send to preview bubble
            InfoBubbleViewModel.Style style = InfoBubbleViewModel.Style.PreviewCondensed;
            Point topLeft = new Point(NodeModel.X, NodeModel.Y);
            Point botRight = new Point(NodeModel.X + NodeModel.Width, NodeModel.Y + NodeModel.Height);
            string content = this.OldValue;
            InfoBubbleViewModel.Direction connectingDirection = InfoBubbleViewModel.Direction.Top;
            InfoBubbleDataPacket data = new InfoBubbleDataPacket(style, topLeft, botRight, content, connectingDirection);

            //update preview bubble
            dynSettings.Controller.DynamoViewModel.CurrentSpaceViewModel.Dispatcher.BeginInvoke((new Action(() =>
            {
                if (dynSettings.Controller.DynamoViewModel.CurrentSpaceViewModel.Previews.Contains(this.PreviewBubble))
                    this.PreviewBubble.UpdateContentCommand.Execute(data);
            })));
        }

        private void UpdatePreviewBubblePosition()
        {
            if (this.PreviewBubble == null || this.NodeModel is Watch)
                return;
            Point topLeft = new Point(NodeModel.X, NodeModel.Y);
            Point botRight = new Point(NodeModel.X + NodeModel.Width, NodeModel.Y + NodeModel.Height);
            InfoBubbleDataPacket data = new InfoBubbleDataPacket();
            data.TopLeft = topLeft;
            data.BotRight = botRight;
            this.PreviewBubble.UpdatePositionCommand.Execute(data);
        }

        private void ShowHelp(object parameter)
        {
            //var helpDialog = new NodeHelpPrompt(this.NodeModel);
            //helpDialog.Show();

            OnRequestShowNodeHelp(this, new NodeHelpEventArgs(NodeModel));
        }

        private bool CanShowHelp(object parameter)
        {
            return true;
        }

        private void ShowRename(object parameter)
        {
            //var editWindow = new dynEditWindow { DataContext = this };

            //var bindingVal = new Binding("NickName")
            //{
            //    Mode = BindingMode.TwoWay,
            //    NotifyOnValidationError = false,
            //    Source = this,
            //    UpdateSourceTrigger = UpdateSourceTrigger.Explicit
            //};
            //editWindow.editText.SetBinding(TextBox.TextProperty, bindingVal);

            //editWindow.Title = "Edit Node Name";

            //if (editWindow.ShowDialog() != true)
            //{
            //    return;
            //}

            OnRequestShowNodeRename(this, EventArgs.Empty);
        }

        private bool CanShowRename(object parameter)
        {
            return true;
        }

        private bool CanDeleteNode(object parameter)
        {
            return true;
        }

        private void DeleteNodeAndItsConnectors(object parameter)
        {
            var command = new DynCmd.DeleteModelCommand(nodeLogic.GUID);
            dynSettings.Controller.DynamoViewModel.ExecuteCommand(command);
        }

        void SetLacingType(object param)
        {
            // Record the state of this node before changes.
            DynamoModel dynamo = dynSettings.Controller.DynamoModel;
            dynamo.CurrentWorkspace.RecordModelForModification(nodeLogic);

            LacingStrategy strategy = LacingStrategy.Disabled;
            if (!System.Enum.TryParse(param.ToString(), out strategy))
                strategy = LacingStrategy.Disabled;

            NodeLogic.ArgumentLacing = strategy;

            RaisePropertyChanged("ArgumentLacing");
            dynSettings.Controller.DynamoViewModel.UndoCommand.RaiseCanExecuteChanged();
            dynSettings.Controller.DynamoViewModel.RedoCommand.RaiseCanExecuteChanged();
        }

        bool CanSetLacingType(object param)
        {
            // Only allow setting of lacing strategy when it is not disabled.
            return (this.ArgumentLacing != LacingStrategy.Disabled);
        }

        private void ViewCustomNodeWorkspace(object parameter)
        {
            var f = (nodeLogic as Function);
            if(f!= null)
                dynSettings.Controller.DynamoViewModel.FocusCustomNodeWorkspace(f.Definition);
        }

        private bool CanViewCustomNodeWorkspace(object parameter)
        {
            return nodeLogic.IsCustomFunction;
        }

        private void SetLayout(object parameters)
        {
            var dict = parameters as Dictionary<string,
            double>;
            nodeLogic.X = dict["X"];
            nodeLogic.Y = dict["Y"];
            nodeLogic.Height = dict["Height"];
            nodeLogic.Width = dict["Width"];
        }

        private bool CanSetLayout(object parameters)
        {
            var dict = parameters as Dictionary<string,
            double>;
            if (dict == null)
                return false;
            return true;
        }

        void inports_collectionChanged(object sender, System.Collections.Specialized.NotifyCollectionChangedEventArgs e)
        {
            //The visual height of the node is bound to preferred height.
            //PreferredHeight = Math.Max(inPorts.Count * 20 + 10, outPorts.Count * 20 + 10); //spacing for inputs + title space + bottom space

            if (e.Action == NotifyCollectionChangedAction.Add)
            {
                //create a new port view model
                foreach (var item in e.NewItems)
                {
                    InPorts.Add(new PortViewModel(item as PortModel, nodeLogic));
                }
            }
            else if (e.Action == NotifyCollectionChangedAction.Remove)
            {
                //remove the port view model whose model item
                //is the one passed in
                foreach (var item in e.OldItems)
                {
                    InPorts.Remove(InPorts.ToList().First(x => x.PortModel == item));
                }
            }
        }

        void outports_collectionChanged(object sender, System.Collections.Specialized.NotifyCollectionChangedEventArgs e)
        {
            //The visual height of the node is bound to preferred height.
            //PreferredHeight = Math.Max(inPorts.Count * 20 + 10, outPorts.Count * 20 + 10); //spacing for inputs + title space + bottom space

            if (e.Action == NotifyCollectionChangedAction.Add)
            {
                //create a new port view model
                foreach (var item in e.NewItems)
                {
                    OutPorts.Add(new PortViewModel(item as PortModel, nodeLogic));
                }
            }
            else if (e.Action == NotifyCollectionChangedAction.Remove)
            {
                //remove the port view model whose model item is the
                //one passed in
                foreach (var item in e.OldItems)
                {
                    OutPorts.Remove(OutPorts.ToList().First(x => x.PortModel == item));
                }
            }
        }

        private void ToggleIsVisible(object parameter)
        {
            // Record the state of this node before changes.
            DynamoModel dynamo = dynSettings.Controller.DynamoModel;
            dynamo.CurrentWorkspace.RecordModelForModification(nodeLogic);

            this.nodeLogic.IsVisible = !this.nodeLogic.IsVisible;

            RaisePropertyChanged("IsVisible");
            dynSettings.Controller.DynamoViewModel.UndoCommand.RaiseCanExecuteChanged();
            dynSettings.Controller.DynamoViewModel.RedoCommand.RaiseCanExecuteChanged();
        }

        private void ToggleIsUpstreamVisible(object parameter)
        {
            // Record the state of this node before changes.
            DynamoModel dynamo = dynSettings.Controller.DynamoModel;
            dynamo.CurrentWorkspace.RecordModelForModification(nodeLogic);

            this.nodeLogic.IsUpstreamVisible = !this.nodeLogic.IsUpstreamVisible;

            RaisePropertyChanged("IsUpstreamVisible");
            dynSettings.Controller.DynamoViewModel.UndoCommand.RaiseCanExecuteChanged();
            dynSettings.Controller.DynamoViewModel.RedoCommand.RaiseCanExecuteChanged();
        }

        private bool CanVisibilityBeToggled(object parameter)
        {
            return true;
        }

        private bool CanUpstreamVisibilityBeToggled(object parameter)
        {
            return true;
        }

        private void ValidateConnections(object parameter)
        {
            nodeLogic.ValidateConnections();
        }

        private bool CanValidateConnections(object parameter)
        {
            return true;
        }

        private void SetupCustomUIElements(object NodeUI)
        {
            nodeLogic.SetupCustomUIElements(NodeUI);
        }

        private bool CanSetupCustomUIElements(object NodeUI)
        {
            return true;
        }

        private void SetState(object parameter)
        {
            nodeLogic.State = (ElementState)parameter;
        }

        private bool CanSetState(object parameter)
        {
            if (parameter is ElementState)
                return true;
            return false;
        }

        private void Select(object parameter)
        {
            //this logic has been moved to the view
            //because it depends on Keyboard modifiers.

            //if (!nodeLogic.IsSelected)
            //{
            //    if (!Keyboard.IsKeyDown(Key.LeftShift) && !Keyboard.IsKeyDown(Key.RightShift))
            //    {
            //        DynamoSelection.Instance.ClearSelection();
            //    }

            //    if (!DynamoSelection.Instance.Selection.Contains(nodeLogic))
            //        DynamoSelection.Instance.Selection.Add(nodeLogic);
            //}
            //else
            //{
            //    if (Keyboard.IsKeyDown(Key.LeftShift) || Keyboard.IsKeyDown(Key.RightShift))
            //    {
            //        DynamoSelection.Instance.Selection.Remove(nodeLogic);
            //    }
            //}

            //if the node is not already selected
            //then clear the selection

            OnRequestsSelection(this, EventArgs.Empty);
        }

        private bool CanSelect(object parameter)
        {
            return true;
        }

        private void ShowTooltip(object parameter)
        {
            dynSettings.Controller.DynamoViewModel.ShowInfoBubble(parameter);
        }

        private bool CanShowTooltip(object parameter)
        {
            return true;
        }

        private void FadeOutTooltip(object parameter)
        {
            dynSettings.Controller.DynamoViewModel.HideInfoBubble(parameter);
        }

        private bool CanFadeOutTooltip(object parameter)
        {
            return true;
        }

        private void CollapseTooltip(object parameter)
        {
            dynSettings.Controller.InfoBubbleViewModel.InstantCollapseCommand.Execute(null);
        }

        private bool CanCollapseTooltip(object parameter)
        {
            return true;
        }

        private void ShowPreview(object parameter)
        {
            UpdatePreviewBubbleContent();
            this.PreviewBubble.ZIndex = 5;
            this.PreviewBubble.FadeInCommand.Execute(null);
        }

        private bool CanShowPreview(object parameter)
        {
            return true;
        }

        private void HidePreview(object parameter)
        {
            //this.PreviewBubble.FadeOutCommand.Execute(null);
        }

        private bool CanHidePreview(object parameter)
        {
            return true;
        }

    }

    public class NodeHelpEventArgs : EventArgs
    {
        public NodeModel Model { get; set; }
        public NodeHelpEventArgs(NodeModel model)
        {
            Model = model;
        }
    }
}
<|MERGE_RESOLUTION|>--- conflicted
+++ resolved
@@ -269,16 +269,13 @@
             logic.OutPorts.CollectionChanged += outports_collectionChanged;
 
             logic.PropertyChanged += logic_PropertyChanged;
-<<<<<<< HEAD
+
             dynSettings.Controller.DynamoViewModel.Model.PropertyChanged += Model_PropertyChanged;
-=======
-            dynSettings.Controller.DynamoViewModel.Model.PropertyChanged += new System.ComponentModel.PropertyChangedEventHandler(Model_PropertyChanged);
             dynSettings.Controller.PropertyChanged += Controller_PropertyChanged;
             
             this.ErrorBubble = new InfoBubbleViewModel();
             this.PreviewBubble = new InfoBubbleViewModel();
             this.PreviewBubble.PropertyChanged += PreviewBubble_PropertyChanged;
->>>>>>> 1a2e7ae5
 
             //Do a one time setup of the initial ports on the node
             //we can not do this automatically because this constructor
