using System;
using System.Collections.Generic;
using System.Collections.Specialized;
using System.Linq;
using System.Collections.ObjectModel;
using Dynamo.Controls;
using Dynamo.Models;
using Dynamo.Nodes;
using Dynamo.Selection;
using Dynamo.Utilities;
using System.Windows;
using Dynamo.Core;
using DynCmd = Dynamo.ViewModels.DynamoViewModel;

namespace Dynamo.ViewModels
{
    /// <summary>
    /// Interaction logic for dynControl.xaml
    /// </summary>

    public partial class NodeViewModel : ViewModelBase
    {
        #region delegates
        public delegate void SetToolTipDelegate(string message);
        public delegate void NodeHelpEventHandler(object sender, NodeHelpEventArgs e);
        #endregion

        #region private members

        ObservableCollection<PortViewModel> inPorts = new ObservableCollection<PortViewModel>();
        ObservableCollection<PortViewModel> outPorts = new ObservableCollection<PortViewModel>();
        NodeModel nodeLogic;
        private bool isFullyConnected = false;
        private double zIndex = 3;

        #endregion

        #region public members

        public NodeModel NodeModel { get { return nodeLogic; } private set { nodeLogic = value; } }

        public bool IsFullyConnected
        {
            get { return isFullyConnected; }
            set
            {
                isFullyConnected = value;
                RaisePropertyChanged("IsFullyConnected");
            }
        }

        public LacingStrategy ArgumentLacing
        {
            get { return nodeLogic.ArgumentLacing; }
            set
            {
                nodeLogic.ArgumentLacing = value;
                RaisePropertyChanged("ArgumentLacing");
            }
        }

        public NodeModel NodeLogic
        {
            get { return nodeLogic; }
        }

        public InfoBubbleViewModel ErrorBubble { get; set; }

        public InfoBubbleViewModel PreviewBubble { get; set; }

        public string ToolTipText
        {
            get { return nodeLogic.ToolTipText; }
        }

        public ObservableCollection<PortViewModel> InPorts
        {
            get { return inPorts; }
            set
            {
                inPorts = value;
                RaisePropertyChanged("InPorts");
            }
        }

        public ObservableCollection<PortViewModel> OutPorts
        {
            get { return outPorts; }
            set
            {
                outPorts = value;
                RaisePropertyChanged("OutPorts");
            }
        }

        public bool IsSelected
        {
            get { return nodeLogic.IsSelected; }
        }

        public string NickName
        {
            get { return nodeLogic.NickName; }
            set { nodeLogic.NickName = value; }
        }

        public string OldValue
        {
            get { 
                if (this.nodeLogic.WorkSpace is CustomNodeWorkspaceModel)
                {
                    return "Not available in custom nodes";
                }

#if USE_DSENGINE
                return NodeModel.PrintValue(nodeLogic.VariableToPreview,
                                            0,
                                            Configurations.PreviewMaxListLength,
                                            0,
                                            Configurations.PreviewMaxListDepth,
                                            Configurations.PreviewMaxLength);
#else
                return NodeModel.PrintValue(nodeLogic.OldValue, 0, Configurations.PreviewMaxListLength, 0, 
                    Configurations.PreviewMaxListDepth, Configurations.PreviewMaxLength);

#endif
            }
        }

        public ElementState State
        {
            get { return nodeLogic.State; }
        }

        public string Description
        {
            get { return nodeLogic.Description; }
        }

        public bool IsCustomFunction
        {
            get { return nodeLogic.IsCustomFunction ? true : false; }
        }

        /// <summary>
        /// Element's left position is two-way bound to this value
        /// </summary>
        public double Left
        {
            get { return nodeLogic.X; }
            set
            {
                nodeLogic.X = value;
                RaisePropertyChanged("Left");
            }
        }

        /// <summary>
        /// Element's top position is two-way bound to this value
        /// </summary>
        public double Top
        {
            get { return nodeLogic.Y; }
            set
            {
                nodeLogic.Y = value;
                RaisePropertyChanged("Top");
            }
        }

        public double ZIndex
         {
            get { return zIndex; }
            set { zIndex = value; RaisePropertyChanged("ZIndex"); }
         }

        /// <summary>
        /// Input grid's enabled state is now bound to this property
        /// which tracks the node model's InteractionEnabled property
        /// </summary>
        public bool IsInteractionEnabled
        {
            get { return nodeLogic.InteractionEnabled; }
        }

        public bool IsVisible
        {
            get
            {
                return nodeLogic.IsVisible;
            }
            set
            {
                nodeLogic.IsVisible = value;
                RaisePropertyChanged("IsVisible");
            }
        }

        public bool IsUpstreamVisible
        {
            get
            {
                return nodeLogic.IsUpstreamVisible;
            }
            set
            {
                nodeLogic.IsUpstreamVisible = value;
                RaisePropertyChanged("IsUpstreamVisible");
            }
        }

        public bool ShowsVisibilityToggles
        {
            get
            {
                //if the node is a Function, show the visibility toggles
                //if any of it's internal nodes is drawable.

                //return nodeLogic.OldValue!=null;
                return true;
            }
        }

        public bool IsPreviewInsetVisible
        {
            get
            {
                if(this.PreviewBubble == null)
                    return false;

                return (this.PreviewBubble.InfoBubbleState == InfoBubbleViewModel.State.Minimized);
            }
        }

        /// <summary>
        /// Enable or disable text labels on nodes.
        /// </summary>
        public bool IsDisplayingLabels
        {
            get 
            { return nodeLogic.DisplayLabels; }
            set
            {
                nodeLogic.DisplayLabels = value;
                RaisePropertyChanged("IsDisplayingLabels");
            }
        }

        public bool CanDisplayLabels
        {
            get { return nodeLogic.OldValue != null; }
        }

        #endregion

        #region events
        public event NodeHelpEventHandler RequestShowNodeHelp;
        public virtual void OnRequestShowNodeHelp(Object sender, NodeHelpEventArgs e)
        {
            if (RequestShowNodeHelp != null)
            {
                RequestShowNodeHelp(this, e);
            }
        }

        public event EventHandler RequestShowNodeRename;
        public virtual void OnRequestShowNodeRename(Object sender, EventArgs e)
        {
            if (RequestShowNodeRename != null)
            {
                RequestShowNodeRename(this, e);
            }
        }

        public event EventHandler RequestsSelection;
        public virtual void OnRequestsSelection(Object sender, EventArgs e)
        {
            if (RequestsSelection != null)
            {
                RequestsSelection(this, e);
            }
        }

        #endregion

        #region constructors

        public NodeViewModel(NodeModel logic)
        {
            nodeLogic = logic;

            //respond to collection changed events to sadd
            //and remove port model views
            logic.InPorts.CollectionChanged += inports_collectionChanged;
            logic.OutPorts.CollectionChanged += outports_collectionChanged;

            logic.PropertyChanged += logic_PropertyChanged;

            dynSettings.Controller.DynamoViewModel.Model.PropertyChanged += Model_PropertyChanged;
            dynSettings.Controller.PropertyChanged += Controller_PropertyChanged;
            
            this.ErrorBubble = new InfoBubbleViewModel();
            this.ErrorBubble.PropertyChanged += ErrorBubble_PropertyChanged;

            // Nodes mentioned in switch cases will not have preview bubble
            switch (nodeLogic.Name)
            {
                case "Number":
                    break;
                case "String":
                    break;
                case "Watch":
                    break;
                case "Watch 3D":
                    break;
                case "Boolean":
                    break;
                default:
                    this.PreviewBubble = new InfoBubbleViewModel();
                    this.PreviewBubble.PropertyChanged += PreviewBubble_PropertyChanged;
                    break;
            }
            //Do a one time setup of the initial ports on the node
            //we can not do this automatically because this constructor
            //is called after the node's constructor where the ports
            //are initially registered
            SetupInitialPortViewModels();

            //dynSettings.Controller.RequestNodeSelect += new NodeEventHandler(Controller_RequestNodeSelect);
        }

        //void Controller_RequestNodeSelect(object sender, EventArgs e)
        //{
        //    ModelBase n = (e as ModelEventArgs).Model;

        //    DynamoSelection.Instance.ClearSelection();
        //    DynamoSelection.Instance.Selection.Add(n);
        //}

        #endregion

        /// <summary>
        /// Do a one setup of the ports 
        /// </summary>
        private void SetupInitialPortViewModels()
        {
            foreach (var item in nodeLogic.InPorts)
            {
                InPorts.Add(new PortViewModel(item as PortModel, nodeLogic));
            }

            foreach (var item in nodeLogic.OutPorts)
            {
                OutPorts.Add(new PortViewModel(item as PortModel, nodeLogic));
            }
        }

        /// <summary>
        /// Respond to property changes on the model
        /// </summary>
        /// <param name="sender"></param>
        /// <param name="e"></param>
        void Model_PropertyChanged(object sender, System.ComponentModel.PropertyChangedEventArgs e)
        {
            switch (e.PropertyName)
            {
                case "CurrentWorkspace":
                    RaisePropertyChanged("NodeVisibility");
                    break;

            }
        }

        /// <summary>
        /// Respond to property changes on the node model.
        /// </summary>
        /// <param name="sender"></param>
        /// <param name="e"></param>
        void logic_PropertyChanged(object sender, System.ComponentModel.PropertyChangedEventArgs e)
        {
            switch (e.PropertyName)
            {
                case "NickName":
                    RaisePropertyChanged("NickName");
                    break;
                case "OldValue":
                    RaisePropertyChanged("OldValue");
                    UpdatePreviewBubbleContent();
                    RaisePropertyChanged("CanDisplayLabels");
                    break;
                case "IsUpdated":
                    UpdatePreviewBubbleContent();
                    break;
                case "X":
                    RaisePropertyChanged("Left");
                    UpdateErrorBubblePosition();
                    UpdatePreviewBubblePosition();
                    break;
                case "Y":
                    RaisePropertyChanged("Top");
                    UpdateErrorBubblePosition();
                    UpdatePreviewBubblePosition();
                    break;
                case "InteractionEnabled":
                    RaisePropertyChanged("IsInteractionEnabled");
                    break;
                case "IsSelected":
                    RaisePropertyChanged("IsSelected");
                    UpdateZIndex();
                    break;
                case "State":
                    RaisePropertyChanged("State");
                    break;
                case "ArgumentLacing":
                    RaisePropertyChanged("ArgumentLacing");
                    break;
                case "ToolTipText":
                    UpdateErrorBubbleContent();
                    // TODO Update preview bubble visibility to false
                    break;
                case "IsVisible":
                    RaisePropertyChanged("IsVisible");
                    break;
                case "IsUpstreamVisible":
                    RaisePropertyChanged("IsUpstreamVisible");
                    break;
                case "Width":
                    RaisePropertyChanged("Width");
                    UpdateErrorBubblePosition();
                    UpdatePreviewBubblePosition();
                    break;
                case "Height":
                    RaisePropertyChanged("Height");
                    UpdateErrorBubblePosition();
                    UpdatePreviewBubblePosition();
                    break;
                case "DisplayLabels":
                    RaisePropertyChanged("IsDisplayingLables");
                    break;
                case "Position":
                    UpdateErrorBubblePosition();
                    UpdatePreviewBubblePosition();
                    break;
            }
        }

        private void Controller_PropertyChanged(object sender, System.ComponentModel.PropertyChangedEventArgs e)
        {
            switch (e.PropertyName)
            {
                case "IsShowPreviewByDefault":
                    HandleDefaultShowPreviewChanged();
                    break;
            }
        }

        private void ErrorBubble_PropertyChanged(object sender, System.ComponentModel.PropertyChangedEventArgs e)
        {
            // TODO set preview to be no visible

            //switch (e.PropertyName)
            //{
            //    case "IsShowPreviewByDefault":
            //        RaisePropertyChanged("IsPreviewInsetVisible");
            //        break;
            //}
        }

        private void PreviewBubble_PropertyChanged(object sender, System.ComponentModel.PropertyChangedEventArgs e)
        {
            switch (e.PropertyName)
            {
                case "InfoBubbleState":
                    RaisePropertyChanged("IsPreviewInsetVisible");
                    break;
            }
        }

        private void HandleDefaultShowPreviewChanged()
        {
            if (this.PreviewBubble == null)
                return;

            UpdatePreviewBubbleContent();
            if (dynSettings.Controller.IsShowPreviewByDefault)
            {
                this.PreviewBubble.ChangeInfoBubbleStateCommand.Execute(InfoBubbleViewModel.State.Pinned);
            }
            else
            {
                this.PreviewBubble.ChangeInfoBubbleStateCommand.Execute(InfoBubbleViewModel.State.Minimized);
            }
        }

        private void UpdateZIndex()
        {
            if (this.IsSelected == true)
            {
                this.ZIndex = 4;

                if (this.PreviewBubble != null)
                    this.PreviewBubble.ZIndex = 4;
            }
            else
            {
                this.ZIndex = 3;

                if (this.PreviewBubble != null)
                    this.PreviewBubble.ZIndex = 3;
            }
        }

        private void UpdateErrorBubbleContent()
        {
            if (this.ErrorBubble == null || dynSettings.Controller == null)
                return;
            if (string.IsNullOrEmpty(NodeModel.ToolTipText))
            {
                if (NodeModel.State != ElementState.ERROR)
                {
                    ErrorBubble.ChangeInfoBubbleStateCommand.Execute(InfoBubbleViewModel.State.Minimized);
                }
            }
            else
            {
<<<<<<< HEAD
                InfoBubbleViewModel.Style style = InfoBubbleViewModel.Style.Error;
                string content = NodeModel.ToolTipText;
                InfoBubbleViewModel.Direction connectingDirection = InfoBubbleViewModel.Direction.Bottom;
                InfoBubbleDataPacket data = new InfoBubbleDataPacket(style, GetTopLeft(), GetBotRight(), content, connectingDirection);
                dynSettings.Controller.DynamoViewModel.CurrentSpaceViewModel.Dispatcher.BeginInvoke((new Action(() =>
                {
                    if (!dynSettings.Controller.DynamoViewModel.CurrentSpaceViewModel.Errors.Contains(this.ErrorBubble))
                        return;
                    this.ErrorBubble.UpdateContentCommand.Execute(data);
                    this.ErrorBubble.SetAlwaysVisibleCommand.Execute(true);
                    this.ErrorBubble.InstantAppearCommand.Execute(null);
                })));
=======
                if (!dynSettings.Controller.DynamoViewModel.CurrentSpaceViewModel.Errors.Contains(this.ErrorBubble))
                    return;

                Point topLeft = new Point(NodeModel.X, NodeModel.Y);
                Point botRight = new Point(NodeModel.X + NodeModel.Width, NodeModel.Y + NodeModel.Height);
                InfoBubbleViewModel.Style style = InfoBubbleViewModel.Style.ErrorCondensed;
                // NOTE!: If tooltip is not cached here, it will be cleared once the dispatcher is invoked below
                string content = NodeModel.ToolTipText;
                InfoBubbleViewModel.Direction connectingDirection = InfoBubbleViewModel.Direction.Bottom;
                InfoBubbleDataPacket data = new InfoBubbleDataPacket(style, topLeft, botRight, content, connectingDirection);

                this.ErrorBubble.UpdateContentCommand.Execute(data);
                this.ErrorBubble.ChangeInfoBubbleStateCommand.Execute(InfoBubbleViewModel.State.Pinned);
>>>>>>> 58338ace
            }
        }

        private void UpdateErrorBubblePosition()
        {
            if (this.ErrorBubble == null)
                return;
            InfoBubbleDataPacket data = new InfoBubbleDataPacket();
            data.TopLeft = GetTopLeft();
            data.BotRight = GetBotRight();
            this.ErrorBubble.UpdatePositionCommand.Execute(data);
        }

        private void UpdatePreviewBubbleContent()
        {
            if (this.PreviewBubble == null || this.NodeModel is Watch || dynSettings.Controller == null)
                return;

            //create data packet to send to preview bubble
            InfoBubbleViewModel.Style style = InfoBubbleViewModel.Style.PreviewCondensed;
            string content = this.OldValue;
            InfoBubbleViewModel.Direction connectingDirection = InfoBubbleViewModel.Direction.Top;
            InfoBubbleDataPacket data = new InfoBubbleDataPacket(style, GetTopLeft(), GetBotRight(), content, connectingDirection);

            var vm = dynSettings.Controller.DynamoViewModel;
            if (vm.CurrentSpaceViewModel.Previews.Contains(this.PreviewBubble))
                this.PreviewBubble.UpdateContentCommand.Execute(data);
        }

        private void UpdatePreviewBubblePosition()
        {
            if (this.PreviewBubble == null || this.NodeModel is Watch)
                return;
            InfoBubbleDataPacket data = new InfoBubbleDataPacket();
            data.TopLeft = GetTopLeft();
            data.BotRight = GetBotRight();
            this.PreviewBubble.UpdatePositionCommand.Execute(data);
        }

        private void ShowHelp(object parameter)
        {
            //var helpDialog = new NodeHelpPrompt(this.NodeModel);
            //helpDialog.Show();

            OnRequestShowNodeHelp(this, new NodeHelpEventArgs(NodeModel));
        }

        private bool CanShowHelp(object parameter)
        {
            return true;
        }

        private void ShowRename(object parameter)
        {
            OnRequestShowNodeRename(this, EventArgs.Empty);
        }

        private bool CanShowRename(object parameter)
        {
            return true;
        }

        private bool CanDeleteNode(object parameter)
        {
            return true;
        }

        private void DeleteNodeAndItsConnectors(object parameter)
        {
            var command = new DynCmd.DeleteModelCommand(nodeLogic.GUID);
            dynSettings.Controller.DynamoViewModel.ExecuteCommand(command);
        }

        private void SetLacingType(object param)
        {
            // Record the state of this node before changes.
            DynamoModel dynamo = dynSettings.Controller.DynamoModel;
            dynamo.CurrentWorkspace.RecordModelForModification(nodeLogic);

            LacingStrategy strategy = LacingStrategy.Disabled;
            if (!System.Enum.TryParse(param.ToString(), out strategy))
                strategy = LacingStrategy.Disabled;

            NodeLogic.ArgumentLacing = strategy;

            RaisePropertyChanged("ArgumentLacing");
            dynSettings.Controller.DynamoViewModel.UndoCommand.RaiseCanExecuteChanged();
            dynSettings.Controller.DynamoViewModel.RedoCommand.RaiseCanExecuteChanged();
        }

        private bool CanSetLacingType(object param)
        {
            // Only allow setting of lacing strategy when it is not disabled.
            return (this.ArgumentLacing != LacingStrategy.Disabled);
        }

        private void ViewCustomNodeWorkspace(object parameter)
        {
            var f = (nodeLogic as Function);
            if(f!= null)
                dynSettings.Controller.DynamoViewModel.FocusCustomNodeWorkspace(f.Definition);
        }

        private bool CanViewCustomNodeWorkspace(object parameter)
        {
            return nodeLogic.IsCustomFunction;
        }

        //private void SetLayout(object parameters)
        //{
        //    var dict = parameters as Dictionary<string,
        //    double>;
        //    nodeLogic.X = dict["X"];
        //    nodeLogic.Y = dict["Y"];
        //    nodeLogic.Height = dict["Height"];
        //    nodeLogic.Width = dict["Width"];
        //}

        //private bool CanSetLayout(object parameters)
        //{
        //    var dict = parameters as Dictionary<string,
        //    double>;
        //    if (dict == null)
        //        return false;
        //    return true;
        //}

        private void inports_collectionChanged(object sender, System.Collections.Specialized.NotifyCollectionChangedEventArgs e)
        {
            //The visual height of the node is bound to preferred height.
            //PreferredHeight = Math.Max(inPorts.Count * 20 + 10, outPorts.Count * 20 + 10); //spacing for inputs + title space + bottom space

            if (e.Action == NotifyCollectionChangedAction.Add)
            {
                //create a new port view model
                foreach (var item in e.NewItems)
                {
                    InPorts.Add(new PortViewModel(item as PortModel, nodeLogic));
                }
            }
            else if (e.Action == NotifyCollectionChangedAction.Remove)
            {
                //remove the port view model whose model item
                //is the one passed in
                foreach (var item in e.OldItems)
                {
                    InPorts.Remove(InPorts.ToList().First(x => x.PortModel == item));
                }
            }
        }

        private void outports_collectionChanged(object sender, System.Collections.Specialized.NotifyCollectionChangedEventArgs e)
        {
            //The visual height of the node is bound to preferred height.
            //PreferredHeight = Math.Max(inPorts.Count * 20 + 10, outPorts.Count * 20 + 10); //spacing for inputs + title space + bottom space

            if (e.Action == NotifyCollectionChangedAction.Add)
            {
                //create a new port view model
                foreach (var item in e.NewItems)
                {
                    OutPorts.Add(new PortViewModel(item as PortModel, nodeLogic));
                }
            }
            else if (e.Action == NotifyCollectionChangedAction.Remove)
            {
                //remove the port view model whose model item is the
                //one passed in
                foreach (var item in e.OldItems)
                {
                    OutPorts.Remove(OutPorts.ToList().First(x => x.PortModel == item));
                }
            }
        }

        private void ToggleIsVisible(object parameter)
        {
            // Record the state of this node before changes.
            DynamoModel dynamo = dynSettings.Controller.DynamoModel;
            dynamo.CurrentWorkspace.RecordModelForModification(nodeLogic);

            this.nodeLogic.IsVisible = !this.nodeLogic.IsVisible;

            RaisePropertyChanged("IsVisible");
            dynSettings.Controller.DynamoViewModel.UndoCommand.RaiseCanExecuteChanged();
            dynSettings.Controller.DynamoViewModel.RedoCommand.RaiseCanExecuteChanged();
        }

        private void ToggleIsUpstreamVisible(object parameter)
        {
            // Record the state of this node before changes.
            DynamoModel dynamo = dynSettings.Controller.DynamoModel;
            dynamo.CurrentWorkspace.RecordModelForModification(nodeLogic);

            this.nodeLogic.IsUpstreamVisible = !this.nodeLogic.IsUpstreamVisible;

            RaisePropertyChanged("IsUpstreamVisible");
            dynSettings.Controller.DynamoViewModel.UndoCommand.RaiseCanExecuteChanged();
            dynSettings.Controller.DynamoViewModel.RedoCommand.RaiseCanExecuteChanged();
        }

        private bool CanVisibilityBeToggled(object parameter)
        {
            return true;
        }

        private bool CanUpstreamVisibilityBeToggled(object parameter)
        {
            return true;
        }

        private void ValidateConnections(object parameter)
        {
            nodeLogic.ValidateConnections();
        }

        private bool CanValidateConnections(object parameter)
        {
            return true;
        }

        private void SetupCustomUIElements(object nodeUI)
        {
            nodeLogic.InitializeUI(nodeUI);
        }

        private bool CanSetupCustomUIElements(object NodeUI)
        {
            return true;
        }

        private void SetState(object parameter)
        {
            nodeLogic.State = (ElementState)parameter;
        }

        private bool CanSetState(object parameter)
        {
            if (parameter is ElementState)
                return true;
            return false;
        }

        private void Select(object parameter)
        {
            //this logic has been moved to the view
            //because it depends on Keyboard modifiers.

            //if (!nodeLogic.IsSelected)
            //{
            //    if (!Keyboard.IsKeyDown(Key.LeftShift) && !Keyboard.IsKeyDown(Key.RightShift))
            //    {
            //        DynamoSelection.Instance.ClearSelection();
            //    }

            //    if (!DynamoSelection.Instance.Selection.Contains(nodeLogic))
            //        DynamoSelection.Instance.Selection.Add(nodeLogic);
            //}
            //else
            //{
            //    if (Keyboard.IsKeyDown(Key.LeftShift) || Keyboard.IsKeyDown(Key.RightShift))
            //    {
            //        DynamoSelection.Instance.Selection.Remove(nodeLogic);
            //    }
            //}

            //if the node is not already selected
            //then clear the selection

            OnRequestsSelection(this, EventArgs.Empty);
        }

        private bool CanSelect(object parameter)
        {
            return true;
        }

        private void ShowTooltip(object parameter)
        {
            dynSettings.Controller.DynamoViewModel.ShowInfoBubble(parameter);
        }

        private bool CanShowTooltip(object parameter)
        {
            return true;
        }

        private void HideTooltip(object parameter)
        {
            if (dynSettings.Controller != null)
                dynSettings.Controller.DynamoViewModel.HideInfoBubble(parameter);
        }

        private bool CanHideTooltip(object parameter)
        {
            return true;
        }

        private void FadeOutTooltip(object parameter)
        {
            if (dynSettings.Controller != null)
                dynSettings.Controller.DynamoViewModel.FadeOutInfoBubble(parameter);
        }

        private bool CanFadeOutTooltip(object parameter)
        {
            return true;
        }

        private bool CanCollapseTooltip(object parameter)
        {
            return true;
        }

        private void ShowPreview(object parameter)
        {
            if (this.PreviewBubble == null)
                return;

            UpdatePreviewBubbleContent();
            this.PreviewBubble.ZIndex = 5;
            this.PreviewBubble.OnRequestAction(
                new InfoBubbleEventArgs(InfoBubbleEventArgs.Request.Show));
        }

        private bool CanShowPreview(object parameter)
        {
            return true;
        }

        private void HidePreview(object parameter)
        {
            //this.PreviewBubble.FadeOutCommand.Execute(null);
        }

        private bool CanHidePreview(object parameter)
        {
            return true;
        }

        private void SetModelSize(object parameter)
        {
            var size = parameter as double[];
            NodeModel.SetSize(size[0], size[1]);
        }

        private bool CanSetModelSize(object parameter)
        {
            var size = parameter as double[];
            if (size == null)
            {
                return false;
            }

            return NodeModel.Width != size[0] || NodeModel.Height != size[1];
        }

        private void GotoWorkspace(object parameters)
        {
            dynSettings.Controller.DynamoViewModel.GoToWorkspace((NodeLogic as Function).Definition.FunctionId);
        }

        private bool CanGotoWorkspace(object parameters)
        {
            if (NodeLogic is Function)
            {
                return true;
            }

            return false;
        }

        #region Private Helper Methods
        private Point GetTopLeft()
        {
            return new Point(NodeModel.X, NodeModel.Y);
        }

        private Point GetBotRight()
        {
            return new Point(NodeModel.X + NodeModel.Width, NodeModel.Y + NodeModel.Height);
        }
        #endregion
    }

    public class NodeHelpEventArgs : EventArgs
    {
        public NodeModel Model { get; set; }
        public NodeHelpEventArgs(NodeModel model)
        {
            Model = model;
        }
    }
}
<|MERGE_RESOLUTION|>--- conflicted
+++ resolved
@@ -516,27 +516,13 @@
                 return;
             if (string.IsNullOrEmpty(NodeModel.ToolTipText))
             {
-                if (NodeModel.State != ElementState.ERROR)
+                if (NodeModel.State != ElementState.Error)
                 {
                     ErrorBubble.ChangeInfoBubbleStateCommand.Execute(InfoBubbleViewModel.State.Minimized);
                 }
             }
             else
             {
-<<<<<<< HEAD
-                InfoBubbleViewModel.Style style = InfoBubbleViewModel.Style.Error;
-                string content = NodeModel.ToolTipText;
-                InfoBubbleViewModel.Direction connectingDirection = InfoBubbleViewModel.Direction.Bottom;
-                InfoBubbleDataPacket data = new InfoBubbleDataPacket(style, GetTopLeft(), GetBotRight(), content, connectingDirection);
-                dynSettings.Controller.DynamoViewModel.CurrentSpaceViewModel.Dispatcher.BeginInvoke((new Action(() =>
-                {
-                    if (!dynSettings.Controller.DynamoViewModel.CurrentSpaceViewModel.Errors.Contains(this.ErrorBubble))
-                        return;
-                    this.ErrorBubble.UpdateContentCommand.Execute(data);
-                    this.ErrorBubble.SetAlwaysVisibleCommand.Execute(true);
-                    this.ErrorBubble.InstantAppearCommand.Execute(null);
-                })));
-=======
                 if (!dynSettings.Controller.DynamoViewModel.CurrentSpaceViewModel.Errors.Contains(this.ErrorBubble))
                     return;
 
@@ -550,7 +536,6 @@
 
                 this.ErrorBubble.UpdateContentCommand.Execute(data);
                 this.ErrorBubble.ChangeInfoBubbleStateCommand.Execute(InfoBubbleViewModel.State.Pinned);
->>>>>>> 58338ace
             }
         }
 
