using System;
using System.Collections.Generic;
using System.Collections.Specialized;
using System.Linq;
using System.Collections.ObjectModel;
using Dynamo.Models;
using Dynamo.Nodes;
using Dynamo.Selection;
using Dynamo.Utilities;
using System.Windows;
using Dynamo.Core;
using DynCmd = Dynamo.ViewModels.DynamoViewModel;

namespace Dynamo.ViewModels
{
    /// <summary>
    /// Interaction logic for dynControl.xaml
    /// </summary>

    public partial class NodeViewModel : ViewModelBase
    {
        #region delegates
        public delegate void SetToolTipDelegate(string message);
        public delegate void NodeHelpEventHandler(object sender, NodeHelpEventArgs e);
        #endregion

        #region private members

        ObservableCollection<PortViewModel> inPorts = new ObservableCollection<PortViewModel>();
        ObservableCollection<PortViewModel> outPorts = new ObservableCollection<PortViewModel>();
        NodeModel nodeLogic;
        private bool isFullyConnected = false;
        private double zIndex = 3;

        #endregion

        #region public members

        public NodeModel NodeModel { get { return nodeLogic; } private set { nodeLogic = value; } }

        public bool IsFullyConnected
        {
            get { return isFullyConnected; }
            set
            {
                isFullyConnected = value;
                RaisePropertyChanged("IsFullyConnected");
            }
        }

        public LacingStrategy ArgumentLacing
        {
            get { return nodeLogic.ArgumentLacing; }
            set
            {
                nodeLogic.ArgumentLacing = value;
                RaisePropertyChanged("ArgumentLacing");
            }
        }

        public NodeModel NodeLogic
        {
            get { return nodeLogic; }
        }

        public InfoBubbleViewModel ErrorBubble { get; set; }

        public InfoBubbleViewModel PreviewBubble { get; set; }

        public string ToolTipText
        {
            get { return nodeLogic.ToolTipText; }
        }

        public ObservableCollection<PortViewModel> InPorts
        {
            get { return inPorts; }
            set
            {
                inPorts = value;
                RaisePropertyChanged("InPorts");
            }
        }

        public ObservableCollection<PortViewModel> OutPorts
        {
            get { return outPorts; }
            set
            {
                outPorts = value;
                RaisePropertyChanged("OutPorts");
            }
        }

        public bool IsSelected
        {
            get { return nodeLogic.IsSelected; }
        }

        public string NickName
        {
            get { return nodeLogic.NickName; }
            set { nodeLogic.NickName = value; }
        }

        public string OldValue
        {
            get { 
                if (this.nodeLogic.WorkSpace is CustomNodeWorkspaceModel)
                {
                    return "Not available in custom nodes";
                }

#if USE_DSENGINE
                return NodeModel.PrintValue(nodeLogic.VariableToPreview,
                                            0,
                                            Configurations.PreviewMaxListLength,
                                            0,
                                            Configurations.PreviewMaxListDepth,
                                            Configurations.PreviewMaxLength);
#else
                return NodeModel.PrintValue(nodeLogic.OldValue, 0, Configurations.PreviewMaxListLength, 0, 
                    Configurations.PreviewMaxListDepth, Configurations.PreviewMaxLength);

#endif
            }
        }

        public ElementState State
        {
            get { return nodeLogic.State; }
        }

        public string Description
        {
            get { return nodeLogic.Description; }
        }

        public bool IsCustomFunction
        {
            get { return nodeLogic.IsCustomFunction ? true : false; }
        }

        /// <summary>
        /// Element's left position is two-way bound to this value
        /// </summary>
        public double Left
        {
            get { return nodeLogic.X; }
            set
            {
                nodeLogic.X = value;
                RaisePropertyChanged("Left");
            }
        }

        /// <summary>
        /// Element's top position is two-way bound to this value
        /// </summary>
        public double Top
        {
            get { return nodeLogic.Y; }
            set
            {
                nodeLogic.Y = value;
                RaisePropertyChanged("Top");
            }
        }

        public double ZIndex
         {
            get { return zIndex; }
            set { zIndex = value; RaisePropertyChanged("ZIndex"); }
         }

        /// <summary>
        /// Input grid's enabled state is now bound to this property
        /// which tracks the node model's InteractionEnabled property
        /// </summary>
        public bool IsInteractionEnabled
        {
            get { return nodeLogic.InteractionEnabled; }
        }

        public bool IsVisible
        {
            get
            {
                return nodeLogic.IsVisible;
            }
            set
            {
                nodeLogic.IsVisible = value;
                RaisePropertyChanged("IsVisible");
            }
        }

        public bool IsUpstreamVisible
        {
            get
            {
                return nodeLogic.IsUpstreamVisible;
            }
            set
            {
                nodeLogic.IsUpstreamVisible = value;
                RaisePropertyChanged("IsUpstreamVisible");
            }
        }

        public bool ShowsVisibilityToggles
        {
            get
            {
                //if the node is a Function, show the visibility toggles
                //if any of it's internal nodes is drawable.

                //return nodeLogic.OldValue!=null;
                return true;
            }
        }

        public bool IsPreviewInsetVisible
        {
            get
            {
                if(this.PreviewBubble == null)
                    return false;

                return !this.PreviewBubble.IsShowPreviewByDefault;
            }
        }

        /// <summary>
        /// Enable or disable text labels on nodes.
        /// </summary>
        public bool IsDisplayingLabels
        {
            get 
            { return nodeLogic.DisplayLabels; }
            set
            {
                nodeLogic.DisplayLabels = value;
                RaisePropertyChanged("IsDisplayingLabels");
            }
        }

        public bool CanDisplayLabels
        {
            get { return nodeLogic.OldValue != null; }
        }

        #endregion

        #region events
        public event NodeHelpEventHandler RequestShowNodeHelp;
        public virtual void OnRequestShowNodeHelp(Object sender, NodeHelpEventArgs e)
        {
            if (RequestShowNodeHelp != null)
            {
                RequestShowNodeHelp(this, e);
            }
        }

        public event EventHandler RequestShowNodeRename;
        public virtual void OnRequestShowNodeRename(Object sender, EventArgs e)
        {
            if (RequestShowNodeRename != null)
            {
                RequestShowNodeRename(this, e);
            }
        }

        public event EventHandler RequestsSelection;
        public virtual void OnRequestsSelection(Object sender, EventArgs e)
        {
            if (RequestsSelection != null)
            {
                RequestsSelection(this, e);
            }
        }

        #endregion

        #region constructors

        public NodeViewModel(NodeModel logic)
        {
            nodeLogic = logic;

            //respond to collection changed events to sadd
            //and remove port model views
            logic.InPorts.CollectionChanged += inports_collectionChanged;
            logic.OutPorts.CollectionChanged += outports_collectionChanged;

            logic.PropertyChanged += logic_PropertyChanged;

            dynSettings.Controller.DynamoViewModel.Model.PropertyChanged += Model_PropertyChanged;
            dynSettings.Controller.PropertyChanged += Controller_PropertyChanged;
            
            this.ErrorBubble = new InfoBubbleViewModel();

            // Nodes mentioned in switch cases will not have preview bubble
            switch (nodeLogic.Name)
            {
                case "Number":
                    break;
                case "String":
                    break;
                case "Watch":
                    break;
                case "Watch 3D":
                    break;
                case "Boolean":
                    break;
                default:
                    this.PreviewBubble = new InfoBubbleViewModel();
                    this.PreviewBubble.PropertyChanged += PreviewBubble_PropertyChanged;
                    break;
            }
            //Do a one time setup of the initial ports on the node
            //we can not do this automatically because this constructor
            //is called after the node's constructor where the ports
            //are initially registered
            SetupInitialPortViewModels();

            //dynSettings.Controller.RequestNodeSelect += new NodeEventHandler(Controller_RequestNodeSelect);
        }

        //void Controller_RequestNodeSelect(object sender, EventArgs e)
        //{
        //    ModelBase n = (e as ModelEventArgs).Model;

        //    DynamoSelection.Instance.ClearSelection();
        //    DynamoSelection.Instance.Selection.Add(n);
        //}

        #endregion

        /// <summary>
        /// Do a one setup of the ports 
        /// </summary>
        private void SetupInitialPortViewModels()
        {
            foreach (var item in nodeLogic.InPorts)
            {
                InPorts.Add(new PortViewModel(item as PortModel, nodeLogic));
            }

            foreach (var item in nodeLogic.OutPorts)
            {
                OutPorts.Add(new PortViewModel(item as PortModel, nodeLogic));
            }
        }

        /// <summary>
        /// Respond to property changes on the model
        /// </summary>
        /// <param name="sender"></param>
        /// <param name="e"></param>
        void Model_PropertyChanged(object sender, System.ComponentModel.PropertyChangedEventArgs e)
        {
            switch (e.PropertyName)
            {
                case "CurrentWorkspace":
                    RaisePropertyChanged("NodeVisibility");
                    break;

            }
        }

        /// <summary>
        /// Respond to property changes on the node model.
        /// </summary>
        /// <param name="sender"></param>
        /// <param name="e"></param>
        void logic_PropertyChanged(object sender, System.ComponentModel.PropertyChangedEventArgs e)
        {
            switch (e.PropertyName)
            {
                case "NickName":
                    RaisePropertyChanged("NickName");
                    break;
                case "OldValue":
                    RaisePropertyChanged("OldValue");
                    UpdatePreviewBubbleContent();
                    RaisePropertyChanged("CanDisplayLabels");
                    break;
                case "IsUpdated":
                    UpdatePreviewBubbleContent();
                    break;
                case "X":
                    RaisePropertyChanged("Left");
                    UpdateErrorBubblePosition();
                    UpdatePreviewBubblePosition();
                    break;
                case "Y":
                    RaisePropertyChanged("Top");
                    UpdateErrorBubblePosition();
                    UpdatePreviewBubblePosition();
                    break;
                case "InteractionEnabled":
                    RaisePropertyChanged("IsInteractionEnabled");
                    break;
                case "IsSelected":
                    RaisePropertyChanged("IsSelected");
                    UpdateZIndex();
                    break;
                case "State":
                    RaisePropertyChanged("State");
                    break;
                case "ArgumentLacing":
                    RaisePropertyChanged("ArgumentLacing");
                    break;
                case "ToolTipText":
                    UpdateErrorBubbleContent();
                    break;
                case "IsVisible":
                    RaisePropertyChanged("IsVisible");
                    break;
                case "IsUpstreamVisible":
                    RaisePropertyChanged("IsUpstreamVisible");
                    break;
                case "Width":
                    RaisePropertyChanged("Width");
                    UpdateErrorBubblePosition();
                    UpdatePreviewBubblePosition();
                    break;
                case "Height":
                    RaisePropertyChanged("Height");
                    UpdateErrorBubblePosition();
                    UpdatePreviewBubblePosition();
                    break;
                case "DisplayLabels":
                    RaisePropertyChanged("IsDisplayingLables");
                    break;
                case "Position":
                    UpdateErrorBubblePosition();
                    UpdatePreviewBubblePosition();
                    break;
            }
        }

        private void Controller_PropertyChanged(object sender, System.ComponentModel.PropertyChangedEventArgs e)
        {
            switch (e.PropertyName)
            {
                case "IsShowPreviewByDefault":
                    HandleDefaultShowPreviewChanged();
                    break;
            }
        }

        private void PreviewBubble_PropertyChanged(object sender, System.ComponentModel.PropertyChangedEventArgs e)
        {
            switch (e.PropertyName)
            {
                case "IsShowPreviewByDefault":
                    RaisePropertyChanged("IsPreviewInsetVisible");
                    break;
            }
        }

        private void HandleDefaultShowPreviewChanged()
        {
            if (this.PreviewBubble == null)
                return;

<<<<<<< HEAD
            RaisePropertyChanged("IsPreviewInsetVisible");
=======
>>>>>>> 47fd716b
            this.PreviewBubble.IsShowPreviewByDefault = dynSettings.Controller.IsShowPreviewByDefault;
            UpdatePreviewBubbleContent();
            if (dynSettings.Controller.IsShowPreviewByDefault)
            {
                this.PreviewBubble.SetAlwaysVisibleCommand.Execute(true);
                this.PreviewBubble.InstantAppearCommand.Execute(null);
            }
            else
            {
                this.PreviewBubble.SetAlwaysVisibleCommand.Execute(false);
                this.PreviewBubble.InstantCollapseCommand.Execute(null);
            }
        }

        private void UpdateZIndex()
        {
            if (this.IsSelected == true)
            {
                this.ZIndex = 4;

                if (this.PreviewBubble != null)
                    this.PreviewBubble.ZIndex = 4;
            }
            else
            {
                this.ZIndex = 3;

                if (this.PreviewBubble != null)
                    this.PreviewBubble.ZIndex = 3;
            }
        }

        private void UpdateErrorBubbleContent()
        {
            if (this.ErrorBubble == null || dynSettings.Controller == null)
                return;
            if (string.IsNullOrEmpty(NodeModel.ToolTipText))
            {
                // TODO: Opacity is no longer in use
                if (ErrorBubble.Opacity != 0)
                {
                    ErrorBubble.SetAlwaysVisibleCommand.Execute(false);
                    ErrorBubble.InstantCollapseCommand.Execute(null);
                }
            }
            else
            {
                InfoBubbleViewModel.Style style = InfoBubbleViewModel.Style.Error;
                string content = NodeModel.ToolTipText;
                InfoBubbleViewModel.Direction connectingDirection = InfoBubbleViewModel.Direction.Bottom;
                InfoBubbleDataPacket data = new InfoBubbleDataPacket(style, GetTopLeft(), GetBotRight(), content, connectingDirection);
                dynSettings.Controller.DynamoViewModel.CurrentSpaceViewModel.Dispatcher.BeginInvoke((new Action(() =>
                {
                    if (!dynSettings.Controller.DynamoViewModel.CurrentSpaceViewModel.Errors.Contains(this.ErrorBubble))
                        return;
                    this.ErrorBubble.UpdateContentCommand.Execute(data);
                    this.ErrorBubble.SetAlwaysVisibleCommand.Execute(true);
                    this.ErrorBubble.InstantAppearCommand.Execute(null);
                })));
            }
        }

        private void UpdateErrorBubblePosition()
        {
            if (this.ErrorBubble == null)
                return;
            InfoBubbleDataPacket data = new InfoBubbleDataPacket();
            data.TopLeft = GetTopLeft();
            data.BotRight = GetBotRight();
            this.ErrorBubble.UpdatePositionCommand.Execute(data);
        }

        private void UpdatePreviewBubbleContent()
        {
            if (this.PreviewBubble == null || this.NodeModel is Watch || dynSettings.Controller == null)
                return;

            //create data packet to send to preview bubble
            InfoBubbleViewModel.Style style = InfoBubbleViewModel.Style.PreviewCondensed;
            string content = this.OldValue;
            InfoBubbleViewModel.Direction connectingDirection = InfoBubbleViewModel.Direction.Top;
            InfoBubbleDataPacket data = new InfoBubbleDataPacket(style, GetTopLeft(), GetBotRight(), content, connectingDirection);

            //update preview bubble
            dynSettings.Controller.DynamoViewModel.CurrentSpaceViewModel.Dispatcher.BeginInvoke((new Action(() =>
            {
                if (dynSettings.Controller.DynamoViewModel.CurrentSpaceViewModel.Previews.Contains(this.PreviewBubble))
                    this.PreviewBubble.UpdateContentCommand.Execute(data);
            })));
        }

        private void UpdatePreviewBubblePosition()
        {
            if (this.PreviewBubble == null || this.NodeModel is Watch)
                return;
            InfoBubbleDataPacket data = new InfoBubbleDataPacket();
            data.TopLeft = GetTopLeft();
            data.BotRight = GetBotRight();
            this.PreviewBubble.UpdatePositionCommand.Execute(data);
        }

        private void ShowHelp(object parameter)
        {
            //var helpDialog = new NodeHelpPrompt(this.NodeModel);
            //helpDialog.Show();

            OnRequestShowNodeHelp(this, new NodeHelpEventArgs(NodeModel));
        }

        private bool CanShowHelp(object parameter)
        {
            return true;
        }

        private void ShowRename(object parameter)
        {
            OnRequestShowNodeRename(this, EventArgs.Empty);
        }

        private bool CanShowRename(object parameter)
        {
            return true;
        }

        private bool CanDeleteNode(object parameter)
        {
            return true;
        }

        private void DeleteNodeAndItsConnectors(object parameter)
        {
            var command = new DynCmd.DeleteModelCommand(nodeLogic.GUID);
            dynSettings.Controller.DynamoViewModel.ExecuteCommand(command);
        }

        private void SetLacingType(object param)
        {
            // Record the state of this node before changes.
            DynamoModel dynamo = dynSettings.Controller.DynamoModel;
            dynamo.CurrentWorkspace.RecordModelForModification(nodeLogic);

            LacingStrategy strategy = LacingStrategy.Disabled;
            if (!System.Enum.TryParse(param.ToString(), out strategy))
                strategy = LacingStrategy.Disabled;

            NodeLogic.ArgumentLacing = strategy;

            RaisePropertyChanged("ArgumentLacing");
            dynSettings.Controller.DynamoViewModel.UndoCommand.RaiseCanExecuteChanged();
            dynSettings.Controller.DynamoViewModel.RedoCommand.RaiseCanExecuteChanged();
        }

        private bool CanSetLacingType(object param)
        {
            // Only allow setting of lacing strategy when it is not disabled.
            return (this.ArgumentLacing != LacingStrategy.Disabled);
        }

        private void ViewCustomNodeWorkspace(object parameter)
        {
            var f = (nodeLogic as Function);
            if(f!= null)
                dynSettings.Controller.DynamoViewModel.FocusCustomNodeWorkspace(f.Definition);
        }

        private bool CanViewCustomNodeWorkspace(object parameter)
        {
            return nodeLogic.IsCustomFunction;
        }

        //private void SetLayout(object parameters)
        //{
        //    var dict = parameters as Dictionary<string,
        //    double>;
        //    nodeLogic.X = dict["X"];
        //    nodeLogic.Y = dict["Y"];
        //    nodeLogic.Height = dict["Height"];
        //    nodeLogic.Width = dict["Width"];
        //}

        //private bool CanSetLayout(object parameters)
        //{
        //    var dict = parameters as Dictionary<string,
        //    double>;
        //    if (dict == null)
        //        return false;
        //    return true;
        //}

        private void inports_collectionChanged(object sender, System.Collections.Specialized.NotifyCollectionChangedEventArgs e)
        {
            //The visual height of the node is bound to preferred height.
            //PreferredHeight = Math.Max(inPorts.Count * 20 + 10, outPorts.Count * 20 + 10); //spacing for inputs + title space + bottom space

            if (e.Action == NotifyCollectionChangedAction.Add)
            {
                //create a new port view model
                foreach (var item in e.NewItems)
                {
                    InPorts.Add(new PortViewModel(item as PortModel, nodeLogic));
                }
            }
            else if (e.Action == NotifyCollectionChangedAction.Remove)
            {
                //remove the port view model whose model item
                //is the one passed in
                foreach (var item in e.OldItems)
                {
                    InPorts.Remove(InPorts.ToList().First(x => x.PortModel == item));
                }
            }
        }

        private void outports_collectionChanged(object sender, System.Collections.Specialized.NotifyCollectionChangedEventArgs e)
        {
            //The visual height of the node is bound to preferred height.
            //PreferredHeight = Math.Max(inPorts.Count * 20 + 10, outPorts.Count * 20 + 10); //spacing for inputs + title space + bottom space

            if (e.Action == NotifyCollectionChangedAction.Add)
            {
                //create a new port view model
                foreach (var item in e.NewItems)
                {
                    OutPorts.Add(new PortViewModel(item as PortModel, nodeLogic));
                }
            }
            else if (e.Action == NotifyCollectionChangedAction.Remove)
            {
                //remove the port view model whose model item is the
                //one passed in
                foreach (var item in e.OldItems)
                {
                    OutPorts.Remove(OutPorts.ToList().First(x => x.PortModel == item));
                }
            }
        }

        private void ToggleIsVisible(object parameter)
        {
            // Record the state of this node before changes.
            DynamoModel dynamo = dynSettings.Controller.DynamoModel;
            dynamo.CurrentWorkspace.RecordModelForModification(nodeLogic);

            this.nodeLogic.IsVisible = !this.nodeLogic.IsVisible;

            RaisePropertyChanged("IsVisible");
            dynSettings.Controller.DynamoViewModel.UndoCommand.RaiseCanExecuteChanged();
            dynSettings.Controller.DynamoViewModel.RedoCommand.RaiseCanExecuteChanged();
        }

        private void ToggleIsUpstreamVisible(object parameter)
        {
            // Record the state of this node before changes.
            DynamoModel dynamo = dynSettings.Controller.DynamoModel;
            dynamo.CurrentWorkspace.RecordModelForModification(nodeLogic);

            this.nodeLogic.IsUpstreamVisible = !this.nodeLogic.IsUpstreamVisible;

            RaisePropertyChanged("IsUpstreamVisible");
            dynSettings.Controller.DynamoViewModel.UndoCommand.RaiseCanExecuteChanged();
            dynSettings.Controller.DynamoViewModel.RedoCommand.RaiseCanExecuteChanged();
        }

        private bool CanVisibilityBeToggled(object parameter)
        {
            return true;
        }

        private bool CanUpstreamVisibilityBeToggled(object parameter)
        {
            return true;
        }

        private void ValidateConnections(object parameter)
        {
            nodeLogic.ValidateConnections();
        }

        private bool CanValidateConnections(object parameter)
        {
            return true;
        }

        private void SetupCustomUIElements(object NodeUI)
        {
            nodeLogic.SetupCustomUIElements(NodeUI);
        }

        private bool CanSetupCustomUIElements(object NodeUI)
        {
            return true;
        }

        private void SetState(object parameter)
        {
            nodeLogic.State = (ElementState)parameter;
        }

        private bool CanSetState(object parameter)
        {
            if (parameter is ElementState)
                return true;
            return false;
        }

        private void Select(object parameter)
        {
            //this logic has been moved to the view
            //because it depends on Keyboard modifiers.

            //if (!nodeLogic.IsSelected)
            //{
            //    if (!Keyboard.IsKeyDown(Key.LeftShift) && !Keyboard.IsKeyDown(Key.RightShift))
            //    {
            //        DynamoSelection.Instance.ClearSelection();
            //    }

            //    if (!DynamoSelection.Instance.Selection.Contains(nodeLogic))
            //        DynamoSelection.Instance.Selection.Add(nodeLogic);
            //}
            //else
            //{
            //    if (Keyboard.IsKeyDown(Key.LeftShift) || Keyboard.IsKeyDown(Key.RightShift))
            //    {
            //        DynamoSelection.Instance.Selection.Remove(nodeLogic);
            //    }
            //}

            //if the node is not already selected
            //then clear the selection

            OnRequestsSelection(this, EventArgs.Empty);
        }

        private bool CanSelect(object parameter)
        {
            return true;
        }

        private void ShowTooltip(object parameter)
        {
            dynSettings.Controller.DynamoViewModel.ShowInfoBubble(parameter);
        }

        private bool CanShowTooltip(object parameter)
        {
            return true;
        }

        private void FadeOutTooltip(object parameter)
        {
            if (dynSettings.Controller != null)
                dynSettings.Controller.DynamoViewModel.HideInfoBubble(parameter);
        }

        private bool CanFadeOutTooltip(object parameter)
        {
            return true;
        }

        private void CollapseTooltip(object parameter)
        {
            dynSettings.Controller.InfoBubbleViewModel.InstantCollapseCommand.Execute(null);
        }

        private bool CanCollapseTooltip(object parameter)
        {
            return true;
        }

        private void ShowPreview(object parameter)
        {
            if (this.PreviewBubble == null)
                return;

            UpdatePreviewBubbleContent();
            this.PreviewBubble.ZIndex = 5;
            this.PreviewBubble.InstantAppearCommand.Execute(null);
        }

        private bool CanShowPreview(object parameter)
        {
            return true;
        }

        private void HidePreview(object parameter)
        {
            //this.PreviewBubble.FadeOutCommand.Execute(null);
        }

        private bool CanHidePreview(object parameter)
        {
            return true;
        }

        private void SetModelSize(object parameter)
        {
            var size = parameter as double[];
            NodeModel.SetSize(size[0], size[1]);
        }

        private bool CanSetModelSize(object parameter)
        {
            var size = parameter as double[];
            if (size == null)
            {
                return false;
            }

            return NodeModel.Width != size[0] || NodeModel.Height != size[1];
        }

        private void GotoWorkspace(object parameters)
        {
            dynSettings.Controller.DynamoViewModel.GoToWorkspace((NodeLogic as Function).Definition.FunctionId);
        }

        private bool CanGotoWorkspace(object parameters)
        {
            if (NodeLogic is Function)
            {
                return true;
            }

            return false;
        }

        #region Private Helper Methods
        private Point GetTopLeft()
        {
            return new Point(NodeModel.X, NodeModel.Y);
        }

        private Point GetBotRight()
        {
            return new Point(NodeModel.X + NodeModel.Width, NodeModel.Y + NodeModel.Height);
        }
        #endregion
    }

    public class NodeHelpEventArgs : EventArgs
    {
        public NodeModel Model { get; set; }
        public NodeHelpEventArgs(NodeModel model)
        {
            Model = model;
        }
    }
}
<|MERGE_RESOLUTION|>--- conflicted
+++ resolved
@@ -466,10 +466,6 @@
             if (this.PreviewBubble == null)
                 return;
 
-<<<<<<< HEAD
-            RaisePropertyChanged("IsPreviewInsetVisible");
-=======
->>>>>>> 47fd716b
             this.PreviewBubble.IsShowPreviewByDefault = dynSettings.Controller.IsShowPreviewByDefault;
             UpdatePreviewBubbleContent();
             if (dynSettings.Controller.IsShowPreviewByDefault)
