--- conflicted
+++ resolved
@@ -3,10 +3,7 @@
 using System.Linq;
 using System.Security.Authentication;
 using System.Threading.Tasks;
-<<<<<<< HEAD
-=======
-
->>>>>>> 4e9239d0
+
 using Dynamo.Models;
 
 using Greg;
