﻿using System;
using System.IO;
<<<<<<< HEAD
=======

using Dynamo.ViewModels;
>>>>>>> b736fc92

using DynamoUtilities;

using Greg.Responses;
using Microsoft.Practices.Prism.ViewModel;

namespace Dynamo.PackageManager
{
    public class PackageDownloadHandle : NotificationObject
    {
        public enum State
        {
            Uninitialized, Downloading, Downloaded, Installing, Installed, Error
        }

        private string _errorString = "";
        public string ErrorString { get { return _errorString; } set { _errorString = value; RaisePropertyChanged("ErrorString"); } }

        private State _downloadState = State.Uninitialized;

        public State DownloadState
        {
            get { return _downloadState; }
            set
            {
                _downloadState = value;
                RaisePropertyChanged("DownloadState");
            }
        }

        public Greg.Responses.PackageHeader Header { get; private set; }
        public string Name { get { return Header.name; } }

        private string _downloadPath;
        public string DownloadPath { get { return _downloadPath; } set { _downloadPath = value; RaisePropertyChanged("DownloadPath"); } }

        private string _versionName;
        public string VersionName { get { return _versionName; } set { _versionName = value; RaisePropertyChanged("VersionName"); } }

        private readonly DynamoViewModel dynamoViewModel;

        public PackageDownloadHandle(DynamoViewModel dynamoViewModel, Greg.Responses.PackageHeader header, PackageVersion version)
        {
            this.dynamoViewModel = dynamoViewModel;
            this.Header = header;
            this.DownloadPath = "";
            this.VersionName = version.version;
        }

        public void Start()
        {
            dynamoViewModel.PackageManagerClientViewModel.DownloadAndInstall(this);
        }

        public void Error(string errorString)
        {
            this.DownloadState = State.Error;
            this.ErrorString = errorString;
        }
        
        public void Done( string filePath )
        {
            this.DownloadState = State.Downloaded;
            this.DownloadPath = filePath;
        }

        private string BuildInstallDirectoryString()
        {
            // <user>/appdata/roaming/packages/package_name
            return DynamoPathManager.Instance.Packages + @"\" + this.Name.Replace("/","_").Replace(@"\","_");
        }

        public bool Extract( out Package pkg )
        {
            this.DownloadState = State.Installing;

            // unzip, place files
            var unzipPath = Greg.Utility.FileUtilities.UnZip(DownloadPath);
            if (!Directory.Exists(unzipPath))
            {
                throw new Exception("The package was found to be empty and was not installed.");
            }
            
            var installedPath = BuildInstallDirectoryString();
            Directory.CreateDirectory(installedPath);

            // Now create all of the directories
            foreach (string dirPath in Directory.GetDirectories(unzipPath, "*", SearchOption.AllDirectories))
                Directory.CreateDirectory(dirPath.Replace(unzipPath, installedPath));

            // Copy all the files
            foreach (string newPath in Directory.GetFiles(unzipPath, "*.*", SearchOption.AllDirectories))
                File.Copy(newPath, newPath.Replace(unzipPath, installedPath));

            // provide handle to installed package 
            pkg = new Package(installedPath, Header.name, VersionName);

            return true;
        }

        // cancel, install, redownload

    }

}<|MERGE_RESOLUTION|>--- conflicted
+++ resolved
@@ -1,15 +1,11 @@
 ﻿using System;
 using System.IO;
-<<<<<<< HEAD
-=======
 
-using Dynamo.ViewModels;
->>>>>>> b736fc92
+using Dynamo.Core;
 
 using DynamoUtilities;
 
 using Greg.Responses;
-using Microsoft.Practices.Prism.ViewModel;
 
 namespace Dynamo.PackageManager
 {
@@ -100,7 +96,7 @@
                 File.Copy(newPath, newPath.Replace(unzipPath, installedPath));
 
             // provide handle to installed package 
-            pkg = new Package(installedPath, Header.name, VersionName);
+            pkg = new Package(dynamoViewModel.Model, installedPath, Header.name, VersionName);
 
             return true;
         }
