﻿using System;
using System.Collections.Generic;
using System.Collections.ObjectModel;
using System.IO;
using System.Linq;
using System.Reflection;
using Dynamo.DSEngine;
using Dynamo.Interfaces;
using Dynamo.Utilities;
using DynamoUtilities;

namespace Dynamo.PackageManager
{
    public class PackageLoader : LogSourceBase
    {
        public string RootPackagesDirectory { get; private set; }
        
        public PackageLoader()
            : this(Path.Combine(DynamoPathManager.Instance.MainExecPath, DynamoPathManager.Instance.Packages))
        { }

        public PackageLoader(string overridePackageDirectory)
        {
            RootPackagesDirectory = overridePackageDirectory;
            if (!Directory.Exists(RootPackagesDirectory))
                Directory.CreateDirectory(RootPackagesDirectory);
        }

        private readonly ObservableCollection<Package> localPackages = new ObservableCollection<Package>();
        public ObservableCollection<Package> LocalPackages { get { return localPackages; } }

        /// <summary>
        ///     Scan the PackagesDirectory for packages and attempt to load all of them.  Beware! Fails silently for duplicates.
        /// </summary>
<<<<<<< HEAD
        public void LoadPackagesIntoDynamo(IPreferences preferences, DynamoLoader loader)
=======
        public void LoadPackagesIntoDynamo( IPreferences preferences, LibraryServices libraryServices )
>>>>>>> ef8662ec
        {
            ScanAllPackageDirectories( preferences );

            foreach (var pkg in LocalPackages)
                DynamoPathManager.Instance.AddResolutionPath(pkg.BinaryDirectory);

            foreach (var pkg in LocalPackages)
<<<<<<< HEAD
                pkg.LoadIntoDynamo(loader);
=======
            {
                pkg.LoadIntoDynamo(loader, logger, libraryServices);
            }
>>>>>>> ef8662ec
        }

        private void ScanAllPackageDirectories(IPreferences preferences)
        { 
            foreach (var dir in 
                Directory.EnumerateDirectories(RootPackagesDirectory, "*", SearchOption.TopDirectoryOnly))
            {
                var pkg = ScanPackageDirectory(dir);
                if (preferences.PackageDirectoriesToUninstall.Contains(dir)) 
                    pkg.MarkForUninstall(preferences);
            }
        }

        public Package ScanPackageDirectory(string directory)
        {
            try
            {
                var headerPath = Path.Combine(directory, "pkg.json");

                Package discoveredPkg;

                // get the package name and the installed version
                if (File.Exists(headerPath))
                {
                    discoveredPkg = Package.FromJson(headerPath, AsLogger());
                    if (discoveredPkg == null)
                        throw new Exception(
                            headerPath + " contains a package with a malformed header.  Ignoring it.");
                }
                else
                    throw new Exception(headerPath + " contains a package without a header.  Ignoring it.");

                // prevent duplicates
                if (LocalPackages.All(pkg => pkg.Name != discoveredPkg.Name))
                {
                    LocalPackages.Add(discoveredPkg);
                    return discoveredPkg; // success
                }
                throw new Exception("A duplicate of the package called " + discoveredPkg.Name +
                    " was found at " + discoveredPkg.RootDirectory + ".  Ignoring it.");
            }
            catch (Exception e)
            {
                Log("Exception encountered scanning the package directory at " + RootPackagesDirectory, WarningLevel.Error);
                Log(e);
            }

            return null;
        }

        /// <summary>
        ///     Attempt to load a managed assembly in to ReflectionOnlyLoadFrom context. 
        /// </summary>
        /// <param name="filename">The filename of a DLL</param>
        /// <param name="assem">out Assembly - the passed value does not matter and will only be set if loading succeeds</param>
        /// <returns>Returns true if success, false if BadImageFormatException (i.e. not a managed assembly)</returns>
        internal static bool TryReflectionOnlyLoadFrom(string filename, out Assembly assem)
        {
            try
            {
                assem = Assembly.ReflectionOnlyLoadFrom(filename);
                return true;
            }
            catch (BadImageFormatException)
            {
                assem = null;
                return false;
            }
        }

        /// <summary>
        ///     Attempt to load a managed assembly in to LoadFrom context. 
        /// </summary>
        /// <param name="filename">The filename of a DLL</param>
        /// <param name="assem">out Assembly - the passed value does not matter and will only be set if loading succeeds</param>
        /// <returns>Returns true if success, false if BadImageFormatException (i.e. not a managed assembly)</returns>
        internal static bool TryLoadFrom(string filename, out Assembly assem)
        {
            try
            {
                assem = Assembly.LoadFrom(filename);
                return true;
            }
            catch (BadImageFormatException)
            {
                assem = null;
                return false;
            }
        }

        public bool IsUnderPackageControl(string path)
        {
            return LocalPackages.Any(ele => ele.ContainsFile(path));
        }

        public bool IsUnderPackageControl(CustomNodeDefinition def)
        {
            return IsUnderPackageControl(def.WorkspaceModel.FileName);
        }

        public bool IsUnderPackageControl(Type t)
        {
            return LocalPackages.Any(package => package.LoadedTypes.Contains(t));
        }

        public bool IsUnderPackageControl(Assembly t)
        {
            return LocalPackages.Any(package => package.LoadedAssemblies.Any(x => x.Assembly == t ));
        }

        public Package GetPackageFromRoot(string path)
        {
            return LocalPackages.FirstOrDefault(pkg => pkg.RootDirectory == path);
        }

        public Package GetOwnerPackage(Type t)
        {
            return LocalPackages.FirstOrDefault(package => package.LoadedTypes.Contains(t));
        }

        public Package GetOwnerPackage(CustomNodeDefinition def)
        {
            return GetOwnerPackage(def.WorkspaceModel.FileName);
        }

        public Package GetOwnerPackage(string path)
        {
            return LocalPackages.FirstOrDefault(ele => ele.ContainsFile(path));
        }

        private static bool hasAttemptedUninstall;

        internal void DoCachedPackageUninstalls(IPreferences preferences)
        {
            // this can only be run once per app run
            if (hasAttemptedUninstall) return;
            hasAttemptedUninstall = true;

            var pkgDirsRemoved = new HashSet<string>();
            foreach (var pkgNameDirTup in preferences.PackageDirectoriesToUninstall)
            {
                try
                {
                    Directory.Delete(pkgNameDirTup, true);
                    pkgDirsRemoved.Add(pkgNameDirTup);
                    Log(String.Format("Successfully uninstalled package from \"{0}\"", pkgNameDirTup));
                }
                catch
                {
                    Log(
                        String.Format(
                            "Failed to delete package directory at \"{0}\", you may need to delete the directory manually.",
                            pkgNameDirTup),
                        WarningLevel.Moderate);
                }
            }

            preferences.PackageDirectoriesToUninstall.RemoveAll(pkgDirsRemoved.Contains);
        }
    }
}<|MERGE_RESOLUTION|>--- conflicted
+++ resolved
@@ -32,11 +32,7 @@
         /// <summary>
         ///     Scan the PackagesDirectory for packages and attempt to load all of them.  Beware! Fails silently for duplicates.
         /// </summary>
-<<<<<<< HEAD
-        public void LoadPackagesIntoDynamo(IPreferences preferences, DynamoLoader loader)
-=======
         public void LoadPackagesIntoDynamo( IPreferences preferences, LibraryServices libraryServices )
->>>>>>> ef8662ec
         {
             ScanAllPackageDirectories( preferences );
 
@@ -44,13 +40,9 @@
                 DynamoPathManager.Instance.AddResolutionPath(pkg.BinaryDirectory);
 
             foreach (var pkg in LocalPackages)
-<<<<<<< HEAD
-                pkg.LoadIntoDynamo(loader);
-=======
             {
                 pkg.LoadIntoDynamo(loader, logger, libraryServices);
             }
->>>>>>> ef8662ec
         }
 
         private void ScanAllPackageDirectories(IPreferences preferences)
