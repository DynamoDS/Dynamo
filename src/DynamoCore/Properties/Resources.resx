--- conflicted
+++ resolved
@@ -866,7 +866,13 @@
   <data name="ToolTipOutputData" xml:space="preserve">
     <value>Output Data</value>
   </data>
-<<<<<<< HEAD
+  <data name="SplashScreenInitPreferencesSettings" xml:space="preserve">
+    <value>Initializing preferences...</value>
+  </data>
+  <data name="SplashScreenLoadNodeLibrary" xml:space="preserve">
+    <value>Loading Node Library...</value>
+  </data>
+</root>
   <data name="AutocompleteNoRecommendationsTitle" xml:space="preserve">
     <value>No recommendations</value>
   </data>
@@ -887,12 +893,5 @@
   </data>
   <data name="AutocompleteLowConfidenceTooltip" xml:space="preserve">
     <value>Low Confidence Tooltip</value>
-=======
-  <data name="SplashScreenInitPreferencesSettings" xml:space="preserve">
-    <value>Initializing preferences...</value>
-  </data>
-  <data name="SplashScreenLoadNodeLibrary" xml:space="preserve">
-    <value>Loading Node Library...</value>
->>>>>>> e1ef6553
   </data>
 </root>