--- conflicted
+++ resolved
@@ -196,7 +196,24 @@
     <value>The offset to apply to the sub-list. Ex. The range "0..2" with an offset of 1 will yield sublists {0,1,2}{1,2,3}{2,3,4}...</value>
     <comment>Tooltip</comment>
   </data>
-<<<<<<< HEAD
+  <data name="PortDataFunctionOutputToolTip" xml:space="preserve">
+    <value>function output</value>
+  </data>
+  <data name="PortDataInputToolTip" xml:space="preserve">
+    <value>Input #{0}</value>
+  </data>
+  <data name="PortDataOutputToolTip" xml:space="preserve">
+    <value>Output #{0}</value>
+  </data>
+  <data name="PortDataPathToFileToolTip" xml:space="preserve">
+    <value>Path to the file</value>
+  </data>
+  <data name="PortDataReturnValueToolTip" xml:space="preserve">
+    <value>return value</value>
+  </data>
+  <data name="PortDataSymbolToolTip" xml:space="preserve">
+    <value>Symbol</value>
+  </data>
   <data name="ArgumentValueEqualOrLargerThanZero" xml:space="preserve">
     <value>Argument value must be equal or larger than zero</value>
     <comment>ArgumentException</comment>
@@ -301,24 +318,5 @@
   <data name="XmlDocumentCannotBeNull" xml:space="preserve">
     <value>'XmlDocument.DocumentElement' cannot be null</value>
     <comment>ArgumentException</comment>
-=======
-  <data name="PortDataFunctionOutputToolTip" xml:space="preserve">
-    <value>function output</value>
-  </data>
-  <data name="PortDataInputToolTip" xml:space="preserve">
-    <value>Input #{0}</value>
-  </data>
-  <data name="PortDataOutputToolTip" xml:space="preserve">
-    <value>Output #{0}</value>
-  </data>
-  <data name="PortDataPathToFileToolTip" xml:space="preserve">
-    <value>Path to the file</value>
-  </data>
-  <data name="PortDataReturnValueToolTip" xml:space="preserve">
-    <value>return value</value>
-  </data>
-  <data name="PortDataSymbolToolTip" xml:space="preserve">
-    <value>Symbol</value>
->>>>>>> 8c37c48d
   </data>
 </root>