﻿<?xml version="1.0" encoding="utf-8"?>
<root>
  <!-- 
    Microsoft ResX Schema 
    
    Version 2.0
    
    The primary goals of this format is to allow a simple XML format 
    that is mostly human readable. The generation and parsing of the 
    various data types are done through the TypeConverter classes 
    associated with the data types.
    
    Example:
    
    ... ado.net/XML headers & schema ...
    <resheader name="resmimetype">text/microsoft-resx</resheader>
    <resheader name="version">2.0</resheader>
    <resheader name="reader">System.Resources.ResXResourceReader, System.Windows.Forms, ...</resheader>
    <resheader name="writer">System.Resources.ResXResourceWriter, System.Windows.Forms, ...</resheader>
    <data name="Name1"><value>this is my long string</value><comment>this is a comment</comment></data>
    <data name="Color1" type="System.Drawing.Color, System.Drawing">Blue</data>
    <data name="Bitmap1" mimetype="application/x-microsoft.net.object.binary.base64">
        <value>[base64 mime encoded serialized .NET Framework object]</value>
    </data>
    <data name="Icon1" type="System.Drawing.Icon, System.Drawing" mimetype="application/x-microsoft.net.object.bytearray.base64">
        <value>[base64 mime encoded string representing a byte array form of the .NET Framework object]</value>
        <comment>This is a comment</comment>
    </data>
                
    There are any number of "resheader" rows that contain simple 
    name/value pairs.
    
    Each data row contains a name, and value. The row also contains a 
    type or mimetype. Type corresponds to a .NET class that support 
    text/value conversion through the TypeConverter architecture. 
    Classes that don't support this are serialized and stored with the 
    mimetype set.
    
    The mimetype is used for serialized objects, and tells the 
    ResXResourceReader how to depersist the object. This is currently not 
    extensible. For a given mimetype the value must be set accordingly:
    
    Note - application/x-microsoft.net.object.binary.base64 is the format 
    that the ResXResourceWriter will generate, however the reader can 
    read any of the formats listed below.
    
    mimetype: application/x-microsoft.net.object.binary.base64
    value   : The object must be serialized with 
            : System.Runtime.Serialization.Formatters.Binary.BinaryFormatter
            : and then encoded with base64 encoding.
    
    mimetype: application/x-microsoft.net.object.soap.base64
    value   : The object must be serialized with 
            : System.Runtime.Serialization.Formatters.Soap.SoapFormatter
            : and then encoded with base64 encoding.

    mimetype: application/x-microsoft.net.object.bytearray.base64
    value   : The object must be serialized into a byte array 
            : using a System.ComponentModel.TypeConverter
            : and then encoded with base64 encoding.
    -->
  <xsd:schema id="root" xmlns="" xmlns:xsd="http://www.w3.org/2001/XMLSchema" xmlns:msdata="urn:schemas-microsoft-com:xml-msdata">
    <xsd:import namespace="http://www.w3.org/XML/1998/namespace" />
    <xsd:element name="root" msdata:IsDataSet="true">
      <xsd:complexType>
        <xsd:choice maxOccurs="unbounded">
          <xsd:element name="metadata">
            <xsd:complexType>
              <xsd:sequence>
                <xsd:element name="value" type="xsd:string" minOccurs="0" />
              </xsd:sequence>
              <xsd:attribute name="name" use="required" type="xsd:string" />
              <xsd:attribute name="type" type="xsd:string" />
              <xsd:attribute name="mimetype" type="xsd:string" />
              <xsd:attribute ref="xml:space" />
            </xsd:complexType>
          </xsd:element>
          <xsd:element name="assembly">
            <xsd:complexType>
              <xsd:attribute name="alias" type="xsd:string" />
              <xsd:attribute name="name" type="xsd:string" />
            </xsd:complexType>
          </xsd:element>
          <xsd:element name="data">
            <xsd:complexType>
              <xsd:sequence>
                <xsd:element name="value" type="xsd:string" minOccurs="0" msdata:Ordinal="1" />
                <xsd:element name="comment" type="xsd:string" minOccurs="0" msdata:Ordinal="2" />
              </xsd:sequence>
              <xsd:attribute name="name" type="xsd:string" use="required" msdata:Ordinal="1" />
              <xsd:attribute name="type" type="xsd:string" msdata:Ordinal="3" />
              <xsd:attribute name="mimetype" type="xsd:string" msdata:Ordinal="4" />
              <xsd:attribute ref="xml:space" />
            </xsd:complexType>
          </xsd:element>
          <xsd:element name="resheader">
            <xsd:complexType>
              <xsd:sequence>
                <xsd:element name="value" type="xsd:string" minOccurs="0" msdata:Ordinal="1" />
              </xsd:sequence>
              <xsd:attribute name="name" type="xsd:string" use="required" />
            </xsd:complexType>
          </xsd:element>
        </xsd:choice>
      </xsd:complexType>
    </xsd:element>
  </xsd:schema>
  <resheader name="resmimetype">
    <value>text/microsoft-resx</value>
  </resheader>
  <resheader name="version">
    <value>2.0</value>
  </resheader>
  <resheader name="reader">
    <value>System.Resources.ResXResourceReader, System.Windows.Forms, Version=4.0.0.0, Culture=neutral, PublicKeyToken=b77a5c561934e089</value>
  </resheader>
  <resheader name="writer">
    <value>System.Resources.ResXResourceWriter, System.Windows.Forms, Version=4.0.0.0, Culture=neutral, PublicKeyToken=b77a5c561934e089</value>
  </resheader>
  <data name="BuildSublistsDescription" xml:space="preserve">
    <value>Build sublists from a list using DesignScript range syntax.</value>
    <comment>Description for code block node</comment>
  </data>
  <data name="CodeBlockNodeDescription" xml:space="preserve">
    <value>Allows for DesignScript code to be authored directly</value>
  </data>
  <data name="NumberNodeDescription" xml:space="preserve">
    <value>Creates a number.</value>
    <comment>Description for number node</comment>
  </data>
  <data name="StringNodeDescription" xml:space="preserve">
    <value>Creates a string.</value>
    <comment>Description for string node</comment>
  </data>
  <data name="FunctionNodeDescription" xml:space="preserve">
    <value>DesignScript Builtin Functions</value>
    <comment>Description for function node</comment>
  </data>
  <data name="CustomNodeDesciption" xml:space="preserve">
    <value>Instance of a Custom Node</value>
    <comment>Description for custom node</comment>
  </data>
  <data name="ComposeFunctionNodeDescription" xml:space="preserve">
    <value>Composes two single parameter functions into one function.</value>
    <comment>Description for compose function node</comment>
  </data>
  <data name="OutputNodeDescription" xml:space="preserve">
    <value>A function output, use with custom nodes</value>
    <comment>Description for output node</comment>
  </data>
  <data name="InputNodeDescription" xml:space="preserve">
    <value>A function parameter, use with custom nodes</value>
    <comment>Description for input node</comment>
  </data>
  <data name="InputNodeSearchTags" xml:space="preserve">
    <value>variable;argument;parameter</value>
    <comment>Search tags. When do translation, appending localized tags to the existing tags and use ';' to seperate them</comment>
  </data>
  <data name="ComposeFunctionPortDataFunctionToolTip" xml:space="preserve">
    <value>A Function</value>
  </data>
  <data name="ComposeFunctionPortDataResultToolTip" xml:space="preserve">
    <value>Composed function: g(f(x))</value>
  </data>
  <data name="RangePortDataAmountToolTip" xml:space="preserve">
    <value>Amount of numbers or letters in the sequence
Default value: 10</value>
  </data>
  <data name="RangePortDataEndToolTip" xml:space="preserve">
    <value>Number or letter to end the sequence at
Default value: 9</value>
  </data>
  <data name="RangePortDataSeqToolTip" xml:space="preserve">
    <value>New list of type: var[]..[]</value>
  </data>
  <data name="RangePortDataStartToolTip" xml:space="preserve">
    <value>Number or letter to start the sequence at
Default value: 0</value>
  </data>
  <data name="RangePortDataStepToolTip" xml:space="preserve">
    <value>Space between numbers or letters
Default value: 1</value>
  </data>
  <data name="PortDataParameterToolTip" xml:space="preserve">
    <value>parameter</value>
  </data>
  <data name="PortDataVariableToolTip" xml:space="preserve">
    <value>variable</value>
    <comment>Tooltip to indidate it is a variable</comment>
  </data>
  <data name="SublistPortDataResultToolTip" xml:space="preserve">
    <value>The sublists.</value>
    <comment>Tooltip</comment>
  </data>
  <data name="SublistsPortDataListToolTip" xml:space="preserve">
    <value>The list from which to create sublists.</value>
    <comment>Tooltip for inport data</comment>
  </data>
  <data name="SublistsPortDataOffsetToolTip" xml:space="preserve">
    <value>The offset to apply to the sub-list. Ex. The range "0..2" with an offset of 1 will yield sublists {0,1,2}{1,2,3}{2,3,4}...</value>
    <comment>Tooltip</comment>
  </data>
  <data name="PortDataFunctionOutputToolTip" xml:space="preserve">
    <value>function output</value>
  </data>
  <data name="PortDataInputToolTip" xml:space="preserve">
    <value>Input #{0}</value>
  </data>
  <data name="PortDataOutputToolTip" xml:space="preserve">
    <value>Output #{0}</value>
  </data>
  <data name="PortDataPathToFileToolTip" xml:space="preserve">
    <value>Path to the file</value>
  </data>
  <data name="PortDataReturnValueToolTip" xml:space="preserve">
    <value>return value</value>
  </data>
  <data name="PortDataSymbolToolTip" xml:space="preserve">
    <value>Symbol</value>
  </data>
  <data name="ButtonDownloadLastest" xml:space="preserve">
    <value>Download latest version</value>
    <comment>Button Download Lastest</comment>
  </data>
  <data name="ArggOKButton" xml:space="preserve">
    <value>Arrrrg, ok</value>
    <comment>Button OK</comment>
  </data>
  <data name="ButtonProcess" xml:space="preserve">
    <value>Proceed anyway</value>
    <comment>Button Process</comment>
  </data>
  <data name="CancelButton" xml:space="preserve">
    <value>Cancel</value>
    <comment>Button Cancel</comment>
  </data>
  <data name="CannotOpenFile" xml:space="preserve">
    <value>Your file cannot be opened</value>
  </data>
  <data name="DisplayEngineFailureMessageDescription" xml:space="preserve">
    <value>The virtual machine that powers Dynamo is experiencing some unexpected errors internally and is likely having great difficulties pulling itself together. It is recommended that you save your work now and reload the file. Giving the Dynamo VM a new lease of life can potentially make it feel happier and behave better. 

If you don't mind, it would be helpful for you to send us your file. That will make it quicker for us to get these issues fixed.</value>
  </data>
  <data name="FileNotOpenedCorrectly" xml:space="preserve">
    <value>Your file may not open correctly</value>
  </data>
  <data name="IncompatibleOfFileAndDynamo" xml:space="preserve">
    <value>Your file '{0}' of version '{1}' cannot be opened by this version of Dynamo ({2})</value>
  </data>
  <data name="IncorrectVersionToOpenFile" xml:space="preserve">
    <value>Your file '{0}' was created in future version '{1}' and may not open correctly in your installed version of Dynamo '{2}'</value>
  </data>
  <data name="SubmitBugToGithub" xml:space="preserve">
    <value>Submit Bug To Github</value>
    <comment>Button submit</comment>
  </data>
  <data name="UnhandledExceptionInDynamoEngine" xml:space="preserve">
    <value>Unhandled exception in Dynamo engine</value>
  </data>
  <data name="UsageReportingErrorMessage" xml:space="preserve">
    <value>Uh oh...
 We're sorry - we tried to save your decisions, but something went wrong. The decision probably hasn't been saved. This really shouldn't have happened. Please get in touch via GitHub and send us this information.
You can also try deleting [FILEPATH] and trying again.
Depending on your previous choice, analytics may still be running, if you're worried about this, please consider not using Dynamo until we've got back to you to solve the problem.
Sorry about that.</value>
  </data>
  <data name="CouldNotLoadTypes" xml:space="preserve">
    <value>Could not load types.</value>
  </data>
  <data name="CreatingConnectorError" xml:space="preserve">
    <value>ERROR : Could not create connector between {0} and {1}.</value>
  </data>
  <data name="DllLoadException" xml:space="preserve">
    <value>Dll Load Exception:</value>
  </data>
  <data name="ElapsedWhenLoadingXml" xml:space="preserve">
    <value>{0} elapsed for loading xml.</value>
  </data>
  <data name="EvaluationCompleted" xml:space="preserve">
    <value>Evaluation completed in {0}</value>
  </data>
  <data name="FailedToLoadHeader" xml:space="preserve">
    <value>ERROR: The header for the custom node at {0} failed to load.  It will be left out of search.</value>
  </data>
  <data name="FileBackUpLocation" xml:space="preserve">
    <value>Original file '{0}' gets backed up at '{1}'</value>
  </data>
  <data name="LoadingNodeDefinition" xml:space="preserve">
    <value>Loading node definition for "{0}" from: {1}</value>
  </data>
  <data name="NodeProblemEncountered" xml:space="preserve">
    <value>Whilst preparing to run, this node encountered a problem. Please talk to the creators of the node, and give them this message:</value>
  </data>
  <data name="OpeningHomeWorkspace" xml:space="preserve">
    <value>Opening home workspace {0}...</value>
  </data>
  <data name="OpenWorkbenchError" xml:space="preserve">
    <value>There was an error opening the workbench.</value>
  </data>
  <data name="BadIdentifierSyntax" xml:space="preserve">
    <value>Bad identifier syntax: "{0}"</value>
  </data>
  <data name="BadRangeSyntax" xml:space="preserve">
    <value>Bad range syntax: not of format \"start..end[..(increment|#count)]\"</value>
  </data>
  <data name="CannotHave0Step" xml:space="preserve">
    <value>Can't have 0 step.</value>
  </data>
  <data name="ClearingWorkflow" xml:space="preserve">
    <value>Clearing workflow...</value>
  </data>
  <data name="CouldNotCompressFile" xml:space="preserve">
    <value>Could not compress file.  Is the file in use?</value>
  </data>
  <data name="CouldNotGetLatestBuild" xml:space="preserve">
    <value>Couldn't get the latest build from S3</value>
  </data>
  <data name="CouldNotGetUpdateData" xml:space="preserve">
    <value>Couldn't get update data from {0}</value>
  </data>
  <data name="DulicatedPackage" xml:space="preserve">
    <value>A duplicate of the package called {0} was found at {1}.  Ignoring it.</value>
  </data>
  <data name="DynamoUpToDate" xml:space="preserve">
    <value>Dynamo is up to date.</value>
  </data>
  <data name="ExceptionEncountered" xml:space="preserve">
    <value>Exception encountered scanning the package directory at {0}</value>
  </data>
  <data name="FailedToLoad" xml:space="preserve">
    <value>Failed to load {0}\n, Exception: {1}</value>
  </data>
  <data name="FailedToLoadCustomNode" xml:space="preserve">
    <value>Failed to load custom node: {0}.  Replacing with proxy custom node.</value>
  </data>
  <data name="FailedToSave" xml:space="preserve">
    <value>Failed to save {0}\n, Exception: {1}</value>
  </data>
  <data name="IdentifiersNotFound" xml:space="preserve">
    <value>No identifiers found.</value>
  </data>
  <data name="InvalidStartOrEndOfRange" xml:space="preserve">
    <value>The start or end of a range is greater than the number of available elements in the list.</value>
  </data>
  <data name="MalformedHeaderPackage" xml:space="preserve">
    <value>{0} contains a package with a malformed header.  Ignoring it.</value>
  </data>
  <data name="NoHeaderPackage" xml:space="preserve">
    <value>{0} contains a package without a header.  Ignoring it.</value>
  </data>
  <data name="PackageEmpty" xml:space="preserve">
    <value>The package was found to be empty and was not installed.</value>
  </data>
  <data name="PackageTooLarge" xml:space="preserve">
    <value>The package is too large!  The package must be less than 15 MB!</value>
  </data>
  <data name="PathNotRegconizableAsStableOrDailyBuild" xml:space="preserve">
    <value>The specified file path is not recognizable as a stable or a daily build</value>
  </data>
  <data name="RangeEndCouldNotBeParsed" xml:space="preserve">
    <value>Range end could not be parsed.</value>
  </data>
  <data name="RangeOrApprIdentifierAlrUsed" xml:space="preserve">
    <value>Cannot use range or approx. identifier on increment field when one has already been used to specify a count.</value>
  </data>
  <data name="RangeStepCouldNotBeParsed" xml:space="preserve">
    <value>Range step could not be parsed.</value>
  </data>
  <data name="RangeValuesGreaterThanZero" xml:space="preserve">
    <value>Range values must be greater than zero.</value>
  </data>
  <data name="RequestingVersionUpdate" xml:space="preserve">
    <value>Requesting version update info...</value>
  </data>
  <data name="UpdateAvailable" xml:space="preserve">
    <value>Update available: {0}</value>
  </data>
  <data name="UpdateDownloadComplete" xml:space="preserve">
    <value>Update download complete.</value>
  </data>
  <data name="UpdateDownloadProgress" xml:space="preserve">
    <value>Update download progress: {0}%</value>
  </data>
  <data name="UpdateDownloadStarted" xml:space="preserve">
    <value>Update download started...</value>
  </data>
  <data name="WorkbenchNotOpen" xml:space="preserve">
    <value>Workbench could not be opened.</value>
  </data>
  <data name="CouldNotRepairOneNodeHoles" xml:space="preserve">
    <value>Could not repair 1-node holes</value>
  </data>
  <data name="CustomNodeCouldNotBeInitialized" xml:space="preserve">
    <value>Custom node \"{0}\" could not be initialized.</value>
  </data>
  <data name="FailedToGetMirrorVariable" xml:space="preserve">
    <value>Failed to get mirror for variable:  {0}; reason: {1}.</value>
  </data>
  <data name="FailedToLoadType" xml:space="preserve">
    <value>Failed to load type from {0}. The type was {1}.</value>
  </data>
  <data name="OpenWorkspaceError" xml:space="preserve">
    <value>There was an error opening the workspace.</value>
  </data>
  <data name="UnableToCreateCustomNodeID" xml:space="preserve">
    <value>Unable to create instance of custom node with id: \"</value>
  </data>
  <data name="BackUpOriginalFileMessage" xml:space="preserve">
    <value>Original file '{0}' gets backed up at '{1}'</value>
  </data>
  <data name="ClearingWorkSpace" xml:space="preserve">
    <value>Clearing workspace...</value>
  </data>
  <data name="CodeBlockDescription" xml:space="preserve">
    <value>Allows for DesignScript code to be authored directly</value>
  </data>
  <data name="DownloadLatestButton" xml:space="preserve">
    <value>Download latest version</value>
  </data>
  <data name="DuplicateMigrationTypeRegistered" xml:space="preserve">
    <value>Duplicate migration type registered for {0}</value>
  </data>
  <data name="FileCannotBeOpened" xml:space="preserve">
    <value>Your file cannot be opened.</value>
  </data>
  <data name="FutureFileDescription" xml:space="preserve">
    <value>Your file '{0}' was created in future version '{1}' and may not open correctly in your installed version of Dynamo '{2}'</value>
  </data>
  <data name="FutureFileSummary" xml:space="preserve">
    <value>Your file may not open correctly</value>
  </data>
  <data name="FutureFileTitle" xml:space="preserve">
    <value>Future File</value>
  </data>
  <data name="GoodByeLog" xml:space="preserve">
    <value>Goodbye</value>
  </data>
  <data name="InvalidLibraryFormat" xml:space="preserve">
    <value>Invalid library format.</value>
  </data>
  <data name="LibraryBuildError" xml:space="preserve">
    <value>Build error for library: {0}</value>
  </data>
  <data name="LibraryHasBeenLoaded" xml:space="preserve">
    <value>Library {0} has been loaded.</value>
  </data>
  <data name="LibraryIsDumped" xml:space="preserve">
    <value>Library is dumped to \"{0}\".</value>
  </data>
  <data name="LibraryPathCannotBeFound" xml:space="preserve">
    <value>Cannot find library path: {0}.</value>
  </data>
  <data name="NewNoteString" xml:space="preserve">
    <value>New Note</value>
  </data>
  <data name="ObsoleteFileDescription" xml:space="preserve">
    <value>Your file '{0}' of version '{1}' cannot be opened by this version of Dynamo ({2})</value>
  </data>
  <data name="ObsoleteFileTitle" xml:space="preserve">
    <value>Obsolete File</value>
  </data>
  <data name="OKButton" xml:space="preserve">
    <value>OK</value>
  </data>
  <data name="ProceedButton" xml:space="preserve">
    <value>Proceed anyway</value>
  </data>
  <data name="SavingInProgress" xml:space="preserve">
    <value>Saving {0} ...</value>
  </data>
  <data name="SubmitBugButton" xml:space="preserve">
    <value>Submit Bug To Github</value>
  </data>
  <data name="ToolTipForTempVar" xml:space="preserve">
    <value>Statement Output</value>
  </data>
  <data name="ToolTipReturnValue" xml:space="preserve">
    <value>return value</value>
  </data>
  <data name="UnhandledExceptionSummary" xml:space="preserve">
    <value>Unhandled exception in Dynamo engine</value>
  </data>
  <data name="UnhandledExceptionTitle" xml:space="preserve">
    <value>Unhandled Exception</value>
  </data>
  <data name="UnknownVersion" xml:space="preserve">
    <value>Unknown</value>
  </data>
  <data name="WelcomeMessage" xml:space="preserve">
    <value>Welcome to Dynamo!</value>
  </data>
  <data name="ToolTipFunctionOutput" xml:space="preserve">
    <value>function output</value>
  </data>
  <data name="ToolTipInput" xml:space="preserve">
    <value>Input #</value>
  </data>
  <data name="ToolTipOutput" xml:space="preserve">
    <value>Output #</value>
  </data>
  <data name="WarningCannotFindType" xml:space="preserve">
    <value>Cannot find type '{0}'</value>
  </data>
  <data name="WarningInvalidInput" xml:space="preserve">
    <value>Invalid input.

The name of parameter should start with alphabetic character. You can specify its type and default value. E.g., 

input : var[]..[]
value: bool = false</value>
  </data>
  <data name="DSFunctionNodeDescription" xml:space="preserve">
    <value>DesignScript Builtin Functions</value>
  </data>
  <data name="DummyNodeDescription" xml:space="preserve">
    <value>This is an obsolete node</value>
  </data>
  <data name="FunctionDescription" xml:space="preserve">
    <value>Instance of a Custom Node</value>
  </data>
  <data name="SymbolNodeDescription" xml:space="preserve">
    <value>A function parameter, use with custom nodes.

You can specify the type and default value for parameter. E.g.,

input : var[]..[]
value : bool = false</value>
  </data>
  <data name="CustomNodeNotLoaded" xml:space="preserve">
    <value>Custom node definition is not loaded! href=CustomNodeNotLoaded.html</value>
  </data>
  <data name="RunTypeToolTipAutomatically" xml:space="preserve">
    <value>Run whenever an input to the graph is updated.</value>
  </data>
  <data name="RunTypeToolTipManually" xml:space="preserve">
    <value>Run when you click the Run button.</value>
  </data>
  <data name="RunTypeToolTipPeriodicallyDisabled" xml:space="preserve">
    <value>Run Periodic is only available when there are nodes in the graph that support periodic update.</value>
  </data>
  <data name="RunTypeToolTipPeriodicallyEnabled" xml:space="preserve">
    <value>Run at the specified interval.</value>
  </data>
  <data name="HeaderAction" xml:space="preserve">
    <value>ACTIONS</value>
  </data>
  <data name="HeaderCreate" xml:space="preserve">
    <value>CREATE</value>
  </data>
  <data name="HeaderQuery" xml:space="preserve">
    <value>QUERY</value>
  </data>
  <data name="InputLabel" xml:space="preserve">
    <value>INPUT</value>
  </data>
  <data name="MoreButtonTextFormat" xml:space="preserve">
    <value>SHOW MORE ({0})</value>
  </data>
  <data name="NoDescriptionAvailable" xml:space="preserve">
    <value>No description available</value>
  </data>
  <data name="OutputLabel" xml:space="preserve">
    <value>OUTPUT</value>
  </data>
  <data name="TopResult" xml:space="preserve">
    <value>Top Result</value>
  </data>
  <data name="LocateInDisk" xml:space="preserve">
    <value>Locate in Disk..</value>
  </data>
  <data name="MoveLabel" xml:space="preserve">
    <value>Move</value>
  </data>
  <data name="NoMatchesFound" xml:space="preserve">
    <value>No matches found</value>
  </data>
  <data name="RemoveLabel" xml:space="preserve">
    <value>Remove</value>
  </data>
  <data name="IncorrectlyFormattedNodeLibraryDisplay" xml:space="preserve">
    <value>This is the incorrectly formatted library name:</value>
  </data>
  <data name="IncorrectlyFormattedNodeLibraryWarning" xml:space="preserve">
    <value>Incorrectly formatted package node library encountered, this may result in a package assembly not being loaded!</value>
  </data>
  <data name="NothingIsSelectedWarning" xml:space="preserve">
    <value>Nothing is selected. href=NothingIsSelectedWarning.html</value>
  </data>
  <data name="SearchTextBlockText" xml:space="preserve">
    <value>Search</value>
  </data>
  <data name="AutocompleteSearchTextBlockText" xml:space="preserve">
    <value>Search Autocomplete Results</value>
  </data>
  <data name="WatermarkLabelText" xml:space="preserve">
    <value>Enter code here</value>
  </data>
  <data name="DefaultValue" xml:space="preserve">
    <value>Default value</value>
    <comment>Default value</comment>
  </data>
  <data name="DefaultValueDisabled" xml:space="preserve">
    <value>(disabled)</value>
    <comment>Default value is disabled</comment>
  </data>
  <data name="InputPortAlternativeName" xml:space="preserve">
    <value>input</value>
    <comment>Used when an input port displays its context menu chevron and the port has no name to avoid displaying a double chevron.</comment>
  </data>
  <data name="OutputPortAlternativeName" xml:space="preserve">
    <value>output</value>
    <comment>Used when an output port displays its context menu chevron and the port has no name to avoid displaying a double chevron.</comment>
  </data>
  <data name="SymbolSearchTags" xml:space="preserve">
    <value>variable;argument;parameter</value>
    <comment>Search tags for Symbol/Input node. During translation, localized keywords can be appended to the end of these tags to provide localized search terms in addition to the existing ones.</comment>
  </data>
  <data name="DefaultCustomNodeCategory" xml:space="preserve">
    <value>Custom nodes</value>
    <comment>Used for uncategorised custom nodes.</comment>
  </data>
  <data name="InvalidCustomNodeFolderWarning" xml:space="preserve">
    <value>The folder '{0}' does not exist</value>
    <comment>This warning message is shown (during start up) when user specifies additional folders in DynamoSettings.xml file but the folders do not exist.</comment>
  </data>
  <data name="CodeBlockSearchTags" xml:space="preserve">
    <value>codeblock;</value>
  </data>
  <data name="DirectoryNotFound" xml:space="preserve">
    <value>Directory not found : {0}</value>
  </data>
  <data name="CustomNodeFolderLoadFailure" xml:space="preserve">
    <value>Failed to load custom node directory. Do you have permission to access {0}?</value>
  </data>
  <data name="PortsNameDescriptionDoNotEqualWarningMessage" xml:space="preserve">
    <value>Number of port names does not equal number of port descriptions.</value>
  </data>
  <data name="DescriptionResource1" xml:space="preserve">
    <value>some description</value>
  </data>
  <data name="ResourcePropertyIsNotStringTypeMessage" xml:space="preserve">
    <value>Resource Property is not String Type</value>
  </data>
  <data name="ResourceTypeDoesNotHavePropertyMessage" xml:space="preserve">
    <value>Resource Type does not have Property</value>
  </data>
  <data name="WarningInvalidOutput" xml:space="preserve">
    <value>Only comments and single variable are allowed in output node.</value>
  </data>
  <data name="FailedToLoadLibrary" xml:space="preserve">
    <value>Failed to load library: {0}</value>
  </data>
  <data name="NoneString" xml:space="preserve">
    <value>none</value>
  </data>
  <data name="PythonTemplateAppData" xml:space="preserve">
    <value>Python template loaded from AppData</value>
  </data>
  <data name="PythonTemplateDefaultFile" xml:space="preserve">
    <value>Python template set to default.</value>
  </data>
  <data name="PythonTemplateUserFile" xml:space="preserve">
    <value>Python template loaded from DynamoSettings.xml path</value>
  </data>
  <data name="DefaultHomeWorkspaceName" xml:space="preserve">
    <value>Home</value>
    <comment>The default name of home workspace</comment>
  </data>
  <data name="UnresolvedNodesWarningMessage" xml:space="preserve">
    <value>This may be caused by a missing package, incompatible package version, or missing host program. If you Save As, the unresolved nodes will be removed.

Resolve or remove the unresolved nodes and try again.</value>
  </data>
  <data name="UnresolvedNodesWarningShortMessage" xml:space="preserve">
    <value>The graph has unresolved nodes and cannot be saved.</value>
  </data>
  <data name="UnresolvedNodesWarningTitle" xml:space="preserve">
    <value>Unable to save graph</value>
  </data>
  <data name="CodeBlockTempIdentifierOutputLabel" xml:space="preserve">
    <value>Value of expression at line {0}</value>
  </data>
  <data name="InvalidInputSymbolCustomNodeWarning" xml:space="preserve">
    <value>This custom node contains an invalid input. Please fix the input before saving the custom node.</value>
  </data>
  <data name="InvalidInputSymbolErrorMessage" xml:space="preserve">
    <value>This input symbol is not currently valid, and cannot be saved until it is fixed. Valid inputs take the form:

name : type = defaultValue

The input name should be a valid variable name, without spaces. An input type and default value are optional.</value>
  </data>
  <data name="InvalidInputSymbolWarningMessage" xml:space="preserve">
    <value>This custom node currently contains some invalid inputs, and cannot be saved until the inputs are fixed. If the custom node is saved using SaveAs, the invalid inputs will revert to generic inputs. Valid inputs take the form:

name : type = defaultValue

The input name should be a valid variable name, without spaces. An input type and default value are optional.</value>
  </data>
  <data name="InvalidInputSymbolWarningShortMessage" xml:space="preserve">
    <value>This custom node cannot be saved until invalid inputs are removed or fixed.</value>
  </data>
  <data name="InvalidInputSymbolWarningTitle" xml:space="preserve">
    <value>Custom Node Contains Invalid Inputs and Cannot Be Saved.</value>
  </data>
  <data name="PythonTemplateDefinedByHost" xml:space="preserve">
    <value>Python template set by host integrator</value>
  </data>
  <data name="MessageCustomNodePackageFailedToLoad" xml:space="preserve">
    <value>{1} cannot be loaded. 
Installing it will conflict with one or more node definitions that already exist in {0}, which is currently loaded. 
To install {1}, Dynamo needs to first uninstall {0}. 
Restart Dynamo to complete the uninstall.</value>
  </data>
  <data name="FunctionDefinitionOverwrittenMessage" xml:space="preserve">
    <value>Attempting to load customNode {0} loaded by package {1}, but a previous definition named {2} exists with no associated package. The new customNode definition has been loaded, but Dynamo may be in an unstable state, please avoid loading multiple custom nodes with the id.</value>
  </data>
  <data name="Preview3DOutageTitle" xml:space="preserve">
    <value>3D preview has been deactivated</value>
  </data>
  <data name="MissingXmlTagConsoleMessage" xml:space="preserve">
    <value>{0} is missing some XML documentation tags.</value>
  </data>
  <data name="FailedToHandleReadyEvent" xml:space="preserve">
    <value>Failed to call Ready() in extension: </value>
  </data>
  <data name="DuplicatedModelGuidError" xml:space="preserve">
    <value>The map already contains a model with this id, the id must be unique for the workspace that is currently being deserialized: {0}</value>
  </data>
  <data name="ArgumentNullException" xml:space="preserve">
    <value>Value cannot be null.
Parameter name: {0}</value>
  </data>
  <data name="ModelNotFoundError" xml:space="preserve">
    <value>UpdateModelValue: Model not found</value>
  </data>
  <data name="PackageManagerPackageAlreadyExists" xml:space="preserve">
    <value>A package with the given name already exists.</value>
  </data>
  <data name="PackageManagerUserIsNotAMaintainer" xml:space="preserve">
    <value>The current user, '{0}', is not a maintainer of the package '{1}'.</value>
    <comment>{0} = user name (i.e. 'DynamoTeam'), {1} = package name (i.e. 'Clockwork for Dynamo 1.x')</comment>
  </data>
  <data name="DuplicatedOlderPackage" xml:space="preserve">
    <value>An older version of the package called {0} version {2} was found at {1} with version {3}. The older version has been ignored.</value>
  </data>
  <data name="InvalidPackageVersion" xml:space="preserve">
    <value>The version of the package called {0} found at {1} is invalid (version: "{2}"). Ignoring it.</value>
  </data>
  <data name="DuplicatedNewerPackage" xml:space="preserve">
    <value>A newer version of the package called {0} version {2} was found at {1} with version {3}. The newer version has been ignored.</value>
  </data>
  <data name="Autocomplete" xml:space="preserve">
    <value>Autocomplete</value>
  </data>
  <data name="NoneLinterDescriptorName" xml:space="preserve">
    <value>None</value>
  </data>
  <data name="PackageStatePendingUnload" xml:space="preserve">
    <value>Scheduled to be unloaded</value>
  </data>
  <data name="PackageStateError" xml:space="preserve">
    <value>Error</value>
  </data>
  <data name="PackageStateLoaded" xml:space="preserve">
    <value>Loaded</value>
  </data>
  <data name="PackageStateUnloaded" xml:space="preserve">
    <value>Unloaded</value>
  </data>
  <data name="PackageStatePendingUnloadTooltip" xml:space="preserve">
    <value>Scheduled to be unloaded.
This package will be unloaded after the next Dynamo restart.</value>
  </data>
  <data name="PackageStateErrorTooltip" xml:space="preserve">
    <value>Unloaded.
This package has not been loaded due to an unexpected error.</value>
  </data>
  <data name="PackageStateLoadedTooltip" xml:space="preserve">
    <value>Loaded.
This package is loaded and ready to be used.</value>
  </data>
  <data name="PackageStateUnloadedTooltip" xml:space="preserve">
    <value>Unloaded.
This package has not been loaded because another conflicting package was loaded before it.</value>
  </data>
  <data name="GroupDefaultText" xml:space="preserve">
    <value>&lt;Double click here to edit group description&gt;</value>
  </data>
  <data name="GroupNameDefaultText" xml:space="preserve">
    <value>&lt;Double click here to edit group title&gt;</value>
  </data>
  <data name="NodeInformationalStateShowAllErrors" xml:space="preserve">
    <value>Show all errors</value>
  </data>
  <data name="BackupSavedMsg" xml:space="preserve">
    <value>Backup file is saved</value>
  </data>
  <data name="NodeDeprecatedMsg" xml:space="preserve">
    <value>Node '{0}' is now deprecated.</value>
  </data>
  <data name="NodeNotResolvedMsg" xml:space="preserve">
    <value>Node '{0}' cannot be resolved.</value>
  </data>
  <data name="NodeOfTypeDeprecatedMsg" xml:space="preserve">
    <value>Node of type '{0}',from assembly '{1}', is now deprecated.</value>
  </data>
  <data name="NodeOfTypeNotResolvedMsg" xml:space="preserve">
    <value>Node of type '{0}', from assembly '{1}', cannot be resolved.</value>
  </data>
  <data name="NodeUnhandledMsg" xml:space="preserve">
    <value>Unhandled 'DummyNode.NodeNature' value: {0}</value>
  </data>
  <data name="CoreLibraryLoadFailureForBlockedAssembly" xml:space="preserve">
    <value>{0}

This assembly is likely blocked. Try restarting Dynamo after unblocking this assembly and all other core assemblies that might be blocked. If you are running a downloaded DynamoSandbox build that is extracted from a .zip file, try using 7zip to extract the Dynamo binaries and try again.</value>
  </data>
  <data name="LibraryLoadFailureForBlockedAssembly" xml:space="preserve">
    <value>{0}

This assembly is likely blocked. Try importing it again after unblocking the assembly.</value>
  </data>
  <data name="PackageLoadFailureForBlockedAssembly" xml:space="preserve">
    <value>{0}

This package likely contains an assembly that is blocked. You will need to load the package again after unblocking the assembly. Restart Dynamo to reload the package.</value>
  </data>
  <data name="CoreLibraryLoadFailureMessageBoxTitle" xml:space="preserve">
    <value>Core library load failure</value>
  </data>
  <data name="LibraryLoadFailureMessageBoxTitle" xml:space="preserve">
    <value>Library load failure</value>
  </data>
  <data name="FileLoadFailureMessageBoxTitle" xml:space="preserve">
    <value>File load failure</value>
  </data>
  <data name="GroupStyleDefaultActions" xml:space="preserve">
    <value>Actions</value>
  </data>
  <data name="GroupStyleDefaultActionsColor" xml:space="preserve">
    <value>B9F9E1</value>
  </data>
  <data name="GroupStyleDefaultInputs" xml:space="preserve">
    <value>Inputs</value>
  </data>
  <data name="GroupStyleDefaultInputsColor" xml:space="preserve">
    <value>FFB8D8</value>
  </data>
  <data name="GroupStyleDefaultOutputs" xml:space="preserve">
    <value>Outputs</value>
  </data>
  <data name="GroupStyleDefaultOutputsColor" xml:space="preserve">
    <value>FFC999</value>
  </data>
  <data name="GroupStyleDefaultReview" xml:space="preserve">
    <value>Review</value>
  </data>
  <data name="GroupStyleDefaultReviewColor" xml:space="preserve">
    <value>A4E1FF</value>
  </data>
  <data name="ToolTipInputData" xml:space="preserve">
    <value>Input Data</value>
  </data>
  <data name="ToolTipOutputData" xml:space="preserve">
    <value>Output Data</value>
  </data>
<<<<<<< HEAD
=======
  <data name="SplashScreenInitPreferencesSettings" xml:space="preserve">
    <value>Initializing preferences...</value>
  </data>
  <data name="SplashScreenLoadNodeLibrary" xml:space="preserve">
    <value>Loading Node Library...</value>
  </data>
  <data name="AutocompleteNoRecommendationsTitle" xml:space="preserve">
    <value>No recommendations</value>
  </data>
  <data name="AutocompleteLowConfidenceTitle" xml:space="preserve">
    <value>Low confidence</value>
  </data>
  <data name="AutocompleteNoRecommendationsMessage" xml:space="preserve">
    <value>There are no recommendations yet. You can try switching to node type match autocomplete.</value>
  </data>
  <data name="AutocompleteLowConfidenceMessage" xml:space="preserve">
    <value>All recommendations are below the specified confidence level. You can try them or adjust the confidence settings in Preferences.</value>
  </data>
  <data name="AutocompleteLowConfidenceTooltip" xml:space="preserve">
    <value>Show Recommendations that are below the confidence level.</value>
  </data>
  <data name="LoginNeededTitle" xml:space="preserve">
    <value>Not authenticated</value>
  </data>
  <data name="LoginNeededMessage" xml:space="preserve">
    <value>You need to login to your account to get recommendations. Please log in or switch to node type match autocomplete.</value>
  </data>
  <data name="FailedInsertFileNodeExistNotification" xml:space="preserve">
    <value>Failed to insert the file as some of the nodes already exist in the current worspace.</value>
  </data>
>>>>>>> d5fdbc42
</root><|MERGE_RESOLUTION|>--- conflicted
+++ resolved
@@ -866,8 +866,6 @@
   <data name="ToolTipOutputData" xml:space="preserve">
     <value>Output Data</value>
   </data>
-<<<<<<< HEAD
-=======
   <data name="SplashScreenInitPreferencesSettings" xml:space="preserve">
     <value>Initializing preferences...</value>
   </data>
@@ -898,5 +896,4 @@
   <data name="FailedInsertFileNodeExistNotification" xml:space="preserve">
     <value>Failed to insert the file as some of the nodes already exist in the current worspace.</value>
   </data>
->>>>>>> d5fdbc42
 </root>