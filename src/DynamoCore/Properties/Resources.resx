﻿<?xml version="1.0" encoding="utf-8"?>
<root>
  <!-- 
    Microsoft ResX Schema 
    
    Version 2.0
    
    The primary goals of this format is to allow a simple XML format 
    that is mostly human readable. The generation and parsing of the 
    various data types are done through the TypeConverter classes 
    associated with the data types.
    
    Example:
    
    ... ado.net/XML headers & schema ...
    <resheader name="resmimetype">text/microsoft-resx</resheader>
    <resheader name="version">2.0</resheader>
    <resheader name="reader">System.Resources.ResXResourceReader, System.Windows.Forms, ...</resheader>
    <resheader name="writer">System.Resources.ResXResourceWriter, System.Windows.Forms, ...</resheader>
    <data name="Name1"><value>this is my long string</value><comment>this is a comment</comment></data>
    <data name="Color1" type="System.Drawing.Color, System.Drawing">Blue</data>
    <data name="Bitmap1" mimetype="application/x-microsoft.net.object.binary.base64">
        <value>[base64 mime encoded serialized .NET Framework object]</value>
    </data>
    <data name="Icon1" type="System.Drawing.Icon, System.Drawing" mimetype="application/x-microsoft.net.object.bytearray.base64">
        <value>[base64 mime encoded string representing a byte array form of the .NET Framework object]</value>
        <comment>This is a comment</comment>
    </data>
                
    There are any number of "resheader" rows that contain simple 
    name/value pairs.
    
    Each data row contains a name, and value. The row also contains a 
    type or mimetype. Type corresponds to a .NET class that support 
    text/value conversion through the TypeConverter architecture. 
    Classes that don't support this are serialized and stored with the 
    mimetype set.
    
    The mimetype is used for serialized objects, and tells the 
    ResXResourceReader how to depersist the object. This is currently not 
    extensible. For a given mimetype the value must be set accordingly:
    
    Note - application/x-microsoft.net.object.binary.base64 is the format 
    that the ResXResourceWriter will generate, however the reader can 
    read any of the formats listed below.
    
    mimetype: application/x-microsoft.net.object.binary.base64
    value   : The object must be serialized with 
            : System.Runtime.Serialization.Formatters.Binary.BinaryFormatter
            : and then encoded with base64 encoding.
    
    mimetype: application/x-microsoft.net.object.soap.base64
    value   : The object must be serialized with 
            : System.Runtime.Serialization.Formatters.Soap.SoapFormatter
            : and then encoded with base64 encoding.

    mimetype: application/x-microsoft.net.object.bytearray.base64
    value   : The object must be serialized into a byte array 
            : using a System.ComponentModel.TypeConverter
            : and then encoded with base64 encoding.
    -->
  <xsd:schema id="root" xmlns="" xmlns:xsd="http://www.w3.org/2001/XMLSchema" xmlns:msdata="urn:schemas-microsoft-com:xml-msdata">
    <xsd:import namespace="http://www.w3.org/XML/1998/namespace" />
    <xsd:element name="root" msdata:IsDataSet="true">
      <xsd:complexType>
        <xsd:choice maxOccurs="unbounded">
          <xsd:element name="metadata">
            <xsd:complexType>
              <xsd:sequence>
                <xsd:element name="value" type="xsd:string" minOccurs="0" />
              </xsd:sequence>
              <xsd:attribute name="name" use="required" type="xsd:string" />
              <xsd:attribute name="type" type="xsd:string" />
              <xsd:attribute name="mimetype" type="xsd:string" />
              <xsd:attribute ref="xml:space" />
            </xsd:complexType>
          </xsd:element>
          <xsd:element name="assembly">
            <xsd:complexType>
              <xsd:attribute name="alias" type="xsd:string" />
              <xsd:attribute name="name" type="xsd:string" />
            </xsd:complexType>
          </xsd:element>
          <xsd:element name="data">
            <xsd:complexType>
              <xsd:sequence>
                <xsd:element name="value" type="xsd:string" minOccurs="0" msdata:Ordinal="1" />
                <xsd:element name="comment" type="xsd:string" minOccurs="0" msdata:Ordinal="2" />
              </xsd:sequence>
              <xsd:attribute name="name" type="xsd:string" use="required" msdata:Ordinal="1" />
              <xsd:attribute name="type" type="xsd:string" msdata:Ordinal="3" />
              <xsd:attribute name="mimetype" type="xsd:string" msdata:Ordinal="4" />
              <xsd:attribute ref="xml:space" />
            </xsd:complexType>
          </xsd:element>
          <xsd:element name="resheader">
            <xsd:complexType>
              <xsd:sequence>
                <xsd:element name="value" type="xsd:string" minOccurs="0" msdata:Ordinal="1" />
              </xsd:sequence>
              <xsd:attribute name="name" type="xsd:string" use="required" />
            </xsd:complexType>
          </xsd:element>
        </xsd:choice>
      </xsd:complexType>
    </xsd:element>
  </xsd:schema>
  <resheader name="resmimetype">
    <value>text/microsoft-resx</value>
  </resheader>
  <resheader name="version">
    <value>2.0</value>
  </resheader>
  <resheader name="reader">
    <value>System.Resources.ResXResourceReader, System.Windows.Forms, Version=4.0.0.0, Culture=neutral, PublicKeyToken=b77a5c561934e089</value>
  </resheader>
  <resheader name="writer">
    <value>System.Resources.ResXResourceWriter, System.Windows.Forms, Version=4.0.0.0, Culture=neutral, PublicKeyToken=b77a5c561934e089</value>
  </resheader>
  <data name="BuildSublistsDescription" xml:space="preserve">
    <value>Build sublists from a list using DesignScript range syntax.</value>
    <comment>Description for code block node</comment>
  </data>
  <data name="CodeBlockNodeDescription" xml:space="preserve">
    <value>Allows for DesignScript code to be authored directly</value>
  </data>
  <data name="NumberNodeDescription" xml:space="preserve">
    <value>Creates a number.</value>
    <comment>Description for number node</comment>
  </data>
  <data name="StringNodeDescription" xml:space="preserve">
    <value>Creates a string.</value>
    <comment>Description for string node</comment>
  </data>
  <data name="FunctionNodeDescription" xml:space="preserve">
    <value>DesignScript Builtin Functions</value>
    <comment>Description for function node</comment>
  </data>
  <data name="CustomNodeDesciption" xml:space="preserve">
    <value>Instance of a Custom Node</value>
    <comment>Description for custom node</comment>
  </data>
  <data name="ComposeFunctionNodeDescription" xml:space="preserve">
    <value>Composes two single parameter functions into one function.</value>
    <comment>Description for compose function node</comment>
  </data>
  <data name="OutputNodeDescription" xml:space="preserve">
    <value>A function output, use with custom nodes</value>
    <comment>Description for output node</comment>
  </data>
  <data name="InputNodeDescription" xml:space="preserve">
    <value>A function parameter, use with custom nodes</value>
    <comment>Description for input node</comment>
  </data>
  <data name="InputNodeSearchTags" xml:space="preserve">
    <value>variable;argument;parameter</value>
    <comment>Search tags. When do translation, appending localized tags to the existing tags and use ';' to seperate them</comment>
  </data>
  <data name="ComposeFunctionPortDataFunctionToolTip" xml:space="preserve">
    <value>A Function</value>
  </data>
  <data name="ComposeFunctionPortDataResultToolTip" xml:space="preserve">
    <value>Composed function: g(f(x))</value>
  </data>
  <data name="RangePortDataAmountToolTip" xml:space="preserve">
    <value>Amount of numbers or letters in the sequence
Default value: 10</value>
  </data>
  <data name="RangePortDataEndToolTip" xml:space="preserve">
    <value>Number or letter to end the sequence at
Default value: 9</value>
  </data>
  <data name="RangePortDataSeqToolTip" xml:space="preserve">
    <value>New list of type: var[]..[]</value>
  </data>
  <data name="RangePortDataStartToolTip" xml:space="preserve">
    <value>Number or letter to start the sequence at
Default value: 0</value>
  </data>
  <data name="RangePortDataStepToolTip" xml:space="preserve">
    <value>Space between numbers or letters
Default value: 1</value>
  </data>
  <data name="PortDataParameterToolTip" xml:space="preserve">
    <value>parameter</value>
  </data>
  <data name="PortDataVariableToolTip" xml:space="preserve">
    <value>variable</value>
    <comment>Tooltip to indidate it is a variable</comment>
  </data>
  <data name="SublistPortDataResultToolTip" xml:space="preserve">
    <value>The sublists.</value>
    <comment>Tooltip</comment>
  </data>
  <data name="SublistsPortDataListToolTip" xml:space="preserve">
    <value>The list from which to create sublists.</value>
    <comment>Tooltip for inport data</comment>
  </data>
  <data name="SublistsPortDataOffsetToolTip" xml:space="preserve">
    <value>The offset to apply to the sub-list. Ex. The range "0..2" with an offset of 1 will yield sublists {0,1,2}{1,2,3}{2,3,4}...</value>
    <comment>Tooltip</comment>
  </data>
  <data name="PortDataFunctionOutputToolTip" xml:space="preserve">
    <value>function output</value>
  </data>
  <data name="PortDataInputToolTip" xml:space="preserve">
    <value>Input #{0}</value>
  </data>
  <data name="PortDataOutputToolTip" xml:space="preserve">
    <value>Output #{0}</value>
  </data>
  <data name="PortDataPathToFileToolTip" xml:space="preserve">
    <value>Path to the file</value>
  </data>
  <data name="PortDataReturnValueToolTip" xml:space="preserve">
    <value>return value</value>
  </data>
  <data name="PortDataSymbolToolTip" xml:space="preserve">
    <value>Symbol</value>
  </data>
  <data name="ButtonDownloadLastest" xml:space="preserve">
    <value>Download latest version</value>
    <comment>Button Download Lastest</comment>
  </data>
  <data name="ArggOKButton" xml:space="preserve">
    <value>Arrrrg, ok</value>
    <comment>Button OK</comment>
  </data>
  <data name="ButtonProcess" xml:space="preserve">
    <value>Proceed anyway</value>
    <comment>Button Process</comment>
  </data>
  <data name="CancelButton" xml:space="preserve">
    <value>Cancel</value>
    <comment>Button Cancel</comment>
  </data>
  <data name="CannotOpenFile" xml:space="preserve">
    <value>Your file cannot be opened</value>
  </data>
  <data name="DisplayEngineFailureMessageDescription" xml:space="preserve">
    <value>The virtual machine that powers Dynamo is experiencing some unexpected errors internally and is likely having great difficulties pulling itself together. It is recommended that you save your work now and reload the file. Giving the Dynamo VM a new lease of life can potentially make it feel happier and behave better. 

If you don't mind, it would be helpful for you to send us your file. That will make it quicker for us to get these issues fixed.</value>
  </data>
  <data name="FileNotOpenedCorrectly" xml:space="preserve">
    <value>Your file may not open correctly</value>
  </data>
  <data name="IncompatibleOfFileAndDynamo" xml:space="preserve">
    <value>Your file '{0}' of version '{1}' cannot be opened by this version of Dynamo ({2})</value>
  </data>
  <data name="IncorrectVersionToOpenFile" xml:space="preserve">
    <value>Your file '{0}' was created in future version '{1}' and may not open correctly in your installed version of Dynamo '{2}'</value>
  </data>
  <data name="SubmitBugToGithub" xml:space="preserve">
    <value>Submit Bug To Github</value>
    <comment>Button submit</comment>
  </data>
  <data name="UnhandledExceptionInDynamoEngine" xml:space="preserve">
    <value>Unhandled exception in Dynamo engine</value>
  </data>
  <data name="UsageReportingErrorMessage" xml:space="preserve">
    <value>Uh oh...
 We're sorry - we tried to save your decisions, but something went wrong. The decision probably hasn't been saved. This really shouldn't have happened. Please get in touch via GitHub and send us this information.
You can also try deleting [FILEPATH] and trying again.
Depending on your previous choice, analytics may still be running, if you're worried about this, please consider not using Dynamo until we've got back to you to solve the problem.
Sorry about that.</value>
  </data>
  <data name="CouldNotLoadTypes" xml:space="preserve">
    <value>Could not load types.</value>
  </data>
  <data name="CreatingConnectorError" xml:space="preserve">
    <value>ERROR : Could not create connector between {0} and {1}.</value>
  </data>
  <data name="DllLoadException" xml:space="preserve">
    <value>Dll Load Exception:</value>
  </data>
  <data name="ElapsedWhenLoadingXml" xml:space="preserve">
    <value>{0} elapsed for loading xml.</value>
  </data>
  <data name="EvaluationCompleted" xml:space="preserve">
    <value>Evaluation completed in {0}</value>
  </data>
  <data name="FailedToLoadHeader" xml:space="preserve">
    <value>ERROR: The header for the custom node at {0} failed to load.  It will be left out of search.</value>
  </data>
  <data name="FileBackUpLocation" xml:space="preserve">
    <value>Original file '{0}' gets backed up at '{1}'</value>
  </data>
  <data name="LoadingNodeDefinition" xml:space="preserve">
    <value>Loading node definition for "{0}" from: {1}</value>
  </data>
  <data name="NodeProblemEncountered" xml:space="preserve">
    <value>Whilst preparing to run, this node encountered a problem. Please talk to the creators of the node, and give them this message:</value>
  </data>
  <data name="OpeningHomeWorkspace" xml:space="preserve">
    <value>Opening home workspace {0}...</value>
  </data>
  <data name="OpenWorkbenchError" xml:space="preserve">
    <value>There was an error opening the workbench.</value>
  </data>
  <data name="BadIdentifierSyntax" xml:space="preserve">
    <value>Bad identifier syntax: "{0}"</value>
  </data>
  <data name="BadRangeSyntax" xml:space="preserve">
    <value>Bad range syntax: not of format \"start..end[..(increment|#count)]\"</value>
  </data>
  <data name="CannotHave0Step" xml:space="preserve">
    <value>Can't have 0 step.</value>
  </data>
  <data name="ClearingWorkflow" xml:space="preserve">
    <value>Clearing workflow...</value>
  </data>
  <data name="CouldNotCompressFile" xml:space="preserve">
    <value>Could not compress file.  Is the file in use?</value>
  </data>
  <data name="CouldNotGetLatestBuild" xml:space="preserve">
    <value>Couldn't get the latest build from S3</value>
  </data>
  <data name="CouldNotGetUpdateData" xml:space="preserve">
    <value>Couldn't get update data from {0}</value>
  </data>
  <data name="DulicatedPackage" xml:space="preserve">
    <value>A duplicate of the package called {0} was found at {1}.  Ignoring it.</value>
  </data>
  <data name="DynamoUpToDate" xml:space="preserve">
    <value>Dynamo is up to date.</value>
  </data>
  <data name="ExceptionEncountered" xml:space="preserve">
    <value>Exception encountered scanning the package directory at {0}</value>
  </data>
  <data name="FailedToLoad" xml:space="preserve">
    <value>Failed to load {0}\n, Exception: {1}</value>
  </data>
  <data name="FailedToLoadCustomNode" xml:space="preserve">
    <value>Failed to load custom node: {0}.  Replacing with proxy custom node.</value>
  </data>
  <data name="FailedToSave" xml:space="preserve">
    <value>Failed to save {0}\n, Exception: {1}</value>
  </data>
  <data name="IdentifiersNotFound" xml:space="preserve">
    <value>No identifiers found.</value>
  </data>
  <data name="InvalidStartOrEndOfRange" xml:space="preserve">
    <value>The start or end of a range is greater than the number of available elements in the list.</value>
  </data>
  <data name="MalformedHeaderPackage" xml:space="preserve">
    <value>{0} contains a package with a malformed header.  Ignoring it.</value>
  </data>
  <data name="NoHeaderPackage" xml:space="preserve">
    <value>{0} contains a package without a header.  Ignoring it.</value>
  </data>
  <data name="PackageEmpty" xml:space="preserve">
    <value>The package was found to be empty and was not installed.</value>
  </data>
  <data name="PackageTooLarge" xml:space="preserve">
    <value>The package is too large!  The package must be less than 15 MB!</value>
  </data>
  <data name="PathNotRegconizableAsStableOrDailyBuild" xml:space="preserve">
    <value>The specified file path is not recognizable as a stable or a daily build</value>
  </data>
  <data name="RangeEndCouldNotBeParsed" xml:space="preserve">
    <value>Range end could not be parsed.</value>
  </data>
  <data name="RangeOrApprIdentifierAlrUsed" xml:space="preserve">
    <value>Cannot use range or approx. identifier on increment field when one has already been used to specify a count.</value>
  </data>
  <data name="RangeStepCouldNotBeParsed" xml:space="preserve">
    <value>Range step could not be parsed.</value>
  </data>
  <data name="RangeValuesGreaterThanZero" xml:space="preserve">
    <value>Range values must be greater than zero.</value>
  </data>
  <data name="RequestingVersionUpdate" xml:space="preserve">
    <value>Requesting version update info...</value>
  </data>
  <data name="UpdateAvailable" xml:space="preserve">
    <value>Update available: {0}</value>
  </data>
  <data name="UpdateDownloadComplete" xml:space="preserve">
    <value>Update download complete.</value>
  </data>
  <data name="UpdateDownloadProgress" xml:space="preserve">
    <value>Update download progress: {0}%</value>
  </data>
  <data name="UpdateDownloadStarted" xml:space="preserve">
    <value>Update download started...</value>
  </data>
  <data name="WorkbenchNotOpen" xml:space="preserve">
    <value>Workbench could not be opened.</value>
  </data>
  <data name="CouldNotRepairOneNodeHoles" xml:space="preserve">
    <value>Could not repair 1-node holes</value>
  </data>
  <data name="CustomNodeCouldNotBeInitialized" xml:space="preserve">
    <value>Custom node \"{0}\" could not be initialized.</value>
  </data>
  <data name="FailedToGetMirrorVariable" xml:space="preserve">
    <value>Failed to get mirror for variable:  {0}; reason: {1}.</value>
  </data>
  <data name="FailedToLoadType" xml:space="preserve">
    <value>Failed to load type from {0}. The type was {1}.</value>
  </data>
  <data name="OpenWorkspaceError" xml:space="preserve">
    <value>There was an error opening the workspace.</value>
  </data>
  <data name="UnableToCreateCustomNodeID" xml:space="preserve">
    <value>Unable to create instance of custom node with id: \"</value>
  </data>
  <data name="BackUpOriginalFileMessage" xml:space="preserve">
    <value>Original file '{0}' gets backed up at '{1}'</value>
  </data>
  <data name="ClearingWorkSpace" xml:space="preserve">
    <value>Clearing workspace...</value>
  </data>
  <data name="CodeBlockDescription" xml:space="preserve">
    <value>Allows for DesignScript code to be authored directly</value>
  </data>
  <data name="DownloadLatestButton" xml:space="preserve">
    <value>Download latest version</value>
  </data>
  <data name="DuplicateMigrationTypeRegistered" xml:space="preserve">
    <value>Duplicate migration type registered for {0}</value>
  </data>
  <data name="FileCannotBeOpened" xml:space="preserve">
    <value>Your file cannot be opened.</value>
  </data>
  <data name="FutureFileDescription" xml:space="preserve">
    <value>Your file '{0}' was created in future version '{1}' and may not open correctly in your installed version of Dynamo '{2}'</value>
  </data>
  <data name="FutureFileSummary" xml:space="preserve">
    <value>Your file may not open correctly</value>
  </data>
  <data name="FutureFileTitle" xml:space="preserve">
    <value>Future File</value>
  </data>
  <data name="GoodByeLog" xml:space="preserve">
    <value>Goodbye</value>
  </data>
  <data name="InvalidLibraryFormat" xml:space="preserve">
    <value>Invalid library format.</value>
  </data>
  <data name="LibraryBuildError" xml:space="preserve">
    <value>Build error for library: {0}</value>
  </data>
  <data name="LibraryHasBeenLoaded" xml:space="preserve">
    <value>Library {0} has been loaded.</value>
  </data>
  <data name="LibraryIsDumped" xml:space="preserve">
    <value>Library is dumped to \"{0}\".</value>
  </data>
  <data name="LibraryPathCannotBeFound" xml:space="preserve">
    <value>Cannot find library path: {0}.</value>
  </data>
  <data name="NewNoteString" xml:space="preserve">
    <value>New Note</value>
  </data>
  <data name="ObsoleteFileDescription" xml:space="preserve">
    <value>Your file '{0}' of version '{1}' cannot be opened by this version of Dynamo ({2})</value>
  </data>
  <data name="ObsoleteFileTitle" xml:space="preserve">
    <value>Obsolete File</value>
  </data>
  <data name="OKButton" xml:space="preserve">
    <value>OK</value>
  </data>
  <data name="ProceedButton" xml:space="preserve">
    <value>Proceed anyway</value>
  </data>
  <data name="SavingInProgress" xml:space="preserve">
    <value>Saving {0} ...</value>
  </data>
  <data name="SubmitBugButton" xml:space="preserve">
    <value>Submit Bug To Github</value>
  </data>
  <data name="ToolTipForTempVar" xml:space="preserve">
    <value>Statement Output</value>
  </data>
  <data name="ToolTipReturnValue" xml:space="preserve">
    <value>return value</value>
  </data>
  <data name="UnhandledExceptionSummary" xml:space="preserve">
    <value>Unhandled exception in Dynamo engine</value>
  </data>
  <data name="UnhandledExceptionTitle" xml:space="preserve">
    <value>Unhandled Exception</value>
  </data>
  <data name="UnknownVersion" xml:space="preserve">
    <value>Unknown</value>
  </data>
  <data name="WelcomeMessage" xml:space="preserve">
    <value>Welcome to Dynamo!</value>
  </data>
  <data name="ToolTipFunctionOutput" xml:space="preserve">
    <value>function output</value>
  </data>
  <data name="ToolTipInput" xml:space="preserve">
    <value>Input #</value>
  </data>
  <data name="ToolTipOutput" xml:space="preserve">
    <value>Output #</value>
  </data>
  <data name="ToolTipSymbol" xml:space="preserve">
    <value>Symbol</value>
  </data>
  <data name="WarningCannotFindType" xml:space="preserve">
    <value>Cannot find type '{0}'</value>
  </data>
  <data name="WarningInvalidInput" xml:space="preserve">
    <value>Invalid input.

The name of parameter should start with alphabetic character. You can specify its type and default value. E.g., 

input : var[]..[]
value: bool = false</value>
  </data>
  <data name="DSFunctionNodeDescription" xml:space="preserve">
    <value>DesignScript Builtin Functions</value>
  </data>
  <data name="DummyNodeDescription" xml:space="preserve">
    <value>This is an obsolete node</value>
  </data>
  <data name="FunctionDescription" xml:space="preserve">
    <value>Instance of a Custom Node</value>
  </data>
  <data name="SymbolNodeDescription" xml:space="preserve">
    <value>A function parameter, use with custom nodes.

You can specify the type and default value for parameter. E.g.,

input : var[]..[]
value : bool = false</value>
  </data>
  <data name="CustomNodeNotLoaded" xml:space="preserve">
    <value>Custom node definition is not loaded! href=CustomNodeNotLoaded.html</value>
  </data>
  <data name="RunTypeToolTipAutomatically" xml:space="preserve">
    <value>Run whenever an input to the graph is updated.</value>
  </data>
  <data name="RunTypeToolTipManually" xml:space="preserve">
    <value>Run when you click the Run button.</value>
  </data>
  <data name="RunTypeToolTipPeriodicallyDisabled" xml:space="preserve">
    <value>Run Periodic is only available when there are nodes in the graph that support periodic update.</value>
  </data>
  <data name="RunTypeToolTipPeriodicallyEnabled" xml:space="preserve">
    <value>Run at the specified interval.</value>
  </data>
  <data name="HeaderAction" xml:space="preserve">
    <value>ACTIONS</value>
  </data>
  <data name="HeaderCreate" xml:space="preserve">
    <value>CREATE</value>
  </data>
  <data name="HeaderQuery" xml:space="preserve">
    <value>QUERY</value>
  </data>
  <data name="InputLabel" xml:space="preserve">
    <value>INPUT</value>
  </data>
  <data name="MoreButtonTextFormat" xml:space="preserve">
    <value>SHOW MORE ({0})</value>
  </data>
  <data name="NoDescriptionAvailable" xml:space="preserve">
    <value>No description available</value>
  </data>
  <data name="OutputLabel" xml:space="preserve">
    <value>OUTPUT</value>
  </data>
  <data name="TopResult" xml:space="preserve">
    <value>Top Result</value>
  </data>
  <data name="LocateInDisk" xml:space="preserve">
    <value>Locate in Disk..</value>
  </data>
  <data name="MoveLabel" xml:space="preserve">
    <value>Move</value>
  </data>
  <data name="NoMatchesFound" xml:space="preserve">
    <value>No matches found</value>
  </data>
  <data name="RemoveLabel" xml:space="preserve">
    <value>Remove</value>
  </data>
  <data name="IncorrectlyFormattedNodeLibraryDisplay" xml:space="preserve">
    <value>This is the incorrectly formatted library name:</value>
  </data>
  <data name="IncorrectlyFormattedNodeLibraryWarning" xml:space="preserve">
    <value>Incorrectly formatted package node library encountered, this may result in a package assembly not being loaded!</value>
  </data>
  <data name="NothingIsSelectedWarning" xml:space="preserve">
    <value>Nothing is selected. href=NothingIsSelectedWarning.html</value>
  </data>
  <data name="SearchTextBlockText" xml:space="preserve">
    <value>Search</value>
  </data>
  <data name="AutocompleteSearchTextBlockText" xml:space="preserve">
    <value>Search Autocomplete Results</value>
  </data>
  <data name="WatermarkLabelText" xml:space="preserve">
    <value>Enter code here</value>
  </data>
  <data name="GroupDefaultText" xml:space="preserve">
    <value>&lt;Click here to edit the group title&gt;</value>
  </data>
  <data name="DefaultValue" xml:space="preserve">
    <value>Default value</value>
    <comment>Default value</comment>
  </data>
  <data name="DefaultValueDisabled" xml:space="preserve">
    <value>(disabled)</value>
    <comment>Default value is disabled</comment>
  </data>
  <data name="InputPortAlternativeName" xml:space="preserve">
    <value>input</value>
    <comment>Used when an input port displays its context menu chevron and the port has no name to avoid displaying a double chevron.</comment>
  </data>
  <data name="OutputPortAlternativeName" xml:space="preserve">
    <value>output</value>
    <comment>Used when an output port displays its context menu chevron and the port has no name to avoid displaying a double chevron.</comment>
  </data>
  <data name="SymbolSearchTags" xml:space="preserve">
    <value>variable;argument;parameter</value>
    <comment>Search tags for Symbol/Input node. During translation, localized keywords can be appended to the end of these tags to provide localized search terms in addition to the existing ones.</comment>
  </data>
  <data name="DefaultCustomNodeCategory" xml:space="preserve">
    <value>Custom nodes</value>
    <comment>Used for uncategorised custom nodes.</comment>
  </data>
  <data name="InvalidCustomNodeFolderWarning" xml:space="preserve">
    <value>The folder '{0}' does not exist</value>
    <comment>This warning message is shown (during start up) when user specifies additional folders in DynamoSettings.xml file but the folders do not exist.</comment>
  </data>
  <data name="CodeBlockSearchTags" xml:space="preserve">
    <value>codeblock;</value>
  </data>
  <data name="DirectoryNotFound" xml:space="preserve">
    <value>Directory not found : {0}</value>
  </data>
  <data name="CustomNodeFolderLoadFailure" xml:space="preserve">
    <value>Failed to load custom node directory. Do you have permission to access {0}?</value>
  </data>
  <data name="PortsNameDescriptionDoNotEqualWarningMessage" xml:space="preserve">
    <value>Number of port names does not equal number of port descriptions.</value>
  </data>
  <data name="DescriptionResource1" xml:space="preserve">
    <value>some description</value>
  </data>
  <data name="ResourcePropertyIsNotStringTypeMessage" xml:space="preserve">
    <value>Resource Property is not String Type</value>
  </data>
  <data name="ResourceTypeDoesNotHavePropertyMessage" xml:space="preserve">
    <value>Resource Type does not have Property</value>
  </data>
  <data name="WarningInvalidOutput" xml:space="preserve">
    <value>Only comments and single variable are allowed in output node.</value>
  </data>
  <data name="FailedToLoadLibrary" xml:space="preserve">
    <value>Failed to load library: {0}</value>
  </data>
  <data name="NoneString" xml:space="preserve">
    <value>none</value>
  </data>
  <data name="PythonTemplateAppData" xml:space="preserve">
    <value>Python template loaded from AppData</value>
  </data>
  <data name="PythonTemplateDefaultFile" xml:space="preserve">
    <value>Python template set to default.</value>
  </data>
  <data name="PythonTemplateUserFile" xml:space="preserve">
    <value>Python template loaded from DynamoSettings.xml path</value>
  </data>
  <data name="DefaultHomeWorkspaceName" xml:space="preserve">
    <value>Home</value>
    <comment>The default name of home workspace</comment>
  </data>
  <data name="UnresolvedNodesWarningMessage" xml:space="preserve">
    <value>This graph currently contains some unresolved nodes, and cannot be saved until the nodes are resolved. If the graph is saved using SaveAs - the unresolved nodes will be removed from the file.</value>
  </data>
  <data name="UnresolvedNodesWarningShortMessage" xml:space="preserve">
    <value>This graph cannot be saved until unresolved nodes are removed or resolved.</value>
  </data>
  <data name="UnresolvedNodesWarningTitle" xml:space="preserve">
    <value>Graph Contains Unresolved Nodes and Cannot Be Saved.</value>
  </data>
  <data name="CodeBlockTempIdentifierOutputLabel" xml:space="preserve">
    <value>Value of expression at line {0}</value>
  </data>
  <data name="InvalidInputSymbolCustomNodeWarning" xml:space="preserve">
    <value>This custom node contains an invalid input. Please fix the input before saving the custom node.</value>
  </data>
  <data name="InvalidInputSymbolErrorMessage" xml:space="preserve">
    <value>This input symbol is not currently valid, and cannot be saved until it is fixed. Valid inputs take the form:

name : type = defaultValue

The input name should be a valid variable name, without spaces. An input type and default value are optional.</value>
  </data>
  <data name="InvalidInputSymbolWarningMessage" xml:space="preserve">
    <value>This custom node currently contains some invalid inputs, and cannot be saved until the inputs are fixed. If the custom node is saved using SaveAs, the invalid inputs will revert to generic inputs. Valid inputs take the form:

name : type = defaultValue

The input name should be a valid variable name, without spaces. An input type and default value are optional.</value>
  </data>
  <data name="InvalidInputSymbolWarningShortMessage" xml:space="preserve">
    <value>This custom node cannot be saved until invalid inputs are removed or fixed.</value>
  </data>
  <data name="InvalidInputSymbolWarningTitle" xml:space="preserve">
    <value>Custom Node Contains Invalid Inputs and Cannot Be Saved.</value>
  </data>
  <data name="PythonTemplateDefinedByHost" xml:space="preserve">
    <value>Python template set by host integrator</value>
  </data>
  <data name="MessageCustomNodePackageFailedToLoad" xml:space="preserve">
    <value>{1} cannot be loaded. 
Installing it will conflict with one or more node definitions that already exist in {0}, which is currently loaded. 
To install {1}, Dynamo needs to first uninstall {0}. 
Restart Dynamo to complete the uninstall.</value>
  </data>
  <data name="FunctionDefinitionOverwrittenMessage" xml:space="preserve">
    <value>Attempting to load customNode {0} loaded by package {1}, but a previous definition named {2} exists with no associated package. The new customNode definition has been loaded, but Dynamo may be in an unstable state, please avoid loading multiple custom nodes with the id.</value>
  </data>
  <data name="Preview3DOutageTitle" xml:space="preserve">
    <value>3D preview has been deactivated</value>
  </data>
  <data name="MissingXmlTagConsoleMessage" xml:space="preserve">
    <value>{0} is missing some XML documentation tags.</value>
  </data>
  <data name="FailedToHandleReadyEvent" xml:space="preserve">
    <value>Failed to call Ready() in extension: </value>
  </data>
  <data name="DuplicatedModelGuidError" xml:space="preserve">
    <value>The map already contains a model with this id, the id must be unique for the workspace that is currently being deserialized: {0}</value>
  </data>
  <data name="ArgumentNullException" xml:space="preserve">
    <value>Value cannot be null.
Parameter name: {0}</value>
  </data>
  <data name="ModelNotFoundError" xml:space="preserve">
    <value>UpdateModelValue: Model not found</value>
  </data>
  <data name="PackageManagerPackageAlreadyExists" xml:space="preserve">
    <value>A package with the given name already exists.</value>
  </data>
  <data name="PackageManagerUserIsNotAMaintainer" xml:space="preserve">
    <value>The current user, '{0}', is not a maintainer of the package '{1}'.</value>
    <comment>{0} = user name (i.e. 'DynamoTeam'), {1} = package name (i.e. 'Clockwork for Dynamo 1.x')</comment>
  </data>
  <data name="DuplicatedOlderPackage" xml:space="preserve">
    <value>An older version of the package called {0} version {2} was found at {1} with version {3}. The older version has been ignored.</value>
  </data>
  <data name="InvalidPackageVersion" xml:space="preserve">
    <value>The version of the package called {0} found at {1} is invalid (version: "{2}"). Ignoring it.</value>
  </data>
  <data name="DuplicatedNewerPackage" xml:space="preserve">
    <value>A newer version of the package called {0} version {2} was found at {1} with version {3}. The newer version has been ignored.</value>
  </data>
  <data name="Autocomplete" xml:space="preserve">
    <value>Autocomplete</value>
  </data>
  <data name="NoneLinterDescriptorName" xml:space="preserve">
    <value>None</value>
  </data>
<<<<<<< HEAD
  <data name="PackageStatePendingUnload" xml:space="preserve">
    <value>Scheduled to be unloaded</value>
  </data>
  <data name="PackageStateError" xml:space="preserve">
    <value>Error</value>
  </data>
  <data name="PackageStateLoaded" xml:space="preserve">
    <value>Loaded</value>
  </data>
  <data name="PackageStateUnloaded" xml:space="preserve">
    <value>Unloaded</value>
  </data>
  <data name="PackageStatePendingUnloadTooltip" xml:space="preserve">
    <value>Scheduled to be unloaded.
This package will be unloaded after the next Dynamo restart.</value>
  </data>
  <data name="PackageStateErrorTooltip" xml:space="preserve">
    <value>Unloaded.
This package has not been loaded due to an unexpected error.</value>
  </data>
  <data name="PackageStateLoadedTooltip" xml:space="preserve">
    <value>Loaded.
This package is loaded and ready to be used.</value>
  </data>
  <data name="PackageStateUnloadedTooltip" xml:space="preserve">
    <value>Unloaded.
This package has not been loaded because another conflicting package was loaded before it.</value>
  </data>
  <data name="NodeInformationalStateShowAllErrors" xml:space="preserve">
    <value>Show all errors</value>
  </data>
=======
>>>>>>> 025d7b49
</root><|MERGE_RESOLUTION|>--- conflicted
+++ resolved
@@ -761,7 +761,6 @@
   <data name="NoneLinterDescriptorName" xml:space="preserve">
     <value>None</value>
   </data>
-<<<<<<< HEAD
   <data name="PackageStatePendingUnload" xml:space="preserve">
     <value>Scheduled to be unloaded</value>
   </data>
@@ -793,6 +792,4 @@
   <data name="NodeInformationalStateShowAllErrors" xml:space="preserve">
     <value>Show all errors</value>
   </data>
-=======
->>>>>>> 025d7b49
 </root>