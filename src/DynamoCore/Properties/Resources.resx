﻿<?xml version="1.0" encoding="utf-8"?>
<root>
  <!-- 
    Microsoft ResX Schema 
    
    Version 2.0
    
    The primary goals of this format is to allow a simple XML format 
    that is mostly human readable. The generation and parsing of the 
    various data types are done through the TypeConverter classes 
    associated with the data types.
    
    Example:
    
    ... ado.net/XML headers & schema ...
    <resheader name="resmimetype">text/microsoft-resx</resheader>
    <resheader name="version">2.0</resheader>
    <resheader name="reader">System.Resources.ResXResourceReader, System.Windows.Forms, ...</resheader>
    <resheader name="writer">System.Resources.ResXResourceWriter, System.Windows.Forms, ...</resheader>
    <data name="Name1"><value>this is my long string</value><comment>this is a comment</comment></data>
    <data name="Color1" type="System.Drawing.Color, System.Drawing">Blue</data>
    <data name="Bitmap1" mimetype="application/x-microsoft.net.object.binary.base64">
        <value>[base64 mime encoded serialized .NET Framework object]</value>
    </data>
    <data name="Icon1" type="System.Drawing.Icon, System.Drawing" mimetype="application/x-microsoft.net.object.bytearray.base64">
        <value>[base64 mime encoded string representing a byte array form of the .NET Framework object]</value>
        <comment>This is a comment</comment>
    </data>
                
    There are any number of "resheader" rows that contain simple 
    name/value pairs.
    
    Each data row contains a name, and value. The row also contains a 
    type or mimetype. Type corresponds to a .NET class that support 
    text/value conversion through the TypeConverter architecture. 
    Classes that don't support this are serialized and stored with the 
    mimetype set.
    
    The mimetype is used for serialized objects, and tells the 
    ResXResourceReader how to depersist the object. This is currently not 
    extensible. For a given mimetype the value must be set accordingly:
    
    Note - application/x-microsoft.net.object.binary.base64 is the format 
    that the ResXResourceWriter will generate, however the reader can 
    read any of the formats listed below.
    
    mimetype: application/x-microsoft.net.object.binary.base64
    value   : The object must be serialized with 
            : System.Runtime.Serialization.Formatters.Binary.BinaryFormatter
            : and then encoded with base64 encoding.
    
    mimetype: application/x-microsoft.net.object.soap.base64
    value   : The object must be serialized with 
            : System.Runtime.Serialization.Formatters.Soap.SoapFormatter
            : and then encoded with base64 encoding.

    mimetype: application/x-microsoft.net.object.bytearray.base64
    value   : The object must be serialized into a byte array 
            : using a System.ComponentModel.TypeConverter
            : and then encoded with base64 encoding.
    -->
  <xsd:schema id="root" xmlns="" xmlns:xsd="http://www.w3.org/2001/XMLSchema" xmlns:msdata="urn:schemas-microsoft-com:xml-msdata">
    <xsd:import namespace="http://www.w3.org/XML/1998/namespace" />
    <xsd:element name="root" msdata:IsDataSet="true">
      <xsd:complexType>
        <xsd:choice maxOccurs="unbounded">
          <xsd:element name="metadata">
            <xsd:complexType>
              <xsd:sequence>
                <xsd:element name="value" type="xsd:string" minOccurs="0" />
              </xsd:sequence>
              <xsd:attribute name="name" use="required" type="xsd:string" />
              <xsd:attribute name="type" type="xsd:string" />
              <xsd:attribute name="mimetype" type="xsd:string" />
              <xsd:attribute ref="xml:space" />
            </xsd:complexType>
          </xsd:element>
          <xsd:element name="assembly">
            <xsd:complexType>
              <xsd:attribute name="alias" type="xsd:string" />
              <xsd:attribute name="name" type="xsd:string" />
            </xsd:complexType>
          </xsd:element>
          <xsd:element name="data">
            <xsd:complexType>
              <xsd:sequence>
                <xsd:element name="value" type="xsd:string" minOccurs="0" msdata:Ordinal="1" />
                <xsd:element name="comment" type="xsd:string" minOccurs="0" msdata:Ordinal="2" />
              </xsd:sequence>
              <xsd:attribute name="name" type="xsd:string" use="required" msdata:Ordinal="1" />
              <xsd:attribute name="type" type="xsd:string" msdata:Ordinal="3" />
              <xsd:attribute name="mimetype" type="xsd:string" msdata:Ordinal="4" />
              <xsd:attribute ref="xml:space" />
            </xsd:complexType>
          </xsd:element>
          <xsd:element name="resheader">
            <xsd:complexType>
              <xsd:sequence>
                <xsd:element name="value" type="xsd:string" minOccurs="0" msdata:Ordinal="1" />
              </xsd:sequence>
              <xsd:attribute name="name" type="xsd:string" use="required" />
            </xsd:complexType>
          </xsd:element>
        </xsd:choice>
      </xsd:complexType>
    </xsd:element>
  </xsd:schema>
  <resheader name="resmimetype">
    <value>text/microsoft-resx</value>
  </resheader>
  <resheader name="version">
    <value>2.0</value>
  </resheader>
  <resheader name="reader">
    <value>System.Resources.ResXResourceReader, System.Windows.Forms, Version=4.0.0.0, Culture=neutral, PublicKeyToken=b77a5c561934e089</value>
  </resheader>
  <resheader name="writer">
    <value>System.Resources.ResXResourceWriter, System.Windows.Forms, Version=4.0.0.0, Culture=neutral, PublicKeyToken=b77a5c561934e089</value>
  </resheader>
  <data name="BuildSublistsDescription" xml:space="preserve">
    <value>Build sublists from a list using DesignScript range syntax.</value>
    <comment>Description for code block node</comment>
  </data>
  <data name="CodeBlockNodeDescription" xml:space="preserve">
    <value>Allows for DesignScript code to be authored directly</value>
  </data>
  <data name="NumberNodeDescription" xml:space="preserve">
    <value>Creates a number.</value>
    <comment>Description for number node</comment>
  </data>
  <data name="StringNodeDescription" xml:space="preserve">
    <value>Creates a string.</value>
    <comment>Description for string node</comment>
  </data>
  <data name="FunctionNodeDescription" xml:space="preserve">
    <value>DesignScript Builtin Functions</value>
    <comment>Description for function node</comment>
  </data>
  <data name="CustomNodeDesciption" xml:space="preserve">
    <value>Instance of a Custom Node</value>
    <comment>Description for custom node</comment>
  </data>
  <data name="ComposeFunctionNodeDescription" xml:space="preserve">
    <value>Composes two single parameter functions into one function.</value>
    <comment>Description for compose function node</comment>
  </data>
  <data name="OutputNodeDescription" xml:space="preserve">
    <value>A function output, use with custom nodes</value>
    <comment>Description for output node</comment>
  </data>
  <data name="InputNodeDescription" xml:space="preserve">
    <value>A function parameter, use with custom nodes</value>
    <comment>Description for input node</comment>
  </data>
  <data name="InputNodeSearchTags" xml:space="preserve">
    <value>variable;argument;parameter</value>
    <comment>Search tags. When do translation, appending localized tags to the existing tags and use ';' to seperate them</comment>
  </data>
  <data name="ComposeFunctionPortDataFunctionToolTip" xml:space="preserve">
    <value>A Function</value>
  </data>
  <data name="ComposeFunctionPortDataResultToolTip" xml:space="preserve">
    <value>Composed function: g(f(x))</value>
  </data>
  <data name="RangePortDataAmountToolTip" xml:space="preserve">
    <value>Amount of numbers or letters in the sequence
Default value: 10</value>
  </data>
  <data name="RangePortDataEndToolTip" xml:space="preserve">
    <value>Number or letter to end the sequence at
Default value: 9</value>
  </data>
  <data name="RangePortDataSeqToolTip" xml:space="preserve">
    <value>New list of type: var[]..[]</value>
  </data>
  <data name="RangePortDataStartToolTip" xml:space="preserve">
    <value>Number or letter to start the sequence at
Default value: 0</value>
  </data>
  <data name="RangePortDataStepToolTip" xml:space="preserve">
    <value>Space between numbers or letters
Default value: 1</value>
  </data>
  <data name="PortDataParameterToolTip" xml:space="preserve">
    <value>parameter</value>
  </data>
  <data name="PortDataVariableToolTip" xml:space="preserve">
    <value>variable</value>
    <comment>Tooltip to indidate it is a variable</comment>
  </data>
  <data name="SublistPortDataResultToolTip" xml:space="preserve">
    <value>The sublists.</value>
    <comment>Tooltip</comment>
  </data>
  <data name="SublistsPortDataListToolTip" xml:space="preserve">
    <value>The list from which to create sublists.</value>
    <comment>Tooltip for inport data</comment>
  </data>
  <data name="SublistsPortDataOffsetToolTip" xml:space="preserve">
    <value>The offset to apply to the sub-list. Ex. The range "0..2" with an offset of 1 will yield sublists {0,1,2}{1,2,3}{2,3,4}...</value>
    <comment>Tooltip</comment>
  </data>
  <data name="PortDataFunctionOutputToolTip" xml:space="preserve">
    <value>function output</value>
  </data>
  <data name="PortDataInputToolTip" xml:space="preserve">
    <value>Input #{0}</value>
  </data>
  <data name="PortDataOutputToolTip" xml:space="preserve">
    <value>Output #{0}</value>
  </data>
  <data name="PortDataPathToFileToolTip" xml:space="preserve">
    <value>Path to the file</value>
  </data>
  <data name="PortDataReturnValueToolTip" xml:space="preserve">
    <value>return value</value>
  </data>
  <data name="PortDataSymbolToolTip" xml:space="preserve">
    <value>Symbol</value>
  </data>
  <data name="ButtonDownloadLastest" xml:space="preserve">
    <value>Download latest version</value>
    <comment>Button Download Lastest</comment>
  </data>
  <data name="ArggOKButton" xml:space="preserve">
    <value>Arrrrg, ok</value>
    <comment>Button OK</comment>
  </data>
  <data name="ButtonProcess" xml:space="preserve">
    <value>Proceed anyway</value>
    <comment>Button Process</comment>
  </data>
  <data name="CancelButton" xml:space="preserve">
    <value>Cancel</value>
    <comment>Button Cancel</comment>
  </data>
  <data name="CannotOpenFile" xml:space="preserve">
    <value>Your file cannot be opened</value>
  </data>
  <data name="DisplayEngineFailureMessageDescription" xml:space="preserve">
    <value>The virtual machine that powers Dynamo is experiencing some unexpected errors internally and is likely having great difficulties pulling itself together. It is recommended that you save your work now and reload the file. Giving the Dynamo VM a new lease of life can potentially make it feel happier and behave better. 

If you don't mind, it would be helpful for you to send us your file. That will make it quicker for us to get these issues fixed.</value>
  </data>
  <data name="FileNotOpenedCorrectly" xml:space="preserve">
    <value>Your file may not open correctly</value>
  </data>
  <data name="IncompatibleOfFileAndDynamo" xml:space="preserve">
    <value>Your file '{0}' of version '{1}' cannot be opened by this version of Dynamo ({2})</value>
  </data>
  <data name="IncorrectVersionToOpenFile" xml:space="preserve">
    <value>Your file '{0}' was created in future version '{1}' and may not open correctly in your installed version of Dynamo '{2}'</value>
  </data>
  <data name="SubmitBugToGithub" xml:space="preserve">
    <value>Submit Bug To Github</value>
    <comment>Button submit</comment>
  </data>
  <data name="UnhandledExceptionInDynamoEngine" xml:space="preserve">
    <value>Unhandled exception in Dynamo engine</value>
  </data>
  <data name="UsageReportingErrorMessage" xml:space="preserve">
    <value>Uh oh...
 We're sorry - we tried to save your decisions, but something went wrong. The decision probably hasn't been saved. This really shouldn't have happened. Please get in touch via GitHub and send us this information.
You can also try deleting [FILEPATH] and trying again.
Depending on your previous choice, analytics may still be running, if you're worried about this, please consider not using Dynamo until we've got back to you to solve the problem.
Sorry about that.</value>
  </data>
  <data name="CouldNotLoadTypes" xml:space="preserve">
    <value>Could not load types.</value>
  </data>
  <data name="CreatingConnectorError" xml:space="preserve">
    <value>ERROR : Could not create connector between {0} and {1}.</value>
  </data>
  <data name="DllLoadException" xml:space="preserve">
    <value>Dll Load Exception:</value>
  </data>
  <data name="ElapsedWhenLoadingXml" xml:space="preserve">
    <value>{0} elapsed for loading xml.</value>
  </data>
  <data name="EvaluationCompleted" xml:space="preserve">
    <value>Evaluation completed in {0}</value>
  </data>
  <data name="FailedToLoadHeader" xml:space="preserve">
    <value>ERROR: The header for the custom node at {0} failed to load.  It will be left out of search.</value>
  </data>
  <data name="FileBackUpLocation" xml:space="preserve">
    <value>Original file '{0}' gets backed up at '{1}'</value>
  </data>
  <data name="LoadingNodeDefinition" xml:space="preserve">
    <value>Loading node definition for "{0}" from: {1}</value>
  </data>
  <data name="NodeProblemEncountered" xml:space="preserve">
    <value>Whilst preparing to run, this node encountered a problem. Please talk to the creators of the node, and give them this message:</value>
  </data>
  <data name="OpeningHomeWorkspace" xml:space="preserve">
    <value>Opening home workspace {0}...</value>
  </data>
  <data name="OpenWorkbenchError" xml:space="preserve">
    <value>There was an error opening the workbench.</value>
  </data>
  <data name="BadIdentifierSyntax" xml:space="preserve">
    <value>Bad identifier syntax: "{0}"</value>
  </data>
  <data name="BadRangeSyntax" xml:space="preserve">
    <value>Bad range syntax: not of format \"start..end[..(increment|#count)]\"</value>
  </data>
  <data name="CannotHave0Step" xml:space="preserve">
    <value>Can't have 0 step.</value>
  </data>
  <data name="ClearingWorkflow" xml:space="preserve">
    <value>Clearing workflow...</value>
  </data>
  <data name="CouldNotCompressFile" xml:space="preserve">
    <value>Could not compress file.  Is the file in use?</value>
  </data>
  <data name="CouldNotGetLatestBuild" xml:space="preserve">
    <value>Couldn't get the latest build from S3</value>
  </data>
  <data name="CouldNotGetUpdateData" xml:space="preserve">
    <value>Couldn't get update data from {0}</value>
  </data>
  <data name="DulicatedPackage" xml:space="preserve">
    <value>A duplicate of the package called {0} was found at {1}.  Ignoring it.</value>
  </data>
  <data name="DynamoUpToDate" xml:space="preserve">
    <value>Dynamo is up to date.</value>
  </data>
  <data name="ExceptionEncountered" xml:space="preserve">
    <value>Exception encountered scanning the package directory at {0}</value>
  </data>
  <data name="FailedToLoad" xml:space="preserve">
    <value>Failed to load {0}\n, Exception: {1}</value>
  </data>
  <data name="FailedToLoadCustomNode" xml:space="preserve">
    <value>Failed to load custom node: {0}.  Replacing with proxy custom node.</value>
  </data>
  <data name="FailedToSave" xml:space="preserve">
    <value>Failed to save {0}\n, Exception: {1}</value>
  </data>
  <data name="IdentifiersNotFound" xml:space="preserve">
    <value>No identifiers found.</value>
  </data>
  <data name="InvalidStartOrEndOfRange" xml:space="preserve">
    <value>The start or end of a range is greater than the number of available elements in the list.</value>
  </data>
  <data name="MalformedHeaderPackage" xml:space="preserve">
    <value>{0} contains a package with a malformed header.  Ignoring it.</value>
  </data>
  <data name="NoHeaderPackage" xml:space="preserve">
    <value>{0} contains a package without a header.  Ignoring it.</value>
  </data>
  <data name="PackageEmpty" xml:space="preserve">
    <value>The package was found to be empty and was not installed.</value>
  </data>
  <data name="PackageTooLarge" xml:space="preserve">
    <value>The package is too large!  The package must be less than 15 MB!</value>
  </data>
  <data name="PathNotRegconizableAsStableOrDailyBuild" xml:space="preserve">
    <value>The specified file path is not recognizable as a stable or a daily build</value>
  </data>
  <data name="RangeEndCouldNotBeParsed" xml:space="preserve">
    <value>Range end could not be parsed.</value>
  </data>
  <data name="RangeOrApprIdentifierAlrUsed" xml:space="preserve">
    <value>Cannot use range or approx. identifier on increment field when one has already been used to specify a count.</value>
  </data>
  <data name="RangeStepCouldNotBeParsed" xml:space="preserve">
    <value>Range step could not be parsed.</value>
  </data>
  <data name="RangeValuesGreaterThanZero" xml:space="preserve">
    <value>Range values must be greater than zero.</value>
  </data>
  <data name="RequestingVersionUpdate" xml:space="preserve">
    <value>Requesting version update info...</value>
  </data>
  <data name="UpdateAvailable" xml:space="preserve">
    <value>Update available: {0}</value>
  </data>
  <data name="UpdateDownloadComplete" xml:space="preserve">
    <value>Update download complete.</value>
  </data>
  <data name="UpdateDownloadProgress" xml:space="preserve">
    <value>Update download progress: {0}%</value>
  </data>
  <data name="UpdateDownloadStarted" xml:space="preserve">
    <value>Update download started...</value>
  </data>
  <data name="WorkbenchNotOpen" xml:space="preserve">
    <value>Workbench could not be opened.</value>
  </data>
  <data name="CouldNotRepairOneNodeHoles" xml:space="preserve">
    <value>Could not repair 1-node holes</value>
  </data>
  <data name="CustomNodeCouldNotBeInitialized" xml:space="preserve">
    <value>Custom node \"{0}\" could not be initialized.</value>
  </data>
  <data name="FailedToGetMirrorVariable" xml:space="preserve">
    <value>Failed to get mirror for variable:  {0}; reason: {1}.</value>
  </data>
  <data name="FailedToLoadType" xml:space="preserve">
    <value>Failed to load type from {0}. The type was {1}.</value>
  </data>
  <data name="OpenWorkspaceError" xml:space="preserve">
    <value>There was an error opening the workspace.</value>
  </data>
  <data name="UnableToCreateCustomNodeID" xml:space="preserve">
    <value>Unable to create instance of custom node with id: \"</value>
  </data>
  <data name="BackUpOriginalFileMessage" xml:space="preserve">
    <value>Original file '{0}' gets backed up at '{1}'</value>
  </data>
  <data name="ClearingWorkSpace" xml:space="preserve">
    <value>Clearing workspace...</value>
  </data>
  <data name="CodeBlockDescription" xml:space="preserve">
    <value>Allows for DesignScript code to be authored directly</value>
  </data>
  <data name="DownloadLatestButton" xml:space="preserve">
    <value>Download latest version</value>
  </data>
  <data name="DuplicateMigrationTypeRegistered" xml:space="preserve">
    <value>Duplicate migration type registered for {0}</value>
  </data>
  <data name="FileCannotBeOpened" xml:space="preserve">
    <value>Your file cannot be opened.</value>
  </data>
  <data name="FutureFileDescription" xml:space="preserve">
    <value>Your file '{0}' was created in future version '{1}' and may not open correctly in your installed version of Dynamo '{2}'</value>
  </data>
  <data name="FutureFileSummary" xml:space="preserve">
    <value>Your file may not open correctly</value>
  </data>
  <data name="FutureFileTitle" xml:space="preserve">
    <value>Future File</value>
  </data>
  <data name="GoodByeLog" xml:space="preserve">
    <value>Goodbye</value>
  </data>
  <data name="InvalidLibraryFormat" xml:space="preserve">
    <value>Invalid library format.</value>
  </data>
  <data name="LibraryBuildError" xml:space="preserve">
    <value>Build error for library: {0}</value>
  </data>
  <data name="LibraryHasBeenLoaded" xml:space="preserve">
    <value>Library {0} has been loaded.</value>
  </data>
  <data name="LibraryIsDumped" xml:space="preserve">
    <value>Library is dumped to \"{0}\".</value>
  </data>
  <data name="LibraryPathCannotBeFound" xml:space="preserve">
    <value>Cannot find library path: {0}.</value>
  </data>
  <data name="NewNoteString" xml:space="preserve">
    <value>New Note</value>
  </data>
  <data name="ObsoleteFileDescription" xml:space="preserve">
    <value>Your file '{0}' of version '{1}' cannot be opened by this version of Dynamo ({2})</value>
  </data>
  <data name="ObsoleteFileTitle" xml:space="preserve">
    <value>Obsolete File</value>
  </data>
  <data name="OKButton" xml:space="preserve">
    <value>OK</value>
  </data>
  <data name="ProceedButton" xml:space="preserve">
    <value>Proceed anyway</value>
  </data>
  <data name="SavingInProgress" xml:space="preserve">
    <value>Saving {0} ...</value>
  </data>
  <data name="SubmitBugButton" xml:space="preserve">
    <value>Submit Bug To Github</value>
  </data>
  <data name="ToolTipForTempVar" xml:space="preserve">
    <value>Statement Output</value>
  </data>
  <data name="ToolTipReturnValue" xml:space="preserve">
    <value>return value</value>
  </data>
  <data name="UnhandledExceptionSummary" xml:space="preserve">
    <value>Unhandled exception in Dynamo engine</value>
  </data>
  <data name="UnhandledExceptionTitle" xml:space="preserve">
    <value>Unhandled Exception</value>
  </data>
  <data name="UnknownVersion" xml:space="preserve">
    <value>Unknown</value>
  </data>
  <data name="WelcomeMessage" xml:space="preserve">
    <value>Welcome to Dynamo!</value>
  </data>
  <data name="ToolTipFunctionOutput" xml:space="preserve">
    <value>function output</value>
  </data>
  <data name="ToolTipInput" xml:space="preserve">
    <value>Input #</value>
  </data>
  <data name="ToolTipOutput" xml:space="preserve">
    <value>Output #</value>
  </data>
  <data name="ToolTipSymbol" xml:space="preserve">
    <value>Symbol</value>
  </data>
  <data name="WarningCannotFindType" xml:space="preserve">
    <value>Cannot find type '{0}'</value>
  </data>
  <data name="WarningInvalidInput" xml:space="preserve">
    <value>Invalid input.

The name of parameter should start with alphabetic character. You can specify its type and default value. E.g., 

input : var[]..[]
value: bool = false</value>
  </data>
  <data name="DSFunctionNodeDescription" xml:space="preserve">
    <value>DesignScript Builtin Functions</value>
  </data>
  <data name="DummyNodeDescription" xml:space="preserve">
    <value>This is an obsolete node</value>
  </data>
  <data name="FunctionDescription" xml:space="preserve">
    <value>Instance of a Custom Node</value>
  </data>
  <data name="SymbolNodeDescription" xml:space="preserve">
    <value>A function parameter, use with custom nodes.

You can specify the type and default value for parameter. E.g.,

input : var[]..[]
value : bool = false</value>
  </data>
  <data name="CustomNodeNotLoaded" xml:space="preserve">
    <value>Custom node definition is not loaded! href=CustomNodeNotLoaded.html</value>
  </data>
  <data name="RunTypeToolTipAutomatically" xml:space="preserve">
    <value>Run whenever an input to the graph is updated.</value>
  </data>
  <data name="RunTypeToolTipManually" xml:space="preserve">
    <value>Run when you click the Run button.</value>
  </data>
  <data name="RunTypeToolTipPeriodicallyDisabled" xml:space="preserve">
    <value>Run Periodic is only available when there are nodes in the graph that support periodic update.</value>
  </data>
  <data name="RunTypeToolTipPeriodicallyEnabled" xml:space="preserve">
    <value>Run at the specified interval.</value>
  </data>
  <data name="HeaderAction" xml:space="preserve">
    <value>ACTIONS</value>
  </data>
  <data name="HeaderCreate" xml:space="preserve">
    <value>CREATE</value>
  </data>
  <data name="HeaderQuery" xml:space="preserve">
    <value>QUERY</value>
  </data>
  <data name="InputLabel" xml:space="preserve">
    <value>INPUT</value>
  </data>
  <data name="MoreButtonTextFormat" xml:space="preserve">
    <value>SHOW MORE ({0})</value>
  </data>
  <data name="NoDescriptionAvailable" xml:space="preserve">
    <value>No description available</value>
  </data>
  <data name="OutputLabel" xml:space="preserve">
    <value>OUTPUT</value>
  </data>
  <data name="TopResult" xml:space="preserve">
    <value>Top Result</value>
  </data>
  <data name="LocateInDisk" xml:space="preserve">
    <value>Locate in Disk..</value>
  </data>
  <data name="MoveLabel" xml:space="preserve">
    <value>Move</value>
  </data>
  <data name="NoMatchesFound" xml:space="preserve">
    <value>No matches found</value>
  </data>
  <data name="RemoveLabel" xml:space="preserve">
    <value>Remove</value>
  </data>
  <data name="IncorrectlyFormattedNodeLibraryDisplay" xml:space="preserve">
    <value>This is the incorrectly formatted library name:</value>
  </data>
  <data name="IncorrectlyFormattedNodeLibraryWarning" xml:space="preserve">
    <value>Incorrectly formatted package node library encountered, this may result in a package assembly not being loaded!</value>
  </data>
  <data name="NothingIsSelectedWarning" xml:space="preserve">
    <value>Nothing is selected. href=NothingIsSelectedWarning.html</value>
  </data>
  <data name="SearchTextBlockText" xml:space="preserve">
    <value>Search</value>
  </data>
  <data name="AutocompleteSearchTextBlockText" xml:space="preserve">
    <value>Search Autocomplete Results</value>
  </data>
  <data name="WatermarkLabelText" xml:space="preserve">
    <value>Enter code here</value>
  </data>
  <data name="GroupDefaultText" xml:space="preserve">
    <value>&lt;Click here to edit the group title&gt;</value>
  </data>
  <data name="DefaultValue" xml:space="preserve">
    <value>Default value</value>
    <comment>Default value</comment>
  </data>
  <data name="DefaultValueDisabled" xml:space="preserve">
    <value>(disabled)</value>
    <comment>Default value is disabled</comment>
  </data>
  <data name="InputPortAlternativeName" xml:space="preserve">
    <value>input</value>
    <comment>Used when an input port displays its context menu chevron and the port has no name to avoid displaying a double chevron.</comment>
  </data>
  <data name="OutputPortAlternativeName" xml:space="preserve">
    <value>output</value>
    <comment>Used when an output port displays its context menu chevron and the port has no name to avoid displaying a double chevron.</comment>
  </data>
  <data name="SymbolSearchTags" xml:space="preserve">
    <value>variable;argument;parameter</value>
    <comment>Search tags for Symbol/Input node. During translation, localized keywords can be appended to the end of these tags to provide localized search terms in addition to the existing ones.</comment>
  </data>
  <data name="DefaultCustomNodeCategory" xml:space="preserve">
    <value>Custom nodes</value>
    <comment>Used for uncategorised custom nodes.</comment>
  </data>
  <data name="InvalidCustomNodeFolderWarning" xml:space="preserve">
    <value>The folder '{0}' does not exist</value>
    <comment>This warning message is shown (during start up) when user specifies additional folders in DynamoSettings.xml file but the folders do not exist.</comment>
  </data>
  <data name="CodeBlockSearchTags" xml:space="preserve">
    <value>codeblock;</value>
  </data>
  <data name="DirectoryNotFound" xml:space="preserve">
    <value>Directory not found : {0}</value>
  </data>
  <data name="CustomNodeFolderLoadFailure" xml:space="preserve">
    <value>Failed to load custom node directory. Do you have permission to access {0}?</value>
  </data>
  <data name="PortsNameDescriptionDoNotEqualWarningMessage" xml:space="preserve">
    <value>Number of port names does not equal number of port descriptions.</value>
  </data>
  <data name="DescriptionResource1" xml:space="preserve">
    <value>some description</value>
  </data>
  <data name="ResourcePropertyIsNotStringTypeMessage" xml:space="preserve">
    <value>Resource Property is not String Type</value>
  </data>
  <data name="ResourceTypeDoesNotHavePropertyMessage" xml:space="preserve">
    <value>Resource Type does not have Property</value>
  </data>
  <data name="WarningInvalidOutput" xml:space="preserve">
    <value>Only comments and single variable are allowed in output node.</value>
  </data>
  <data name="FailedToLoadLibrary" xml:space="preserve">
    <value>Failed to load library: {0}</value>
  </data>
  <data name="NoneString" xml:space="preserve">
    <value>none</value>
  </data>
  <data name="PythonTemplateAppData" xml:space="preserve">
    <value>Python template loaded from AppData</value>
  </data>
  <data name="PythonTemplateDefaultFile" xml:space="preserve">
    <value>Python template set to default.</value>
  </data>
  <data name="PythonTemplateUserFile" xml:space="preserve">
    <value>Python template loaded from DynamoSettings.xml path</value>
  </data>
  <data name="DefaultHomeWorkspaceName" xml:space="preserve">
    <value>Home</value>
    <comment>The default name of home workspace</comment>
  </data>
  <data name="UnresolvedNodesWarningMessage" xml:space="preserve">
    <value>This graph currently contains some unresolved nodes, and cannot be saved until the nodes are resolved. If the graph is saved using SaveAs - the unresolved nodes will be removed from the file.</value>
  </data>
  <data name="UnresolvedNodesWarningShortMessage" xml:space="preserve">
    <value>This graph cannot be saved until unresolved nodes are removed or resolved.</value>
  </data>
  <data name="UnresolvedNodesWarningTitle" xml:space="preserve">
    <value>Graph Contains Unresolved Nodes and Cannot Be Saved.</value>
  </data>
  <data name="CodeBlockTempIdentifierOutputLabel" xml:space="preserve">
    <value>Value of expression at line {0}</value>
  </data>
  <data name="InvalidInputSymbolCustomNodeWarning" xml:space="preserve">
    <value>This custom node contains an invalid input. Please fix the input before saving the custom node.</value>
  </data>
  <data name="InvalidInputSymbolErrorMessage" xml:space="preserve">
    <value>This input symbol is not currently valid, and cannot be saved until it is fixed. Valid inputs take the form:

name : type = defaultValue

The input name should be a valid variable name, without spaces. An input type and default value are optional.</value>
  </data>
  <data name="InvalidInputSymbolWarningMessage" xml:space="preserve">
    <value>This custom node currently contains some invalid inputs, and cannot be saved until the inputs are fixed. If the custom node is saved using SaveAs, the invalid inputs will revert to generic inputs. Valid inputs take the form:

name : type = defaultValue

The input name should be a valid variable name, without spaces. An input type and default value are optional.</value>
  </data>
  <data name="InvalidInputSymbolWarningShortMessage" xml:space="preserve">
    <value>This custom node cannot be saved until invalid inputs are removed or fixed.</value>
  </data>
  <data name="InvalidInputSymbolWarningTitle" xml:space="preserve">
    <value>Custom Node Contains Invalid Inputs and Cannot Be Saved.</value>
  </data>
  <data name="PythonTemplateDefinedByHost" xml:space="preserve">
    <value>Python template set by host integrator</value>
  </data>
  <data name="MessageCustomNodePackageFailedToLoad" xml:space="preserve">
    <value>{1} cannot be loaded. 
Installing it will conflict with one or more node definitions that already exist in {0}, which is currently loaded. 
To install {1}, Dynamo needs to first uninstall {0}. 
Restart Dynamo to complete the uninstall.</value>
  </data>
  <data name="FunctionDefinitionOverwrittenMessage" xml:space="preserve">
    <value>Attempting to load customNode {0} loaded by package {1}, but a previous definition named {2} exists with no associated package. The new customNode definition has been loaded, but Dynamo may be in an unstable state, please avoid loading multiple custom nodes with the id.</value>
  </data>
  <data name="Preview3DOutageTitle" xml:space="preserve">
    <value>3D preview has been deactivated</value>
  </data>
  <data name="MissingXmlTagConsoleMessage" xml:space="preserve">
    <value>{0} is missing some XML documentation tags.</value>
  </data>
  <data name="FailedToHandleReadyEvent" xml:space="preserve">
    <value>Failed to call Ready() in extension: </value>
  </data>
  <data name="DuplicatedModelGuidError" xml:space="preserve">
    <value>The map already contains a model with this id, the id must be unique for the workspace that is currently being deserialized: {0}</value>
  </data>
  <data name="ArgumentNullException" xml:space="preserve">
    <value>Value cannot be null.
Parameter name: {0}</value>
  </data>
  <data name="ModelNotFoundError" xml:space="preserve">
    <value>UpdateModelValue: Model not found</value>
  </data>
  <data name="PackageManagerPackageAlreadyExists" xml:space="preserve">
    <value>A package with the given name already exists.</value>
  </data>
  <data name="PackageManagerUserIsNotAMaintainer" xml:space="preserve">
    <value>The current user, '{0}', is not a maintainer of the package '{1}'.</value>
    <comment>{0} = user name (i.e. 'DynamoTeam'), {1} = package name (i.e. 'Clockwork for Dynamo 1.x')</comment>
  </data>
  <data name="DuplicatedOlderPackage" xml:space="preserve">
    <value>An older version of the package called {0} version {2} was found at {1} with version {3}. The older version has been ignored.</value>
  </data>
  <data name="InvalidPackageVersion" xml:space="preserve">
    <value>The version of the package called {0} found at {1} is invalid (version: "{2}"). Ignoring it.</value>
  </data>
  <data name="DuplicatedNewerPackage" xml:space="preserve">
    <value>A newer version of the package called {0} version {2} was found at {1} with version {3}. The newer version has been ignored.</value>
  </data>
  <data name="Autocomplete" xml:space="preserve">
    <value>Autocomplete</value>
  </data>
  <data name="NoneLinterDescriptorName" xml:space="preserve">
    <value>None</value>
  </data>
<<<<<<< HEAD
  <data name="PackageStatePendingUnload" xml:space="preserve">
    <value>Scheduled to be unloaded</value>
  </data>
  <data name="PackageStateError" xml:space="preserve">
    <value>Error</value>
  </data>
  <data name="PackageStateLoaded" xml:space="preserve">
    <value>Loaded</value>
  </data>
  <data name="PackageStateUnloaded" xml:space="preserve">
    <value>Unloaded</value>
  </data>
  <data name="PackageStatePendingUnloadTooltip" xml:space="preserve">
    <value>Scheduled to be unloaded.
This package will be unloaded after the next Dynamo restart.</value>
  </data>
  <data name="PackageStateErrorTooltip" xml:space="preserve">
    <value>Unloaded.
This package has not been loaded due to an unexpected error.</value>
  </data>
  <data name="PackageStateLoadedTooltip" xml:space="preserve">
    <value>Loaded.
This package is loaded and ready to be used.</value>
  </data>
  <data name="PackageStateUnloadedTooltip" xml:space="preserve">
    <value>Unloaded.
This package has not been loaded because another conflicting package was loaded before it.</value>
  </data>
  <data name="NodeInformationalStateShowAllErrors" xml:space="preserve">
    <value>Show all errors</value>
=======
  <data name="BackupSavedMsg" xml:space="preserve">
    <value>Backup file is saved</value>
  </data>
  <data name="NodeDeprecatedMsg" xml:space="preserve">
    <value>Node '{0}' is now deprecated.</value>
  </data>
  <data name="NodeNotResolvedMsg" xml:space="preserve">
    <value>Node '{0}' cannot be resolved.</value>
  </data>
  <data name="NodeOfTypeDeprecatedMsg" xml:space="preserve">
    <value>Node of type '{0}',from assembly '{1}', is now deprecated.</value>
  </data>
  <data name="NodeOfTypeNotResolvedMsg" xml:space="preserve">
    <value>Node of type '{0}', from assembly '{1}', cannot be resolved.</value>
  </data>
  <data name="NodeUnhandledMsg" xml:space="preserve">
    <value>Unhandled 'DummyNode.NodeNature' value: {0}</value>
>>>>>>> 6e85743d
  </data>
</root><|MERGE_RESOLUTION|>--- conflicted
+++ resolved
@@ -761,7 +761,6 @@
   <data name="NoneLinterDescriptorName" xml:space="preserve">
     <value>None</value>
   </data>
-<<<<<<< HEAD
   <data name="PackageStatePendingUnload" xml:space="preserve">
     <value>Scheduled to be unloaded</value>
   </data>
@@ -792,7 +791,7 @@
   </data>
   <data name="NodeInformationalStateShowAllErrors" xml:space="preserve">
     <value>Show all errors</value>
-=======
+  </data>
   <data name="BackupSavedMsg" xml:space="preserve">
     <value>Backup file is saved</value>
   </data>
@@ -810,6 +809,5 @@
   </data>
   <data name="NodeUnhandledMsg" xml:space="preserve">
     <value>Unhandled 'DummyNode.NodeNature' value: {0}</value>
->>>>>>> 6e85743d
   </data>
 </root>