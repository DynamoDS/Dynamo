﻿<?xml version="1.0" encoding="utf-8"?>
<root>
  <!-- 
    Microsoft ResX Schema 
    
    Version 2.0
    
    The primary goals of this format is to allow a simple XML format 
    that is mostly human readable. The generation and parsing of the 
    various data types are done through the TypeConverter classes 
    associated with the data types.
    
    Example:
    
    ... ado.net/XML headers & schema ...
    <resheader name="resmimetype">text/microsoft-resx</resheader>
    <resheader name="version">2.0</resheader>
    <resheader name="reader">System.Resources.ResXResourceReader, System.Windows.Forms, ...</resheader>
    <resheader name="writer">System.Resources.ResXResourceWriter, System.Windows.Forms, ...</resheader>
    <data name="Name1"><value>this is my long string</value><comment>this is a comment</comment></data>
    <data name="Color1" type="System.Drawing.Color, System.Drawing">Blue</data>
    <data name="Bitmap1" mimetype="application/x-microsoft.net.object.binary.base64">
        <value>[base64 mime encoded serialized .NET Framework object]</value>
    </data>
    <data name="Icon1" type="System.Drawing.Icon, System.Drawing" mimetype="application/x-microsoft.net.object.bytearray.base64">
        <value>[base64 mime encoded string representing a byte array form of the .NET Framework object]</value>
        <comment>This is a comment</comment>
    </data>
                
    There are any number of "resheader" rows that contain simple 
    name/value pairs.
    
    Each data row contains a name, and value. The row also contains a 
    type or mimetype. Type corresponds to a .NET class that support 
    text/value conversion through the TypeConverter architecture. 
    Classes that don't support this are serialized and stored with the 
    mimetype set.
    
    The mimetype is used for serialized objects, and tells the 
    ResXResourceReader how to depersist the object. This is currently not 
    extensible. For a given mimetype the value must be set accordingly:
    
    Note - application/x-microsoft.net.object.binary.base64 is the format 
    that the ResXResourceWriter will generate, however the reader can 
    read any of the formats listed below.
    
    mimetype: application/x-microsoft.net.object.binary.base64
    value   : The object must be serialized with 
            : System.Runtime.Serialization.Formatters.Binary.BinaryFormatter
            : and then encoded with base64 encoding.
    
    mimetype: application/x-microsoft.net.object.soap.base64
    value   : The object must be serialized with 
            : System.Runtime.Serialization.Formatters.Soap.SoapFormatter
            : and then encoded with base64 encoding.

    mimetype: application/x-microsoft.net.object.bytearray.base64
    value   : The object must be serialized into a byte array 
            : using a System.ComponentModel.TypeConverter
            : and then encoded with base64 encoding.
    -->
  <xsd:schema id="root" xmlns="" xmlns:xsd="http://www.w3.org/2001/XMLSchema" xmlns:msdata="urn:schemas-microsoft-com:xml-msdata">
    <xsd:import namespace="http://www.w3.org/XML/1998/namespace" />
    <xsd:element name="root" msdata:IsDataSet="true">
      <xsd:complexType>
        <xsd:choice maxOccurs="unbounded">
          <xsd:element name="metadata">
            <xsd:complexType>
              <xsd:sequence>
                <xsd:element name="value" type="xsd:string" minOccurs="0" />
              </xsd:sequence>
              <xsd:attribute name="name" use="required" type="xsd:string" />
              <xsd:attribute name="type" type="xsd:string" />
              <xsd:attribute name="mimetype" type="xsd:string" />
              <xsd:attribute ref="xml:space" />
            </xsd:complexType>
          </xsd:element>
          <xsd:element name="assembly">
            <xsd:complexType>
              <xsd:attribute name="alias" type="xsd:string" />
              <xsd:attribute name="name" type="xsd:string" />
            </xsd:complexType>
          </xsd:element>
          <xsd:element name="data">
            <xsd:complexType>
              <xsd:sequence>
                <xsd:element name="value" type="xsd:string" minOccurs="0" msdata:Ordinal="1" />
                <xsd:element name="comment" type="xsd:string" minOccurs="0" msdata:Ordinal="2" />
              </xsd:sequence>
              <xsd:attribute name="name" type="xsd:string" use="required" msdata:Ordinal="1" />
              <xsd:attribute name="type" type="xsd:string" msdata:Ordinal="3" />
              <xsd:attribute name="mimetype" type="xsd:string" msdata:Ordinal="4" />
              <xsd:attribute ref="xml:space" />
            </xsd:complexType>
          </xsd:element>
          <xsd:element name="resheader">
            <xsd:complexType>
              <xsd:sequence>
                <xsd:element name="value" type="xsd:string" minOccurs="0" msdata:Ordinal="1" />
              </xsd:sequence>
              <xsd:attribute name="name" type="xsd:string" use="required" />
            </xsd:complexType>
          </xsd:element>
        </xsd:choice>
      </xsd:complexType>
    </xsd:element>
  </xsd:schema>
  <resheader name="resmimetype">
    <value>text/microsoft-resx</value>
  </resheader>
  <resheader name="version">
    <value>2.0</value>
  </resheader>
  <resheader name="reader">
    <value>System.Resources.ResXResourceReader, System.Windows.Forms, Version=4.0.0.0, Culture=neutral, PublicKeyToken=b77a5c561934e089</value>
  </resheader>
  <resheader name="writer">
    <value>System.Resources.ResXResourceWriter, System.Windows.Forms, Version=4.0.0.0, Culture=neutral, PublicKeyToken=b77a5c561934e089</value>
  </resheader>
  <data name="BuildSublistsDescription" xml:space="preserve">
    <value>Build sublists from a list using DesignScript range syntax.</value>
    <comment>Description for code block node</comment>
  </data>
  <data name="CodeBlockNodeDescription" xml:space="preserve">
    <value>Allows for DesignScript code to be authored directly</value>
  </data>
  <data name="NumberNodeDescription" xml:space="preserve">
    <value>Creates a number.</value>
    <comment>Description for number node</comment>
  </data>
  <data name="StringNodeDescription" xml:space="preserve">
    <value>Creates a string.</value>
    <comment>Description for string node</comment>
  </data>
  <data name="FunctionNodeDescription" xml:space="preserve">
    <value>DesignScript Builtin Functions</value>
    <comment>Description for function node</comment>
  </data>
  <data name="CustomNodeDesciption" xml:space="preserve">
    <value>Instance of a Custom Node</value>
    <comment>Description for custom node</comment>
  </data>
  <data name="ComposeFunctionNodeDescription" xml:space="preserve">
    <value>Composes two single parameter functions into one function.</value>
    <comment>Description for compose function node</comment>
  </data>
  <data name="OutputNodeDescription" xml:space="preserve">
    <value>A function output, use with custom nodes</value>
    <comment>Description for output node</comment>
  </data>
  <data name="InputNodeDescription" xml:space="preserve">
    <value>A function parameter, use with custom nodes</value>
    <comment>Description for input node</comment>
  </data>
  <data name="InputNodeSearchTags" xml:space="preserve">
    <value>variable;argument;parameter</value>
    <comment>Search tags. When do translation, appending localized tags to the existing tags and use ';' to seperate them</comment>
  </data>
  <data name="ComposeFunctionPortDataFunctionToolTip" xml:space="preserve">
    <value>A Function</value>
  </data>
  <data name="ComposeFunctionPortDataResultToolTip" xml:space="preserve">
    <value>Composed function: g(f(x))</value>
  </data>
  <data name="NumberRangePortDataAmountToolTip" xml:space="preserve">
    <value>Amount of numbers in the sequence</value>
  </data>
  <data name="NumberRangePortDataEndToolTip" xml:space="preserve">
    <value>Number to end the sequence at</value>
  </data>
  <data name="NumberRangePortDataSeqToolTip" xml:space="preserve">
    <value>New sequence</value>
  </data>
  <data name="NumberRangePortDataStartToolTip" xml:space="preserve">
    <value>Number to start the sequence at</value>
  </data>
  <data name="NumberRangePortDataStepToolTip" xml:space="preserve">
    <value>Space between numbers</value>
  </data>
  <data name="PortDataParameterToolTip" xml:space="preserve">
    <value>parameter</value>
  </data>
  <data name="PortDataVariableToolTip" xml:space="preserve">
    <value>variable</value>
    <comment>Tooltip to indidate it is a variable</comment>
  </data>
  <data name="SublistPortDataResultToolTip" xml:space="preserve">
    <value>The sublists.</value>
    <comment>Tooltip</comment>
  </data>
  <data name="SublistsPortDataListToolTip" xml:space="preserve">
    <value>The list from which to create sublists.</value>
    <comment>Tooltip for inport data</comment>
  </data>
  <data name="SublistsPortDataOffsetToolTip" xml:space="preserve">
    <value>The offset to apply to the sub-list. Ex. The range "0..2" with an offset of 1 will yield sublists {0,1,2}{1,2,3}{2,3,4}...</value>
    <comment>Tooltip</comment>
  </data>
  <data name="PortDataFunctionOutputToolTip" xml:space="preserve">
    <value>function output</value>
  </data>
  <data name="PortDataInputToolTip" xml:space="preserve">
    <value>Input #{0}</value>
  </data>
  <data name="PortDataOutputToolTip" xml:space="preserve">
    <value>Output #{0}</value>
  </data>
  <data name="PortDataPathToFileToolTip" xml:space="preserve">
    <value>Path to the file</value>
  </data>
  <data name="PortDataReturnValueToolTip" xml:space="preserve">
    <value>return value</value>
  </data>
  <data name="PortDataSymbolToolTip" xml:space="preserve">
    <value>Symbol</value>
  </data>
  <data name="ButtonDownloadLastest" xml:space="preserve">
    <value>Download latest version</value>
    <comment>Button Download Lastest</comment>
  </data>
  <data name="ArggOKButton" xml:space="preserve">
    <value>Arrrrg, ok</value>
    <comment>Button OK</comment>
  </data>
  <data name="ButtonProcess" xml:space="preserve">
    <value>Proceed anyway</value>
    <comment>Button Process</comment>
  </data>
  <data name="CancelButton" xml:space="preserve">
    <value>Cancel</value>
    <comment>Button Cancel</comment>
  </data>
  <data name="CannotOpenFile" xml:space="preserve">
    <value>Your file cannot be opened</value>
  </data>
  <data name="DisplayEnigineFailureMessageDescription" xml:space="preserve">
    <value>The virtual machine that powers Dynamo is experiencing some unexpected errors internally and is likely "having great difficulties pulling itself together. It is "recommended that you save your work now and reload the file. Giving the Dynamo VM a new lease of life can potentially make it feel happier and behave better. 

If you don't mind, it would be helpful for you to send us your file. That will make it quicker for us to get these issues fixed.</value>
  </data>
  <data name="FileNotOpenedCorrectly" xml:space="preserve">
    <value>Your file may not open correctly</value>
  </data>
  <data name="IncompatibleOfFileAndDynamo" xml:space="preserve">
    <value>Your file '{0}' of version '{1}' cannot be opened by this version of Dynamo ({2})</value>
  </data>
  <data name="IncorrectVersionToOpenFile" xml:space="preserve">
    <value>Your file '{0}' was created in future version '{1}' and may not open correctly in your installed version of Dynamo '{2}'</value>
  </data>
  <data name="SubmitBugToGithub" xml:space="preserve">
    <value>Submit Bug To Github</value>
    <comment>Button submit</comment>
  </data>
  <data name="UnhandledExceptionInDynamoEngine" xml:space="preserve">
    <value>Unhandled exception in Dynamo engine</value>
  </data>
  <data name="UsageReportingErrorMessage" xml:space="preserve">
    <value>Uh oh...
 We're sorry - we tried to save your decisions, but something went wrong. The decision probably hasn't been saved. This really shouldn't have happened. Please get in touch via GitHub and send us this information.
You can also try deleting [FILEPATH] and trying again.
Depending on your previous choice, instrumentation may still be running, if you're worried about this, please consider not using Dynamo until we've got back to you to solve the problem.
Sorry about that.</value>
  </data>
  <data name="CouldNotLoadTypes" xml:space="preserve">
    <value>Could not load types.</value>
  </data>
  <data name="CreatingConnectorError" xml:space="preserve">
    <value>ERROR : Could not create connector between {0} and {1}.</value>
  </data>
  <data name="DllLoadException" xml:space="preserve">
    <value>Dll Load Exception:</value>
  </data>
  <data name="ElapsedWhenLoadingXml" xml:space="preserve">
    <value>{0} elapsed for loading xml.</value>
  </data>
  <data name="EvaluationComleted" xml:space="preserve">
    <value>Evaluation completed in {0}</value>
  </data>
  <data name="FailedToLoadHeader" xml:space="preserve">
    <value>ERROR: The header for the custom node at {0} failed to load.  It will be left out of search.</value>
  </data>
  <data name="FileBackUpLocation" xml:space="preserve">
    <value>Original file '{0}' gets backed up at '{1}'</value>
  </data>
  <data name="LoadingNodeDefinition" xml:space="preserve">
    <value>Loading node definition for "{0}" from: {1}</value>
  </data>
  <data name="NodeProblemEncountered" xml:space="preserve">
    <value>Whilst preparing to run, this node encountered a problem. Please talk to the creators of the node, and give them this message:\n\n{0}</value>
  </data>
  <data name="OpeningHomeWorkspace" xml:space="preserve">
    <value>Opening home workspace {0}...</value>
  </data>
  <data name="OpenWorkbenchError" xml:space="preserve">
    <value>There was an error opening the workbench.</value>
  </data>
  <data name="BadIdentifierSyntax" xml:space="preserve">
    <value>Bad identifier syntax: "{0}"</value>
  </data>
  <data name="BadRangeSyntax" xml:space="preserve">
    <value>Bad range syntax: not of format \"start..end[..(increment|#count)]\"</value>
  </data>
  <data name="CannotHave0Step" xml:space="preserve">
    <value>Can't have 0 step.</value>
  </data>
  <data name="ClearingWorkflow" xml:space="preserve">
    <value>Clearing workflow...</value>
  </data>
  <data name="CouldNotCompressFile" xml:space="preserve">
    <value>Could not compress file.  Is the file in use?</value>
  </data>
  <data name="CouldNotGetLatestBuild" xml:space="preserve">
    <value>Couldn't get the latest build from S3</value>
  </data>
  <data name="CouldNotGetUpdateData" xml:space="preserve">
    <value>Couldn't get update data from {0}</value>
  </data>
  <data name="DulicatedPackage" xml:space="preserve">
    <value>A duplicate of the package called {0} was found at {1}.  Ignoring it.</value>
  </data>
  <data name="DynamoUpToDate" xml:space="preserve">
    <value>Dynamo is up to date.</value>
  </data>
  <data name="ExceptionEncountered" xml:space="preserve">
    <value>Exception encountered scanning the package directory at {0}</value>
  </data>
  <data name="FailedToLoad" xml:space="preserve">
    <value>Failed to load {0}\n, Exception: {1}</value>
  </data>
  <data name="FailedToLoadCustomNode" xml:space="preserve">
    <value>Failed to load custom node: {0}.  Replacing with proxy custom node.</value>
  </data>
  <data name="FailedToSave" xml:space="preserve">
    <value>Failed to save {0}\n, Exception: {1}</value>
  </data>
  <data name="IdentifiersNotFound" xml:space="preserve">
    <value>No identifiers found.</value>
  </data>
  <data name="InvalidStartOrEndOfRange" xml:space="preserve">
    <value>The start or end of a range is greater than the number of available elements in the list.</value>
  </data>
  <data name="MalformedHeaderPackage" xml:space="preserve">
    <value>{0} contains a package with a malformed header.  Ignoring it.</value>
  </data>
  <data name="NoHeaderPackage" xml:space="preserve">
    <value>{0} contains a package without a header.  Ignoring it.</value>
  </data>
  <data name="PackageEmpty" xml:space="preserve">
    <value>The package was found to be empty and was not installed.</value>
  </data>
  <data name="PackageTooLarge" xml:space="preserve">
    <value>The package is too large!  The package must be less than 15 MB!</value>
  </data>
  <data name="PathNotRegconizableAsStableOrDailyBuild" xml:space="preserve">
    <value>The specified file path is not recognizable as a stable or a daily build</value>
  </data>
  <data name="RangeEndCouldNotBeParsed" xml:space="preserve">
    <value>Range end could not be parsed.</value>
  </data>
  <data name="RangeOrApprIdentifierAlrUsed" xml:space="preserve">
    <value>Cannot use range or approx. identifier on increment field when one has already been used to specify a count.</value>
  </data>
  <data name="RangeStepCouldNotBeParsed" xml:space="preserve">
    <value>Range step could not be parsed.</value>
  </data>
  <data name="RangeValuesGreaterThanZero" xml:space="preserve">
    <value>Range values must be greater than zero.</value>
  </data>
  <data name="RequestingVersionUpdate" xml:space="preserve">
    <value>Requesting version update info...</value>
  </data>
  <data name="UpdateAvailable" xml:space="preserve">
    <value>Update available: {0}</value>
  </data>
  <data name="UpdateDownloadComplete" xml:space="preserve">
    <value>Update download complete.</value>
  </data>
  <data name="UpdateDownloadProgress" xml:space="preserve">
    <value>Update download progress: {0}%</value>
  </data>
  <data name="UpdateDownloadStarted" xml:space="preserve">
    <value>Update download started...</value>
  </data>
  <data name="WorkbenchNotOpen" xml:space="preserve">
    <value>Workspace could not be opened.</value>
  </data>
  <data name="CouldNotRepairOneNodeHoles" xml:space="preserve">
    <value>Could not repair 1-node holes</value>
  </data>
  <data name="CustomNodeCouldNotBeInitialized" xml:space="preserve">
    <value>Custom node \"{0}\" could not be initialized.</value>
  </data>
  <data name="FailedToGetMirrorVariable" xml:space="preserve">
    <value>Failed to get mirror for variable:  {0}; reason: {1}.</value>
  </data>
  <data name="FailedToLoadType" xml:space="preserve">
    <value>Failed to load type from {0}. The type was {1}.</value>
  </data>
  <data name="OpenWorkspaceError" xml:space="preserve">
    <value>There was an error opening the workspace.</value>
  </data>
  <data name="UnableToCreateCustomNodeID" xml:space="preserve">
    <value>Unable to create instance of custom node with id: \"</value>
  </data>
  <data name="BackUpOriginalFileMessage" xml:space="preserve">
    <value>Original file '{0}' gets backed up at '{1}'</value>
  </data>
  <data name="ClearingWorkSpace" xml:space="preserve">
    <value>Clearing workspace...</value>
  </data>
  <data name="CodeBlockDescription" xml:space="preserve">
    <value>Allows for DesignScript code to be authored directly</value>
  </data>
  <data name="DownloadLatestButton" xml:space="preserve">
    <value>Download latest version</value>
  </data>
  <data name="DuplicateMigrationTypeRegistered" xml:space="preserve">
    <value>Duplicate migration type registered for {0}</value>
  </data>
  <data name="ExceptionIsNotHeapCorruptionDescription" xml:space="preserve">
    <value>The virtual machine that powers Dynamo is experiencing some unexpected errors internally and is likely having great difficulties pulling itself together. It is recommended that you save your work now and reload the file. Giving the Dynamo VM a new lease of life can potentially make it feel happier and behave better.

If you don't mind, it would be helpful for you to send us your file. That will make it quicker for us to get these issues fixed.</value>
  </data>
  <data name="FileCannotBeOpened" xml:space="preserve">
    <value>Your file cannot be opened.</value>
  </data>
  <data name="FutureFileDescription" xml:space="preserve">
    <value>Your file '{0}' was created in future version '{1}' and may not open correctly in your installed version of Dynamo '{2}'</value>
  </data>
  <data name="FutureFileSummary" xml:space="preserve">
    <value>Your file may not open correctly</value>
  </data>
  <data name="FutureFileTitle" xml:space="preserve">
    <value>Future File</value>
  </data>
  <data name="GoodByeLog" xml:space="preserve">
    <value>Goodbye</value>
  </data>
  <data name="InvalidLibraryFormat" xml:space="preserve">
    <value>Invalid library format.</value>
  </data>
  <data name="LibraryBuildError" xml:space="preserve">
    <value>Build error for library: {0}</value>
  </data>
  <data name="LibraryHasBeenLoaded" xml:space="preserve">
    <value>Library {0} has been loaded.</value>
  </data>
  <data name="LibraryIsDumped" xml:space="preserve">
    <value>Library is dumped to \"{0}\".</value>
  </data>
  <data name="LibraryPathCannotBeFound" xml:space="preserve">
    <value>Cannot find library path: {0}.</value>
  </data>
  <data name="NewNoteString" xml:space="preserve">
    <value>New Note</value>
  </data>
  <data name="ObsoleteFileDescription" xml:space="preserve">
    <value>Your file '{0}' of version '{1}' cannot be opened by this version of Dynamo ({2})</value>
  </data>
  <data name="ObsoleteFileTitle" xml:space="preserve">
    <value>Obsolete File</value>
  </data>
  <data name="OKButton" xml:space="preserve">
    <value>OK</value>
  </data>
  <data name="ProceedButton" xml:space="preserve">
    <value>Proceed anyway</value>
  </data>
  <data name="SavingInProgress" xml:space="preserve">
    <value>Saving {0} ...</value>
  </data>
  <data name="SubmitBugButton" xml:space="preserve">
    <value>Submit Bug To Github</value>
  </data>
  <data name="ToolTipForTempVar" xml:space="preserve">
    <value>Statement Output</value>
  </data>
  <data name="ToolTipReturnValue" xml:space="preserve">
    <value>return value</value>
  </data>
  <data name="UnhandledExceptionSummary" xml:space="preserve">
    <value>Unhandled exception in Dynamo engine</value>
  </data>
  <data name="UnhandledExceptionTitle" xml:space="preserve">
    <value>Unhandled Exception</value>
  </data>
  <data name="UnknownVersion" xml:space="preserve">
    <value>Unknown</value>
  </data>
  <data name="WelcomeMessage" xml:space="preserve">
    <value>Welcome to Dynamo!</value>
  </data>
  <data name="ToolTipFunctionOutput" xml:space="preserve">
    <value>function output</value>
  </data>
  <data name="ToolTipInput" xml:space="preserve">
    <value>Input #</value>
  </data>
  <data name="ToolTipOutput" xml:space="preserve">
    <value>Output #</value>
  </data>
  <data name="ToolTipSymbol" xml:space="preserve">
    <value>Symbol</value>
  </data>
  <data name="WarningCannotFindType" xml:space="preserve">
    <value>Cannot find type '{0}'</value>
  </data>
  <data name="WarningInvalidInput" xml:space="preserve">
    <value>Invalid input.

The name of parameter should start with alphabetic character. You can specify its type and default value. E.g., 

input : var[]..[]
value: bool = false</value>
  </data>
  <data name="DSFunctionNodeDescription" xml:space="preserve">
    <value>DesignScript Builtin Functions</value>
  </data>
  <data name="DummyNodeDescription" xml:space="preserve">
    <value>This is an obsolete node</value>
  </data>
  <data name="FunctionDescription" xml:space="preserve">
    <value>Instance of a Custom Node</value>
  </data>
  <data name="SymbolNodeDescription" xml:space="preserve">
    <value>A function parameter, use with custom nodes. \n\nYou can specify the type and default value for parameter. E.g.,\n\ninput : var[]..[]\nvalue : bool = false</value>
  </data>
<<<<<<< HEAD
  <data name="AutodeskSignIn" xml:space="preserve">
    <value>Autodesk Sign In</value>
=======
  <data name="CustomNodeNotLoaded" xml:space="preserve">
    <value>Custom node definition is not loaded!</value>
>>>>>>> 1c5a568e
  </data>
</root><|MERGE_RESOLUTION|>--- conflicted
+++ resolved
@@ -526,12 +526,10 @@
   <data name="SymbolNodeDescription" xml:space="preserve">
     <value>A function parameter, use with custom nodes. \n\nYou can specify the type and default value for parameter. E.g.,\n\ninput : var[]..[]\nvalue : bool = false</value>
   </data>
-<<<<<<< HEAD
   <data name="AutodeskSignIn" xml:space="preserve">
     <value>Autodesk Sign In</value>
-=======
+  </data>
   <data name="CustomNodeNotLoaded" xml:space="preserve">
     <value>Custom node definition is not loaded!</value>
->>>>>>> 1c5a568e
   </data>
 </root>