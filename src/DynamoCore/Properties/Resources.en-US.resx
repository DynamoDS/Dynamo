--- conflicted
+++ resolved
@@ -778,13 +778,12 @@
     <value>Unloaded.
 This package has not been loaded because another conflicting package was loaded before it.</value>
   </data>
-<<<<<<< HEAD
   <data name="GroupDefaultText" xml:space="preserve">
     <value>&lt;Click here to edit the group description&gt;</value>
   </data>
   <data name="GroupNameDefaultText" xml:space="preserve">
     <value>&lt;Click here to edit the group title&gt;</value>
-=======
+  </data>
   <data name="OutputPortAlternativeName" xml:space="preserve">
     <value>output</value>
     <comment>Used when an output port displays its context menu chevron and the port has no name to avoid displaying a double chevron.</comment>
@@ -816,6 +815,5 @@
   </data>
   <data name="UnhideWiresPopupMenuItem" xml:space="preserve">
     <value>Unhide Wires</value>
->>>>>>> fb49bcb3
   </data>
 </root>