--- conflicted
+++ resolved
@@ -624,10 +624,9 @@
   <data name="CustomNodeFolderLoadFailure" xml:space="preserve">
     <value>Failed to load custom node directory. Do you have permission to access {0}?</value>
   </data>
-<<<<<<< HEAD
   <data name="SequenceOutputPortTooltip" xml:space="preserve">
     <value>var[]..[]</value>
-=======
+  </data>
   <data name="PortsNameDescriptionDoNotEqualWarningMessage" xml:space="preserve">
     <value>Number of port names does not equal number of port descriptions.</value>
   </data>
@@ -639,6 +638,5 @@
   </data>
   <data name="ResourceTypeDoesNotHavePropertyMessage" xml:space="preserve">
     <value>Resource Type does not have Property</value>
->>>>>>> fd38fc65
   </data>
 </root>