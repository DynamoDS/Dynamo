﻿<?xml version="1.0" encoding="utf-8"?>
<root>
  <!-- 
    Microsoft ResX Schema 
    
    Version 2.0
    
    The primary goals of this format is to allow a simple XML format 
    that is mostly human readable. The generation and parsing of the 
    various data types are done through the TypeConverter classes 
    associated with the data types.
    
    Example:
    
    ... ado.net/XML headers & schema ...
    <resheader name="resmimetype">text/microsoft-resx</resheader>
    <resheader name="version">2.0</resheader>
    <resheader name="reader">System.Resources.ResXResourceReader, System.Windows.Forms, ...</resheader>
    <resheader name="writer">System.Resources.ResXResourceWriter, System.Windows.Forms, ...</resheader>
    <data name="Name1"><value>this is my long string</value><comment>this is a comment</comment></data>
    <data name="Color1" type="System.Drawing.Color, System.Drawing">Blue</data>
    <data name="Bitmap1" mimetype="application/x-microsoft.net.object.binary.base64">
        <value>[base64 mime encoded serialized .NET Framework object]</value>
    </data>
    <data name="Icon1" type="System.Drawing.Icon, System.Drawing" mimetype="application/x-microsoft.net.object.bytearray.base64">
        <value>[base64 mime encoded string representing a byte array form of the .NET Framework object]</value>
        <comment>This is a comment</comment>
    </data>
                
    There are any number of "resheader" rows that contain simple 
    name/value pairs.
    
    Each data row contains a name, and value. The row also contains a 
    type or mimetype. Type corresponds to a .NET class that support 
    text/value conversion through the TypeConverter architecture. 
    Classes that don't support this are serialized and stored with the 
    mimetype set.
    
    The mimetype is used for serialized objects, and tells the 
    ResXResourceReader how to depersist the object. This is currently not 
    extensible. For a given mimetype the value must be set accordingly:
    
    Note - application/x-microsoft.net.object.binary.base64 is the format 
    that the ResXResourceWriter will generate, however the reader can 
    read any of the formats listed below.
    
    mimetype: application/x-microsoft.net.object.binary.base64
    value   : The object must be serialized with 
            : System.Runtime.Serialization.Formatters.Binary.BinaryFormatter
            : and then encoded with base64 encoding.
    
    mimetype: application/x-microsoft.net.object.soap.base64
    value   : The object must be serialized with 
            : System.Runtime.Serialization.Formatters.Soap.SoapFormatter
            : and then encoded with base64 encoding.

    mimetype: application/x-microsoft.net.object.bytearray.base64
    value   : The object must be serialized into a byte array 
            : using a System.ComponentModel.TypeConverter
            : and then encoded with base64 encoding.
    -->
  <xsd:schema id="root" xmlns="" xmlns:xsd="http://www.w3.org/2001/XMLSchema" xmlns:msdata="urn:schemas-microsoft-com:xml-msdata">
    <xsd:import namespace="http://www.w3.org/XML/1998/namespace" />
    <xsd:element name="root" msdata:IsDataSet="true">
      <xsd:complexType>
        <xsd:choice maxOccurs="unbounded">
          <xsd:element name="metadata">
            <xsd:complexType>
              <xsd:sequence>
                <xsd:element name="value" type="xsd:string" minOccurs="0" />
              </xsd:sequence>
              <xsd:attribute name="name" use="required" type="xsd:string" />
              <xsd:attribute name="type" type="xsd:string" />
              <xsd:attribute name="mimetype" type="xsd:string" />
              <xsd:attribute ref="xml:space" />
            </xsd:complexType>
          </xsd:element>
          <xsd:element name="assembly">
            <xsd:complexType>
              <xsd:attribute name="alias" type="xsd:string" />
              <xsd:attribute name="name" type="xsd:string" />
            </xsd:complexType>
          </xsd:element>
          <xsd:element name="data">
            <xsd:complexType>
              <xsd:sequence>
                <xsd:element name="value" type="xsd:string" minOccurs="0" msdata:Ordinal="1" />
                <xsd:element name="comment" type="xsd:string" minOccurs="0" msdata:Ordinal="2" />
              </xsd:sequence>
              <xsd:attribute name="name" type="xsd:string" use="required" msdata:Ordinal="1" />
              <xsd:attribute name="type" type="xsd:string" msdata:Ordinal="3" />
              <xsd:attribute name="mimetype" type="xsd:string" msdata:Ordinal="4" />
              <xsd:attribute ref="xml:space" />
            </xsd:complexType>
          </xsd:element>
          <xsd:element name="resheader">
            <xsd:complexType>
              <xsd:sequence>
                <xsd:element name="value" type="xsd:string" minOccurs="0" msdata:Ordinal="1" />
              </xsd:sequence>
              <xsd:attribute name="name" type="xsd:string" use="required" />
            </xsd:complexType>
          </xsd:element>
        </xsd:choice>
      </xsd:complexType>
    </xsd:element>
  </xsd:schema>
  <resheader name="resmimetype">
    <value>text/microsoft-resx</value>
  </resheader>
  <resheader name="version">
    <value>2.0</value>
  </resheader>
  <resheader name="reader">
    <value>System.Resources.ResXResourceReader, System.Windows.Forms, Version=4.0.0.0, Culture=neutral, PublicKeyToken=b77a5c561934e089</value>
  </resheader>
  <resheader name="writer">
    <value>System.Resources.ResXResourceWriter, System.Windows.Forms, Version=4.0.0.0, Culture=neutral, PublicKeyToken=b77a5c561934e089</value>
  </resheader>
  <data name="BuildSublistsDescription" xml:space="preserve">
    <value>Build sublists from a list using DesignScript range syntax.</value>
    <comment>Description for code block node</comment>
  </data>
  <data name="CodeBlockNodeDescription" xml:space="preserve">
    <value>Allows for DesignScript code to be authored directly</value>
  </data>
  <data name="NumberNodeDescription" xml:space="preserve">
    <value>Creates a number.</value>
    <comment>Description for number node</comment>
  </data>
  <data name="StringNodeDescription" xml:space="preserve">
    <value>Creates a string.</value>
    <comment>Description for string node</comment>
  </data>
  <data name="FunctionNodeDescription" xml:space="preserve">
    <value>DesignScript Builtin Functions</value>
    <comment>Description for function node</comment>
  </data>
  <data name="CustomNodeDesciption" xml:space="preserve">
    <value>Instance of a Custom Node</value>
    <comment>Description for custom node</comment>
  </data>
  <data name="ComposeFunctionNodeDescription" xml:space="preserve">
    <value>Composes two single parameter functions into one function.</value>
    <comment>Description for compose function node</comment>
  </data>
  <data name="OutputNodeDescription" xml:space="preserve">
    <value>A function output, use with custom nodes</value>
    <comment>Description for output node</comment>
  </data>
  <data name="InputNodeDescription" xml:space="preserve">
    <value>A function parameter, use with custom nodes</value>
    <comment>Description for input node</comment>
  </data>
  <data name="InputNodeSearchTags" xml:space="preserve">
    <value>variable;argument;parameter</value>
    <comment>Search tags. When do translation, appending localized tags to the existing tags and use ';' to seperate them</comment>
  </data>
  <data name="ComposeFunctionPortDataFunctionToolTip" xml:space="preserve">
    <value>A Function</value>
  </data>
  <data name="ComposeFunctionPortDataResultToolTip" xml:space="preserve">
    <value>Composed function: g(f(x))</value>
  </data>
  <data name="RangePortDataAmountToolTip" xml:space="preserve">
    <value>Amount of numbers or letters in the sequence
Default value: 10</value>
  </data>
  <data name="RangePortDataEndToolTip" xml:space="preserve">
    <value>Number or letter to end the sequence at
Default value: 9</value>
  </data>
  <data name="RangePortDataSeqToolTip" xml:space="preserve">
    <value>New list of type: var[]..[]</value>
  </data>
  <data name="RangePortDataStartToolTip" xml:space="preserve">
    <value>Number or letter to start the sequence at
Default value: 0</value>
  </data>
  <data name="RangePortDataStepToolTip" xml:space="preserve">
    <value>Space between numbers or letters
Default value: 1</value>
  </data>
  <data name="PortDataParameterToolTip" xml:space="preserve">
    <value>parameter</value>
  </data>
  <data name="PortDataVariableToolTip" xml:space="preserve">
    <value>variable</value>
    <comment>Tooltip to indidate it is a variable</comment>
  </data>
  <data name="SublistPortDataResultToolTip" xml:space="preserve">
    <value>The sublists.</value>
    <comment>Tooltip</comment>
  </data>
  <data name="SublistsPortDataListToolTip" xml:space="preserve">
    <value>The list from which to create sublists.</value>
    <comment>Tooltip for inport data</comment>
  </data>
  <data name="SublistsPortDataOffsetToolTip" xml:space="preserve">
    <value>The offset to apply to the sub-list. Ex. The range "0..2" with an offset of 1 will yield sublists {0,1,2}{1,2,3}{2,3,4}...</value>
    <comment>Tooltip</comment>
  </data>
  <data name="PortDataFunctionOutputToolTip" xml:space="preserve">
    <value>function output</value>
  </data>
  <data name="PortDataInputToolTip" xml:space="preserve">
    <value>Input #{0}</value>
  </data>
  <data name="PortDataOutputToolTip" xml:space="preserve">
    <value>Output #{0}</value>
  </data>
  <data name="PortDataPathToFileToolTip" xml:space="preserve">
    <value>Path to the file</value>
  </data>
  <data name="PortDataReturnValueToolTip" xml:space="preserve">
    <value>return value</value>
  </data>
  <data name="PortDataSymbolToolTip" xml:space="preserve">
    <value>Symbol</value>
  </data>
  <data name="ButtonDownloadLastest" xml:space="preserve">
    <value>Download latest version</value>
    <comment>Button Download Lastest</comment>
  </data>
  <data name="ArggOKButton" xml:space="preserve">
    <value>Arrrrg, ok</value>
    <comment>Button OK</comment>
  </data>
  <data name="ButtonProcess" xml:space="preserve">
    <value>Proceed anyway</value>
    <comment>Button Process</comment>
  </data>
  <data name="CancelButton" xml:space="preserve">
    <value>Cancel</value>
    <comment>Button Cancel</comment>
  </data>
  <data name="CannotOpenFile" xml:space="preserve">
    <value>Your file cannot be opened</value>
  </data>
  <data name="DisplayEngineFailureMessageDescription" xml:space="preserve">
    <value>The virtual machine that powers Dynamo is experiencing some unexpected errors internally and is likely having great difficulties pulling itself together. It is recommended that you save your work now and reload the file. Giving the Dynamo VM a new lease of life can potentially make it feel happier and behave better. 

If you don't mind, it would be helpful for you to send us your file. That will make it quicker for us to get these issues fixed.</value>
  </data>
  <data name="FileNotOpenedCorrectly" xml:space="preserve">
    <value>Your file may not open correctly</value>
  </data>
  <data name="IncompatibleOfFileAndDynamo" xml:space="preserve">
    <value>Your file '{0}' of version '{1}' cannot be opened by this version of Dynamo ({2})</value>
  </data>
  <data name="IncorrectVersionToOpenFile" xml:space="preserve">
    <value>Your file '{0}' was created in future version '{1}' and may not open correctly in your installed version of Dynamo '{2}'</value>
  </data>
  <data name="SubmitBugToGithub" xml:space="preserve">
    <value>Submit Bug To Github</value>
    <comment>Button submit</comment>
  </data>
  <data name="UnhandledExceptionInDynamoEngine" xml:space="preserve">
    <value>Unhandled exception in Dynamo engine</value>
  </data>
  <data name="UsageReportingErrorMessage" xml:space="preserve">
    <value>Uh oh...
 We're sorry - we tried to save your decisions, but something went wrong. The decision probably hasn't been saved. This really shouldn't have happened. Please get in touch via GitHub and send us this information.
You can also try deleting [FILEPATH] and trying again.
Depending on your previous choice, analytics may still be running, if you're worried about this, please consider not using Dynamo until we've got back to you to solve the problem.
Sorry about that.</value>
  </data>
  <data name="CouldNotLoadTypes" xml:space="preserve">
    <value>Could not load types.</value>
  </data>
  <data name="CreatingConnectorError" xml:space="preserve">
    <value>ERROR : Could not create connector between {0} and {1}.</value>
  </data>
  <data name="DllLoadException" xml:space="preserve">
    <value>Dll Load Exception:</value>
  </data>
  <data name="ElapsedWhenLoadingXml" xml:space="preserve">
    <value>{0} elapsed for loading xml.</value>
  </data>
  <data name="EvaluationCompleted" xml:space="preserve">
    <value>Evaluation completed in {0}</value>
  </data>
  <data name="FailedToLoadHeader" xml:space="preserve">
    <value>ERROR: The header for the custom node at {0} failed to load.  It will be left out of search.</value>
  </data>
  <data name="FileBackUpLocation" xml:space="preserve">
    <value>Original file '{0}' gets backed up at '{1}'</value>
  </data>
  <data name="LoadingNodeDefinition" xml:space="preserve">
    <value>Loading node definition for "{0}" from: {1}</value>
  </data>
  <data name="NodeProblemEncountered" xml:space="preserve">
    <value>Whilst preparing to run, this node encountered a problem. Please talk to the creators of the node, and give them this message:</value>
  </data>
  <data name="OpeningHomeWorkspace" xml:space="preserve">
    <value>Opening home workspace {0}...</value>
  </data>
  <data name="OpenWorkbenchError" xml:space="preserve">
    <value>There was an error opening the workbench.</value>
  </data>
  <data name="BadIdentifierSyntax" xml:space="preserve">
    <value>Bad identifier syntax: "{0}"</value>
  </data>
  <data name="BadRangeSyntax" xml:space="preserve">
    <value>Bad range syntax: not of format \"start..end[..(increment|#count)]\"</value>
  </data>
  <data name="CannotHave0Step" xml:space="preserve">
    <value>Can't have 0 step.</value>
  </data>
  <data name="ClearingWorkflow" xml:space="preserve">
    <value>Clearing workflow...</value>
  </data>
  <data name="CouldNotCompressFile" xml:space="preserve">
    <value>Could not compress file.  Is the file in use?</value>
  </data>
  <data name="CouldNotGetLatestBuild" xml:space="preserve">
    <value>Couldn't get the latest build from S3</value>
  </data>
  <data name="CouldNotGetUpdateData" xml:space="preserve">
    <value>Couldn't get update data from {0}</value>
  </data>
  <data name="DulicatedPackage" xml:space="preserve">
    <value>A duplicate of the package called {0} was found at {1}.  Ignoring it.</value>
  </data>
  <data name="DynamoUpToDate" xml:space="preserve">
    <value>Dynamo is up to date.</value>
  </data>
  <data name="ExceptionEncountered" xml:space="preserve">
    <value>Exception encountered scanning the package directory at {0}</value>
  </data>
  <data name="FailedToLoad" xml:space="preserve">
    <value>Failed to load {0}\n, Exception: {1}</value>
  </data>
  <data name="FailedToLoadCustomNode" xml:space="preserve">
    <value>Failed to load custom node: {0}.  Replacing with proxy custom node.</value>
  </data>
  <data name="FailedToSave" xml:space="preserve">
    <value>Failed to save {0}\n, Exception: {1}</value>
  </data>
  <data name="IdentifiersNotFound" xml:space="preserve">
    <value>No identifiers found.</value>
  </data>
  <data name="InvalidStartOrEndOfRange" xml:space="preserve">
    <value>The start or end of a range is greater than the number of available elements in the list.</value>
  </data>
  <data name="MalformedHeaderPackage" xml:space="preserve">
    <value>{0} contains a package with a malformed header.  Ignoring it.</value>
  </data>
  <data name="NoHeaderPackage" xml:space="preserve">
    <value>{0} contains a package without a header.  Ignoring it.</value>
  </data>
  <data name="PackageEmpty" xml:space="preserve">
    <value>The package was found to be empty and was not installed.</value>
  </data>
  <data name="PackageTooLarge" xml:space="preserve">
    <value>The package is too large!  The package must be less than 15 MB!</value>
  </data>
  <data name="PathNotRegconizableAsStableOrDailyBuild" xml:space="preserve">
    <value>The specified file path is not recognizable as a stable or a daily build</value>
  </data>
  <data name="RangeEndCouldNotBeParsed" xml:space="preserve">
    <value>Range end could not be parsed.</value>
  </data>
  <data name="RangeOrApprIdentifierAlrUsed" xml:space="preserve">
    <value>Cannot use range or approx. identifier on increment field when one has already been used to specify a count.</value>
  </data>
  <data name="RangeStepCouldNotBeParsed" xml:space="preserve">
    <value>Range step could not be parsed.</value>
  </data>
  <data name="RangeValuesGreaterThanZero" xml:space="preserve">
    <value>Range values must be greater than zero.</value>
  </data>
  <data name="RequestingVersionUpdate" xml:space="preserve">
    <value>Requesting version update info...</value>
  </data>
  <data name="UpdateAvailable" xml:space="preserve">
    <value>Update available: {0}</value>
  </data>
  <data name="UpdateDownloadComplete" xml:space="preserve">
    <value>Update download complete.</value>
  </data>
  <data name="UpdateDownloadProgress" xml:space="preserve">
    <value>Update download progress: {0}%</value>
  </data>
  <data name="UpdateDownloadStarted" xml:space="preserve">
    <value>Update download started...</value>
  </data>
  <data name="WorkbenchNotOpen" xml:space="preserve">
    <value>Workbench could not be opened.</value>
  </data>
  <data name="CouldNotRepairOneNodeHoles" xml:space="preserve">
    <value>Could not repair 1-node holes</value>
  </data>
  <data name="CustomNodeCouldNotBeInitialized" xml:space="preserve">
    <value>Custom node \"{0}\" could not be initialized.</value>
  </data>
  <data name="FailedToGetMirrorVariable" xml:space="preserve">
    <value>Failed to get mirror for variable:  {0}; reason: {1}.</value>
  </data>
  <data name="FailedToLoadType" xml:space="preserve">
    <value>Failed to load type from {0}. The type was {1}.</value>
  </data>
  <data name="OpenWorkspaceError" xml:space="preserve">
    <value>There was an error opening the workspace.</value>
  </data>
  <data name="UnableToCreateCustomNodeID" xml:space="preserve">
    <value>Unable to create instance of custom node with id: \"</value>
  </data>
  <data name="BackUpOriginalFileMessage" xml:space="preserve">
    <value>Original file '{0}' gets backed up at '{1}'</value>
  </data>
  <data name="ClearingWorkSpace" xml:space="preserve">
    <value>Clearing workspace...</value>
  </data>
  <data name="CodeBlockDescription" xml:space="preserve">
    <value>Allows for DesignScript code to be authored directly</value>
  </data>
  <data name="DownloadLatestButton" xml:space="preserve">
    <value>Download latest version</value>
  </data>
  <data name="DuplicateMigrationTypeRegistered" xml:space="preserve">
    <value>Duplicate migration type registered for {0}</value>
  </data>
  <data name="FileCannotBeOpened" xml:space="preserve">
    <value>Your file cannot be opened.</value>
  </data>
  <data name="FutureFileDescription" xml:space="preserve">
    <value>Your file '{0}' was created in future version '{1}' and may not open correctly in your installed version of Dynamo '{2}'</value>
  </data>
  <data name="FutureFileSummary" xml:space="preserve">
    <value>Your file may not open correctly</value>
  </data>
  <data name="FutureFileTitle" xml:space="preserve">
    <value>Future File</value>
  </data>
  <data name="GoodByeLog" xml:space="preserve">
    <value>Goodbye</value>
  </data>
  <data name="InvalidLibraryFormat" xml:space="preserve">
    <value>Invalid library format.</value>
  </data>
  <data name="LibraryBuildError" xml:space="preserve">
    <value>Build error for library: {0}</value>
  </data>
  <data name="LibraryHasBeenLoaded" xml:space="preserve">
    <value>Library {0} has been loaded.</value>
  </data>
  <data name="LibraryIsDumped" xml:space="preserve">
    <value>Library is dumped to \"{0}\".</value>
  </data>
  <data name="LibraryPathCannotBeFound" xml:space="preserve">
    <value>Cannot find library path: {0}.</value>
  </data>
  <data name="NewNoteString" xml:space="preserve">
    <value>New Note</value>
  </data>
  <data name="ObsoleteFileDescription" xml:space="preserve">
    <value>Your file '{0}' of version '{1}' cannot be opened by this version of Dynamo ({2})</value>
  </data>
  <data name="ObsoleteFileTitle" xml:space="preserve">
    <value>Obsolete File</value>
  </data>
  <data name="OKButton" xml:space="preserve">
    <value>OK</value>
  </data>
  <data name="ProceedButton" xml:space="preserve">
    <value>Proceed anyway</value>
  </data>
  <data name="SavingInProgress" xml:space="preserve">
    <value>Saving {0} ...</value>
  </data>
  <data name="SubmitBugButton" xml:space="preserve">
    <value>Submit Bug To Github</value>
  </data>
  <data name="ToolTipForTempVar" xml:space="preserve">
    <value>Statement Output</value>
  </data>
  <data name="ToolTipReturnValue" xml:space="preserve">
    <value>return value</value>
  </data>
  <data name="UnhandledExceptionSummary" xml:space="preserve">
    <value>Unhandled exception in Dynamo engine</value>
  </data>
  <data name="UnhandledExceptionTitle" xml:space="preserve">
    <value>Unhandled Exception</value>
  </data>
  <data name="UnknownVersion" xml:space="preserve">
    <value>Unknown</value>
  </data>
  <data name="WelcomeMessage" xml:space="preserve">
    <value>Welcome to Dynamo!</value>
  </data>
  <data name="ToolTipFunctionOutput" xml:space="preserve">
    <value>function output</value>
  </data>
  <data name="ToolTipInput" xml:space="preserve">
    <value>Input #</value>
  </data>
  <data name="ToolTipOutput" xml:space="preserve">
    <value>Output #</value>
  </data>
  <data name="ToolTipOutputData" xml:space="preserve">
    <value>Output Data</value>
  </data>
  <data name="WarningCannotFindType" xml:space="preserve">
    <value>Cannot find type '{0}'</value>
  </data>
  <data name="WarningInvalidInput" xml:space="preserve">
    <value>Invalid input.

The name of parameter should start with alphabetic character. You can specify its type and default value. E.g., 

input : var[]..[]
value: bool = false</value>
  </data>
  <data name="DSFunctionNodeDescription" xml:space="preserve">
    <value>DesignScript Builtin Functions</value>
  </data>
  <data name="DummyNodeDescription" xml:space="preserve">
    <value>This is an obsolete node</value>
  </data>
  <data name="FunctionDescription" xml:space="preserve">
    <value>Instance of a Custom Node</value>
  </data>
  <data name="SymbolNodeDescription" xml:space="preserve">
    <value>A function parameter, use with custom nodes.

You can specify the type and default value for parameter. E.g.,

input : var[]..[]
value : bool = false</value>
  </data>
  <data name="CustomNodeNotLoaded" xml:space="preserve">
    <value>Custom node definition is not loaded! href=CustomNodeNotLoaded.html</value>
  </data>
  <data name="RunTypeToolTipAutomatically" xml:space="preserve">
    <value>Run whenever an input to the graph is updated.</value>
  </data>
  <data name="RunTypeToolTipManually" xml:space="preserve">
    <value>Run when you click the Run button.</value>
  </data>
  <data name="RunTypeToolTipPeriodicallyDisabled" xml:space="preserve">
    <value>Run Periodic is only available when there are nodes in the graph that support periodic update.</value>
  </data>
  <data name="RunTypeToolTipPeriodicallyEnabled" xml:space="preserve">
    <value>Run at the specified interval.</value>
  </data>
  <data name="HeaderAction" xml:space="preserve">
    <value>ACTIONS</value>
  </data>
  <data name="HeaderCreate" xml:space="preserve">
    <value>CREATE</value>
  </data>
  <data name="HeaderQuery" xml:space="preserve">
    <value>QUERY</value>
  </data>
  <data name="InputLabel" xml:space="preserve">
    <value>INPUT</value>
  </data>
  <data name="MoreButtonTextFormat" xml:space="preserve">
    <value>SHOW MORE ({0})</value>
  </data>
  <data name="NoDescriptionAvailable" xml:space="preserve">
    <value>No description available</value>
  </data>
  <data name="OutputLabel" xml:space="preserve">
    <value>OUTPUT</value>
  </data>
  <data name="TopResult" xml:space="preserve">
    <value>Top Result</value>
  </data>
  <data name="LocateInDisk" xml:space="preserve">
    <value>Locate in Disk..</value>
  </data>
  <data name="MoveLabel" xml:space="preserve">
    <value>Move</value>
  </data>
  <data name="NoMatchesFound" xml:space="preserve">
    <value>No matches found</value>
  </data>
  <data name="RemoveLabel" xml:space="preserve">
    <value>Remove</value>
  </data>
  <data name="IncorrectlyFormattedNodeLibraryDisplay" xml:space="preserve">
    <value>This is the incorrectly formatted library name:</value>
  </data>
  <data name="IncorrectlyFormattedNodeLibraryWarning" xml:space="preserve">
    <value>Incorrectly formatted package node library encountered, this may result in a package assembly not being loaded!</value>
  </data>
  <data name="NothingIsSelectedWarning" xml:space="preserve">
    <value>Nothing is selected. href=NothingIsSelectedWarning.html</value>
  </data>
  <data name="SearchTextBlockText" xml:space="preserve">
    <value>Search</value>
  </data>
  <data name="AutocompleteSearchTextBlockText" xml:space="preserve">
    <value>Search Autocomplete Results</value>
  </data>
  <data name="Autocomplete" xml:space="preserve">
    <value>Autocomplete</value>
  </data>
  <data name="WatermarkLabelText" xml:space="preserve">
    <value>Enter code here</value>
  </data>
  <data name="DefaultValue" xml:space="preserve">
    <value>Default value</value>
    <comment>Default value</comment>
  </data>
  <data name="DefaultValueDisabled" xml:space="preserve">
    <value>(disabled)</value>
    <comment>Default value is disabled</comment>
  </data>
  <data name="SymbolSearchTags" xml:space="preserve">
    <value>variable;argument;parameter</value>
    <comment>Search tags for Symbol/Input node. During translation, localized keywords can be appended to the end of these tags to provide localized search terms in addition to the existing ones.</comment>
  </data>
  <data name="DefaultCustomNodeCategory" xml:space="preserve">
    <value>Custom nodes</value>
    <comment>Used for uncategorised custom nodes.</comment>
  </data>
  <data name="InvalidCustomNodeFolderWarning" xml:space="preserve">
    <value>The folder '{0}' does not exist</value>
    <comment>This warning message is shown (during start up) when user specifies additional folders in DynamoSettings.xml file but the folders do not exist.</comment>
  </data>
  <data name="CodeBlockSearchTags" xml:space="preserve">
    <value>codeblock;</value>
  </data>
  <data name="DirectoryNotFound" xml:space="preserve">
    <value>Directory not found : {0}</value>
  </data>
  <data name="CustomNodeFolderLoadFailure" xml:space="preserve">
    <value>Failed to load custom node directory. Do you have permission to access {0}?</value>
  </data>
  <data name="PortsNameDescriptionDoNotEqualWarningMessage" xml:space="preserve">
    <value>Number of port names does not equal number of port descriptions.</value>
  </data>
  <data name="DescriptionResource1" xml:space="preserve">
    <value>some description</value>
  </data>
  <data name="ResourcePropertyIsNotStringTypeMessage" xml:space="preserve">
    <value>Resource Property is not String Type</value>
  </data>
  <data name="ResourceTypeDoesNotHavePropertyMessage" xml:space="preserve">
    <value>Resource Type does not have Property</value>
  </data>
  <data name="WarningInvalidOutput" xml:space="preserve">
    <value>Only comments and single variable are allowed in output node.</value>
  </data>
  <data name="FailedToLoadLibrary" xml:space="preserve">
    <value>Failed to load library: {0}</value>
  </data>
  <data name="NoneString" xml:space="preserve">
    <value>none</value>
  </data>
  <data name="DefaultHomeWorkspaceName" xml:space="preserve">
    <value>Home</value>
    <comment>The default name of home workspace</comment>
  </data>
  <data name="UnresolvedNodesWarningShortMessage" xml:space="preserve">
    <value>The graph has unresolved nodes and cannot be saved.</value>
  </data>
  <data name="UnresolvedNodesWarningTitle" xml:space="preserve">
    <value>Unable to save graph</value>
  </data>
  <data name="UnresolvedNodesWarningMessage" xml:space="preserve">
    <value>This may be caused by a missing package, incompatible package version, or missing host program. If you Save As, the unresolved nodes will be removed.

Resolve or remove the unresolved nodes and try again.</value>
  </data>
  <data name="CodeBlockTempIdentifierOutputLabel" xml:space="preserve">
    <value>Value of expression at line {0}</value>
  </data>
  <data name="InvalidInputSymbolCustomNodeWarning" xml:space="preserve">
    <value>This custom node contains an invalid input. Please fix the input before saving the custom node.</value>
  </data>
  <data name="InvalidInputSymbolErrorMessage" xml:space="preserve">
    <value>This input symbol is not currently valid, and cannot be saved until it is fixed. Valid inputs take the form:

name : type = defaultValue

The input name should be a valid variable name, without spaces. An input type and default value are optional.</value>
  </data>
  <data name="InvalidInputSymbolWarningMessage" xml:space="preserve">
    <value>This custom node currently contains some invalid inputs, and cannot be saved until the inputs are fixed. If the custom node is saved using SaveAs, the invalid inputs will revert to generic inputs. Valid inputs take the form:

name : type = defaultValue

The input name should be a valid variable name, without spaces. An input type and default value are optional.</value>
  </data>
  <data name="InvalidInputSymbolWarningShortMessage" xml:space="preserve">
    <value>This custom node cannot be saved until invalid inputs are removed or fixed.</value>
  </data>
  <data name="InvalidInputSymbolWarningTitle" xml:space="preserve">
    <value>Custom Node Contains Invalid Inputs and Cannot Be Saved.</value>
  </data>
  <data name="PythonTemplateAppData" xml:space="preserve">
    <value>Python template loaded from AppData</value>
  </data>
  <data name="PythonTemplateDefaultFile" xml:space="preserve">
    <value>Python template set to default.</value>
  </data>
  <data name="PythonTemplateDefinedByHost" xml:space="preserve">
    <value>Python template set by host integrator</value>
  </data>
  <data name="PythonTemplateUserFile" xml:space="preserve">
    <value>Python template loaded from DynamoSettings.xml path</value>
  </data>
  <data name="MessageCustomNodePackageFailedToLoad" xml:space="preserve">
    <value>{1} cannot be loaded. 
Installing it will conflict with one or more node definitions that already exist in {0}, which is currently loaded. 
To install {1}, Dynamo needs to first uninstall {0}. 
Restart Dynamo to complete the uninstall.</value>
  </data>
  <data name="FunctionDefinitionOverwrittenMessage" xml:space="preserve">
    <value>Attempting to load customNode {0} loaded by package {1}, but a previous definition named {2} exists with no associated package. The new customNode definition has been loaded, but Dynamo may be in an unstable state, please avoid loading multiple custom nodes with the id.</value>
  </data>
  <data name="Preview3DOutageTitle" xml:space="preserve">
    <value>3D preview has been deactivated</value>
  </data>
  <data name="MissingXmlTagConsoleMessage" xml:space="preserve">
    <value>{0} is missing some XML documentation tags.</value>
  </data>
  <data name="FailedToHandleReadyEvent" xml:space="preserve">
    <value>Failed to call Ready() in extension: </value>
  </data>
  <data name="DuplicatedModelGuidError" xml:space="preserve">
    <value>The map already contains a model with this id, the id must be unique for the workspace that is currently being deserialized: {0}</value>
  </data>
  <data name="ArgumentNullException" xml:space="preserve">
    <value>Value cannot be null.
Parameter name: {0}</value>
  </data>
  <data name="ModelNotFoundError" xml:space="preserve">
    <value>UpdateModelValue: Model not found</value>
  </data>
  <data name="PackageManagerPackageAlreadyExists" xml:space="preserve">
    <value>A package with the given name already exists.</value>
  </data>
  <data name="PackageManagerUserIsNotAMaintainer" xml:space="preserve">
    <value>The current user, '{0}', is not a maintainer of the package '{1}'.</value>
    <comment>{0} = user name (i.e. 'DynamoTeam'), {1} = package name (i.e. 'Clockwork for Dynamo 1.x')</comment>
  </data>
  <data name="DuplicatedOlderPackage" xml:space="preserve">
    <value>An older version of the package called {0} version {2} was found at {1} with version {3}. The older version has been ignored.</value>
  </data>
  <data name="InvalidPackageVersion" xml:space="preserve">
    <value>The version of the package called {0} found at {1} is invalid (version: "{2}"). Ignoring it.</value>
  </data>
  <data name="DuplicatedNewerPackage" xml:space="preserve">
    <value>A newer version of the package called {0} version {2} was found at {1} with version {3}. The newer version has been ignored.</value>
  </data>
  <data name="NoneLinterDescriptorName" xml:space="preserve">
    <value>None</value>
  </data>
  <data name="PackageStatePendingUnload" xml:space="preserve">
    <value>Scheduled to be unloaded</value>
  </data>
  <data name="PackageStateError" xml:space="preserve">
    <value>Error</value>
  </data>
  <data name="PackageStateLoaded" xml:space="preserve">
    <value>Loaded</value>
  </data>
  <data name="PackageStateUnloaded" xml:space="preserve">
    <value>Unloaded</value>
  </data>
  <data name="PackageStatePendingUnloadTooltip" xml:space="preserve">
    <value>Scheduled to be unloaded.
This package will be unloaded after the next Dynamo restart.</value>
  </data>
  <data name="PackageStateErrorTooltip" xml:space="preserve">
    <value>Unloaded.
This package has not been loaded due to an unexpected error.</value>
  </data>
  <data name="PackageStateLoadedTooltip" xml:space="preserve">
    <value>Loaded.
This package is loaded and ready to be used.</value>
  </data>
  <data name="PackageStateUnloadedTooltip" xml:space="preserve">
    <value>Unloaded.
This package has not been loaded because another conflicting package was loaded before it.</value>
  </data>
  <data name="GroupDefaultText" xml:space="preserve">
    <value>&lt;Double click here to edit group description&gt;</value>
  </data>
  <data name="GroupNameDefaultText" xml:space="preserve">
    <value>&lt;Double click here to edit group title&gt;</value>
  </data>
  <data name="OutputPortAlternativeName" xml:space="preserve">
    <value>output</value>
    <comment>Used when an output port displays its context menu chevron and the port has no name to avoid displaying a double chevron.</comment>
  </data>
  <data name="InputPortAlternativeName" xml:space="preserve">
    <value>input</value>
    <comment>Used when an input port displays its context menu chevron and the port has no name to avoid displaying a double chevron.</comment>
  </data>
  <data name="BackupSavedMsg" xml:space="preserve">
    <value>Backup file is saved</value>
  </data>
  <data name="NodeDeprecatedMsg" xml:space="preserve">
    <value>Node '{0}' is now deprecated.</value>
  </data>
  <data name="NodeNotResolvedMsg" xml:space="preserve">
    <value>Node '{0}' cannot be resolved.</value>
  </data>
  <data name="NodeOfTypeDeprecatedMsg" xml:space="preserve">
    <value>Node of type '{0}',from assembly '{1}', is now deprecated.</value>
  </data>
  <data name="NodeOfTypeNotResolvedMsg" xml:space="preserve">
    <value>Node of type '{0}', from assembly '{1}', cannot be resolved.</value>
  </data>
  <data name="NodeUnhandledMsg" xml:space="preserve">
    <value>Unhandled 'DummyNode.NodeNature' value: {0}</value>
  </data>
  <data name="CoreLibraryLoadFailureForBlockedAssembly" xml:space="preserve">
    <value>{0}

This assembly is likely blocked. Try restarting Dynamo after unblocking this assembly and all other core assemblies that might be blocked. If you are running a downloaded DynamoSandbox build that is extracted from a .zip file, try using 7zip to extract the Dynamo binaries and try again.</value>
  </data>
  <data name="LibraryLoadFailureForBlockedAssembly" xml:space="preserve">
    <value>{0}

This assembly is likely blocked. Try importing it again after unblocking the assembly.</value>
  </data>
  <data name="PackageLoadFailureForBlockedAssembly" xml:space="preserve">
    <value>{0}

This package likely contains an assembly that is blocked. You will need to load the package again after unblocking the assembly. Restart Dynamo to reload the package.</value>
  </data>
  <data name="CoreLibraryLoadFailureMessageBoxTitle" xml:space="preserve">
    <value>Core library load failure</value>
  </data>
  <data name="LibraryLoadFailureMessageBoxTitle" xml:space="preserve">
    <value>Library load failure</value>
  </data>
  <data name="FileLoadFailureMessageBoxTitle" xml:space="preserve">
    <value>File load failure</value>
  </data>
  <data name="GroupStyleDefaultActions" xml:space="preserve">
    <value>Actions</value>
  </data>
  <data name="GroupStyleDefaultActionsColor" xml:space="preserve">
    <value>B9F9E1</value>
  </data>
  <data name="GroupStyleDefaultInputs" xml:space="preserve">
    <value>Inputs</value>
  </data>
  <data name="GroupStyleDefaultInputsColor" xml:space="preserve">
    <value>FFB8D8</value>
  </data>
  <data name="GroupStyleDefaultOutputs" xml:space="preserve">
    <value>Outputs</value>
  </data>
  <data name="GroupStyleDefaultOutputsColor" xml:space="preserve">
    <value>FFC999</value>
  </data>
  <data name="GroupStyleDefaultReview" xml:space="preserve">
    <value>Review</value>
  </data>
  <data name="GroupStyleDefaultReviewColor" xml:space="preserve">
    <value>A4E1FF</value>
  </data>
  <data name="ToolTipInputData" xml:space="preserve">
    <value>Input Data</value>
  </data>
<<<<<<< HEAD
=======
  <data name="SplashScreenInitPreferencesSettings" xml:space="preserve">
    <value>Initializing preferences...</value>
  </data>
  <data name="SplashScreenLoadNodeLibrary" xml:space="preserve">
    <value>Loading Node Library...</value>
  </data>
  <data name="AutocompleteNoRecommendationsTitle" xml:space="preserve">
    <value>No recommendations</value>
  </data>
  <data name="AutocompleteLowConfidenceTitle" xml:space="preserve">
    <value>Low confidence</value>
  </data>
  <data name="AutocompleteNoRecommendationsMessage" xml:space="preserve">
    <value>There are no recommendations yet. You can try switching to node type match autocomplete.</value>
  </data>
  <data name="AutocompleteLowConfidenceMessage" xml:space="preserve">
    <value>All recommendations are below the specified confidence level. You can try them or adjust the confidence settings in Preferences.</value>
  </data>
  <data name="AutocompleteLowConfidenceTooltip" xml:space="preserve">
    <value>Show Recommendations that are below the confidence level.</value>
  </data>
  <data name="LoginNeededTitle" xml:space="preserve">
    <value>Not authenticated</value>
  </data>
  <data name="LoginNeededMessage" xml:space="preserve">
    <value>You need to login to your account to get recommendations. Please log in or switch to node type match autocomplete.</value>
  </data>
  <data name="FailedInsertFileNodeExistNotification" xml:space="preserve">
    <value>Failed to insert the file as some of the nodes already exist in the current worspace.</value>
  </data>
>>>>>>> d5fdbc42
</root><|MERGE_RESOLUTION|>--- conflicted
+++ resolved
@@ -863,8 +863,6 @@
   <data name="ToolTipInputData" xml:space="preserve">
     <value>Input Data</value>
   </data>
-<<<<<<< HEAD
-=======
   <data name="SplashScreenInitPreferencesSettings" xml:space="preserve">
     <value>Initializing preferences...</value>
   </data>
@@ -895,5 +893,4 @@
   <data name="FailedInsertFileNodeExistNotification" xml:space="preserve">
     <value>Failed to insert the file as some of the nodes already exist in the current worspace.</value>
   </data>
->>>>>>> d5fdbc42
 </root>