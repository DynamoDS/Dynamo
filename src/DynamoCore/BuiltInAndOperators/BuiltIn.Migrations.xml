<?xml version="1.0"?>
<migrations>
  <priorNameHint>
    <oldName>GroupByKey</oldName>
    <newName>GroupByFunction</newName>
  </priorNameHint>
  <priorNameHint>
    <oldName>SortByKey</oldName>
    <newName>SortByFunction</newName>
  </priorNameHint>
  <priorNameHint>
    <oldName>ImportFromCSV</oldName>
<<<<<<< HEAD
    <newName>DSOffice.Data.ImportCSV</newName>
      <additionalAttributes>
        <attribute>
          <name>assembly</name>
          <value>DSOffice.dll</value>
        </attribute>
      </additionalAttributes>
=======
    <newName>DSCore.ImportExport.ImportCSV</newName>
>>>>>>> 0858842c
  </priorNameHint>
  <priorNameHint>
    <oldName>AllFalse</oldName>
    <newName>DSCore.List.AllFalse</newName>
  </priorNameHint>
  <priorNameHint>
    <oldName>AllTrue</oldName>
    <newName>DSCore.List.AllTrue</newName>
  </priorNameHint>
  <priorNameHint>
    <oldName>Contains</oldName>
    <newName>DSCore.List.Contains</newName>
  </priorNameHint>
  <priorNameHint>
    <oldName>IsHomogeneous</oldName>
    <newName>DSCore.List.IsHomogeneous</newName>
  </priorNameHint>
  <priorNameHint>
    <oldName>IsRectangular</oldName>
    <newName>DSCore.List.IsRectangular</newName>
  </priorNameHint>
  <priorNameHint>
    <oldName>IsUniformDepth</oldName>
    <newName>DSCore.List.IsUniformDepth</newName>
  </priorNameHint>
  <priorNameHint>
    <oldName>SetDifference</oldName>
    <newName>DSCore.List.SetDifference</newName>
  </priorNameHint>
  <priorNameHint>
    <oldName>SetIntersection</oldName>
    <newName>DSCore.List.SetIntersection</newName>
  </priorNameHint>
  <priorNameHint>
    <oldName>SetUnion</oldName>
    <newName>DSCore.List.SetUnion</newName>
  </priorNameHint>
  <priorNameHint>
    <oldName>IndexOf</oldName>
    <newName>DSCore.List.IndexOf</newName>
  </priorNameHint>
  <priorNameHint>
    <oldName>CountFalse</oldName>
    <newName>DSCore.List.CountFalse</newName>
  </priorNameHint>
  <priorNameHint>
    <oldName>CountTrue</oldName>
    <newName>DSCore.List.CountTrue</newName>
  </priorNameHint>
  <priorNameHint>
    <oldName>Count</oldName>
    <newName>DSCore.List.Count</newName>
  </priorNameHint>
  <priorNameHint>
    <oldName>Flatten</oldName>
    <newName>DSCore.List.Flatten</newName>
<<<<<<< HEAD
    <additionalAttributes>
      <attribute>
        <name>amt</name>
        <value>-1</value>
      </attribute>
    </additionalAttributes>
=======
>>>>>>> 0858842c
  </priorNameHint>
  <priorNameHint>
    <oldName>Insert</oldName>
    <newName>DSCore.List.Insert</newName>
  </priorNameHint>
  <priorNameHint>
    <oldName>Reorder</oldName>
    <newName>DSCore.List.Reorder</newName>
  </priorNameHint>
  <priorNameHint>
    <oldName>SortIndexByValue</oldName>
    <newName>DSCore.List.SortIndexByValue</newName>
  </priorNameHint>
  <priorNameHint>
    <oldName>NormalizeDepth</oldName>
    <newName>DSCore.List.NormalizeDepth</newName>
  </priorNameHint>
  <priorNameHint>
    <oldName>Map</oldName>
    <newName>DSCore.Math.Map</newName>
  </priorNameHint>
  <priorNameHint>
    <oldName>MapTo</oldName>
    <newName>DSCore.Math.MapTo</newName>
  </priorNameHint>
  <priorNameHint>
    <oldName>PI</oldName>
    <newName>DSCore.Math.PI</newName>
  </priorNameHint>
<<<<<<< HEAD
  <priorNameHint>
    <oldName>RemoveIfNot</oldName>
    <newName>List.RemoveIfNot</newName>
  </priorNameHint>
  <priorNameHint>
    <oldName>Equals</oldName>
    <newName>List.Equals</newName>
  </priorNameHint>
  <priorNameHint>
    <oldName>GroupByFunction</oldName>
    <newName>List.GroupByFunction</newName>
  </priorNameHint>
  <priorNameHint>
    <oldName>SortByFunction</oldName>
    <newName>List.SortByFunction</newName>
  </priorNameHint>
  <priorNameHint>
    <oldName>MaximumItemByKey</oldName>
    <newName>List.MaximumItemByKey</newName>
  </priorNameHint>
  <priorNameHint>
    <oldName>MinimumItemByKey</oldName>
    <newName>List.MinimumItemByKey</newName>
  </priorNameHint>
  <priorNameHint>
    <oldName>TrueForAll</oldName>
    <newName>List.TrueForAll</newName>
  </priorNameHint>
  <priorNameHint>
    <oldName>TrueForAny</oldName>
    <newName>List.TrueForAny</newName>
  </priorNameHint>
  <priorNameHint>
    <oldName>RemoveKey</oldName>
    <newName>List.RemoveKey</newName>
  </priorNameHint>
  <priorNameHint>
    <oldName>GetValues</oldName>
    <newName>List.GetValues</newName>
  </priorNameHint>
  <priorNameHint>
    <oldName>GetKeys</oldName>
    <newName>List.GetKeys</newName>
  </priorNameHint>
  <priorNameHint>
    <oldName>ContainsKey</oldName>
    <newName>List.ContainsKey</newName>
  </priorNameHint>
=======
>>>>>>> 0858842c
</migrations><|MERGE_RESOLUTION|>--- conflicted
+++ resolved
@@ -1,26 +1,14 @@
 <?xml version="1.0"?>
 <migrations>
   <priorNameHint>
-    <oldName>GroupByKey</oldName>
-    <newName>GroupByFunction</newName>
-  </priorNameHint>
-  <priorNameHint>
-    <oldName>SortByKey</oldName>
-    <newName>SortByFunction</newName>
-  </priorNameHint>
-  <priorNameHint>
     <oldName>ImportFromCSV</oldName>
-<<<<<<< HEAD
     <newName>DSOffice.Data.ImportCSV</newName>
-      <additionalAttributes>
-        <attribute>
-          <name>assembly</name>
-          <value>DSOffice.dll</value>
-        </attribute>
-      </additionalAttributes>
-=======
-    <newName>DSCore.ImportExport.ImportCSV</newName>
->>>>>>> 0858842c
+    <additionalAttributes>
+      <attribute>
+        <name>assembly</name>
+        <value>DSOffice.dll</value>
+      </attribute>
+    </additionalAttributes>
   </priorNameHint>
   <priorNameHint>
     <oldName>AllFalse</oldName>
@@ -77,15 +65,12 @@
   <priorNameHint>
     <oldName>Flatten</oldName>
     <newName>DSCore.List.Flatten</newName>
-<<<<<<< HEAD
     <additionalAttributes>
       <attribute>
         <name>amt</name>
         <value>-1</value>
       </attribute>
     </additionalAttributes>
-=======
->>>>>>> 0858842c
   </priorNameHint>
   <priorNameHint>
     <oldName>Insert</oldName>
@@ -115,7 +100,6 @@
     <oldName>PI</oldName>
     <newName>DSCore.Math.PI</newName>
   </priorNameHint>
-<<<<<<< HEAD
   <priorNameHint>
     <oldName>RemoveIfNot</oldName>
     <newName>List.RemoveIfNot</newName>
@@ -125,8 +109,16 @@
     <newName>List.Equals</newName>
   </priorNameHint>
   <priorNameHint>
+    <oldName>GroupByKey</oldName>
+    <newName>GroupByFunction</newName>
+  </priorNameHint>
+  <priorNameHint>
     <oldName>GroupByFunction</oldName>
     <newName>List.GroupByFunction</newName>
+  </priorNameHint>
+  <priorNameHint>
+    <oldName>SortByKey</oldName>
+    <newName>SortByFunction</newName>
   </priorNameHint>
   <priorNameHint>
     <oldName>SortByFunction</oldName>
@@ -164,6 +156,4 @@
     <oldName>ContainsKey</oldName>
     <newName>List.ContainsKey</newName>
   </priorNameHint>
-=======
->>>>>>> 0858842c
 </migrations>