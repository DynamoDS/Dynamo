﻿<?xml version="1.0" encoding="utf-8"?>
<root>
  <!-- 
    Microsoft ResX Schema 
    
    Version 2.0
    
    The primary goals of this format is to allow a simple XML format 
    that is mostly human readable. The generation and parsing of the 
    various data types are done through the TypeConverter classes 
    associated with the data types.
    
    Example:
    
    ... ado.net/XML headers & schema ...
    <resheader name="resmimetype">text/microsoft-resx</resheader>
    <resheader name="version">2.0</resheader>
    <resheader name="reader">System.Resources.ResXResourceReader, System.Windows.Forms, ...</resheader>
    <resheader name="writer">System.Resources.ResXResourceWriter, System.Windows.Forms, ...</resheader>
    <data name="Name1"><value>this is my long string</value><comment>this is a comment</comment></data>
    <data name="Color1" type="System.Drawing.Color, System.Drawing">Blue</data>
    <data name="Bitmap1" mimetype="application/x-microsoft.net.object.binary.base64">
        <value>[base64 mime encoded serialized .NET Framework object]</value>
    </data>
    <data name="Icon1" type="System.Drawing.Icon, System.Drawing" mimetype="application/x-microsoft.net.object.bytearray.base64">
        <value>[base64 mime encoded string representing a byte array form of the .NET Framework object]</value>
        <comment>This is a comment</comment>
    </data>
                
    There are any number of "resheader" rows that contain simple 
    name/value pairs.
    
    Each data row contains a name, and value. The row also contains a 
    type or mimetype. Type corresponds to a .NET class that support 
    text/value conversion through the TypeConverter architecture. 
    Classes that don't support this are serialized and stored with the 
    mimetype set.
    
    The mimetype is used for serialized objects, and tells the 
    ResXResourceReader how to depersist the object. This is currently not 
    extensible. For a given mimetype the value must be set accordingly:
    
    Note - application/x-microsoft.net.object.binary.base64 is the format 
    that the ResXResourceWriter will generate, however the reader can 
    read any of the formats listed below.
    
    mimetype: application/x-microsoft.net.object.binary.base64
    value   : The object must be serialized with 
            : System.Runtime.Serialization.Formatters.Binary.BinaryFormatter
            : and then encoded with base64 encoding.
    
    mimetype: application/x-microsoft.net.object.soap.base64
    value   : The object must be serialized with 
            : System.Runtime.Serialization.Formatters.Soap.SoapFormatter
            : and then encoded with base64 encoding.

    mimetype: application/x-microsoft.net.object.bytearray.base64
    value   : The object must be serialized into a byte array 
            : using a System.ComponentModel.TypeConverter
            : and then encoded with base64 encoding.
    -->
  <xsd:schema id="root" xmlns="" xmlns:xsd="http://www.w3.org/2001/XMLSchema" xmlns:msdata="urn:schemas-microsoft-com:xml-msdata">
    <xsd:import namespace="http://www.w3.org/XML/1998/namespace" />
    <xsd:element name="root" msdata:IsDataSet="true">
      <xsd:complexType>
        <xsd:choice maxOccurs="unbounded">
          <xsd:element name="metadata">
            <xsd:complexType>
              <xsd:sequence>
                <xsd:element name="value" type="xsd:string" minOccurs="0" />
              </xsd:sequence>
              <xsd:attribute name="name" use="required" type="xsd:string" />
              <xsd:attribute name="type" type="xsd:string" />
              <xsd:attribute name="mimetype" type="xsd:string" />
              <xsd:attribute ref="xml:space" />
            </xsd:complexType>
          </xsd:element>
          <xsd:element name="assembly">
            <xsd:complexType>
              <xsd:attribute name="alias" type="xsd:string" />
              <xsd:attribute name="name" type="xsd:string" />
            </xsd:complexType>
          </xsd:element>
          <xsd:element name="data">
            <xsd:complexType>
              <xsd:sequence>
                <xsd:element name="value" type="xsd:string" minOccurs="0" msdata:Ordinal="1" />
                <xsd:element name="comment" type="xsd:string" minOccurs="0" msdata:Ordinal="2" />
              </xsd:sequence>
              <xsd:attribute name="name" type="xsd:string" use="required" msdata:Ordinal="1" />
              <xsd:attribute name="type" type="xsd:string" msdata:Ordinal="3" />
              <xsd:attribute name="mimetype" type="xsd:string" msdata:Ordinal="4" />
              <xsd:attribute ref="xml:space" />
            </xsd:complexType>
          </xsd:element>
          <xsd:element name="resheader">
            <xsd:complexType>
              <xsd:sequence>
                <xsd:element name="value" type="xsd:string" minOccurs="0" msdata:Ordinal="1" />
              </xsd:sequence>
              <xsd:attribute name="name" type="xsd:string" use="required" />
            </xsd:complexType>
          </xsd:element>
        </xsd:choice>
      </xsd:complexType>
    </xsd:element>
  </xsd:schema>
  <resheader name="resmimetype">
    <value>text/microsoft-resx</value>
  </resheader>
  <resheader name="version">
    <value>2.0</value>
  </resheader>
  <resheader name="reader">
    <value>System.Resources.ResXResourceReader, System.Windows.Forms, Version=4.0.0.0, Culture=neutral, PublicKeyToken=b77a5c561934e089</value>
  </resheader>
  <resheader name="writer">
    <value>System.Resources.ResXResourceWriter, System.Windows.Forms, Version=4.0.0.0, Culture=neutral, PublicKeyToken=b77a5c561934e089</value>
  </resheader>
  <assembly alias="System.Drawing" name="System.Drawing, Version=4.0.0.0, Culture=neutral, PublicKeyToken=b03f5f7f11d50a3a" />
  <data name="Apply.Large" type="System.Drawing.Bitmap, System.Drawing" mimetype="application/x-microsoft.net.object.bytearray.base64">
    <value>
        iVBORw0KGgoAAAANSUhEUgAAAGAAAABgCAYAAADimHc4AAAABGdBTUEAALGPC/xhBQAAABl0RVh0U29m
        dHdhcmUAQWRvYmUgSW1hZ2VSZWFkeXHJZTwAAAQvSURBVHhe7ZrBjeJAEEUnBEIghAlh9rjSHAiBEAiB
        DEbaBCYEQkAbAec9EQIhsP/jKlRYxjbubo9b+k8q7U6BXPTvdnV12W9CCCGEEEIIIYQQQgghhBBCCCGE
        EEIIIYQQQgghRKVcr9ct7AhzLjD+vbWviBJA4BXsBHvGl311Er/+/PswezdXFnC9lV/bXHVCgRud73zD
        9jD6OTGThYM437Ar7AIrMQG8Lq9f510Kcbn6I9lEgihfJg5tY+6s4Lo+wSdz1QUE3zW630hKNREIsjVh
        aHtzZ6cVJ+sdNgsQPW66WQZAIWCeGoquTFyfacgnINsCmg0TnlzMlQxFN0E4CWtzFwMxzhavrjQE0T8a
        7W8czJ0ERNibGLRiqSeCOMcQc2Xu5QKx32Gscs5U3uD/mY7cXhYPg18HIc7mLg5ixUlfdklqQo9hygR4
        RUKbrSxErDgByy1HIeqawgbjSdeJftpLuRsD/5HVTxBvF2LPkvaSgcCx/k8WDAP/kdVPEI+n4eomINsG
        jEHHUpCVz6iN8O/n7zVsC9ubTcrfiFflBDDNOEk/GoOOh6Fvcz/FhD/Crh12hr10akbMTYhfzQQcGu1v
        JFUOGPQhCNArHsR9h11M7D4bncYoeohfzQTEaiipdsag/dR7NVcnEHUFa4t/gjH9HILPbdSdQNE9Pmxn
        7uUCwVkNOUmnRwyYbQcf/NHcnUDQryAuJ+LhzsPfTE2cEP/OqOIAceMduPzWNETfNNrfGMzZfWDAMf/3
        9mIgaFz9nSsVfk6Cf4c22J9CXG990Iq3PpKB6HEDTrplMeDRt38U1lyd4POYjgZ/X4ifrZ9VFIgeO6A5
        N+Cn14KQDyvb3J3g85iqejdVxIwVUJZ+VnEg+v0EbK7JYNCxEdY7mUFU2tNUgc/iPtC7ESNmfOhTxQbM
        RpzTu2mOAYO+T4C5ntIStnO1ws+DmX+H1pvTEddb0bQq8j/ffHCSH2Bg0K9MQFtc5vqbaPiXJerO/G69
        BQJixhNw8mKaBYreaH8juWfDgbsI5uoFoj47AbeNFdPQ6v+x/tNkIHrWR5AYeNwDBlMAROVKH5oEit/7
        2xgrxJ21+5qECU+ylGwY/KRDEARmOop7Ao19IJ6KB0/miFXl6s+6ARMMfvanUYhT7eqPr6BkaVpBgNk7
        kYgzuvRdFBCdb7w5WV6UggBxNSa1NcaAGPHpV12voUD0+P5ntpoZQngvpvQ7QJzs+/tGsOW/AeFA8KyP
        ICMQIq7KYochXDu+b1TXW3AQPR7AsqYKim7C0IpUJLhurHrqyfsEgnP1xwcw2QcQBMp+IsU1Y8u7mpKT
        LWc+eGfvP+b+Ikd2CFPsXX2/LqyetGNit2EXtK7cWSuN3g+wBSHx5wJiM+8zBdGKVSZCCCGEEEIIIYQQ
        QgghhBBCCCGEEEIIIYQQQiybt7f/308wSTAU/ykAAAAASUVORK5CYII=
</value>
  </data>
  <data name="Apply.Small" type="System.Drawing.Bitmap, System.Drawing" mimetype="application/x-microsoft.net.object.bytearray.base64">
    <value>
        iVBORw0KGgoAAAANSUhEUgAAACAAAAAgCAYAAABzenr0AAAABGdBTUEAALGPC/xhBQAAABl0RVh0U29m
        dHdhcmUAQWRvYmUgSW1hZ2VSZWFkeXHJZTwAAAFBSURBVFhH7ZTBbYQwEEUpYUugBEogx0g5bAmUQAl0
        sFIaoIQtAaUCzjlRAiWQ960vtA6QxTnkEPlJX2LwaP4YjykymUwmc4ZlWUrUodav/haMJ3RFlV+tvLx/
        3lDjcANrV+U4TAfTGg0OI1z87vAQcmY/puFdj0hfYGNE4QmVDg8hZziTt4uM1YjDFQo2qHdYfLy9lqhD
        Lbr4dcAN1A7T8O6jgoKCdxQakyGaUY8GNIYkQ96I0r+AjNWAwwgKzig0hmEj47AAPC9oHVjyFj+mgbkG
        cHfIHotiVqMJ6RgqpAZCc+SdGtRdMNfd7xxGfN8Vhjcb6yjWa0lejw6v6Y9o9/oKDiMouns0j5BTo2ge
        ksB8RpsBFN7Z4WSzdkGa/s3P6ymY6tfbosOzo3D5pIHqV+YCYw2fGtjdfSaTyfwjiuIL38vwEF01C/0A
        AAAASUVORK5CYII=
</value>
  </data>
  <data name="ApplyList.Large" type="System.Drawing.Bitmap, System.Drawing" mimetype="application/x-microsoft.net.object.bytearray.base64">
    <value>
        iVBORw0KGgoAAAANSUhEUgAAAGAAAABgCAYAAADimHc4AAAABGdBTUEAALGPC/xhBQAAABl0RVh0U29m
        dHdhcmUAQWRvYmUgSW1hZ2VSZWFkeXHJZTwAAAOwSURBVHhe7ZrBjeMwDEVTwpSQElLC7HGBPUwJKSEl
        pIMBtoGUkBKCrSDnOaWElJD936YMJrZizQCKKeA/gMAOkYXIL1mmaK2EEEIIIYQQQgghhBBCCCGEEEII
        IYQQQgghhBBCiEa53W5b2AmWuML499Z+ImoAgd9gZ1iOT/vpHb/+fq1h72Zv5n4ZHDONb642ocC9zgMH
        2B5GPydmYz8dQNIb2BV2gx3M/VIwLicgxdDmUwpxufo9I7EfQbJc+Snxs7kXAeMfIsTxYyD4rte9Y3Kr
        8SBRrrqzJc1JePnW48H4W4uFNrt4wgHR/Uu3ZPWnFUf7MPdiIAYuiBTP7AIKhwlPrubKQsEjJotYLhZT
        W9sQRH/vte84mnsSJOdfeItvPR7EcrK4aGHiygKxNzBWORcqb/Df3I6S7e3nHUjMbz2hKg7Es3exxS5J
        TegShglAUqx6UoIXc4cBMfkJiFuOQtQ1hXXGk27C+2lr+2+hVz9BTDsX392TGxYI7Ov/7KpGQk9X/78/
        v2+vMhtyBOLiabi5CSh6ASOhz2fJTQlVy2zIEYiryQngNpPIBo2EUolHG7alxJRQtcyGHIG4fHnczAQc
        e+07JisHJMN+T0psssbOCVTb76HoLs5mJsBXQ5O1M5KZfbnlBKrt9zA2F+fO3HGB4KyGEtnTI5I5usQm
        n5KcQLX9npI4QwHRP3rtO7KtZCTj9//JpyQnUG2/B7Gl5iBt9J4KB0T3L+DsI+uSyvaJcgLV9ntK4gwF
        RPcd0JIX8MncI3IC1fYnEJuvgJ72s8IA0YcTsLlGIBlfW0eeAH9OaeIFzEZcIisskik63OQEqu1PILan
        55RwQHTefEhke/pIJvwEPMSYXUyhoOi99h3ZxtpDckUTUNtsyAHEFbpJOAlEL/oEiYT8BGRL1SmhapkN
        2YGYQrfIs5jw5GnJhqS+XQXVNhuyAzE1ufqLXsAJl2Co/RXxNLv6/RWU2aYVkhtOmOYKAeLx34Djtx4S
        EJ033hKzV0qQnH/MQ5R4iMM3CNu6hgLR/f3PWUGRoD9lRrgDdHcjDxb/BkQCghd9gnzEJbzI/U+Pic5Y
        GFNbt+Aguj+AFYtJ4S3pRV92Lg5aO/s+geBc/f4DTHECSNZXHIskjnH9/c9mSk62nPnhnb1/v/d/u6RE
        0jwT8GC2yIvYxqa1s+2Y2I+wC9reDeIW6fW+gy0Iif8qIDb3fW5BtPhtWiGEEEIIIYQQQgghhBBCCCGE
        EEIIIYQQQgghqrBa/QeAC9PiMsQdowAAAABJRU5ErkJggg==
</value>
  </data>
  <data name="ApplyList.Small" type="System.Drawing.Bitmap, System.Drawing" mimetype="application/x-microsoft.net.object.bytearray.base64">
    <value>
        iVBORw0KGgoAAAANSUhEUgAAACAAAAAgCAYAAABzenr0AAAABGdBTUEAALGPC/xhBQAAABl0RVh0U29m
        dHdhcmUAQWRvYmUgSW1hZ2VSZWFkeXHJZTwAAAEWSURBVFhH7ZTNDYJAEIUpgRIogRLwaOLBEiyBEuzA
        xAYswRKIFXD2ZAmUgN/bjBsNB3Y8eDDzJS/u4Oy82R+ogiAIghLmeW7QEfX26Ldg/EB71CrenO8ndEh/
        rkDeXvkW+sG0Q4OFr4JXC4sgf7KhD1v1iLQDyZRiD9SkhELIH7xzMjJWIxpT5IAuGt9223lNyhPWQGeh
        D1t9rTFFrig18zJY+xXMGZF/B2SsBixUoQmlZpwN5LELzHUB84V7L1TaAHPclzaDud79o4WLBtakPOZc
        UNEru0Cr1y5YqGL5OEogv0OjhX4wn1A6c2GrKbrN5NVItz99vFxgqk9vjz7OjmKNo4H2K3OBsS6fGsir
        D4Ig+FOq6gkv2RJlGn5pwgAAAABJRU5ErkJggg==
</value>
  </data>
  <data name="Concat.Large" type="System.Drawing.Bitmap, System.Drawing" mimetype="application/x-microsoft.net.object.bytearray.base64">
    <value>
        iVBORw0KGgoAAAANSUhEUgAAAGAAAABgCAYAAADimHc4AAAABGdBTUEAALGPC/xhBQAAABl0RVh0U29m
        dHdhcmUAQWRvYmUgSW1hZ2VSZWFkeXHJZTwAAAIqSURBVHhe7dnRTetAEEbhlJASKCElhE4ogRLSARIN
        UAIlUALPPNFBKCH8I43RajNOjHe9tuzzSSNdyNqWzt7EYHYAAAAAAAAAAAAAAAAAAAAL9Pj6dZlj/PKI
        4rQYvzyiOC3GL48hUaZecz6f95pn/3Jb+qKkplzj8T81F82bf3s7oii5KddYdI/fzbY2IYqSm3KNgqfv
        gO1tQhQlN/UaBbdN+Eg2YDub0Bcl1WqNRd/cJqRRWo5f/kqwCfbO2PvL6xPFaTF++ZCC55tg94jRm6Bj
        n/yfyxPFaTF++V6KVm0TkuOP/i0MoWBVNiE7x7vmwV/CPYpVvAnZ8TY/mpNmvfeWmhSqaBOyY9P51iz3
        /rAkCvWShKs99pPWwS+FPh4qClhruEn3UZz8Y6jm8A64RXG4B8xBcaJnRPwU1ILF0VjsNJy9E/4dLTsH
        vwfco0BVH1H78XY+brL3KNLBY1WJb3Q8n/NDKJTFt8/nNP7JX8aUFDqKz//cFhT6qCH+HCx0Ft42gvgt
        WOgkfBef30hbUGjiz0Wh80cL240f/bmwdPzUIYUueq6zOlHA0vFTX1Fo4ueigKXjp/5jkTXFD9VW6Va4
        Tskai+yx0/ijHqqtUl+41Ng1FllT9bnO6kThcmPXKHa+AcTPReFyJWsUvXvGw0O1SF+4VOkaxefzvs+t
        cJ1aaxBIw9UaPzWGiAKWjp8aQ0QBS8dPDQAAAAAAAAAAAAAAAAAAgCF2u1/Z4rnAt2wzWAAAAABJRU5E
        rkJggg==
</value>
  </data>
  <data name="Concat.Small" type="System.Drawing.Bitmap, System.Drawing" mimetype="application/x-microsoft.net.object.bytearray.base64">
    <value>
        iVBORw0KGgoAAAANSUhEUgAAACAAAAAgCAYAAABzenr0AAAABGdBTUEAALGPC/xhBQAAABl0RVh0U29m
        dHdhcmUAQWRvYmUgSW1hZ2VSZWFkeXHJZTwAAAC7SURBVFhH7ZTRDcIwEEMzAiN0BEYomzATC3QERugI
        fPPFBlmh2JEjRaiN8nEnELonWU2v6dlK0qYgCIKf5XJ7biPSdHva5r1xznmCVuiksg2jAXiF+QI9TEOw
        +Yg0vRsCtauGvijECzqrVMA9t4rhZpX8UAAaHslvNdC8bsOkUkHGviuA5t85AzSU8a65K4353dx875Or
        4vPGfCkvWFONyOdY5jztPuakF4BXmPv+XGh0JE0JgiD4B1J6A5q5KBVL8zSoAAAAAElFTkSuQmCC
</value>
  </data>
  <data name="ContainsKey.Large" type="System.Drawing.Bitmap, System.Drawing" mimetype="application/x-microsoft.net.object.bytearray.base64">
    <value>
        iVBORw0KGgoAAAANSUhEUgAAAGAAAABgCAYAAADimHc4AAAABGdBTUEAALGPC/xhBQAAABl0RVh0U29m
        dHdhcmUAQWRvYmUgSW1hZ2VSZWFkeXHJZTwAAAPNSURBVHhe7ZnhTRtBFIQpgRIogRLIz0j5QQmUQAl0
        gJQGKIESUCrgd37RAZRAZtC76PluOY/tNd6XzCeN8N3Nenmz9u7e+cwYY4wxxhhjjDHGGGOMMcYYY4wx
        5ii8vr5eQ/fQE/QGvYf4+hG6CavpCYOFXqAp8DU9Q5fR1PQAgfLT3Qr7M3GwzqO5ORSEeTUL9w7idMTz
        FKelPCVRd9G8Dr9+fD+HrpKG+SozUOgqDhfg2mUEP+kpLo0Pgr6BnqH3ht6gB+gi7MPC0PMgxOlxYajQ
        Z8HPxYEYepcxG4C3OD0mCPMyQm2FvaaHeIuhQODnDD0NwGNcGg+EyLn+JYW6q4b7JiDwhxQ+Ne63FQHe
        zwLdVfzm8D3uOmnvxR5B85M/36YO/ennvN8K9ZTigO48CAj6AuKNVw6fx+PeA6DQ21T4SNppEBAyt53z
        vf+Q69MGKPJxVvTH3hp/d9kRHUvyICDs+Se/xnMgFPiUCt74p3HMm68cyCm09QaKYZcMn7DAVOzizjJd
        O5W2honA+ehhCr/OHS9BgXkANnYLOD71+iB9khl6GoBaz3xQ5HwLyjWBU8+hW9NJ3FbmtYTzOs9lD6/n
        tYiSpxGEPv0mQNWZfggKvZ4V3lMfuxD8nW70/i6q+MvnTfTwPK9T00DVCvFQUDCDycH10MYWEMd81HEd
        hx/gmIPwd5eD1xyEDc9/AYo+dK7nAHLKOslja0w7vAHj42lq+Ke0TRBaXox3kbxXPwYIfP7Qja/rDQJC
        zHOwqpOGTxB2/nVsUt01BIFyh6KsCRysk4ZPEPa/NQAEwfLbwHWhNS1xuzhMgQi7NQX5B/ivBIFzEb6F
        6i7CxphDma0VWxXNTC9aIa8pmpletEJeUzQzvVDCVTxmT5RwFY/ZEyVcxWP2RAlX8Zg9UcJVPGZPlHAV
        j2nw7efv921Sws2e1nscS9F9XVpFzZXDjWYLsqf1HsdSdF+XVlFz5XCj2YLsab3HsRTd10UpJocbpxYo
        HqWvXp4yKMUo4Soepa9enjIoxSjhKh6lr16eMijFKOEqHqWvXp4yKMUo4Soepa9enjIoxSjhKh6lr16e
        MijFKOEqHqWvXp4yKMUo4Soepa9enjIoxSjhKh6lr16eMijF5HAVRbMFSl+9PGVQimmFvKZotkDpq5en
        DEoxrZDXFM0WKH318pRBKaaipwxKMRU9ZVCKqegpg1JMRU8ZlGIqesqgFFPRU4ZcjKJotqDl/QpF93Vp
        FbWmaLag5f0KRfd1aRW1pmi2oOX9CkX3xhhjjDHGGGOMMcYYY0wtzs7+AHQMG/iX3PCGAAAAAElFTkSu
        QmCC
</value>
  </data>
  <data name="ContainsKey.Small" type="System.Drawing.Bitmap, System.Drawing" mimetype="application/x-microsoft.net.object.bytearray.base64">
    <value>
        iVBORw0KGgoAAAANSUhEUgAAACAAAAAgCAYAAABzenr0AAAABGdBTUEAALGPC/xhBQAAABl0RVh0U29m
        dHdhcmUAQWRvYmUgSW1hZ2VSZWFkeXHJZTwAAAEISURBVFhH7ZPBCYNAEEUtwRIswRLMMZBDSkgJlmAH
        QhqwFEkFOedkB1qC+SN/ZbJhZV1BgtkHDzez6/xBTRKJRA5H3/cZrGFLr9xaz+NyLmBFM5YXUQMUsISj
        1LjtDwJrOFreuO0FglMOkLPkB4IyK9jHmrdPSCjs4EfdCzSTRy9NZZCOax8LtpABJLzkz3VIIzZseLWV
        oQZ1FRvePoHwissw2NwOfsLpgxR5bl4bEC7vXv4B6z8+A5rmsIUmXNYptxeRYDjA+ZUcB/VEJlneDx36
        PwOc7q/RaA+g91zyeDi6iesJ6DOudTBxAHsALcv7DbBlHcyWUL0ORppoWf6qu+TxSOQXSZI3xbCmfssH
        M0cAAAAASUVORK5CYII=
</value>
  </data>
  <data name="Count.Large" type="System.Drawing.Bitmap, System.Drawing" mimetype="application/x-microsoft.net.object.bytearray.base64">
    <value>
        iVBORw0KGgoAAAANSUhEUgAAAGAAAABgCAYAAADimHc4AAAABGdBTUEAALGPC/xhBQAAABl0RVh0U29m
        dHdhcmUAQWRvYmUgSW1hZ2VSZWFkeXHJZTwAAAQkSURBVHhe7ZvdUeQwEIQJgRAIgRC4DAiBEC4EMqDq
        EiAEQiAEnu+JEAiB63aNXa1ZSev1D3Xg/qqmbi1ZWrbHGo0k35UxxhhjjDHGGGOMMcYYY4wxxhjzXfj1
        5+8d7AX2GvYbdh3VZk8g9APss2IfsNu4zewBBOaTXxN/NDrBI2EvIC7DjYr9lMpoD3G7aUGRYEUMj6om
        uOcWpkJPbfD5Tcofo9hkIM51EkuN5c3wgTo+7eO9RaiJ67HurDMPC8R5FqFq9hq3noC6d7nvOYpZfi/l
        NE/ENSDMTRKKgj7C8oi4iyYTKMvh5z6qWKcj4z2KTQbi5AxmCCH8F6YhZHq6R1DWFBnX6sCnKDYZiFN1
        AMHn7lPMMqkvHCTltGlkmATEySFIw0gzjuNzr1126k1UmRoQqPckaxiaUkl85jbDWP4ZxQOp7iOKTQuI
        1IvlmiG9RTHLuV4Yy4ssCdfaXzODMgFEyqFmChn4nPd4hjCEf3XUFIssXOsq2BPwHEQwWrFowrWGIT7d
        zJD0/iJFxbUXYJcCoXohRcMQxc0jRjOnPDmfrB9MBQhVTKowFTUvuPQJz3NG4ZwoNueAWM20kuA6726O
        1puAp0nbzICCiXg5HW3t+ReTLK6bfZgzUEwR7yR/R1ltFOjaoDuKzBkgWHNzjVTqabr/35xHzEwgWnNV
        TFCm6wKOCJ2suYs61g3tYXSKM6G5QKxuGOpBoaVtzegQ7wv1gEDdMHQO3J9HQTamsD4f7gGBumHoHGjD
        yZgjqZW60gkeCS0gjoah1adZ6IOjSlfaNKeoLSBOEcujeDXoS53gbWqIwCeTYhfpIq9hkwNgm2Qx6CfP
        L8c7qMePZhpZi82M+0OWAtvtRCv1e5z0FD+Wm2Q6ufascFB0sQnoT7cqjvGyFn5o68XZObbphhr6U+f+
        fAfgR9a2D/gU0imsY7xnyNE9f7WX6GoT0N/hHJAXRs1FEOoY/7MjNj3RQn+HdsCscIL76Ai2ozM23VDj
        3wA7lAP+q9Qv/S3H2K7GD23Fdz6NX5oKpu8/VBrKkKJnuWpfEgrwPXl9ccw3pvHDmfnkUbH73gy+o0iH
        o/i4QASdEAcnwHY7xYr+x+/ygT3FphAiyiAMbBcnoF8NgX5jjkAIZkl5btjcCejPB/YtIAadsOtIQF95
        At4t1H1LKAhsNyegH10Q+iygBsWGZSds8no5+lEH+JX1FhCn5oTVEyb6sAPmAoE4YeaJedWkifZ2wCVA
        pLyHRIcsng/Q1g64FAiVXzVcvFpGWztgCRRLhKMt2r9BOztgCRRchKMtOiFDOztgKRAsb9xd/JYE2tgB
        S6HgIh7t4u1rtPF/XVoDRMuvFq6y6NbMBaKtebXlxKJbMxeIxhVy60TtYotujTHGGGOMMcYYY4wxxhhj
        jDHGGPPzuLr6B7JGV2i4/BlTAAAAAElFTkSuQmCC
</value>
  </data>
  <data name="Count.Small" type="System.Drawing.Bitmap, System.Drawing" mimetype="application/x-microsoft.net.object.bytearray.base64">
    <value>
        iVBORw0KGgoAAAANSUhEUgAAACAAAAAgCAYAAABzenr0AAAABGdBTUEAALGPC/xhBQAAABl0RVh0U29m
        dHdhcmUAQWRvYmUgSW1hZ2VSZWFkeXHJZTwAAAEvSURBVFhH7ZThCcIwEIU7QkdwBEfQDRyhIzhCNxBc
        wBEcoSP4218dwRH0feGlKDYgmhSEPHi0dznuXXKXNBUVFTmwPV7X4kZs7VoOFr6bg91lIIHOQqO4tu8k
        XsRevIXAUpDA8CR4su8mUtg5+oohioh7EeF4/Cvbe4eWAQIWQhBhToJ2tLY3Di0DCURhpp7T4J/vjn+H
        lYWE2PFBpAgKYPjgNJhFIRHER5sBsjkBWhPbkv89IKk5DZ6XJngt7zAqGaJcP0Rh3OnsLuUntrf5O0gm
        Isox03euYfLB0Vr2AsKEO/HO7iQcl6+ACCWNz3Bn1yw+ifkaSkw7kgLyJwc0G5Sc1xCRt3bIFwqwWQ4S
        CYMovtyEJQvgalLAy7AtVgCQEC8irXijQyoqKv4BTfMAB0EkWG92ekoAAAAASUVORK5CYII=
</value>
  </data>
  <data name="Dynamo.Graph.Nodes.DoubleInput.Large" type="System.Drawing.Bitmap, System.Drawing" mimetype="application/x-microsoft.net.object.bytearray.base64">
    <value>
        iVBORw0KGgoAAAANSUhEUgAAAGAAAABgCAYAAADimHc4AAAABGdBTUEAALGPC/xhBQAAABl0RVh0U29m
        dHdhcmUAQWRvYmUgSW1hZ2VSZWFkeXHJZTwAAALxSURBVHhe7ZntTSQxDIa3BEqgBErgOqAESqAEOkC6
        BiiBEq4Eft8vSqAEeN+TszLZzEdm96TN6HkkS6xje9fxxMmEAwAAAAAAAAAAAAAAAAAAAAAAAAAAAAAA
        AAAAwBp+/f57I/ljCVU38r2XPJc4If58FyarkY9jvUSMHOs+TPaFEnuUfFlCtRr5lOL985+QN8lNuExi
        m7BtxSji77oNl/FRMk76PZLrKkDtG+LPnqSPpCv62SKETe3jWLX+U7JY0KtHSXip/0guhlYh+9fk60n5
        0W702fGtLzYvMXSCxtxiip1/Ux3rTpKLOhnrqtEPd7uZbBlhtohs/fRn32avl95FKDafoT5BY3lyp2I9
        JJuPUI+Ffnh+0k4kzBaRbZ6M91A38XiyPdlIpcvFXIpV7Lr3q6tAP7ycVrIcn74wWyT8ymQ8h7qJxvOK
        axUgr5K3UDdJdmMWoIWSOU5QqBaRbWlllsdQN9H4bHuRzivARbBMnnA0llfdbKGGQsl0F2AtirlqD1hC
        vt6EZ1vZsCiZ/1IAxauPqbOtqkb2ZYXlFeRT1UOY7AMldPECKJaf/DxxLkTX2T35ZnFMCjCFYtxK6rfZ
        7sk38imHBF9L5JVkmd13hkLJnF0A+brd5JORxe2iq+3MoVjHK5OQfVxJKJGzCiC/eoO0+Km9+HWBYua3
        7zHfhmuUyOYCyMeTn68bHKvryZS9n+zSbmZ9NZ5PVZtvb68KJ1KSCtUqZF9P/lMMdSG/4/dLZjdYjVOA
        guxz29m8KcrX7arEmW0rGn9Ktq+hHhsl0l0A2ea30rMmoorlFTW5d2gsH233cRJSIlsKkDdDHztLD1+S
        Zo+XPq8m/11fR9fH2zFvQ1somS0FyH27R5pXCNLX+4nFhfD31Ccs2zWvrIdEyWwpQD1Za2XyDkdjreNs
        Lf6t+5l844QkPl2svuAq9htk8d1ANt4TWv+U39fEAwAAAAAAAAAAAAAAAAAAAAAAAAAAAAAAAAAAAFyY
        w+EbxPtD9CUA21EAAAAASUVORK5CYII=
</value>
  </data>
  <data name="Dynamo.Graph.Nodes.DoubleInput.Small" type="System.Drawing.Bitmap, System.Drawing" mimetype="application/x-microsoft.net.object.bytearray.base64">
    <value>
        iVBORw0KGgoAAAANSUhEUgAAACAAAAAgCAYAAABzenr0AAAABGdBTUEAALGPC/xhBQAAABl0RVh0U29m
        dHdhcmUAQWRvYmUgSW1hZ2VSZWFkeXHJZTwAAADUSURBVFhH7ZPLDcIwEERdQkpICSkhdEAJKYES6CAS
        DaQESqAEzpxSAiXAjDW2EnNAsuE2Txppd22tx79gjDHGfONweXTQqjSCvIdu0h0aNMSxSTVqVrkONVuh
        l0oR5At0Usw51zgAED+hTjFNjHGgBTQpDXDRXvER2hoYIJ4a6zQfzTSBJjsDCdRHiDve7RI5r2iGeALR
        aBNo8mFAC/ANbO+fC09K05yz0nrQpLwCNl6UZlCjge0b4FvJhqpBk9IAF+Hxpp+QXzvi3/0CY4wx5v+E
        8AYnppKTzvze0gAAAABJRU5ErkJggg==
</value>
  </data>
  <data name="Dynamo.Graph.Nodes.StringInput.Large" type="System.Drawing.Bitmap, System.Drawing" mimetype="application/x-microsoft.net.object.bytearray.base64">
    <value>
        iVBORw0KGgoAAAANSUhEUgAAAGAAAABgCAYAAADimHc4AAAABGdBTUEAALGPC/xhBQAAABl0RVh0U29m
        dHdhcmUAQWRvYmUgSW1hZ2VSZWFkeXHJZTwAAANvSURBVHhe7ZndTeUwEEYpgRIogRLYDiiBEiiBDpC2
        AUqgBErgeZ8ogRJ2v+/KE00Sx3ZWrLi5e4404mZmnNgee/zDFQAAAAAAAAAAAAAAAAAAAAAAAAAAAAAA
        AAAAQI8fP389SJ6K3BV1l0W5LbmXXJciw6jMneRV8in5XeRd8ijZ/b6zRY25KY0LeS2mLvJ9W5RtyYtk
        qOOKb+0dIR+S2+J+bNQQj6hlA2+KuYn89gTA8l6KbiKfZed7FngmPUvc8aH3zDh+ENQIT+toUDTusZib
        yG8KQFHNkN6zy50X77U8FPMK2Zyuws/1maVDPV9LctDfiumYqAG3qTGeCRGM7kg18msGIJDdoze+81LU
        K2TLI7w6CKR3ELLf8Jp1dqjyuWPcsJyOutNbPqMB8IIa762OWunzYPgo6iqy53puBvTscUNLI04Lr/7m
        Bfn55NRAPl8ZgJyqmt+W3fX0ty3dep4lqnjulCkv63d06mdRbZJ896SgrdQyvUty3LQyihqZdxvT9lC/
        vbcP/X1RV5G9GwDZ8vu8xlS3otLnvD60Czs0amTsemY5VM9eC6IjmvlV9jxq/XspeWfl581zQPJrzqaL
        QI1sjnLpvPcOe6vT3Knh1xIHwjNuc2Qn3/8iANHB1Twvfd6Pt/btOQAx6pcS9pDq+7JPUV0mamBOMc67
        cWezlPDZPBPINnVwUa2Qzd/L77OsZkK2F9VlogbWrh56Uk0d0ncDEMgnL/qrraN0cQi0jJxB8kXgcRZt
        VTY3dFSeSvEZ0u8JQPMsIF1edzbTXiCfvMAfIwCuaKp0975HPrE1rJ5Mpf/KAAyfbmXP7eieV84GVTYf
        iLqjRj45d68OR9LtCUCzg6WbdaqktfvK9TrOVYQqGyN66BZRfrlTap02FADZlxdoWzuh6X2SasdK7zrl
        9HOMU7MrmirdzbGBfKfr6qKakC53mN9fE8+63GGbF22y5Qs5y2ztKfa8hg3/8+jbUWWrVw895JtTxyxw
        es4BGBEHornDkT0fEqOMv7PcPPh5uB3fjiobo3DXqJF/TkOzsnoeDYC/7QEw1GHycxDyrFmKd0yH6nzn
        4EgJu7dsKuOpfypfVCeyviF/tUVUOdfZs8+d7UBbnM4u43/BAAAAAAAAAAAAAAAAAAAAAAAAAAAAAAAA
        AAAAAP+Iq6s/KYxDwa7ENikAAAAASUVORK5CYII=
</value>
  </data>
  <data name="Dynamo.Graph.Nodes.StringInput.Small" type="System.Drawing.Bitmap, System.Drawing" mimetype="application/x-microsoft.net.object.bytearray.base64">
    <value>
        iVBORw0KGgoAAAANSUhEUgAAACAAAAAgCAYAAABzenr0AAAABGdBTUEAALGPC/xhBQAAABl0RVh0U29m
        dHdhcmUAQWRvYmUgSW1hZ2VSZWFkeXHJZTwAAADdSURBVFhH7ZJdDYNAEIRPAhIqAQnUQSUgAQk4aFID
        SKgEJPDcp0pAQjuzmb1QygvHS9Psl0zYH+5umSMFQRAEf8n59jhBjdJjYKMOeio1kPesQaOevVrstdAE
        XSH2K7XK0GZ36KKSD2CH4llBL2sAxDNrivN7RWAxreThNTSovB6AvUlxA42MHeTlDmAxbWwV04nll/kV
        mN2qfw1wCG3OQ/wgH+bDWvXoRHaDKLfhdqPFS9vtOhRvDqCYzng8QB3j3WAh7c8/HkHOzfnTbV4BQWwu
        rOtBEARB8KOk9AbdR7tCyfGI6AAAAABJRU5ErkJggg==
</value>
  </data>
  <data name="Ellipse.Small" type="System.Drawing.Bitmap, System.Drawing" mimetype="application/x-microsoft.net.object.bytearray.base64">
    <value>
        iVBORw0KGgoAAAANSUhEUgAAACAAAAAgCAYAAABzenr0AAAABGdBTUEAALGPC/xhBQAAABl0RVh0U29m
        dHdhcmUAQWRvYmUgSW1hZ2VSZWFkeXHJZTwAAAIXSURBVFhH7ZfNTUJBFIUpgRIIFVACWxMXdCCxAhow
        0oENaCiBEogrl8+lK9SEuMAESsDzkXvJ5fHmveFnJyc5kcw7929+7oytK664FFar1UB8EmfiJrAQGe+Y
        9LKQ45H4KcagVVyLQzM7H3JGxTEwASYi422TbXXL769Z8fiw+Xkv0A3s02nAuTgVPTBJJCt7vb1pi8Xb
        /d36d7HY6u3T8ZBxzwJ68LG4q7YMDw4/Xp470jJL2PVMkg8Z9YMDkqh1EoPzmzHZsETYj7aiXMhgaIaQ
        XZ6sGlQFB7JjxvAxtqFmSMy0e+UTG04iFRwQ2PzkJSBhXLezggP58M2bdxwlpIlgwN+Tpj1CPvI3oUQ+
        XRjtdbFut7spMyM4/WHrz4bSIKCJ4UHjsIA7hgSSsyQ/fgIalxKx9/OZDe0hkUBd8FhQ/Z2QIz4hAS9o
        akNpSNQ4VQQsUwlULoH8+NonC9qDRL5Tsy8NAlsCe0kQMPhrPvsS0XQQN+/UEspJyAfcHWOT1UNCb7nN
        a1WBmMRyPvelPDjGSUh4fK8ugSS4ern/LXj+zXduArJj2mfc+/b4OO4FJAOeVxg2N4sSZBPfClTet0/5
        MCfuIHmuI9CJPnOw8a1QC3OQNQvSsGnjC4nbLivxJOQgNg462K4f6DfV8p0d7ucbksR5j80IOaOyGCBF
        Ah/3vMqFHNPF+IfCm4mTWWH8chX/Y7Raf5uLezpFRC4vAAAAAElFTkSuQmCC
</value>
  </data>
  <data name="Equals.var-var.Large" type="System.Drawing.Bitmap, System.Drawing" mimetype="application/x-microsoft.net.object.bytearray.base64">
    <value>
        iVBORw0KGgoAAAANSUhEUgAAAGAAAABgCAYAAADimHc4AAAABGdBTUEAALGPC/xhBQAAABl0RVh0U29m
        dHdhcmUAQWRvYmUgSW1hZ2VSZWFkeXHJZTwAAAPaSURBVHhe7ZzdcdswEIRVgktICS5B6cAluBR34Jk0
        4BJcgkvIs59cgktQdjWHmcsZtP4s4g7ab+YeQpHA7gHED0lnI4QQQgghhBBCCCGEEEIIIYTIxu8/7/eI
        bYh7+1n8FEjqHeIB8Yx4Q3widgeC5/BcXsNr76w4cSxI2iPiFdFL8DnBsh6teNEDCWJvf0Ic08s/EOzl
        Pnisd64Pls06dFd4LClLiWdiXxC8Kw6O8zzHzuU1S42ybwi75HZBEjh59pLEBHEMv3hiZRlWVq+BWffW
        Tr0tYJy9PibkakMEy7Syew1xO3cDzDIRvQmWvfTqYzPrsLpi/dQ099xAg4i/ZrgF/736Gp51Wt1Ry5yN
        QGNm0BvmRDnMMOs2DV7TfI1AQ2bMG322n4dDLUHbXI0AM3HMT7cpoqag8dV+qg2MxNVOmp4fobagtfbq
        CAa4zveGXuyntFBj0Fx3nwDxfpNVYlylRtPadH/YT7WA8Dj0lHlcTK1Be62hCILZi/yOM+24vwQ1O/30
        UmdVBLG+99cSb1CzaW8+6twFZYUHqN35+LTDuYFQv54u2fsb1G4emp/8L3Ug0m+6yo39EXpwfnJvziCQ
        PaaJZZR/UU4PwVPeOxri+BK8Ca25fu5AL87Xgx3OB8T52zX9rvdY6MX5yjusQhxfjjeh03yFQC/O15sd
        zgfE+RXDt+P/brf7hdheEF/K75xzanTHd3pxvvIuR53InR1aBGafEJfwpSfa8UtYfPB2irchQJjvJQcn
        YJit1gB+Is63uoMo/+j54DgJs2WGIEJPzl++R9QU5QTmnajOhJ6cPzXA2tCT86cGWBt6cv5SNsCpk3C1
        OSD3JEycQC1DRwBxp2zEyjQAvThfqTdiRz+KgNlKO+EyjyL0MG4kEKfH0SOBOL2QGQ0EzvZK0g8/+b8X
        hUi9lB9NEK3PUtYmCkeUuwuo2bQ3H6U+zIri9Wni2kCwPs4dDYTr8/SRQPwMf6BRey8DA3EoSjsfUFvQ
        WnYF9x8woj/SGwnMxHGVkeZOoJagrcR8dRI0ZMa8UY63w4yybtPgNc2X/AaNmcFoePWJjnVa3VHLnMlv
        0CAizgkMDgNXN886rK5YPzXNnXwPzMbVEYM7Th7/8USwTCvb79BbzLHaORUY5z7Bb9ZaMEnspRcPTSzD
        yuolnkNOvk9M1gZJWOqZDDYQJ0ouEw82CM+xc3lNr3EZ+zvNLhEECfluiIjBxPIDAB9LyfaxTzzidsb6
        c0CC2IN7E/W5wbKm+YOR1UDSeFfoP27NBpLKcZ4TuI/aD82EEEIIIYQQQgghhBBCCCGEmJDN5h/sT4Yv
        Wq+VsgAAAABJRU5ErkJggg==
</value>
  </data>
  <data name="Equals.var-var.Small" type="System.Drawing.Bitmap, System.Drawing" mimetype="application/x-microsoft.net.object.bytearray.base64">
    <value>
        iVBORw0KGgoAAAANSUhEUgAAACAAAAAgCAYAAABzenr0AAAABGdBTUEAALGPC/xhBQAAABl0RVh0U29m
        dHdhcmUAQWRvYmUgSW1hZ2VSZWFkeXHJZTwAAAEgSURBVFhH7ZaBDYIwFEQZwREcgRFwE0ZwBDcgcQFH
        cATmcApHwHvNYUzFaAFtYvqSS9rf/uuHUqAqFAqp7I6XrbSXzlJv0Sa29bT1wdyLXaWTxIKNRZsYY8xZ
        txAZtjbvpI3DTzDmOcxtHV4GRjZsHHoLc52zrAgZcNuTFh8hx7nzt0PJ7GfnbjLk4uFuGlQucQUv9/wd
        5Noj/S4oKTzZ7s4GD7zc/RwlhbPtbjUMQy01kcKVTcRRuHN44EU7CSWx//eHT4atdIgUxifiKBSHB160
        k4gLmMuSAuIt6KQ+UjjnE3FUM4YHXrSTcGLWhzDvMQQl5nsRAZVLXEGeVzHIIN/HaAQjG/7+czwiw3w/
        JI9gLoWz7cXQ93/JCoU/papupp2IriB/ZMIAAAAASUVORK5CYII=
</value>
  </data>
  <data name="Equals.varN-varN.Large" type="System.Drawing.Bitmap, System.Drawing" mimetype="application/x-microsoft.net.object.bytearray.base64">
    <value>
        iVBORw0KGgoAAAANSUhEUgAAAGAAAABgCAYAAADimHc4AAAABGdBTUEAALGPC/xhBQAAABl0RVh0U29m
        dHdhcmUAQWRvYmUgSW1hZ2VSZWFkeXHJZTwAAAPaSURBVHhe7ZzdcdswEIRVgktICS5B6cAluBR34Jk0
        4BJcgkvIs59cgktQdjWHmcsZtP4s4g7ab+YeQpHA7gHED0lnI4QQQgghhBBCCCGEEEIIIYTIxu8/7/eI
        bYh7+1n8FEjqHeIB8Yx4Q3widgeC5/BcXsNr76w4cSxI2iPiFdFL8DnBsh6teNEDCWJvf0Ic08s/EOzl
        Pnisd64Pls06dFd4LClLiWdiXxC8Kw6O8zzHzuU1S42ybwi75HZBEjh59pLEBHEMv3hiZRlWVq+BWffW
        Tr0tYJy9PibkakMEy7Syew1xO3cDzDIRvQmWvfTqYzPrsLpi/dQ099xAg4i/ZrgF/736Gp51Wt1Ry5yN
        QGNm0BvmRDnMMOs2DV7TfI1AQ2bMG322n4dDLUHbXI0AM3HMT7cpoqag8dV+qg2MxNVOmp4fobagtfbq
        CAa4zveGXuyntFBj0Fx3nwDxfpNVYlylRtPadH/YT7WA8Dj0lHlcTK1Be62hCILZi/yOM+24vwQ1O/30
        UmdVBLG+99cSb1CzaW8+6twFZYUHqN35+LTDuYFQv54u2fsb1G4emp/8L3Ug0m+6yo39EXpwfnJvziCQ
        PaaJZZR/UU4PwVPeOxri+BK8Ca25fu5AL87Xgx3OB8T52zX9rvdY6MX5yjusQhxfjjeh03yFQC/O15sd
        zgfE+RXDt+P/brf7hdheEF/K75xzanTHd3pxvvIuR53InR1aBGafEJfwpSfa8UtYfPB2irchQJjvJQcn
        YJit1gB+Is63uoMo/+j54DgJs2WGIEJPzl++R9QU5QTmnajOhJ6cPzXA2tCT86cGWBt6cv5SNsCpk3C1
        OSD3JEycQC1DRwBxp2zEyjQAvThfqTdiRz+KgNlKO+EyjyL0MG4kEKfH0SOBOL2QGQ0EzvZK0g8/+b8X
        hUi9lB9NEK3PUtYmCkeUuwuo2bQ3H6U+zIri9Wni2kCwPs4dDYTr8/SRQPwMf6BRey8DA3EoSjsfUFvQ
        WnYF9x8woj/SGwnMxHGVkeZOoJagrcR8dRI0ZMa8UY63w4yybtPgNc2X/AaNmcFoePWJjnVa3VHLnMlv
        0CAizgkMDgNXN886rK5YPzXNnXwPzMbVEYM7Th7/8USwTCvb79BbzLHaORUY5z7Bb9ZaMEnspRcPTSzD
        yuolnkNOvk9M1gZJWOqZDDYQJ0ouEw82CM+xc3lNr3EZ+zvNLhEECfluiIjBxPIDAB9LyfaxTzzidsb6
        c0CC2IN7E/W5wbKm+YOR1UDSeFfoP27NBpLKcZ4TuI/aD82EEEIIIYQQQgghhBBCCCGEmJDN5h/sT4Yv
        Wq+VsgAAAABJRU5ErkJggg==
</value>
  </data>
  <data name="Equals.varN-varN.Small" type="System.Drawing.Bitmap, System.Drawing" mimetype="application/x-microsoft.net.object.bytearray.base64">
    <value>
        iVBORw0KGgoAAAANSUhEUgAAACAAAAAgCAYAAABzenr0AAAABGdBTUEAALGPC/xhBQAAABl0RVh0U29m
        dHdhcmUAQWRvYmUgSW1hZ2VSZWFkeXHJZTwAAAEgSURBVFhH7ZaBDYIwFEQZwREcgRFwE0ZwBDcgcQFH
        cATmcApHwHvNYUzFaAFtYvqSS9rf/uuHUqAqFAqp7I6XrbSXzlJv0Sa29bT1wdyLXaWTxIKNRZsYY8xZ
        txAZtjbvpI3DTzDmOcxtHV4GRjZsHHoLc52zrAgZcNuTFh8hx7nzt0PJ7GfnbjLk4uFuGlQucQUv9/wd
        5Noj/S4oKTzZ7s4GD7zc/RwlhbPtbjUMQy01kcKVTcRRuHN44EU7CSWx//eHT4atdIgUxifiKBSHB160
        k4gLmMuSAuIt6KQ+UjjnE3FUM4YHXrSTcGLWhzDvMQQl5nsRAZVLXEGeVzHIIN/HaAQjG/7+czwiw3w/
        JI9gLoWz7cXQ93/JCoU/papupp2IriB/ZMIAAAAASUVORK5CYII=
</value>
  </data>
  <data name="GetKeys.Large" type="System.Drawing.Bitmap, System.Drawing" mimetype="application/x-microsoft.net.object.bytearray.base64">
    <value>
        iVBORw0KGgoAAAANSUhEUgAAAGAAAABgCAYAAADimHc4AAAABGdBTUEAALGPC/xhBQAAABl0RVh0U29m
        dHdhcmUAQWRvYmUgSW1hZ2VSZWFkeXHJZTwAAALYSURBVHhe7ZvRTRwxFEUpgRIogRLIZ6R8UAIlUAId
        IKUBSqAElArynS9KoARyb/RGmlj27oztWRnrHOlKWTPMeM5bPLZ3cwUAAAAAAAAAAAAA8IX49eP75+yJ
        Wx2TXIdnS9zqmOQ6PFviVsek1NFZ24ej1NFZ24ej1NFZ24ej1NFZ24ej1NFZ24ej1NFZ24ej1NFZ24ej
        1NFZ24ej1NFZ24dj3dFZE7c6JrkOz5a41THJdXi2xK0CAAAAfEG+/fzzoHwon4W8KzdxOPREYi0/Jz3N
        U/wK9EJSt8p3KEBPJHSPfIcC9EIy98p3KEAPJLJGvkMBWpHEWvkOBWhBAlvkOxSgFslrle9QgBokrka+
        F16vylvkt0IB9iJp1e/8OAXUIolNw06cBmqQwOYxP04Fe5G8Hg9cClCDxNXKv0vyEKeErViakpO7JWw1
        tyCBrcPOXZwK9iJ5PcZ8ClBCcq4tSLHoJ+UxXt/Gv3NCT8WLrGWBtXwKRgHWSIilW65XoKnA1rCiPYUF
        Kac+n20NBcghMX7XH/GOT0MBUiTlUvIdCrBGQi4p36EAayTkORF0dCjAgmR4KpmTdFQ8Bb2Oy4NkvKzk
        HB0Pc8hfsIyVnEvkNi4NRkJ6bCFszUtcFhYk5ZIP3/u4LCxIivdicrKOCGN/iqRcrABxSVgjMecK4P2g
        9Y5lS3gAp0jKqQI8xmH/8Ovk53vDdnOKpJQewtkZi9q9S5o7/mziFLBGYkrT0Oy7Ve03yXFb8xGngDUS
        U1qIFYeLzLFb8hq/DimSk9uKyG6Wqf0+OW5r+IpJCcnJDSue9fw3a9FrH+eNtPTYc3mPU0AJSSo9XP3X
        4Z/5YV07FWUFvAWJOuIDGfZ/tiJZvT8VQ/5eJM1F6LE98RynhBok0KvemjHfD2lWvD2QSP81bP1+kIcu
        pppHIbn+GuIyG/IQ5f+75ddeSfOtZgAAAAAAAAAAAACAGq6u/gIAGTMu/POJlAAAAABJRU5ErkJggg==
</value>
  </data>
  <data name="GetKeys.Small" type="System.Drawing.Bitmap, System.Drawing" mimetype="application/x-microsoft.net.object.bytearray.base64">
    <value>
        iVBORw0KGgoAAAANSUhEUgAAACAAAAAgCAYAAABzenr0AAAABGdBTUEAALGPC/xhBQAAABl0RVh0U29m
        dHdhcmUAQWRvYmUgSW1hZ2VSZWFkeXHJZTwAAADvSURBVFhH7ZXrCcIwFIUzQkfoCI5QfwoO0REcoRsU
        XMARHKE4gb+dwhHqueUUQkhrAvcGwXxwSB835+TRh6tUfpbH+TRriZZ5rB212mxSjVPbbFKNU9tspKOW
        aPknHK+vHhqohpfLgMAbNHvqeMueSHi5ASAoFl5mAAiJhU+8bQuCYuEj1LNEFxg3UEeVW3aYSvBW4KqB
        5frAfArCYrIZAIzlwxIL9PWGDuyiC4y/Lb1oZLk+MPeXf2srTPdfXisJWWbpnfu6LMUWwLxlyBOS10/a
        cAAty21AwN6DaPPRCUGQzP7uBctxub9dpWKDcx+nSN1Zs+//gQAAAABJRU5ErkJggg==
</value>
  </data>
  <data name="GetValues.Large" type="System.Drawing.Bitmap, System.Drawing" mimetype="application/x-microsoft.net.object.bytearray.base64">
    <value>
        iVBORw0KGgoAAAANSUhEUgAAAGAAAABgCAYAAADimHc4AAAABGdBTUEAALGPC/xhBQAAABl0RVh0U29m
        dHdhcmUAQWRvYmUgSW1hZ2VSZWFkeXHJZTwAAAKJSURBVHhe7ZrRTSMxFEVTAiVQAiXA50r7QQmUQAl0
        gLQNUAIloK2A7/3aEigB7kWPyEzsKEMceLbOka4S3iST6+uM7XHYAAAAAAAAAAAAAAAAAAAA9OTv71/n
        0mWpOASnIoJ+kF6k14aepFvpLN4Gx6IwHfyzVAu8JXfSXZwCvopCvC9C/YrccedxOliDgvNwUwt1rXw1
        XMRp4RAUWK/wP+ROYF44BAV1XQTXU0/xEdBCIZ1J+1Y5x8qrpLtv0nhL4zBeC25U3UTTxkCG/y8aMIPG
        6AQZ9Xq/1gDLy8mROyd/J8hkbfj5tI7Xc3fSKeeIUyp3J8jgculZXTqqtu9Kya68E7PMeYVSmr2PQzvo
        2NqtiSzKuz0ic8sOaJqtvHYE5b4ZlLllqNUbJ9V9r1C+bgQ5/NzbITJYm4R3Ji7Vem9TLOWwWhN9q75P
        Hi7z70XJZGsLwoH7mPf5v2Ps92fVvLyvyOJxecwebxY1y68dYw/KRgvjP6XtFefnRX0bpB+l8p7k4f0N
        ws+L+jjhfyDDPzm5toY7h/0pSP19IXk4eozSFtX8nvHCNzJdu4xPLQfZvEnSseoPOq5LOyG7VqsPg8zX
        xthe8rfZncwPNC0cToTVW/xGfCgKq/dQdBunhkNRaL06YbtKgZUoPA9Hx8wJfPN7oCB9NazpCC9nmWh7
        41Alb1k44PJmyEtJ1/x/RAQPAAAAAAAAAACwj6s//15nVzQ1JzXDsymampOa4dkUTc1Jy+is9XS0jM5a
        T0fL6Kz1dLSMzlpPR8vorPV0tIzOWk9Hy+is9XS0jM5aT0fL6Kz1dJRGZ1U0NSc1w7MpmpqTmuHZFE0F
        AAAAAAAAAAAAAAAAAACA/Gw2b0aZyZp1VyuuAAAAAElFTkSuQmCC
</value>
  </data>
  <data name="GetValues.Small" type="System.Drawing.Bitmap, System.Drawing" mimetype="application/x-microsoft.net.object.bytearray.base64">
    <value>
        iVBORw0KGgoAAAANSUhEUgAAACAAAAAgCAYAAABzenr0AAAABGdBTUEAALGPC/xhBQAAABl0RVh0U29m
        dHdhcmUAQWRvYmUgSW1hZ2VSZWFkeXHJZTwAAADgSURBVFhH7ZTRCYMwGIQdoSM4giO0j4U+dJRuInQB
        R+gIxQl87lNHcAR7JyeEUOFPiFLo/8Hxq+S/S0y0chzHQn85H6Ajqx7tAwJr6AlNgXjfaMh2IISrHhUa
        i8+3nQQCuiAwVwOUt21o5Cqpm4y+BVg0yDINNXe65iRiY6vG2TAVNL5l0NJE12taDirf1PLm2M+ad1bQ
        yOA4KBaDW42/Qjy4TajZLAeZre09V1dr6HYghJPg1xBuwQPa94fk/Cen+2sqJVmmsTSWqslYja01Gaux
        tSbDxlKSpeM4v0hVfQBun8aMsyDMmAAAAABJRU5ErkJggg==
</value>
  </data>
  <data name="GroupByFunction.Large" type="System.Drawing.Bitmap, System.Drawing" mimetype="application/x-microsoft.net.object.bytearray.base64">
    <value>
        iVBORw0KGgoAAAANSUhEUgAAAGAAAABgCAYAAADimHc4AAAAAXNSR0IArs4c6QAAAARnQU1BAACxjwv8
        YQUAAAAZdEVYdFNvZnR3YXJlAEFkb2JlIEltYWdlUmVhZHlxyWU8AAAExUlEQVR4Xu2ZPW4VUQxGswTY
        AWIFkbIBkGiQKGjSU1HT0VJSIjo66lT0aaBPQUuBxAoQO3jYaIycyXnvxXNnfK8Sf9KRyOcZh9h37s/M
        yW63KzqCZpEHmkUeaBZ5oFnkgWaRB5pFHmgWeaBZ5IFmkQeaRR5oFnmguTKPhQvB67VA19470FwRLf5v
        Ya73Al1/70BzRT4Jqp/CmaDeQ/fvozz9+OOZsBOuBL0XrzuG3Pt6yjPU04fmSmixbPQ/E+iag0ixzqai
        /RT0acLrboPc/1D4rbko3gs0V+JcUGkTKH6QqWBaeG3ArZ+YQ0ieiymf/t/wmmzQXIm3gkoXYIofxBVL
        8+A1UTTXlHOYNQjNlbCdT7iAUiCbr1edLiTf+ZT3iuI9QLMRLbj+gaSjzZDi2FythVq0duxD8tmasmha
        3AI0G7Bdzz4dnXulODZNXFK8Bcn5eMqtLN5RrQmaK6AjVxUeaVIYG/24Xfz24vkD4YPwS9hNfBFe0vUe
        yekb0LSrWgs0V2DRAixFsTkaGydFPhX+TEUnPtN9hhZ9yn/nG2ALcGi3IUX5NBVHp7IbcSmwH/X7eEX3
        Klr0Kb/8yNdkg+YK2AEstN+Wwtj0c+M+Leys0G8m/5Hw3fm/5vcaktdO1Xd2EVb00GS69UInRdHdz7/R
        KdyYHqSwn12RP8xiui74qenUxw3Jawv8nd+GqkJ/pBTl4OiUon51BX4SjSuS2w53d/ogZlvR6Pxvhy9s
        nBTVPwHXFlv5WZ8Aiyn7noC9U1wv0GzEDmGht45SFGsA7v+lqPM14J2ghX8iHF0DJO//J0wY4gygoNmA
        /mGm0As0KcrBBiizQu8DzwOS9+AOqxdoNqCPtmrJAew2DZjveOZcW5wNyTnc/t9AswGd91XhN6BSGDuE
        HXwBJ0XWaUenH2uE7n70JIwLryI5hxz9CpoN2Py/5A2ojdJV9+iS7/8LOGGo0a+g2YAdwJZ+AbNdyiof
        YBTJpZ8yNWd4UGSA5kIWHcA8UqT3U7FW+W7r8i36KJQBmgux/f/i18hSKNsqNhdMcgz38YVAM4CNdHv9
        rGoavVKwS6Fpry73WiP1m/Iwe34CzQBzDT3aRgTNALboqnQLOvRoGxE0izzQLPJAs8gDzSIPNIs80Czy
        QLPIA80iDzSLPNDsQFSUo5WoKEcYNDsQFeVoJSrKEQbNDkRFOVqJinKEQbMDXhQfBS+Kh0GzA14UHwUv
        iodBswNeFB8FL4qHQbMDXhQfBS+Kh0GzA14UHwUviodBswNeFB8FL4qHQbMDXhTXD+36kT2F+e92eFE8
        DJod8KJ4NWBjvCheDdgYL4pfa0CmP8OL4mHQ7IAXxasBG+NF8WrAxnhRvBqwMV4UrwZsjBfFqwEb40Xx
        asDGeFG8GrAxXhSvBmyMF8WvFWhr5r/b4UXxMGh2wIvi1YCN8aJ4NWBjvCg+Cl4UD4NmB7woPgpeFA+D
        Zge8KD4KXhQPg2YHvCg+Cl4UD4NmB7woPgpeFA+DZge8KD4KXhQPg2YHoqIcrURFOcKg2YGoKEcrUVGO
        MGh2ICrK0UpUlCMMmkUeaBZ5oFnkgWaRB5pFHmgWeaBZ5IFmkQeaRR5oFnmgWeSBZpEHmkUeaBZ5oFlk
        sTv5CwEIAqq8u4ENAAAAAElFTkSuQmCC
</value>
  </data>
  <data name="GroupByFunction.Small" type="System.Drawing.Bitmap, System.Drawing" mimetype="application/x-microsoft.net.object.bytearray.base64">
    <value>
        iVBORw0KGgoAAAANSUhEUgAAACAAAAAgCAYAAABzenr0AAAAAXNSR0IArs4c6QAAAARnQU1BAACxjwv8
        YQUAAAAZdEVYdFNvZnR3YXJlAEFkb2JlIEltYWdlUmVhZHlxyWU8AAABVUlEQVRYR+2TMU4DMRBFcwWu
        kBMg5QRIaZBo01NxhVyBEuUE1FT0qegpaCmQOAFXWP5fzVizzo/NRmhQJEZ6sveN5Zm1dxfDMPwpUmYi
        ZSZSZiJlYAU8ir/ave/BOjrzW3BX+xZSBu7BNjorMnEhtwZPKncMKQ0W8RjfFptfgA+OfK6BXzKvcseQ
        MvAFSjFsvgHlDV9urh9JyK/A3p9/gpQG7/81Omxejt+Lg2fwEPK8trhPEykNFppsVjVwC97AJ7i0vPw4
        W0hp8Kg30VkDpSlrwovzA5x1/ERKwHvn/S+DYxF+ZJNriZ5jneuhJDdhzPqdTkXKTKTMRMpMpGxQh1rj
        1KHWnNSA8j0Yyp9xA/jnhx6+lhMbD5CyAWOce4HeaDB8PkHKBoxx/t8AC/TwtZzYeICUDRjK92Aof54N
        xFBrnDrUmtkN/DpSZiJlJlJmImUew+Ibw7DuNo28jzYAAAAASUVORK5CYII=
</value>
  </data>
  <data name="LoopWhile.Large" type="System.Drawing.Bitmap, System.Drawing" mimetype="application/x-microsoft.net.object.bytearray.base64">
    <value>
        iVBORw0KGgoAAAANSUhEUgAAAGAAAABgCAYAAADimHc4AAAABGdBTUEAALGPC/xhBQAAABl0RVh0U29m
        dHdhcmUAQWRvYmUgSW1hZ2VSZWFkeXHJZTwAAARkSURBVHhe7dzRUdtQEIVhSqAESqAEXjOTB0qgBEqg
        A0qgBEpgUgElUAIlkLPHvz03QiaxdGX2TvabuTPJsYDdNZJsGfuilFJKKaWUUkoppZRSSindfHx83Gq9
        8d9yLhr6ldaLlhGXrWnWl1qPnnqDm8uWNOd7rXdPfIJNyhY03xutN0/6CDYtPWmucZx/9oT/gi/5/6j3
        OCbfacWgZg8PM2K7a77FJ7otvudDbNhJ7D1PWkd/5pDUUDwE/NehTz3wbT7RbV8eblaKE/glP2pcaiJ+
        o5Y69x4w9ao17p2g4qcPA2OgMbCuu7i+3+pzgG6KOzP21Bh664VNxqLC4xFJa/PfJn3/Lo+CtNl0r73n
        pnGo6HYQZ92V9bNWPw/Qpu0e9U48BhUcu3LripvORj9z1TNhbRpf396Jd9yUn4ptd+En4m+hn7/4WpA2
        b+/Ab+3jJCq2PZHdEn+rqEPrpKuh2r49j70S50fBe0M/lqYHI8qPeo1oWLRhRPlRrxENizaMKD/qNaJh
        0YYR5Ue9RjQs2jCi/KjXiIZFG0aUH/Ua0bBow4jyo14j2sSvnz8utW6a1f06Pm0YUX7Ua0RdMPA7rWet
        d62PIytuv+HLVqENI8qPeo1oFQ0zBv+g9dXQ51bcEaueCNKGEeVHvUa0ioZ41Qz11LXqej5tGFF+1GtE
        q2mQT5PBnrIWX8mkDSPKj3qNaDUNsd0L3rTikHQ4zuvf+/PD3GHqmc1ORhtGlB/1GlEXGuS91pcnV90e
        d8L0Dlh8JZM2jCg/6jWis9Gw4+Ho9A5Y/Ee5tGFE+VGvEZ2Nhj23Byw+EdOGEeVHvUZ0Fhr0tdbcOWDx
        i+q0YUT5Ua8RbU5DPjb8yBY/F6ANI8qPeo1oUxpwnJyng98Pf9XlCdowovyo14g2owEfe34QD1VXXxui
        DSPKj3qNaBMa8GMz8HatvgSxRxtGlB/1GlF3GvCxyxNH/5h3Cdowovyo14i606Dnjvtdhx9ow4jyo14j
        6i6GPRl+rO5/gUcbRpQf9RpRdxr2pzuAm7qiDSPKj3qNqDsNPM4B7athXV6AmaINI8qPeo1oWLRhRPlR
        rxENizaMKD/qNaLudMjZv0z5wtrkTRS0YUT5Ua8RdcfQ/zgJa9XD0EC9RtSVBn3sSVj3d7LQhhHlR71G
        1JUGPfeiixebdEMbRpQf9RpRdxr23KXn7u9opA0jyo96jag7DXv6AnyXq59TtGFE+VGvEW1CAz/8aSJR
        d7RhRPlR796wb1GK2nct7BDnp1rTvUlviah914IN9Sa99m2qi/8o6rtF7bsWbKi3qU4/pmCzY/RWouZd
        6Qdj9aCCD2+OlnjH+TDngqiVmvfG+8AOFX29q/0gGkr/WxQ1Umur+8Pbs1Dh8QlZU3FcjZNbmj0iaqGm
        uY+8GeczIuZEA7s+hjT28PfUSByO2nNCdlHrmIedr6ipOL7GQ9Tpp1JlEDVFbcM9YiullFJKKaWUUkop
        pZRSSimllFLKJxcXvwGidQdMxzy52wAAAABJRU5ErkJggg==
</value>
  </data>
  <data name="LoopWhile.Small" type="System.Drawing.Bitmap, System.Drawing" mimetype="application/x-microsoft.net.object.bytearray.base64">
    <value>
        iVBORw0KGgoAAAANSUhEUgAAACAAAAAgCAYAAABzenr0AAAABGdBTUEAALGPC/xhBQAAABl0RVh0U29m
        dHdhcmUAQWRvYmUgSW1hZ2VSZWFkeXHJZTwAAAEQSURBVFhH7ZbhDYIwEIUZgREcgRH4a+IPR2AERmAD
        RnAERyBOwAiMwAj1vXog2pJY6qkx/ZIX6dW7ex4lkiUSf4Mx5ggNsvwcaFpAHWSR8PtAzQYabfU7leyV
        t+UqrS2yFRRg8x4qJeSAPe8EcLmDmNtIKBwkD9Bq8yX4nnMGmPscCwLJ0fc0qsbPG7gc9juo5KeEHFQM
        oGEODZBZ6CTbD6gYIGjYQhXECZwhmihke0bNwBIxMEK5hGZUDbAh1Etz7+OqbaCBOHrnl09oG7BPgSy9
        aBuoId7/r02gg7ynf0LbAA/hanMSa+DlPyMfzGUNWYaD5Briu0CwCWnO3FpC22ABiJMIhTlxzROJhD5Z
        dgVxDYnrl9x/6QAAAABJRU5ErkJggg==
</value>
  </data>
  <data name="MaximumItemByKey.Large" type="System.Drawing.Bitmap, System.Drawing" mimetype="application/x-microsoft.net.object.bytearray.base64">
    <value>
        iVBORw0KGgoAAAANSUhEUgAAAGAAAABgCAYAAADimHc4AAAABGdBTUEAALGPC/xhBQAAABl0RVh0U29m
        dHdhcmUAQWRvYmUgSW1hZ2VSZWFkeXHJZTwAAAMoSURBVHhe7ZjBbVsxEERVgktwCS7BOQbIwSW4hJTg
        DgKkAZfgEoxU4HNO7kAuQdklVgahcBQt/y6JiPOAga1RMksO/SV97QghhBBCCCGEEEIIIYQQQggh5Er4
        9e3rnehJ9FrpWfQourF/RqKRcrV4LftwRh+iJ/svJAopVf+6tdxW6S3pQfFqiECKvK+K9ejVIkgvUuKN
        6L0q1St9b9AD3KpbW9JayMa/i1rFztCjLWsdZNNvJyXM1jqHIJvVl5968/pyot6taObBrHEIslF97T1u
        +t3sgjzWQ6hLGakPW8Z1IxutD+CvTzTVc6P1bEu4bmSjeuN13LTeA9zZU/qc3hfUpYzSGuUfOdm8HsIP
        kb4X1H6PTnP0PeX0E5d+3VHf/K1VviKbfqkKiNJnkfK73jFr+eWuWX4er6zyRis/9SrUQ1ivfEU2Xr8P
        bJHezJUryKIL8rh8qrKHBXl8b78WTp9fDingX1/AnZO+jPA7oS1ogaKez/3r3blmIWXqIXiuBJafgRYr
        Onc16CF9flwlSUjJeif8INLXeJUezNpvloQQQsgs9vv9IVoWTS6hVeBWWTS5hFaBW2XR5BKiiovKWY6o
        4qJyliOquKic5YgqLipnOaKKi8pZjqjionKWI6q4qJzliCouKmc5ooqLyvlv+PLz9yFCUcXVOa05I2RL
        GUNrAT2qi7PoLuqc1pwRsqWMobWAHtXFWXQXdU5rzgjZUsaABnv9ujizukA5aG62nw4a7PVRcV5QDpqb
        7aeDBnt9VJwXlIPmZvvpoMFeHxXnBeWgudl+Omiw10fFeUE5aG62nw4a7PVRcV5QDpqb7aeDBnv9urgo
        WXQBzc3200GDvX6rwK2y6AKam+2ngwZ7/VaBW2XRBTQ3208HDY7yvaCcWX46aHCU7wXlzPLTQYOjfC8o
        Z5afDhoc5XtBObP8dNDgKN8Lypnlp4MGR/leUM4sPx00OMr3gnJm+emgwVG+F5Qzy08HDY7yvaCcWX46
        9eAoWXQXrbzRsqWMobWArbLoLlp5o2VLGUNrAVtl0V208kbLlkIIIYQQQgghhBBCCCGEEEIIEXa7Pz4x
        oak4eCnvAAAAAElFTkSuQmCC
</value>
  </data>
  <data name="MaximumItemByKey.Small" type="System.Drawing.Bitmap, System.Drawing" mimetype="application/x-microsoft.net.object.bytearray.base64">
    <value>
        iVBORw0KGgoAAAANSUhEUgAAACAAAAAgCAYAAABzenr0AAAABGdBTUEAALGPC/xhBQAAABl0RVh0U29m
        dHdhcmUAQWRvYmUgSW1hZ2VSZWFkeXHJZTwAAADcSURBVFhH7ZLhCQIxDIVvBEdwhBtBfwoO4QiO4AaC
        C9wIjnA4hkv0Rqgv8gQNzYVCTwTzwUegvCS1ZxcEgcdtv+vhAEd45PF3wMINzEq5iJxre7a1A0OvcKL6
        IiUHtrYBA5/PDs9c4DmxtQ0YKC9QWiTK/0I8sUq27WeQgVA/vyxbMbI8WLaG8hnklx54/KeklLIlI8ti
        LYoLNL/A9nLPJecuUMqXZMs8r6Cu3gtYfbq6WI0/cQHL95xXXWoHeHldXWoHeHldXWoHeHldXSRoycgH
        pZwlW4IgIF33ACdO1b4jNnLkAAAAAElFTkSuQmCC
</value>
  </data>
  <data name="MinimumItemByKey.Large" type="System.Drawing.Bitmap, System.Drawing" mimetype="application/x-microsoft.net.object.bytearray.base64">
    <value>
        iVBORw0KGgoAAAANSUhEUgAAAGAAAABgCAYAAADimHc4AAAABGdBTUEAALGPC/xhBQAAABl0RVh0U29m
        dHdhcmUAQWRvYmUgSW1hZ2VSZWFkeXHJZTwAAAMbSURBVHhe7ZjRbRsxEERVgktwCS7B+QyQD5fgElKC
        OwiQBlxCSjBSgb/z5Q7kEpRdYmUsGI4M3g11ijgPGNjaOw2GQ59O550QQgghhBBCCCGEEEIIIYQQQlwJ
        v799vTM9mV6Snk2Ppps4TbCxcr14L/twQu+mp3iLYGGl+l+3l9sqvSXfKF0NDKzI+1Rsj17CQizFSrwx
        vaVSe+X3Bt/AtbqNSHNhC/9uahW7hR4j1jzYol+rErbWPJtgi/WPn7x4/zjx2a1py42ZYxNsof7Ze1z0
        W4wL9to3IZdyTr1HjOvGFpo34J9vNOnYufUcEa4bW6g/eB0X7c8Ad3HIj/lzQS7lXJqj/CPV4n0Tfpj8
        XpDnS1T7+D2l/sbl/+7ID39zle/Yon+lAlj6KNJ+9ydmL788NdvP45VVbrT2069C34T5ynds4fk+sEb+
        MFeuoLAu2OvyrSpeFuz1ffxaqI9PhxXw2T/gTsk/RvQ/oTV4gaYl3/vne3IdhZXpm9BzJaj8EXixplNX
        g2/Sx9dVMQgr2Z+EH0z+Ge/yjZn7ZimEEEJcE/v9/vCZ4lQxglbhteJUMYJW4bXiVDECVDSaCzKoaDQX
        ZFDRaC7IoKLRXJBBRaO5IIOKRnNBBhWN5oIMKhrNBRlUNJr/93z5+edwSUJF53nrfUsU1tvSCralctER
        sZDnrfctUVhvSyvYlspFR8RCnrfet0RhvS2sQCyfXHSMCmjeCysnDVYglg8qGs17YeWkwQrE8kFFo3kv
        rJw0WIFYPqhoNO+FlZMGKxDLBxWN5r2wctJgBWL5oKLRvBdWThqsQCyfXDRSnLoIVk4arEAsn1bhteLU
        RbBy0mAFYvm0Cq8Vpy6ClZMGK9BoHzTvheVDgxVotA+a98LyocEKNNoHzXth+dBgBRrtg+a9sHxosAKN
        9kHzXlg+NFiBRvugeS8sHxqsQKN90LwXlg8NVqDRPmjeC8uHBivQaB8074XlQyMHujRFxELr+FqF9ba0
        gl2KImKhdXytwnpbWsEuRRGx0Dq+VmEthBBCCCGEEEIIIYQQQgghhKjY7f4CgT0gpiYheWIAAAAASUVO
        RK5CYII=
</value>
  </data>
  <data name="MinimumItemByKey.Small" type="System.Drawing.Bitmap, System.Drawing" mimetype="application/x-microsoft.net.object.bytearray.base64">
    <value>
        iVBORw0KGgoAAAANSUhEUgAAACAAAAAgCAYAAABzenr0AAAABGdBTUEAALGPC/xhBQAAABl0RVh0U29m
        dHdhcmUAQWRvYmUgSW1hZ2VSZWFkeXHJZTwAAADISURBVFhH7ZLtCcIwEIYzgiM4QkfQn4JDOIIjuIHg
        Ah3BEcQxXCIdIb5vuICNCTFw7R/vgYfCNffRS51hGC2ex8MAR/iAZwmvAxruYMjkIIznDpKmB4re4STm
        g5QcJVUHFIxrh1dp0HKSVB1QkBsoNaL8L+hFnjyrew0sCPP1s9lGjiwPmm0hr4FfepKw8YX3PiQltC6p
        sQ2gNsD+9go9fg5Qek9j4V+pJdTirQ38xwBJCc1YfIAU782rYgMwoddWXixsGMYM596+rXIY6J9B1wAA
        AABJRU5ErkJggg==
</value>
  </data>
<<<<<<< HEAD
  <data name="NewtonRootFind1DNoDeriv.Small" type="System.Drawing.Bitmap, System.Drawing" mimetype="application/x-microsoft.net.object.bytearray.base64">
    <value>
        iVBORw0KGgoAAAANSUhEUgAAACAAAAAgCAYAAABzenr0AAAABGdBTUEAALGPC/xhBQAAABl0RVh0U29m
        dHdhcmUAQWRvYmUgSW1hZ2VSZWFkeXHJZTwAAADRSURBVFhH7ZXRCcIwGIQzgiOUTOAI9VFwCEfpDC7Q
        ERyhdII+++QIHaHewRWKVHxJLiL54Ah/Erg//x+SUKlU/pbxcn5CjUI/MB+gVqEfVaBMAjSGZoV+YM7y
        dwq9wLiHJoVeZD5D+W9/jHHZSua8eEdtyQtNV5QA+37QchpOt8fyaXxPYJ2H2r2R68ngSWm6lZbywx5D
        7DV7nrbk34BhA/GW95rywdNCUxFzAuMOGhR60ek9D8weML5Cd4V+YM7yl/lcyC8kwP/d88ZXKl5CeAHi
        pIyM6zb2KQAAAABJRU5ErkJggg==
</value>
  </data>
  <data name="NewtonRootFind1DWithDeriv.Small" type="System.Drawing.Bitmap, System.Drawing" mimetype="application/x-microsoft.net.object.bytearray.base64">
    <value>
        iVBORw0KGgoAAAANSUhEUgAAACAAAAAgCAYAAABzenr0AAAABGdBTUEAALGPC/xhBQAAABl0RVh0U29m
        dHdhcmUAQWRvYmUgSW1hZ2VSZWFkeXHJZTwAAAExSURBVFhH7ZbLjcJAEEQdAiEgR0AIcETiQAgOYUNw
        BiuRgEMgBEQEnDkRAiGw9VAZ8TE/ezzewzyp5JmxRfV0tz1kiUTiW2ar/cbDYVAAaw9fsl3MD9LY025g
        ys6lSvqVllIhjSTWR370gsw30tTT9ujHf5DHpVR4jHGjOTgDQQK41FxjMnBOq65k5RzYPRhLR0+7QQAS
        qSblB6+RCcrQ2A8yJ/2lp92QyVQiCAyp/0SqS0J5bhpNxpW08zQuNj9KYbr/FXmen65lcxpv4kf6BdMa
        B0DdG9+I1qi+p2fX+wDqdYmeebhyPxjsFNNr+Vb/UGOJWlPzsCl/hwzHEl1eeSke7FbaDWIOMi6lYY5i
        7z7OB6YJGRfSR/8DekHmpD/M4dKG/xAA53ucb3wiEZcs+wMuVd4zaENTnQAAAABJRU5ErkJggg==
=======
  <data name="NormalizeDepth.varN-var.Large" type="System.Drawing.Bitmap, System.Drawing" mimetype="application/x-microsoft.net.object.bytearray.base64">
    <value>
        iVBORw0KGgoAAAANSUhEUgAAAGAAAABgCAYAAADimHc4AAAABGdBTUEAALGPC/xhBQAAABl0RVh0U29m
        dHdhcmUAQWRvYmUgSW1hZ2VSZWFkeXHJZTwAAAPASURBVHhe7ZnBbVRBEEQdAiEQChyROBACIRACGSCR
        AKEgIvCZEyEQgpkqvUXLdmEN9oqvme0nlTD1xiN1D9gW3DVN0zRN0zRN0zTNf+fb2zefRr7qVyp1L0Y+
        0j+c5X5E519ytHkuY5mnJf/k9+/1Md1jee8LmucxFnn+p1zLP338Y+TLiP4mKPr48mHecU3zVMYSL7/M
        KB/QfzB6fWnSl6HTuXtU81TGEi8fIC7/xPB6hPPz/f3gOYwFnj/AD+pHuficV9TNU7hY5u+fhB5jnNP3
        hH6AazAWeP4AUz/ZjHP9ANdiLPCfv5yMc/0A12IssB/gSMYC+wGOZCywH+BIxgL7AY5kLLAf4EjGAvsB
        jmQssB/gSMYC+wGOZCywH+BIxgL7AY5kLFD/CaOFKlP/tKyl/+vnNE3TNM3VGN98Tj8FLBnGWJc01Eph
        jHVJQ60UxliXmWFWPLMMM8OseGYZZoZZ8cwyzAyz4pllmBlmxTPLMDPMimeWYWaYFc8sw8wwK55Zhplh
        VjyzDOfDrBjGWJc01EphjHVJQ60UxmiapmmeyevP3x9S0CZ5BW2SV9AmeQVtklfQ+5GGVdAmeQVtklfQ
        JnkFbZJX0PuRhlXQJnkFbZJX0CZ5BW2SV9D7kYZV0CZ5BW2SV9AmeQVtklfQ+5GGVdAmeQVtklfQJnkF
        bZJX0PuRhlXQJnkFbZJX0CZ5BW2SV9D7kYZV0CZ5BW2SV9AmeQVtklfQ+5GGVdAmeQVtklfQJnkFbZJX
        0PuRhlXQJnkFbZJX0CZ5BW2SV9D7kYZV0CZ5BT1NukNBm+QV9H6kYRW0SV5BT5PuUNAmeQW9H2lYBW2S
        V9DTpDsUtEleQe9HGlZBm+QV9DTpDgVtklfQ+5GGVdAmeQU9TbpDQZvkFfR+pGEVtEleQU+T7lDQJnkF
        fZukhSjoadIdCtokr6Bvk7QQBT1NukNBm+QV9G2SFqKgp0l3KGiTvIK+TdJCFPQ06Q4FbZJX0LdJWoiC
        nibdoaBN8gr6NkkLUdDTpDsUtEleQTdN0zRX5OEvoA1VAW2oCmhDVUAbqgJ6P5ivgDZUBbShKqANVQFt
        qAro/WC+AtpQFdCGqoA2VAW0oSqg94P5CmhDVUAbqgLaUBXQhqqA3g/mK6ANVQFtqApoQ1VAG6oCej+Y
        r4A2VAW0oSqgDVUBbagK6P1gvgLaUBXQhqqANlQFtKEqoPeD+QpoQ1VAG6oC2lAV0IaqgN4P5iugDVUB
        bagKaENVQBuqArppmqZpmqZpmqZpmqZp/jN3d78ANqg4QrwBKfMAAAAASUVORK5CYII=
</value>
  </data>
  <data name="NormalizeDepth.varN-var.Small" type="System.Drawing.Bitmap, System.Drawing" mimetype="application/x-microsoft.net.object.bytearray.base64">
    <value>
        iVBORw0KGgoAAAANSUhEUgAAACAAAAAgCAYAAABzenr0AAAABGdBTUEAALGPC/xhBQAAABl0RVh0U29m
        dHdhcmUAQWRvYmUgSW1hZ2VSZWFkeXHJZTwAAAC5SURBVFhH7ZLRDcIwDEQzAiN0lPKJxBCMwgxdgBEY
        oWIMvjoCI4RLdR/hw5Jlu4jQPOmkc2KdrSip85c8zqcRukM3aIYW6MLr7cGwskCGBtYH6LVefgMuMLNc
        QZ1pt6cv8AsLDNDHr0d9pW2A8lweMcZOHeLxZjxDa2/GM7T2ZkqIR4xpnOP0zEUWH4IUrvEhSOEaH4Im
        XNNjRhOu6QlBCq/PpZ4QpPD6XOppl0wsPgTm7XiBzk5I6Q3AnLiOrLrfGwAAAABJRU5ErkJggg==
</value>
  </data>
  <data name="NormalizeDepth.varN.Large" type="System.Drawing.Bitmap, System.Drawing" mimetype="application/x-microsoft.net.object.bytearray.base64">
    <value>
        iVBORw0KGgoAAAANSUhEUgAAAGAAAABgCAYAAADimHc4AAAABGdBTUEAALGPC/xhBQAAABl0RVh0U29m
        dHdhcmUAQWRvYmUgSW1hZ2VSZWFkeXHJZTwAAAMXSURBVHhe7dBBqpxHFEPht7UMA1ldduRlZDUvSJyB
        QTIU2JOq1gea3NP8UP01MzMzMzMzMzMzMzMzMzMzF/nxz9/fN49n3Ks96qbxjHu1R900nnGvk8fc+Jtr
        nDzmxt9c4+QxN/7mGiePufE31zh5zI2/ucbJY278zTVOHnPjb65x8pgbf3ONk8fc+Jtr/PyYG8cz7tUe
        ddN4xr3ao24az5iZmd/017//fbeRrXWNbK1rZGtdI1vrGvk97bEa2VrXyNa6RrbWNbK1rpHf0x6rka11
        jWyta2RrXSNb6xr5Pe2xGtla18jWuka21jWyta6R39Meq5GtdY1srWtka10jW+sa+T3tsRrZWtfI1rpG
        ttY1srWukd/THquRrXWNbK1rZGtdI1vrGvk97bEa2VrXyNa6RrbWNbK1rpHf0x6rka11jWyta2RrXSNb
        6xr5Pe2xGtla18jH2jc0srWukd/THquRrXWNfKx9QyNb6xr5Pe2xGtla18jH2jc0srWukd/THquRrXWN
        fKx9QyNb6xr5Pe2xGtla18jH2jc0srWukd/THquRrXWNfKx9QyNb6xr5M7U/RCMfa9/QyNa6Rv5M7Q/R
        yMfaNzSyta6RP1P7QzTysfYNjWyta+TP1P4QjXysfUMjW+sa+TO1P0QjH2vf0MjWukb+TO0P0cjH2jc0
        srWukWdm5g/6/gWycQpk4xTIximQjVMgv4f3BbJxCmTjFMjGKZCNUyC/h/cFsnEKZOMUyMYpkI1TIL+H
        9wWycQpk4xTIximQjVMgv4f3BbJxCmTjFMjGKZCNUyC/h/cFsnEKZOMUyMYpkI1TIL+H9wWycQpk4xTI
        ximQjVMgv4f3BbJxCmTjFMjGKZCNUyC/h/cFsnEKZOMUyMYpkI1TIL+H9wWycQpk4xTIximQjVMgv4f3
        BbJxCmTjFMjGKZCNUyC/h/cFsnEKZOMUyMYpkI1TIL+H9wWycQpk4xTIximQjVMgv4f3BbJxCmTjFMjG
        KZCNUyC/h/cFsnEKZOMUyMYpkI1TIM/MzMzMzMzMzMzMzMzMH/T19T8mm4wBjP+ZPgAAAABJRU5ErkJg
        gg==
</value>
  </data>
  <data name="NormalizeDepth.varN.Small" type="System.Drawing.Bitmap, System.Drawing" mimetype="application/x-microsoft.net.object.bytearray.base64">
    <value>
        iVBORw0KGgoAAAANSUhEUgAAACAAAAAgCAYAAABzenr0AAAABGdBTUEAALGPC/xhBQAAABl0RVh0U29m
        dHdhcmUAQWRvYmUgSW1hZ2VSZWFkeXHJZTwAAAB3SURBVFhH7c7BCcAwDAPArNZnodN1o47RaVwCfvhj
        ELIfTasDgwhG8RCRV7uO3SrjNbxYUsm0yqcx0yqfxkybJZXxmsVt521zmNwiK0dyi6wcyS2QcmSHhpQj
        Oy2y8vie7bTIyuN7trMuc0xu4X064McHiHzcGA9aQNagkZM65QAAAABJRU5ErkJggg==
>>>>>>> 6e9de8ff
</value>
  </data>
  <data name="Rank.Large" type="System.Drawing.Bitmap, System.Drawing" mimetype="application/x-microsoft.net.object.bytearray.base64">
    <value>
        iVBORw0KGgoAAAANSUhEUgAAAGAAAABgCAYAAADimHc4AAAABGdBTUEAALGPC/xhBQAAABl0RVh0U29m
        dHdhcmUAQWRvYmUgSW1hZ2VSZWFkeXHJZTwAAAL9SURBVHhe7dnRiVVJAIThCcEQDEUfBR8MYUIwBDMQ
        TMBQxAjm2acJwRCuXcXfcvpSDGdQufZQHxS69z8K3Wedkd27qqqqqqqqqqqqqqqqqqqqqqqqo+/v3112
        HsfYVzrUTuMY+0qH2mkcY19nDrPjM9s4c5gdn9nGmcPs+Mw2zhxmx2e2ceYwOz6zjTOH2fGZbZw5zI7P
        bOPMYXZ8ZhtnDrPjM9s4HmbHcYx9pUPtNI6xr3SoncYxqqrqD7398uOSRrbUNbKlrpEtdY1sqWvkxeVy
        +Tz2TT/ykT57NfaJz48exvT8ax79P6TDamRLXSNb6hrZUtfIlrpGXozLnJf8k3++18/9ydPu/Rv8D9Jh
        NbKlrpEtdY1sqWtkS10jL8ZFHv8t1+VPj2Nfx/QnQdPPr1/MB36b20qH1ciWuka21DWypa6RLXWNvBiX
        eP1lRj6SF+NzfWnSl6HpgXRb6bAa2VLXyJa6RrbUNbKlrpEX4xKvX0C8/Gl0vYSj238/SIfVyJa6RrbU
        NbKlrpEtdY28GBd4fAGPfPyk8dzx17zh49tJh9XIlrpGttQ1sqWukS11jbwYF3i8zN9/E3rKeE7fE6a+
        AI1sqWvkxbjA4ws49Teb8VxfwPXIlrpGXowLfPaXk/FcX8D1yJa6Rl6MC+wLmFLXyJa6RrbUNfJiXGBf
        wJS6RrbUNbKlrpEX4wL7AqbUNbKlrpEtdY28GBfYFzClrpEtdY1sqWvkxbjAvoApdY1sqWtkS10jL8YF
        9gVMqWtkS10jW+oaeTEusC9gSl0jW+oa2VLXyItxgX0BU+oa2VLXyJa6Rl6MC+wLmFLXyJa6RrbUNfJi
        XGBfwJS6RrbUNbKlrpEX4wL1P2F0odqp/7SsS3/ur/mn0mE1sqWukS11jWypa2RLXSO/POmwGtlS18iW
        uka21DWypa6RX550WI1sqWtkS10jW+oa2VLXyC9POqxGttQ1sqWukS11jWypa+Sqqqqqqqqqqqqqqqqq
        qqqqqqqqqqqq+ovu7n4BY/pDDlaYXSwAAAAASUVORK5CYII=
</value>
  </data>
  <data name="Rank.Small" type="System.Drawing.Bitmap, System.Drawing" mimetype="application/x-microsoft.net.object.bytearray.base64">
    <value>
        iVBORw0KGgoAAAANSUhEUgAAACAAAAAgCAYAAABzenr0AAAABGdBTUEAALGPC/xhBQAAABl0RVh0U29m
        dHdhcmUAQWRvYmUgSW1hZ2VSZWFkeXHJZTwAAACcSURBVFhH7ZLRCcJAEESvBEtIKfoppAhLsQYbSAmW
        EFJGvlKCJayz4YQTPBh2fwzMg4G3HMzuxxUhhPjFMl4tk1oTpy3JeJjM0tbDZJa2HsZLMqk1B+fyWM0T
        cTM7I09kQmZkQ27+RtMrZxzL/ABnqPMJebnT9MoZxzI/YHb/gHl/o+mVM64D/uGAAfn69ZjvVTl65YwL
        IYTgKeUN5limrhpcxZ4AAAAASUVORK5CYII=
</value>
  </data>
  <data name="RemoveIfNot.Large" type="System.Drawing.Bitmap, System.Drawing" mimetype="application/x-microsoft.net.object.bytearray.base64">
    <value>
        iVBORw0KGgoAAAANSUhEUgAAAGAAAABgCAYAAADimHc4AAAABGdBTUEAALGPC/xhBQAAABl0RVh0U29m
        dHdhcmUAQWRvYmUgSW1hZ2VSZWFkeXHJZTwAAALeSURBVHhe7djBbdtAFIRhleBSXIJzDJBDSkgJKcEd
        GEgDLiElGKnA55zSgVKC8hgMgQ25Sw2plfRC/B/wYIsechezsC37AAAAAAAAAAAAAAAAkvvw7eep9+jR
        M7XsLUbL51Tb8KWjR8/UsrcYLZ9TbcOXjh49U8veYrR8Ts5G95pJwdnoXjMpOBvdayYFZ6N7zaTgbHSv
        mRScje41k4Kz0b1mUnA2utdMCs5G95pJwdmokzkej6c1o9tmnLV6ZVJwNupkaiUvjW6bcdbqlUnB2aiT
        qZW8NLptxlmrVyYFZ6NOxinXyThr9cqk4GzUyTjlOhlnrV6ZFJyNOhmnXCfjrNUrk4KzUSfjlOtknLV6
        ZVJwNupknHKdjLNWr0wKzkadjFOuk3HW6pVJodzoJeOUW2Zqz7jWaPmcahveMmW5evRMmak941qj5XOq
        bXjLlOXq0TNlpvaMa42W37eyXF2acTLYyCnXyWAjp1wng42ccp0MNnLKdTLYyCnXyUB+fPr4EvOmedHl
        JqdcJwNR8SfNmy43OeU6GQgHcGdR+vetB+CMbkNLlP7MAdzR5ACedbmpVvLS6Da0rD0AdMYB3BkHcGdR
        +tOaA4jM55hHvTwrsl/0KWqioPIAnnS5aihTud8xZw8hMq/Kv+oSpqKcNQcwFD9mFw8hvjaWPw7fCTVR
        zJoDeIw5ewhxbVo+3wEtUY59AIPILB5CfE75a0RBD0VZZw9gELnqIcRQ/hZFYQ+6dFZkp4cwHcp3jaXp
        pS3uaR0C5a8xFqeXq8R95X9Tx7H/TkAYi9NLW9wz/Zk/zj+/mHEFUfC0/OE7YfaLWXH0FMVW3+3Ex8W3
        qGgYSnKLitziW814zSGsEeWUhS6+e5lkm/m4ziG4ipL+ji5XxdfXHFZ5CBxAiwoqZ/GPsfj6cAiL5Y8i
        NxzCr+GjLmEqynmPGct/12XcSpQ+/C/oq8b+VwQAAAAAAAAAAACA/9/h8Af/fO7ovcbMpgAAAABJRU5E
        rkJggg==
</value>
  </data>
  <data name="RemoveIfNot.Small" type="System.Drawing.Bitmap, System.Drawing" mimetype="application/x-microsoft.net.object.bytearray.base64">
    <value>
        iVBORw0KGgoAAAANSUhEUgAAACAAAAAgCAYAAABzenr0AAAABGdBTUEAALGPC/xhBQAAABl0RVh0U29m
        dHdhcmUAQWRvYmUgSW1hZ2VSZWFkeXHJZTwAAADsSURBVFhH7ZPhDYIwFIQZgREcgRHwp4lDMAKzuIAj
        OAJxAn/7yw1Yod41R1MINWmg1Zh+ycV75em9vEpVKBR+luPlaUJSy8ceX2qPw//iXj6KLUEhH8WWoJCP
        IvQj4zgaXzrOO4DszP/nAGtaDrDWs5Ta9yG0gWxkH+B+Pg1Qo/IrAxioVWlDfek4HQh/QbXK/CB8kKVv
        WE8D4bODrvZhKhgoS19DD6mHeD2dHqcBAW4AgppD8FoY3us4HQhxbwBBzbUznENwE2n/Hwi4QQf5FrJr
        h6brmG1odxDgBiDw7pWE5xCzDRUKhTiq6g3eZlB9QHywdwAAAABJRU5ErkJggg==
</value>
  </data>
  <data name="SortByFunction.Large" type="System.Drawing.Bitmap, System.Drawing" mimetype="application/x-microsoft.net.object.bytearray.base64">
    <value>
        iVBORw0KGgoAAAANSUhEUgAAAGAAAABgCAYAAADimHc4AAAAAXNSR0IArs4c6QAAAARnQU1BAACxjwv8
        YQUAAAAZdEVYdFNvZnR3YXJlAEFkb2JlIEltYWdlUmVhZHlxyWU8AAAEUElEQVR4Xu3cPU4cQRAFYI4A
        N0CcAMkXwBKJJQdOnBNxBVJCQuSMjJiI3AnOCUgdIHGCFTcYXuFu1NP7qJ2fmtpZT430yfCme1aq2u0e
        RvLuNU0TtoiGwQ8Ngx8aBj80DH5oGPzQMPihYfBDw+CHhsEPDYMfGgY/NAx+aBj80DD4oeGMXcAK8nED
        bNzOoOFMnYMcV5Czo+LnNV9//T2CZ/jNzmsw5xHu2DlLNJyp54Sdo1IRH9m5TTDvAhpQmzwWDWdIiiBH
        5yUHhbuB1dACYt4pSANk2aNjLNBwRr6ALB/1oX4SULTzscXD3IN0jUmXIRrOkLzz5ZCGsPMtKJqs+72W
        KwbXkE/Q6OtoaDhDUgS5+2HnWlCwvHavvfv/fP+2D2dwmRzXY0q4huwhnV53KBrOkBSh02aaiwYHZS7F
        hldoKvewX47NcA35JC2+Aacgx8YNGMWS205597duO1HgQ2DFz67L8ZkUHxa/BOX7f/mXnf+AYtHNFwW+
        rQr+Uv0uDss5uEbehHv/DdEHDWcmb8DySWDnP6BYV6lorbEo7kNR6CfIe0HZgB/lHLlGutakf23TcGbk
        Hdh1A75LRWvdLaG4ZQNuU1bvCWflHFwjb+YbP3lj0HBm+mzAuQH1BiwbbS60kN/rPaF1R4RrTL4BCxrO
        iLyT5ei0DCgNOKmKXXsox2O+y/IjaDgjnTdgIQVLhVt7/IAi12t+9r4nlGMxny5lU6ChpdVq1WT1uQ7k
        yaccGzdggYLldZuOR6HldvQaZE+QZai17gvM/ZmuUT51nQwNLY1sQOcNWEjhU/EGPQPCPLn1lLV/0BPU
        IWhoaWQDZFKv+/BUwEEP0GQeDH6COgQNLY1oQN6Ae72bUTxZhtYeRWyC8fRviKnR0NKIBuTlp1chdw0N
        LQ1owPtAHLIOT34Xsm00tDSgAYtCQ0vRAB0NLUUDdDS0FA3Q0dBSNEBHQ0vRAB0NLUUDdDS0FA3Q0dBS
        NEBHQ0t9G5Cex6ypx/0vaGgpGqCjoaVogI6Glvo2YGloaCkaoKOhpWiAjoaW+jaArf+1es4uo6GlaICO
        hpaiAToaWurbgKWhoaVogI6GlqIBOhpa6tsAtuZr6vm7hoaWogE6GlqKBuhoaKlvA5aGhpaiAToaWooG
        6GhoqW8D2Do/RH3duaKhpWiAjoaWogE6Gg6FIp+VBe9g7f9oLQ0Nx0BRn6oif+aJzV8aGo6Bwp5Uhf7M
        CZu/NDQcC8W9r4pdu2fzBFvPp1K/9jbQcCwU+BBei4KXJG99M0mJFWoq9WtvAw0toMiXRdFLl2x8xgo1
        lfq1t4GGFlDofXgpCi/kd/rtVEtFQysodn1buvjbzhoNLaHoD6n4rW8kCf/Q0BIKf5waoH5D4VLR0BqK
        H/f8n6Bh8EPD4IeGwQ8Ngx8aBj80DH5oGPzQMPihYfBDw+CHhsEPDYMfGgY/NAx+aBj80DD4oWHwQ8Pg
        h4bBS7P3BljXfGIXQjOBAAAAAElFTkSuQmCC
</value>
  </data>
  <data name="SortByFunction.Small" type="System.Drawing.Bitmap, System.Drawing" mimetype="application/x-microsoft.net.object.bytearray.base64">
    <value>
        iVBORw0KGgoAAAANSUhEUgAAACAAAAAgCAYAAABzenr0AAAAAXNSR0IArs4c6QAAAARnQU1BAACxjwv8
        YQUAAAAZdEVYdFNvZnR3YXJlAEFkb2JlIEltYWdlUmVhZHlxyWU8AAABUUlEQVRYR+2TMU7DQBBFfYTk
        BogTIHGBIKVBoqV3xRW4Bx0dNRV9KvoUbim4gsUNlv9XO9Zk80OM4gwuWOnJu88r/fGst0kp/SlSRiJl
        JFJGIuVI7sGjrW+ePpbE1sVd+rVCyhFcg0+QCyjhG0A/7MN6W7saKY/Ar2Q4xwNg0DMYumEc8h4pR/AK
        fPsTWL7f3S7AG7gq/mwFsANrzhGwBlw3CO7AC/gCC3geQd53CCmPwCPgyOtSwJZzhLYg8Vl8LuwnpPT0
        fY/HjuPfv/EOQT3INwDhF5yDvZ9SIaWnKoDXioNFDHsQtHfdlFNI6REdmBQpPf8F1AXgbHnnd9wpSOmZ
        bQem6oKUnll3YIouSOmZfQcMv+c3SEkQ3DLc0ap9pyKlgdCuhHfm1NfX2N4xSGkgeFUKWKn3UyClB+Fn
        ab0hZSRSRiJlJFJGImUkUsaRmm9uN95Ey50awgAAAABJRU5ErkJggg==
</value>
  </data>
  <data name="ToString.Large" type="System.Drawing.Bitmap, System.Drawing" mimetype="application/x-microsoft.net.object.bytearray.base64">
    <value>
        iVBORw0KGgoAAAANSUhEUgAAAGAAAABgCAYAAADimHc4AAAABGdBTUEAALGPC/xhBQAAABl0RVh0U29m
        dHdhcmUAQWRvYmUgSW1hZ2VSZWFkeXHJZTwAAAQUSURBVHhe7ZrhTeQwFIQpgRKuBErgfp50PyiBEiiB
        DpCuAUqgBHQV8Pt+UQIl7M2YcfSSOLtvZXazEfNJo2OfnQeel9iO966MMcYYY4wxxhhjjDHGGGOMMcYY
        Y4wx5u/vX7uvllKbDC0De6XUJkPLwF4ptcnQMrBXSm0ytAzslVKbDC0De6XUJkPLwF4ptcnQMrBXSm0y
        tAzslVKbDC0De6XUJkPLwF4ptcnQMrBXSm0ytAzslVKbDC0De6XUJkPLwF4ptcnQMrBXSm0ytAzslVKb
        DC0De6XUJkPLwF4ptcnQMrBXSm0ytAzslVIbY8x3Z7fbvVYpZM4JjB9QyJwTeV9QyJwTeV9QaBv8/PPv
        EdpJjwpvDnlfUGgbuAArMynAk8KbQ94XFNoGMP0uFGCzWzh5X1BoG8D0m1CAs//x8OsH9AC9QO9Q5A16
        gn6o+yKlt1CIsVvoGYp5+TN/1626rQ+Mfw9FuFP4pMCAa4jmZLnXpU3Up8LcNPkQfHG7Vor1gOnPoQAv
        Cp8cDL51Zz5KLM4HFFm8a9VeiebzKao5KX6O8PO6RYDpo2kIOvjIfwUYeDX6RqERNAaKhj2raYbaI7xu
        KS+npljc9TcfMP01FOBiFmOYwzWi8qHwDLVH9t5EaL/57Daw+lNwGwpA7Z1zzwnMGaYqhWaoubL4pETQ
        L05VDwqvB0x/CQX4gJqP8LmBOVwsCwrNUHMltZFAv/vP7oWzrX2LwPBrGX9RRYA5xxYg9TejH9eCypvC
        6wLDp1PRSYuAgXOhvYO4INcz/enuZ0CXzVBzQaEUuqSg0PrA8PtQgFqEvWsC2o96scF4aTxNXzS7hS6f
        oeaCQil0SUGhy4CGy/wo7pSauwu1cw3JvLVOt5csArejnJM5LYyKic9HTUEKpdAlBYUuB5jJ6SiuCVU0
        erTQTdp5wLe4rcNYB0PBwRchtJ+kAOjKG2FA4cuCRkJxdzQVn4qnSYxqTlsYZ9zXk4P7b/Q5dhuamg7Z
        77N74bIPImEmn4b4spbVGzQYgoEeNWj0Sd2laq6k3mHQj2tQJfXusDowk8cWPDuKB3j7xCdh+KIHAz22
        ADwpHVB4hporqbsZ/eJZ1FkOIb8UGMti8PuE+KVOFAs1WpQx0FgALr771goeF4x2SWqaoebIodPTWNh3
        hbfLxHhOVftOLqOpPA4YFYGfIRpU+w391WWGmqdwimnljlMP2d7dP0XGc1o6OP9iwKNpRdSXsLg9Jdye
        DoYpxQw1ExaUX+JEmLPmn7KNuf8QMH7v1nMKBt4qQoR3fTkgw7/DtFUubqBmUq+JT1CLIf+3BQbEryPr
        Hco7nrGhmPwZ4lOw+L82ajs0rDn4mdfx5Y45F/MbY4wxxhhjjDHGGGOMMcYYY4wx5mK4uvoPdgOLGFOU
        7FkAAAAASUVORK5CYII=
</value>
  </data>
  <data name="ToString.Small" type="System.Drawing.Bitmap, System.Drawing" mimetype="application/x-microsoft.net.object.bytearray.base64">
    <value>
        iVBORw0KGgoAAAANSUhEUgAAACAAAAAgCAYAAABzenr0AAAABGdBTUEAALGPC/xhBQAAABl0RVh0U29m
        dHdhcmUAQWRvYmUgSW1hZ2VSZWFkeXHJZTwAAAEgSURBVFhH7ZPfCcIwGMQ7QkdwBEfQR8GHjtAROkI3
        EFygIziCOIHPPnUER4h35T5JJaH1T0QhPziSL/nIXdu0yGQymUdO242LSS1pCRmb1JKWkLFJLWkJGZvU
        kpaQsUktaQkZm9SSlpCxSS3/gXOuhJYqvw/MV9BR5fOs95cj9PITfCpArTIKTCqoo5nGUutDAKjVyL35
        DwTzhiFURuGh0ELzhkaaMwCpvLrnfBYwL6GeQbQ0iUyG0Jqfhw3BPa6rnAbmS+gKtVri2uiz4EB7xdSZ
        o9bvYQz1zA9AFIL3gUE6yKmmQe2b8HCrNX/vDfjAkEFaBeCnGQXAyP/+4NXcJ6/dgRgwHt0JHGqfgOa8
        kDutc86A/l8wXNZMJvNDFMUNtcigTVEMyOoAAAAASUVORK5CYII=
</value>
  </data>
  <data name="TrueForAll.Large" type="System.Drawing.Bitmap, System.Drawing" mimetype="application/x-microsoft.net.object.bytearray.base64">
    <value>
        iVBORw0KGgoAAAANSUhEUgAAAGAAAABgCAYAAADimHc4AAAABGdBTUEAALGPC/xhBQAAABl0RVh0U29m
        dHdhcmUAQWRvYmUgSW1hZ2VSZWFkeXHJZTwAAAHzSURBVHhe7djBTcNAFIThlJASKIES4IjEgRIogRLo
        AIkGKIESEBVw5kQJlGDmhWfiWAt4SezsoP+TnojsjeSZhWTFCgAAAAAAAAAAAABwcF3XnWqe4mdewlKy
        /HdNeNGs8xbmprKvNX35vau8jTmp6Ch/KDbiOm9jTir6blP5VpTP5/8SVPTDpvKt+Nyn/Lmp5HWWPcSX
        7hJU8kmWPfSoofy5qeThMbP3kLcxJxV9pRmXf5O3MScVPT5mBo6ZS1DRHDP39dfC9L7xMfNNQ/k1VFhf
        4uSPDK2NY2b8Q22IY2YtFXazqW7r103QmtIZn2PmX0RpmnGZ326C7nHMPDQVOGkTdO1MMy7/Nm9jHyry
        x02I15+Xdkz+zsAEKrS4CZrbz5df4q/gLN+GQ1KxpU0Y4ow/NxX83SbENU46S4iis/BenPkpf0lRuCY2
        gWPmsfBbD6DC+f1r109esuL+/GzAsbkHcH/+nQDuk5G8lIK4TkbyUgriOhnJi3sA9+dnA47NPYD78wPA
        MT1fXnT/ZTKSl1IQ18lIXkpBXCcjeakN4L6+ObUB3Nc3pzaA+/rm1AZwX9+c2gDu65tTG8B9fXNqA7iv
        b05tAPf1zakN4L6+OcMA7pORvJSCuE5G8lIK4joZCQAAAAAAAAAAAAAAAAAmWq0+AMQfhY1lWc9WAAAA
        AElFTkSuQmCC
</value>
  </data>
  <data name="TrueForAll.Small" type="System.Drawing.Bitmap, System.Drawing" mimetype="application/x-microsoft.net.object.bytearray.base64">
    <value>
        iVBORw0KGgoAAAANSUhEUgAAACAAAAAgCAYAAABzenr0AAAABGdBTUEAALGPC/xhBQAAABl0RVh0U29m
        dHdhcmUAQWRvYmUgSW1hZ2VSZWFkeXHJZTwAAAChSURBVFhH7Y/BCYNAEEW3BEuxhOQoeLCElLC1pAFL
        sASxAs9WkRImf+TvJZCDO+4KMg8eOIP+PwbHcc5GRFoYOdaF5R/44qoeWgqVS8oj1D9/cFUGFAyw4biD
        eWR5y1U5WLbChk5p5ivlQVk6Qp2rlid4xMjxxjzfm/AxC+v3e4BVRuVhDTAfcDlL34lVRuXxG2CdD+MH
        aIBVRjmO4/whhC8QcxMD93m3vwAAAABJRU5ErkJggg==
</value>
  </data>
  <data name="TrueForAny.Large" type="System.Drawing.Bitmap, System.Drawing" mimetype="application/x-microsoft.net.object.bytearray.base64">
    <value>
        iVBORw0KGgoAAAANSUhEUgAAAGAAAABgCAYAAADimHc4AAAABGdBTUEAALGPC/xhBQAAABl0RVh0U29m
        dHdhcmUAQWRvYmUgSW1hZ2VSZWFkeXHJZTwAAAH7SURBVHhe7djBTcNAEIXhlEAJlEAJ4YjEgRJSAiXQ
        ARINUAIlICrgzIkSKMG8CWNirAV7cNbsoP+TRkT2xNK8hWTEBgAAAAAAAAAAAABwdF3Xnake7adfwlo8
        /DeVeVad+C3UprB3qj783pXfRk0K2sIfsoPY+W3UpKBv95EfWPh8/q9BQd/vIz+wz33Cr00hn3jYQ3zp
        rkEhn3rYQw8qwq9NIQ/XzN6930ZNCvpKNQ7/2m+jJgU9XjMNa+YaFDRr5lK/DUzvG6+ZryrCj1BgfYiz
        PzLUa2um/UNtiDUzSoFd76M7mDwE9ZR2fNbM37DQVOMwvz0E3WPNPDYFOOsQdG2rGod/47exhIL88RDs
        9celL2Z/Z2AGBVo8BNXNx8tP9lew9bfhmBRs6RCG2PFrU8DfHYJdY9NZgwXtgfds5yf8NVngKjsE1sy/
        wm89gIrO7166vvzSj6L9mBANNNqPCdFAo/2YMAw0Wv4ILFEKdm75I7BEKdi55Y/AEtFAo/2YEA002o8J
        0UCj/QCA9TxdXnT/pXykXEqDZC0fKZfSIFnLR8olOkD2/uZEB8je35zoANn7mxMdIHt/c6IDZO9vTnSA
        7P3NiQ6Qvb850QGy9zcnOkD2/uYMB8hePlIupUGylo+US2mQrOUjAQAAAAAAAAAAAAAAAMBMm807C2dl
        WsDuDk4AAAAASUVORK5CYII=
</value>
  </data>
  <data name="TrueForAny.Small" type="System.Drawing.Bitmap, System.Drawing" mimetype="application/x-microsoft.net.object.bytearray.base64">
    <value>
        iVBORw0KGgoAAAANSUhEUgAAACAAAAAgCAYAAABzenr0AAAABGdBTUEAALGPC/xhBQAAABl0RVh0U29m
        dHdhcmUAQWRvYmUgSW1hZ2VSZWFkeXHJZTwAAAChSURBVFhH7Y/BDYNADASvBEqhBHgi5UEJlHC1pAFK
        oASUCvJOFZTgrNHe5yQeyXHmgUcaiTXIa4LjOGcjIi2MjLawfIMTR3ZoKVQuKY9Q/7zjqA4oGGHDuIM8
        s7zlqB4se8OGLinzk/qgLB2hrqblCR4xM96I/vkRPu7kuTpamMtXNuSF5geY83oMUipX/Ue+oDT/jB+g
        C0rlKsdxnANC+AKBpfLw8VXzJgAAAABJRU5ErkJggg==
</value>
  </data>
</root><|MERGE_RESOLUTION|>--- conflicted
+++ resolved
@@ -614,87 +614,6 @@
         AABJRU5ErkJggg==
 </value>
   </data>
-<<<<<<< HEAD
-  <data name="NewtonRootFind1DNoDeriv.Small" type="System.Drawing.Bitmap, System.Drawing" mimetype="application/x-microsoft.net.object.bytearray.base64">
-    <value>
-        iVBORw0KGgoAAAANSUhEUgAAACAAAAAgCAYAAABzenr0AAAABGdBTUEAALGPC/xhBQAAABl0RVh0U29m
-        dHdhcmUAQWRvYmUgSW1hZ2VSZWFkeXHJZTwAAADRSURBVFhH7ZXRCcIwGIQzgiOUTOAI9VFwCEfpDC7Q
-        ERyhdII+++QIHaHewRWKVHxJLiL54Ah/Erg//x+SUKlU/pbxcn5CjUI/MB+gVqEfVaBMAjSGZoV+YM7y
-        dwq9wLiHJoVeZD5D+W9/jHHZSua8eEdtyQtNV5QA+37QchpOt8fyaXxPYJ2H2r2R68ngSWm6lZbywx5D
-        7DV7nrbk34BhA/GW95rywdNCUxFzAuMOGhR60ek9D8weML5Cd4V+YM7yl/lcyC8kwP/d88ZXKl5CeAHi
-        pIyM6zb2KQAAAABJRU5ErkJggg==
-</value>
-  </data>
-  <data name="NewtonRootFind1DWithDeriv.Small" type="System.Drawing.Bitmap, System.Drawing" mimetype="application/x-microsoft.net.object.bytearray.base64">
-    <value>
-        iVBORw0KGgoAAAANSUhEUgAAACAAAAAgCAYAAABzenr0AAAABGdBTUEAALGPC/xhBQAAABl0RVh0U29m
-        dHdhcmUAQWRvYmUgSW1hZ2VSZWFkeXHJZTwAAAExSURBVFhH7ZbLjcJAEEQdAiEgR0AIcETiQAgOYUNw
-        BiuRgEMgBEQEnDkRAiGw9VAZ8TE/ezzewzyp5JmxRfV0tz1kiUTiW2ar/cbDYVAAaw9fsl3MD9LY025g
-        ys6lSvqVllIhjSTWR370gsw30tTT9ujHf5DHpVR4jHGjOTgDQQK41FxjMnBOq65k5RzYPRhLR0+7QQAS
-        qSblB6+RCcrQ2A8yJ/2lp92QyVQiCAyp/0SqS0J5bhpNxpW08zQuNj9KYbr/FXmen65lcxpv4kf6BdMa
-        B0DdG9+I1qi+p2fX+wDqdYmeebhyPxjsFNNr+Vb/UGOJWlPzsCl/hwzHEl1eeSke7FbaDWIOMi6lYY5i
-        7z7OB6YJGRfSR/8DekHmpD/M4dKG/xAA53ucb3wiEZcs+wMuVd4zaENTnQAAAABJRU5ErkJggg==
-=======
-  <data name="NormalizeDepth.varN-var.Large" type="System.Drawing.Bitmap, System.Drawing" mimetype="application/x-microsoft.net.object.bytearray.base64">
-    <value>
-        iVBORw0KGgoAAAANSUhEUgAAAGAAAABgCAYAAADimHc4AAAABGdBTUEAALGPC/xhBQAAABl0RVh0U29m
-        dHdhcmUAQWRvYmUgSW1hZ2VSZWFkeXHJZTwAAAPASURBVHhe7ZnBbVRBEEQdAiEQChyROBACIRACGSCR
-        AKEgIvCZEyEQgpkqvUXLdmEN9oqvme0nlTD1xiN1D9gW3DVN0zRN0zRN0zTNf+fb2zefRr7qVyp1L0Y+
-        0j+c5X5E519ytHkuY5mnJf/k9+/1Md1jee8LmucxFnn+p1zLP338Y+TLiP4mKPr48mHecU3zVMYSL7/M
-        KB/QfzB6fWnSl6HTuXtU81TGEi8fIC7/xPB6hPPz/f3gOYwFnj/AD+pHuficV9TNU7hY5u+fhB5jnNP3
-        hH6AazAWeP4AUz/ZjHP9ANdiLPCfv5yMc/0A12IssB/gSMYC+wGOZCywH+BIxgL7AY5kLLAf4EjGAvsB
-        jmQssB/gSMYC+wGOZCywH+BIxgL7AY5kLFD/CaOFKlP/tKyl/+vnNE3TNM3VGN98Tj8FLBnGWJc01Eph
-        jHVJQ60UxliXmWFWPLMMM8OseGYZZoZZ8cwyzAyz4pllmBlmxTPLMDPMimeWYWaYFc8sw8wwK55Zhplh
-        VjyzDOfDrBjGWJc01EphjHVJQ60UxmiapmmeyevP3x9S0CZ5BW2SV9AmeQVtklfQ+5GGVdAmeQVtklfQ
-        JnkFbZJX0PuRhlXQJnkFbZJX0CZ5BW2SV9D7kYZV0CZ5BW2SV9AmeQVtklfQ+5GGVdAmeQVtklfQJnkF
-        bZJX0PuRhlXQJnkFbZJX0CZ5BW2SV9D7kYZV0CZ5BW2SV9AmeQVtklfQ+5GGVdAmeQVtklfQJnkFbZJX
-        0PuRhlXQJnkFbZJX0CZ5BW2SV9D7kYZV0CZ5BT1NukNBm+QV9H6kYRW0SV5BT5PuUNAmeQW9H2lYBW2S
-        V9DTpDsUtEleQe9HGlZBm+QV9DTpDgVtklfQ+5GGVdAmeQU9TbpDQZvkFfR+pGEVtEleQU+T7lDQJnkF
-        fZukhSjoadIdCtokr6Bvk7QQBT1NukNBm+QV9G2SFqKgp0l3KGiTvIK+TdJCFPQ06Q4FbZJX0LdJWoiC
-        nibdoaBN8gr6NkkLUdDTpDsUtEleQTdN0zRX5OEvoA1VAW2oCmhDVUAbqgJ6P5ivgDZUBbShKqANVQFt
-        qAro/WC+AtpQFdCGqoA2VAW0oSqg94P5CmhDVUAbqgLaUBXQhqqA3g/mK6ANVQFtqApoQ1VAG6oCej+Y
-        r4A2VAW0oSqgDVUBbagK6P1gvgLaUBXQhqqANlQFtKEqoPeD+QpoQ1VAG6oC2lAV0IaqgN4P5iugDVUB
-        bagKaENVQBuqArppmqZpmqZpmqZpmqZp/jN3d78ANqg4QrwBKfMAAAAASUVORK5CYII=
-</value>
-  </data>
-  <data name="NormalizeDepth.varN-var.Small" type="System.Drawing.Bitmap, System.Drawing" mimetype="application/x-microsoft.net.object.bytearray.base64">
-    <value>
-        iVBORw0KGgoAAAANSUhEUgAAACAAAAAgCAYAAABzenr0AAAABGdBTUEAALGPC/xhBQAAABl0RVh0U29m
-        dHdhcmUAQWRvYmUgSW1hZ2VSZWFkeXHJZTwAAAC5SURBVFhH7ZLRDcIwDEQzAiN0lPKJxBCMwgxdgBEY
-        oWIMvjoCI4RLdR/hw5Jlu4jQPOmkc2KdrSip85c8zqcRukM3aIYW6MLr7cGwskCGBtYH6LVefgMuMLNc
-        QZ1pt6cv8AsLDNDHr0d9pW2A8lweMcZOHeLxZjxDa2/GM7T2ZkqIR4xpnOP0zEUWH4IUrvEhSOEaH4Im
-        XNNjRhOu6QlBCq/PpZ4QpPD6XOppl0wsPgTm7XiBzk5I6Q3AnLiOrLrfGwAAAABJRU5ErkJggg==
-</value>
-  </data>
-  <data name="NormalizeDepth.varN.Large" type="System.Drawing.Bitmap, System.Drawing" mimetype="application/x-microsoft.net.object.bytearray.base64">
-    <value>
-        iVBORw0KGgoAAAANSUhEUgAAAGAAAABgCAYAAADimHc4AAAABGdBTUEAALGPC/xhBQAAABl0RVh0U29m
-        dHdhcmUAQWRvYmUgSW1hZ2VSZWFkeXHJZTwAAAMXSURBVHhe7dBBqpxHFEPht7UMA1ldduRlZDUvSJyB
-        QTIU2JOq1gea3NP8UP01MzMzMzMzMzMzMzMzMzMzF/nxz9/fN49n3Ks96qbxjHu1R900nnGvk8fc+Jtr
-        nDzmxt9c4+QxN/7mGiePufE31zh5zI2/ucbJY278zTVOHnPjb65x8pgbf3ONk8fc+Jtr/PyYG8cz7tUe
-        ddN4xr3ao24az5iZmd/017//fbeRrXWNbK1rZGtdI1vrGvk97bEa2VrXyNa6RrbWNbK1rpHf0x6rka11
-        jWyta2RrXSNb6xr5Pe2xGtla18jWuka21jWyta6R39Meq5GtdY1srWtka10jW+sa+T3tsRrZWtfI1rpG
-        ttY1srWukd/THquRrXWNbK1rZGtdI1vrGvk97bEa2VrXyNa6RrbWNbK1rpHf0x6rka11jWyta2RrXSNb
-        6xr5Pe2xGtla18jH2jc0srWukd/THquRrXWNfKx9QyNb6xr5Pe2xGtla18jH2jc0srWukd/THquRrXWN
-        fKx9QyNb6xr5Pe2xGtla18jH2jc0srWukd/THquRrXWNfKx9QyNb6xr5M7U/RCMfa9/QyNa6Rv5M7Q/R
-        yMfaNzSyta6RP1P7QzTysfYNjWyta+TP1P4QjXysfUMjW+sa+TO1P0QjH2vf0MjWukb+TO0P0cjH2jc0
-        srWukWdm5g/6/gWycQpk4xTIximQjVMgv4f3BbJxCmTjFMjGKZCNUyC/h/cFsnEKZOMUyMYpkI1TIL+H
-        9wWycQpk4xTIximQjVMgv4f3BbJxCmTjFMjGKZCNUyC/h/cFsnEKZOMUyMYpkI1TIL+H9wWycQpk4xTI
-        ximQjVMgv4f3BbJxCmTjFMjGKZCNUyC/h/cFsnEKZOMUyMYpkI1TIL+H9wWycQpk4xTIximQjVMgv4f3
-        BbJxCmTjFMjGKZCNUyC/h/cFsnEKZOMUyMYpkI1TIL+H9wWycQpk4xTIximQjVMgv4f3BbJxCmTjFMjG
-        KZCNUyC/h/cFsnEKZOMUyMYpkI1TIM/MzMzMzMzMzMzMzMzMH/T19T8mm4wBjP+ZPgAAAABJRU5ErkJg
-        gg==
-</value>
-  </data>
-  <data name="NormalizeDepth.varN.Small" type="System.Drawing.Bitmap, System.Drawing" mimetype="application/x-microsoft.net.object.bytearray.base64">
-    <value>
-        iVBORw0KGgoAAAANSUhEUgAAACAAAAAgCAYAAABzenr0AAAABGdBTUEAALGPC/xhBQAAABl0RVh0U29m
-        dHdhcmUAQWRvYmUgSW1hZ2VSZWFkeXHJZTwAAAB3SURBVFhH7c7BCcAwDAPArNZnodN1o47RaVwCfvhj
-        ELIfTasDgwhG8RCRV7uO3SrjNbxYUsm0yqcx0yqfxkybJZXxmsVt521zmNwiK0dyi6wcyS2QcmSHhpQj
-        Oy2y8vie7bTIyuN7trMuc0xu4X064McHiHzcGA9aQNagkZM65QAAAABJRU5ErkJggg==
->>>>>>> 6e9de8ff
-</value>
-  </data>
   <data name="Rank.Large" type="System.Drawing.Bitmap, System.Drawing" mimetype="application/x-microsoft.net.object.bytearray.base64">
     <value>
         iVBORw0KGgoAAAANSUhEUgAAAGAAAABgCAYAAADimHc4AAAABGdBTUEAALGPC/xhBQAAABl0RVh0U29m
