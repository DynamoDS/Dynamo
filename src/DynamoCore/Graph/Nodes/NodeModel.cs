--- conflicted
+++ resolved
@@ -1596,8 +1596,6 @@
             SetNodeStateBasedOnConnectionAndDefaults();
             ClearTooltipText();
             OnNodeMessagesClearing();
-<<<<<<< HEAD
-=======
         }
 
         /// <summary>
@@ -1625,7 +1623,6 @@
                     }
                 } 
             }
->>>>>>> a4c96eda
         }
 
         public void SelectNeighbors()
