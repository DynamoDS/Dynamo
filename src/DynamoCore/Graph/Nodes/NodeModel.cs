﻿using System;
using System.Collections.Generic;
using System.Collections.ObjectModel;
using System.ComponentModel;
using System.Globalization;
using System.Linq;
using System.Reflection;
using System.Runtime.Serialization;
using System.Xml;
using Autodesk.DesignScript.Runtime;
using Dynamo.Configuration;
using Dynamo.Engine;
using Dynamo.Engine.CodeGeneration;
using Dynamo.Graph.Connectors;
using Dynamo.Graph.Nodes.CustomNodes;
using Dynamo.Graph.Workspaces;
using Dynamo.Migration;
using Dynamo.Scheduler;
using Dynamo.Selection;
using Dynamo.Utilities;
using Dynamo.Visualization;
using Newtonsoft.Json;
using Newtonsoft.Json.Converters;
using ProtoCore.AST.AssociativeAST;
using ProtoCore.DSASM;
using ProtoCore.Mirror;
using String = System.String;
using StringNode = ProtoCore.AST.AssociativeAST.StringNode;

namespace Dynamo.Graph.Nodes
{
    internal class Info
    {
        public string Message;
        public Nodes.ElementState State;
        internal Info(string message, ElementState state = ElementState.Active)
        {
            Message = message;
            State =  state;
        }

        public override bool Equals(object other)
        {
            if (other == null) return false;

            if (other is Info otherInfo)
            {
                return Message == otherInfo.Message && State == otherInfo.State;
            }
            return false;
        }

        public override int GetHashCode()
        {
            unchecked
            {
                int hash = 17;
                hash = hash * 23 + Message == null ? 0 : Message.GetHashCode();
                hash = hash * 23 + State.GetHashCode();
                return hash;
            }
        }

        public override string ToString()
        {
            return $"State: {State}, Message: {Message}";
        }
    }

    public abstract class NodeModel : ModelBase, IRenderPackageSource<NodeModel>, IDisposable
    {
        #region private members

        private LacingStrategy argumentLacing = LacingStrategy.Auto;
        private bool displayLabels;
        private bool isVisible;
        private bool isSetAsInput = false;
        private bool isSetAsOutput = false;
        private bool canUpdatePeriodically;
        private string name;
        private ElementState state;
        private readonly ObservableHashSet<Info> infos = new ObservableHashSet<Info>();
        private string description;

        ///A flag indicating whether the node has been explicitly frozen.
        internal bool isFrozenExplicitly;

        /// <summary>
        /// The cached value of this node. The cachedValue object is protected by the cachedValueMutex
        /// as it may be accessed from multiple threads concurrently.
        ///
        /// However, generally access to the cachedValue property should be protected by usage
        /// of the Scheduler.
        /// </summary>
        private MirrorData cachedValue;
        private readonly object cachedValueMutex = new object();

        // Input and output port related data members.
        private ObservableCollection<PortModel> inPorts = new ObservableCollection<PortModel>();
        private ObservableCollection<PortModel> outPorts = new ObservableCollection<PortModel>();

        private readonly Dictionary<int, Tuple<int, NodeModel>> inputNodes;
        private readonly Dictionary<int, HashSet<Tuple<int, NodeModel>>> outputNodes;
        #endregion

        internal const double HeaderHeight = 46;

        #region public members

        /// <summary>
        /// The unique name that was created the node by
        /// </summary>
        [JsonIgnore]
        public virtual string CreationName
        {
            get
            {
                return getNameFromNodeNameAttribute();
            }
        }

        /// <summary>
        /// This property queries all the Upstream Nodes  for a given node, ONLY after the graph is loaded.
        /// This property is computed in ComputeUpstreamOnDownstreamNodes function
        /// </summary>
        internal HashSet<NodeModel> UpstreamCache = new HashSet<NodeModel>();

        /// <summary>
        /// The NodeType property provides a name which maps to the
        /// server type for the node. This property should only be
        /// used for serialization.
        /// </summary>
        public virtual string NodeType
        {
            get
            {
                return "ExtensionNode";
            }
        }

        #endregion

        #region events

        //TODO(Steve): Model should not have to worry about UI thread synchronization -- MAGN-5709

        /// <summary>
        ///     Called by nodes for behavior that they want to dispatch on the UI thread
        ///     Triggers event to be received by the UI. If no UI exists, behavior will not be executed.
        /// </summary>
        /// <param name="a"></param>
        public void DispatchOnUIThread(Action a)
        {
            OnDispatchedToUI(this, new UIDispatcherEventArgs(a));
        }

        private void OnDispatchedToUI(object sender, UIDispatcherEventArgs e)
        {
            if (DispatchedToUI != null)
                DispatchedToUI(sender, e);
        }

        internal event DispatchedToUIThreadHandler DispatchedToUI;

        /// <summary>
        /// Event triggered when a port is connected.
        /// </summary>
        public event Action<PortModel, ConnectorModel> PortConnected;

        /// <summary>
        /// Event triggered when a port is disconnected.
        /// </summary>
        public event Action<PortModel> PortDisconnected;

        /// <summary>
        /// Event triggered before a node is executed.
        /// Note: This event will only be triggered when profiling is active.
        /// </summary>
        public event Action<NodeModel> NodeExecutionBegin;

        /// <summary>
        /// Event triggered whenever the node re-executes to clear its warnings and errors.
        /// </summary>
        public event Action<NodeModel> NodeMessagesClearing;

        /// <summary>
        /// Fires on each node that is modified when the graph executes.
        /// </summary>
        internal void OnNodeMessagesClearing()
        {
            NodeMessagesClearing?.Invoke(this);
        }

        /// <summary>
        /// Event triggered whenever the node re-executes to clear its info messages
        /// </summary>
        public event Action<NodeModel> NodeInfoMessagesClearing;

        /// <summary>
        /// Fires on each node that is modified to clear info messages, when the graph executes.
        /// </summary>
        internal void OnNodeInfoMessagesClearing()
        {
            NodeInfoMessagesClearing?.Invoke(this);
        }

        internal void OnNodeExecutionBegin()
        {
            NodeExecutionBegin?.Invoke(this);
        }

        /// <summary>
        /// Event triggered after a node is executed.
        /// Note: This event will only be triggered when profiling is active.
        /// </summary>
        public event Action<NodeModel> NodeExecutionEnd;

        internal void OnNodeExecutionEnd()
        {
            NodeExecutionEnd?.Invoke(this);
        }

        #endregion

        #region public properties
        /// <summary>
        /// Id for this node, must be unique within the graph.
        /// </summary>
        [JsonProperty("Id")]
        [JsonConverter(typeof(IdToGuidConverter))]
        public override Guid GUID
        {
            get
            {
                return base.GUID;
            }
            set
            {
                base.GUID = value;
            }
        }

        /// <summary>
        ///     All of the connectors entering and exiting the NodeModel.
        /// </summary>
        [JsonIgnore]
        public IEnumerable<ConnectorModel> AllConnectors
        {
            get
            {
                return inPorts.Concat(outPorts).SelectMany(port => port.Connectors);
            }
        }

        /// <summary>
        ///     Returns whether this node represents a built-in or custom function.
        /// </summary>
        [JsonIgnore]
        public bool IsCustomFunction
        {
            get { return this is Function; }
        }

        /// <summary>
        ///     Returns whether the node is to be included in visualizations.
        /// </summary>
        [JsonIgnore]
        public bool IsVisible
        {
            get
            {
                return isVisible;
            }

            private set // Private setter, see "ArgumentLacing" for details.
            {
                if (isVisible != value)
                {
                    isVisible = value;
                    RaisePropertyChanged("IsVisible");
                }
            }
        }

        /// <summary>
        /// Input nodes are used in Customizer and Presets. Input nodes can be numbers, number sliders,
        /// strings, bool, code blocks, custom nodes and color palette node. This property
        /// is true for nodes that are potential inputs for Customizers and Presets.
        /// </summary>
        [JsonIgnore]
        public virtual bool IsInputNode
        {
            get
            {

                return !inPorts.Any() && !IsCustomFunction;
            }
        }

        /// <summary>
        /// This property is user-controllable via a checkbox and is set to true when a user wishes to include
        /// this node in a Customizer as an interactive control.
        /// </summary>
        [JsonIgnore]
        public bool IsSetAsInput
        {
            get
            {
                if (!IsInputNode)
                    return false;

                return isSetAsInput;
            }

            set
            {
                if (isSetAsInput != value)
                {
                    isSetAsInput = value;
                    RaisePropertyChanged(nameof(IsSetAsInput));
                }
            }
        }

        /// <summary>
        /// Output nodes are used by applications that consume graphs outside of Dynamo such as Optioneering, Optimization, 
        /// and Dynamo Player. Output nodes can be any node that returns a single output or a dictionary. Code block nodes and
        /// Custom nodes are specifically excluded at this time even though they can return a single output for sake of clarity. 
        /// </summary>
        [JsonIgnore]
        public virtual bool IsOutputNode
        {
            get
            {
                return !IsCustomFunction;
            }
        }

        /// <summary>
        /// This property is user-controllable via a checkbox and is set to true when a user wishes to include
        /// this node in the OutputData block of the Dyn file.
        /// </summary>
        [JsonIgnore]
        public bool IsSetAsOutput
        {
            get
            {
                if (!IsOutputNode)
                    return false;

                return isSetAsOutput;
            }

            set
            {
                if (isSetAsOutput != value)
                {
                    isSetAsOutput = value;
                    RaisePropertyChanged(nameof(IsSetAsOutput));
                }
            }
        }

        /// <summary>
        ///     The Node's state, which determines the coloring of the Node in the canvas.
        /// </summary>
        [JsonIgnore]
        public ElementState State
        {
            get { return state; }
            set
            {
<<<<<<< HEAD
                if (value != ElementState.Error && value != ElementState.Info && value != ElementState.AstBuildBroken)
                    ClearTooltipText();
=======
                if (value != ElementState.Error && value != ElementState.AstBuildBroken)
                    ClearTransientWarningsAndErrors();
>>>>>>> eb67a1c0

                // Check before settings and raising
                // a notification.
                if (state == value) return;

                state = value;
                RaisePropertyChanged(nameof(State));
            }
        }

        /// <summary>
        ///   If the state of node is Error or AstBuildBroken
        /// </summary>
        [JsonIgnore]
        public bool IsInErrorState
        {
            get
            {
                return state == ElementState.AstBuildBroken || state == ElementState.Error;
            }
        }

        /// <summary>
        ///     Indicates if node preview is pinned
        /// </summary>
        [JsonIgnore]
        public bool PreviewPinned { get; internal set; }

        /// <summary>
        ///     Text that is displayed as this Node's tooltip.
        /// </summary>
        [JsonIgnore]
        [Obsolete("This property is deprecated and will be removed in a future version of Dynamo.")]
        public string ToolTipText
        {
            get 
            {
                var builder = new System.Text.StringBuilder();
                foreach(var info in Infos)
                {
                    builder.AppendLine(info.ToString());
                }
                return builder.ToString();
            }
            set
            {
                RaisePropertyChanged(nameof(ToolTipText));
            }
        }

        /// <summary>
        /// Collection of warnings, errors and info items applied to the NodeModel.
        /// </summary>
        internal ObservableHashSet<Info> Infos
        {
            get { return infos; }
        }

        /// <summary>
        ///  The name that is displayed in the UI for this NodeModel.
        /// </summary>
        [JsonIgnore()]
        public string Name
        {
            get { return name; }
            set
            {
                name = value;
                RaisePropertyChanged("Name");
            }
        }

        /// <summary>
        ///     Collection of PortModels representing all Input ports.
        /// </summary>
        [JsonProperty("Inputs")]
        public ObservableCollection<PortModel> InPorts
        {
            get { return inPorts; }
            [IsObsolete("Property setter will be deprecated in Dynamo 3.0")]
            set
            {
                inPorts = value;
                RaisePropertyChanged("InPorts");
            }
        }

        /// <summary>
        ///     Collection of PortModels representing all Output ports.
        /// </summary>
        [JsonProperty("Outputs")]
        public ObservableCollection<PortModel> OutPorts
        {
            get { return outPorts; }
            [IsObsolete("Property setter will be deprecated in Dynamo 3.0")]
            set
            {
                outPorts = value;
                RaisePropertyChanged("OutPorts");
            }
        }

        [JsonIgnore]
        public IDictionary<int, Tuple<int, NodeModel>> InputNodes
        {
            get { return inputNodes; }
        }

        [JsonIgnore]
        public IDictionary<int, HashSet<Tuple<int, NodeModel>>> OutputNodes
        {
            get { return outputNodes; }
        }

        /// <summary>
        ///     Control how arguments lists of various sizes are laced.
        /// </summary>
        [JsonProperty("Replication"), JsonConverter(typeof(StringEnumConverter))]
        public LacingStrategy ArgumentLacing
        {
            get
            {
                return argumentLacing;
            }

            // The property setter is marked as private/protected because it
            // should not be set from an external component directly. The ability
            // to directly set the property value causes a NodeModel to be altered
            // without careful consideration of undo/redo recording. If changing
            // this property value should be undo-able, then the caller should use
            // "DynamoModel.UpdateModelValueCommand" to set the property value.
            // The command ensures changes to the NodeModel is recorded for undo.
            //
            // In some cases being able to set the property value directly is
            // desirable, for example, some unit test scenarios require the given
            // NodeModel property to be of certain value. In such cases the
            // easiest workaround is to use "NodeModel.UpdateValue" method:
            //
            //      someNode.UpdateValue("ArgumentLacing", "CrossProduct");
            //
            protected set
            {
                if (argumentLacing != value)
                {
                    argumentLacing = value;
                    RaisePropertyChanged("ArgumentLacing");

                    // Mark node for update
                    OnNodeModified();
                }
            }
        }

        private string ShortenName
        {
            get
            {
                Type type = GetType();
                object[] attribs = type.GetCustomAttributes(typeof(NodeNameAttribute), false);

                if (!string.IsNullOrEmpty(CreationName))
                {
                    // Obtain the node's default name from its creation name.
                    // e.g. For creation name DSCore.Math.Max@double,double - the name "Max" is obtained and appended to the final link.
                    int indexAfter = (CreationName.LastIndexOf('@') == -1) ? CreationName.Length : CreationName.LastIndexOf('@');
                    string s = CreationName.Substring(0, indexAfter);

                    int indexBefore = s.LastIndexOf(Configurations.CategoryDelimiterString);
                    int firstChar = (indexBefore == -1) ? 0 : indexBefore + 1;
                    return s.Substring(firstChar, s.Length - CreationName.Substring(0, firstChar).Length);
                }

                if (!type.IsAbstract && (attribs.Length > 0))
                {
                    var attrib = attribs[0] as NodeNameAttribute;
                    if (attrib != null)
                    {
                        string name = attrib.Name;
                        if (!string.IsNullOrEmpty(name)) return name;
                    }
                }
                return "";
            }
        }

        /// <summary>
        ///     Category property
        /// </summary>
        /// <value>
        ///     If the node has a category, return it.  Other wise return empty string.
        /// </value>
        [JsonIgnore]
        public string Category
        {
            get
            {
                category = category ?? GetCategoryStringFromAttributes();
                return category;
            }
            set
            {
                category = value;
                RaisePropertyChanged("Category");
            }
        }

        private string category;

        private string GetCategoryStringFromAttributes()
        {
            Type type = GetType();
            object[] attribs = type.GetCustomAttributes(typeof(NodeCategoryAttribute), false);
            if (!type.IsAbstract && (attribs.Length > 0) && (attribs[0] is NodeCategoryAttribute))
            {
                string category = ((NodeCategoryAttribute)attribs[0]).ElementCategory;
                if (category != null) return category;
            }

            if (type.Namespace != "Dynamo.Graph.Nodes" || type.IsAbstract || attribs.Length <= 0
                || !type.IsSubclassOf(typeof(NodeModel)))
                return "";

            var elCatAttrib = attribs[0] as NodeCategoryAttribute;
            return elCatAttrib.ElementCategory;
        }

        /// <summary>
        ///     Dictionary Link property
        /// </summary>
        /// <value>
        ///     If the node has a name and a category, convert them into a link going to the node's help page on
        ///     Dynamo Dictionary, and return the link.
        ///     Otherwise, return the Dynamo Dictionary home page.
        /// </value>
        [JsonIgnore]
        public string DictionaryLink
        {
            get
            {
                dictionaryLink = dictionaryLink ?? Configurations.DynamoDictionary;
                return dictionaryLink;
            }
            set
            {
                dictionaryLink = value;
            }
        }

        private string dictionaryLink;

        internal string ConstructDictionaryLinkFromLibrary(LibraryServices libraryServices)
        {
            string finalLink = Configurations.DynamoDictionary + "#/";
            if (IsCustomFunction)
            {
                return ""; // If it is not a core or Revit function, do not display the dictionary link
            }
            if (category == null || category == "")
            {
                return Configurations.DynamoDictionary; // if there is no category, return the link to home page
            }

            int i = category.LastIndexOf(Configurations.CategoryDelimiterString);
            switch (category.Substring(i + 1))
            {
                case Configurations.CategoryGroupAction:
                    finalLink += ObtainURL(category.Substring(0, i));
                    finalLink += "Action/";
                    break;
                case Configurations.CategoryGroupCreate:
                    finalLink += ObtainURL(category.Substring(0, i));
                    finalLink += "Create/";
                    break;
                case Configurations.CategoryGroupQuery:
                    finalLink += ObtainURL(category.Substring(0, i));
                    finalLink += "Query/";
                    break;
                default:
                    finalLink += ObtainURL(category);
                    finalLink += "Action/";
                    break;
            }
            finalLink += this.ShortenName;

            // Check if the method has overloads
            IEnumerable<FunctionDescriptor> descriptors = libraryServices.GetAllFunctionDescriptors(CreationName.Split('@')[0]);
            if (descriptors != null && descriptors.Skip(1).Any())
            {
                // If there are overloads
                string parameters = "(";
                IEnumerable<Tuple<string, string>> inputParameters = null;

                foreach (FunctionDescriptor fd in descriptors)
                {
                    if (fd.MangledName == CreationName) // Find the function descriptor among the overloads and obtain their parameter names
                    {
                        inputParameters = fd.InputParameters;
                        break;
                    }
                }
                // Convert the parameters into a valid Dictionary URL format, e.g. (x_double-y_double-z_double)
                if (inputParameters != null)
                {
                    int parameterCount = inputParameters.Count();
                    for (int k = 0; k < parameterCount - 1; k++)
                    {
                        parameters += inputParameters.ElementAt(k).Item1 + "_" + inputParameters.ElementAt(k).Item2 + "-";
                    }
                    // Append the last parameter without the dash and with the close bracket
                    var lastInputParam = inputParameters.ElementAt(parameterCount - 1);
                    parameters += lastInputParam.Item1 + "_" + lastInputParam.Item2 + ")";
                    finalLink += parameters;
                }
            }
            return finalLink;
        }

        /// <summary>
        /// This method converts the character '.' in the node's category to '/', and append
        /// another '/' at the end, to be used as a URL.
        /// e.g. Core.Input.Action is converted to Core/Input/Action/
        /// </summary>
        private string ObtainURL(string category)
        {
            string result = "";
            for (int i = 0; i < category.Length; i++)
            {
                if (category[i] == '.')
                {
                    result += '/';
                }
                else
                {
                    result += category[i];
                }
            }
            result += '/';
            return result;
        }

        /// <summary>
        /// The value of this node after the most recent computation
        ///
        /// As this property could be modified by the virtual machine, it's dangerous
        /// to access this value without using the active Scheduler. Use the Scheduler to
        /// remove the possibility of race conditions.
        /// </summary>
        [JsonIgnore]
        public MirrorData CachedValue
        {
            get
            {
                lock (cachedValueMutex)
                {
                    return cachedValue;
                }
            }
            private set
            {
                lock (cachedValueMutex)
                {
                    cachedValue = value;
                }

                RaisePropertyChanged("CachedValue");
            }
        }

        /// <summary>
        /// This flag is used to determine if a node was involved in a recent execution.
        /// The primary purpose of this flag is to determine if the node's render packages
        /// should be returned to client browser when it requests for them. This is mainly
        /// to avoid returning redundant data that has not changed during an execution.
        /// </summary>
        internal bool WasInvolvedInExecution { get; set; }

        /// <summary>
        /// This flag indicates if render packages of a NodeModel has been updated
        /// since the last execution. UpdateRenderPackageAsyncTask will always be
        /// generated for a NodeModel that took part in the evaluation, if this flag
        /// is false.
        /// </summary>
        internal bool WasRenderPackageUpdatedAfterExecution { get; set; }

        /// <summary>
        ///     Search tags for this Node.
        /// </summary>
        [JsonIgnore]
        public List<string> Tags
        {
            get
            {
                return
                    GetType()
                        .GetCustomAttributes(typeof(NodeSearchTagsAttribute), true)
                        .Cast<NodeSearchTagsAttribute>()
                        .SelectMany(x => x.Tags)
                        .ToList();
            }
        }

        [JsonConverter(typeof(DescriptionConverter))]
        /// <summary>
        ///     Description of this Node.
        /// </summary>
        public string Description
        {
            get
            {
                description = description ?? GetDescriptionStringFromAttributes();
                return description;
            }
            set
            {
                description = value;
                RaisePropertyChanged("Description");
            }
        }

        /// <summary>
        /// Node description that can be customized by the user.
        /// </summary>
        [JsonIgnore]
        internal string UserDescription
        {
            get;
            set;
        }

        [JsonIgnore]
        public bool CanUpdatePeriodically
        {
            get { return canUpdatePeriodically; }
            set
            {
                canUpdatePeriodically = value;
                RaisePropertyChanged("CanUpdatePeriodically");
            }
        }

        /// <summary>
        ///     ProtoAST Identifier for result of the node before any output unpacking has taken place.
        ///     If there is only one output for the node, this is equivalent to GetAstIdentifierForOutputIndex(0).
        /// </summary>
        [JsonIgnore]
        public IdentifierNode AstIdentifierForPreview
        {
            get { return AstFactory.BuildIdentifier(AstIdentifierBase); }
        }

        /// <summary>
        ///     If this node is allowed to be converted to AST node in nodes to code conversion.
        /// </summary>
        [JsonIgnore]
        public virtual bool IsConvertible
        {
            get
            {
                return false;
            }
        }

        /// <summary>
        ///     Return a variable whose value will be displayed in preview window.
        ///     Derived nodes may overwrite this function to display default value
        ///     of this node. E.g., code block node may want to display the value
        ///     of the left hand side variable of last statement.
        /// </summary>
        [JsonIgnore]
        public virtual string AstIdentifierBase
        {
            get
            {
                return AstBuilder.StringConstants.VarPrefix + AstIdentifierGuid;
            }
        }

        /// <summary>
        ///     A unique ID that will be appended to all identifiers of this node.
        /// </summary>
        [JsonIgnore]
        public string AstIdentifierGuid
        {
            get
            {
                return GUID.ToString("N");
            }
        }

        /// <summary>
        ///     Enable or disable label display. Default is false.
        /// </summary>
        [JsonIgnore]
        public bool DisplayLabels
        {
            get { return displayLabels; }
            set
            {
                if (displayLabels == value)
                    return;

                displayLabels = value;
                RaisePropertyChanged("DisplayLabels");
            }
        }

        /// <summary>
        ///     Is this node being applied partially, resulting in a partial function?
        /// </summary>
        [JsonIgnore]
        public bool IsPartiallyApplied //TODO(Steve): Move to Graph level -- MAGN-5710
        {
            get { return !inPorts.All(p => p.IsConnected); }
        }

        /// <summary>
        ///     Returns the description from type information
        /// </summary>
        /// <returns>The value or "No description provided"</returns>
        public string GetDescriptionStringFromAttributes()
        {
            Type t = GetType();
            object[] rtAttribs = t.GetCustomAttributes(typeof(NodeDescriptionAttribute), true);
            return rtAttribs.Length > 0
                ? ((NodeDescriptionAttribute)rtAttribs[0]).ElementDescription
                : Properties.Resources.NoDescriptionAvailable;
        }

        /// <summary>
        ///     Fetches the ProtoAST Identifier for a given output port.
        /// </summary>
        /// <param name="outputIndex">Index of the output port.</param>
        /// <returns>Identifier corresponding to the given output port.</returns>
        public virtual IdentifierNode GetAstIdentifierForOutputIndex(int outputIndex)
        {
            if (outputIndex < 0 || outputIndex > OutPorts.Count)
                throw new ArgumentOutOfRangeException("outputIndex", @"Index must correspond to an OutPortData index.");

            if (OutPorts.Count <= 1)
                return AstIdentifierForPreview;
            else
            {
                string id = AstIdentifierBase + "_out" + outputIndex;
                return AstFactory.BuildIdentifier(id);
            }
        }

        /// <summary>
        ///      The possible type of output at specified port. This
        ///      type information is not necessary to be accurate.
        /// </summary>
        /// <returns></returns>
        public virtual ProtoCore.Type GetTypeHintForOutput(int index)
        {
            return ProtoCore.TypeSystem.BuildPrimitiveTypeObject(ProtoCore.PrimitiveType.Var);
        }

        /// <summary>
        /// A flag indicating whether the node is frozen.
        /// When a node is frozen, the node, and all nodes downstream will not participate in execution.
        /// This will return true if any upstream node is frozen or if the node was explicitly frozen.
        /// </summary>
        /// <value>
        ///   <c>true</c> if this node is frozen; otherwise, <c>false</c>.
        /// </value>
        [JsonIgnore]
        public bool IsFrozen
        {
            get
            {
                return IsAnyUpstreamFrozen() || isFrozenExplicitly;
            }
            set
            {
                bool oldValue = isFrozenExplicitly;
                isFrozenExplicitly = value;
                //If the node is Unfreezed then Mark all the downstream nodes as
                // modified. This is essential recompiling the AST.
                if (!value)
                {
                    if (oldValue)
                    {
                        MarkDownStreamNodesAsModified(this);
                        OnNodeModified();
                        RaisePropertyChanged(nameof(IsFrozen));
                    }
                }
                //If the node is frozen, then do not execute the graph immediately.
                // delete the node and its downstream nodes from AST.
                else
                {
                    ComputeUpstreamOnDownstreamNodes();
                    OnUpdateASTCollection();
                    RaisePropertyChanged(nameof(IsFrozen));
                }
            }
        }

        /// <summary>
        /// The default behavior for ModelBase objects is to not serialize the X and Y
        /// properties. This overload allows the serialization of the X property
        /// for NodeModel.
        /// </summary>
        /// <returns>True.</returns>
        public override bool ShouldSerializeX()
        {
            return false;
        }

        /// <summary>
        /// The default behavior for ModelBase objects is to not serialize the X and Y
        /// properties. This overload allows the serialization of the Y property
        /// for NodeModel.
        /// </summary>
        /// <returns>True</returns>
        public override bool ShouldSerializeY()
        {
            return false;
        }

        [JsonIgnore]
        public virtual NodeInputData InputData
        {
            get { return null; }
        }

        [JsonIgnore]
        public virtual NodeOutputData OutputData
        {
            get
            {
                // Determine if the output type can be determined at this time
                // Current enum supports String, Integer, Float, Boolean, and unknown
                // When CachedValue is null, type is set to unknown
                // When Concrete type is dictionary or other type not expressed in enum, type is set to unknown
                object returnObj = CachedValue?.Data ?? new object();
                var returnType = NodeOutputData.getNodeOutputTypeFromType(returnObj.GetType());
                var returnValue = String.Empty;

                // IntialValue is returned when the Type enum does not equal unknown
                if (returnType != NodeOutputTypes.unknownOutput)
                {
                    var formattableReturnObj = returnObj as IFormattable;
                    returnValue = formattableReturnObj != null ? formattableReturnObj.ToString(null, CultureInfo.InvariantCulture) : returnObj.ToString();
                }


                return new NodeOutputData()
                {
                    Id = this.GUID,
                    Name = this.Name,
                    Type = returnType,
                    Description = this.Description,
                    InitialValue = returnValue
                };
            }
        }

        /// A collection of error/warning/info messages, dismissed via a sub-menu in the node Context Menu.
        [JsonIgnore]
        public ObservableCollection<string> DismissedAlerts { get; set; } = new ObservableCollection<string>();

        #endregion

        #region freeze execution
        /// <summary>
        /// Determines whether any of the upstream node is frozen.
        /// </summary>
        /// <returns></returns>
        internal bool IsAnyUpstreamFrozen()
        {
            return UpstreamCache.Any(x => x.isFrozenExplicitly);
        }

        /// <summary>
        /// For a given node, this function computes all the upstream nodes
        /// by gathering the cached upstream nodes on this node's immediate parents.
        /// </summary>
        internal void ComputeUpstreamCache()
        {
            this.UpstreamCache = new HashSet<NodeModel>();
            var inpNodes = this.InputNodes.Values;

            foreach (var inputnode in inpNodes.Where(x => x != null))
            {
                this.UpstreamCache.Add(inputnode.Item2);
                foreach (var upstreamNode in inputnode.Item2.UpstreamCache)
                {
                    this.UpstreamCache.Add(upstreamNode);
                }
            }
        }

        /// <summary>
        /// For a given node, this function computes all the upstream nodes
        /// by gathering the cached upstream nodes on this node's immediate parents.
        /// If a node has any downstream nodes, then for all those downstream nodes, upstream
        /// nodes will be computed. Essentially this method propogates the UpstreamCache down.
        /// Also this function gets called only after the workspace is added.
        /// </summary>
        internal void ComputeUpstreamOnDownstreamNodes()
        {
            //first compute upstream nodes for this node
            ComputeUpstreamCache();

            //then for downstream nodes
            //gather downstream nodes and bail if we see an already visited node
            HashSet<NodeModel> downStreamNodes = new HashSet<NodeModel>();
            this.GetDownstreamNodes(this, downStreamNodes);

            foreach (var downstreamNode in AstBuilder.TopologicalSort(downStreamNodes))
            {
                downstreamNode.UpstreamCache = new HashSet<NodeModel>();
                var currentinpNodes = downstreamNode.InputNodes.Values;
                foreach (var inputnode in currentinpNodes.Where(x => x != null))
                {
                    downstreamNode.UpstreamCache.Add(inputnode.Item2);
                    foreach (var upstreamNode in inputnode.Item2.UpstreamCache)
                    {
                        downstreamNode.UpstreamCache.Add(upstreamNode);
                    }
                }
            }

            RaisePropertyChanged("IsFrozen");
        }

        private void MarkDownStreamNodesAsModified(NodeModel node)
        {
            HashSet<NodeModel> gathered = new HashSet<NodeModel>();
            GetDownstreamNodes(node, gathered);
            foreach (var iNode in gathered)
            {
                iNode.executionHint = ExecutionHints.Modified;
            }
        }

        /// <summary>
        /// Returns the downstream nodes for the given node.
        /// </summary>
        /// <param name="node">The node.</param>
        /// <param name="gathered">The gathered.</param>
        internal void GetDownstreamNodes(NodeModel node, HashSet<NodeModel> gathered)
        {
            if (gathered.Contains(node)) // Considered this node before, bail.pu
                return;

            gathered.Add(node);

            var sets = node.OutputNodes.Values;
            var outputNodes = sets.SelectMany(set => set.Select(t => t.Item2));
            foreach (var outputNode in outputNodes)
            {
                // Recursively get all downstream nodes.
                GetDownstreamNodes(outputNode, gathered);
            }
        }
        #endregion

        /// <summary>
        /// Protected constructor used during deserialization.
        /// </summary>
        /// <param name="inPorts"></param>
        /// <param name="outPorts"></param>
        protected NodeModel(IEnumerable<PortModel> inPorts, IEnumerable<PortModel> outPorts)
        {
            inputNodes = new Dictionary<int, Tuple<int, NodeModel>>();
            outputNodes = new Dictionary<int, HashSet<Tuple<int, NodeModel>>>();
            FindPortData(inPorts, outPorts);

            // Initialize the port events
            // Note: It is important that this occurs before the ports are added next
            InPorts.CollectionChanged += PortsCollectionChanged;
            OutPorts.CollectionChanged += PortsCollectionChanged;

            // Set the ports from the deserialized data
            InPorts.AddRange(inPorts);
            OutPorts.AddRange(outPorts);

            IsVisible = true;
            ShouldDisplayPreviewCore = true;
            executionHint = ExecutionHints.Modified;

            PropertyChanged += delegate (object sender, PropertyChangedEventArgs args)
            {
                switch (args.PropertyName)
                {
                    case ("OverrideName"):
                        RaisePropertyChanged("Name");
                        break;
                }
            };

            //Fetch the element name from the custom attribute.
            SetNameFromNodeNameAttribute();

            IsSelected = false;
            SetNodeStateBasedOnConnectionAndDefaults();
            ArgumentLacing = LacingStrategy.Disabled;

            RaisesModificationEvents = true;
        }

        /// <summary>
        /// Here we try to find the correct port names and tooltips.
        /// ideally we'd use the runtime information to correctly update or localize
        /// the port info, if we can't find it for any of the ports of the current node we fallback to the deserialized data
        /// for all the ports.
        /// Other strategies for port data lookup can be added here in the future.
        /// </summary>
        /// <param name="inPorts"></param>
        /// <param name="outPorts"></param>
        private void FindPortData(IEnumerable<PortModel> inPorts, IEnumerable<PortModel> outPorts)
        {
            //try to get portData from attributes on the nodeModel type.
            //to assign the correct tooltips.
            //This might fail because some nodes don't use attributes to define 
            //port data and instead add them using PortModel constructors.
            var inportDatas = GetPortDataFromAttributes(PortType.Input).ToList();
            var outportDatas = GetPortDataFromAttributes(PortType.Output).ToList();

            // if the above attempt failed, for example because the node type does not have any port data attributes
            // then give up for all ports.
            if (inportDatas.Count() != inPorts.Count() || outportDatas.Count() != outPorts.Count())
            {
                return;
            }

            for (var i = 0; i < outPorts.Count(); i++)
            {
                var portData = outportDatas.ElementAt(i);
                var port = outPorts.ElementAt(i);
                port.Name = portData.Name == string.Empty ? port.Name : portData.Name;
                port.ToolTip = portData.ToolTipString == string.Empty ? port.ToolTip : portData.ToolTipString;

            }

            for (var i = 0; i < inPorts.Count(); i++)
            {

                var portData = inportDatas.ElementAt(i);
                var port = inPorts.ElementAt(i);
                port.Name = portData.Name == string.Empty ? port.Name : portData.Name;
                port.ToolTip = portData.ToolTipString == string.Empty ? port.ToolTip : portData.ToolTipString;

            }
        }

        protected NodeModel()
        {
            inputNodes = new Dictionary<int, Tuple<int, NodeModel>>();
            outputNodes = new Dictionary<int, HashSet<Tuple<int, NodeModel>>>();

            IsVisible = true;
            ShouldDisplayPreviewCore = true;
            executionHint = ExecutionHints.Modified;

            PropertyChanged += delegate (object sender, PropertyChangedEventArgs args)
            {
                switch (args.PropertyName)
                {
                    case ("OverrideName"):
                        RaisePropertyChanged("Name");
                        break;
                }
            };

            //Fetch the element name from the custom attribute.
            SetNameFromNodeNameAttribute();

            IsSelected = false;
            State = ElementState.Dead;
            ArgumentLacing = LacingStrategy.Disabled;

            RaisesModificationEvents = true;

            InPorts.CollectionChanged += PortsCollectionChanged;
            OutPorts.CollectionChanged += PortsCollectionChanged;
        }

        private void PortsCollectionChanged(object sender, System.Collections.Specialized.NotifyCollectionChangedEventArgs e)
        {
            switch (e.Action)
            {
                case System.Collections.Specialized.NotifyCollectionChangedAction.Add:
                    ConfigureSnapEdges(sender == InPorts ? InPorts : OutPorts);
                    foreach (PortModel p in e.NewItems)
                    {
                        p.Connectors.CollectionChanged += (coll, args) =>
                        {
                            // Call the collection changed handler, replacing
                            // the 'sender' with the port, which is required
                            // for the disconnect operations.
                            ConnectorsCollectionChanged(p, args);
                        };
                        p.PropertyChanged += OnPortPropertyChanged;
                        SetNodeStateBasedOnConnectionAndDefaults();
                    }
                    break;
                case System.Collections.Specialized.NotifyCollectionChangedAction.Remove:
                    foreach (PortModel p in e.OldItems)
                    {
                        p.PropertyChanged -= OnPortPropertyChanged;

                        p.DestroyConnectors();

                        SetNodeStateBasedOnConnectionAndDefaults();
                    }
                    break;
            }
        }

        private void ConnectorsCollectionChanged(object sender, System.Collections.Specialized.NotifyCollectionChangedEventArgs e)
        {
            var p = (PortModel)sender;

            switch (e.Action)
            {
                case System.Collections.Specialized.NotifyCollectionChangedAction.Add:
                    foreach (ConnectorModel c in e.NewItems)
                    {
                        OnPortConnected(p, c);
                    }
                    break;
                case System.Collections.Specialized.NotifyCollectionChangedAction.Remove:
                    foreach (ConnectorModel c in e.OldItems)
                    {
                        OnPortDisconnected(p, c);
                    }
                    break;
                case System.Collections.Specialized.NotifyCollectionChangedAction.Reset:
                    foreach (ConnectorModel c in e.OldItems)
                    {
                        OnPortDisconnected(p, c);
                    }
                    break;
            }
            SetNodeStateBasedOnConnectionAndDefaults();
        }

        private string getNameFromNodeNameAttribute()
        {
            Type type = GetType();
            object[] attribs = type.GetCustomAttributes(typeof(NodeNameAttribute), false);
            if (type.Namespace == "Dynamo.Graph.Nodes" && !type.IsAbstract && attribs.Length > 0
                && type.IsSubclassOf(typeof(NodeModel)))
            {
                var elCatAttrib = attribs[0] as NodeNameAttribute;
                return elCatAttrib.Name;
            }
            return "";
        }

        /// <summary>
        /// Returns the most recent value of this node stored in an EngineController that has evaluated it.
        /// </summary>
        /// <param name="outPortIndex"></param>
        /// <param name="engine"></param>
        /// <returns></returns>
        public MirrorData GetValue(int outPortIndex, EngineController engine)
        {
            return engine.GetMirror(GetAstIdentifierForOutputIndex(outPortIndex).Value)?.GetData();
        }

        /// <summary>
        ///     Sets the name of this node from the attributes on the class definining it.
        /// </summary>
        public void SetNameFromNodeNameAttribute()
        {
            var elNameAttrib = GetType().GetCustomAttributes<NodeNameAttribute>(false).FirstOrDefault();
            if (elNameAttrib != null)
                Name = elNameAttrib.Name;

        }

        #region Modification Reporting

        /// <summary>
        ///     Indicate if the node should respond to NodeModified event. It
        ///     always should be true, unless is temporarily set to false to
        ///     avoid flood of Modified event.
        /// </summary>
        [JsonIgnore]
        public bool RaisesModificationEvents { get; set; }

        /// <summary>
        ///     Event fired when the node's DesignScript AST should be recompiled
        /// </summary>
        public event Action<NodeModel> Modified;
        public virtual void OnNodeModified(bool forceExecute = false)
        {
            if (!RaisesModificationEvents || IsFrozen)
                return;

            MarkNodeAsModified(forceExecute);
            var handler = Modified;
            if (handler != null) handler(this);
        }

        /// <summary>
        /// Event fired when the node's DesignScript AST should be updated.
        /// This event deletes the frozen nodes from AST collection.
        /// </summary>
        public event Action<NodeModel> UpdateASTCollection;
        public virtual void OnUpdateASTCollection()
        {
            var handler = UpdateASTCollection;
            if (handler != null) handler(this);
        }

        /// <summary>
        /// Called when a node is requesting that the workspace's node modified events be
        /// silenced. This is particularly critical for code block nodes, whose modification can
        /// mutate the workspace.
        ///
        /// As opposed to RaisesModificationEvents, this modifies the entire parent workspace
        /// </summary>
        internal event Action<NodeModel, bool> RequestSilenceNodeModifiedEvents;

        internal void OnRequestSilenceModifiedEvents(bool silence)
        {
            if (RequestSilenceNodeModifiedEvents != null)
            {
                RequestSilenceNodeModifiedEvents(this, silence);
            }
        }

        #endregion

        #region ProtoAST Compilation

        /// <summary>
        /// Override this to declare the outputs for each of this Node's output ports.
        /// </summary>
        /// <param name="inputAstNodes">Ast for inputs indexed by input port index.</param>
        /// <returns>Sequence of AssociativeNodes representing this Node's code output.</returns>
        public virtual IEnumerable<AssociativeNode> BuildOutputAst(List<AssociativeNode> inputAstNodes)
        {
            return
                OutPorts.Enumerate()
                           .Select(
                               output => AstFactory.BuildAssignment(
                                   GetAstIdentifierForOutputIndex(output.Index),
                                   new NullNode()));
        }

        /// <summary>
        /// Wraps the publically overrideable `BuildOutputAst` method so that it works with Preview.
        /// </summary>
        /// <param name="inputAstNodes"></param>
        /// <param name="context">Compilation context</param>
        internal virtual IEnumerable<AssociativeNode> BuildAst(List<AssociativeNode> inputAstNodes, CompilationContext context)
        {
            OnBuilt();

            IEnumerable<AssociativeNode> result = null;

            try
            {
                result = BuildOutputAst(inputAstNodes);
            }
            catch (Exception e)
            {
                // If any exception from BuildOutputAst(), we emit
                // a function call "var_guid = %nodeAstFailed(full.node.name)"
                // for this node, set the state of node to AstBuildBroken and
                // display the corresponding error message.
                //
                // The return value of function %nodeAstFailed() is always
                // null.
                var errorMsg = Properties.Resources.NodeProblemEncountered;
                var fullMsg = errorMsg + "\n\n" + e.Message;
                this.NotifyAstBuildBroken(fullMsg);

                var fullName = this.GetType().ToString();
                var astNodeFullName = AstFactory.BuildStringNode(fullName);
                var arguments = new List<AssociativeNode> { astNodeFullName };
                var func = AstFactory.BuildFunctionCall(Constants.kNodeAstFailed, arguments);

                return new[]
                {
                    AstFactory.BuildAssignment(AstIdentifierForPreview, func)
                };
            }

            if (OutPorts.Count == 1)
            {
                var firstOuputIdent = GetAstIdentifierForOutputIndex(0);
                if (!AstIdentifierForPreview.Equals(firstOuputIdent))
                {
                    result = result.Concat(
                    new[]
                    {
                        AstFactory.BuildAssignment(AstIdentifierForPreview, firstOuputIdent)
                    });
                }
                return result;
            }

            // Create AST for Dictionary initialization:
            // var_ast_identifier = {"outport1" : var_ast_identifier_out1, ..., "outportn" : var_ast_identifier_outn};
            var kvps = OutPorts.Select((outNode, index) =>
                new KeyValuePair<StringNode, IdentifierNode>
                    (new StringNode { Value = outNode.Name }, GetAstIdentifierForOutputIndex(index)));

            var dict = new DictionaryExpressionBuilder();
            foreach (var kvp in kvps)
            {
                dict.AddKey(kvp.Key);
                dict.AddValue(kvp.Value);
            }
            return result.Concat(new[]
            {
                AstFactory.BuildAssignment(
                    this.AstIdentifierForPreview, dict.ToFunctionCall())
            });
        }

        /// <summary>
        ///     Callback for when this NodeModel has been compiled.
        /// </summary>
        protected virtual void OnBuilt()
        {
        }

        /// <summary>
        /// Apppend replication guide to the input parameter based on lacing
        /// strategy.
        /// </summary>
        /// <param name="inputs"></param>
        /// <returns></returns>
        public void UseLevelAndReplicationGuide(List<AssociativeNode> inputs)
        {
            if (inputs == null || !inputs.Any())
                return;

            for (int i = 0; i < inputs.Count; i++)
            {
                if (InPorts[i].UseLevels)
                {
                    inputs[i] = AstFactory.AddAtLevel(inputs[i], -InPorts[i].Level, InPorts[i].KeepListStructure);
                }
            }

            switch (ArgumentLacing)
            {
                case LacingStrategy.Auto:
                    for (int i = 0; i < inputs.Count(); ++i)
                    {
                        if (InPorts[i].UseLevels)
                            inputs[i] = AstFactory.AddReplicationGuide(inputs[i], new List<int> { 1 }, false);
                    }
                    break;

                case LacingStrategy.Shortest:
                    for (int i = 0; i < inputs.Count(); ++i)
                    {
                        inputs[i] = AstFactory.AddReplicationGuide(inputs[i], new List<int> { 1 }, false);
                    }
                    break;


                case LacingStrategy.Longest:

                    for (int i = 0; i < inputs.Count(); ++i)
                    {
                        inputs[i] = AstFactory.AddReplicationGuide(inputs[i], new List<int> { 1 }, true);
                    }
                    break;

                case LacingStrategy.CrossProduct:

                    int guide = 1;
                    for (int i = 0; i < inputs.Count(); ++i)
                    {
                        inputs[i] = AstFactory.AddReplicationGuide(inputs[i], new List<int> { guide }, false);
                        guide++;
                    }
                    break;
            }
        }
        #endregion

        #region Input and Output Connections

        /// <summary>
        ///     Event fired when a new ConnectorModel has been attached to one of this node's inputs.
        /// </summary>
        public event Action<ConnectorModel> ConnectorAdded;
        protected virtual void OnConnectorAdded(ConnectorModel obj)
        {
            var handler = ConnectorAdded;
            if (handler != null) handler(obj);
        }

        /// <summary>
        /// If node is connected to some other node(other than Output) then it is not a 'top' node
        /// </summary>
        [JsonIgnore]
        public bool IsTopMostNode
        {
            get
            {
                if (OutPorts.Count < 1)
                    return false;

                foreach (var port in OutPorts.Where(port => port.Connectors.Count != 0))
                {
                    return port.Connectors.Any(connector => connector.End.Owner is Output);
                }

                return true;
            }
        }

        internal void ConnectInput(int inputData, int outputData, NodeModel node)
        {
            inputNodes[inputData] = Tuple.Create(outputData, node);
        }

        internal void ConnectOutput(int portData, int inputData, NodeModel nodeLogic)
        {
            if (!outputNodes.ContainsKey(portData))
                outputNodes[portData] = new HashSet<Tuple<int, NodeModel>>();
            outputNodes[portData].Add(Tuple.Create(inputData, nodeLogic));
        }

        internal void DisconnectInput(int data)
        {
            inputNodes[data] = null;
        }

        /// <summary>
        ///     Attempts to get the input for a certain port.
        /// </summary>
        /// <param name="data">PortData to look for an input for.</param>
        /// <param name="input">If an input is found, it will be assigned.</param>
        /// <returns>True if there is an input, false otherwise.</returns>
        public bool TryGetInput(int data, out Tuple<int, NodeModel> input)
        {
            return inputNodes.TryGetValue(data, out input) && input != null;
        }

        /// <summary>
        ///     Attempts to get the output for a certain port.
        /// </summary>
        /// <param name="output">Index to look for an output for.</param>
        /// <param name="newOutputs">If an output is found, it will be assigned.</param>
        /// <returns>True if there is an output, false otherwise.</returns>
        public bool TryGetOutput(int output, out HashSet<Tuple<int, NodeModel>> newOutputs)
        {
            return outputNodes.TryGetValue(output, out newOutputs);
        }

        internal void DisconnectOutput(int portData, int inPortData, NodeModel nodeModel)
        {
            HashSet<Tuple<int, NodeModel>> output;
            if (outputNodes.TryGetValue(portData, out output))
                output.RemoveWhere(x => x.Item2 == nodeModel && x.Item1 == inPortData);
        }

        #endregion

        #region UI Framework

        private void ClearTransientWarningsAndErrors()
        {
<<<<<<< HEAD
            ToolTipText = string.Empty;
=======
>>>>>>> eb67a1c0
            infos.RemoveWhere(x => x.State == ElementState.Warning || x.State == ElementState.Error);
        }

        /// <summary>
        /// Clears the errors/warnings that are generated when running the graph,
        /// the State will be set to ElementState.Dead.
        /// </summary>
        public virtual void ClearErrorsAndWarnings()
        {
            State = ElementState.Dead;
            infos.RemoveWhere(x => x.State == ElementState.PersistentWarning);

            SetNodeStateBasedOnConnectionAndDefaults();
            ClearTransientWarningsAndErrors();
            OnNodeMessagesClearing();
        }

        /// <summary>
        /// Clears the info messages that are generated when running the graph,
        /// the State will be set to ElementState.Dead.
        /// </summary>
        public virtual void ClearInfoMessages()
        {
            infos.RemoveWhere(x => x.State == ElementState.Info);
            OnNodeInfoMessagesClearing();
        }

        /// <summary>
        /// Clears the transient warning only if the current state is ElementState.Warning.
        /// If an argument is specified, then the transient warning will be cleared only if it matches the argument value.
        /// If no argument is specified (i.e null or empty value), then the transient warning will be cleared no matter its value.
        /// PersistentWarning warnings will be kept. If no persistent warnings are found, then the default state will be assigned. 
        /// </summary>
        internal void ClearTransientWarning(string t = null)
        {
            if (State != ElementState.Warning) return;

            bool cond = false;
            infos.RemoveWhere(x =>
            {
                if (string.IsNullOrEmpty(t) && x.State == ElementState.Warning)
                {
                    cond = true;
                }
                else if (!string.IsNullOrEmpty(t))
                {
                    if (x.Message == t && x.State == ElementState.Warning)
                    {
                        cond = true;
                    }
                }
                return cond;
            });
            if (cond)
            {
                if (Infos.Any(x => x.State == ElementState.PersistentWarning))
                {
                    // Still have persistent warnings then switch to the PersistentWarning state
                    State = ElementState.PersistentWarning;
                }
                else
                {
                    // No persistent warnings, go to default
                    State = ElementState.Dead;
                    ClearErrorsAndWarnings();
                }
            }
        }

        public void SelectNeighbors()
        {
            IEnumerable<ConnectorModel> outConnectors = outPorts.SelectMany(x => x.Connectors);
            IEnumerable<ConnectorModel> inConnectors = inPorts.SelectMany(x => x.Connectors);

            foreach (var c in outConnectors.Where(c => !DynamoSelection.Instance.Selection.Contains(c.End.Owner)))
                DynamoSelection.Instance.Selection.Add(c.End.Owner);

            foreach (var c in inConnectors.Where(c => !DynamoSelection.Instance.Selection.Contains(c.Start.Owner)))
                DynamoSelection.Instance.Selection.Add(c.Start.Owner);
        }

        /// <summary>
        /// Recursively selects all nodes downstream to this node
        /// </summary>
        public void SelectDownstreamNeighbours()
        {
            var downstream = this.AllDownstreamNodes(new List<NodeModel>());
            DynamoSelection.Instance.Selection.AddRange(downstream);
        }

        /// <summary>
        /// Recursively selects all nodes upstream to this node
        /// </summary>
        public void SelectUpstreamNeighbours()
        {
            var upstream = this.AllUpstreamNodes(new List<NodeModel>());
            DynamoSelection.Instance.Selection.AddRange(upstream);
        }

        /// <summary>
        /// Recursively selects all nodes upstream and downstream to this node
        /// </summary>
        public void SelectUpstreamAndDownstreamNeighbours()
        {
            SelectUpstreamNeighbours();
            SelectDownstreamNeighbours();
        }

        #region Node State

        /// <summary>
        /// Sets the <seealso cref="ElementState"/> for the node based on
        /// the port's default value status and connectivity.
        /// </summary>
        protected virtual void SetNodeStateBasedOnConnectionAndDefaults()
        {
            //Debug.WriteLine(string.Format("Validating Connections: Node type: {0}, {1} inputs, {2} outputs", this.GetType(), this.InPorts.Count(), this.OutPorts.Count()));

            if (State == ElementState.PersistentWarning) return;

            if (Infos.Any(x => x.State == ElementState.PersistentWarning))
            {
                State = ElementState.PersistentWarning;
                return;
            }

            // if there are inputs without connections
            // mark as dead; otherwise, if the original state is dead,
            // update it as active.
            if (inPorts.Any(x => !x.IsConnected && !(x.UsingDefaultValue && x.DefaultValue != null)))
            {
                if (State == ElementState.Active) State = ElementState.Dead;
            }
            else
            {
                if (State == ElementState.Dead) State = ElementState.Active;
            }
        }

        public void Error(string p)
        {
            State = ElementState.Error;
            infos.Add(new Info(p, ElementState.Error));
        }

        /// <summary>
        /// Set an info on a node.
        /// </summary>
        /// <param name="p">The info text.</param>
        public void Info(string p)
        {
            State = ElementState.Info;
            infos.Add(new Info(p, ElementState.Info));
        }

        /// <summary>
        /// Set a warning on a node.
        /// </summary>
        /// <param name="p">The warning text.</param>
        /// <param name="isPersistent">Is the warning persistent? If true, the warning will not be
        /// cleared when the node is next evaluated and any additional warning messages will be concatenated
        /// to the persistent error message. If false, the warning will be cleared on the next evaluation.</param>
        public void Warning(string p, bool isPersistent = false)
        {
            if (isPersistent)
            {
                State = ElementState.PersistentWarning;
                if(!Infos.Any(x => x.Message.Equals(p) && x.State == ElementState.PersistentWarning))
                {
                    var texts = p.Split(new[] { "\n" }, StringSplitOptions.None);
                    var infoList = new List<Info>();
                    foreach (var text in texts)
                    {
                        infoList.Add(new Info(text, State));
                    }
                    infos.AddRange(infoList);
                }
            }
            else
            {
                State = ElementState.Warning;
                infos.Add(new Info(p, State));
            }
        }

        /// <summary>
        /// Change the state of node to ElementState.AstBuildBroken and display
        /// "p" in tooltip window.
        /// </summary>
        /// <param name="p"></param>
        public void NotifyAstBuildBroken(string p)
        {
            State = ElementState.AstBuildBroken;
            infos.Add(new Info(p, ElementState.AstBuildBroken));
        }

        #endregion

        #region Port Management

        internal int GetPortModelIndex(PortModel portModel)
        {
            if (portModel.PortType == PortType.Input)
                return InPorts.IndexOf(portModel);
            else
                return OutPorts.IndexOf(portModel);
        }

        /// <summary>
        /// If a "PortModel.LineIndex" property isn't "-1", then it is a PortModel
        /// meant to match up with a line in code block node. A code block node may
        /// contain empty lines in it, resulting in one PortModel being spaced out
        /// from another one. In such cases, the vertical position of PortModel is
        /// dependent of its "LineIndex".
        ///
        /// If a "PortModel.LineIndex" property is "-1", then it is a regular
        /// PortModel. Regular PortModel stacks up on one another with equal spacing,
        /// so their positions are based solely on "PortModel.Index".
        /// </summary>
        /// <param name="portModel">The portModel whose vertical offset is to be computed.</param>
        /// <returns>Returns the offset of the given port from the top of the ports</returns>
        //TODO(Steve): This kind of UI calculation should probably live on the VM. -- MAGN-5711
        internal double GetPortVerticalOffset(PortModel portModel)
        {
            double verticalOffset = 2.9;
            int index = portModel.LineIndex == -1 ? portModel.Index : portModel.LineIndex;

            //If the port was not found, then it should have just been deleted. Return from function
            if (index == -1)
                return verticalOffset;

            double portHeight = portModel.Height;
            return verticalOffset + index * portModel.Height;
        }

        /// <summary>
        ///     Reads inputs list and adds ports for each input.
        /// </summary>
        [Obsolete("RegisterInputPorts is deprecated, please use the InPortNamesAttribute, InPortDescriptionsAttribute, and InPortTypesAttribute instead.")]
        public void RegisterInputPorts(IEnumerable<PortData> portDatas)
        {
            int count = 0;
            foreach (PortData pd in portDatas)
            {
                var port = AddPort(PortType.Input, pd, count);
                count++;
            }

            if (inPorts.Count > count)
            {
                foreach (PortModel inport in inPorts.Skip(count))
                {
                    inport.DestroyConnectors();
                }

                for (int i = inPorts.Count - 1; i >= count; i--)
                    inPorts.RemoveAt(i);
            }
        }

        /// <summary>
        ///     Reads outputs list and adds ports for each output
        /// </summary>
        [Obsolete("RegisterOutputPorts is deprecated, please use the OutPortNamesAttribute, OutPortDescriptionsAttribute, and OutPortTypesAttribute instead.")]
        public void RegisterOutputPorts(IEnumerable<PortData> portDatas)
        {
            int count = 0;
            foreach (PortData pd in portDatas)
            {
                var port = AddPort(PortType.Output, pd, count);
                count++;
            }

            if (outPorts.Count > count)
            {
                foreach (PortModel outport in outPorts.Skip(count))
                    outport.DestroyConnectors();

                for (int i = outPorts.Count - 1; i >= count; i--)
                    outPorts.RemoveAt(i);
            }
        }

        /// <summary>
        /// Tries to load ports names and descriptions from attributes.
        /// </summary>
        /// <param name="portType">Input or Output port type</param>
        private IEnumerable<PortData> GetPortDataFromAttributes(PortType portType)
        {
            var type = GetType();
            List<string> names = null;
            List<string> descriptions = null;

            switch (portType)
            {
                case PortType.Input:
                    {
                        names = type.GetCustomAttributes<InPortNamesAttribute>(false)
                                .SelectMany(x => x.PortNames)
                                .ToList();
                        descriptions = type.GetCustomAttributes<InPortDescriptionsAttribute>(false)
                            .SelectMany(x => x.PortDescriptions)
                            .ToList();
                        break;
                    }
                case PortType.Output:
                    {
                        names = type.GetCustomAttributes<OutPortNamesAttribute>(false)
                                .SelectMany(x => x.PortNames)
                                .ToList();
                        descriptions = type.GetCustomAttributes<OutPortDescriptionsAttribute>(false)
                            .SelectMany(x => x.PortDescriptions)
                            .ToList();
                        break;
                    }
            }

            if (names == null)
            {
                return new List<PortData>();
            }

            if (names.Count != descriptions.Count)
            {
                Log(String.Concat(
                        Name,
                        ": ",
                        Properties.Resources.PortsNameDescriptionDoNotEqualWarningMessage));

                // Take the same number of descriptions as number of names.
                descriptions = new List<string>(descriptions.Take(names.Count));
            }

            var ports = new List<PortData>();
            for (int i = 0; i < names.Count; i++)
            {
                string descr = i < descriptions.Count ? descriptions[i] : String.Empty;
                var pd = new PortData(names[i], descr);
                ports.Add(pd);
            }

            return ports;
        }

        /// <summary>
        /// Configures the snap edges.
        /// This class was made protected during refactoring for serialization. When
        /// RegisterInputPorts and RegisterOutputPorts are finally removed, this method
        /// should be called in a collection changed event handler on InPorts and OutPorts.
        /// </summary>
        /// <param name="ports">The ports.</param>
        protected static void ConfigureSnapEdges(IList<PortModel> ports)
        {
            switch (ports.Count)
            {
                case 0:
                    break;
                case 1:
                    ports[0].extensionEdges = SnapExtensionEdges.Top | SnapExtensionEdges.Bottom;
                    break;
                case 2:
                    ports[0].extensionEdges = SnapExtensionEdges.Top;
                    ports[1].extensionEdges = SnapExtensionEdges.Bottom;
                    break;
                default:
                    ports[0].extensionEdges = SnapExtensionEdges.Top;
                    ports[ports.Count - 1].extensionEdges = SnapExtensionEdges.Bottom;
                    var query =
                        ports.Where(
                            port => !port.extensionEdges.HasFlag(SnapExtensionEdges.Top | SnapExtensionEdges.Bottom)
                                && !port.extensionEdges.HasFlag(SnapExtensionEdges.Top)
                                && !port.extensionEdges.HasFlag(SnapExtensionEdges.Bottom));
                    foreach (var port in query)
                        port.extensionEdges = SnapExtensionEdges.None;
                    break;
            }
        }

        /// <summary>
        ///     Updates UI so that all ports reflect current state of node ports.
        /// </summary>
        public void RegisterAllPorts()
        {
            RaisesModificationEvents = false;

            var inportDatas = GetPortDataFromAttributes(PortType.Input);
            if (inportDatas.Any())
            {
                RegisterInputPorts(inportDatas);
            }

            var outPortDatas = GetPortDataFromAttributes(PortType.Output);
            if (outPortDatas.Any())
            {
                RegisterOutputPorts(outPortDatas);
            }

            RaisesModificationEvents = true;
        }

        /// <summary>
        ///     Add a port to this node. If the port already exists, return that port.
        /// </summary>
        /// <param name="portType"></param>
        /// <param name="data"></param>
        /// <param name="index"></param>
        /// <returns></returns>
        private PortModel AddPort(PortType portType, PortData data, int index)
        {
            PortModel p;
            switch (portType)
            {
                case PortType.Input:
                    if (inPorts.Count > index)
                    {
                        p = inPorts[index];
                    }
                    else
                    {
                        p = new PortModel(portType, this, data);
                        p.PropertyChanged += OnPortPropertyChanged;
                        InPorts.Add(p);
                    }

                    return p;

                case PortType.Output:
                    if (outPorts.Count > index)
                    {
                        p = outPorts[index];
                    }
                    else
                    {
                        p = new PortModel(portType, this, data);
                        OutPorts.Add(p);
                    }

                    return p;
            }

            return null;
        }

        private void OnPortPropertyChanged(object sender, PropertyChangedEventArgs args)
        {
            switch (args.PropertyName)
            {
                case "Level":
                case "UseLevels":
                case "KeepListStructure":
                    OnNodeModified();
                    break;
                case "UsingDefaultValue":
                    SetNodeStateBasedOnConnectionAndDefaults();
                    OnNodeModified();
                    break;
                default:
                    break;
            }
        }

        private void OnPortConnected(PortModel port, ConnectorModel connector)
        {
            if (port.PortType != PortType.Input)
            {
                port.RaisePortIsConnectedChanged();
                return;
            }

            var data = InPorts.IndexOf(port);
            var startPort = connector.Start;
            var outData = startPort.Owner.OutPorts.IndexOf(startPort);
            ConnectInput(data, outData, startPort.Owner);
            startPort.Owner.ConnectOutput(outData, data, this);
            
            var handler = PortConnected;
            if (null != handler) handler(port, connector);
            OnConnectorAdded(connector);
            OnNodeModified();
            port.RaisePortIsConnectedChanged();
        }

        private void OnPortDisconnected(PortModel port, ConnectorModel connector)
        {
            var handler = PortDisconnected;
            if (null != handler) handler(port);

            if (port.PortType != PortType.Input)
            {
                port.RaisePortIsConnectedChanged();
                return;
            }

            var data = InPorts.IndexOf(port);
            var startPort = connector.Start;
            DisconnectInput(data);
            startPort.Owner.DisconnectOutput(startPort.Owner.OutPorts.IndexOf(startPort), data, this);
            OnNodeModified();
            port.RaisePortIsConnectedChanged();
        }

        #endregion

        #endregion

        #region Code Serialization

        /// <summary>
        ///     Creates a Scheme representation of this dynNode and all connected dynNodes.
        /// </summary>
        /// <returns>S-Expression</returns>
        [Obsolete("PrintExpression is deprecated and will be removed, please refer to the Node2Code functionality instead for conversion to DesignScript code.")]
        public virtual string PrintExpression()
        {
            string nick = Name.Replace(' ', '_');

            if (!InPorts.Any(p => p.IsConnected))
                return nick;

            string s = "";

            if (InPorts.All(p => p.IsConnected))
            {
                s += "(" + nick;
                foreach (int data in Enumerable.Range(0, InPorts.Count))
                {
                    Tuple<int, NodeModel> input;
                    TryGetInput(data, out input);
                    s += " " + input.Item2.PrintExpression();
                }
                s += ")";
            }
            else
            {
                s += "(lambda (" + string.Join(" ", InPorts.Where((_, i) => !InPorts[i].IsConnected).Select(x => x.Name))
                     + ") (" + nick;
                foreach (int data in Enumerable.Range(0, InPorts.Count))
                {
                    s += " ";
                    Tuple<int, NodeModel> input;
                    if (TryGetInput(data, out input))
                        s += input.Item2.PrintExpression();
                    else
                        s += InPorts[data].Name;
                }
                s += "))";
            }

            return s;
        }

        #endregion

        #region ISelectable Interface

        public override void Deselect()
        {
            IsSelected = false;
        }

        #endregion

        #region Command Framework Supporting Methods

        protected override bool UpdateValueCore(UpdateValueParams updateValueParams)
        {
            string name = updateValueParams.PropertyName;
            string value = updateValueParams.PropertyValue;

            switch (name)
            {
                case "Name":
                    Name = value;
                    return true;

                case "Position":
                    // Here we expect a string that represents an array of double values which are separated by ";"
                    // For example "12.5;14.56"
                    var pos = value.Split(';');
                    double xPos, yPos;
                    if (pos.Length == 2 && double.TryParse(pos[0], out xPos)
                        && double.TryParse(pos[1], out yPos))
                    {
                        X = xPos;
                        Y = yPos;
                        ReportPosition();
                    }

                    return true;

                case "UsingDefaultValue":
                    if (string.IsNullOrWhiteSpace(value))
                        return true;

                    // Here we expect a string that represents an array of Boolean values which are separated by ";"
                    var arr = value.Split(';');
                    for (int i = 0; i < arr.Length; i++)
                    {
                        var useDef = !bool.Parse(arr[i]);
                        // do not set true, if default value is disabled
                        if (!useDef || InPorts[i].DefaultValue != null)
                        {
                            InPorts[i].UsingDefaultValue = useDef;
                        }
                    }
                    return true;

                case "ArgumentLacing":
                    LacingStrategy strategy;
                    if (!Enum.TryParse(value, out strategy))
                        strategy = LacingStrategy.Disabled;
                    ArgumentLacing = strategy;
                    return true;

                case "IsVisible":
                    bool newVisibilityValue;
                    if (bool.TryParse(value, out newVisibilityValue))
                        IsVisible = newVisibilityValue;
                    return true;

                case "IsFrozen":
                    bool newIsFrozen;
                    if (bool.TryParse(value, out newIsFrozen))
                    {
                        IsFrozen = newIsFrozen;
                    }
                    return true;

                case "PreviewPinned":
                    bool newIsPinned;
                    if (bool.TryParse(value, out newIsPinned))
                    {
                        PreviewPinned = newIsPinned;
                    }
                    return true;

                case "UseLevels":
                    var parts = value.Split(new[] { ':' });
                    if (parts != null && parts.Count() == 2)
                    {
                        int portIndex;
                        bool useLevels;
                        if (int.TryParse(parts[0], out portIndex) &&
                            bool.TryParse(parts[1], out useLevels))
                        {
                            inPorts[portIndex].UseLevels = useLevels;
                        }
                    }
                    return true;

                case "KeepListStructure":
                    var keepListStructureInfos = value.Split(new[] { ':' });
                    if (keepListStructureInfos != null && keepListStructureInfos.Count() == 2)
                    {
                        int portIndex;
                        bool keepListStructure;
                        if (int.TryParse(keepListStructureInfos[0], out portIndex) &&
                            bool.TryParse(keepListStructureInfos[1], out keepListStructure))
                        {
                            inPorts[portIndex].KeepListStructure = keepListStructure;
                            if (keepListStructure)
                            {
                                // Only allow one input port to keep list structure
                                for (int i = 0; i < inPorts.Count; i++)
                                {
                                    if (portIndex != i && inPorts[i].KeepListStructure)
                                    {
                                        inPorts[i].KeepListStructure = false;
                                    }
                                }
                            }
                        }
                    }
                    return true;

                case "ChangeLevel":
                    var changeLevelInfos = value.Split(new[] { ':' });
                    if (changeLevelInfos != null && changeLevelInfos.Count() == 2)
                    {
                        int portIndex;
                        int level;
                        if (int.TryParse(changeLevelInfos[0], out portIndex) &&
                            int.TryParse(changeLevelInfos[1], out level))
                        {
                            inPorts[portIndex].Level = level;
                        }
                    }
                    return true;

                case nameof(DisplayLabels):
                    bool newDisplayLabels;
                    if (bool.TryParse(value, out newDisplayLabels))
                    {
                        DisplayLabels = newDisplayLabels;
                    }
                    return true;

                case nameof(IsSetAsInput):
                    bool newIsSetAsInput;
                    if (bool.TryParse(value, out newIsSetAsInput))
                    {
                        IsSetAsInput = newIsSetAsInput;
                    }
                    return true;

                case nameof(IsSetAsOutput):
                    bool newIsSetAsOutput;
                    if (bool.TryParse(value, out newIsSetAsOutput))
                    {
                        IsSetAsOutput = newIsSetAsOutput;
                    }
                    return true;
            }

            return base.UpdateValueCore(updateValueParams);
        }

        #endregion

        #region Serialization/Deserialization Methods

        /// <summary>
        /// The OnDeserializedMethod allows us to set this Node ports' Owner
        /// property after deserialization is complete. This allows us to
        /// avoid having to serialize the Owner property on the PortModel.
        /// </summary>
        /// <param name="context"></param>
        [OnDeserialized]
        internal void OnDeserializedMethod(StreamingContext context)
        {
            foreach (var p in OutPorts)
            {
                p.Owner = this;
                p.PortType = PortType.Output;
            }

            foreach (var p in InPorts)
            {
                p.Owner = this;
                p.PortType = PortType.Input;
            }
        }

        /// <summary>
        ///     Called when the node's Workspace has been saved.
        /// </summary>
        protected internal virtual void OnSave() { }

        protected override void SerializeCore(XmlElement element, SaveContext context)
        {
            var helper = new XmlElementHelper(element);

            if (context != SaveContext.Copy)
                helper.SetAttribute("guid", GUID);

            // Set the type attribute
            helper.SetAttribute("type", GetType());
            helper.SetAttribute("nickname", Name);
            helper.SetAttribute("x", X);
            helper.SetAttribute("y", Y);
            helper.SetAttribute("isVisible", IsVisible);
            helper.SetAttribute(nameof(DisplayLabels), DisplayLabels);
            helper.SetAttribute("lacing", ArgumentLacing.ToString());
            helper.SetAttribute("isSelectedInput", IsSetAsInput.ToString());
            helper.SetAttribute("isSelectedOutput", IsSetAsOutput.ToString());
            helper.SetAttribute("IsFrozen", isFrozenExplicitly);
            helper.SetAttribute("isPinned", PreviewPinned);

            var portIndexTuples = inPorts.Select((port, index) => new { port, index });

            //write port information
            foreach (var t in portIndexTuples)
            {
                XmlElement portInfo = element.OwnerDocument.CreateElement("PortInfo");
                portInfo.SetAttribute("index", t.index.ToString(CultureInfo.InvariantCulture));
                portInfo.SetAttribute("default", t.port.UsingDefaultValue.ToString());

                if (t.port.UseLevels)
                {
                    portInfo.SetAttribute("useLevels", t.port.UseLevels.ToString());
                    portInfo.SetAttribute("level", t.port.Level.ToString());
                    portInfo.SetAttribute("shouldKeepListStructure", t.port.KeepListStructure.ToString());
                }
                element.AppendChild(portInfo);
            }

            // Fix: MAGN-159 (nodes are not editable after undo/redo).
            if (context == SaveContext.Undo)
            {
                //helper.SetAttribute("interactionEnabled", interactionEnabled);
                helper.SetAttribute("nodeState", state.ToString());
            }

            if (context == SaveContext.File ||
                context == SaveContext.Save ||
                context == SaveContext.SaveAs)
                OnSave();
        }

        protected override void DeserializeCore(XmlElement nodeElement, SaveContext context)
        {
            var helper = new XmlElementHelper(nodeElement);

            if (context != SaveContext.Copy)
                GUID = helper.ReadGuid("guid", GUID);

            // Resolve node nick name.
            string name = helper.ReadString("nickname", string.Empty);
            if (!string.IsNullOrEmpty(name))
                this.name = name;
            else
            {
                Type type = GetType();
                object[] attribs = type.GetCustomAttributes(typeof(NodeNameAttribute), true);
                var attrib = attribs[0] as NodeNameAttribute;
                if (null != attrib)
                    this.name = attrib.Name;
            }

            X = helper.ReadDouble("x", 0.0);
            Y = helper.ReadDouble("y", 0.0);
            isVisible = helper.ReadBoolean("isVisible", true);
            displayLabels = helper.ReadBoolean(nameof(DisplayLabels), false);
            argumentLacing = helper.ReadEnum("lacing", LacingStrategy.Disabled);
            IsSetAsInput = helper.ReadBoolean("isSelectedInput", false);
            IsSetAsOutput = helper.ReadBoolean("isSelectedOutput", false);
            IsFrozen = helper.ReadBoolean("IsFrozen", false);
            PreviewPinned = helper.ReadBoolean("isPinned", false);

            var portInfoProcessed = new HashSet<int>();

            //read port information
            foreach (XmlNode subNode in nodeElement.ChildNodes)
            {
                if (subNode.Name == "PortInfo")
                {
                    int index = int.Parse(subNode.Attributes["index"].Value);
                    if (index < InPorts.Count)
                    {
                        portInfoProcessed.Add(index);

                        var attrValue = subNode.Attributes["default"];
                        if (attrValue != null)
                        {
                            bool def = false;
                            bool.TryParse(subNode.Attributes["default"].Value, out def);
                            inPorts[index].UsingDefaultValue = def;
                        }

                        attrValue = subNode.Attributes["useLevels"];
                        bool useLevels = false;
                        if (attrValue != null)
                        {
                            bool.TryParse(attrValue.Value, out useLevels);
                        }
                        inPorts[index].UseLevels = useLevels;

                        attrValue = subNode.Attributes["shouldKeepListStructure"];
                        bool shouldKeepListStructure = false;
                        if (attrValue != null)
                        {
                            bool.TryParse(attrValue.Value, out shouldKeepListStructure);
                        }
                        inPorts[index].KeepListStructure = shouldKeepListStructure;

                        attrValue = subNode.Attributes["level"];
                        if (attrValue != null)
                        {
                            int level = 1;
                            int.TryParse(attrValue.Value, out level);
                            InPorts[index].Level = level;
                        }
                    }
                }
            }

            //set defaults
            foreach (
                var port in
                    inPorts.Select((x, i) => new { x, i }).Where(x => !portInfoProcessed.Contains(x.i)))
                port.x.UsingDefaultValue = false;

            if (context == SaveContext.Undo)
            {
                // Fix: MAGN-159 (nodes are not editable after undo/redo).
                //interactionEnabled = helper.ReadBoolean("interactionEnabled", true);
                state = helper.ReadEnum("nodeState", ElementState.Active);

                // We only notify property changes in an undo/redo operation. Normal
                // operations like file loading or copy-paste have the models created
                // in different ways and their views will always be up-to-date with
                // respect to their models.
                RaisePropertyChanged("InteractionEnabled");
                RaisePropertyChanged(nameof(State));
                RaisePropertyChanged(nameof(Name));
                RaisePropertyChanged(nameof(ArgumentLacing));
                RaisePropertyChanged(nameof(IsVisible));
                RaisePropertyChanged(nameof(DisplayLabels));

                // Notify listeners that the position of the node has changed,
                // then all connected connectors will also redraw themselves.
                ReportPosition();

            }
        }

        #endregion

        #region Dirty Management
        //TODO: Refactor Property into Automatic with private(?) setter
        //TODO: Add RequestRecalc() method to replace setter --steve

        /// <summary>
        /// Execution scenarios for a Node to be re-executed
        /// </summary>
        [Flags]
        protected enum ExecutionHints
        {
            None = 0,
            Modified = 1,       // Marks as modified, but execution is optional if AST is unchanged.
            ForceExecute = 3    // Marks as modified, force execution even if AST is unchanged.
        }

        private ExecutionHints executionHint;

        [JsonIgnore]
        public bool IsModified
        {
            get { return GetExecutionHintsCore().HasFlag(ExecutionHints.Modified); }
        }

        [JsonIgnore]
        public bool NeedsForceExecution
        {
            get { return GetExecutionHintsCore().HasFlag(ExecutionHints.ForceExecute); }
        }

        public void MarkNodeAsModified(bool forceExecute = false)
        {
            executionHint = ExecutionHints.Modified;

            if (forceExecute)
                executionHint |= ExecutionHints.ForceExecute;
        }

        public void ClearDirtyFlag()
        {
            executionHint = ExecutionHints.None;
        }

        protected virtual ExecutionHints GetExecutionHintsCore()
        {
            return executionHint;
        }
        #endregion

        #region Visualization Related Methods

        /// <summary>
        /// Call this method to update the cached MirrorData for this NodeModel.
        /// Note this method should be called from scheduler thread.
        /// </summary>
        ///
        internal void RequestValueUpdate(EngineController engine)
        {
            // Do not have an identifier for preview right now. For an example,
            // this can be happening at the beginning of a code block node creation.
            var variableName = AstIdentifierForPreview.Value;
            if (string.IsNullOrEmpty(variableName))
                return;

            var runtimeMirror = engine.GetMirror(variableName);
            CachedValue = runtimeMirror?.GetData();
        }

        /// <summary>
        /// Call this method to asynchronously regenerate render package for
        /// this node. This method accesses core properties of a NodeModel and
        /// therefore is typically called on the main/UI thread.
        /// </summary>
        /// <param name="scheduler">An IScheduler on which the task will be scheduled.</param>
        /// <param name="engine">The EngineController which will be used to get MirrorData for the node.</param>
        /// <param name="factory">An IRenderPackageFactory which will be used to generate IRenderPackage objects.</param>
        /// <param name="forceUpdate">Normally, render packages are only generated when the node's IsUpdated parameter is true.
        /// By setting forceUpdate to true, the render packages will be updated.</param>
        /// <returns>Flag which indicates if geometry update has been scheduled</returns>
        public virtual bool RequestVisualUpdateAsync(IScheduler scheduler,
            EngineController engine, IRenderPackageFactory factory, bool forceUpdate = false)
        {
            var initParams = new UpdateRenderPackageParams()
            {
                Node = this,
                RenderPackageFactory = factory,
                EngineController = engine,
                DrawableIdMap = GetDrawableIdMap(),
                PreviewIdentifierName = AstIdentifierForPreview.Name,
                ForceUpdate = forceUpdate
            };

            var task = new UpdateRenderPackageAsyncTask(scheduler);
            try
            {
                if (!task.Initialize(initParams)) return false;
            }
            catch (ArgumentNullException e)
            {
                Log(e.ToString());
                return false;
            }

            task.Completed += OnRenderPackageUpdateCompleted;
            scheduler.ScheduleForExecution(task);
            return true;
        }

        /// <summary>
        /// This event handler is invoked when UpdateRenderPackageAsyncTask is
        /// completed, at which point the render packages (specific to this node)
        /// become available.
        /// </summary>
        /// <param name="asyncTask">The instance of UpdateRenderPackageAsyncTask
        /// that was responsible of generating the render packages.</param>
        ///
        private void OnRenderPackageUpdateCompleted(AsyncTask asyncTask)
        {
            var task = asyncTask as UpdateRenderPackageAsyncTask;
            var packages = new RenderPackageCache();

            if (!task.RenderPackages.IsEmpty())
            {
                packages.Add(task.RenderPackages);
                packages.Add(OnRequestRenderPackages());
            }

            OnRenderPackagesUpdated(packages);
        }

        /// <summary>
        ///
        /// </summary>
        public event Func<RenderPackageCache> RequestRenderPackages;

        /// <summary>
        /// This event handler is invoked when the render packages (specific to this node)
        /// become available and in addition the node requests for associated render packages
        /// if any for example, packages used for associated node manipulators
        /// </summary>
        private RenderPackageCache OnRequestRenderPackages()
        {
            if (RequestRenderPackages != null)
            {
                return RequestRenderPackages();
            }

            return new RenderPackageCache();
        }

        /// <summary>
        /// Returns a map of output port GUIDs and drawable Ids as registered 
        /// with visualization manager for all the output ports of the given node.
        /// </summary>
        /// <returns>List of Drawable Ids</returns>
        private IEnumerable<KeyValuePair<Guid, string>> GetDrawableIdMap()
        {
            var idMap = new Dictionary<Guid, string>();
            for (int index = 0; index < OutPorts.Count; ++index)
            {
                string id = GetDrawableId(index);
                if (!string.IsNullOrEmpty(id))
                {
                    Guid originId = OutPorts[index].GUID;
                    idMap[originId] = id;
                }
            }

            return idMap;
        }

        /// <summary>
        /// Returns the drawable Id as registered with visualization manager for
        /// the given output port on the given node.
        /// </summary>
        /// <param name="outPortIndex">Output port index</param>
        /// <returns>Drawable Id</returns>
        private string GetDrawableId(int outPortIndex)
        {
            var output = GetAstIdentifierForOutputIndex(outPortIndex);
            return output == null ? null : output.Value;
        }

        #endregion

        #region Node Migration Helper Methods

        protected static NodeMigrationData MigrateToDsFunction(
            NodeMigrationData data, string name, string funcName)
        {
            return MigrateToDsFunction(data, "", name, funcName);
        }

        protected static NodeMigrationData MigrateToDsFunction(
            NodeMigrationData data, string assembly, string name, string funcName)
        {
            XmlElement xmlNode = data.MigratedNodes.ElementAt(0);
            var element = MigrationManager.CreateFunctionNodeFrom(xmlNode);
            element.SetAttribute("assembly", assembly);
            element.SetAttribute("nickname", name);
            element.SetAttribute("function", funcName);

            var migrationData = new NodeMigrationData(data.Document);
            migrationData.AppendNode(element);
            return migrationData;
        }

        protected static NodeMigrationData MigrateToDsVarArgFunction(
            NodeMigrationData data, string assembly, string name, string funcName)
        {
            XmlElement xmlNode = data.MigratedNodes.ElementAt(0);
            var element = MigrationManager.CreateVarArgFunctionNodeFrom(xmlNode);
            element.SetAttribute("assembly", assembly);
            element.SetAttribute("nickname", name);
            element.SetAttribute("function", funcName);

            var migrationData = new NodeMigrationData(data.Document);
            migrationData.AppendNode(element);
            return migrationData;
        }

        [NodeMigration(version: "1.4.0.0")]
        public static NodeMigrationData MigrateShortestLacingToAutoLacing(NodeMigrationData data)
        {
            var migrationData = new NodeMigrationData(data.Document);
            XmlElement node = data.MigratedNodes.ElementAt(0);
            MigrationManager.ReplaceAttributeValue(node, "lacing", "Shortest", "Auto");
            migrationData.AppendNode(node);
            return migrationData;
        }

        #endregion

        [JsonIgnore]
        public bool ShouldDisplayPreview
        {
            get
            {
                return ShouldDisplayPreviewCore;
            }
        }

        protected bool ShouldDisplayPreviewCore { get; set; }

        public event Action<NodeModel, RenderPackageCache> RenderPackagesUpdated;

        private void OnRenderPackagesUpdated(RenderPackageCache packages)
        {
            if (RenderPackagesUpdated != null)
            {
                RenderPackagesUpdated(this, packages);
            }
        }
    }

    /// <summary>
    /// Represents nodes states.
    /// </summary>
    public enum ElementState
    {
        Dead,
        Active,
        Warning,
        PersistentWarning,
        Error,
        AstBuildBroken,
        Info
    };

    /// <summary>
    /// Defines Lacing strategy for nodes.
    /// Learn more about lacing here: http://dynamoprimer.com/06_Designing-with-Lists/6-1_whats-a-list.html
    /// </summary>
    public enum LacingStrategy
    {
        Disabled,
        First,
        Shortest,
        Longest,
        CrossProduct,
        Auto
    };

    /// <summary>
    /// Defines Enum for Mouse events.
    /// Used in port snapping.
    /// </summary>
    public enum PortEventType
    {
        MouseEnter,
        MouseLeave,
        MouseLeftButtonDown
    };

    /// <summary>
    /// Returns one of the possible values(none, top, bottom) where a port can be snapped.
    /// </summary>
    [Flags]
    public enum SnapExtensionEdges
    {
        None,
        Top = 0x1,
        Bottom = 0x2
    }

    internal delegate void DispatchedToUIThreadHandler(object sender, UIDispatcherEventArgs e);

    /// <summary>
    /// This class represents the UIDIspatcher thread event arguments.
    /// </summary>
    public class UIDispatcherEventArgs : EventArgs
    {
        /// <summary>
        /// Creates UIDispatcherEventArgs.
        /// </summary>
        /// <param name="a">action to call on UI thread</param>
        public UIDispatcherEventArgs(Action a)
        {
            ActionToDispatch = a;
        }

        /// <summary>
        /// Action to call on UI thread.
        /// </summary>
        public Action ActionToDispatch { get; set; }
    }
}<|MERGE_RESOLUTION|>--- conflicted
+++ resolved
@@ -370,13 +370,8 @@
             get { return state; }
             set
             {
-<<<<<<< HEAD
                 if (value != ElementState.Error && value != ElementState.Info && value != ElementState.AstBuildBroken)
-                    ClearTooltipText();
-=======
-                if (value != ElementState.Error && value != ElementState.AstBuildBroken)
                     ClearTransientWarningsAndErrors();
->>>>>>> eb67a1c0
 
                 // Check before settings and raising
                 // a notification.
@@ -1644,10 +1639,6 @@
 
         private void ClearTransientWarningsAndErrors()
         {
-<<<<<<< HEAD
-            ToolTipText = string.Empty;
-=======
->>>>>>> eb67a1c0
             infos.RemoveWhere(x => x.State == ElementState.Warning || x.State == ElementState.Error);
         }
 
