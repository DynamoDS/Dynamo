﻿using System;
using System.Collections;
using System.Collections.Generic;
using System.Collections.Specialized;
using System.Globalization;
using System.Linq;
using System.Xml;
using Dynamo.Configuration;
using Dynamo.Engine;
using Dynamo.Engine.CodeGeneration;
using Dynamo.Graph.Connectors;
using Dynamo.Migration;
using Dynamo.Properties;
using Dynamo.Utilities;
using Newtonsoft.Json;
using ProtoCore;
using ProtoCore.AST.AssociativeAST;
using ProtoCore.BuildData;
using ProtoCore.DSASM;
using ProtoCore.Namespace;
using ProtoCore.SyntaxAnalysis;
using ProtoCore.Utils;
using ArrayNode = ProtoCore.AST.AssociativeAST.ArrayNode;
using Node = ProtoCore.AST.Node;
using Operator = ProtoCore.DSASM.Operator;

namespace Dynamo.Graph.Nodes
{
    /// <summary>
    ///     Represents codeblock node's functionality.
    /// </summary>
    [NodeName("Code Block")]
    [NodeCategory(BuiltinNodeCategories.CORE_INPUT)]
    [NodeDescription("CodeBlockDescription", typeof(Dynamo.Properties.Resources))]
    [NodeSearchTags("CodeBlockSearchTags", typeof(Dynamo.Properties.Resources))]
    [IsDesignScriptCompatible]
    [AlsoKnownAs("Dynamo.Nodes.CodeBlockNodeModel")]
    public class CodeBlockNodeModel : NodeModel
    {
        private readonly List<Statement> codeStatements = new List<Statement>();
        private string code = string.Empty;
        private List<string> inputIdentifiers = new List<string>();
        private List<string> inputPortNames = new List<string>();
        private string previewVariable;
        private readonly LibraryServices libraryServices;

        private bool shouldFocus = true;
        internal ParseParam ParseParam { get; private set; }

        /// <summary>
        /// The NodeType property provides a name which maps to the 
        /// server type for the node. This property should only be
        /// used for serialization. 
        /// </summary>
        public override string NodeType
        {
            get
            {
                return "CodeBlockNode";
            }
        }
        /// <summary>
        ///     Indicates whether code block should not be in focus upon undo/redo actions on node
        /// </summary>
        [JsonIgnore]
        public bool ShouldFocus
        {
            get { return shouldFocus; }
            internal set { shouldFocus = value; }
        }

        /// <summary>
        ///     Returns <see cref="ElementResolver"/> for CodeBlock node
        /// </summary>
        [JsonIgnore]
        public ElementResolver ElementResolver { get; set; }

        /// <summary>
        ///     Indicates whether node is input node.
        ///     Used to bind visibility of UI for user selection.
        /// </summary>
        public override bool IsInputNode
        {
            get { return false; }
        }

        /// <summary>
        ///     Indicates whether node is an output node.
        ///     Used to bind visibility of UI for user selection.
        /// </summary>
        public override bool IsOutputNode
        {
            get { return false; }
        }

        #region Public Methods

        /// <summary>
        ///     Initilizes a new instance of the <see cref="CodeBlockNodeModel"/> class
        /// </summary>
        /// <param name="libraryServices"><see cref="LibraryServices"/> object to manage
        ///  builtin libraries as well as imported libraries</param>
        public CodeBlockNodeModel(LibraryServices libraryServices)
        {
            ArgumentLacing = LacingStrategy.Disabled;
            this.libraryServices = libraryServices;
            this.ElementResolver = new ElementResolver();

            ProcessCodeDirect(ProcessCode);
        }

        /// <summary>
        ///     Initializes a new instance of the <see cref="CodeBlockNodeModel"/> class
        /// </summary>
        /// <param name="code">Code block content</param>
        /// <param name="x">X coordinate of the code block</param>
        /// <param name="y">Y coordinate of the code block</param>
        /// <param name="libraryServices"><see cref="LibraryServices"/> object to manage
        ///  builtin libraries as well as imported libraries</param>
        /// <param name="resolver">Responsible for resolving 
        /// a partial class name to its fully resolved name</param>
        public CodeBlockNodeModel(string code, double x, double y, LibraryServices libraryServices, ElementResolver resolver)
            : this(code, Guid.NewGuid(), x, y, libraryServices, resolver) { }

        /// <summary>
        ///     Initializes a new instance of the <see cref="CodeBlockNodeModel"/> class
        /// </summary>
        /// <param name="userCode">Code block content</param>
        /// <param name="guid">Identifier of the code block</param>
        /// <param name="xPos">X coordinate of the code block</param>
        /// <param name="yPos">Y coordinate of the code block</param>
        /// <param name="libraryServices"><see cref="LibraryServices"/> object to manage
        ///  builtin libraries as well as imported libraries</param>
        /// <param name="resolver">Responsible for resolving 
        /// a partial class name to its fully resolved name</param>
        public CodeBlockNodeModel(string userCode, Guid guid, double xPos, double yPos, LibraryServices libraryServices, ElementResolver resolver)
        {
            ArgumentLacing = LacingStrategy.Disabled;
            X = xPos;
            Y = yPos;
            this.libraryServices = libraryServices;
            this.ElementResolver = resolver;
            GUID = guid;
            ShouldFocus = false;
            this.code = userCode;

            ProcessCodeDirect(ProcessCode);
        }

        /// <summary>
        ///     It removes all the in ports and out ports so that the user knows there is an error.
        /// </summary>
        private void ProcessError()
        {
            previewVariable = null;
        }

        /// <summary>
        ///     Returns the names of all the variables defined in this code block.
        /// </summary>
        /// <returns>List containing all the names</returns>
        internal List<string> GetDefinedVariableNames()
        {
            var defVarNames = new List<string>();

            // For unbound identifier, ideally if there is an input connect 
            // to it, it is defined variable. But here we have to be more
            // aggresive. For copy/paste, the connectors haven't been 
            // created yet, so if a variable is defined in other CBN, even
            // that variable is defined in this CBN, it is not included in
            // the return value. 
            defVarNames.AddRange(inputIdentifiers);

            // Then get all variabled on the LHS of the statements
            foreach (Statement stmnt in codeStatements)
            {
                defVarNames.AddRange(Statement.GetDefinedVariableNames(stmnt));
            }

            return defVarNames;
        }

        /// <summary>
        /// Returns the index of the port corresponding to the variable name given
        /// </summary>
        /// <param name="cbn"></param>
        /// <param name="variableName"> Name of the variable corresponding to an input port </param>
        /// <returns> Index of the required port in the InPorts collection </returns>
        internal static int GetInportIndex(CodeBlockNodeModel cbn, string variableName)
        {
            return cbn.inputIdentifiers.IndexOf(variableName);
        }

        #endregion

        #region Properties

        /// <summary>
        ///     If this node is allowed to be converted to AST node in nodes to code conversion.
        /// </summary>
        public override bool IsConvertible
        {
            get
            {
                return true;
            }
        }

        /// <summary>
        ///     Code block node displays the value
        ///     of the left hand side variable of last statement.
        /// </summary>
        public override string AstIdentifierBase
        {
            get
            {
                return previewVariable ?? base.AstIdentifierBase;
            }
        }

        /// <summary>
        ///     Returns string content of CodeBlock node.
        /// </summary>
        public string Code
        {
            get { return code; }
            private set { code = value; }
        }

        /// <summary>
        /// Sets string content of CodeBlock node.
        /// </summary>
        /// <param name="newCode">New content of the code block</param>
        /// <param name="workspaceElementResolver"><see cref="ElementResolver"/> object</param>
        public void SetCodeContent(string newCode, ElementResolver workspaceElementResolver)
        {
            if (code != null && code.Equals(newCode))
                return;

            if (newCode == null)
                code = null;
            else
            {
                string errorMessage = string.Empty;
                string warningMessage = string.Empty;

                var inportConnections = new OrderedDictionary();
                var outportConnections = new OrderedDictionary();
                ///ConnectorPins corresponding to inports
                var inportPins = new OrderedDictionary();
                ///ConnectorPins corresponding to outports
                var outportPins = new OrderedDictionary();

                // disable node modification evnets while mutating the code
                this.OnRequestSilenceModifiedEvents(true);

                //Save the connectors so that we can recreate them at the correct positions.
                SaveAndDeleteConnectors(inportConnections, outportConnections, inportPins, outportPins);

                code = newCode;
                ProcessCode(ref errorMessage, ref warningMessage, workspaceElementResolver);

                //Recreate connectors that can be reused
                LoadAndCreateConnectors(inportConnections, outportConnections, inportPins, outportPins, SaveContext.None);

                RaisePropertyChanged("Code");

                ReportPosition();

                ClearErrorsAndWarnings();
                if (!string.IsNullOrEmpty(errorMessage))
                {
                    Error(errorMessage);
                }
                else if (!string.IsNullOrEmpty(warningMessage))
                {
                    // Build warnings must persist so that they are not cleared by runtime warnings
                    Warning(warningMessage, isPersistent: true);
                }

                this.OnRequestSilenceModifiedEvents(false);

                // Mark node for update
                OnNodeModified();
            }
        }


        /// <summary>
        /// Code statement of CBN
        /// </summary>
        [JsonIgnore]
        public IEnumerable<Statement> CodeStatements => codeStatements;

        #endregion

        #region Protected Methods

        /// <summary>
        /// If a CBN is in Error state, it will have no code but will have output ports
        /// from the last successful compilation if any. 
        /// In this case it should continue to be in Error state.
        /// </summary>
        protected override void SetNodeStateBasedOnConnectionAndDefaults()
        {
            if (!CodeStatements.Any() && OutPorts.Any())
                State = ElementState.Error;
            else
                base.SetNodeStateBasedOnConnectionAndDefaults();
        }

        protected override bool UpdateValueCore(UpdateValueParams updateValueParams)
        {
            string name = updateValueParams.PropertyName;
            string value = updateValueParams.PropertyValue;
            ElementResolver workspaceElementResolver = updateValueParams.ElementResolver;

            if (name != "Code")
                return base.UpdateValueCore(updateValueParams);

            value = CodeBlockUtils.FormatUserText(value);

            if (!value.Equals(Code))
                SetCodeContent(value, workspaceElementResolver);

            return true;
        }

        protected override void SerializeCore(XmlElement element, SaveContext context)
        {
            base.SerializeCore(element, context);
            var helper = new XmlElementHelper(element);
            helper.SetAttribute("CodeText", code);
            helper.SetAttribute("ShouldFocus", shouldFocus);

            // add input port names to port info
            var childNodes = element.ChildNodes.Cast<XmlElement>().ToList();
            var inPorts = childNodes.Where(node => node.Name.Equals("PortInfo"));
            foreach (var tuple in inPorts.Zip(InPorts, Tuple.Create))
            {
                tuple.Item1.SetAttribute("name", tuple.Item2.Name);
            }

            //write output port line number info
            foreach (var t in OutPorts)
            {
                XmlElement outportInfo = element.OwnerDocument.CreateElement("OutPortInfo");
                outportInfo.SetAttribute("LineIndex", t.LineIndex.ToString(CultureInfo.InvariantCulture));
                element.AppendChild(outportInfo);
            }
        }

        protected override void DeserializeCore(XmlElement nodeElement, SaveContext context)
        {
            base.DeserializeCore(nodeElement, context);
            var helper = new XmlElementHelper(nodeElement);
            shouldFocus = helper.ReadBoolean("ShouldFocus");
            code = helper.ReadString("CodeText");

            var inportConnections = new OrderedDictionary();
            var outportConnections = new OrderedDictionary();
            ///ConnectorPins corresponding to inports
            var inportPins = new OrderedDictionary();
            ///ConnectorPins corresponding to outports
            var outportPins = new OrderedDictionary();

            //before the refactor here: https://github.com/DynamoDS/Dynamo/pull/7301
            //we didn't actually make new portModels we just updated them, 
            //but after this PR we remove the data property of ports,
            //so now new models are created instead,
            //so we have to delete and create new connectors to go along with those ports.
            SaveAndDeleteConnectors(inportConnections, outportConnections, inportPins, outportPins);

            var childNodes = nodeElement.ChildNodes.Cast<XmlElement>().ToList();
            var inputPortHelpers =
                childNodes.Where(node => node.Name.Equals("PortInfo")).Select(x => new XmlElementHelper(x));


            // set the inputPorts and outputPorts incase this node is in an error state after processing code.
            // read and set input port info.
            inputPortNames =
                inputPortHelpers.Select(x => x.ReadString("name", String.Empty))
                    .Where(y => !string.IsNullOrEmpty(y))
                    .ToList();
            SetInputPorts();

            // if we're in an error state - clear the output ports before we try adding more.
            if (IsInErrorState)
            {
                OutPorts.RemoveAll((p) => { return true; });
            }
            var outputPortHelpers =
                childNodes.Where(node => node.Name.Equals("OutPortInfo")).Select(x => new XmlElementHelper(x));
            var lineNumbers = outputPortHelpers.Select(x => x.ReadInteger("LineIndex")).ToList();
            foreach (var line in lineNumbers)
            {
                var tooltip = string.Format(Resources.CodeBlockTempIdentifierOutputLabel, line);
                OutPorts.Add(new PortModel(PortType.Output, this, new PortData(string.Empty, tooltip)
                {
                    LineIndex = line, // Logical line index.
                    Height = Configurations.CodeBlockOutputPortHeightInPixels
                }));
            }

            ProcessCodeDirect(ProcessCode);
            //Recreate connectors that can be reused
            LoadAndCreateConnectors(inportConnections, outportConnections, inportPins, outportPins, SaveContext.Undo);
        }

        internal override IEnumerable<AssociativeNode> BuildAst(List<AssociativeNode> inputAstNodes, CompilationContext context)
        {
            //Do not build if the node is in error.
            if (State == ElementState.Error)
            {
                return Enumerable.Empty<AssociativeNode>();
            }

            var identMapper = new IdentifierInPlaceMapper(libraryServices.LibraryManagementCore, ShouldBeRenamed, LocalizeIdentifier);
            var resultNodes = new List<AssociativeNode>();

            // Define unbound variables if necessary
            if (inputIdentifiers != null &&
                inputAstNodes != null &&
                inputIdentifiers.Count == inputAstNodes.Count)
            {
                var initStatments = inputIdentifiers.Zip(inputAstNodes,
                    (ident, rhs) =>
                    {
                        var identNode = AstFactory.BuildIdentifier(ident);
                        if (context != CompilationContext.NodeToCode)
                            identNode.Accept(identMapper);
                        return AstFactory.BuildAssignment(identNode, rhs);
                    });
                resultNodes.AddRange(initStatments);
            }

            foreach (var astNode in codeStatements.Select(stmnt => NodeUtils.Clone(stmnt.AstNode)))
            {
                if (context != CompilationContext.NodeToCode)
                {
                    (astNode as AssociativeNode).Accept(identMapper);
                }
                resultNodes.Add(astNode as AssociativeNode);
            }

            return resultNodes;
        }

        private Statement GetStatementForOutput(int portIndex)
        {
            if (State == ElementState.Error)
                return null;

            // Here the "portIndex" is back mapped to the corresponding "Statement" 
            // object. However, not all "Statement" objects produce an output port,
            // so "portIndex" cannot be used directly to index into "codeStatements" 
            // list. This loop goes through "codeStatements", decrementing "portIndex"
            // along the way to determine the right "Statement" object matching the 
            // port index.
            // 
            Statement statement = null;
            var svs = CodeBlockUtils.GetStatementVariablesForOutports(codeStatements);
            for (int stmt = 0, port = 0; stmt < codeStatements.Count; stmt++)
            {
                if (CodeBlockUtils.DoesStatementRequireOutputPort(svs, stmt))
                {
                    if (port == portIndex)
                    {
                        statement = codeStatements[stmt];
                        break;
                    }

                    port = port + 1;
                }
            }

            return statement;
        }

        /// <summary>
        /// For code block nodes, each output identifier of an output port is mapped.
        /// For an example, "p = 1" would have its internal identifier renamed to 
        /// "pXXXX", where "XXXX" is the GUID of the code block node. This mapping is 
        /// done to ensure the uniqueness of the output variable name.
        /// </summary>
        /// <param name="portIndex">Output port index</param>
        /// <param name="forRawName">Set this parameter to true to retrieve the 
        /// original identifier name "p". If this parameter is false, the mapped 
        /// identifer name "pXXXX" is returned instead.</param>
        /// <returns></returns>
        private IdentifierNode GetAstIdentifierForOutputIndexInternal(int portIndex, bool forRawName)
        {
            var statement = GetStatementForOutput(portIndex);
            if (statement == null)
                return null;

            var binExprNode = statement.AstNode as BinaryExpressionNode;
            if (binExprNode == null || (binExprNode.LeftNode == null))
                return null;

            var identNode = binExprNode.LeftNode as IdentifierNode;
            if (identNode == null)
                return null;

            var mappedIdent = NodeUtils.Clone(identNode);

            if (!forRawName)
            {
                var identMapper = new IdentifierInPlaceMapper(libraryServices.LibraryManagementCore, ShouldBeRenamed, LocalizeIdentifier);
                mappedIdent.Accept(identMapper);
            }

            return mappedIdent as IdentifierNode;
        }

        /// <summary>
        ///     Fetches the ProtoAST Identifier for a given output index.
        /// </summary>
        /// <param name="outputIndex">Index of the output port.</param>
        /// <returns>Identifier corresponding to the given output port.</returns>
        public override IdentifierNode GetAstIdentifierForOutputIndex(int outputIndex)
        {
            return GetAstIdentifierForOutputIndexInternal(outputIndex, false);
        }

        /// <summary>
        ///     Fetches the raw ProtoAST Identifier for a given index.
        /// </summary>
        /// <param name="portIndex">Index of the port.</param>
        /// <returns>Identifier corresponding to the given port</returns>
        public IdentifierNode GetRawAstIdentifierForOutputIndex(int portIndex)
        {
            return GetAstIdentifierForOutputIndexInternal(portIndex, true);
        }

        /// <summary>
        /// Returns possible type of the output at specified output port.
        /// </summary>
        /// <param name="index">Index of the port</param>
        /// <returns>The type</returns>
        public override ProtoCore.Type GetTypeHintForOutput(int index)
        {
            ProtoCore.Type type = TypeSystem.BuildPrimitiveTypeObject(PrimitiveType.Var);
            var statement = GetStatementForOutput(index);
            if (statement == null)
                return type;

            var expr = statement.AstNode as BinaryExpressionNode;
            if (expr == null || expr.Optr != Operator.assign)
                return type;

            var core = libraryServices.LibraryManagementCore;

            if (expr.RightNode is IdentifierListNode)
            {
                var identListNode = expr.RightNode as IdentifierListNode;
                var funcNode = identListNode.RightNode as FunctionCallNode;
                if (funcNode == null)
                    return type;

                string fullyQualifiedName = CoreUtils.GetIdentifierExceptMethodName(identListNode);
                if (string.IsNullOrEmpty(fullyQualifiedName))
                    return type;

                var classIndex = core.ClassTable.IndexOf(fullyQualifiedName);
                if (classIndex == Constants.kInvalidIndex)
                    return type;

                var targetClass = core.ClassTable.ClassNodes[classIndex];
                var funcName = funcNode.Function.Name;
                var func = targetClass.GetFirstMemberFunctionBy(funcName);
                if (func == null)
                {
                    func = targetClass.ProcTable.GetPropertyGetterByName(funcName);
                }
                type = func.ReturnType;
                return type;
            }

            if (expr.RightNode is FunctionCallNode)
            {
                var functionCallNode = expr.RightNode as FunctionCallNode;
                ProtoCore.FunctionGroup funcGroup;
                var funcTable = core.FunctionTable.GlobalFuncTable[0];
                if (funcTable.TryGetValue(functionCallNode.Function.Name, out funcGroup))
                {
                    var func = funcGroup.FunctionEndPoints.FirstOrDefault();
                    if (func != null)
                        return func.procedureNode.ReturnType;
                }
            }
            else if (expr.RightNode is IntNode)
                return TypeSystem.BuildPrimitiveTypeObject(PrimitiveType.Integer);
            else if (expr.RightNode is StringNode)
                return TypeSystem.BuildPrimitiveTypeObject(PrimitiveType.String);
            else if (expr.RightNode is DoubleNode)
                return TypeSystem.BuildPrimitiveTypeObject(PrimitiveType.Double);
            else if (expr.RightNode is StringNode)
                return TypeSystem.BuildPrimitiveTypeObject(PrimitiveType.String);

            return type;
        }

        #endregion

        #region Private Methods

        internal delegate void ProcessCodeDelegate(ref string errorMessage, ref string warningMessage);
        internal void ProcessCodeDirect(ProcessCodeDelegate handler)
        {
            var errorMessage = string.Empty;
            var warningMessage = string.Empty;

            handler(ref errorMessage, ref warningMessage);
            RaisePropertyChanged("Code");

            ClearErrorsAndWarnings();
            if (!string.IsNullOrEmpty(errorMessage))
            {
                Error(errorMessage);
            }
            else if (!string.IsNullOrEmpty(warningMessage))
            {
                // Build warnings must persist so that they are not cleared by runtime warnings
                Warning(warningMessage, isPersistent: true);
            }

            // Mark node for update
            OnNodeModified();
        }

        internal void RecompileCodeBlockAST(ref string errorMessage, ref string warningMessage)
        {
            BuildStatus buildStatus = null;
            try
            {
                int blockId = Constants.kInvalidIndex;
                var core = libraryServices.LibraryManagementCore;

                bool parsingPreloadFlag = core.IsParsingPreloadedAssembly;
                bool parsingCbnFlag = core.IsParsingPreloadedAssembly;

                core.IsParsingPreloadedAssembly = false;
                core.IsParsingCodeBlockNode = true;

                core.ResetForPrecompilation();

                // FunctionDefinitonNodes have already been compiled.
                // Recompile the rest of the ASTs with function definitions in place.
                var astNodes = ParseParam.ParsedNodes.Where(x => !(x is FunctionDefinitionNode));

                // Clone a disposable copy of AST nodes for PreCompile() as Codegen mutates AST's
                // while performing SSA transforms and we want to keep the original AST's
                var codeblock = new CodeBlockNode();
                var nodes = astNodes.Select(NodeUtils.Clone).ToList();
                codeblock.Body.AddRange(nodes);

                buildStatus = CompilerUtils.PreCompile(string.Empty, core, codeblock, out blockId);

                core.IsParsingCodeBlockNode = parsingCbnFlag;
                core.IsParsingPreloadedAssembly = parsingPreloadFlag;

                ParseParam.AppendErrors(buildStatus.Errors);
                ParseParam.AppendWarnings(buildStatus.Warnings);
            }
            catch (Exception)
            {
                buildStatus = null;
            }

            if (ParseParam.Errors.Any())
            {
                errorMessage = string.Join("\n", ParseParam.Errors.Select(m => m.Message));
                ProcessError();
                return;
            }
            if (ParseParam.Warnings != null)
            {
                // Unbound identifiers in CBN will have input slots.
                // 
                // To check function redefinition, we need to check other
                // CBN to find out if it has been defined yet. Now just
                // skip this warning.
                var warnings =
                    ParseParam.Warnings.Where(
                        w =>
                            w.ID != WarningID.IdUnboundIdentifier
                                && w.ID != WarningID.FunctionAlreadyDefined);

                if (warnings.Any())
                {
                    warningMessage = string.Join("\n", warnings.Select(m => m.Message));
                }
            }
        }

        private void ProcessCode(ref string errorMessage, ref string warningMessage)
        {
            ProcessCode(ref errorMessage, ref warningMessage, null);
        }

        private void ProcessCode(ref string errorMessage, ref string warningMessage,
            ElementResolver workspaceElementResolver)
        {
            code = CodeBlockUtils.FormatUserText(code);

            if (string.IsNullOrEmpty(Code))
            {
                previewVariable = null;
            }
            // During loading of CBN from file, the elementResolver from the workspace is unavailable
            // in which case, a local copy of the ER obtained from the CBN is used
            var resolver = workspaceElementResolver ?? ElementResolver;
            ParseParam = new ParseParam(GUID, code, resolver);

            codeStatements.Clear();
            try
            {
                var priorNames = libraryServices.GetPriorNames();
<<<<<<< HEAD

                if (CompilerUtils.PreCompileCodeBlock(libraryServices.LibraryManagementCore, ParseParam, priorNames))
                {
                    if (ParseParam.ParsedNodes != null)
                    {
=======
                
                if (CompilerUtils.PreCompileCodeBlock(libraryServices.LibraryManagementCore, ref parseParam, priorNames))
                {
                    // Check if there are statements in the code statement written by user
                    if (parseParam.ParsedNodes != null && parseParam.ParsedNodes.Any())
                    {                        
>>>>>>> 36fcd71e
                        // Create an instance of statement for each code statement written by the user
                        foreach (var parsedNode in ParseParam.ParsedNodes)
                        {
                            // Create a statement variable from the generated nodes
                            codeStatements.Add(Statement.CreateInstance(parsedNode));
                        }                        
                    }
                    else
                    {
                        // If the node has zero statements remove all ports
                        OutPorts.Clear();
                        InPorts.Clear();
                        inputPortNames.Clear();
                    }
                }

                if (ParseParam.Errors.Any())
                {
                    errorMessage = string.Join("\n", ParseParam.Errors.Select(m => m.Message));
                    ProcessError();
                    CreateInputOutputPorts();

                    return;
                }

                if (ParseParam.Warnings != null)
                {
                    // Unbound identifiers in CBN will have input slots.
                    // 
                    // To check function redefinition, we need to check other
                    // CBN to find out if it has been defined yet. Now just
                    // skip this warning.
                    var warnings =
                        ParseParam.Warnings.Where(
                            w =>
                                w.ID != WarningID.IdUnboundIdentifier
                                    && w.ID != WarningID.FunctionAlreadyDefined);

                    if (warnings.Any())
                    {
                        warningMessage = string.Join("\n", warnings.Select(m => m.Message));
                    }
                }

                if (ParseParam.UnboundIdentifiers != null)
                {
                    inputIdentifiers = new List<string>();
                    inputPortNames = new List<string>();

                    var definedVariables = new HashSet<string>(CodeBlockUtils.GetStatementVariables(codeStatements).SelectMany(s => s));
                    foreach (var kvp in ParseParam.UnboundIdentifiers)
                    {
                        if (!definedVariables.Contains(kvp.Value))
                        {
                            inputIdentifiers.Add(kvp.Value);
                            inputPortNames.Add(kvp.Key);
                        }
                    }
                }
                else
                {
                    inputIdentifiers.Clear();
                    inputPortNames.Clear();
                }

                // Set preview variable after gathering input identifiers. As a variable
                // will be renamed only if it is not the preview variable and is either a
                // variable defined in code block node or in on the right hand side of 
                // expression as an input variable, a variable may not be renamed properly
                // if SetPreviewVariable() is called before gathering input identifiers.
                SetPreviewVariable(ParseParam.ParsedNodes);
            }
            catch (Exception e)
            {
                errorMessage = e.Message;
                previewVariable = null;
                ProcessError();
                return;
            }

            // Set the input and output ports based on the statements
            CreateInputOutputPorts();
        }

        private static bool IsTempIdentifier(string name)
        {
            return name.StartsWith(Constants.kTempVarForNonAssignment);
        }

        private void SetPreviewVariable(IEnumerable<Node> parsedNodes)
        {
            previewVariable = null;
            if (parsedNodes == null || (!parsedNodes.Any()))
                return;

            IdentifierNode identifierNode = null;
            foreach (var statement in parsedNodes.Reverse().OfType<BinaryExpressionNode>())
            {
                identifierNode = statement.LeftNode as IdentifierNode;
                if (identifierNode != null) // Found the identifier...
                {
                    break;
                }
            }

            if (identifierNode == null)
                return;

            var duplicatedNode = new IdentifierNode(identifierNode);
            var identMapper = new IdentifierInPlaceMapper(libraryServices.LibraryManagementCore, ShouldBeRenamed, LocalizeIdentifier);
            duplicatedNode.Accept(identMapper);

            // Of course, if we just needed "duplicatedNode.Value" we would not 
            // have to clone the original "IdentifierNode". In addition to 
            // renaming the variable, we also need to keep the array indexer 
            // (e.g. the "previewVariable" should be "arr[2][3]" instead of just
            // "arr") to obtain the correct value for that particular array 
            // element. The best way to keep these array indexers, naturally, is
            // to use "IdentifierNode.ToString" method, as in:
            // 
            //      previewVariable = duplicatedNode.ToString();
            // 
            // But the problem now is, "ILiveRunner.InspectNodeValue" method can 
            // only return a valid RuntimeMirror if "previewVariable" contains 
            // variable name (i.e. "arr") and nothing else (e.g. "arr[2][3]").
            // For now, simply set the "previewVariable" to just the array name,
            // instead of the full expression with array indexers.
            // 
            previewVariable = duplicatedNode.Value;
        }

        /// <summary>
        /// Creates the inport and outport data based on 
        /// the statements generated from the user code.
        /// </summary>
        /// 
        private void CreateInputOutputPorts()
        {

            if ((codeStatements == null || codeStatements.Count == 0)
                && (inputIdentifiers == null || inputIdentifiers.Count == 0))
            {
                RegisterAllPorts();
                return;
            }

            SetInputPorts();
            SetOutputPorts();

            RegisterAllPorts();
        }

        private void SetInputPorts()
        {
            // This extension method is used instead because 
            // observableCollection has very odd behavior when cleared - 
            // there is no way to reference the cleared items and so they 
            // cannot be cleaned up properly

            InPorts.RemoveAll((p) => { return true; });

            // Generate input port data list from the unbound identifiers.
            var inportData = CodeBlockUtils.GenerateInputPortData(inputPortNames);
            foreach (var portData in inportData)
                InPorts.Add(new PortModel(PortType.Input, this, portData));
        }

        internal void SetErrorStatePortData(List<string> inputPortNames, List<int> outputPortIndexes)
        {
            if (inputPortNames != null)
            {
                this.inputPortNames = inputPortNames;
            }

            SetInputPorts();

            if (outputPortIndexes != null)
            {
                foreach (var outputPortIndex in outputPortIndexes)
                {
                  var tooltip = string.Format(Resources.CodeBlockTempIdentifierOutputLabel, outputPortIndex);
                  OutPorts.Add(new PortModel(PortType.Output, this, new PortData(string.Empty, tooltip)
                  {
                    LineIndex = outputPortIndex, // Logical line index.
                    Height = Configurations.CodeBlockOutputPortHeightInPixels
                  }));
                }
            }

            SetOutputPorts();
        }

        private void SetOutputPorts()
        {
            var allDefs = CodeBlockUtils.GetDefinitionLineIndexMap(codeStatements);

            // If there are no assignments, there could be 2 possibilities:
            // 1. the CBN could be in error state, in which case we wish to keep the output ports
            // 2. the CBN has only function definitions, in which case we wish to clear the ports
            if (!allDefs.Any())
            {
                if (codeStatements.Any(x => x.AstNode is FunctionDefinitionNode))
                    OutPorts.RemoveAll((p) => true);

                return;
            }

            // This extension method is used instead because 
            // observableCollection has very odd behavior when cleared - 
            // there is no way to reference the cleared items and so they 
            // cannot be cleaned up properly

            // Clear out all the output port models
            OutPorts.RemoveAll((p) => true);

            foreach (var def in allDefs)
            {
                var tooltip = IsTempIdentifier(def.Key) ? string.Format(Resources.CodeBlockTempIdentifierOutputLabel, def.Value) : def.Key;

                OutPorts.Add(new PortModel(PortType.Output, this, new PortData(string.Empty, tooltip)
                {
                    LineIndex = def.Value - 1, // Logical line index.
                    Height = Configurations.CodeBlockOutputPortHeightInPixels,
                }));
            }
        }


        /// <summary>
        ///     Deletes all the connections and saves their data (the start and end port)
        ///     so that they can be recreated if needed.
        ///     InportPins correspond to all connectorPins belonging to INports.
        ///     OutportPins correspond to all connectorpins belonging to OUTports.
        /// </summary>
        /// <param name="inportConnections">A list of connections that will be destroyed</param>
        /// <param name="outportConnections"></param>
        private void SaveAndDeleteConnectors(IDictionary inportConnections, IDictionary outportConnections, IDictionary inportPins, IDictionary outportPins)
        {
            //----------------------------Inputs---------------------------------
            foreach (var portModel in InPorts)
            {
                var portName = portModel.ToolTip;
                if (portModel.Connectors.Count != 0)
                {
                    inportConnections.Add(portName, new List<ConnectorModel>());
                    foreach (var connector in portModel.Connectors)
                    {
                        (inportConnections[portName] as List<ConnectorModel>).Add(connector);
                        inportPins.Add(connector.GUID, new List<ConnectorPinModel>());
                        (inportPins[connector.GUID] as List<ConnectorPinModel>).AddRange(connector.ConnectorPinModels);
                    }
                }
                else
                    inportConnections.Add(portName, null);
            }

            //Delete the connectors
            foreach (PortModel inport in InPorts)
                inport.DestroyConnectors();

            //----------------------------Outputs---------------------------------
            for (int i = 0; i < OutPorts.Count; i++)
            {
                PortModel portModel = OutPorts[i];
                string portName = portModel.ToolTip;
                if (portModel.Connectors.Count != 0)
                {
                    outportConnections.Add(portName, new List<ConnectorModel>());
                    foreach (ConnectorModel connector in portModel.Connectors)
                    {
                        (outportConnections[portName] as List<ConnectorModel>).Add(connector);
                        outportPins.Add(connector.GUID, new List<ConnectorPinModel>());
                        (outportPins[connector.GUID] as List<ConnectorPinModel>).AddRange(connector.ConnectorPinModels);
                    }
                }
                else
                    outportConnections.Add(portName, null);
            }

            //Delete the connectors
            foreach (PortModel outport in OutPorts)
                outport.DestroyConnectors();

        }

        /// <summary>
        ///     Now that the portData has been set for the new ports, we recreate the connections we
        ///     so mercilessly destroyed, restoring peace and balance to the world once again.
        ///     InportPins correspond to all connectorPins belonging to INports.
        ///     OutportPins correspond to all connectorpins belonging to OUTports.
        /// </summary>
        /// <param name="inportConnections"></param>
        /// <param name="outportConnections"> List of the connections that were killed</param>
        /// <param name="context">context this operation is being performed in</param>
        private void LoadAndCreateConnectors(OrderedDictionary inportConnections, OrderedDictionary outportConnections,
            OrderedDictionary inportPins, OrderedDictionary outportPins, SaveContext context)
        {
            //----------------------------Inputs---------------------------------
            /* Input Port connections are matched only if the name is the same */
            for (int i = 0; i < InPorts.Count; i++)
            {
                string varName = InPorts[i].ToolTip;
                if (inportConnections.Contains(varName))
                {
                    if (inportConnections[varName] != null)
                    {
                        foreach (var oldConnector in (inportConnections[varName] as List<ConnectorModel>))
                        {
                            var startPortModel = oldConnector.Start;
                            NodeModel startNode = startPortModel.Owner;
                            var connector = ConnectorModel.Make(
                                startNode,
                                this,
                                startPortModel.Index,
                                i);
                            //during an undo operation we should set the new input connector
                            //to have the same id as the old connector.
                            if (context == SaveContext.Undo)
                            {
                                connector.GUID = oldConnector.GUID;
                            }
                        }
                        outportConnections[varName] = null;
                    }
                }
            }

            //----------------------------Outputs--------------------------------
            /*The matching is done in three parts:
             *Step 1:
             *   First, it tries to match the connectors wrt to the defined 
             *   variable name. Hence it first checks to see if any of the old 
             *   variable names are present. If so, if there were any connectors 
             *   presnt then it makes the new connectors. As it iterates through 
             *   the new ports, it also finds the ports that didnt exist before
             */
            List<int> undefinedIndices = new List<int>();
            for (int i = 0; i < OutPorts.Count; i++)
            {
                // If a code block is in an error state the indexes are not always
                // known (after the code block node is loaded in an error state), 
                // so matching the connector by name can result in the port being 
                // on the wrong line, just store the index to match in step 2 next
                if (IsInErrorState)
                {
                    undefinedIndices.Add(i);
                    continue;
                }

                // Attempting to match the connector by name failed, 
                // store the index to match in step 2 next
                string varName = OutPorts[i].ToolTip;
                if (!outportConnections.Contains(varName))
                {
                    undefinedIndices.Add(i);
                    continue;
                }

                // Attempting to match the connector by name succeeded, 
                // create the connector using the matched port index
                if (outportConnections[varName] != null)
                {
                    foreach (var oldConnector in (outportConnections[varName] as List<ConnectorModel>))
                    {
                        var endPortModel = oldConnector.End;
                        NodeModel endNode = endPortModel.Owner;
                        var connector = ConnectorModel.Make(this, endNode, i, endPortModel.Index);

                        // During an undo operation we should set the new output connector
                        // to have the same id as the old connector.
                        if (context == SaveContext.Undo)
                        {
                            connector.GUID = oldConnector.GUID;
                        }
                    }

                    outportConnections[varName] = null;
                }
            }

            /*
             *Step 2:
             *   The second priority is to match the connections to the previous 
             *   indices. For all the ports that were not previously defined, it 
             *   now checks if that "numbered" port had any connections 
             *   previously, ie, if the old third port had 2 connections, then 
             *   these would go to the new 3rd port (if it is not a variable that
             *   was defined before)
             */
            for (int i = 0; i < undefinedIndices.Count; i++)
            {
                int index = undefinedIndices[i];
                if (index < outportConnections.Count && outportConnections[index] != null)
                {
                    foreach (PortModel endPortModel in (outportConnections[index] as List<ConnectorModel>).Select(connector => connector.End))
                    {
                        NodeModel endNode = endPortModel.Owner;
                        var connector = ConnectorModel.Make(this, endNode, index, endPortModel.Index);
                    }
                    // we do not match the guid here as these ports did not exist before 
                    //...so these should be brand new connectors.
                    outportConnections[index] = null;
                    undefinedIndices.Remove(index);
                    i--;
                }
            }

            /*
             *Step 3:
             *   The final step. Now that the priorties are finished, the 
             *   function tries to reuse any existing connections by attaching 
             *   them to any ports that have not already been given connections
             */
            List<List<PortModel>> unusedConnections =
                outportConnections.Values.Cast<List<ConnectorModel>>()
                    .Where(connectorList => connectorList != null).Select(list => list.Select(x => x.End).ToList()).ToList();


            while (undefinedIndices.Count > 0 && unusedConnections.Count != 0)
            {
                foreach (PortModel endPortModel in unusedConnections[0])
                {
                    NodeModel endNode = endPortModel.Owner;
                    ConnectorModel connector = ConnectorModel.Make(
                        this,
                        endNode,
                        undefinedIndices[0],
                        endPortModel.Index);

                    // we do not match the guid here as these ports did not exist before 
                    //...so these should be brand new connectors.
                }
                undefinedIndices.RemoveAt(0);
                unusedConnections.RemoveAt(0);
            }

            ///All connectorPins corresponding to INports
            List<List<ConnectorPinModel>> inportPinsList = inportPins.Values.Cast<List<ConnectorPinModel>>().ToList();
            ///All connectorPins corresponding to OUTports
            List<List<ConnectorPinModel>> outportPinsList = outportPins.Values.Cast<List<ConnectorPinModel>>().ToList();

            AddConnectorPinsToConnectors(inportPinsList);
            AddConnectorPinsToConnectors(outportPinsList);
        }

        /// <summary>
        /// Adds a collection of connectorPins to their corresponding connector.
        /// </summary>
        /// <param name="connectorPinList"></param>
        private void AddConnectorPinsToConnectors(List<List<ConnectorPinModel>> connectorPinList)
        {
            foreach (var list in connectorPinList)
            {
                foreach (var pin in list)
                {
                    var matchingConnector = this.AllConnectors.FirstOrDefault(c => c.GUID == pin.ConnectorId);
                    if (matchingConnector is null) return;

                    matchingConnector.AddPin(pin.CenterX, pin.CenterY);
                }
            }
        }

        private bool ShouldBeRenamed(string ident)
        {
            return !ident.Equals(AstIdentifierForPreview.Value) && GetDefinedVariableNames().Contains(ident);
        }

        private string LocalizeIdentifier(string identifierName)
        {
            return string.Format("{0}_{1}", identifierName, AstIdentifierGuid);
        }

        private class ImperativeIdentifierInPlaceMapper : ImperativeAstReplacer
        {
            private ProtoCore.Core core;
            private Func<string, bool> cond;
            private Func<string, string> mapper;

            public ImperativeIdentifierInPlaceMapper(ProtoCore.Core core, Func<string, bool> cond, Func<string, string> mapper)
            {
                this.core = core;
                this.cond = cond;
                this.mapper = mapper;
            }

            public override ProtoCore.AST.ImperativeAST.ImperativeNode VisitIdentifierNode(ProtoCore.AST.ImperativeAST.IdentifierNode node)
            {
                var variable = node.Value;
                if (cond(variable))
                    node.Value = node.Name = mapper(variable);

                return base.VisitIdentifierNode(node);
            }

            public override ProtoCore.AST.ImperativeAST.ImperativeNode VisitIdentifierListNode(ProtoCore.AST.ImperativeAST.IdentifierListNode node)
            {
                node.LeftNode = node.LeftNode.Accept(this);

                var rightNode = node.RightNode;
                while (rightNode != null)
                {
                    if (rightNode is ProtoCore.AST.ImperativeAST.FunctionCallNode)
                    {
                        var funcCall = rightNode as ProtoCore.AST.ImperativeAST.FunctionCallNode;
                        funcCall.FormalArguments = VisitNodeList(funcCall.FormalArguments);
                        if (funcCall.ArrayDimensions != null)
                        {
                            funcCall.ArrayDimensions = funcCall.ArrayDimensions.Accept(this) as ProtoCore.AST.ImperativeAST.ArrayNode;
                        }
                        break;
                    }
                    else if (rightNode is ProtoCore.AST.ImperativeAST.IdentifierListNode)
                    {
                        rightNode = (rightNode as ProtoCore.AST.ImperativeAST.IdentifierListNode).RightNode;
                    }
                    else
                    {
                        break;
                    }
                }

                return node;
            }
        }

        private class IdentifierInPlaceMapper : AstReplacer
        {
            private ProtoCore.Core core;
            private Func<string, string> mapper;
            private Func<string, bool> cond;

            public IdentifierInPlaceMapper(ProtoCore.Core core, Func<string, bool> cond, Func<string, string> mapper)
            {
                this.core = core;
                this.cond = cond;
                this.mapper = mapper;
            }

            public override AssociativeNode VisitIdentifierNode(IdentifierNode node)
            {
                var variable = node.Value;
                if (cond(variable))
                    node.Value = node.Name = mapper(variable);

                return base.VisitIdentifierNode(node);
            }

            public override AssociativeNode VisitIdentifierListNode(IdentifierListNode node)
            {
                if (node == null)
                    return null;

                node.LeftNode = node.LeftNode.Accept(this);

                var rightNode = node.RightNode;
                while (rightNode != null)
                {
                    if (rightNode is FunctionCallNode)
                    {
                        var funcCall = rightNode as FunctionCallNode;
                        funcCall.FormalArguments = VisitNodeList(funcCall.FormalArguments);
                        if (funcCall.ArrayDimensions != null)
                        {
                            funcCall.ArrayDimensions = funcCall.ArrayDimensions.Accept(this) as ArrayNode;
                        }
                        break;
                    }
                    else if (rightNode is IdentifierListNode)
                    {
                        rightNode = (rightNode as IdentifierListNode).RightNode;
                    }
                    else
                    {
                        break;
                    }
                }

                return node;
            }

            public override AssociativeNode VisitFunctionDefinitionNode(FunctionDefinitionNode node)
            {
                // Not applying renaming to function defintion node, otherwise
                // function defintion would depend on variables that defined in
                // code block node, and there are implicit dependency between
                // code block node that uses this funciton and code block node
                // that defines this function.
                return node;
            }

            public override AssociativeNode VisitLanguageBlockNode(LanguageBlockNode node)
            {
                var impCbn = node.CodeBlockNode as ProtoCore.AST.ImperativeAST.ImperativeNode;
                if (impCbn != null)
                {
                    var replacer = new ImperativeIdentifierInPlaceMapper(core, cond, mapper);
                    impCbn.Accept(replacer);
                }
                return node;
            }
        }

        #endregion


        [NodeMigration(version: "1.9.0.0")]
        public static NodeMigrationData Migrate_2_0_0(NodeMigrationData data)
        {
            var migrationData = new NodeMigrationData(data.Document);
            var node = data.MigratedNodes.ElementAt(0);

            var codeTextAttr = node.Attributes["CodeText"];
            if (codeTextAttr == null)
            {
                return migrationData;
            }

            codeTextAttr.Value = ParserUtils.TryMigrateDeprecatedListSyntax(codeTextAttr.Value);

            migrationData.AppendNode(node);
            return migrationData;
        }
    }

    /// <summary>
    /// Statements are used in CBN in order to create output ports.
    /// </summary>
    public class Statement
    {
        #region Enums

        #region State enum

        /// <summary>
        /// Describes statement state.
        /// E.g. normal, warning or error.
        /// </summary>
        public enum State
        {
            Normal,
            Warning,
            Error
        }

        #endregion

        #region StatementType enum

        /// <summary>
        /// Describes statement type.
        /// Used in order to set correct column to variable.
        /// </summary>
        public enum StatementType
        {
            None,
            Expression,
            Literal,
            Collection,
            AssignmentVar,
            FuncDeclaration
        }

        #endregion

        #endregion

        private readonly List<Variable> definedVariables = new List<Variable>();
        private readonly List<Variable> referencedVariables;
        private readonly List<Statement> subStatements = new List<Statement>();

        #region Public Methods

        /// <summary>
        /// Creates Statement from node
        /// </summary>
        /// <param name="parsedNode"><see cref="Node"/></param>
        /// <returns>Statement</returns>
        public static Statement CreateInstance(Node parsedNode)
        {
            if (parsedNode == null)
                throw new ArgumentNullException();

            return new Statement(parsedNode);
        }

        /// <summary>
        /// Returns variables from AST nodes.
        /// E.g. a+5. Here "a" is variable.
        /// </summary>
        /// <param name="astNode"><see cref="Node"/></param>
        /// <param name="refVariableList">list of variables</param>
        public static void GetReferencedVariables(Node astNode, List<Variable> refVariableList)
        {
            //DFS Search to find all identifier nodes
            if (astNode == null)
                return;
            if (astNode is FunctionCallNode)
            {
                var currentNode = astNode as FunctionCallNode;
                foreach (AssociativeNode node in currentNode.FormalArguments)
                    GetReferencedVariables(node, refVariableList);
            }
            else if (astNode is IdentifierNode)
            {
                var resultVariable = new Variable(astNode as IdentifierNode);
                refVariableList.Add(resultVariable);
                GetReferencedVariables((astNode as IdentifierNode).ArrayDimensions, refVariableList);
            }
            else if (astNode is ArrayNode)
            {
                var currentNode = astNode as ArrayNode;
                GetReferencedVariables(currentNode.Expr, refVariableList);
                GetReferencedVariables(currentNode.Type, refVariableList);
            }
            else if (astNode is ExprListNode)
            {
                var currentNode = astNode as ExprListNode;
                foreach (AssociativeNode node in currentNode.Exprs)
                    GetReferencedVariables(node, refVariableList);
            }
            else if (astNode is FunctionDotCallNode)
            {
                var currentNode = astNode as FunctionDotCallNode;
                GetReferencedVariables(currentNode.FunctionCall, refVariableList);
            }
            else if (astNode is InlineConditionalNode)
            {
                var currentNode = astNode as InlineConditionalNode;
                GetReferencedVariables(currentNode.ConditionExpression, refVariableList);
                GetReferencedVariables(currentNode.TrueExpression, refVariableList);
                GetReferencedVariables(currentNode.FalseExpression, refVariableList);
            }
            else if (astNode is RangeExprNode)
            {
                var currentNode = astNode as RangeExprNode;
                GetReferencedVariables(currentNode.From, refVariableList);
                GetReferencedVariables(currentNode.To, refVariableList);
                GetReferencedVariables(currentNode.Step, refVariableList);
            }
            else if (astNode is BinaryExpressionNode)
            {
                var currentNode = astNode as BinaryExpressionNode;
                GetReferencedVariables(currentNode.RightNode, refVariableList);
            }
            else
            {
                //Its could be something like a literal
                //Or node not completely implemented YET
            }
        }
        
        /// <summary>
        /// Returns the names of the variables that have been declared in the statement
        /// </summary>
        /// <param name="s"> Statement whose variable names to be queried.</param>
        /// <returns></returns>
        public static List<string> GetDefinedVariableNames(Statement s)
        {
            return s.definedVariables.Select(defVar => defVar.Name).ToList();
        }

        /// <summary>
        /// Returns the names of the variables that have been declared in the statement
        /// for code block node output ports. 
        /// Example: "a[0] = x; a[1] = y;" will return 2 output ports, one for each list index.
        /// </summary>
        /// <param name="s"> Statement whose variable names to be queried.</param>
        /// <returns></returns>
        internal static List<string> GetDefinedVariableNamesForOutports(Statement s)
        {
            return s.definedVariables.Select(outVar => outVar.NameWithIndex).ToList();
        }

        /// <summary>
        /// Returns statement type.
        /// </summary>
        /// <param name="astNode"><see cref="Node"/></param>
        /// <returns>StatementType</returns>
        private static StatementType GetStatementType(Node astNode)
        {
            if (astNode is FunctionDefinitionNode)
                return StatementType.FuncDeclaration;
            if (astNode is BinaryExpressionNode)
            {
                var currentNode = astNode as BinaryExpressionNode;
                if (currentNode.Optr != Operator.assign)
                    throw new ArgumentException();
                if (!(currentNode.LeftNode.Name.StartsWith("temp") && currentNode.LeftNode.Name.Length > 10))
                    return StatementType.Expression;
                if (currentNode.RightNode is IdentifierNode)
                    return StatementType.AssignmentVar;
                if (currentNode.RightNode is ExprListNode)
                    return StatementType.Collection;
                if (currentNode.RightNode is DoubleNode || currentNode.RightNode is IntNode)
                    return StatementType.Literal;
                if (currentNode.RightNode is StringNode)
                    return StatementType.Literal;
            }
            return StatementType.None;
        }

        private static IdentifierNode GetDefinedIdentifier(Node leftNode)
        {
            var lhs = leftNode as TypedIdentifierNode;
            if (lhs != null)
                return new IdentifierNode((IdentifierNode) leftNode);

            var identiferNode = leftNode as IdentifierNode;
            if (identiferNode != null)
            {
                return identiferNode;
            }
            if (leftNode is IdentifierListNode || leftNode is FunctionCallNode)
                return null;

            throw new ArgumentException("Left node type incorrect");
        }
        #endregion

        #region Properties

        /// <summary>
        /// Returns the index of the Startline.
        /// E.g. a+5 StartLine will be 1.
        /// </summary>
        public int StartLine { get; private set; }

        /// <summary>
        /// Returns the index of the EndLine.
        /// E.g.
        /// a+5
        /// +6+3;
        /// Endline will be 2.
        /// </summary>
        public int EndLine { get; private set; }

        public Variable FirstDefinedVariable
        {
            get { return definedVariables.FirstOrDefault(); }
        }

        /// <summary>
        /// Returns the State of the Statement.
        /// E.g. normal, warning or error.
        /// </summary>
        public State CurrentState { get; private set; }

        /// <summary>
        /// Returns the type of the statement.
        /// E.g. expression, literal etc.
        /// </summary>
        public StatementType CurrentType { get; private set; }

        /// <summary>
        /// <see cref="Node"/>
        /// </summary>
        public Node AstNode { get; private set; }

        #endregion

        #region Private Methods

        private Statement(Node parsedNode)
        {
            StartLine = parsedNode.line;
            EndLine = parsedNode.endLine;
            CurrentType = GetStatementType(parsedNode);
            AstNode = parsedNode;

            if (parsedNode is BinaryExpressionNode)
            {
                //First get all the defined variables
                while (parsedNode is BinaryExpressionNode)
                {
                    var binaryExpression = parsedNode as BinaryExpressionNode;
                    IdentifierNode assignedVar = GetDefinedIdentifier(binaryExpression.LeftNode);
                    if (assignedVar != null)
                    {
                        definedVariables.Add(new Variable(assignedVar));
                    }
                    parsedNode = (parsedNode as BinaryExpressionNode).RightNode;
                }

                //Then get the referenced variables
                List<Variable> refVariableList = new List<Variable>();
                GetReferencedVariables(parsedNode, refVariableList);
                referencedVariables = refVariableList;
            }

            Variable.SetCorrectColumn(referencedVariables, CurrentType, StartLine);
        }

        #endregion
    }

    /// <summary>
    /// Represents variable in CBN.
    /// </summary>
    public class Variable
    {
        /// <summary>
        /// Returns the index of row.
        /// </summary>
        public int Row { get; private set; }

        /// <summary>
        /// Returns the index of start column.
        /// </summary>
        public int StartColumn { get; private set; }

        /// <summary>
        /// Returns the index of end column.
        /// </summary>
        public int EndColumn
        {
            get { return StartColumn + Name.Length; }
        }

        /// <summary>
        /// This returns the name of the variable.
        /// E.g. 
        /// a = 5;
        /// Name will be "a".
        /// </summary>
        public string Name { get; private set; }

        /// <summary>
        /// This returns the name of the list including its index. 
        /// E.g. for "a[0] = 5;", NameWithIndex will be "a[0]".
        /// It simply returns the name of the variable otherwise.
        /// E.g. for "a = 5;" NameWithIndex will be "a".
        /// </summary>
        public string NameWithIndex { get; private set; }

        #region Private Methods

        private void MoveColumnBack(int line)
        {
            //Move the column of the variable back only if it is on the same line
            //as the fake variable
            if (Row == line)
                StartColumn -= 13;
        }

        #endregion

        #region Public Methods

        /// <summary>
        /// Creates Variable
        /// </summary>
        /// <param name="identNode"><see cref="IdentifierNode"/></param>
        public Variable(IdentifierNode identNode)
        {
            if (identNode == null)
                throw new ArgumentNullException();

            Name = identNode.Name;
            NameWithIndex = identNode.ToString();
            Row = identNode.line;
            StartColumn = identNode.col;
        }
        
        /// <summary>
        /// Moves column index back only if variable is not an expression.
        /// </summary>
        /// <param name="refVar">list of variables</param>
        /// <param name="type">statement type</param>
        /// <param name="line">line index</param>
        public static void SetCorrectColumn(List<Variable> refVar, Statement.StatementType type, int line)
        {
            if (refVar == null)
                return;
            if (type != Statement.StatementType.Expression)
            {
                foreach (Variable singleVar in refVar)
                    singleVar.MoveColumnBack(line);
            }
        }

        #endregion
    }
}<|MERGE_RESOLUTION|>--- conflicted
+++ resolved
@@ -717,20 +717,11 @@
             try
             {
                 var priorNames = libraryServices.GetPriorNames();
-<<<<<<< HEAD
 
                 if (CompilerUtils.PreCompileCodeBlock(libraryServices.LibraryManagementCore, ParseParam, priorNames))
                 {
-                    if (ParseParam.ParsedNodes != null)
+                    if (ParseParam.ParsedNodes != null && ParseParam.ParsedNodes.Any())
                     {
-=======
-                
-                if (CompilerUtils.PreCompileCodeBlock(libraryServices.LibraryManagementCore, ref parseParam, priorNames))
-                {
-                    // Check if there are statements in the code statement written by user
-                    if (parseParam.ParsedNodes != null && parseParam.ParsedNodes.Any())
-                    {                        
->>>>>>> 36fcd71e
                         // Create an instance of statement for each code statement written by the user
                         foreach (var parsedNode in ParseParam.ParsedNodes)
                         {
