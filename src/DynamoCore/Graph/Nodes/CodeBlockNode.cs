--- conflicted
+++ resolved
@@ -821,21 +821,12 @@
             {
                 foreach (var outputPortIndex in outputPortIndexes)
                 {
-<<<<<<< HEAD
-                    var tooltip = string.Format(Resources.CodeBlockTempIdentifierOutputLabel, outputPortIndex);
-                    OutPorts.Add(new PortModel(PortType.Output, this, new PortData(string.Empty, tooltip)
-                    {
-                        LineIndex = outputPortIndex, // Logical line index.
-                        Height = Configurations.CodeBlockPortHeightInPixels
-                    }));
-=======
                   var tooltip = string.Format(Resources.CodeBlockTempIdentifierOutputLabel, outputPortIndex);
                   OutPorts.Add(new PortModel(PortType.Output, this, new PortData(string.Empty, tooltip)
                   {
                     LineIndex = outputPortIndex, // Logical line index.
                     Height = Configurations.CodeBlockOutputPortHeightInPixels
                   }));
->>>>>>> 31a95af7
                 }
             }
 
