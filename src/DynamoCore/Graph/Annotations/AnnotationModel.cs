using System;
using System.Collections.Generic;
using System.Linq;
using System.Xml;
using Dynamo.Graph.Nodes;
using Dynamo.Graph.Notes;
using Dynamo.Graph.Workspaces;
using Dynamo.Properties;
using Dynamo.Selection;
using Dynamo.Utilities;
using Newtonsoft.Json;
using Newtonsoft.Json.Serialization;

namespace Dynamo.Graph.Annotations
{
    /// <summary>
    /// This class contains methods and properties used for creating groups in Dynamo.
    /// </summary>
    public class AnnotationModel : ModelBase
    {
        private const double DoubleValue = 0.0;
        private const double MinTextHeight = 20.0;
        private const double ExtendSize = 10.0;
        private const double ExtendYHeight = 5.0;
        private const double NoteYAdjustment = 8.0;

        #region Properties

        /// <summary>
        /// Triggers when it needs to get the model to add from Workspace
        /// </summary>
        public event Func<Guid, ModelBase> ModelBaseRequested;

        /// <summary>
        /// Required to calculate the TOP position in a group
        /// </summary>
        public double InitialTop { get; set; }

        /// <summary>
        /// Required to calculate the HEIGHT of a group
        /// </summary>
        public double InitialHeight { get; set; }

        /// <summary>
        /// Returns default background of the group
        /// </summary>
        public string GroupBackground = "#FFC1D676";

        /// <summary>
        /// DeletedModelBases is used to keep track of deleted / ungrouped models. 
        /// During Undo operations this is used to get those models that are deleted from the group
        /// </summary>
        public List<ModelBase> DeletedModelBases { get; set; }

        /// <summary>
        /// Indicates if group properties should be read from xml data
        /// </summary>
        public bool loadFromXML { get; set; }

        private double width;
        /// <summary>
        /// Returns width of the group
        /// </summary>
        public override double Width
        {
            get
            {
                return width;
            }
            set
            {
                if (width == value) return;

                width = value;
                RaisePropertyChanged(nameof(Width));
            }
        }

        private double height;
        /// <summary>
        /// Returns the full height of the group.
        /// That means ModelAreaHeight + TextBlockHeight 
        /// </summary>
        public override double Height
        {
            get
            {
                return height;
            }
            set
            {
                if (height == value) return;

                height = value;
                RaisePropertyChanged(nameof(Height));
            }
        }

        private double modelAreaHeight;
        /// <summary>
        /// Returns the height of the area that all
        /// model belonging to this group is encapsulated in.
        /// </summary>
        public double ModelAreaHeight
        {
            get => modelAreaHeight;
            set
            {
                modelAreaHeight = value;
                RaisePropertyChanged(nameof(ModelAreaHeight));
            }
        }

        private string text;

        /// <summary>
        /// Returns text of the group
        /// </summary>
        public string Text
        {
            get { return text; }
            set
            {
                text = value;
                RaisePropertyChanged(nameof(Text));
            }
        }

        private string annotationText;
        /// <summary>
        /// Returns title of the group
        /// </summary>
        public string AnnotationText
        {
            get { return annotationText; }
            set
            {
                annotationText = value;               
                RaisePropertyChanged(nameof(AnnotationText));
            }

        }

        private string annotationDescriptionText;
        /// <summary>
        /// Group description text
        /// </summary>
        public string AnnotationDescriptionText
        {
            get => annotationDescriptionText;
            set
            {
                annotationDescriptionText = value;
                RaisePropertyChanged(nameof(AnnotationDescriptionText));
            }
        }

        private string background;
        /// <summary>
        /// Returns background of the group
        /// </summary>
        public string Background
        {
            get { return background ?? GroupBackground; }
            set
            {
                background = value;
                RaisePropertyChanged(nameof(Background));
            }
        }

        private HashSet<ModelBase> nodes;
        /// <summary>
        /// Returns collection of models (nodes and notes) which the group contains
        /// </summary>
        public IEnumerable<ModelBase> Nodes
        {
            get { return nodes; }
            set
            {
                // Unsubscribe all content in group before
                // overwriting with the new content.
                // If we dont do this we end up with
                // lots of memory leaks that eventually will
                // lead to a stackoverflow exception
                if (nodes != null && nodes.Any())
                {
                    foreach (var model in nodes)
                    {
                        model.PropertyChanged -= model_PropertyChanged;
                        model.Disposed -= model_Disposed;
                    }
                }

                // First separate all pins from the input
                var pinModels = value.OfType<ConnectorPinModel>().ToList();
                var valuesWithoutPins = value.Except(pinModels);

                // Then recalculate which pins belong to the group based on the nodes
                var pinsFromNodes = GetPinsFromNodes(valuesWithoutPins.OfType<NodeModel>());

                // Then filter out pins that have been marked as removed
                pinsFromNodes = pinsFromNodes.Where(p => !removedPins.Contains(p.GUID)).ToArray();  

                // Combine all
                nodes = valuesWithoutPins.Concat(pinModels).Concat(pinsFromNodes).ToHashSet<ModelBase>();

                if (nodes != null && nodes.Any())
                {
                    foreach (var model in nodes)
                    {
                        model.PropertyChanged += model_PropertyChanged;
                        model.Disposed += model_Disposed;
                    }
                }
                UpdateBoundaryFromSelection();
                RaisePropertyChanged(nameof(Nodes));
            }
        }

        /// <summary>
        /// ID of the AnnotationModel, which is unique within the graph.
        /// </summary>
        [JsonProperty("Id")]
        [JsonConverter(typeof(IdToGuidConverter))]
        public override Guid GUID
        {
            get
            {
                return base.GUID;
            }
            set
            {
                base.GUID = value;
            }
        }

        /// <summary>
        /// Overriding the Rect from Modelbase
        /// This queries the actual RECT of the group. 
        /// This is required to make the group as ILocatable.
        /// </summary>      
        public override Rect2D Rect
        {
            get { return new Rect2D(this.X, this.Y, this.Width, this.Height); }
        }

        private double textBlockHeight;
        /// <summary>
        /// Returns height of the text area of the group
        /// </summary>
        public double TextBlockHeight
        {
            get { return textBlockHeight; }
            set
            {
                textBlockHeight = value;
                //Increase the Y value by 10. This provides the extra space between
                // a model and textbox. Otherwise there will be some overlap
                Y = InitialTop - ExtendSize - textBlockHeight;
                Height = InitialHeight + textBlockHeight - MinTextHeight;
                UpdateBoundaryFromSelection();
            }
        }

        private double textMaxWidth;
        /// <summary>
        /// Returns the maxWidth of text area of the group
        /// </summary>
        public double TextMaxWidth
        {
            get { return textMaxWidth; }
            set
            {
                textMaxWidth = value;
            }
        }

        private double fontSize = 36;
        /// <summary>
        /// Returns font size of the text of the group
        /// </summary>
        public double FontSize
        {
            get { return fontSize; }
            set
            {
                fontSize = value;
                RaisePropertyChanged(nameof(FontSize));
            }
        }

        private Guid groupStyleId;
        /// <summary>
        /// Returns the Groupstyle applied
        /// </summary>
        public Guid GroupStyleId
        {
            get
            {
                return groupStyleId;
            }
            set
            {
                groupStyleId = value;
                RaisePropertyChanged(nameof(GroupStyleId));
            }
        }

        private NodeModel pinnedNode;
        
        /// <summary>
        /// Optional reference to pinned node
        /// This reference will be used in note serialization
        /// as note is deserialized from an annotation model
        /// </summary>
        public NodeModel PinnedNode
        {
            get { return pinnedNode; }
            set
            {
                pinnedNode = value;
                RaisePropertyChanged(nameof(PinnedNode));
            }
        }

        /// <summary>
        /// Stores the GUIDs of connector pins that have been marked as removed from the group.
        /// </summary>
        private HashSet<Guid> removedPins = new HashSet<Guid>();

        private double widthAdjustment;
        /// <summary>
        /// Adjustment margin to be added to the width of the
        /// group. When set the width of the group will always
        /// be set to Width + widthAdjustment
        /// </summary>
        public double WidthAdjustment
        {
            get { return widthAdjustment; }
            set 
            {
                if (value == widthAdjustment) return;
                widthAdjustment = value;
                UpdateBoundaryFromSelection();
            }
        }

        private double heightAdjustment;
        /// <summary>
        /// Adjustment margin to be added to the height of the
        /// group. When set the height of the group will always
        /// be set to Height + heightAdjustment
        /// </summary>
        public double HeightAdjustment
        {
            get { return heightAdjustment; }
            set 
            {
                if (value == heightAdjustment) return;
                heightAdjustment = value;
                UpdateBoundaryFromSelection();
            }
        }

        private bool isExpanded = true;
        /// <summary>
        /// Returns whether or not the group is expanded.
        /// </summary>
        public bool IsExpanded 
        {
            get { return isExpanded; }
            set
            {
                isExpanded = value;
                UpdateBoundaryFromSelection();
                UpdateErrorAndWarningIconVisibility();
            }
        }

        private ElementState groupState = ElementState.Active;

        /// <summary>
        /// Indicates whether the group contains nodes that are in an info/warning/error state.
        /// This includes the state of any nodes that are in nested groups.
        /// </summary>
        [JsonIgnore]
        public ElementState GroupState
        {
            get => groupState;
            internal set
            {
                groupState = value;
                RaisePropertyChanged(nameof(GroupState));
            }
        }

        /// <summary>
        /// Checks if this group contains any nested groups.
        /// </summary>
        public bool HasNestedGroups => nodes.OfType<AnnotationModel>().Any();

        private bool isVisible = true;
        /// <summary>
        /// Preview visibility of the nodes in a group
        /// </summary>
        [JsonIgnore]
        public bool IsVisible
        {
            get
            {
                return isVisible;
            }
            internal set
            {
                if (value != isVisible)
                {
                    isVisible = value;
                    RaisePropertyChanged(nameof(IsVisible));
                }
            }
        }

        private bool isFrozen = false;
        /// <summary>
        /// Returns whether or not all nodes in the group are frozen.
        /// </summary>
        [JsonIgnore]
        public bool IsFrozen
        {
            get
            {
                return isFrozen;
            }
            internal set
            {
                if (value != isFrozen)
                {
                    isFrozen = value;
                    RaisePropertyChanged(nameof(IsFrozen));
                }
            }
        }

        private bool isOptionalInPortsCollapsed;
        /// <summary>
        /// Indicates whether optional input ports were manually expanded or collapsed when the graph was last saved.
        /// Used only for serialization.
        /// </summary>
        public bool IsOptionalInPortsCollapsed
        {
            get => isOptionalInPortsCollapsed;
            set
            {
                if (isOptionalInPortsCollapsed == value) return;
                isOptionalInPortsCollapsed = value;
            }
        }

        private bool isUnconnectedOutPortsCollapsed;
        /// <summary>
        /// Indicates whether unconnected output ports were manually expanded or collapsed when the graph was last saved.
        /// Used only for serialization.
        /// </summary>
        public bool IsUnconnectedOutPortsCollapsed
        {
            get => isUnconnectedOutPortsCollapsed;
            set
            {
                if (isUnconnectedOutPortsCollapsed == value) return;
                isUnconnectedOutPortsCollapsed = value;
            }

        }

        private bool hasToggledOptionalInPorts;
        /// <summary>
        /// Indicates whether the user manually toggled the visibility of optional input ports.
        /// If true, this overrides the global preference setting.
        /// </summary>
        public bool HasToggledOptionalInPorts
        {
            get => hasToggledOptionalInPorts;
            set
            {
                if (hasToggledOptionalInPorts == value) return;
                hasToggledOptionalInPorts = value;
            }
        }

        private bool hasToggledUnconnectedOutPorts;
        /// <summary>
        /// Indicates whether the user manually toggled the visibility of unconnected output ports.
        /// If true, this overrides the global preference setting.
        /// </summary>
        public bool HasToggledUnconnectedOutPorts
        {
            get => hasToggledUnconnectedOutPorts;
            set
            {
                if (hasToggledUnconnectedOutPorts == value) return;
                hasToggledUnconnectedOutPorts = value;
            }
        }

        private bool isCollapsedToMinSize;
        /// <summary>
        /// Gets or sets a value indicating whether the group was manually resized while collapsed
        /// </summary>
        public bool IsCollapsedToMinSize
        {
            get => isCollapsedToMinSize;
            set
            {
                if (isCollapsedToMinSize == value) return;
                isCollapsedToMinSize = value;
            }
        }

        private bool suppressBoundaryUpdate;
        /// <summary>
        /// A temporary flag used to suppress boundary updates while internal operations,
        /// such as connector redrawing, are in progress.
        /// Should be set to true only during those operations to avoid redundant or recursive updates.
        /// </summary>
        internal bool SuppressBoundaryUpdate
        {
            get => suppressBoundaryUpdate;
            set
            {
                if (value == suppressBoundaryUpdate) return;
                suppressBoundaryUpdate = value;
            }
        }

        private double minWidthOnCollapsed;
        /// <summary>
        /// Gets or sets the minimum width of the group when it is collapsed. 
        /// This value equals the combined width of the group's proxy input and output ports.
        /// </summary>
        public double MinWidthOnCollapsed
        {
            get => minWidthOnCollapsed;
            set
            {
                if (minWidthOnCollapsed == value) return;
                minWidthOnCollapsed = value;
            }
        }

<<<<<<< HEAD
=======
        private double minCollapsedPortAreaHeight;
        /// <summary>
        /// Gets or sets the minimum height of the port area when the group is collapsed.
        /// Used to calculate the total height of the collapsed group based on proxy ports
        /// </summary>
        public double MinCollapsedPortAreaHeight
        {
            get => minCollapsedPortAreaHeight;
            set
            {
                if (minCollapsedPortAreaHeight != value)
                {
                    minCollapsedPortAreaHeight = value;
                    RaisePropertyChanged(nameof(MinCollapsedPortAreaHeight));
                }
            }
        }

>>>>>>> 6599c745
        #endregion

        /// <summary>
        /// Initializes a new instance of the <see cref="AnnotationModel"/> class.
        /// </summary>
        /// <param name="nodes">The nodes.</param>
        /// <param name="notes">The notes.</param>
        public AnnotationModel(IEnumerable<NodeModel> nodes, IEnumerable<NoteModel> notes) : this(nodes, notes, new List<AnnotationModel>()) { }

        /// <summary>
        /// Initializes a new instance of the <see cref="AnnotationModel"/> class.
        /// </summary>
        /// <param name="nodes">The nodes that belongs to this group.</param>
        /// <param name="notes">The notes that belongs to this group.</param>
        /// <param name="groups">The groups that belongs to this group</param>
        public AnnotationModel(IEnumerable<NodeModel> nodes, IEnumerable<NoteModel> notes, IEnumerable<AnnotationModel> groups)
        {
            var nodeModels = nodes as NodeModel[] ?? nodes.ToArray();
            var noteModels = notes as NoteModel[] ?? notes.ToArray();
            var groupModels = groups as AnnotationModel[] ?? groups.ToArray();

            DeletedModelBases = new List<ModelBase>();
            this.Nodes = nodeModels
                .Concat(noteModels.Cast<ModelBase>())
                .Concat(groupModels.Cast<ModelBase>())
                .ToList();

            UpdateBoundaryFromSelection();
            UpdateErrorAndWarningIconVisibility();
        }

        private ConnectorPinModel[] GetPinsFromNodes(IEnumerable<NodeModel> nodeModels)
        {
            if (nodeModels is null ||
                !nodeModels.Any())
            {
                return new List<ConnectorPinModel>().ToArray();
            }

            var connectorPinsToAdd = nodeModels
                .SelectMany(x => x.AllConnectors)
                .Where(x => nodeModels.Contains(x.Start.Owner) && nodeModels.Contains(x.End.Owner))
                .SelectMany(x => x.ConnectorPinModels)
                .Distinct()
                .ToArray();

            return connectorPinsToAdd;
        }

        /// <summary>
        /// Marks a connector pin as removed by adding its GUID to the removedPins set.
        /// </summary>
        internal void MarkPinAsRemoved(ConnectorPinModel pin)
        {
            removedPins.Add(pin.GUID);
        }

        /// <summary>
        /// Clears the set of removed connector pins.
        /// </summary>
        private void ClearRemovedPins()
        {
            removedPins.Clear();
        }

        private void model_PropertyChanged(object sender, System.ComponentModel.PropertyChangedEventArgs e)
        {
            // Skip boundary updates caused by connector redraws if group is collapsed
            if (!IsExpanded && SuppressBoundaryUpdate && e.PropertyName == nameof(Position))
                return;

            switch (e.PropertyName)
            {
                case nameof(Position):
                    UpdateBoundaryFromSelection();
                    break;
                case nameof(Text):
                    UpdateBoundaryFromSelection();
                    break;
                case nameof(ModelBase.Height):
                case nameof(ModelBase.Width):
                    UpdateBoundaryFromSelection();
                    break;
                case nameof(NodeModel.State):
                    UpdateErrorAndWarningIconVisibility();
                    break;
                case nameof(NodeModel.IsFrozen):
                    UpdateGroupFrozenStatus();
                    break;
            }
        }

        /// <summary>
        /// Recalculate the group when a node is disposed
        /// </summary>
        /// <param name="model"></param>
        private void model_Disposed(ModelBase model)
        {
            var modelList = this.Nodes.ToList();
            bool remove = modelList.Remove(model);
            if (remove)
            {
                DeletedModelBases.Add(model);
                Nodes = modelList;
                UpdateBoundaryFromSelection();
            }
        }

        /// <summary>
        /// The method updates the group frozen status. If all nodes and nested groups are frozen, it sets to true, else false.
        /// </summary>
        /// <returns>Frozen state of a group</returns>
        internal void UpdateGroupFrozenStatus()
        {
            // Check for any non-frozen node in the group
            var nonFrozenNodeInGroup = this.Nodes.OfType<NodeModel>().Any(x => !x.IsFrozen);
            if (nonFrozenNodeInGroup)
            {
                this.IsFrozen = false;
                return;
            }

            // Check for any non-frozen nested group in the group
            var nonFrozenGroupInGroup = this.Nodes.OfType<AnnotationModel>().Any(x => !x.IsFrozen);
            if (nonFrozenGroupInGroup)
            {
                this.IsFrozen = false;
                return;
            }

            this.IsFrozen = true;
        }

        /// <summary>
        /// Updates the group boundary based on the nodes / notes selection.
        /// </summary>
        internal void UpdateBoundaryFromSelection()
        {
            var selectedModelsList = nodes.ToList();
            if (!selectedModelsList.Any())
            {
                // No models in the group — set dimensions to zero
                Width = 0;
                Height = 0;
                return;
            }

            // Sort models left to right for consistent calculations
            var groupModels = selectedModelsList.OrderBy(x => x.X).ToList();

            // Determine left boundary (smallest X), shifted left by padding
            double regionX = groupModels.Min(x => x.X) - ExtendSize;

            // Determine top boundary, adjusted for note offset and text block height
            double regionY = groupModels.Min(y => (y as NoteModel) == null ? y.Y : y.Y - NoteYAdjustment)
                             - ExtendSize
                             - (TextBlockHeight == 0.0 ? MinTextHeight : TextBlockHeight);

            // Compute the horizontal span of all models
            double xDistance = groupModels.Max(x => x.X + x.Width) - regionX;

            // Save the actual top-most Y value (before subtracting text block height)
            this.InitialTop = groupModels.Min(y => (y as NoteModel) == null ? y.Y : y.Y - NoteYAdjustment);

            // Track whether position has changed
            bool positionChanged = regionX != X || regionY != Y;
            X = regionX;
            Y = regionY;

            // Use different logic for expanded vs. collapsed state
            if (IsExpanded)
            {
                UpdateExpandedLayout(groupModels, regionX, regionY, xDistance);
            }
            else
            {
                UpdateCollapsedLayout(xDistance);
            }

            // Notify UI if position changed
            if (positionChanged)
                RaisePropertyChanged(nameof(Position));
        }

        /// <summary>
        /// Calculates and sets the group size and bounds when the group is expanded.
        /// Includes full height of contained models and padding.
        /// </summary>
        private void UpdateExpandedLayout(List<ModelBase> groupModels, double regionX, double regionY, double xDistance)
        {
            // Compute total vertical height of models in group
            double yDistance = groupModels.Max(y => (y as NoteModel) == null ? y.Y + y.Height : y.Y + y.Height - NoteYAdjustment)
                               - regionY;

            // Define the full rectangular area of the group (excluding text block)
            var region = new Rect2D
            {
                X = regionX,
                Y = regionY,
                Width = xDistance + ExtendSize + Math.Max(WidthAdjustment, 0),
                Height = yDistance + ExtendSize + ExtendYHeight + HeightAdjustment - TextBlockHeight
            };

            // Store layout size and apply dimensions
            ModelAreaHeight = region.Height;
            Height = ModelAreaHeight + TextBlockHeight;
            Width = Math.Max(region.Width, TextMaxWidth + ExtendSize);

            // Only store the first calculated initial height
            if (InitialHeight <= 0.0)
                InitialHeight = region.Height;
        }

        /// <summary>
        /// Calculates and sets the group size when collapsed.
        /// Supports two modes: full-width collapse and minimum-size collapse.
        /// </summary>
        private void UpdateCollapsedLayout(double xDistance)
        {
            // Choose width based on collapse preference
            if (!IsCollapsedToMinSize)
            {
                // Collapse vertically, keep full width
                Width = Math.Max(xDistance + ExtendSize + WidthAdjustment, TextMaxWidth + ExtendSize);
            }
            else
            {
                // Fully minimize the group
                Width = Math.Max(MinWidthOnCollapsed + ExtendSize, TextMaxWidth + ExtendSize);
            }

            Height = TextBlockHeight + ModelAreaHeight;
        }

        /// <summary>
        /// Determines whether this group displays warning or error icons in its header.
        /// </summary>
        private void UpdateErrorAndWarningIconVisibility()
        {
            // No icons are displayed when the group is expanded / not collapsed.
            if (IsExpanded)
            {
                GroupState = ElementState.Active;
                return;
            }

            List<NodeModel> nodes = Nodes
                .OfType<NodeModel>()
                .ToList();

            List<AnnotationModel> groups = Nodes
                .OfType<AnnotationModel>()
                .ToList();
                
            // If anything in this group is in an error state, we display an error icon.
            if (nodes.Any(x => x.State == ElementState.Error) ||
                groups.Any(x => x.GroupState == ElementState.Error))
            {
                GroupState = ElementState.Error;
                return;
            }

            // If anything in this group is in a warning state, we display a warning icon.
            if (nodes.Any(x => x.State == ElementState.Warning) ||
                groups.Any(x => x.GroupState == ElementState.Warning))
            {
                GroupState = ElementState.Warning;
                return;
            }

            GroupState = ElementState.Active;
        }

        /// <summary>
        /// Fired when this group is removed from its parent group
        /// </summary>
        internal event EventHandler RemovedFromGroup;

        private void OnRemovedFromGroup()
        {
            RemovedFromGroup?.Invoke(this, EventArgs.Empty);
        }

        /// <summary>
        /// Fired when this group is added to another group
        /// </summary>
        internal event EventHandler AddedToGroup;

        private void OnAddedToGroup()
        {
            AddedToGroup?.Invoke(this, EventArgs.Empty);
        }

        /// <summary>
        /// Group the Models based on Height and Width
        /// </summary>
        /// <returns> the width and height of the last model </returns>

        #region Serialization/Deserialization Methods

        protected override bool UpdateValueCore(UpdateValueParams updateValueParams)
        {
            string name = updateValueParams.PropertyName;
            string value = updateValueParams.PropertyValue;

            switch (name)
            {
                case nameof(FontSize):
                    FontSize = Convert.ToDouble(value);
                    break;
                case nameof(GroupStyleId):
                    GroupStyleId = new Guid(value);
                    break;
                case nameof(Background):
                    Background = value;
                    break;  
                case "TextBlockText":
                    AnnotationText = value;
                    break;
                case nameof(AnnotationDescriptionText):
                    AnnotationDescriptionText = value;
                    break;
                case nameof(IsExpanded):
                    IsExpanded = Convert.ToBoolean(value);
                    break;
            }

            return base.UpdateValueCore(updateValueParams);
        }

        protected override
             void SerializeCore(XmlElement element, SaveContext context)
        {            
            XmlElementHelper helper = new XmlElementHelper(element);
            helper.SetAttribute("guid", this.GUID);
            helper.SetAttribute("annotationText", this.AnnotationText);
            helper.SetAttribute(nameof(AnnotationDescriptionText), this.AnnotationDescriptionText);
            helper.SetAttribute("left", this.X);
            helper.SetAttribute("top", this.Y);
            helper.SetAttribute("width", this.Width);
            helper.SetAttribute("height", this.Height);
            helper.SetAttribute("fontSize", this.FontSize);
            helper.SetAttribute("groupStyleId", this.GroupStyleId);
            helper.SetAttribute("InitialTop", this.InitialTop);
            helper.SetAttribute("InitialHeight", this.InitialHeight);
            helper.SetAttribute("TextblockHeight", this.TextBlockHeight);
            helper.SetAttribute("backgrouund", (this.Background == null ? "" : this.Background.ToString()));
            helper.SetAttribute(nameof(IsSelected), IsSelected);
            helper.SetAttribute(nameof(IsExpanded), this.IsExpanded);
            helper.SetAttribute(nameof(IsOptionalInPortsCollapsed), this.IsOptionalInPortsCollapsed);
            helper.SetAttribute(nameof(IsUnconnectedOutPortsCollapsed), this.IsUnconnectedOutPortsCollapsed);
            helper.SetAttribute(nameof(HasToggledOptionalInPorts), this.HasToggledOptionalInPorts);
            helper.SetAttribute(nameof(HasToggledUnconnectedOutPorts), this.HasToggledUnconnectedOutPorts);

            //Serialize Selected models
            XmlDocument xmlDoc = element.OwnerDocument;            
            foreach (var guids in this.Nodes.Select(x => x.GUID))
            {
                if (xmlDoc != null)
                {
                    var modelElement = xmlDoc.CreateElement("Models");
                    element.AppendChild(modelElement);
                    XmlElementHelper mhelper = new XmlElementHelper(modelElement);
                    modelElement.SetAttribute("ModelGuid", guids.ToString());
                }
            }
        }

        protected override void DeserializeCore(XmlElement element, SaveContext context)
        {         
            XmlElementHelper helper = new XmlElementHelper(element);
            this.GUID = helper.ReadGuid("guid", this.GUID);
            this.annotationText = helper.ReadString("annotationText", Resources.GroupNameDefaultText);
            this.AnnotationDescriptionText = helper.ReadString(nameof(AnnotationDescriptionText), Resources.GroupDefaultText);
            this.X = helper.ReadDouble("left", DoubleValue);
            this.Y = helper.ReadDouble("top", DoubleValue);
            this.width = helper.ReadDouble("width", DoubleValue);
            this.height = helper.ReadDouble("height", DoubleValue);
            this.background = helper.ReadString("backgrouund", "");
            this.fontSize = helper.ReadDouble("fontSize", fontSize);
            this.groupStyleId =  helper.ReadGuid("groupStyleId", GroupStyleId);
            this.textBlockHeight = helper.ReadDouble("TextblockHeight", DoubleValue);
            this.InitialTop = helper.ReadDouble("InitialTop", DoubleValue);
            this.InitialHeight = helper.ReadDouble("InitialHeight", DoubleValue);
            this.IsSelected = helper.ReadBoolean(nameof(IsSelected), false);
            this.IsExpanded = helper.ReadBoolean(nameof(IsExpanded), true);
            this.IsOptionalInPortsCollapsed = helper.ReadBoolean(nameof(IsOptionalInPortsCollapsed), true);
            this.IsUnconnectedOutPortsCollapsed = helper.ReadBoolean(nameof(IsUnconnectedOutPortsCollapsed), true);
            this.HasToggledOptionalInPorts = helper.ReadBoolean(nameof(HasToggledOptionalInPorts), false);
            this.HasToggledUnconnectedOutPorts = helper.ReadBoolean(nameof(HasToggledUnconnectedOutPorts), false);

            if (IsSelected)
                DynamoSelection.Instance.Selection.Add(this);
            else
                DynamoSelection.Instance.Selection.Remove(this);  

            //Deserialize Selected models
            if (element.HasChildNodes)
            {
                var removedModels = new List<ModelBase>();
                var listOfModels = new List<ModelBase>();
                if (Nodes != null)
                {
                    foreach (var childnode in element.ChildNodes)
                    {
                        var mhelper = new XmlElementHelper(childnode as XmlElement);
                        var result = mhelper.ReadGuid("ModelGuid", new Guid());
                        var model = ModelBaseRequested != null
                            ? ModelBaseRequested(result)
                            : Nodes.FirstOrDefault(x => x.GUID == result);

                        if (model != null)
                        {
                            listOfModels.Add(model);
                        }
                    }
                }

                removedModels = Nodes.Except(listOfModels).ToList();
                Nodes = listOfModels;

                foreach (var model in removedModels)
                {
                    UnsubscribeRemovedModel(model);
                }
            }

            //On any Undo Operation, current values are restored to previous values.
            //These properties should be Raised, so that they get the correct value on Undo.
            RaisePropertyChanged(nameof(Background));
            RaisePropertyChanged(nameof(FontSize));           
            RaisePropertyChanged(nameof(GroupStyleId));
            RaisePropertyChanged(nameof(AnnotationText));
            RaisePropertyChanged(nameof(Nodes));
            RaisePropertyChanged(nameof(IsExpanded));
            RaisePropertyChanged(nameof(IsOptionalInPortsCollapsed));
            RaisePropertyChanged(nameof(IsUnconnectedOutPortsCollapsed));
            this.ReportPosition();
        }

        /// <summary>
        /// This is called when a model is added to or deleted from a group.
        /// </summary>
        /// <param name="model">The model.</param>
        /// <param name="checkOverlap"> checkoverlap determines whether the selected model is 
        /// completely inside that group</param>
        internal void AddToTargetAnnotationModel(ModelBase model, bool checkOverlap = false)
        {
            var list = this.Nodes.ToList();
            if (model.GUID == this.GUID) return;
            if (list.Where(x => x.GUID == model.GUID).Any()) return;
            if (!CheckModelIsInsideGroup(model, checkOverlap)) return;
            list.Add(model);
            this.Nodes = list;
            if (model is AnnotationModel annotationModel) annotationModel.OnAddedToGroup();
            this.UpdateBoundaryFromSelection();
            UpdateErrorAndWarningIconVisibility();
        }

        private void UnsubscribeRemovedModel(ModelBase model)
        {
            model.PropertyChanged -= model_PropertyChanged;
            model.Disposed -= model_Disposed;
            if (model is AnnotationModel annotationModel)
            {
                annotationModel.OnRemovedFromGroup();
            }
        }

        private bool CheckModelIsInsideGroup(ModelBase model, bool checkOverlap)
        {
            if (!checkOverlap) return true;
            var modelRect = model.Rect;
            if (this.Rect.Contains(modelRect))
            {
                return true;
            }
            return false;
        }

        #endregion

        /// <summary>
        /// Overriding the Select behavior
        /// because selecting the  group should select the models
        /// within that group
        /// </summary>
        public override void Select()
        {
            foreach (var models in Nodes)
            {
                if (models is AnnotationModel annotationModel)
                {
                    annotationModel.Select();
                    continue;
                }
                models.IsSelected = true;
            }

            base.Select();
        }

        /// <summary>
        /// Overriding the Deselect behavior
        /// because deselecting the  group should deselect the models
        /// within that group
        /// </summary>
        public override void Deselect()
        {           
            foreach (var model in Nodes)
            {
                model.IsSelected = false;
                // De-select all elements under the deleted group if there is any nested group
                if (model is AnnotationModel)
                {
                    (model as AnnotationModel).Deselect();
                }
            }

            base.Deselect();
        }

        /// <summary>
        /// Checks if the provided modelbase belongs
        /// to this group.
        /// </summary>
        /// <param name="modelBase">modelbase to check if belongs to this group</param>
        /// <returns></returns>
        public bool ContainsModel(ModelBase modelBase)
        {
            if (modelBase is null) return false;

            return nodes.Contains(modelBase);
        }

        /// <summary>
        /// Implementation of Dispose method
        /// </summary>
        public override void Dispose()
        {           
            if (this.Nodes.Any())
            {
                foreach (var model in this.Nodes)
                {
                    model.PropertyChanged -= model_PropertyChanged;
                    model.Disposed -= model_Disposed;
                }
            }
            ClearRemovedPins();
            base.Dispose();
        }     
    }   
}<|MERGE_RESOLUTION|>--- conflicted
+++ resolved
@@ -548,27 +548,6 @@
             }
         }
 
-<<<<<<< HEAD
-=======
-        private double minCollapsedPortAreaHeight;
-        /// <summary>
-        /// Gets or sets the minimum height of the port area when the group is collapsed.
-        /// Used to calculate the total height of the collapsed group based on proxy ports
-        /// </summary>
-        public double MinCollapsedPortAreaHeight
-        {
-            get => minCollapsedPortAreaHeight;
-            set
-            {
-                if (minCollapsedPortAreaHeight != value)
-                {
-                    minCollapsedPortAreaHeight = value;
-                    RaisePropertyChanged(nameof(MinCollapsedPortAreaHeight));
-                }
-            }
-        }
-
->>>>>>> 6599c745
         #endregion
 
         /// <summary>
