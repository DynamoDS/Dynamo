--- conflicted
+++ resolved
@@ -470,11 +470,7 @@
                 case "TextBlockText":
                     AnnotationText = value;
                     break;
-<<<<<<< HEAD
-                case "GroupNameTextBlockText":
-=======
                 case nameof(AnnotationDescriptionText):
->>>>>>> b3b8f0d7
                     AnnotationDescriptionText = value;
                     break;
             }
