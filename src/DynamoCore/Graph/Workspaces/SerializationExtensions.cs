--- conflicted
+++ resolved
@@ -30,11 +30,8 @@
                 Converters = new List<JsonConverter>{
                         new ConnectorConverter(),                        
                         new WorkspaceWriteConverter(engine),
-<<<<<<< HEAD
-                        new DummyNodeWriteConverter()
-=======
+                        new DummyNodeWriteConverter(),
                         new TypedParameterConverter()
->>>>>>> e1f14155
                     },
                 ReferenceResolverProvider = () => { return new IdReferenceResolver(); }
             };
