﻿using Dynamo.Engine;
using Newtonsoft.Json;
using System;
using System.Collections.Generic;
using System.Text.RegularExpressions;

namespace Dynamo.Graph.Workspaces
{
    /// <summary>
    /// Contains methods for serializing a WorkspaceModel to json.
    /// </summary>
    public static class SerializationExtensions
    {
        /// <summary>
        /// Save a Workspace to json.
        /// </summary>
        /// <returns>A string representing the serialized WorkspaceModel.</returns>
        internal static string ToJson(this WorkspaceModel workspace, EngineController engine)
        {
            var settings = new JsonSerializerSettings
            {
                Error = (sender, args) =>
                {
                    args.ErrorContext.Handled = true;
                    Console.WriteLine(args.ErrorContext.Error);
                },
                ReferenceLoopHandling = ReferenceLoopHandling.Ignore,
                TypeNameHandling = TypeNameHandling.Auto,
                Formatting = Formatting.Indented,
                Converters = new List<JsonConverter>{
                        new ConnectorConverter(),                        
                        new WorkspaceWriteConverter(engine),
<<<<<<< HEAD
                        new DummyNodeWriteConverter()
=======
                        new TypedParameterConverter()
>>>>>>> c74d4222
                    },
                ReferenceResolverProvider = () => { return new IdReferenceResolver(); }
            };

            var json = JsonConvert.SerializeObject(workspace, settings);
            var result = ReplaceTypeDeclarations(json);

            return result;
        }

        /// <summary>
        /// Strips $type references from the generated json, replacing them with 
        /// type names matching those expected by the server.
        /// </summary>
        /// <param name="json">The json to parse.</param>
        /// <param name="fromServer">A flag indicating whether this json is coming from the server, and thus
        /// needs to be converted back to its Json.net friendly format.</param>
        /// <returns></returns>
        internal static string ReplaceTypeDeclarations(string json, bool fromServer = false)
        {
            var result = json;

            if (fromServer)
            {
                var rgx2 = new Regex(@"ConcreteType");
                result = rgx2.Replace(result, "$type");
            }
            else
            {
                var rgx2 = new Regex(@"\$type");
                result = rgx2.Replace(result, "ConcreteType");
            }

            return result;
        }
    }
}<|MERGE_RESOLUTION|>--- conflicted
+++ resolved
@@ -30,11 +30,8 @@
                 Converters = new List<JsonConverter>{
                         new ConnectorConverter(),                        
                         new WorkspaceWriteConverter(engine),
-<<<<<<< HEAD
-                        new DummyNodeWriteConverter()
-=======
+                        new DummyNodeWriteConverter(),
                         new TypedParameterConverter()
->>>>>>> c74d4222
                     },
                 ReferenceResolverProvider = () => { return new IdReferenceResolver(); }
             };
