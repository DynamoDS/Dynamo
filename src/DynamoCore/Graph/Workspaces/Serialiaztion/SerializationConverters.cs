--- conflicted
+++ resolved
@@ -1,4 +1,4 @@
-﻿using System;
+using System;
 using System.Collections.Generic;
 using System.Linq;
 using Dynamo.Core;
@@ -52,16 +52,10 @@
 
             var obj = JObject.Load(reader);
             var type = Type.GetType(obj["$type"].Value<string>());
-<<<<<<< HEAD
-            
-            var guid = Guid.Parse(obj["Uuid"].Value<string>());
-=======
 
             //if the id is not a guid, makes a guid based on the id of the node
             var guid = GuidUtility.tryParseOrCreateGuid(obj["Id"].Value<string>());
         
-            var displayName = obj["DisplayName"].Value<string>();
->>>>>>> dc1bb5bd
 
            
             var inPorts = obj["InputPorts"].ToArray().Select(t => t.ToObject<PortModel>()).ToArray();
