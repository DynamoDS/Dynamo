﻿using System;
using System.Collections.Generic;
using System.Diagnostics;
using System.Globalization;
using System.IO;
using System.Linq;
using System.Reflection;
using System.Xml;
using Dynamo.Core;
using Dynamo.Engine;
using Dynamo.Engine.CodeGeneration;
using Dynamo.Events;
using Dynamo.Graph.Annotations;
using Dynamo.Graph.Connectors;
using Dynamo.Graph.Nodes;
using Dynamo.Graph.Nodes.CustomNodes;
using Dynamo.Graph.Nodes.NodeLoaders;
using Dynamo.Graph.Nodes.ZeroTouch;
using Dynamo.Graph.Notes;
using Dynamo.Graph.Presets;
using Dynamo.Logging;
using Dynamo.Models;
using Dynamo.Properties;
using Dynamo.Scheduler;
using Dynamo.Selection;
using Dynamo.Utilities;
using Newtonsoft.Json;
using Newtonsoft.Json.Linq;
using ProtoCore.Namespace;


namespace Dynamo.Graph.Workspaces
{
    /// <summary>
    /// Non view-specific container for additional view information required to
    /// fully construct a WorkspaceModel from JSON
    /// </summary>
    public class ExtraWorkspaceViewInfo
    {
        public object Camera;
        public IEnumerable<ExtraNodeViewInfo> NodeViews;
        public IEnumerable<ExtraNoteViewInfo> Notes;
        public IEnumerable<ExtraAnnotationViewInfo> Annotations;
        public double X;
        public double Y;
        public double Zoom;        
    }

    /// <summary>
    /// Non view-specific container for additional node view information 
    /// required to fully construct a WorkspaceModel from JSON
    /// </summary>
    public class ExtraNodeViewInfo
    {
        public string Id;
        public string Name;
        public double X;
        public double Y;
        public bool ShowGeometry;
        public bool Excluded;
        public bool IsSetAsInput;
        public bool IsSetAsOutput;
    }

    /// <summary>
    /// Non view-specific container for additional note view information 
    /// required to fully construct a WorkspaceModel from JSON
    /// </summary>
    public class ExtraNoteViewInfo
    {
        public string Id;
        public double X;
        public double Y;
        public string Text;

        // TODO, QNTM-1099: Figure out if this is necessary
        // public int ZIndex;
    }

    /// <summary>
    /// Non view-specific container for additional annotation view information 
    /// required to fully construct a WorkspaceModel from JSON
    /// </summary>
    public class ExtraAnnotationViewInfo
    {
        public string Title;
        public IEnumerable<string> Nodes;
        public double FontSize;
        public string Background;
        public string Id;

        // TODO, Determine if these are required
        public double Left;
        public double Top;
        public double Width;
        public double Height;
        public double InitialTop;
        public double InitialHeight;
        public double TextBlockHeight;

        private bool tolerantDoubleCompare(double a, double b)
        {
            return Math.Abs(a - b) < .0001;
        }

        public override bool Equals(object obj)
        {
            var other = obj as ExtraAnnotationViewInfo;
            return other != null &&
                this.Id == other.Id &&
                this.Title == other.Title &&
                this.Nodes.SequenceEqual(other.Nodes) &&
                this.FontSize == other.FontSize &&
                this.Background == other.Background;

                //TODO try to get rid of these if possible
                //needs investigation if we are okay letting them get 
                //calculated at runtime. currently checking them will fail as we do
                //not deserialize them.

                //tolerantDoubleCompare(this.Left, other.Left) &&
                //tolerantDoubleCompare(this.Top, other.Top) &&
                //tolerantDoubleCompare(this.InitialTop, other.InitialTop);
                //this.Width == other.Width &&
                //this.Height == other.Height &&
                //this.TextBlockHeight == other.TextBlockHeight;
        }
    }

    /// <summary>
    /// Represents base class for all kind of workspaces which contains general data
    /// such as Name, collections of nodes, notes, annotations, etc.
    /// </summary>
    public abstract partial class WorkspaceModel : NotificationObject, ILocatable, IUndoRedoRecorderClient, ILogSource, IDisposable, IWorkspaceModel
    {
        #region private/internal members

        /// <summary>
        ///     The offset of the elements in the current paste operation
        /// </summary>
        private int currentPasteOffset = 0;
        internal int CurrentPasteOffset
        {
            get
            {
                return currentPasteOffset + PasteOffsetStep;
            }
        }

        internal bool ScaleFactorChanged = false;

        /// <summary>
        ///     The step to offset elements between subsequent paste operations
        /// </summary>
        internal static readonly int PasteOffsetStep = 10;

        /// <summary>
        ///     The maximum paste offset before reset
        /// </summary>
        internal static readonly int PasteOffsetMax = 60;

        private string fileName;
        private string name;
        private double height = 100;
        private double width = 100;
        private double x;
        private double y;
        private double zoom = 1.0;
        private DateTime lastSaved;
        private string author = "None provided";
        private string description;
        private bool hasUnsavedChanges;
        private bool isReadOnly;
        private readonly List<NodeModel> nodes;
        private readonly List<NoteModel> notes;
        private readonly List<AnnotationModel> annotations;
        internal readonly List<PresetModel> presets;
        private readonly UndoRedoRecorder undoRecorder;
        private static List<ModelBase> savedModels = null;
        private double scaleFactor = 1.0;
        private bool hasNodeInSyncWithDefinition;
        protected Guid guid;
        private HashSet<Guid> dependencies = new HashSet<Guid>();

        /// <summary>
        /// This is set to true after a workspace is added.
        /// This is set to false, if the workspace is cleared or disposed.
        /// </summary>
        private bool workspaceLoaded;

        /// <summary>
        /// This event is raised after the workspace tries to resolve existing dummyNodes - for example after a new package or library is loaded.
        /// </summary>
        public static event Action DummyNodesReloaded;

        /// <summary>
        /// This method invokes the DummyNodesReloaded event on the workspace model.
        /// </summary>
        public void OnDummyNodesReloaded()
        {
            DummyNodesReloaded?.Invoke();
        }

        /// <summary>
        /// sets the name property of the model based on filename,backup state and model type.
        /// </summary>
        /// <param name="filePath">Full filepath to file to save.</param>
        /// <param name="isBackup">Indicates if this save represents a backup save.</param>
        internal void setNameBasedOnFileName(string filePath, bool isBackup)
        {
            string fileName = string.Empty;
            try
            {
                fileName = Path.GetFileName(filePath);
                string extension = Path.GetExtension(filePath);
                if (extension == ".dyn" || extension == ".dyf")
                {
                    fileName = Path.GetFileNameWithoutExtension(filePath);
                }
            }
            catch (ArgumentException)
            {
            }
            // Don't change name property if backup save or this is a customnode
            if (fileName != string.Empty && isBackup == false && this is HomeWorkspaceModel)
            {
                this.Name = fileName;
            }
        }

        #endregion

        #region events

        /// <summary>
        ///     Function that can be used to respond on a saved workspace.
        /// </summary>
        /// <param name="model">The <see cref="WorkspaceModel"/> object which has been saved.</param>
        public delegate void WorkspaceSavedEvent(WorkspaceModel model);

        /// <summary>
        ///     Event that is fired when a workspace requests that a Node or Note model is
        ///     centered.
        /// </summary>
        public event NodeEventHandler RequestNodeCentered;

        /// <summary>
        ///     Requests that a Node or Note model should be centered.
        /// </summary>
        /// <param name="sender">The workspace object where the event handler is attached.</param>
        /// <param name="e">The event data containing sufficient information about node.</param>
        internal virtual void OnRequestNodeCentered(object sender, ModelEventArgs e)
        {
            if (RequestNodeCentered != null)
                RequestNodeCentered(this, e);
        }
        /// <summary>
        ///     Function that can be used to respond to a "point event"
        /// </summary>
        /// <param name="sender">The object where the event handler is attached.</param>
        /// <param name="e">The event data.</param>
        public delegate void PointEventHandler(object sender, EventArgs e);

        /// <summary>
        ///     Event that is fired every time the position offset of a workspace changes.
        /// </summary>
        public event PointEventHandler CurrentOffsetChanged;

        /// <summary>
        ///     Used during open and workspace changes to set the location of the workspace
        /// </summary>
        /// <param name="sender">The object which triggers the event</param>
        /// <param name="e">The offset event data.</param>
        internal virtual void OnCurrentOffsetChanged(object sender, PointEventArgs e)
        {
            if (CurrentOffsetChanged != null)
            {
                Debug.WriteLine("Setting current offset to {0}", e.Point);
                CurrentOffsetChanged(this, e);
            }
        }

        /// <summary>
        /// Event that is fired when the workspace is saved.
        /// </summary>
        public event Action Saved;
        internal virtual void OnSaved()
        {
            LastSaved = DateTime.Now;
            HasUnsavedChanges = false;

            if (Saved != null)
                Saved();
        }

        /// <summary>
        ///     Event that is fired when a node is added to the workspace.
        /// </summary>
        public event Action<NodeModel> NodeAdded;
        protected virtual void OnNodeAdded(NodeModel node)
        {
            var handler = NodeAdded;
            if (handler != null) handler(node);
        }

        /// <summary>
        ///     Event that is fired when a node is removed from the workspace.
        /// </summary>
        public event Action<NodeModel> NodeRemoved;
        protected virtual void OnNodeRemoved(NodeModel node)
        {
            var handler = NodeRemoved;
            if (handler != null) handler(node);
        }

        /// <summary>
        ///     Event that is fired when nodes are cleared from the workspace.
        /// </summary>
        public event Action NodesCleared;
        protected virtual void OnNodesCleared()
        {
            var handler = NodesCleared;
            if (handler != null) handler();
        }

        /// <summary>
        ///     Event that is fired when a note is added to the workspace.
        /// </summary>
        public event Action<NoteModel> NoteAdded;
        protected virtual void OnNoteAdded(NoteModel note)
        {
            var handler = NoteAdded;
            if (handler != null) handler(note);
        }

        /// <summary>
        ///     Event that is fired when a note is removed from the workspace.
        /// </summary>
        public event Action<NoteModel> NoteRemoved;
        protected virtual void OnNoteRemoved(NoteModel note)
        {
            var handler = NoteRemoved;
            if (handler != null) handler(note);
        }

        /// <summary>
        ///     Event that is fired when notes are cleared from the workspace.
        /// </summary>
        public event Action NotesCleared;
        protected virtual void OnNotesCleared()
        {
            var handler = NotesCleared;
            if (handler != null) handler();
        }

        /// <summary>
        ///     Event that is fired when an annotation is added to the workspace.
        /// </summary>
        public event Action<AnnotationModel> AnnotationAdded;
        protected virtual void OnAnnotationAdded(AnnotationModel annotation)
        {
            var handler = AnnotationAdded;
            if (handler != null) handler(annotation);
        }

        /// <summary>
        ///     Event that is fired when an annotation is removed from the workspace.
        /// </summary>
        public event Action<AnnotationModel> AnnotationRemoved;
        protected virtual void OnAnnotationRemoved(AnnotationModel annotation)
        {
            var handler = AnnotationRemoved;
            if (handler != null) handler(annotation);
        }

        /// <summary>
        ///     Event that is fired when annotations are cleared from the workspace.
        /// </summary>
        public event Action AnnotationsCleared;
        protected virtual void OnAnnotationsCleared()
        {
            var handler = AnnotationsCleared;
            if (handler != null) handler();
        }

        /// <summary>
        ///     Event that is fired when a connector is added to the workspace.
        /// </summary>
        public event Action<ConnectorModel> ConnectorAdded;
        protected virtual void OnConnectorAdded(ConnectorModel obj)
        {
            RegisterConnector(obj);
            var handler = ConnectorAdded;
            if (handler != null) handler(obj);
            //Check if the workspace is loaded, i.e all the nodes are
            //added to the workspace. In that case, compute the Upstream cache for the
            //given node.
            if (workspaceLoaded)
            {
                obj.End.Owner.ComputeUpstreamOnDownstreamNodes();
            }
        }

        private void RegisterConnector(ConnectorModel connector)
        {
            connector.Deleted += () => OnConnectorDeleted(connector);
        }

        /// <summary>
        ///     Event that is fired when a connector is deleted from a workspace.
        /// </summary>
        public event Action<ConnectorModel> ConnectorDeleted;
        protected virtual void OnConnectorDeleted(ConnectorModel obj)
        {
           
            var handler = ConnectorDeleted;
            if (handler != null) handler(obj);
            //Check if the workspace is loaded, i.e all the nodes are
            //added to the workspace. In that case, compute the Upstream cache for the
            //given node.
            if (workspaceLoaded)
            {
                obj.End.Owner.ComputeUpstreamOnDownstreamNodes();
            }
        }

        /// <summary>
        /// Implement recording node modification for undo/redo.
        /// </summary>
        /// <param name="models">Collection of <see cref="ModelBase"/> objects to record.</param>
        public void RecordModelsForModification(IEnumerable<ModelBase> models)
        {
            RecordModelsForModification(models.ToList(), undoRecorder);
        }

        /// <summary>
        ///     Event that is fired when this workspace is disposed of.
        /// </summary>
        public event Action Disposed;


        /// <summary>
        /// Event that is fired during the saving of the workspace.
        ///
        /// Add additional XmlNode objects to the XmlDocument provided,
        /// in order to save data to the file.
        /// </summary>
        public event Action<XmlDocument> Saving;
        protected virtual void OnSaving(XmlDocument obj)
        {
            var handler = Saving;
            if (handler != null) handler(obj);
        }

        /// <summary>
        /// Event that is fired when the workspace is collecting custom node package dependencies.
        /// This event should only be subscribed to by the package manager.
        /// </summary>
        internal event Func<Guid, PackageInfo> CollectingCustomNodePackageDependencies;

        /// <summary>
        /// Event that is fired when the workspace is collecting node package dependencies.
        /// This event should only be subscribed to by the package manager.
        /// </summary>
        internal event Func<AssemblyName, PackageInfo> CollectingNodePackageDependencies;

        /// <summary>
        /// This handler handles the workspaceModel's request to populate a JSON with view data.
        /// This is used to construct a full workspace for instrumentation.
        /// </summary>
        internal delegate string PopulateJSONWorkspaceHandler(JObject modelData);
        internal event PopulateJSONWorkspaceHandler PopulateJSONWorkspace;
        protected virtual void OnPopulateJSONWorkspace(JObject modelData)
        {
            var handler = PopulateJSONWorkspace;
            if (handler != null) handler(modelData);
        }

        private void OnSyncWithDefinitionStart(NodeModel nodeModel)
        {
            hasNodeInSyncWithDefinition = true;
        }

        private void OnSyncWithDefinitionEnd(NodeModel nodeModel)
        {
            hasNodeInSyncWithDefinition = false;
        }

        #endregion

        #region public properties

        /// <summary>
        ///     A NodeFactory used by this workspace to create Nodes.
        /// </summary>
        //TODO(Steve): This should only live on DynamoModel, not here. It's currently used to instantiate NodeModels during UndoRedo. -- MAGN-5713
        public readonly NodeFactory NodeFactory;

        /// <summary>
        ///     A set of input parameter states, this can be used to set the graph to a serialized state.
        /// </summary>
        public IEnumerable<PresetModel> Presets { get { return presets;} }

        /// <summary>
        ///     The date of the last save.
        /// </summary>
        public DateTime LastSaved
        {
            get { return lastSaved; }
            set
            {
                lastSaved = value;
                RaisePropertyChanged("LastSaved");
            }
        }

        /// <summary>
        /// gathers the direct customNode workspace dependencies of this workspace.
        /// </summary>
        /// <returns> a list of workspace IDs in GUID form</returns>
        public HashSet<Guid> Dependencies
        {
            get {
                dependencies.Clear();
                //if the workspace is a main workspace then find all functions and their dependencies
                if (this is HomeWorkspaceModel)
                {
                    foreach (var node in this.Nodes.OfType<Function>())
                    {
                        dependencies.Add(node.FunctionSignature);
                    }
                }
                //else the workspace is a customnode - and we can add the dependencies directly
                else
                {
                    var customNodeDirectDependencies = new HashSet<Guid>((this as CustomNodeWorkspaceModel).
                        CustomNodeDefinition.DirectDependencies.Select(x => x.FunctionId));
                    dependencies = customNodeDirectDependencies;
                }
                return dependencies;
            }
        }

        /// <summary>
        /// Event requesting subscribers to return additional package dependencies for
        /// current workspace.
        /// </summary>
        internal event Func<IEnumerable<INodeLibraryDependencyInfo>> RequestPackageDependencies;

        /// <summary>
        /// Raised when the workspace needs to request for additional package dependencies
        /// that can be returned from other subscribers such as view extensions.
        /// E.g. The PythonMigrationViewExtension returns additional package dependencies required for Python engines.
        /// </summary>
        /// <returns></returns>
        internal IEnumerable<INodeLibraryDependencyInfo> OnRequestPackageDependencies()
        {
            return RequestPackageDependencies?.Invoke();
        }

        /// <summary>
        /// NodeLibraries that the nodes in this graph depend on
        /// </summary>
        internal List<INodeLibraryDependencyInfo> NodeLibraryDependencies
        {
            get
            {
                var packageDependencies = new Dictionary<PackageInfo, PackageDependencyInfo>();
                foreach (var node in Nodes)
                {
                    var collected = GetNodePackage(node);
                    if (nodePackageDictionary.ContainsKey(node.GUID))
                    {
                        var saved = nodePackageDictionary[node.GUID];
                        if (!packageDependencies.ContainsKey(saved))
                        {
                            packageDependencies[saved] = new PackageDependencyInfo(saved);
                        }
                        packageDependencies[saved].AddDependent(node.GUID);

                        // if the package is not installed.
                        if (collected == null)
                        {
                            packageDependencies[saved].State = PackageDependencyState.Missing;
                        }
                        // If the state is Missing for at least one of the nodes,
                        // we set the state of the whole package dependency to Missing.
                        // Set other states accordingly, only if the PackageDependencyState(for that package)
                        // is not set to Missing by any of the other nodes. 
                        else if (packageDependencies[saved].State != PackageDependencyState.Missing)
                        {
                            if (saved.Name == collected.Name)
                            {
                                // if the correct version of package is installed.
                                if (saved.Version == collected.Version)
                                {
                                    packageDependencies[saved].State = PackageDependencyState.Loaded;
                                }
                                // If incorrect version of package is installed and not marked for uninstall,
                                // set the state. Otherwise, keep the RequiresRestart state away from overwritten.
                                else if(packageDependencies[saved].State != PackageDependencyState.RequiresRestart)
                                {
                                    packageDependencies[saved].State = PackageDependencyState.IncorrectVersion;
                                }
                            }
                            // if the package is not installed, but the nodes are resolved by a different package.
                            else
                            {
                                packageDependencies[saved].State = PackageDependencyState.Warning;
                            }
                        }
                    }
                    else
                    {
                        if (collected != null)
                        {
                            if (!packageDependencies.ContainsKey(collected))
                            {
                                packageDependencies[collected] = new PackageDependencyInfo(collected);
                            }
                            packageDependencies[collected].AddDependent(node.GUID);
                            packageDependencies[collected].State = PackageDependencyState.Loaded;
                        }
                    }
                }
                return packageDependencies.Values.ToList<INodeLibraryDependencyInfo>();
            }
            set
            {
                foreach (var dependency in value)
                {
                    //handle package dependencies
                    if(dependency.ReferenceType == ReferenceType.Package 
                        && dependency is PackageDependencyInfo)
                    {
                        foreach (var node in dependency.Nodes)
                        {
                            nodePackageDictionary[node] = (dependency as PackageDependencyInfo).PackageInfo;
                        }
                    }
                   
                }

                RaisePropertyChanged(nameof(NodeLibraryDependencies));
            }
        }

        private Dictionary<Guid, PackageInfo> nodePackageDictionary = new Dictionary<Guid, PackageInfo>();
        

        /// <summary>
        ///     An author of the workspace
        /// </summary>
        public string Author
        {
            get { return author; }
            set
            {
                author = value;
                RaisePropertyChanged("Author");
            }
        }

        /// <summary>
        ///     A description of the workspace
        /// </summary>
        public string Description
        {
            get { return description; }
            set
            {
                description = value;
                RaisePropertyChanged("Description");
            }
        }

        /// <summary>
        ///     Are there unsaved changes in the workspace?
        /// </summary>
        public bool HasUnsavedChanges
        {
            get 
            {
                if(!string.IsNullOrEmpty(this.FileName)) // if there is a filename
                {
                    if (!File.Exists(this.FileName)) // but the filename is invalid
                    {
                        this.fileName = string.Empty;
                        hasUnsavedChanges = true;
                    }
                }

                return hasUnsavedChanges;
            }
            set
            {
                hasUnsavedChanges = value;
                RaisePropertyChanged("HasUnsavedChanges");
            }
        }

        /// <summary>
        /// Returns if current workspace is readonly.
        /// </summary>
        public bool IsReadOnly
        {   
            //if the workspace contains xmlDummyNodes it's effectively a readonly graph.
            get { return isReadOnly || this.containsXmlDummyNodes() || this.containsInvalidInputSymbols(); }
            set
            {
                isReadOnly = value;
            }
        }

        /// <summary>
        ///     All of the nodes currently in the workspace.
        /// </summary>
        public IEnumerable<NodeModel> Nodes
        {
            get
            {
                IEnumerable<NodeModel> nodesClone;
                lock (nodes)
                {
                    nodesClone = nodes.ToList();
                }

                return nodesClone;
            }
        }

        public IEnumerable<NodeModel> CurrentSelection
        {
            get
            {
                return DynamoSelection.Instance.Selection.OfType<NodeModel>();
            }
        }

        private void AddNode(NodeModel node)
        {
            lock (nodes)
            {
                nodes.Add(node);
            }
            
            OnNodeAdded(node);
        }

        private void ClearNodes()
        {
            lock (nodes)
            {
                nodes.Clear();
            }

            OnNodesCleared();
        }

        /// <summary>
        ///     All of the connectors currently in the workspace.
        /// </summary>
        public IEnumerable<ConnectorModel> Connectors
        {
            get
            {
                return nodes.SelectMany(
                    node => node.OutPorts.SelectMany(port => port.Connectors))
                    .Distinct().ToList();
            }
        }

        /// <summary>
        ///     Returns the notes <see cref="NoteModel"/> collection.
        /// </summary>
        public IEnumerable<NoteModel> Notes
        {
            get
            {
                IEnumerable<NoteModel> notesClone;
                lock (notes)
                {
                    notesClone = notes.ToList();
                }

                return notesClone;
            }
        }

        /// <summary>
        ///     Returns all of the annotations currently present in the workspace.
        /// </summary>
        [JsonIgnore]
        [Obsolete("This property will be removed from the model, please use Annotations on the WorkspaceViewModel in the DynamoCoreWpf assembly")]
        public IEnumerable<AnnotationModel> Annotations
        {
            get
            {
                IEnumerable<AnnotationModel> annotationsClone;
                lock (annotations)
                {
                    annotationsClone = annotations.ToList();
                }

                return annotationsClone;
            }
        }

        /// <summary>
        ///     Path to the file this workspace is associated with. If null or empty, this workspace has never been saved.
        /// </summary>
        public string FileName
        {
            get { return fileName; }
            set
            {
                fileName = value;
                RaisePropertyChanged("FileName");
            }
        }

        /// <summary>
        ///     The name of this workspace.
        /// </summary>
        public string Name
        {
            get { return name; }
            set
            {
                name = value;
                RaisePropertyChanged("Name");
            }
        }

        /// <summary>
        ///     Returns or set the X position of the workspace.
        /// </summary>
        [Obsolete("This property will be removed from the model, please use the X property on the WorkspaceViewModel in the DynamoCoreWpf assembly.")]
        public double X
        {
            get { return x; }
            set
            {
                x = value;
                RaisePropertyChanged("X");
            }
        }

        /// <summary>
        ///     Returns or set the Y position of the workspace
        /// </summary>
        [Obsolete("This property will be removed from the model, please use the Y property on the WorkspaceViewModel in the DynamoCoreWpf assembly.")]
        public double Y
        {
            get { return y; }
            set
            {
                y = value;
                RaisePropertyChanged("Y");
            }
        }
        
        /// <summary>
        ///     Get or set the zoom value of the workspace.
        /// </summary>
        [JsonIgnore]
        [Obsolete("This property will be removed from the model, please use the Zoom property on the WorkspaceViewModel in the DynamoCoreWpf assembly.")]
        public double Zoom
        {
            get { return zoom; }
            set
            {
                zoom = value;
                RaisePropertyChanged("Zoom");
            }
        }

        /// <summary>
        ///     Returns the height of the workspace's bounds.
        /// </summary>
        [JsonIgnore]
        [Obsolete("This property will be removed from the model, please use the Zoom property on the WorkspaceViewModel in the DynamoCoreWpf assembly.")]
        public double Height
        {
            get { return height; }
            set
            {
                height = value;
                RaisePropertyChanged("Height");
            }
        }

        /// <summary>
        ///     Returns the width of the workspace's bounds.
        /// </summary>
        [JsonIgnore]
        [Obsolete("This property will be removed from the model, please use the Zoom property on the WorkspaceViewModel in the DynamoCoreWpf assembly.")]
        public double Width
        {
            get { return width; }
            set
            {
                width = value;
                RaisePropertyChanged("Width");
            }
        }

        /// <summary>
        ///     Returns the bounds of the workspace.
        /// </summary>
        public Rect2D Rect
        {
            get { return new Rect2D(x, y, width, height); }
        }

        //TODO(Steve): This probably isn't needed inside of WorkspaceModel -- MAGN-5714
        internal Version WorkspaceVersion { get; set; }

        /// <summary>
        /// Implements <see cref="ILocatable.CenterX"/> property.
        /// </summary>
        // TODO: make a better implementation of this property
        public double CenterX
        {
            get { return 0; }
            set { }
        }

        /// <summary>
        /// Implements <see cref="ILocatable.CenterY"/> property.
        /// </summary>
        // TODO: make a better implementation of this property
        public double CenterY
        {
            get { return 0; }
            set { }
        }

        /// <summary>
        /// Returns <see cref="ElementResolver"/>. This property resolves partial class name to fully resolved name.
        /// </summary>
        public ElementResolver ElementResolver { get; protected set; }

        /// <summary>
        /// A unique identifier for the workspace.
        /// </summary>
        public Guid Guid
        {
            get { return guid; }
            internal set { guid = value; }
        }

        /// <summary>
        /// The geometry scale factor specific to the workspace obtained from user input
        /// when selecting the scale of the model with which he/she is working. 
        /// This is used by ProtoGeometry to scale geometric values appropriately before passing them to ASM.
        /// This property is set either when reading the setting from a DYN file or when the setting is updated from the UI.
        /// </summary>
        public double ScaleFactor
        {
            get { return scaleFactor; }
            internal set
            {
                scaleFactor = value;
                WorkspaceEvents.OnWorkspaceSettingsChanged(scaleFactor);
            }
        }

        #endregion

        #region constructors

        protected WorkspaceModel(
            IEnumerable<NodeModel> nodes,
            IEnumerable<NoteModel> notes,
            IEnumerable<AnnotationModel> annotations,
            WorkspaceInfo info,
            NodeFactory factory,
            IEnumerable<PresetModel> presets,
            ElementResolver resolver)
        {
            guid = Guid.NewGuid();

            this.nodes = new List<NodeModel>(nodes);
            this.notes = new List<NoteModel>(notes);

            this.annotations = new List<AnnotationModel>(annotations);

            this.NodeLibraryDependencies = new List<INodeLibraryDependencyInfo>();

            // Set workspace info from WorkspaceInfo object
            Name = info.Name;
            Description = info.Description;
            X = info.X;
            Y = info.Y;
            FileName = info.FileName;
            Zoom = info.Zoom; 


            HasUnsavedChanges = false;
            IsReadOnly = DynamoUtilities.PathHelper.IsReadOnlyPath(fileName);
            LastSaved = DateTime.Now;

            WorkspaceVersion = AssemblyHelper.GetDynamoVersion();
            undoRecorder = new UndoRedoRecorder(this);

            NodeFactory = factory;

            this.presets = new List<PresetModel>(presets);
            ElementResolver = resolver;

            foreach (var node in this.nodes)
                RegisterNode(node);

            foreach (var connector in Connectors)
                RegisterConnector(connector);

            SetModelEventOnAnnotation();
            WorkspaceEvents.WorkspaceAdded += computeUpstreamNodesWhenWorkspaceAdded;
        }

        /// <summary>
        /// Computes the upstream nodes when workspace is added. when a workspace is added (assuming that
        /// all the nodes and its connectors were added successfully) compute the upstream cache for all
        /// the frozen nodes.
        /// </summary>
        /// <param name="args">The <see cref="WorkspacesModificationEventArgs"/> instance containing the event data.</param>
        private void computeUpstreamNodesWhenWorkspaceAdded(WorkspacesModificationEventArgs args)
        {
            if (args.Id == this.Guid)
            {
                this.workspaceLoaded = true;
                this.ComputeUpstreamCacheForEntireGraph();

                // If the entire graph is frozen then set silenceModification
                // to false on the workspace. This is required
                // becuase if all the nodes are frozen, then updategraphsyncdata task
                // has nothing to process and the graph will not run. setting silenceModification here
                // ensure graph runs immediately when any of the node is set to unfreeze.
                lock (nodes)
                {
                    if (nodes != null && nodes.Any() && nodes.All(z => z.IsFrozen))
                    {
                        var firstnode = nodes.First();
                        firstnode.OnRequestSilenceModifiedEvents(false);
                    }
                }
            }
        }

        /// <summary>
        /// Performs application-defined tasks associated with freeing, releasing, or resetting unmanaged resources.
        /// </summary>
        /// <filterpriority>2</filterpriority>
        public virtual void Dispose()
        {
            this.workspaceLoaded = false;
            foreach (var node in Nodes)
            {
                DisposeNode(node);
            }

            foreach (var connector in Connectors)
            {
                OnConnectorDeleted(connector);
            }

            WorkspaceEvents.WorkspaceAdded -= computeUpstreamNodesWhenWorkspaceAdded;

            var handler = Disposed;
            if (handler != null) handler();
            Disposed = null;
        }

        #endregion

        #region public methods

        /// <summary>
        /// Returns appropriate name of workspace for sharing.
        /// </summary>
        public virtual string GetSharedName()
        {
            return this.Name;
        }

        /// <summary>
        ///     Clears this workspace of nodes, notes, and connectors.
        /// </summary>
        public virtual void Clear()
        {
            workspaceLoaded = false;
            Log(Resources.ClearingWorkSpace);

            DynamoSelection.Instance.ClearSelection();

            // The deletion of connectors in the following step will trigger a
            // lot of graph executions. As connectors are deleted, nodes will
            // have invalid inputs, so these executions are meaningless and may
            // cause invalid GC. See comments in MAGN-7229.
            foreach (NodeModel node in Nodes)
                node.RaisesModificationEvents = false;

            foreach (NodeModel el in Nodes)
            {
                el.Dispose();

                foreach (PortModel p in el.InPorts)
                {
                    for (int i = p.Connectors.Count - 1; i >= 0; i--)
                        p.Connectors[i].Delete();
                }
                foreach (PortModel port in el.OutPorts)
                {
                    for (int i = port.Connectors.Count - 1; i >= 0; i--)
                        port.Connectors[i].Delete();
                }
            }

            ClearNodes();
            ClearNotes();
            ClearAnnotations();
            presets.Clear();

            ClearUndoRecorder();
            ResetWorkspace();
            
            X = 0.0;
            Y = 0.0;
            Zoom = 1.0;
            ScaleFactor = 1.0;
            // Reset the workspace offset
            OnCurrentOffsetChanged(this, new PointEventArgs(new Point2D(X, Y)));
            workspaceLoaded = true;
        }

        /// <summary>
        /// Workspace's Save method serializes the Workspace to JSON and writes it to the specified file path.
        /// </summary>
        /// <param name="filePath">The path of the file.</param>
        /// <param name="isBackup">A flag indicating whether this save operation represents a backup. If it's not backup,
        /// we should add it to recent files. Otherwise leave it.</param>
        /// <param name="engine">An EngineController instance to be used to serialize node bindings.</param>
        /// <exception cref="ArgumentNullException">Thrown when the file path is null.</exception>
        public virtual void Save(string filePath, bool isBackup = false, EngineController engine = null)
        {
            if (String.IsNullOrEmpty(filePath))
            {
                throw new ArgumentNullException("filePath");
            }

            try
            {
                //set the name before serializing model.
                setNameBasedOnFileName(filePath, isBackup);

                // Stage 1: Serialize the workspace.
                var json = this.ToJson(engine);

                // Stage 2: Save
                File.WriteAllText(filePath, json);

                // Handle Workspace or CustomNodeWorkspace related non-serialization internal logic
                // Only for actual save, update file path and recent file list
                if (!isBackup)
                {
                    FileName = filePath;
                    OnSaved();
                }
            }
            catch (Exception ex)
            {
                Debug.WriteLine(ex.Message + " : " + ex.StackTrace);
                throw (ex);
            }
        }

        /// <summary>
        ///     Adds a node to this workspace.
        /// </summary>
        /// <param name="node">The node which is being added to the workspace.</param>
        /// <param name="centered">Indicates if the node should be placed at the center of workspace.</param>
        internal void AddAndRegisterNode(NodeModel node, bool centered = false)
        {
            if (nodes.Contains(node))
                return;

            RegisterNode(node);

            if (centered)
            {
                var args = new ModelEventArgs(node, true);
                OnRequestNodeCentered(this, args);
            }

            AddNode(node);

            HasUnsavedChanges = true;

            RequestRun();
        }

        protected virtual void RegisterNode(NodeModel node)
        {
            node.Modified += NodeModified;
            node.ConnectorAdded += OnConnectorAdded;
            node.UpdateASTCollection +=OnToggleNodeFreeze;

            var functionNode = node as Function;
            if (functionNode != null)
            {
                functionNode.Controller.SyncWithDefinitionStart += OnSyncWithDefinitionStart;
                functionNode.Controller.SyncWithDefinitionEnd += OnSyncWithDefinitionEnd;
            }
        }

        protected virtual void OnToggleNodeFreeze(NodeModel obj)
        {

        }

        internal virtual void RequestRun()
        {

        }

        /// <summary>
        ///     Indicates that the AST for a node in this workspace requires recompilation
        /// </summary>
        protected virtual void NodeModified(NodeModel node)
        {
            HasUnsavedChanges = true;
        }

        /// <summary>
        /// Removes a node from this workspace.
        /// This method does not raise a NodesModified event. (LC notes this is clearly not true)
        /// </summary>
        /// <param name="model">The node which is being removed from the worksapce.</param>
        internal void RemoveAndDisposeNode(NodeModel model, bool dispose = true)
        {
            lock (nodes)
            {
                if (!nodes.Remove(model)) return;
            }

            OnNodeRemoved(model);

            if (dispose)
            {
                DisposeNode(model);
            }
        }

        protected virtual void DisposeNode(NodeModel node)
        {
            var functionNode = node as Function;
            if (functionNode != null)
            {
                functionNode.Controller.SyncWithDefinitionStart -= OnSyncWithDefinitionStart;
                functionNode.Controller.SyncWithDefinitionEnd -= OnSyncWithDefinitionEnd;
            }
            node.ConnectorAdded -= OnConnectorAdded;
            node.UpdateASTCollection -= OnToggleNodeFreeze;
            node.Modified -= NodeModified;
            node.Dispose();
        }

        private void AddNote(NoteModel note)
        {
            lock (notes)
            {
                notes.Add(note);
            }

            OnNoteAdded(note);
        }

        internal void AddNote(NoteModel note, bool centered)
        {
            if (centered)
            {
                var args = new ModelEventArgs(note, true);
                OnRequestNodeCentered(this, args);
            }
            AddNote(note);
        }

        internal NoteModel AddNote(bool centerNote, double xPos, double yPos, string text, Guid id)
        {
            var noteModel = new NoteModel(xPos, yPos, string.IsNullOrEmpty(text) ? Resources.NewNoteString : text, id);

            //if we have null parameters, the note is being added
            //from the menu, center the view on the note

            AddNote(noteModel, centerNote);
            return noteModel;
        }

        internal void ClearNotes()
        {
            lock (notes)
            {
                notes.Clear();
            }

            OnNotesCleared();
        }

        internal void RemoveNote(NoteModel note)
        {
            lock (notes)
            {
                if (!notes.Remove(note)) return;
            }
            OnNoteRemoved(note);
        }

        private void AddNewAnnotation(AnnotationModel annotation)
        {
            lock (annotations)
            {
                annotations.Add(annotation);
            }

            OnAnnotationAdded(annotation);
        }

        internal void ClearAnnotations()
        {
            lock (annotations)
            {
                annotations.Clear();
            }

            OnAnnotationsCleared();
        }

        private void RemoveAnnotation(AnnotationModel annotation)
        {
            lock (annotations)
            {
                if (!annotations.Remove(annotation)) return;
            }
            OnAnnotationRemoved(annotation);
        }

        internal void AddAnnotation(AnnotationModel annotationModel)
        {
            annotationModel.ModelBaseRequested += annotationModel_GetModelBase;
            annotationModel.Disposed += (_) => annotationModel.ModelBaseRequested -= annotationModel_GetModelBase;
            AddNewAnnotation(annotationModel);
        }

        internal AnnotationModel AddAnnotation(string text, Guid id)
        {
            var selectedNodes = this.Nodes == null ? null:this.Nodes.Where(s => s.IsSelected);
            var selectedNotes = this.Notes == null ? null: this.Notes.Where(s => s.IsSelected);

            if (!CheckIfModelExistsInSomeGroup(selectedNodes, selectedNotes))
            {
                var annotationModel = new AnnotationModel(selectedNodes, selectedNotes)
                {
                    GUID = id,
                    AnnotationText = text
                };
                annotationModel.ModelBaseRequested += annotationModel_GetModelBase;
                annotationModel.Disposed += (_) => annotationModel.ModelBaseRequested -= annotationModel_GetModelBase;
                AddNewAnnotation(annotationModel);
                HasUnsavedChanges = true;
                return annotationModel;
            }
            return null;
        }

        /// <summary>
        /// this sets the event on Annotation. This event return the model from the workspace.
        /// When a model is ungrouped from a group, that model will be deleted from that group.
        /// So, when UNDO execution, cannot get that model from that group, it has to get from the workspace.
        /// The below method will set the event on every annotation model, that will return the specific model
        /// from workspace.
        /// </summary>
        private void SetModelEventOnAnnotation()
        {
            foreach (var model in this.Annotations)
            {
                model.ModelBaseRequested += annotationModel_GetModelBase;
                model.Disposed += (_) => model.ModelBaseRequested -= annotationModel_GetModelBase;
            }
        }

        /// <summary>
        /// Returns the model from Workspace
        /// </summary>
        /// <param name="modelGuid">The model unique identifier.</param>
        /// <returns></returns>
        private ModelBase annotationModel_GetModelBase(Guid modelGuid)
        {
            ModelBase model = null;
            model = this.Nodes.FirstOrDefault(x => x.GUID == modelGuid);
            if (model == null) //Check if GUID is a Note instead.
            {
                model = this.Notes.FirstOrDefault(x => x.GUID == modelGuid);
            }

            return model;
        }

        /// <summary>
        /// Checks if model exists in some group.
        /// </summary>
        /// <param name="selectNodes">The select nodes.</param>
        /// <param name="selectNotes">The select notes.</param>
        /// <returns>true if any of the models are already in a group</returns>
        private bool CheckIfModelExistsInSomeGroup(IEnumerable<NodeModel> selectNodes, IEnumerable<NoteModel> selectNotes)
        {
            var selectedModels = selectNodes.Concat(selectNotes.Cast<ModelBase>()).ToList();
            bool nodesInSomeGroup = false;
            foreach (var group in this.Annotations)
            {
                var groupModels = group.Nodes;
                
                //Selected models minus the ones in the current annotation
<<<<<<< HEAD
                var modelsExceptGroup = selectedModels.Except(groupModels);
=======
                var modelsExceptGroup = selectedModels.Except(groupModels).ToList();
>>>>>>> e945ee49

                nodesInSomeGroup = modelsExceptGroup.Count() != selectedModels.Count();
                if (nodesInSomeGroup)
                    break;
            }
            return nodesInSomeGroup;
        }

        internal void ResetWorkspace()
        {
            ElementResolver = new ElementResolver();
            ResetWorkspaceCore();
        }

        /// <summary>
        /// Derived workspace classes can choose to override
        /// this method to perform clean-up specific to them.
        /// </summary>
        ///
        protected virtual void ResetWorkspaceCore()
        {
        }

        internal IEnumerable<NodeModel> GetHangingNodes()
        {
            return
                Nodes.Where(
                    node =>
                        node.OutPorts.Any() && node.OutPorts.Any(port => !port.Connectors.Any()));
        }

        /// <summary>
        /// Returns the nodes in the graph that have no inputs or have none of their inputs filled
        /// </summary>
        /// <returns></returns>
        internal IEnumerable<NodeModel> GetSourceNodes()
        {
            return
                Nodes.Where(
                    node =>
                       !node.InPorts.Any()||node.InPorts.All(port => !port.Connectors.Any()));
        }

        /// <summary>
        /// This method ensures that all upstream node caches are correct by calling
        /// ComputeUpstreamOnDownstream on all source nodes in the graph,
        /// this is done in such a way that each node is only computed once.
        /// </summary>
        private void ComputeUpstreamCacheForEntireGraph()
        {
            var sortedNodes = AstBuilder.TopologicalSort(this.nodes);

            foreach (var sortedNode in sortedNodes)
            {
                //call ComputeUpstreamCache to propogate the upstream Cache down to all nodes
                sortedNode.ComputeUpstreamCache();
            }
        }

        /// <summary>
        ///     Called when workspace position is changed. This method notifyies all the listeners when a workspace is changed.
        /// </summary>
        public void ReportPosition()
        {
            RaisePropertyChanged("Position");
        }

        /// <summary>
        ///     Increment the current paste offset to prevent overlapping pasted elements
        /// </summary>
        internal void IncrementPasteOffset()
        {
            this.currentPasteOffset = (this.currentPasteOffset + PasteOffsetStep) % PasteOffsetMax;
        }

        #endregion

        #region private/internal methods
        /// <summary>
        /// Returns true if the graph currently contains dummy node which point to XML content.
        /// These nodes cannot be serialized to json correctly.
        /// </summary>
        /// <returns></returns>
        internal bool containsXmlDummyNodes()
        {
            return this.Nodes.OfType<DummyNode>().Where(node => node.OriginalNodeContent is XmlElement).Count()> 0;
        }

        /// <summary>
        /// Returns true if the workspace contains input symbols with invalid names.
        /// </summary>
        /// <returns></returns>
        internal bool containsInvalidInputSymbols()
        {
            return this.Nodes.OfType<Nodes.CustomNodes.Symbol>().Any(node => !node.Parameter.NameIsValid);
        }

        [Obsolete("Method will be deprecated in Dynamo 3.0.")]
        private void SerializeElementResolver(XmlDocument xmlDoc)
        {
            Debug.Assert(xmlDoc != null);

            var root = xmlDoc.DocumentElement;

            var mapElement = xmlDoc.CreateElement("NamespaceResolutionMap");

            foreach (var element in ElementResolver.ResolutionMap)
            {
                var resolverElement = xmlDoc.CreateElement("ClassMap");

                resolverElement.SetAttribute("partialName", element.Key);
                resolverElement.SetAttribute("resolvedName", element.Value.Key);
                resolverElement.SetAttribute("assemblyName", element.Value.Value);

                mapElement.AppendChild(resolverElement);
            }
            root.AppendChild(mapElement);
        }

        [Obsolete("Method will be deprecated in Dynamo 3.0.")]
        protected virtual bool PopulateXmlDocument(XmlDocument xmlDoc)
        {
            try
            {
                var root = xmlDoc.DocumentElement;
                root.SetAttribute("Version", WorkspaceVersion.ToString());
                root.SetAttribute("X", X.ToString(CultureInfo.InvariantCulture));
                root.SetAttribute("Y", Y.ToString(CultureInfo.InvariantCulture));
                root.SetAttribute("ScaleFactor", ScaleFactor.ToString(CultureInfo.InvariantCulture));
                root.SetAttribute("Name", Name);
                root.SetAttribute("Description", Description);

                SerializeElementResolver(xmlDoc);

                var elementList = xmlDoc.CreateElement("Elements");
                //write the root element
                root.AppendChild(elementList);

                foreach (var dynEl in Nodes.Select(el => el.Serialize(xmlDoc, SaveContext.File)))
                    elementList.AppendChild(dynEl);

                //write only the output connectors
                var connectorList = xmlDoc.CreateElement("Connectors");
                //write the root element
                root.AppendChild(connectorList);

                foreach (var el in Nodes)
                {
                    foreach (var port in el.OutPorts)
                    {
                        foreach (
                            var c in
                                port.Connectors.Where(c => c.Start != null && c.End != null))
                        {
                            var connector = xmlDoc.CreateElement(c.GetType().ToString());
                            connectorList.AppendChild(connector);
                            connector.SetAttribute("start", c.Start.Owner.GUID.ToString());
                            connector.SetAttribute("start_index", c.Start.Index.ToString());
                            connector.SetAttribute("end", c.End.Owner.GUID.ToString());
                            connector.SetAttribute("end_index", c.End.Index.ToString());

                            if (c.End.PortType == PortType.Input)
                                connector.SetAttribute("portType", "0");
                        }
                    }
                }

                //save the notes
                var noteList = xmlDoc.CreateElement("Notes"); //write the root element
                root.AppendChild(noteList);
                foreach (var n in Notes)
                {
                    var note = n.Serialize(xmlDoc, SaveContext.File);
                    noteList.AppendChild(note);
                }

                //save the annotation
                var annotationList = xmlDoc.CreateElement("Annotations");
                root.AppendChild(annotationList);
                foreach (var n in annotations)
                {
                    var annotation = n.Serialize(xmlDoc, SaveContext.File);
                    annotationList.AppendChild(annotation);
                }

                //save the presets into the dyn file as a seperate element on the root
                var presetsElement = xmlDoc.CreateElement("Presets");
                root.AppendChild(presetsElement);
                foreach (var preset in Presets)
                {
                    var presetState = preset.Serialize(xmlDoc, SaveContext.File);
                    presetsElement.AppendChild(presetState);
                }

                OnSaving(xmlDoc);

                return true;
            }
            catch (Exception ex)
            {
                Log(ex.Message);
                Log(ex.StackTrace);
                return false;
            }
        }

        internal void SendModelEvent(Guid modelGuid, string eventName, int value)
        {
            var retrievedModel = GetModelInternal(modelGuid);
            if (retrievedModel == null)
                throw new InvalidOperationException("SendModelEvent: Model not found");

            var handled = false;
            var nodeModel = retrievedModel as NodeModel;
            if (nodeModel != null)
            {
                using (new UndoRedoRecorder.ModelModificationUndoHelper(undoRecorder, nodeModel))
                {
                    handled = nodeModel.HandleModelEvent(eventName, value, undoRecorder);
                }
            }
            else
            {
                // Perform generic undo recording for models other than node.
                RecordModelForModification(retrievedModel, UndoRecorder);
                handled = retrievedModel.HandleModelEvent(eventName, value, undoRecorder);
            }

            if (!handled) // Method call was not handled by any derived class.
            {
                string type = retrievedModel.GetType().FullName;
                string message = string.Format(
                    "ModelBase.HandleModelEvent call not handled.\n\n" +
                    "Model type: {0}\n" +
                    "Model GUID: {1}\n" +
                    "Event name: {2}",
                    type, modelGuid, eventName);

                // All 'HandleModelEvent' calls must be handled by one of
                // the ModelBase derived classes that the 'SendModelEvent'
                // is intended for.
                throw new InvalidOperationException(message);
            }

            HasUnsavedChanges = true;
        }

        internal void UpdateModelValue(IEnumerable<Guid> modelGuids, string propertyName, string value)
        {
            if (modelGuids == null || (!modelGuids.Any()))
                throw new ArgumentNullException("modelGuids");

            var retrievedModels = GetModelsInternal(modelGuids);
            if (!retrievedModels.Any())
                throw new InvalidOperationException("UpdateModelValue: Model not found");

            var updateValueParams = new UpdateValueParams(propertyName, value, ElementResolver);
            using (new UndoRedoRecorder.ModelModificationUndoHelper(undoRecorder, retrievedModels))
            {
                foreach (var retrievedModel in retrievedModels)
                {
                    retrievedModel.UpdateValue(updateValueParams);
                }
            }

            HasUnsavedChanges = true;
        }

        /// <summary>
        /// Gets the top level assembly referenced by a node in this workspace
        /// </summary>
        /// <returns></returns>
        internal AssemblyName GetNameOfAssemblyReferencedByNode(NodeModel node)
        {
            AssemblyName assemblyName = null;
            // Get zerotouch assembly
            if (node is DSFunction)
            {
                var descriptor = (node as DSFunction).Controller.Definition;
                if (descriptor.IsPackageMember)
                {
                    assemblyName = AssemblyName.GetAssemblyName(descriptor.Assembly);
                }
            }
            // Get NodeModel assembly
            else
            {
                var assembly = node.GetType().Assembly;
                assemblyName = AssemblyName.GetAssemblyName(assembly.Location);
            }
            return assemblyName;
        }

        /// <summary>
        /// Removes a nodes deserialized package dependency, 
        /// causing it to be updated during the next Package Dependencies update
        /// </summary>
        /// <param name="nodeID"></param>
        internal void VoidNodeDependency(Guid nodeID)
        {
            nodePackageDictionary.Remove(nodeID);
        }

        private PackageInfo GetNodePackage(NodeModel node)
        {
            // Collect package dependencies for custom node
            if (node is Function)
            {
                if (CollectingCustomNodePackageDependencies != null)
                {
                    if (CollectingCustomNodePackageDependencies.GetInvocationList().Count() > 1)
                    {
                        throw new Exception("There are multiple subscribers to Workspace.CollectingCustomNodePackageDependencies. " +
                            "Only PackageManagerExtension should subscribe to this event.");
                    }
                    var customNodeID = (node as Function).Definition.FunctionId;
                    return CollectingCustomNodePackageDependencies(customNodeID);
                }
            }

            // Collect package dependencies for zerotouch or nodemodel node
            else
            {
                if (CollectingNodePackageDependencies != null)
                {
                    if (CollectingNodePackageDependencies.GetInvocationList().Count() > 1)
                    {
                        throw new Exception("There are multiple subscribers to Workspace.CollectingNodePackageDependencies. " +
                            "Only PackageManagerExtension should subscribe to this event.");
                    }
                    var assemblyName = GetNameOfAssemblyReferencedByNode(node);
                    if (assemblyName != null)
                    {
                        return CollectingNodePackageDependencies(assemblyName);
                    }
                }
            }

            return null;
        }

        #endregion

        internal string GetStringRepOfWorkspace()
        {
            try
            {
                //Send the data in JSON format
                //step 1: convert the model to json
                var json = this.ToJson(null);

                //step2 : parse it as JObject
                var jo = JObject.Parse(json);

                //step 3: raise the event to populate the view block
                if (PopulateJSONWorkspace != null)
                {
                    json = PopulateJSONWorkspace(jo);
                }

                return json;
            }
            catch (JsonReaderException ex)
            {
                JArray array = new JArray();
                array.Add(ex.Message);

                JObject jo = new JObject();
                jo["exception"] = array;

                return jo.ToString();
            }
            catch (Exception ex)
            {
                JArray array = new JArray();
                array.Add(ex.InnerException.ToString());

                JObject jo = new JObject();
                jo["exception"] = array;

                return jo.ToString();
            }

        }

        #region ILogSource implementation

        /// <summary>
        /// Triggers when something needs to be logged
        /// </summary>
        public event Action<ILogMessage> MessageLogged;

        protected void Log(ILogMessage obj)
        {
            var handler = MessageLogged;
            if (handler != null) handler(obj);
        }

        protected void Log(string msg)
        {
            Log(LogMessage.Info(msg));
        }

        protected void Log(string msg, WarningLevel severity)
        {
            switch (severity)
            {
                case WarningLevel.Error:
                    Log(LogMessage.Error(msg));
                    break;
                default:
                    Log(LogMessage.Warning(msg, severity));
                    break;
            }
        }

        #endregion


        /// <summary>
        /// Load a WorkspaceModel from json. If the WorkspaceModel is a HomeWorkspaceModel
        /// it will be set as the current workspace.
        /// </summary>
        /// <param name="json"></param>
        /// <param name="libraryServices"></param>
        /// <param name="engineController"></param>
        /// <param name="scheduler"></param>
        /// <param name="factory"></param>
        /// <param name="isTestMode"></param>
        /// <param name="verboseLogging"></param>
        /// <param name="manager"></param>
        public static WorkspaceModel FromJson(string json, LibraryServices libraryServices,
            EngineController engineController, DynamoScheduler scheduler, NodeFactory factory,
            bool isTestMode, bool verboseLogging, CustomNodeManager manager)
        {
            var logger = engineController != null ? engineController.AsLogger() : null;

            var settings = new JsonSerializerSettings
            {
                Error = (sender, args) =>
                {
                    args.ErrorContext.Handled = true;
                    Console.WriteLine(args.ErrorContext.Error);
                },
                ReferenceLoopHandling = ReferenceLoopHandling.Ignore,
                TypeNameHandling = TypeNameHandling.Auto,
                Formatting = Newtonsoft.Json.Formatting.Indented,
                Culture = CultureInfo.InvariantCulture,
                Converters = new List<JsonConverter>{
                        new ConnectorConverter(logger),
                        new WorkspaceReadConverter(engineController, scheduler, factory, isTestMode, verboseLogging),
                        new NodeReadConverter(manager, libraryServices, factory, isTestMode),
                        new TypedParameterConverter(),
                        new NodeLibraryDependencyConverter(logger)
                    },
                ReferenceResolverProvider = () => { return new IdReferenceResolver(); }
            };

            var result = SerializationExtensions.ReplaceTypeDeclarations(json, true);
            var ws = JsonConvert.DeserializeObject<WorkspaceModel>(result, settings);

            return ws;
        }

        /// <summary>
        /// Updates a workspace model with extra view information. When loading a workspace from JSON,
        /// the data is split into two parts, model and view. This method sets the view information.
        /// </summary>
        /// <param name="workspaceViewInfo">The extra view information from the workspace to update the model with.</param>
        public void UpdateWithExtraWorkspaceViewInfo(ExtraWorkspaceViewInfo workspaceViewInfo)
        {
            if (workspaceViewInfo == null)
              return;

            X = workspaceViewInfo.X;
            Y = workspaceViewInfo.Y;
            Zoom = workspaceViewInfo.Zoom; 

            OnCurrentOffsetChanged(
                this,
                new PointEventArgs(new Point2D(X, Y)));

            // This function loads standard nodes
            LoadNodes(workspaceViewInfo.NodeViews);

            // This function loads notes from the Notes array in the JSON format
            // NOTE: This is here to support early JSON graphs
            // IMPORTANT: All notes must be loaded before annotations are loaded to
            //            ensure that any contained notes are contained properly
            LoadLegacyNotes(workspaceViewInfo.Notes);

            // This function loads notes from the Annotations array in the JSON format
            // that have an empty nodes collection
            // IMPORTANT: All notes must be loaded before annotations are loaded to
            //            ensure that any contained notes are contained properly
            LoadNotesFromAnnotations(workspaceViewInfo.Annotations);

            // This function loads annotations from the Annotations array in the JSON format
            // that have a non-empty nodes collection
            LoadAnnotations(workspaceViewInfo.Annotations);

            // TODO, QNTM-1099: These items are not in the extra view info
            // Name = info.Name;
            // Description = info.Description;
            // FileName = info.FileName;
        }

        private void LoadNodes(IEnumerable<ExtraNodeViewInfo> nodeViews)
        {
            if (nodeViews == null)
              return;

            foreach (ExtraNodeViewInfo nodeViewInfo in nodeViews)
            {
                var guidValue = IdToGuidConverter(nodeViewInfo.Id);
                var nodeModel = Nodes.FirstOrDefault(node => node.GUID == guidValue);
                if (nodeModel != null)
                {
                    nodeModel.X = nodeViewInfo.X;
                    nodeModel.Y = nodeViewInfo.Y;
                    nodeModel.IsFrozen = nodeViewInfo.Excluded;
                    nodeModel.IsSetAsInput = nodeViewInfo.IsSetAsInput;
                    nodeModel.IsSetAsOutput = nodeViewInfo.IsSetAsOutput;

                    // NOTE: The name needs to be set using UpdateValue to cause the view to update
                    nodeModel.UpdateValue(new UpdateValueParams("Name", nodeViewInfo.Name));

                    // NOTE: These parameters are not directly accessible due to undo/redo considerations
                    //       which should not be used during deserialization (see "ArgumentLacing" for details)
                    nodeModel.UpdateValue(new UpdateValueParams("IsVisible", nodeViewInfo.ShowGeometry.ToString()));
                }
                else
                {   
                    this.Log(string.Format("This graph has a nodeview with id:{0} and name:{1}, but does not contain a matching nodeModel", 
                        guidValue.ToString(),nodeViewInfo.Name)
                        , WarningLevel.Moderate);
                }
            }
        }

        private void LoadLegacyNotes(IEnumerable<ExtraNoteViewInfo> noteViews)
        {
            if (noteViews == null)
              return;

            foreach (ExtraNoteViewInfo noteViewInfo in noteViews)
            {
                var guidValue = IdToGuidConverter(noteViewInfo.Id);

                // TODO, QNTM-1099: Figure out if ZIndex needs to be set here as well
                var noteModel = new NoteModel(noteViewInfo.X, noteViewInfo.Y, noteViewInfo.Text, guidValue);

                //if this note does not exist, add it to the workspace.
                var matchingNote = this.Notes.FirstOrDefault(x => x.GUID == noteModel.GUID);
                if (matchingNote == null)
                {
                    this.AddNote(noteModel);
                }
            }
        }

        private void LoadNotesFromAnnotations(IEnumerable<ExtraAnnotationViewInfo> annotationViews)
        {
            if (annotationViews == null)
              return;

            foreach (ExtraAnnotationViewInfo annotationViewInfo in annotationViews)
            {
                if (annotationViewInfo.Nodes == null)
                    continue;

                // If count is not zero, this is an annotation, not a note
                if (annotationViewInfo.Nodes.Count() != 0)
                    continue;

                var annotationGuidValue = IdToGuidConverter(annotationViewInfo.Id);
                var text = annotationViewInfo.Title;

                var noteModel = new NoteModel(
                    annotationViewInfo.Left, 
                    annotationViewInfo.Top, 
                    text, 
                    annotationGuidValue);

                //if this note does not exist, add it to the workspace.
                var matchingNote = this.Notes.FirstOrDefault(x => x.GUID == noteModel.GUID);
                if (matchingNote == null)
                {
                    this.AddNote(noteModel);
                }
           
            }
        }

        private void LoadAnnotations(IEnumerable<ExtraAnnotationViewInfo> annotationViews)
        {
            if (annotationViews == null)
              return;

            foreach (ExtraAnnotationViewInfo annotationViewInfo in annotationViews)
            {
                if (annotationViewInfo.Nodes == null)
                    continue;

                // If count is zero, this is a note, not an annotation
                if (annotationViewInfo.Nodes.Count() == 0)
                    continue;

                var annotationGuidValue = IdToGuidConverter(annotationViewInfo.Id);
                var text = annotationViewInfo.Title;

                // Create a collection of nodes in the given annotation
                var nodes = new List<NodeModel>();
                foreach (string nodeId in annotationViewInfo.Nodes)
                {
                    var guidValue = IdToGuidConverter(nodeId);
                    if (guidValue == null)
                      continue;

                    // NOTE: Some nodes may be annotations and not be found here
                    var nodeModel = Nodes.FirstOrDefault(node => node.GUID == guidValue);
                    if (nodeModel == null)
                      continue;

                    nodes.Add(nodeModel);
                }

                // Create a collection of notes in the given annotation
                var notes = new List<NoteModel>();
                foreach (string noteId in annotationViewInfo.Nodes)
                {
                    var guidValue = IdToGuidConverter(noteId);
                    if (guidValue == null)
                      continue;

                    // NOTE: Some nodes may not be annotations and not be found here
                    var noteModel = Notes.FirstOrDefault(note => note.GUID == guidValue);
                    if (noteModel == null)
                      continue;

                    notes.Add(noteModel);
                }

                var annotationModel = new AnnotationModel(nodes, notes);
                annotationModel.AnnotationText = text;
                annotationModel.FontSize = annotationViewInfo.FontSize;
                annotationModel.Background = annotationViewInfo.Background;
                annotationModel.GUID = annotationGuidValue;

                //if this group/annotation does not exist, add it to the workspace.
                var matchingAnnotation = this.Annotations.FirstOrDefault(x => x.GUID == annotationModel.GUID);
                if (matchingAnnotation == null)
                {
                    this.AddNewAnnotation(annotationModel);
                }
            }
        }

        private Guid IdToGuidConverter(string id)
        {
            Guid deterministicGuid;
            if (!Guid.TryParse(id, out deterministicGuid))
            {
                Debug.WriteLine("The id was not a guid, converting to a guid");
                deterministicGuid = GuidUtility.Create(GuidUtility.UrlNamespace, id);
                Debug.WriteLine(id + " becomes " + deterministicGuid);
            }

            return deterministicGuid;
        }
    }
}<|MERGE_RESOLUTION|>--- conflicted
+++ resolved
@@ -1421,11 +1421,7 @@
                 var groupModels = group.Nodes;
                 
                 //Selected models minus the ones in the current annotation
-<<<<<<< HEAD
-                var modelsExceptGroup = selectedModels.Except(groupModels);
-=======
                 var modelsExceptGroup = selectedModels.Except(groupModels).ToList();
->>>>>>> e945ee49
 
                 nodesInSomeGroup = modelsExceptGroup.Count() != selectedModels.Count();
                 if (nodesInSomeGroup)
