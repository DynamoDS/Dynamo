--- conflicted
+++ resolved
@@ -2352,53 +2352,6 @@
         /// <summary>
         /// Updates a workspace model with extra view information. When loading a workspace from JSON,
         /// the data is split into two parts, model and view. This method sets the view information.
-        /// </summary>
-        /// <param name="workspaceViewInfo">The extra view information from the workspace to update the model with.</param>
-        public void UpdateWithExtraWorkspaceViewInfo(ExtraWorkspaceViewInfo workspaceViewInfo)
-        {
-            if (workspaceViewInfo == null)
-                return;
-
-
-            X = workspaceViewInfo.X;
-            Y = workspaceViewInfo.Y;
-            Zoom = workspaceViewInfo.Zoom;
-
-            OnCurrentOffsetChanged(
-                this,
-                new PointEventArgs(new Point2D(X, Y)));
-
-            Dictionary<Guid, NodeModel> nodeMap = Nodes.ToDictionary(x => x.GUID);
-
-            // This function loads standard nodes
-            LoadNodes(workspaceViewInfo.NodeViews, ref nodeMap);
-
-            // This function loads notes from the Notes array in the JSON format
-            // NOTE: This is here to support early JSON graphs
-            // IMPORTANT: All notes must be loaded before annotations are loaded to
-            //            ensure that any contained notes are contained properly
-            LoadLegacyNotes(workspaceViewInfo.Notes);
-
-            // This function loads notes from the Annotations array in the JSON format
-            // that have an empty nodes collection
-            // IMPORTANT: All notes must be loaded before annotations are loaded to
-            //            ensure that any contained notes are contained properly
-            LoadNotesFromAnnotations(workspaceViewInfo.Annotations);
-
-            // This function loads ConnectorPins to the corresponding connector models.
-            LoadConnectorPins(workspaceViewInfo.ConnectorPins);
-
-            // This function loads annotations from the Annotations array in the JSON format
-            // that have a non-empty nodes collection
-<<<<<<< HEAD
-            LoadAnnotations(workspaceViewInfo.Annotations, ref nodeMap);
-=======
-            LoadAnnotations(workspaceViewInfo.Annotations);
-        }
-
-        /// <summary>
-        /// Updates a workspace model with extra view information. When loading a workspace from JSON,
-        /// the data is split into two parts, model and view. This method sets the view information.
         /// This overload allows to 'move' the incoming when placing them
         /// </summary>
         /// <param name="workspaceViewInfo"></param>
@@ -2417,7 +2370,6 @@
             OnCurrentOffsetChanged(
                 this,
                 new PointEventArgs(new Point2D(X, Y)));
->>>>>>> 1c49b2da
 
             // This function loads standard nodes
             LoadNodes(workspaceViewInfo.NodeViews, offsetX, offsetY);
@@ -2442,11 +2394,7 @@
             LoadAnnotations(workspaceViewInfo.Annotations);
         }
 
-<<<<<<< HEAD
-        private void LoadNodes(IEnumerable<ExtraNodeViewInfo> nodeViews, ref Dictionary<Guid, NodeModel> nodeMap)
-=======
-        private void LoadNodes(IEnumerable<ExtraNodeViewInfo> nodeViews, double offsetX = 0.0, double offsetY = 0.0)
->>>>>>> 1c49b2da
+        private void LoadNodes(IEnumerable<ExtraNodeViewInfo> nodeViews, ref Dictionary<Guid, NodeModel> nodeMap, double offsetX = 0.0, double offsetY = 0.0)
         {
             if (nodeViews == null)
                 return;
