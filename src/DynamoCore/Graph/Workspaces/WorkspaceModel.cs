--- conflicted
+++ resolved
@@ -2296,7 +2296,7 @@
         private void LoadAnnotations(IEnumerable<ExtraAnnotationViewInfo> annotationViews)
         {
             if (annotationViews == null) return;
-<<<<<<< HEAD
+
             var annotationQueue = new Queue<ExtraAnnotationViewInfo>(annotationViews);
             while (annotationQueue.Any())
             {
@@ -2320,32 +2320,6 @@
 
             if (annotationViewInfo.Nodes == null || Annotations.Any(x => x.GUID == annotationGuidValue))
             {
-=======
-
-            var annotationQueue = new Queue<ExtraAnnotationViewInfo>(annotationViews);
-            while (annotationQueue.Any())
-            {
-                var annotationViewInfo = annotationQueue.Dequeue();
-                // Before creating this group we need to create
-                // any group belonging to this group.
-                if (annotationViewInfo.HasNestedGroups &&
-                    !annotationQueue.All(x=>x.HasNestedGroups))
-                {
-                    annotationQueue.Enqueue(annotationViewInfo);
-                    continue;
-                }
-
-                LoadAnnotation(annotationViewInfo);
-            }
-        }
-
-        private void LoadAnnotation(ExtraAnnotationViewInfo annotationViewInfo)
-        {
-            var annotationGuidValue = IdToGuidConverter(annotationViewInfo.Id);
-
-            if (annotationViewInfo.Nodes == null || Annotations.Any(x => x.GUID == annotationGuidValue))
-            {
->>>>>>> b3b8f0d7
                 return;
             }
 
