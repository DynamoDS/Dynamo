--- conflicted
+++ resolved
@@ -708,13 +708,9 @@
             if (linterDescriptor is null)
                 return false;
 
-<<<<<<< HEAD
-            linterManager.ActiveLinter = linterDescriptor;
+            linterManager.SetActiveLinter(linterDescriptor, false);
             
             return true;
-=======
-            linterManager.SetActiveLinter(linterDescriptor, false);
->>>>>>> 8aff3782
         }
 
         private static List<ExtensionData> GetExtensionData(JsonSerializer serializer, JObject obj)
