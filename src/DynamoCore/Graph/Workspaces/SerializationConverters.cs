﻿using System;
using System.Collections.Generic;
using System.Diagnostics;
using System.Linq;
using System.Reflection;
using Dynamo.Configuration;
using Dynamo.Core;
using Dynamo.Engine;
using Dynamo.Extensions;
using Dynamo.Graph.Annotations;
using Dynamo.Graph.Connectors;
using Dynamo.Graph.Nodes;
using Dynamo.Graph.Nodes.CustomNodes;
using Dynamo.Graph.Nodes.NodeLoaders;
using Dynamo.Graph.Nodes.ZeroTouch;
using Dynamo.Graph.Notes;
using Dynamo.Graph.Presets;
using Dynamo.Library;
using Dynamo.Logging;
using Dynamo.Properties;
using Dynamo.Scheduler;
using Dynamo.Utilities;
using Newtonsoft.Json;
using Newtonsoft.Json.Linq;
using Newtonsoft.Json.Serialization;
using ProtoCore;
using ProtoCore.Namespace;
using Type = System.Type;

namespace Dynamo.Graph.Workspaces
{
    /// <summary>
    /// The NodeModelConverter is used to serialize and deserialize NodeModels.
    /// These nodes require a CustomNodeDefinition which can only be supplied
    /// by looking it up in the CustomNodeManager.
    /// </summary>
    public class NodeReadConverter : JsonConverter
    {
        private CustomNodeManager manager;
        private LibraryServices libraryServices;
        private NodeFactory nodeFactory;
        private bool isTestMode;

        public ElementResolver ElementResolver { get; set; }
        // Map of all loaded assemblies including LoadFrom context assemblies
        private Dictionary<string, List<Assembly>> loadedAssemblies;

        [Obsolete("This constructor will be removed in Dynamo 3.0, please use new NodeReadConverter constructor with additional parameters to support node migration.")]
        public NodeReadConverter(CustomNodeManager manager, LibraryServices libraryServices, bool isTestMode = false)
        {
            this.manager = manager;
            this.libraryServices = libraryServices;
            this.isTestMode = isTestMode;
            // We only do this in test mode because it should not be required-
            // see comment below in NodeReadConverter.ReadJson - and it could be slow.
            if (this.isTestMode)
            {
                this.loadedAssemblies = this.buildMapOfLoadedAssemblies();
            }
        }

        public NodeReadConverter(CustomNodeManager manager, LibraryServices libraryServices, NodeFactory nodeFactory, bool isTestMode = false)
        {
            this.manager = manager;
            this.libraryServices = libraryServices;
            this.nodeFactory = nodeFactory;
            this.isTestMode = isTestMode;
            // We only do this in test mode because it should not be required-
            // see comment below in NodeReadConverter.ReadJson - and it could be slow.
            if (this.isTestMode)
            {
                this.loadedAssemblies = this.buildMapOfLoadedAssemblies();
            }
        }

        private Dictionary<string,List<Assembly>> buildMapOfLoadedAssemblies()
        {
            var allAssemblies = AppDomain.CurrentDomain.GetAssemblies();
            var dict = new Dictionary<string, List<Assembly>>();
            foreach(var assembly in allAssemblies)
            {
                if (!dict.ContainsKey(assembly.GetName().Name))
                {
                    dict[assembly.GetName().Name] = new List<Assembly>() { assembly };
                }
                else{
                    dict[assembly.GetName().Name].Add(assembly);
                }
            }
            return dict;
        }

        public override bool CanConvert(Type objectType)
        {
            return objectType == typeof(NodeModel);
        }

        public override object ReadJson(JsonReader reader, Type objectType, object existingValue, JsonSerializer serializer)
        {
            NodeModel node = null;

            String typeName = String.Empty;
            String functionName = String.Empty;
            String assemblyName = String.Empty;

            var obj = JObject.Load(reader);
            Type type = null;

            try
            {
               type = Type.GetType(obj["$type"].Value<string>());
               typeName = obj["$type"].Value<string>().Split(',').FirstOrDefault();

                if (typeName.Equals("Dynamo.Graph.Nodes.ZeroTouch.DSFunction"))
                {
                    // If it is a zero touch node, then get the whole function name including the namespace.
                    functionName = obj["FunctionSignature"].Value<string>().Split('@').FirstOrDefault().Trim();
                }
                // we get the assembly name from the type string for the node model nodes. 
                else
                {
                    assemblyName = obj["$type"].Value<string>().Split(',').Skip(1).FirstOrDefault().Trim();
                }
            }
            catch(Exception e)
            {
                nodeFactory?.AsLogger().Log(e);
            }
            // If we can't find this type - try to look in our load from assemblies,
            // but only during testing - this is required during testing because some dlls are loaded
            // using Assembly.LoadFrom using the assemblyHelper - which loads dlls into loadFrom context - 
            // dlls loaded with LoadFrom context cannot be found using Type.GetType() - this should
            // not be an issue during normal dynamo use but if it is we can enable this code.
            if(type == null && this.isTestMode == true)
            {
                List<Assembly> resultList;

                // This assemblyName does not usually contain version information...
                assemblyName = obj["$type"].Value<string>().Split(',').Skip(1).FirstOrDefault().Trim();
                if (assemblyName != null)
                {
                    if(this.loadedAssemblies.TryGetValue(assemblyName, out resultList))
                    {
                        var matchingTypes = resultList.Select(x => x.GetType(typeName)).ToList();
                        type =  matchingTypes.FirstOrDefault();
                    }
                }
            }

            // Check for and attempt to resolve an unknown type before proceeding
            if (type == null)
            {
                // Attempt to resolve the type using `AlsoKnownAs`
                var unresolvedName = obj["$type"].Value<string>().Split(',').FirstOrDefault();
                Type newType;
                nodeFactory.ResolveType(unresolvedName, out newType);

                // If resolved update the type
                if (newType != null)
                {
                    type = newType;
                }
            }

            // If the id is not a guid, makes a guid based on the id of the node
            var guid = GuidUtility.tryParseOrCreateGuid(obj["Id"].Value<string>());

            var replication = obj["Replication"].Value<string>();
           
            var inPorts = obj["Inputs"].ToArray().Select(t => t.ToObject<PortModel>()).ToArray();
            var outPorts = obj["Outputs"].ToArray().Select(t => t.ToObject<PortModel>()).ToArray();

            var resolver = (IdReferenceResolver)serializer.ReferenceResolver;
            string assemblyLocation = objectType.Assembly.Location;

            bool remapPorts = true;

            // If type is still null at this point return a dummy node
            if (type == null)
            {
                node = CreateDummyNode(obj, typeName, assemblyName, functionName, inPorts, outPorts);
            }
            // Attempt to create a valid node using the type
            else if (type == typeof(Function))
            {
                var functionId = Guid.Parse(obj["FunctionSignature"].Value<string>());

                CustomNodeDefinition def = null;
                CustomNodeInfo info = null;
                // Skip deserializing the Description Json property as the original one in dyf may 
                // already be updated without syncing with the dyn
                bool isUnresolved = !manager.TryGetCustomNodeData(functionId, null, false, out def, out info);
                Function function = manager.CreateCustomNodeInstance(functionId, null, false, def, info);
                node = function;

                if (isUnresolved)
                  function.UpdatePortsForUnresolved(inPorts, outPorts);
            }

            else if (type == typeof(CodeBlockNodeModel))
            {
                var code = obj["Code"].Value<string>();
                CodeBlockNodeModel codeBlockNode = new CodeBlockNodeModel(code, guid, 0.0, 0.0, libraryServices, ElementResolver);
                node = codeBlockNode;

                // If the code block node is in an error state read the extra port data
                // and initialize the input and output ports
                if (node.IsInErrorState)
                {
                    List<string> inPortNames = new List<string>();
                    var inputs = obj["Inputs"];
                    foreach (var input in inputs)
                    {
                        inPortNames.Add(input["Name"].ToString());
                    }

                    // NOTE: This could be done in a simpler way, but is being implemented
                    //       in this manner to allow for possible future port line number
                    //       information being available in the file
                    List<int> outPortLineIndexes = new List<int>();
                    var outputs = obj["Outputs"];
                    int outputLineIndex = 0;
                    foreach (var output in outputs)
                    {
                        outPortLineIndexes.Add(outputLineIndex++);
                    }

                    codeBlockNode.SetErrorStatePortData(inPortNames, outPortLineIndexes);
                }
            }
            else if (typeof(DSFunctionBase).IsAssignableFrom(type))
            {
                var mangledName = obj["FunctionSignature"].Value<string>();
                var lookupSignature = libraryServices.GetFunctionSignatureFromFunctionSignatureHint(mangledName) ?? mangledName;
                var functionDescriptor = libraryServices.GetFunctionDescriptor(lookupSignature);

                // Use the functionDescriptor to try and restore the proper node if possible
                if (functionDescriptor == null)
                {
                    node = CreateDummyNode(obj, assemblyName, functionName, inPorts, outPorts);
                }
                else
                {
                    if (type == typeof(DSVarArgFunction))
                    {
                        node = new DSVarArgFunction(functionDescriptor);
                        // The node syncs with the function definition.
                        // Then we need to make the inport count correct
                        var varg = (DSVarArgFunction)node;
                        varg.VarInputController.SetNumInputs(inPorts.Count());
                    }
                    else if (type == typeof(DSFunction))
                    {
                        node = new DSFunction(functionDescriptor);
                    }
                }
            }
            else if (type == typeof(DSVarArgFunction))
            {
                var functionId = Guid.Parse(obj["FunctionSignature"].Value<string>());
                node = manager.CreateCustomNodeInstance(functionId);
            }
            else if (type.ToString() == "CoreNodeModels.Formula")
            {
                node = (NodeModel)obj.ToObject(type);
            }
            else
            {
                node = (NodeModel)obj.ToObject(type);
                
                // if node is an customNode input symbol - assign the element resolver.
                if(node is Nodes.CustomNodes.Symbol)
                {
                    (node as Nodes.CustomNodes.Symbol).ElementResolver = ElementResolver;
                }
                // We don't need to remap ports for any nodes with json constructors which pass ports
                remapPorts = false;
            }

            if (remapPorts)
            {
                RemapPorts(node, inPorts, outPorts, resolver, manager.AsLogger());
            }
               

            // Cannot set Lacing directly as property is protected
            node.UpdateValue(new UpdateValueParams("ArgumentLacing", replication));
            node.GUID = guid;

            // Add references to the node and the ports to the reference resolver,
            // so that they are available for entities which are deserialized later.
            serializer.ReferenceResolver.AddReference(serializer.Context, node.GUID.ToString(), node);

            foreach (var p in node.InPorts)
                serializer.ReferenceResolver.AddReference(serializer.Context, p.GUID.ToString(), p);

            foreach (var p in node.OutPorts)
                serializer.ReferenceResolver.AddReference(serializer.Context, p.GUID.ToString(), p);
            
            return node;
        }

        private DummyNode CreateDummyNode(JObject obj, string legacyAssembly, string functionName, PortModel[] inPorts, PortModel[] outPorts)
        {
            var inputcount = inPorts.Count();
            var outputcount = outPorts.Count();

            return new DummyNode(
                obj["Id"].ToString(),
                inputcount,
                outputcount,
                legacyAssembly,
                functionName,
                obj);
        }

        private DummyNode CreateDummyNode(JObject obj, string typeName, string legacyAssembly, string functionName, PortModel[] inPorts, PortModel[] outPorts)
        {
            var inputcount = inPorts.Count();
            var outputcount = outPorts.Count();

            return new DummyNode(
                obj["Id"].ToString(),
                inputcount,
                outputcount,
                legacyAssembly,
                functionName,
                typeName,
                obj);
        }


        /// <summary>
        /// Map old Guids to new Models in the IdReferenceResolver.
        /// This method also sets portData from the deserialized ports onto the 
        /// newly created ports.
        /// </summary>
        /// <param name="node">The newly created node.</param>
        /// <param name="inPorts">The deserialized input ports.</param>
        /// <param name="outPorts">The deserialized output ports.</param>
        /// <param name="resolver">The IdReferenceResolver used during deserialization.</param>
        private static void RemapPorts(NodeModel node, PortModel[] inPorts, PortModel[] outPorts, IdReferenceResolver resolver, ILogger logger)
        {
            foreach (var p in node.InPorts)
            {
                // Check that the port index is not out of range of the loaded ports
                if (p.Index < inPorts.Length)
                {
                    var deserializedPort = inPorts[p.Index];
                    resolver.AddToReferenceMap(deserializedPort.GUID, p);
                    setPortDataOnNewPort(p, deserializedPort);
                }
                else
                {
                    if (logger != null)
                    {
                        logger.Log(
                            string.Format("while loading node {0} we could not find a port for the parameter {1} at index {2}",node.Name,p.Name,p.Index)
                            );
                    }
                }
              
            }
            foreach (var p in node.OutPorts)
            {
                // Check that the port index is not out of range of the loaded ports
                if (p.Index < outPorts.Length)
                {
                    var deserializedPort = outPorts[p.Index];
                    resolver.AddToReferenceMap(deserializedPort.GUID, p);
                    setPortDataOnNewPort(p, deserializedPort);
                }
                else
                {
                    if (logger != null)
                    {
                        logger.Log(
                            string.Format("while loading node {0} we could not find a port for the retrunkey {1} at index {2}", node.Name, p.Name, p.Index)
                            );
                    }
                }
            }
        }

        private static void setPortDataOnNewPort(PortModel newPort, PortModel deserializedPort )
        {
            // Set the appropriate properties on the new port.
            newPort.GUID = deserializedPort.GUID;
            newPort.UseLevels = deserializedPort.UseLevels;
            newPort.Level = deserializedPort.Level;
            newPort.KeepListStructure = deserializedPort.KeepListStructure;
            newPort.UsingDefaultValue = deserializedPort.UsingDefaultValue;
        }

        public override void WriteJson(JsonWriter writer, object value, JsonSerializer serializer)
        {
            throw new NotImplementedException();
        }

        public override bool CanRead
        {
            get
            {
                return true;
            }
        }

        public override bool CanWrite
        {
            get
            {
                return false;
            }
        }
    }

    ///<Summary>
    ///  Converter for Description property in the NodeModel class.
    ///</Summary>
    public class DescriptionConverter : JsonConverter
    {
        public override bool CanConvert(Type objectType)
        {
            return (objectType == typeof(String));
        }

        /// When deserializing, we do not want to read this property from the file
        /// so null is being returned. This is to convert the Description property
        /// to the localized language. 
        public override object ReadJson(JsonReader reader, Type objectType, object existingValue, JsonSerializer serializer)
        {
            return null;
        }

        /// Serializing the description property. 
        public override void WriteJson(JsonWriter writer, object value, JsonSerializer serializer)
        {
            serializer.Serialize(writer, value);
        }
    }

    /// <summary>
    /// The WorkspaceConverter is used to serialize and deserialize WorkspaceModels.
    /// Construction of a WorkspaceModel requires things like an EngineController,
    /// a NodeFactory, and a Scheduler. These must be supplied at the time of 
    /// construction and should not be serialized.
    /// </summary>
    public class WorkspaceReadConverter : JsonConverter
    {
        DynamoScheduler scheduler;
        EngineController engine;
        NodeFactory factory;
        bool isTestMode;
        bool verboseLogging;

        internal readonly static string NodeLibraryDependenciesPropString = "NodeLibraryDependencies";
        internal const string EXTENSION_WORKSPACE_DATA = "ExtensionWorkspaceData";

        public WorkspaceReadConverter(EngineController engine, 
            DynamoScheduler scheduler, NodeFactory factory, bool isTestMode, bool verboseLogging)
        {
            this.scheduler = scheduler;
            this.engine = engine;
            this.factory = factory;
            this.isTestMode = isTestMode;
            this.verboseLogging = verboseLogging;
        }

        public override bool CanConvert(Type objectType)
        {
            return typeof(WorkspaceModel).IsAssignableFrom(objectType);
        }

        public override bool CanWrite
        {
            get { return false; }
        }

        public override object ReadJson(JsonReader reader, Type objectType, object existingValue, JsonSerializer serializer)
        {
            var obj = JObject.Load(reader);

            var isCustomNode = obj["IsCustomNode"].Value<bool>();
            var description = obj["Description"].Value<string>();
            var guidStr = obj["Uuid"].Value<string>();
            var guid = Guid.Parse(guidStr);
            var name = obj["Name"].Value<string>();

            var elementResolver = obj["ElementResolver"].ToObject<ElementResolver>(serializer);
            var nmc = (NodeReadConverter)serializer.Converters.First(c => c is NodeReadConverter);
            nmc.ElementResolver = elementResolver;

            var nodes = obj["Nodes"].ToObject<IEnumerable<NodeModel>>(serializer);

            // Setting Inputs
            // Required in headless mode by Dynamo Player that certain view properties are set back to NodeModel
            var inputsToken = obj["Inputs"];
            if (inputsToken != null)
            {
                var inputs = inputsToken.ToArray().Select(x => x.ToObject<NodeInputData>()).ToList();
                // Use the inputs to set the correct properties on the nodes.
                foreach (var inputData in inputs)
                {
                    var matchingNode = nodes.Where(x => x.GUID == inputData.Id).FirstOrDefault();
                    if (matchingNode != null)
                    {
                        matchingNode.IsSetAsInput = true;
                        matchingNode.Name = inputData.Name;
                    }
                }
            }

            // Setting Outputs
            var outputsToken = obj["Outputs"];
            if (outputsToken != null)
            {
                var outputs = outputsToken.ToArray().Select(x => x.ToObject<NodeOutputData>()).ToList();
                // Use the outputs to set the correct properties on the nodes.
                foreach (var outputData in outputs)
                {
                    var matchingNode = nodes.Where(x => x.GUID == outputData.Id).FirstOrDefault();
                    if (matchingNode != null)
                    {
                        matchingNode.IsSetAsOutput = true;
                        matchingNode.Name = outputData.Name;
                    }
                }
            }
          

            #region Setting Inputs based on view layer info
            // TODO: It is currently duplicating the effort with Input Block parsing which should be cleaned up once
            // Dynamo supports both selection and drop down nodes in Inputs block
            var view = obj["View"];
            if (view != null && view["NodeViews"] != null)
            {
                var nodeViews = view["NodeViews"].ToList();
                foreach (var nodeview in nodeViews)
                {
                    Guid nodeGuid;
                    try
                    {
                        nodeGuid = Guid.Parse(nodeview["Id"].Value<string>());
                        var matchingNode = nodes.Where(x => x.GUID == nodeGuid).FirstOrDefault();
                        if (matchingNode != null)
                        {
                            matchingNode.IsSetAsInput = nodeview["IsSetAsInput"].Value<bool>();
                            matchingNode.IsSetAsOutput = nodeview["IsSetAsOutput"].Value<bool>();
                            matchingNode.IsFrozen = nodeview["Excluded"].Value<bool>();
                            matchingNode.Name = nodeview["Name"].Value<string>();
                        }
                    }
                    catch
                    {
                        continue;
                    }
                }
            }
            #endregion

            // notes
            //TODO: Check this when implementing ReadJSON in ViewModel.
            //var notes = obj["Notes"].ToObject<IEnumerable<NoteModel>>(serializer);
            //if (notes.Any())
            //{
            //    foreach(var n in notes)
            //    {
            //        serializer.ReferenceResolver.AddReference(serializer.Context, n.GUID.ToString(), n);
            //    }
            //}

            // connectors
            // Although connectors are not used in the construction of the workspace
            // we need to deserialize this collection, so that they connect to their
            // relevant ports.
            var connectors = obj["Connectors"].ToObject<IEnumerable<ConnectorModel>>(serializer);

            IEnumerable<INodeLibraryDependencyInfo> nodeLibraryDependencies;
            if (obj[NodeLibraryDependenciesPropString] != null)
            {
                nodeLibraryDependencies = obj[NodeLibraryDependenciesPropString].ToObject<IEnumerable<INodeLibraryDependencyInfo>>(serializer);
            }
            else
            {
                nodeLibraryDependencies = new List<PackageDependencyInfo>();
            }

            var info = new WorkspaceInfo(guid.ToString(), name, description, Dynamo.Models.RunType.Automatic);

            // IsVisibleInDynamoLibrary and Category should be set explicitly for custom node workspace
            if (obj["View"] != null && obj["View"]["Dynamo"] != null && obj["View"]["Dynamo"]["IsVisibleInDynamoLibrary"] != null)
            {
                info.IsVisibleInDynamoLibrary = obj["View"]["Dynamo"]["IsVisibleInDynamoLibrary"].Value<bool>();
            }
            if (obj["Category"] != null)
            {
                info.Category = obj["Category"].Value<string>();
            }

            // Build an empty annotations. Annotations are defined in the view block. If the file has View block
            // serialize view block first and build the annotations.
            var annotations = new List<AnnotationModel>();

            // Build an empty notes. Notes are defined in the view block. If the file has View block
            // serialize view block first and build the notes.
            var notes = new List<NoteModel>();

            #region Restore trace data
            // Trace Data
            Dictionary<Guid, List<CallSite.RawTraceData>> loadedTraceData = new Dictionary<Guid, List<CallSite.RawTraceData>>();
            // Restore trace data if bindings are present in json
            if (obj["Bindings"] != null && obj["Bindings"].Children().Count() > 0)
            {
                JEnumerable<JToken> bindings = obj["Bindings"].Children();

                // Iterate through bindings to extract nodeID's and bindingData (callsiteId & traceData)
                foreach (JToken entity in bindings)
                {
                    Guid nodeId = Guid.Parse(entity["NodeId"].ToString());
                    string bindingString = entity["Binding"].ToString();

                    // Key(callsiteId) : Value(traceData)
                    Dictionary<string, string> bindingData = JsonConvert.DeserializeObject<Dictionary<string, string>>(bindingString);
                    List<CallSite.RawTraceData> callsiteTraceData = new List<CallSite.RawTraceData>();

                    foreach (KeyValuePair<string, string> pair in bindingData)
                    {
                        callsiteTraceData.Add(new CallSite.RawTraceData(pair.Key, pair.Value));
                    }

                    loadedTraceData.Add(nodeId, callsiteTraceData);
                }
            }
            #endregion

            WorkspaceModel ws;
            if (isCustomNode)
            {
                ws = new CustomNodeWorkspaceModel(factory, nodes, notes, annotations,
                    Enumerable.Empty<PresetModel>(), elementResolver, info);
            }
            else
            {
                var homeWorkspace = new HomeWorkspaceModel(guid, engine, scheduler, factory,
                    loadedTraceData, nodes, notes, annotations,
                    Enumerable.Empty<PresetModel>(), elementResolver,
                    info, verboseLogging, isTestMode);

<<<<<<< HEAD
                // Thumbnail
                if (obj.TryGetValue(nameof(HomeWorkspaceModel.Thumbnail), StringComparison.OrdinalIgnoreCase, out JToken thumbnail))
                    homeWorkspace.Thumbnail = thumbnail.ToString();

                // GraphDocumentaionLink
=======
                if (obj.TryGetValue(nameof(HomeWorkspaceModel.Thumbnail), StringComparison.OrdinalIgnoreCase, out JToken thumbnail))
                    homeWorkspace.Thumbnail = thumbnail.ToString();

>>>>>>> b49c661a
                if (obj.TryGetValue(nameof(HomeWorkspaceModel.GraphDocumentationURL), StringComparison.OrdinalIgnoreCase, out JToken helpLink))
                {
                    if (Uri.TryCreate(helpLink.ToString(), UriKind.Absolute, out Uri uri))
                        homeWorkspace.GraphDocumentationURL = uri;
                }

<<<<<<< HEAD
                // ExtensionData
                homeWorkspace.ExtensionData = GetExtensionData(serializer, obj);

=======
>>>>>>> b49c661a
                ws = homeWorkspace;
            }

            ws.NodeLibraryDependencies = nodeLibraryDependencies.ToList();

            if (obj.TryGetValue(nameof(WorkspaceModel.Author), StringComparison.OrdinalIgnoreCase, out JToken author))
                ws.Author = author.ToString();


            if (obj.TryGetValue(nameof(WorkspaceModel.Author), StringComparison.OrdinalIgnoreCase, out JToken author))
                ws.Author = author.ToString();


            return ws;
        }

        private static List<ExtensionData> GetExtensionData(JsonSerializer serializer, JObject obj)
        {
            if (!obj.TryGetValue(EXTENSION_WORKSPACE_DATA, StringComparison.OrdinalIgnoreCase, out JToken extensionData))
                return new List<ExtensionData>();
            if (!(extensionData is JArray array))
                return new List<ExtensionData>();

            return array.ToObject<List<ExtensionData>>(serializer);
        }


        public override void WriteJson(JsonWriter writer, object value, JsonSerializer serializer)
        {
            throw new NotImplementedException();
        }
    }

    /// <summary>
    /// WorkspaceWriteConverter is used for serializing Workspaces to JSON.
    /// </summary>
    public class WorkspaceWriteConverter : JsonConverter
    {
        private EngineController engine;

        public WorkspaceWriteConverter(EngineController engine = null)
        {
            if (engine != null)
            {
                this.engine = engine;
            }
        }

        public override bool CanConvert(Type objectType)
        {
            return typeof(WorkspaceModel).IsAssignableFrom(objectType);
        }

        public override bool CanRead
        {
            get { return false; }
        }

        public override void WriteJson(JsonWriter writer, object value, JsonSerializer serializer)
        {
            var ws = (WorkspaceModel)value;
            bool isCustomNode = value is CustomNodeWorkspaceModel;
            writer.WriteStartObject();
            writer.WritePropertyName("Uuid");
            if (isCustomNode)
                writer.WriteValue((ws as CustomNodeWorkspaceModel).CustomNodeId.ToString());
            else
                writer.WriteValue(ws.Guid.ToString());
            // TODO: revisit IsCustomNode during DYN/DYF convergence
            writer.WritePropertyName("IsCustomNode");
            writer.WriteValue(value is CustomNodeWorkspaceModel ? true : false);
            if (isCustomNode)
            {
                writer.WritePropertyName("Category");
                writer.WriteValue(((CustomNodeWorkspaceModel)value).Category);
            }

            // Description
            writer.WritePropertyName("Description");
            if (isCustomNode)
                writer.WriteValue(((CustomNodeWorkspaceModel)ws).Description);
            else
                writer.WriteValue(ws.Description);
            writer.WritePropertyName("Name");
            writer.WriteValue(ws.Name);

            // Element resolver
            writer.WritePropertyName("ElementResolver");
            serializer.Serialize(writer, ws.ElementResolver);

            // Inputs
            writer.WritePropertyName("Inputs");
            // Find nodes which are inputs and get their inputData if its not null.
            var inputNodeDatas = ws.Nodes.Where((node) => node.IsSetAsInput == true && node.InputData != null)
                .Select(inputNode => inputNode.InputData).ToList();
            serializer.Serialize(writer, inputNodeDatas);

            // Outputs
            writer.WritePropertyName("Outputs");
            // Find nodes which are outputs and get their outputData if its not null.
            var outputNodeDatas = ws.Nodes.Where((node) => node.IsSetAsOutput == true && node.OutputData != null)
                .Select(outputNode => outputNode.OutputData).ToList();
            serializer.Serialize(writer, outputNodeDatas);

            // Nodes
            writer.WritePropertyName("Nodes");
            serializer.Serialize(writer, ws.Nodes);

            // Connectors
            writer.WritePropertyName("Connectors");
            serializer.Serialize(writer, ws.Connectors);

            // Dependencies
            writer.WritePropertyName("Dependencies");
            writer.WriteStartArray();
            var functions = ws.Nodes.Where(n => n is Function);
            if (functions.Any())
            {
                var deps = functions.Cast<Function>().Select(f => f.Definition.FunctionId).Distinct();
                foreach (var d in deps)
                {
                    writer.WriteValue(d);
                }
            }
            writer.WriteEndArray();

            // NodeLibraryDependencies
            writer.WritePropertyName(WorkspaceReadConverter.NodeLibraryDependenciesPropString);
            serializer.Serialize(writer, ws.NodeLibraryDependencies);
            
            if (!isCustomNode && ws is HomeWorkspaceModel hws)
            {
                // Thumbnail
                writer.WritePropertyName(nameof(HomeWorkspaceModel.Thumbnail));
                writer.WriteValue(hws.Thumbnail);

                // GraphDocumentaionLink
                writer.WritePropertyName(nameof(HomeWorkspaceModel.GraphDocumentationURL));
                writer.WriteValue(hws.GraphDocumentationURL);

                // ExtensionData
                writer.WritePropertyName(WorkspaceReadConverter.EXTENSION_WORKSPACE_DATA);
                serializer.Serialize(writer, hws.ExtensionData);
            }

            // Graph Author
            writer.WritePropertyName(nameof(WorkspaceModel.Author));
            writer.WriteValue(ws.Author);

            
            if (!isCustomNode && ws is HomeWorkspaceModel hws)
            {
                // Thumbnail
                writer.WritePropertyName(nameof(HomeWorkspaceModel.Thumbnail));
                writer.WriteValue(hws.Thumbnail);

                // GraphDocumentaionLink
                writer.WritePropertyName(nameof(HomeWorkspaceModel.GraphDocumentationURL));
                writer.WriteValue(hws.GraphDocumentationURL);
            }

            // Graph Author
            writer.WritePropertyName(nameof(WorkspaceModel.Author));
            writer.WriteValue(ws.Author);

            if (engine != null)
            {
                // Bindings
                writer.WritePropertyName(Configurations.BindingsTag);
                writer.WriteStartArray();

                // Selecting all nodes that are either a DSFunction,
                // a DSVarArgFunction or a CodeBlockNodeModel into a list.
                var nodeGuids =
                    ws.Nodes.Where(
                            n => n is DSFunction || n is DSVarArgFunction || n is CodeBlockNodeModel || n is Function || 
                            n.GetType().GetCustomAttributes(typeof(DynamoServices.RegisterForTraceAttribute),false).Any() )
                        .Select(n => n.GUID);

                var nodeTraceDataList = engine.LiveRunnerRuntimeCore.RuntimeData.GetTraceDataForNodes(nodeGuids,
                    this.engine.LiveRunnerRuntimeCore.DSExecutable);

                // Serialize given node-data-list pairs into an Json.
                if (nodeTraceDataList.Any())
                {
                    foreach (var pair in nodeTraceDataList)
                    {
                        writer.WriteStartObject();
                        writer.WritePropertyName(Configurations.NodeIdAttribName);
                        // Set the node ID attribute for this element.
                        var nodeGuid = pair.Key.ToString();
                        writer.WriteValue(nodeGuid);
                        writer.WritePropertyName(Configurations.BingdingTag);
                        // D4R binding
                        writer.WriteStartObject();
                        foreach (var data in pair.Value)
                        {
                            writer.WritePropertyName(data.ID);
                            writer.WriteValue(data.Data);
                        }
                        writer.WriteEndObject();
                        writer.WriteEndObject();
                    }
                }
                writer.WriteEndArray();
                writer.WriteEndObject();
            }
        }

        public override object ReadJson(JsonReader reader, Type objectType, object existingValue, JsonSerializer serializer)
        {
            throw new NotImplementedException();
        }
    }

    /// <summary>
    /// Is used to serialize and deserialize graph workspace node library references
    /// </summary>
    public class NodeLibraryDependencyConverter : JsonConverter
    {
        private Logging.ILogger logger;
        internal static readonly string ReferenceTypePropString = "ReferenceType";
        internal static readonly string NamePropString = "Name";
        internal static readonly string VersionPropString = "Version";
        internal static readonly string NodesPropString = "Nodes";

        /// <summary>
        /// Constructs a WorkspaceNodeReferenceConverter.
        /// </summary>
        /// <param name="logger"></param>
        public NodeLibraryDependencyConverter(Logging.ILogger logger)
        {
            this.logger = logger;
        }

        public override bool CanConvert(Type objectType)
        {
            return typeof(INodeLibraryDependencyInfo).IsAssignableFrom(objectType);
        }

        public override bool CanRead
        {
            get { return true; }
        }

        public override void WriteJson(JsonWriter writer, object value, JsonSerializer serializer)
        {
            INodeLibraryDependencyInfo p = value as INodeLibraryDependencyInfo;
            if (p != null)
            {
                writer.WriteStartObject();
                writer.WritePropertyName(NamePropString);
                writer.WriteValue(p.Name);
                writer.WritePropertyName(VersionPropString);
                writer.WriteValue(p.Version.ToString());
                writer.WritePropertyName(ReferenceTypePropString);
                writer.WriteValue(p.ReferenceType.ToString("G"));
                writer.WritePropertyName(NodesPropString);
                writer.WriteStartArray();
                foreach(var node in p.Nodes)
                {
                    writer.WriteValue(node.ToString("N"));
                }
                writer.WriteEndArray();
                writer.WriteEndObject();
            }
            else
            {
                logger.LogWarning("Unnsuccessful attempt to serialize a INodeLibraryDependencyInfo object.", Logging.WarningLevel.Moderate);
            }
        }

        public override object ReadJson(JsonReader reader, Type objectType, object existingValue, JsonSerializer serializer)
        {
            var obj = JObject.Load(reader);

            // Get dependency name
            var name = obj["Name"].Value<string>();

            // Try get dependency version
            var versionString = obj["Version"].Value<string>();
            Version version;
            if (!Version.TryParse(versionString, out version))
            {
                logger.LogWarning(
                    string.Format("The version of Package Dependency {0} could not be deserialized.", name), 
                    Logging.WarningLevel.Moderate);
            }

            //default to package.
            ReferenceType parsedType = ReferenceType.Package;
            JToken referenceTypeToken;
            if (obj.TryGetValue(ReferenceTypePropString, out referenceTypeToken))
            {
                var referenceTypeString = referenceTypeToken.Value<string>();
                if (!Enum.TryParse<ReferenceType>(referenceTypeString, out parsedType))
                {
                    logger.LogWarning(
                        string.Format("The ReferenceType of Dependency {0} could not be deserialized.", name),
                        Logging.WarningLevel.Moderate);
                }

            }
        
            INodeLibraryDependencyInfo depInfo;
            //select correct constructor based on referenceType
            switch (parsedType)
            {
                case ReferenceType.Package:
                    depInfo = new PackageDependencyInfo(name, version);
                    break;
                /*TODO add other cases: for example
                 * case ReferenceType.ZeroTouch
                 * depInfp = new ZeroTouchDependencyInfo(name,version)
                */
                default:
                    depInfo = new PackageDependencyInfo(name, version);
                    break;
            }

           

            // Try get dependent node IDs
            var nodes = obj["Nodes"].Values<string>();
            foreach(var nodeID in nodes)
            {
                Guid guid;
                if (!Guid.TryParse(nodeID, out guid))
                {
                    logger.LogWarning(
                    string.Format("The id ({0}) of a node dependent on {1} could not be parsed as a GUID.", nodeID, name),
                    Logging.WarningLevel.Moderate);
                }
                else
                {
                    depInfo.AddDependent(guid);
                }
            }
            return depInfo;
        }
    }

    /// <summary>
    /// DummyNodeWriteConverter is used for serializing DummyNodes to JSON.
    /// Note that the DummyNode objects serialize as their original content and not as a DummyNode.
    /// </summary>
    public class DummyNodeWriteConverter : JsonConverter
    {
        public override bool CanConvert(Type objectType)
        {
            return typeof(DummyNode).IsAssignableFrom(objectType);
        }

        public override bool CanRead
        {
            get { return false; }
        }

        public override void WriteJson(JsonWriter writer, object value, JsonSerializer serializer)
        {
            var dummyNode = value as DummyNode;
            if (dummyNode == null)
                throw new ArgumentException("value is not a DummyNode.");

            if (dummyNode.OriginalNodeContent == null)
                throw new ArgumentException("There is no content to write for this DummyNode.");

            JObject originalContent = dummyNode.OriginalNodeContent as JObject;
            if (originalContent == null)
                throw new ArgumentException("originalContent is not JSON compatible.");

            originalContent.WriteTo(writer);
        }

        public override object ReadJson(JsonReader reader, Type objectType, object existingValue, JsonSerializer serializer)
        {
            throw new NotImplementedException();
        }
    }

    /// <summary>
    /// The ConnectorConverter is used to serialize and deserialize ConnectorModels.
    /// The Start and End of a ConnectorModel are references to PortModels, but
    /// we want the serialized representation of a Connector to reference these 
    /// ports by Id. This converter resolves the reference to the correct NodeModel
    /// instance by id, and constructs the ConnectorModel.
    /// </summary>
    public class ConnectorConverter : JsonConverter
    {
        private Logging.ILogger logger;
        
        /// <summary>
        /// Constructs a ConnectorConverter.
        /// </summary>
        /// <param name="logger"></param>
        public ConnectorConverter(Logging.ILogger logger)
        {
            this.logger = logger;
        }

        public override bool CanConvert(Type objectType)
        {
            return objectType == typeof(ConnectorModel);
        }

        public override object ReadJson(JsonReader reader, Type objectType, object existingValue, JsonSerializer serializer)
        {
            var obj = JObject.Load(reader);
            var startId = obj["Start"].Value<string>();
            var endId = obj["End"].Value<string>();

            var resolver = (IdReferenceResolver)serializer.ReferenceResolver;

            Guid startIdGuid = GuidUtility.tryParseOrCreateGuid(startId);
            Guid endIdGuid = GuidUtility.tryParseOrCreateGuid(endId);

            var startPort = (PortModel)resolver.ResolveReference(serializer.Context, startIdGuid.ToString());
            var endPort = (PortModel)resolver.ResolveReference(serializer.Context, endIdGuid.ToString());

            // If the start or end ports can't be found in the resolver,
            // try to resolve them from the resolver's map, which maps
            // the persisted port ids to the new port ids.
            if(startPort == null)
            {
                startPort = (PortModel)resolver.ResolveReferenceFromMap(serializer.Context, startIdGuid.ToString());
            }

            if(endPort == null)
            {
                endPort = (PortModel)resolver.ResolveReferenceFromMap(serializer.Context, endIdGuid.ToString());
            }

            // If the id is not a guid, makes a guid based on the id of the model
            Guid connectorId = GuidUtility.tryParseOrCreateGuid(obj["Id"].Value<string>());
            if(startPort != null && endPort != null)
            {
                return new ConnectorModel(startPort, endPort, connectorId);
            }
            else
            {
                if (this.logger!=null)
                {
                    this.logger.LogWarning(
                       string.Format("connector {0} could not be created, start or end port does not exist", connectorId),
                       Logging.WarningLevel.Moderate);

                }
                
                return null;
            }
        }

        public override void WriteJson(JsonWriter writer, object value, JsonSerializer serializer)
        {
            var connector = (ConnectorModel)value;

            writer.WriteStartObject();
            writer.WritePropertyName("Start");
            writer.WriteValue(connector.Start.GUID.ToString("N"));
            writer.WritePropertyName("End");
            writer.WriteValue(connector.End.GUID.ToString("N"));
            writer.WritePropertyName("Id");
            writer.WriteValue(connector.GUID.ToString("N"));
            writer.WriteEndObject();
        }
    }

    /// <summary>
    /// This converter is used to attempt to convert an id string to a guid - if the id
    /// is not a guid string, it will create a UUID based on the string.
    /// </summary>
    public class IdToGuidConverter : JsonConverter
    {
        public override bool CanConvert(Type objectType)
        {
            return objectType == typeof(Guid);
        }

        public override object ReadJson(JsonReader reader, Type objectType, object existingValue, JsonSerializer serializer)
        {
            var obj = JValue.Load(reader);
            Guid deterministicGuid;
            if (!Guid.TryParse(obj.Value<string>(), out deterministicGuid))
            {
                Debug.WriteLine("the id was not a guid, converting to a guid");
                deterministicGuid = GuidUtility.Create(GuidUtility.UrlNamespace, obj.Value<string>());
                Debug.WriteLine(obj + " becomes " + deterministicGuid);
            }
            return deterministicGuid;
        }

        public override void WriteJson(JsonWriter writer, object value, JsonSerializer serializer)
        {
            writer.WriteValue(((Guid)value).ToString("N"));
        }
    }

    /// <summary>
    /// This converter is used to attempt to convert TypedParameter into a json object
    /// </summary>
    public class TypedParameterConverter : JsonConverter
    {
        public override bool CanConvert(Type objectType)
        {
            return objectType == typeof(TypedParameter);
        }

        public override object ReadJson(JsonReader reader, Type objectType, object existingValue, JsonSerializer serializer)
        {
            throw new NotImplementedException();
        }

        public override void WriteJson(JsonWriter writer, object value, JsonSerializer serializer)
        {
            writer.WriteStartObject();
            writer.WritePropertyName("Name");
            writer.WriteValue(((TypedParameter)value).Name);
            writer.WritePropertyName("TypeName");
            writer.WriteValue(((TypedParameter)value).Type.Name);
            writer.WritePropertyName("TypeRank");
            writer.WriteValue(((TypedParameter)value).Type.rank);
            writer.WritePropertyName("DefaultValue");
            writer.WriteValue(((TypedParameter)value).DefaultValueString);
            writer.WritePropertyName("Description");
            writer.WriteValue(((TypedParameter)value).Summary);
            writer.WriteEndObject();
        }
    }

    /// <summary>
    /// The IdReferenceResolver class allows us to use the Guid of
    /// an object as the reference id during serialization.
    /// </summary>
    public class IdReferenceResolver : IReferenceResolver
    {
        private readonly IDictionary<Guid, object> models = new Dictionary<Guid, object>();
        private readonly IDictionary<Guid, object> modelMap = new Dictionary<Guid, object>();

        /// <summary>
        /// Add a reference to a newly created object, referencing
        /// an old id.
        /// </summary>
        /// <param name="oldid">The old id of the object.</param>
        /// <param name="newObject">The new object which maps to the old id.</param>
        public void AddToReferenceMap(Guid oldId, object newObject)
        {
            if (modelMap.ContainsKey(oldId))
            {
                throw new InvalidOperationException(string.Format(Resources.DuplicatedModelGuidError, oldId));
            }
            modelMap.Add(oldId, newObject);
        }

        public void AddReference(object context, string reference, object value)
        {
            Guid id = new Guid(reference);
            if (models.ContainsKey(id))
            {
                throw new InvalidOperationException(string.Format(Resources.DuplicatedModelGuidError, id));
            }
            models[id] = value;
        }

        private static Guid GetGuidPropertyValue(object value)
        {
            // Use reflection to find the Guid or the GUID
            // property on the object.

            var pi = value.GetType().GetProperty("Guid");
            if (pi == null)
            {
                pi = value.GetType().GetProperty("GUID");
            }

            var id = pi == null ? Guid.NewGuid() : (Guid)pi.GetValue(value);
            return id;
        }

        public string GetReference(object context, object value)
        {
            models[GetGuidPropertyValue(value)] = value;

            return GetGuidPropertyValue(value).ToString();
        }

        public bool IsReferenced(object context, object value)
        {
            var id = GetGuidPropertyValue(value);
            return models.ContainsKey(id);
        }

        public object ResolveReference(object context, string reference)
        {
            Guid id;
            if (!Guid.TryParse(reference, out id))
            {
                // If this is not a guid, it won't be in the resolver.
                Debug.WriteLine("not a guid");
                return null;
            }
            object model;
            models.TryGetValue(id, out model);

            return model;
        }

        /// <summary>
        /// Resolve a reference to a newly created object, given
        /// the original id for the object.
        /// </summary>
        /// <param name="context"></param>
        /// <param name="reference"></param>
        /// <returns></returns>
        public object ResolveReferenceFromMap(object context, string reference)
        {
            Guid id;
            if (!Guid.TryParse(reference, out id))
            {
                // If this is not a guid, it won't be in the resolver.
                Debug.WriteLine("not a guid");
                return null;
            }
            object model;
            modelMap.TryGetValue(id, out model);

            return model;
        }
    }
}<|MERGE_RESOLUTION|>--- conflicted
+++ resolved
@@ -646,29 +646,20 @@
                     Enumerable.Empty<PresetModel>(), elementResolver,
                     info, verboseLogging, isTestMode);
 
-<<<<<<< HEAD
                 // Thumbnail
                 if (obj.TryGetValue(nameof(HomeWorkspaceModel.Thumbnail), StringComparison.OrdinalIgnoreCase, out JToken thumbnail))
                     homeWorkspace.Thumbnail = thumbnail.ToString();
 
                 // GraphDocumentaionLink
-=======
-                if (obj.TryGetValue(nameof(HomeWorkspaceModel.Thumbnail), StringComparison.OrdinalIgnoreCase, out JToken thumbnail))
-                    homeWorkspace.Thumbnail = thumbnail.ToString();
-
->>>>>>> b49c661a
                 if (obj.TryGetValue(nameof(HomeWorkspaceModel.GraphDocumentationURL), StringComparison.OrdinalIgnoreCase, out JToken helpLink))
                 {
                     if (Uri.TryCreate(helpLink.ToString(), UriKind.Absolute, out Uri uri))
                         homeWorkspace.GraphDocumentationURL = uri;
                 }
 
-<<<<<<< HEAD
                 // ExtensionData
                 homeWorkspace.ExtensionData = GetExtensionData(serializer, obj);
 
-=======
->>>>>>> b49c661a
                 ws = homeWorkspace;
             }
 
@@ -676,11 +667,6 @@
 
             if (obj.TryGetValue(nameof(WorkspaceModel.Author), StringComparison.OrdinalIgnoreCase, out JToken author))
                 ws.Author = author.ToString();
-
-
-            if (obj.TryGetValue(nameof(WorkspaceModel.Author), StringComparison.OrdinalIgnoreCase, out JToken author))
-                ws.Author = author.ToString();
-
 
             return ws;
         }
@@ -812,22 +798,6 @@
                 // ExtensionData
                 writer.WritePropertyName(WorkspaceReadConverter.EXTENSION_WORKSPACE_DATA);
                 serializer.Serialize(writer, hws.ExtensionData);
-            }
-
-            // Graph Author
-            writer.WritePropertyName(nameof(WorkspaceModel.Author));
-            writer.WriteValue(ws.Author);
-
-            
-            if (!isCustomNode && ws is HomeWorkspaceModel hws)
-            {
-                // Thumbnail
-                writer.WritePropertyName(nameof(HomeWorkspaceModel.Thumbnail));
-                writer.WriteValue(hws.Thumbnail);
-
-                // GraphDocumentaionLink
-                writer.WritePropertyName(nameof(HomeWorkspaceModel.GraphDocumentationURL));
-                writer.WriteValue(hws.GraphDocumentationURL);
             }
 
             // Graph Author
