﻿using System;
using System.ComponentModel;
using System.Xml;
using Dynamo.Graph.Nodes;
using Dynamo.Utilities;

namespace Dynamo.Graph.Notes
{
    /// <summary>
    /// NoteModel represents notes in Dynamo.
    /// </summary>
    public class NoteModel : ModelBase
    {
        public enum UndoAction
        {
            Pin, Unpin
        }

        /// <summary>
        /// This action is triggered when undo command is pressed and a node is pinned
        /// </summary>
        internal event Action<ModelBase> UndoRequest;

        internal event Action<ModelBase, Guid> RedoRequest;

        private string text;

        /// <summary>
        /// Returns the text inside the note.
        /// </summary>
        public string Text
        {
            get { return text; }
            set
            {
                text = value;
                RaisePropertyChanged("Text");
            }
        }

        private NodeModel pinnedNode;

        /// <summary>
        /// NodeModel which this Note is pinned to
        /// When using the pin to node command  
        /// note and node become entangled so that 
        /// if you select and move one the other one 
        /// moves as well. 
        /// </summary>
        public NodeModel PinnedNode
        {
            get { return pinnedNode; }
            set
            {
                pinnedNode = value;
                RaisePropertyChanged(nameof(PinnedNode));
            }
        }

        private Guid pinnedNodeGuid;

        public Guid PinnedNodeGuid
        {
            get { return pinnedNodeGuid; }
            set
            {
                pinnedNodeGuid = value;
                RaisePropertyChanged(nameof(PinnedNodeGuid));
            }
        }

        private UndoAction undoAction;
        public UndoAction UndoRedoAction
        {
            get { return undoAction; }
            set
            {
                undoAction = value;
                RaisePropertyChanged(nameof(UndoRedoAction));
            }
        }

        /// <summary>
        /// Creates NoteModel.
        /// </summary>
        /// <param name="x">X coordinate of note.</param>
        /// <param name="y">Y coordinate of note.</param>
        /// <param name="text">Text of note</param>
        /// <param name="guid">Unique id of note</param>
        public NoteModel(double x, double y, string text, Guid guid)
        {
            X = x;
            Y = y;
            Text = text;
            GUID = guid;
            PinnedNode = pinnedNode;
        }

        /// <summary>
        /// Creates NoteModel with a reference to a pinned node.
        /// </summary>
        /// <param name="x">X coordinate of note.</param>
        /// <param name="y">Y coordinate of note.</param>
        /// <param name="text">Text of note</param>
        /// <param name="guid">Unique id of note</param>
        /// <param name="pinnedNode">Pinned NodeModel</param>
        public NoteModel(double x, double y, string text, Guid guid, NodeModel pinnedNode)
        {
            X = x;
            Y = y;
            Text = text;
            GUID = guid;
            PinnedNode = pinnedNode;
        }

        #region Command Framework Supporting Methods

        protected override bool UpdateValueCore(UpdateValueParams updateValueParams)
        {
            string name = updateValueParams.PropertyName;
            string value = updateValueParams.PropertyValue;

            if (name != "Text")
                return base.UpdateValueCore(updateValueParams);

            Text = value;

            return true;
        }
        #endregion

        #region Serialization/Deserialization Methods

        protected override void SerializeCore(XmlElement element, SaveContext context)
        {
            var helper = new XmlElementHelper(element);
            helper.SetAttribute("guid", GUID);
            helper.SetAttribute("text", Text);
            helper.SetAttribute("x", X);
            helper.SetAttribute("y", Y);
            helper.SetAttribute("pinnedNode", pinnedNode == null ? Guid.Empty : pinnedNode.GUID);
        }

        protected override void DeserializeCore(XmlElement nodeElement, SaveContext context)
        {
            var helper = new XmlElementHelper(nodeElement);
            GUID = helper.ReadGuid("guid", GUID);
            Text = helper.ReadString("text", "New Note");
            X = helper.ReadDouble("x", 0.0);
            Y = helper.ReadDouble("y", 0.0);

<<<<<<< HEAD
            Guid nodeToSelect = Guid.Empty;

            if(pinnedNode != null && !helper.ReadGuid("pinnedNode").Equals(Guid.Empty))
                pinnedNode.GUID = helper.ReadGuid("pinnedNode");    
            else
            {
                // If we are here, we want to redo and pin back a node to the note
                nodeToSelect = helper.ReadGuid("pinnedNode");
            }
=======
            try
            {
                PinnedNodeGuid = helper.ReadGuid("pinnedNode");
            }
            catch (Exception) { }

            if (pinnedNode != null && helper.ReadGuid("pinnedNode") != Guid.Empty)
                pinnedNode.GUID = helper.ReadGuid("pinnedNode");
>>>>>>> eab416c1

            // Notify listeners that the position of the note has changed, 
            // then parent group will also redraw itself.
            ReportPosition();
            if(!TryToSubscribeRedoNote(nodeToSelect))
                TryToSubscribeUndoNote();
        }

        /// <summary>
        /// Verify if the current user action is to pin a node so the 'unpin' method can be called to undo the action
        /// </summary>
        internal void TryToSubscribeUndoNote()
        {
<<<<<<< HEAD
            if (pinnedNode!=null && UndoRequest != null)
=======
            if (pinnedNode != null && PinnedNodeGuid == Guid.Empty && UndoRequest != null)
            {
                UndoRedoAction = UndoAction.Unpin;
                UndoRequest(this);
                return;
            }
            else if (pinnedNode == null && PinnedNodeGuid != Guid.Empty && UndoRequest != null)
>>>>>>> eab416c1
            {
                UndoRedoAction = UndoAction.Pin;
                UndoRequest(this);
            }
        }

        internal bool TryToSubscribeRedoNote(Guid nodeToSelect)
        {
            if (pinnedNode == null && !nodeToSelect.Equals(Guid.Empty) && RedoRequest != null)
            {
                RedoRequest(this, nodeToSelect);
                return true;
            }

            return false;
        }

        #endregion
    }
}<|MERGE_RESOLUTION|>--- conflicted
+++ resolved
@@ -149,7 +149,6 @@
             X = helper.ReadDouble("x", 0.0);
             Y = helper.ReadDouble("y", 0.0);
 
-<<<<<<< HEAD
             Guid nodeToSelect = Guid.Empty;
 
             if(pinnedNode != null && !helper.ReadGuid("pinnedNode").Equals(Guid.Empty))
@@ -159,16 +158,6 @@
                 // If we are here, we want to redo and pin back a node to the note
                 nodeToSelect = helper.ReadGuid("pinnedNode");
             }
-=======
-            try
-            {
-                PinnedNodeGuid = helper.ReadGuid("pinnedNode");
-            }
-            catch (Exception) { }
-
-            if (pinnedNode != null && helper.ReadGuid("pinnedNode") != Guid.Empty)
-                pinnedNode.GUID = helper.ReadGuid("pinnedNode");
->>>>>>> eab416c1
 
             // Notify listeners that the position of the note has changed, 
             // then parent group will also redraw itself.
@@ -182,17 +171,13 @@
         /// </summary>
         internal void TryToSubscribeUndoNote()
         {
-<<<<<<< HEAD
             if (pinnedNode!=null && UndoRequest != null)
-=======
-            if (pinnedNode != null && PinnedNodeGuid == Guid.Empty && UndoRequest != null)
             {
                 UndoRedoAction = UndoAction.Unpin;
                 UndoRequest(this);
                 return;
             }
             else if (pinnedNode == null && PinnedNodeGuid != Guid.Empty && UndoRequest != null)
->>>>>>> eab416c1
             {
                 UndoRedoAction = UndoAction.Pin;
                 UndoRequest(this);
