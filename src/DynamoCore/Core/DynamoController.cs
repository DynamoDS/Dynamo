﻿using System;
using System.Collections.Generic;
using System.Collections.ObjectModel;
using System.ComponentModel;
using System.Diagnostics;
using System.IO;
using System.Linq;
using System.Reflection;
using System.Windows.Threading;
using Dynamo.Core;
using Dynamo.DSEngine;
using Dynamo.FSchemeInterop;
using Dynamo.Models;
using Dynamo.PackageManager;
using Dynamo.Selection;
using Dynamo.Services;
using Dynamo.Utilities;
using Dynamo.ViewModels;
using Microsoft.Practices.Prism.ViewModel;
using NUnit.Framework;
using String = System.String;
using DynCmd = Dynamo.ViewModels.DynamoViewModel;

namespace Dynamo
{

    /// <summary>
    /// Context values are required during controller instantiation to flag
    /// what application Dynamo is running within. Use NONE for the sandbox and
    /// other applications where context-sensitive loading are not required.
    /// </summary>
    public static partial class Context
    {
        public const string NONE = "None";
        public const string REVIT_2013 = "Revit 2013";
        public const string REVIT_2014 = "Revit 2014";
        public const string VASARI_2013 = "Vasari 2013";
        public const string VASARI_2014 = "Vasari 2014";
    }

    public delegate void ImageSaveEventHandler(object sender, ImageSaveEventArgs e);

    public class DynamoController:NotificationObject
    {
        #region properties

        private bool uiLocked = true;
        public bool IsUILocked
        {
            get { return uiLocked; }
            set
            {
                uiLocked = value;
                RaisePropertyChanged("IsUILocked");
            }
        }

        private readonly SortedDictionary<string, TypeLoadData> builtinTypesByNickname =
            new SortedDictionary<string, TypeLoadData>();

        private readonly Dictionary<string, TypeLoadData> builtinTypesByTypeName =
            new Dictionary<string, TypeLoadData>();

        private bool testing = false;

        protected VisualizationManager visualizationManager;

        public CustomNodeManager CustomNodeManager { get; internal set; }
        public SearchViewModel SearchViewModel { get; internal set; }
        public DynamoViewModel DynamoViewModel { get; internal set; }
        public InfoBubbleViewModel InfoBubbleViewModel { get; internal set; }
        public DynamoModel DynamoModel { get; set; }
        public Dispatcher UIDispatcher { get; set; }

        public virtual VisualizationManager VisualizationManager
        {
            get { return visualizationManager ?? (visualizationManager = new VisualizationManagerASM()); }
        }

        private PreferenceSettings _preferenceSettings;
        public PreferenceSettings PreferenceSettings
        {
            get
            {
                if (_preferenceSettings == null)
                    _preferenceSettings = PreferenceSettings.Load();

                return _preferenceSettings;
            }
        }

        /// <summary>
        /// Testing flag is used to defer calls to run in the idle thread
        /// with the assumption that the entire test will be wrapped in an
        /// idle thread call.
        /// </summary>
        public bool Testing 
        {
            get { return testing; }
            set { testing = value; }
        }

        ObservableCollection<ModelBase> clipBoard = new ObservableCollection<ModelBase>();
        public ObservableCollection<ModelBase> ClipBoard
        {
            get { return clipBoard; }
            set { clipBoard = value; }
        }

        public SortedDictionary<string, TypeLoadData> BuiltInTypesByNickname
        {
            get { return builtinTypesByNickname; }
        }

        public Dictionary<string, TypeLoadData> BuiltInTypesByName
        {
            get { return builtinTypesByTypeName; }
        }

        public ExecutionEnvironment FSchemeEnvironment { get; private set; }

        private string context;
        public string Context
        {
            get { return context; }
            set { context = value; }
        }

        private bool _isShowingConnectors = true;
        public bool IsShowingConnectors
        {
            get { return _isShowingConnectors; }
            set
            {
                _isShowingConnectors = value;
            }
        }

        public ConnectorType ConnectorType
        {
            get { return PreferenceSettings.ConnectorType; }
            set
            {
                PreferenceSettings.ConnectorType = value;
            }
        }

        private bool isShowPreViewByDefault = false;
        public bool IsShowPreviewByDefault
        {
            get { return isShowPreViewByDefault;}
            set { isShowPreViewByDefault = value; RaisePropertyChanged("IsShowPreviewByDefault"); }
        }

<<<<<<< HEAD
        private EngineController _engineController = null;
        public EngineController EngineController
        {
            get { return _engineController; }
            private set { _engineController = value; }
        }
=======
        public double HostApplicationLengthConversion { get; set; }
        public double HostApplicationAreaConversion { get; set; }
        public double HostApplicationVolumeConversion { get; set; }
>>>>>>> a9d9d65f

        #endregion

        #region events

        /// <summary>
        /// An event triggered when evaluation completes.
        /// </summary>
        public event EventHandler EvaluationCompleted;

        /// <summary>
        /// An event which requests that a node be selected
        /// </summary>
        public event NodeEventHandler RequestNodeSelect;
        public virtual void OnRequestSelect(object sender, ModelEventArgs e)
        {
            if (RequestNodeSelect != null)
                RequestNodeSelect(sender, e);
        }

        public delegate void RunCompletedHandler(object controller, bool success);
        public event RunCompletedHandler RunCompleted;
        public virtual void OnRunCompleted(object sender, bool success)
        {
            if (RunCompleted != null)
                RunCompleted(sender, success);
        }

        public event EventHandler RequestsRedraw;
        public virtual void OnRequestsRedraw(object sender, EventArgs e)
        {
            if (RequestsRedraw != null)
                RequestsRedraw(sender, e);
        }

        public delegate void CrashPromptHandler(object sender, CrashPromptArgs e);
        public event CrashPromptHandler RequestsCrashPrompt;
        public void OnRequestsCrashPrompt(object sender, CrashPromptArgs args)
        {
            if (RequestsCrashPrompt != null)
                RequestsCrashPrompt(this, args);
        }

        #endregion

        #region Constructor and Initialization

        public static DynamoController MakeSandbox(string commandFilePath = null)
        {
            ExecutionEnvironment env = new ExecutionEnvironment();

            // If a command file path is not specified or if it is invalid, then fallback.
            if (string.IsNullOrEmpty(commandFilePath) || (File.Exists(commandFilePath) == false))
                return new DynamoController(env, typeof(DynamoViewModel), "None");

            return new DynamoController(env, typeof(DynamoViewModel), "None", commandFilePath);
        }

        public DynamoController(ExecutionEnvironment env, Type viewModelType, string context) : 
            this(env, viewModelType, context, null)
        {
        }

        /// <summary>
        ///     Class constructor
        /// </summary>
        public DynamoController(ExecutionEnvironment env,
            Type viewModelType, string context, string commandFilePath)
        {
            DynamoLogger.Instance.StartLogging();

            dynSettings.Controller = this;

            Context = context;

            //Start heartbeat reporting
            InstrumentationLogger.Start();

            //create the view model to which the main window will bind
            //the DynamoModel is created therein
            DynamoViewModel = (DynamoViewModel)Activator.CreateInstance(
                viewModelType, new object[] { this, commandFilePath });

            EngineController = new EngineController(this, false);

            // custom node loader
            string directory = Path.GetDirectoryName(Assembly.GetExecutingAssembly().Location);
            string pluginsPath = Path.Combine(directory, "definitions");

            CustomNodeManager = new CustomNodeManager(pluginsPath);
            
            SearchViewModel = new SearchViewModel();

            dynSettings.PackageLoader = new PackageLoader();

            dynSettings.PackageLoader.DoCachedPackageUninstalls();
            dynSettings.PackageLoader.LoadPackages();
            
            FSchemeEnvironment = env;

            DynamoViewModel.Model.CurrentWorkspace.X = 0;
            DynamoViewModel.Model.CurrentWorkspace.Y = 0;

            DynamoLogger.Instance.Log(String.Format(
                "Dynamo -- Build {0}",
                Assembly.GetExecutingAssembly().GetName().Version));

            DynamoLoader.ClearCachedAssemblies();
            DynamoLoader.LoadBuiltinTypes();

            //run tests
            if (FScheme.RunTests(DynamoLogger.Instance.Log))
            {
                DynamoLogger.Instance.Log("All Tests Passed. Core library loaded OK.");
            }

            InfoBubbleViewModel = new InfoBubbleViewModel();

            AddPythonBindings();

            MigrationManager.Instance.MigrationTargets.Add(typeof(WorkspaceMigrations));

            HostApplicationAreaConversion = 1.0;
            HostApplicationLengthConversion = 1.0;
            HostApplicationVolumeConversion = 1.0;
        }

        #endregion

        public virtual void ShutDown()
        {
            EngineController.Dispose();
            EngineController = null;

            PreferenceSettings.Save();

            VisualizationManager.ClearVisualizations();

            dynSettings.Controller.DynamoModel.OnCleanup(null);
            dynSettings.Controller = null;
            
            DynamoSelection.Instance.ClearSelection();

            DynamoLogger.Instance.FinishLogging();
        }

        #region Running

        //protected bool _debug;
        private bool _showErrors;

        private bool runAgain;
        public bool Running { get; protected set; }

        public bool RunCancelled { get; protected internal set; }

        internal void QueueRun()
        {
            RunCancelled = true;
            runAgain = true;
        }

        public void RunExpression(bool showErrors = true)
        {
            //DynamoLogger.Instance.LogWarning("Running expression", WarningLevel.Mild);

            //If we're already running, do nothing.
            if (Running)
                return;


#if USE_DSENGINE
            if (!EngineController.GenerateGraphSyncData(DynamoViewModel.Model.HomeSpace.Nodes))
            {
                return;
            }
#endif

            _showErrors = showErrors;

            //TODO: Hack. Might cause things to break later on...
            //Reset Cancel and Rerun flags
            RunCancelled = false;
            runAgain = false;

            //We are now considered running
            Running = true;

            if (!testing)
            {
                //Setup background worker
                var worker = new BackgroundWorker();
                worker.DoWork += EvaluationThread;

                DynamoViewModel.RunEnabled = false;

                //Let's start
                worker.RunWorkerAsync();
            }
            else
                //for testing, we do not want to run
                //asynchronously, as it will finish the 
                //test before the evaluation (and the run)
                //is complete
                EvaluationThread(null, null);
        }

        protected virtual void EvaluationThread(object s, DoWorkEventArgs args)
        {
            var sw = new Stopwatch();
            sw.Start();

#if !USE_DSENGINE
            //Get our entry points (elements with nothing connected to output)
            List<NodeModel> topElements = DynamoViewModel.Model.HomeSpace.GetTopMostNodes().ToList();

            //Mark the topmost as dirty/clean
            foreach (NodeModel topMost in topElements)
            {
                topMost.MarkDirty();
            }
#endif
            try
            {

#if USE_DSENGINE
                Run();
#else
                var topNode = new BeginNode(new List<string>());
                int i = 0;
                var buildDict = new Dictionary<NodeModel, Dictionary<int, INode>>();
                foreach (NodeModel topMost in topElements)
                {
                    string inputName = i.ToString();
                    topNode.AddInput(inputName);
                    topNode.ConnectInput(inputName, topMost.BuildExpression(buildDict));

                    i++;

                    //DynamoLogger.Instance.Log(topMost);
                }

                FScheme.Expression runningExpression = topNode.Compile();

                Run(topElements, runningExpression);

                // inform any objects that a run has happened

                //DynamoLogger.Instance.Log(runningExpression);
#endif
            }
            catch (CancelEvaluationException ex)
            {
                /* Evaluation was cancelled */

                OnRunCancelled(false);
                //this.CancelRun = false; //Reset cancel flag
                RunCancelled = false;

                //If we are forcing this, then make sure we don't run again either.
                if (ex.Force)
                    runAgain = false;

                OnRunCompleted(this, false);
            }
            catch (Exception ex)
            {
                /* Evaluation has an error */

                //Catch unhandled exception
                if (ex.Message.Length > 0)
                {
                    DynamoLogger.Instance.Log(ex);
                }

                OnRunCancelled(true);

                //Reset the flags
                runAgain = false;
                RunCancelled = false;

                OnRunCompleted(this, false);

                if (Testing)
                    Assert.Fail(ex.Message + ":" + ex.StackTrace);
            }
            finally
            {
                /* Post-evaluation cleanup */

                DynamoViewModel.RunEnabled = true;

                //No longer running
                Running = false;

                foreach (CustomNodeDefinition def in dynSettings.FunctionWasEvaluated)
                    def.RequiresRecalc = false;

                
                //If we should run again...
                if (runAgain)
                {
                    //Reset flag
                    runAgain = false;

                    RunExpression(_showErrors);
                }
                else
                {
                    OnRunCompleted(this, true);
                }

                sw.Stop();
                DynamoLogger.Instance.Log(string.Format("Evaluation completed in {0}", sw.Elapsed.ToString()));
            }
        }

        protected virtual void Run()
        {
            //Print some stuff if we're in debug mode
            if (DynamoViewModel.RunInDebug)
            {
            }

            try
            {
                bool updated = EngineController.UpdateGraph();

                // Currently just use inefficient way to refresh preview values. 
                // After we switch to async call, only those nodes that are really 
                // updated in this execution session will be required to update 
                // preview value.
                if (updated)
                {
                    var nodes = DynamoViewModel.Model.HomeSpace.Nodes;
                    foreach (NodeModel node in nodes)
                    {
                        node.IsUpdated = true;
                    }
                }
            }
            catch (CancelEvaluationException ex)
            {
                /* Evaluation was cancelled */
                OnRunCancelled(false);
                RunCancelled = false;
                if (ex.Force)
                    runAgain = false;
            }
            catch (Exception ex)
            {
                /* Evaluation failed due to error */

                DynamoLogger.Instance.Log(ex);

                OnRunCancelled(true);
                RunCancelled = true;
                runAgain = false;

                //If we are testing, we need to throw an exception here
                //which will, in turn, throw an Assert.Fail in the 
                //Evaluation thread.
                if (Testing)
                    throw new Exception(ex.Message);
            }

            OnEvaluationCompleted(this, EventArgs.Empty);
        }

        protected virtual void Run(List<NodeModel> topElements, FScheme.Expression runningExpression)
        {
            //Print some stuff if we're in debug mode
            if (DynamoViewModel.RunInDebug)
            {
                if (dynSettings.Controller.UIDispatcher != null)
                {
                    foreach (string exp in topElements.Select(node => node.PrintExpression()))
                        DynamoLogger.Instance.Log("> " + exp);
                }
            }

            try
            {
                //Evaluate the expression
                FScheme.Value expr = FSchemeEnvironment.Evaluate(runningExpression);

                if (dynSettings.Controller.UIDispatcher != null)
                {
                    //Print some more stuff if we're in debug mode
                    if (DynamoViewModel.RunInDebug && expr != null)
                    {
                        DynamoLogger.Instance.Log("Evaluating the expression...");
                        DynamoLogger.Instance.Log(FScheme.print(expr));
                    }
                }
            }
            catch (CancelEvaluationException ex)
            {
                /* Evaluation was cancelled */

                OnRunCancelled(false);
                RunCancelled = false;
                if (ex.Force)
                    runAgain = false;
            }
            catch (Exception ex)
            {
                /* Evaluation failed due to error */

                DynamoLogger.Instance.Log(ex);

                OnRunCancelled(true);
                RunCancelled = true;
                runAgain = false;

                //If we are testing, we need to throw an exception here
                //which will, in turn, throw an Assert.Fail in the 
                //Evaluation thread.
                if (Testing)
                    throw new Exception(ex.Message);
            }

            OnEvaluationCompleted(this, EventArgs.Empty);
        }

        protected virtual void OnRunCancelled(bool error)
        {
            //DynamoLogger.Instance.Log("Run cancelled. Error: " + error);
            if (error)
                dynSettings.FunctionWasEvaluated.Clear();
        }

        /// <summary>
        /// Called when evaluation completes.
        /// </summary>
        /// <param name="sender"></param>
        /// <param name="e"></param>
        protected virtual void OnEvaluationCompleted(object sender, EventArgs e)
        {
            if (EvaluationCompleted != null)
                EvaluationCompleted(sender, e);
        }

    #endregion

        public void ResetEngine()
        {
            if (EngineController != null)
                EngineController.Dispose();

            EngineController = new EngineController(this, true);
        }

        public void RequestRedraw()
        {
            OnRequestsRedraw(this, EventArgs.Empty);
        }

        public void RequestClearDrawables()
        {
            VisualizationManager.ClearRenderables();
        }

        public void CancelRunCmd(object parameter)
        {
            var command = new DynCmd.RunCancelCommand(false, true);
            DynamoViewModel.ExecuteCommand(command);
        }

        internal bool CanCancelRunCmd(object parameter)
        {
            return true;
        }

        public void RunExpression(object parameters) // For unit test cases.
        {
            RunExpression(Convert.ToBoolean(parameters));
        }

        internal void RunExprCmd(object parameters)
        {
            bool showErrors = Convert.ToBoolean(parameters);
            var command = new DynCmd.RunCancelCommand(showErrors, false);
            DynamoViewModel.ExecuteCommand(command);
        }

        internal bool CanRunExprCmd(object parameters)
        {
            return (dynSettings.Controller != null);
        }

        internal void RunCancelInternal(bool showErrors, bool cancelRun)
        {
            if (cancelRun != false)
                RunCancelled = true;
            else
                RunExpression(showErrors);
        }

        public void DisplayFunction(object parameters)
        {
            CustomNodeManager.GetFunctionDefinition((Guid)parameters);
        }

        internal bool CanDisplayFunction(object parameters)
        {
            var id = dynSettings.CustomNodes.FirstOrDefault(x => x.Value == (Guid)parameters).Value;

            if (id != null)
                return true;

            return false;
        }

        public void ReportABug(object parameter)
        {
            Process.Start(Configurations.GitHubBugReportingLink);
        }

        internal bool CanReportABug(object parameter)
        {
            return true;
        }

        /// <summary>
        /// Clear the UI log.
        /// </summary>
        public void ClearLog(object parameter)
        {
            DynamoLogger.Instance.ClearLog();
        }

        internal bool CanClearLog(object parameter)
        {
            return true;
        }

        private void AddPythonBindings()
        {
            try
            {
                var assemblyPath = Path.GetDirectoryName(Assembly.GetExecutingAssembly().Location);

                Assembly ironPythonAssembly = null;

                string path;

                if (File.Exists(path = Path.Combine(assemblyPath, "DynamoPython.dll")))
                {
                    ironPythonAssembly = Assembly.LoadFrom(path);
                }
                else if (File.Exists(path = Path.Combine(assemblyPath, "Packages", "IronPython", "DynamoPython.dll")))
                {
                    ironPythonAssembly = Assembly.LoadFrom(path);
                }

                if (ironPythonAssembly == null)
                    throw new Exception();

                var pythonEngine = ironPythonAssembly.GetType("DynamoPython.PythonEngine");

                var drawingField = pythonEngine.GetField("Drawing");
                var drawDelegateType = ironPythonAssembly.GetType("DynamoPython.PythonEngine+DrawDelegate");
                Delegate draw = Delegate.CreateDelegate(
                    drawDelegateType,
                    this,
                    typeof(DynamoController)
                        .GetMethod("DrawPython", BindingFlags.NonPublic | BindingFlags.Instance));

                drawingField.SetValue(null, draw);

            }
            catch (Exception e)
            {
                Debug.WriteLine(e.Message);
                Debug.WriteLine(e.StackTrace);
            }
        }

        void DrawPython(FScheme.Value val, string id)
        {
            //DrawContainers(val, id);
        }

        //private void DrawContainers(FScheme.Value val, string id)
        //{
        //    if (val.IsList)
        //    {
        //        foreach (FScheme.Value v in ((FScheme.Value.List)val).Item)
        //        {
        //            DrawContainers(v, id);
        //        }
        //    }
        //    if (val.IsContainer)
        //    {
        //        var drawable = ((FScheme.Value.Container)val).Item;

        //        if (drawable is GraphicItem)
        //        {
        //            VisualizationManager.Visualizations[id].Geometry.Add(drawable);
        //        }
        //    }
        //}
    }

    public class CancelEvaluationException : Exception
    {
        public bool Force;

        public CancelEvaluationException(bool force)
            : base("Run Cancelled")
        {
            Force = force;
        }
    }
    
    public class CrashPromptArgs : EventArgs
    {
        public enum DisplayOptions
        {
            IsDefaultTextOverridden = 0x00000001,
            HasDetails = 0x00000002,
            HasFilePath = 0x00000004
        }

        public DisplayOptions Options { get; private set; }
        public string Details { get; private set; }
        public string OverridingText { get; private set; }
        public string FilePath { get; private set; }

        // Default Crash Prompt
        public CrashPromptArgs(string details, string overridingText = null, string filePath = null)
        {
            if (details != null)
            {
                Details = details;
                Options |= DisplayOptions.HasDetails;
            }

            if (overridingText != null)
            {
                OverridingText = overridingText;
                Options |= DisplayOptions.IsDefaultTextOverridden;
            }

            if (filePath != null)
            {
                FilePath = filePath;
                Options |= DisplayOptions.HasFilePath;
            }
        }

        public bool IsDefaultTextOverridden()
        {
            return Options.HasFlag(DisplayOptions.IsDefaultTextOverridden);
        }

        public bool HasDetails()
        {
            return Options.HasFlag(DisplayOptions.HasDetails);
        }

        public bool IsFilePath()
        {
            return Options.HasFlag(DisplayOptions.HasFilePath);
        }
    }

}<|MERGE_RESOLUTION|>--- conflicted
+++ resolved
@@ -152,18 +152,16 @@
             set { isShowPreViewByDefault = value; RaisePropertyChanged("IsShowPreviewByDefault"); }
         }
 
-<<<<<<< HEAD
         private EngineController _engineController = null;
         public EngineController EngineController
         {
             get { return _engineController; }
             private set { _engineController = value; }
         }
-=======
+
         public double HostApplicationLengthConversion { get; set; }
         public double HostApplicationAreaConversion { get; set; }
         public double HostApplicationVolumeConversion { get; set; }
->>>>>>> a9d9d65f
 
         #endregion
 
