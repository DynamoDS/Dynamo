--- conflicted
+++ resolved
@@ -389,188 +389,6 @@
             ((DynamoLogger)dynSettings.DynamoLogger).Dispose();
         }
 
-<<<<<<< HEAD
-        #region Running
-        
-        private readonly BackgroundWorker evaluationWorker = new BackgroundWorker
-        {
-            WorkerSupportsCancellation = true
-        };
-
-        public bool Running { get; protected set; }
-
-        public void RunExpression(int? executionInterval = null)
-        {
-            //dynSettings.DynamoLogger.LogWarning("Running expression", WarningLevel.Mild);
-            //executionInterval = executionInterval ?? 1000;
-
-            //If we're already running, do nothing.
-            if (Running)
-            {
-                return;
-            }
-
-            // If there is preloaded trace data, send that along to the current
-            // LiveRunner instance. Here we make sure it is done exactly once 
-            // by resetting WorkspaceModel.PreloadedTraceData property after it 
-            // is obtained.
-            // 
-            var traceData = DynamoViewModel.Model.HomeSpace.PreloadedTraceData;
-            DynamoViewModel.Model.HomeSpace.PreloadedTraceData = null; // Reset.
-            EngineController.LiveRunnerCore.SetTraceDataForNodes(traceData);
-
-            //We are now considered running
-            Running = true;
-
-            if (!testing)
-            {
-                //Setup background worker
-                DynamoViewModel.RunEnabled = false;
-
-                //Let's start
-                evaluationWorker.RunWorkerAsync(executionInterval);
-            }
-            else
-            {
-                //for testing, we do not want to run asynchronously, as it will finish the 
-                //test before the evaluation (and the run) is complete
-                RunThread(evaluationWorker, new DoWorkEventArgs(executionInterval));
-            }
-        }
-
-        private void RunThread(object s, DoWorkEventArgs args)
-        {
-            var bw = s as BackgroundWorker;
-
-            do
-            {
-                EngineController.GenerateGraphSyncData(DynamoViewModel.Model.HomeSpace.Nodes);
-                if (EngineController.HasPendingGraphSyncData)
-                    Evaluate();
-
-                if (args == null || args.Argument == null)
-                    break;
-
-                var sleep = (int)args.Argument;
-                Thread.Sleep(sleep);
-            } 
-            while (bw != null && !bw.CancellationPending);
-
-            OnRunCompleted(this, false);
-
-            Running = false;
-            DynamoViewModel.RunEnabled = true;
-        }
-
-        protected virtual void Evaluate()
-        {
-            var sw = new Stopwatch();
-
-            try
-            {
-                sw.Start();
-                Eval();
-            }
-            catch (Exception ex)
-            {
-                //Catch unhandled exception
-                if (ex.Message.Length > 0)
-                {
-                    dynSettings.DynamoLogger.Log(ex);
-                }
-
-                OnRunCancelled(true);
-
-                if (IsTestMode) // Throw exception for NUnit.
-                    throw new Exception(ex.Message + ":" + ex.StackTrace);
-            }
-            finally
-            {
-                sw.Stop();
-
-                dynSettings.DynamoLogger.Log(string.Format("Evaluation completed in {0}", sw.Elapsed));
-            }
-
-            OnEvaluationCompleted(this, EventArgs.Empty);
-        }
-
-        private void Eval()
-        {
-            //Print some stuff if we're in debug mode
-            if (DynamoViewModel.RunInDebug)
-            {
-            }
-
-            // We have caught all possible exceptions in UpdateGraph call, I am 
-            // not certain if this try-catch block is still meaningful or not.
-            try
-            {
-                Exception fatalException = null;
-                bool updated = EngineController.UpdateGraph(ref fatalException);
-
-                // If there's a fatal exception, show it to the user, unless of course 
-                // if we're running in a unit-test, in which case there's no user. I'd 
-                // like not to display the dialog and hold up the continuous integration.
-                // 
-                if (IsTestMode == false && (fatalException != null))
-                {
-                    Action showFailureMessage = () => Nodes.Utilities.DisplayEngineFailureMessage(fatalException);
-
-                    // The "Run" method is guaranteed to be called on a background 
-                    // thread (for Revit's case, it is the idle thread). Here we 
-                    // schedule the message to show up when the UI gets around and 
-                    // handle it.
-                    // 
-                    if (UIDispatcher != null)
-                        UIDispatcher.BeginInvoke(showFailureMessage);
-                }
-
-                // Currently just use inefficient way to refresh preview values. 
-                // After we switch to async call, only those nodes that are really 
-                // updated in this execution session will be required to update 
-                // preview value.
-                if (updated)
-                {
-                    var nodes = DynamoViewModel.Model.HomeSpace.Nodes;
-                    foreach (NodeModel node in nodes)
-                        node.IsUpdated = true;
-                }
-            }
-            catch (Exception ex)
-            {
-                /* Evaluation failed due to error */
-
-                dynSettings.DynamoLogger.Log(ex);
-
-                OnRunCancelled(true);
-
-                //If we are testing, we need to throw an exception here
-                //which will, in turn, throw an Assert.Fail in the 
-                //Evaluation thread.
-                if (IsTestMode)
-                    throw new Exception(ex.Message);
-            }
-        }
-        
-        protected virtual void OnRunCancelled(bool error)
-        {
-            //dynSettings.Controller.DynamoLogger.Log("Run cancelled. Error: " + error);
-        }
-
-        /// <summary>
-        /// Called when evaluation completes.
-        /// </summary>
-        /// <param name="sender"></param>
-        /// <param name="e"></param>
-        protected virtual void OnEvaluationCompleted(object sender, EventArgs e)
-        {
-            if (EvaluationCompleted != null)
-                EvaluationCompleted(sender, e);
-        }
-=======
->>>>>>> 3892c6a4
-
-
         public virtual void ResetEngine()
         {
             if (EngineController != null)
@@ -638,7 +456,6 @@
             return (dynSettings.Controller != null);
         }
 
-        
         internal void RunCancelInternal(bool displayErrors, bool cancelRun)
         {
             if (cancelRun)
