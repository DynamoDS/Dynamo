--- conflicted
+++ resolved
@@ -64,13 +64,7 @@
         private readonly Dictionary<string, TypeLoadData> builtinTypesByTypeName =
             new Dictionary<string, TypeLoadData>();
 
-<<<<<<< HEAD
-        private bool testing = false;
-=======
-        private readonly Dictionary<string, object> builtInFunctions = new Dictionary<String, object>();
-
         private static bool testing = false;
->>>>>>> bfcffe10
 
         protected VisualizationManager visualizationManager;
 
