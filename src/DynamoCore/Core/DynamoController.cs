--- conflicted
+++ resolved
@@ -24,14 +24,8 @@
 using DynamoUnits;
 using DynamoUtilities;
 using Microsoft.Practices.Prism.ViewModel;
-<<<<<<< HEAD
-=======
-
+using DynCmd = Dynamo.ViewModels.DynamoViewModel;
 using RestSharp;
-
-using String = System.String;
->>>>>>> 2b32d921
-using DynCmd = Dynamo.ViewModels.DynamoViewModel;
 using String = System.String;
 
 namespace Dynamo
