﻿using System;
using System.IO;
using System.Text;

using Dynamo.Interfaces;
using Dynamo.Models;
using Dynamo.Services;
<<<<<<< HEAD
=======

using Microsoft.Practices.Prism.ViewModel;
>>>>>>> b736fc92

namespace Dynamo
{
    public enum LogLevel{Console, File, Warning}
    public enum WarningLevel{Mild, Moderate, Error}

    public delegate void LogEventHandler(LogEventArgs args);

    public class LogEventArgs : EventArgs
    {
        /// <summary>
        /// The message to be logged.
        /// </summary>
        public string Message { get; set; }
    
        /// <summary>
        /// The log level at which to log the message.
        /// </summary>
        public LogLevel Level { get; set; }

        public LogEventArgs(string message, LogLevel level)
        {
            Message = message;
            Level = level;
        }

        public LogEventArgs(Exception e, LogLevel level)
        {
            Message = e.Message + "\n" + e.StackTrace;
            Level = level;
        }
    }

    public class DynamoLogger:NotificationObject, ILogger, IDisposable
    {
        private readonly Object guardMutex = new Object();

        private readonly DebugSettings debugSettings;
        private string _logPath;
        private string _warning;
        private WarningLevel _warningLevel;
        private bool _isDisposed;

        private TextWriter FileWriter { get; set; }
        private StringBuilder ConsoleWriter { get; set; }

        public WarningLevel WarningLevel
        {
            get { return _warningLevel; }
            set
            {
                lock (this.guardMutex)
                {
                    _warningLevel = value;
                    RaisePropertyChanged("WarningLevel");
                }
            }
        }

        public string Warning
        {
            get { return _warning; }
            set
            {
                lock (this.guardMutex)
                {

                    _warning = value;
                    RaisePropertyChanged("Warning");
                }
            }
        }

        public string LogPath 
        {
            get { return _logPath; }
        }

        public string LogText
        {
            get
            {
                lock (this.guardMutex)
                {
                    if (ConsoleWriter != null)
                        return ConsoleWriter.ToString();
                    return "";
                }
            }
        }

        /// <summary>
        /// The default constructor.
        /// </summary>
        public DynamoLogger(DebugSettings debugSettings, string logDirectory)
        {
            lock (guardMutex)
            {
                this.debugSettings = debugSettings;
                _isDisposed = false;

                WarningLevel = WarningLevel.Mild;
                Warning = "";

                UpdateManager.UpdateManager.Instance.Log += UpdateManager_Log;
                
                StartLogging(logDirectory);
            }
        }

        private void UpdateManager_Log(LogEventArgs args)
        {
            Log(args.Message, args.Level);
        }

        public void Log(string message, LogLevel level)
        {
            Log(message, level, true);
        }

        /// <summary>
        /// Log the message to the the correct path
        /// </summary>
        /// <param name="message"></param>
        private void Log(string message, LogLevel level, bool reportModification)
        {
            lock (this.guardMutex)
            {
                //Don't overwhelm the logging system
                if (debugSettings.VerboseLogging)
                    InstrumentationLogger.LogPiiInfo("LogMessage-" + level.ToString(), message);

                switch (level)
                {
                        //write to the console
                    case LogLevel.Console:
                        if (ConsoleWriter != null)
                        {
                            try
                            {
                                ConsoleWriter.AppendLine(string.Format("{0}", message));
                                FileWriter.WriteLine(string.Format("{0} : {1}", DateTime.Now, message));
                                FileWriter.Flush();
                                RaisePropertyChanged("ConsoleWriter");
                            }
                            catch
                            {
                                // likely caught if the writer is closed
                            }
                        }
                        break;

                        //write to the file
                    case LogLevel.File:
                        if (FileWriter != null)
                        {
                            try
                            {
                                FileWriter.WriteLine(string.Format("{0} : {1}", DateTime.Now, message));
                                FileWriter.Flush();
                            }
                            catch
                            {
                                // likely caught if the writer is closed
                            }
                        }
                        break;
                }

                if (reportModification)
                {
                    RaisePropertyChanged("LogText");
                }
            }
        }

        public void LogWarning(string message, WarningLevel level)
        {
            Warning = message;
            WarningLevel = level;

            Log(message, LogLevel.Console);
        }

        public void LogError(string error)
        {
            Warning = error;
            WarningLevel = WarningLevel.Error;
            Log(error);
        }

        public void LogError(string tag, string error)
        {
            Warning = error;
            WarningLevel = WarningLevel.Error;
            Log(tag, error);
        }

        public void LogInfo(string tag, string info)
        {
            Log(tag, LogLevel.File);
        }

        public void ResetWarning()
        {
            lock (this.guardMutex)
            {
                Warning = "";
                WarningLevel = WarningLevel.Mild;
            }
        }

        /// <summary>
        /// Log a message
        /// </summary>
        /// <param name="message"></param>
        public void Log(string message)
        {
            Log(message, LogLevel.Console);
        }

        /// <summary>
        /// Log an exception
        /// </summary>
        /// <param name="e"></param>
        public void Log(Exception e)
        {
            Log(e.GetType() + ":", LogLevel.Console);
            Log(e.Message, LogLevel.Console);
            Log(e.StackTrace, LogLevel.Console);
        }

        /// <summary>
        /// Log some data with an associated tag
        /// </summary>
        /// <param name="tag"></param>
        /// <param name="data"></param>
        public void Log(string tag, string data)
        {
            Log(string.Format("{0}:{1}", tag, data));
        }

        public void ClearLog()
        {
            lock (this.guardMutex)
            {
                ConsoleWriter.Clear();
                RaisePropertyChanged("LogText");
            }
        }

        /// <summary>
        /// Begin logging.
        /// </summary>
        private void StartLogging(string logDirectory)
        {
            lock (this.guardMutex)
            {
                _logPath = Path.Combine(logDirectory, string.Format("dynamoLog_{0}.txt", Guid.NewGuid().ToString()));

                FileWriter = new StreamWriter(_logPath);
                FileWriter.WriteLine("Dynamo log started " + DateTime.Now.ToString());

                ConsoleWriter = new StringBuilder();
                ConsoleWriter.AppendLine("Dynamo log started " + DateTime.Now.ToString());
            }

        }

        /// <summary>
        /// Dispose of the logger and finish logging.
        /// </summary>
        public void Dispose(bool isDisposed)
        {
            //Don't lock here as it risks deadlocking the collector

            if (isDisposed)
            {
                return;
            }

            if (FileWriter != null)
            {
                try
                {
                    FileWriter.Flush();
                    Log("Goodbye", LogLevel.Console, false);
                    FileWriter.Close();
                }
                catch
                {
                }
            }

            if (ConsoleWriter != null)
                ConsoleWriter = null;

            UpdateManager.UpdateManager.Instance.Log -= UpdateManager_Log;
        }

        public void Dispose()
        {
            Dispose(_isDisposed);

            _isDisposed = true;
        }
    }
}<|MERGE_RESOLUTION|>--- conflicted
+++ resolved
@@ -2,14 +2,10 @@
 using System.IO;
 using System.Text;
 
+using Dynamo.Core;
 using Dynamo.Interfaces;
 using Dynamo.Models;
 using Dynamo.Services;
-<<<<<<< HEAD
-=======
-
-using Microsoft.Practices.Prism.ViewModel;
->>>>>>> b736fc92
 
 namespace Dynamo
 {
