--- conflicted
+++ resolved
@@ -232,14 +232,13 @@
 
             #endregion
 
-<<<<<<< HEAD
+            var outputNodes = topMost.Select((x) =>
+            {
+                var n = x.Item2.GetAstIdentifierForOutputIndex(x.Item1);
+                return n as AssociativeNode;
+            });
+
 #if ENABLE_DYNAMO_SCHEDULER
-
-            var outputNodes = topMost.Select((x) =>
-            {
-                var id = x.Item2.GetAstIdentifierForOutputIndex(x.Item1);
-                return id as AssociativeNode;
-            }).ToList();
 
             var initParams = new CompileCustomNodeParams()
             {
@@ -258,19 +257,13 @@
                 scheduler.ScheduleForExecution(task);
 
 #else
-=======
-            var outputNodes = topMost.Select((x) =>
-            {
-                var n = x.Item2.GetAstIdentifierForOutputIndex(x.Item1);
-                return n as AssociativeNode;
-            });
->>>>>>> 6ebafe66
 
             controller.GenerateGraphSyncDataForCustomNode(
                 this,
                 WorkspaceModel.Nodes.Where(x => !(x is Symbol)),
                 outputNodes,
                 parameters);
+
 #endif
 
             // Not update graph until Run 
