--- conflicted
+++ resolved
@@ -109,21 +109,12 @@
         }
 
         public string DefaultPackagesDirectory
-<<<<<<< HEAD
         {
             get { return TransformPath(rootDirectories[0], PackagesDirectoryName); }
         }
 
         public IEnumerable<string> PackagesDirectories
         {
-=======
-        {
-            get { return TransformPath(rootDirectories[0], PackagesDirectoryName); }
-        }
-
-        public IEnumerable<string> PackagesDirectories
-        {
->>>>>>> 30827e9e
             get { return rootDirectories.Select(path => TransformPath(path, PackagesDirectoryName)); }
         }
 
@@ -333,18 +324,6 @@
                     "At least one custom package directory must be specified");
             }
 
-<<<<<<< HEAD
-            // User specific data folders.
-            PathHelper.CreateFolderIfNotExist(userDataDir);
-            PathHelper.CreateFolderIfNotExist(DefaultUserDefinitions);
-            PathHelper.CreateFolderIfNotExist(logDirectory);
-            PathHelper.CreateFolderIfNotExist(DefaultPackagesDirectory);
-            PathHelper.CreateFolderIfNotExist(backupDirectory);
-
-            // Common data folders for all users.
-            PathHelper.CreateFolderIfNotExist(commonDataDir);
-            PathHelper.CreateFolderIfNotExist(commonDefinitions);
-=======
             if (exceptions == null)
                 throw new ArgumentNullException("exceptions");
 
@@ -362,7 +341,6 @@
             exceptions.Add(PathHelper.CreateFolderIfNotExist(commonDefinitions));
 
             exceptions.RemoveAll(x => x == null); // Remove all null entries.
->>>>>>> 30827e9e
         }
 
         /// <summary>
