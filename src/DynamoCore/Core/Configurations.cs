﻿using System;
using System.Collections.Generic;
using System.Linq;
using System.Text;
using System.Windows;
using System.Windows.Media;

namespace Dynamo.Core
{
    public class Configurations
    {
        #region Canvas Configurations
        //public static readonly double Minimum

        // Grid Settings
        public static readonly int GridSpacing = 100;
        public static readonly int GridThickness = 2;
        public static readonly Color GridLineColor = Color.FromRgb(232, 232, 232);
        #endregion

<<<<<<< HEAD
        #region Tab Bar Configurations
        // Tabcontrol Settings        
        public static readonly int MinTabsBeforeClipping = 6;
        public static readonly int TabControlMenuWidth = 20;
        public static readonly int TabDefaultWidth = 200;
=======
        #region Information Bubble

        #region Preview Bubble

        public static int PreviewMaxListLength = 1000;
        public static int PreviewMaxListDepth = 100;
        public static int PreviewMaxLength = 1000;

        public static int CondensedPreviewMaxLength = 25;

        public static SolidColorBrush PreviewFrameFill = new SolidColorBrush(Color.FromRgb(255, 255, 255));
        public static double PreviewFrameStrokeThickness = 1;
        public static SolidColorBrush PreviewFrameStrokeColor = new SolidColorBrush(Color.FromRgb(153, 153, 153));

        public static double PreviewTextFontSize = 13;
        public static FontWeight PreviewTextFontWeight = FontWeights.Light;
        public static SolidColorBrush PreviewTextForeground = new SolidColorBrush(Color.FromRgb(153, 153, 153));
        public static TextWrapping PreviewContentWrapping = TextWrapping.Wrap;
        public static Thickness PreviewContentMargin = new Thickness(5, 12, 5, 5);

        public static double PreviewMaxWidth = 500;
        public static double PreviewMaxHeight;
        public static double PreviewMinWidth = 200;
        public static double PreviewMinHeight = 50;
        public static double PreviewDefaultMaxWidth = 300;
        public static double PreviewDefaultMaxHeight = 200;

        public static double PreviewCondensedMaxWidth = 150;
        public static double PreviewCondensedMinWidth = 35;
        public static double PreviewCondensedMaxHeight = 200;
        public static double PreviewCondensedMinHeight = 0;
        public static double PreviewCondensedContentMaxWidth = PreviewCondensedMaxWidth - 10;
        public static double PreviewCondensedContentMaxHeight = PreviewCondensedMaxHeight - 17;

        public static double PreviewArrowWidth = 14;
        public static double PreviewArrowHeight = 7;

        #endregion

        #region Error Bubble

        public static SolidColorBrush ErrorFrameFill = new SolidColorBrush(Color.FromRgb(255, 255, 255));
        public static double ErrorFrameStrokeThickness = 1;
        public static SolidColorBrush ErrorFrameStrokeColor = new SolidColorBrush(Color.FromRgb(190, 70, 70));

        public static double ErrorMaxWidth = 300;
        public static double ErrorMaxHeight = 200;
        public static double ErrorContentMaxWidth = ErrorMaxWidth - 10;
        public static double ErrorContentMaxHeight = ErrorMaxHeight - 16;

        public static double ErrorTextFontSize = 13;
        public static FontWeight ErrorTextFontWeight = FontWeights.Light;
        public static SolidColorBrush ErrorTextForeground = new SolidColorBrush(Color.FromRgb(190, 70, 70));
        public static TextWrapping ErrorContentWrapping = TextWrapping.Wrap;
        public static Thickness ErrorContentMargin = new Thickness(5, 5, 5, 12);

        public static double ErrorArrowWidth = 12;
        public static double ErrorArrowHeight = 6;

        #endregion

        #region Node Tooltip

        public static SolidColorBrush NodeTooltipFrameFill = new SolidColorBrush(Color.FromRgb(255, 255, 255));
        public static double NodeTooltipFrameStrokeThickness = 1;
        public static SolidColorBrush NodeTooltipFrameStrokeColor = new SolidColorBrush(Color.FromRgb(165, 209, 226));

        public static double NodeTooltipMaxWidth = 200;
        public static double NodeTooltipMaxHeight = 200;
        public static double NodeTooltipContentMaxWidth = NodeTooltipMaxWidth - 10;
        public static double NodeTooltipContentMaxHeight = NodeTooltipMaxHeight - 16;

        public static double NodeTooltipTextFontSize = 12;
        public static FontWeight NodeTooltipTextFontWeight = FontWeights.Light;
        public static SolidColorBrush NodeTooltipTextForeground = new SolidColorBrush(Color.FromRgb(98, 140, 153));
        public static TextWrapping NodeTooltipContentWrapping = TextWrapping.Wrap;

        public static Thickness NodeTooltipContentMarginLeft = new Thickness(11, 5, 5, 5);
        public static Thickness NodeTooltipContentMarginRight = new Thickness(5, 5, 11, 5);
        public static Thickness NodeTooltipContentMarginBottom = new Thickness(5, 5, 5, 11);

        public static double NodeTooltipArrowWidth_BottomConnecting = 12;
        public static double NodeTooltipArrowHeight_BottomConnecting = 6;
        public static double NodeTooltipArrowWidth_SideConnecting = 6;
        public static double NodeTooltipArrowHeight_SideConnecting = 12;

        #endregion

        #region Libbrary Item Tooltip

        public static SolidColorBrush LibraryTooltipFrameFill = new SolidColorBrush(Color.FromRgb(255, 255, 255));
        public static double LibraryTooltipFrameStrokeThickness = 1;
        public static SolidColorBrush LibraryTooltipFrameStrokeColor = new SolidColorBrush(Color.FromRgb(10, 93, 30));

        public static double LibraryTooltipMaxWidth = 400;
        public static double LibraryTooltipMaxHeight = 200;
        public static double LibraryTooltipContentMaxWidth = LibraryTooltipMaxWidth - 10;
        public static double LibraryTooltipContentMaxHeight = LibraryTooltipMaxHeight - 17;

        public static double LibraryTooltipTextFontSize = 13;
        public static SolidColorBrush LibraryTooltipTextForeground = new SolidColorBrush(Color.FromRgb(51, 51, 51));
        public static FontWeight LibraryTooltipTextFontWeight = FontWeights.Normal;
        public static TextWrapping LibraryTooltipContentWrapping = TextWrapping.Wrap;
        public static Thickness LibraryTooltipContentMargin = new Thickness(12, 5, 5, 5);

        public static double LibraryTooltipArrowHeight = 14;
        public static double LibraryTooltipArrowWidth = 7;

        #endregion

>>>>>>> 3fe130f2
        #endregion
    }
}<|MERGE_RESOLUTION|>--- conflicted
+++ resolved
@@ -18,13 +18,13 @@
         public static readonly Color GridLineColor = Color.FromRgb(232, 232, 232);
         #endregion
 
-<<<<<<< HEAD
         #region Tab Bar Configurations
         // Tabcontrol Settings        
         public static readonly int MinTabsBeforeClipping = 6;
         public static readonly int TabControlMenuWidth = 20;
         public static readonly int TabDefaultWidth = 200;
-=======
+        #endregion
+
         #region Information Bubble
 
         #region Preview Bubble
@@ -135,7 +135,6 @@
 
         #endregion
 
->>>>>>> 3fe130f2
         #endregion
     }
 }