﻿using System;
using System.Collections.Generic;
using System.Linq;
using System.Text;
using System.Windows;
using System.Windows.Media;

namespace Dynamo.Core
{
    public class Configurations
    {
<<<<<<< HEAD
        #region Dynamo Universal Constants
        // Add 0.5 to place the point in the middle of a pixel to sharpen it
        public static readonly double PixelSharpeningConstant = 0.5;
        #endregion

        #region Usage Reporting Error Message
        public static string GitHubBugReportingLink = "https://github.com/ikeough/Dynamo/issues?state=open";

        public static string UsageReportingErrorMessage = "Uh oh...\n\rWe're sorry - we tried to save your decisions, but something went wrong. The decision probably hasn't been saved. This really shouldn't have happened. Please get in touch via GitHub and send us this information.\n\rYou can also try deleting [FILEPATH] and trying again.\n\rDepending on your previous choice, instrumentation may still be running, if you're worried about this, please consider not using Dynamo until we've got back to you to solve the problem.\n\rSorry about that.";
        #endregion

=======
>>>>>>> 58338ace
        #region Canvas Configurations
        //public static readonly double Minimum

        // Grid Settings
        public static readonly int GridSpacing = 100;
        public static readonly int GridThickness = 2;
        public static readonly Color GridLineColor = Color.FromRgb(232, 232, 232);

<<<<<<< HEAD
        // Double Clicking
        // Maximum distance allowed between first and second click to be accepted as a double click
        public static readonly int DoubleClickAcceptableDistance = 10; // in pixel

=======
        // Canvas Control
        public static readonly double ZoomIncrement = 0.05;
>>>>>>> 58338ace
        #endregion

        #region Tab Bar Configurations
        // Tabcontrol Settings        
        public static readonly int MinTabsBeforeClipping = 6;
        public static readonly int TabControlMenuWidth = 20;
        public static readonly int TabDefaultWidth = 200;
        #endregion

        #region Information Bubble
        public static int FadeInDurationInMilliseconds = 250;
        public static int FadeOutDurationInMilliseconds = 250;
        public static double MaxOpacity = 0.95;

        #region Preview Bubble

        public static int PreviewMaxListLength = 1000;
        public static int PreviewMaxListDepth = 100;
        public static int PreviewMaxLength = 1000;

        public static int CondensedPreviewMaxLength = 25;

        public static SolidColorBrush PreviewFrameFill = new SolidColorBrush(Color.FromRgb(255, 255, 255));
        public static double PreviewFrameStrokeThickness = 1;
        public static SolidColorBrush PreviewFrameStrokeColor = new SolidColorBrush(Color.FromRgb(153, 153, 153));

        public static double PreviewTextFontSize = 10;
        public static FontWeight PreviewTextFontWeight = FontWeights.Light;
        public static SolidColorBrush PreviewTextForeground = new SolidColorBrush(Color.FromRgb(153, 153, 153));
        public static TextWrapping PreviewContentWrapping = TextWrapping.Wrap;
        public static Thickness PreviewContentMargin = new Thickness(5, 12, 5, 5);

        public static double PreviewMaxWidth = 500;
        public static double PreviewMaxHeight;
        public static double PreviewMinWidth = 40;
        public static double PreviewMinHeight = 30;
        public static double PreviewDefaultMaxWidth = 300;
        public static double PreviewDefaultMaxHeight = 200;

        public static double PreviewCondensedMaxWidth = 300;        
        public static double PreviewCondensedMaxHeight = 200;
        public static double PreviewCondensedMinWidth = 40;
        public static double PreviewCondensedMinHeight = 0;
        public static double PreviewCondensedContentMaxWidth = PreviewCondensedMaxWidth - 10;
        public static double PreviewCondensedContentMaxHeight = PreviewCondensedMaxHeight - 17;

        public static double PreviewArrowWidth = 12;
        public static double PreviewArrowHeight = 6;

        #endregion

        #region Error Bubble

        public static SolidColorBrush ErrorFrameFill = new SolidColorBrush(Color.FromRgb(255, 255, 255));
        public static double ErrorFrameStrokeThickness = 1;
        public static SolidColorBrush ErrorFrameStrokeColor = new SolidColorBrush(Color.FromRgb(190, 70, 70));

        public static double ErrorMaxWidth = 300;
        public static double ErrorMaxHeight = 200;
        public static double ErrorContentMaxWidth = ErrorMaxWidth - 10;
        public static double ErrorContentMaxHeight = ErrorMaxHeight - 16;

        public static double ErrorCondensedMaxWidth = 75;
        public static double ErrorCondensedMinWidth = 25;
        public static double ErrorCondensedMaxHeight = 50;
        public static double ErrorCondensedMinHeight = 25;
        public static double ErrorCondensedContentMaxWidth = ErrorCondensedMaxWidth - 10;
        public static double ErrorCondensedContentMaxHeight = ErrorCondensedMaxHeight - 16;

        public static double ErrorTextFontSize = 13;
        public static FontWeight ErrorTextFontWeight = FontWeights.Light;
        public static SolidColorBrush ErrorTextForeground = new SolidColorBrush(Color.FromRgb(190, 70, 70));
        public static TextWrapping ErrorContentWrapping = TextWrapping.Wrap;
        public static Thickness ErrorContentMargin = new Thickness(5, 5, 5, 12);

        public static double ErrorArrowWidth = 12;
        public static double ErrorArrowHeight = 6;

        #endregion

        #region Node Tooltip
        public static int ToolTipFadeInDelayInMS = 2000;

        public static SolidColorBrush NodeTooltipFrameFill = new SolidColorBrush(Color.FromRgb(255, 255, 255));
        public static double NodeTooltipFrameStrokeThickness = 1;
        public static SolidColorBrush NodeTooltipFrameStrokeColor = new SolidColorBrush(Color.FromRgb(165, 209, 226));

        public static double NodeTooltipMaxWidth = 200;
        public static double NodeTooltipMaxHeight = 200;
        public static double NodeTooltipContentMaxWidth = NodeTooltipMaxWidth - 10;
        public static double NodeTooltipContentMaxHeight = NodeTooltipMaxHeight - 16;

        public static double NodeTooltipTextFontSize = 11;
        public static FontWeight NodeTooltipTextFontWeight = FontWeights.Light;
        public static SolidColorBrush NodeTooltipTextForeground = new SolidColorBrush(Color.FromRgb(98, 140, 153));
        public static TextWrapping NodeTooltipContentWrapping = TextWrapping.Wrap;

        public static Thickness NodeTooltipContentMarginLeft = new Thickness(11, 5, 5, 5);
        public static Thickness NodeTooltipContentMarginRight = new Thickness(5, 5, 11, 5);
        public static Thickness NodeTooltipContentMarginBottom = new Thickness(5, 5, 5, 11);

        public static double NodeTooltipArrowWidth_BottomConnecting = 12;
        public static double NodeTooltipArrowHeight_BottomConnecting = 6;
        public static double NodeTooltipArrowWidth_SideConnecting = 6;
        public static double NodeTooltipArrowHeight_SideConnecting = 12;

        #endregion

        #region Library Item Tooltip

        public static SolidColorBrush LibraryTooltipFrameFill = new SolidColorBrush(Color.FromRgb(255, 255, 255));
        public static double LibraryTooltipFrameStrokeThickness = 1;
        public static SolidColorBrush LibraryTooltipFrameStrokeColor = new SolidColorBrush(Color.FromRgb(165, 209, 226));

        public static double LibraryTooltipMaxWidth = 400;
        public static double LibraryTooltipMaxHeight = 200;
        public static double LibraryTooltipContentMaxWidth = LibraryTooltipMaxWidth - 10;
        public static double LibraryTooltipContentMaxHeight = LibraryTooltipMaxHeight - 17;

        public static double LibraryTooltipTextFontSize = 11;
        public static SolidColorBrush LibraryTooltipTextForeground = new SolidColorBrush(Color.FromRgb(51, 51, 51));
        public static FontWeight LibraryTooltipTextFontWeight = FontWeights.Normal;
        public static TextWrapping LibraryTooltipContentWrapping = TextWrapping.Wrap;
        public static Thickness LibraryTooltipContentMargin = new Thickness(12, 5, 5, 5);

        public static double LibraryTooltipArrowHeight = 12;
        public static double LibraryTooltipArrowWidth = 6;

        #endregion

        #endregion

        #region CodeBlockNode
        public static readonly int CBNMaxPortNameLength = 24;
        public static readonly int CBNMaxTextBoxWidth = 500;
        #endregion
    }

    public class ResourceNames
    {
        public static readonly string ResourceBaseUri = "pack://application:,,,/DynamoCore;component/UI/Images/";
    }
}<|MERGE_RESOLUTION|>--- conflicted
+++ resolved
@@ -9,7 +9,6 @@
 {
     public class Configurations
     {
-<<<<<<< HEAD
         #region Dynamo Universal Constants
         // Add 0.5 to place the point in the middle of a pixel to sharpen it
         public static readonly double PixelSharpeningConstant = 0.5;
@@ -21,8 +20,6 @@
         public static string UsageReportingErrorMessage = "Uh oh...\n\rWe're sorry - we tried to save your decisions, but something went wrong. The decision probably hasn't been saved. This really shouldn't have happened. Please get in touch via GitHub and send us this information.\n\rYou can also try deleting [FILEPATH] and trying again.\n\rDepending on your previous choice, instrumentation may still be running, if you're worried about this, please consider not using Dynamo until we've got back to you to solve the problem.\n\rSorry about that.";
         #endregion
 
-=======
->>>>>>> 58338ace
         #region Canvas Configurations
         //public static readonly double Minimum
 
@@ -31,15 +28,12 @@
         public static readonly int GridThickness = 2;
         public static readonly Color GridLineColor = Color.FromRgb(232, 232, 232);
 
-<<<<<<< HEAD
+        // Canvas Control
+        public static readonly double ZoomIncrement = 0.05;
+
         // Double Clicking
         // Maximum distance allowed between first and second click to be accepted as a double click
         public static readonly int DoubleClickAcceptableDistance = 10; // in pixel
-
-=======
-        // Canvas Control
-        public static readonly double ZoomIncrement = 0.05;
->>>>>>> 58338ace
         #endregion
 
         #region Tab Bar Configurations
