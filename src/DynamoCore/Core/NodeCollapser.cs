﻿using System;
using System.Collections.Generic;
using System.Linq;
using Dynamo.Models;
using Dynamo.Nodes;
using Dynamo.ViewModels;
using Microsoft.Practices.Prism;

namespace Dynamo.Utilities
{
    static class NodeCollapser
    {
        /// <summary>
        ///     Collapse a set of nodes in a given workspace.  Has the side effects of prompting the user
        ///     first in order to obtain the name and category for the new node, 
        ///     writes the function to a dyf file, adds it to the FunctionDict, adds it to search, and compiles and 
        ///     places the newly created symbol (defining a lambda) in the Controller's FScheme Environment.  
        /// </summary>
        /// <param name="selectedNodes"> The function definition for the user-defined node </param>
        /// <param name="currentWorkspace"> The workspace where</param>
        internal static void Collapse(IEnumerable<NodeModel> selectedNodes, WorkspaceModel currentWorkspace)
        {
            var selectedNodeSet = new HashSet<NodeModel>(selectedNodes);

            //First, prompt the user to enter a name
            //string newNodeName ="", newNodeCategory ="";
            var args = new FunctionNamePromptEventArgs();
            dynSettings.Controller.DynamoModel.OnRequestsFunctionNamePrompt(null, args);

            //if (!dynSettings.Controller.DynamoViewModel.ShowNewFunctionDialog(ref newNodeName, ref newNodeCategory))
            if(!args.Success)
            {
                return;
            }

            var newNodeWorkspace = new FuncWorkspace(args.Name, args.Category, args.Description, 0, 0)
            {
                WatchChanges = false
            };

            var newNodeDefinition = new FunctionDefinition(Guid.NewGuid())
            {
                Workspace = newNodeWorkspace
            };

            currentWorkspace.DisableReporting();

            #region Determine Inputs and Outputs

            //Step 1: determine which nodes will be inputs to the new node
            var inputs = new HashSet<Tuple<NodeModel, int, Tuple<int, NodeModel>>>(
                selectedNodeSet.SelectMany(
                    node => Enumerable.Range(0, node.InPortData.Count).Where(node.HasInput)
                        .Select(data => Tuple.Create(node, data, node.Inputs[data]))
                        .Where(input => !selectedNodeSet.Contains(input.Item3.Item2))));

            var outputs = new HashSet<Tuple<NodeModel, int, Tuple<int, NodeModel>>>(
                selectedNodeSet.SelectMany(
                    node => Enumerable.Range(0, node.OutPortData.Count).Where(node.HasOutput).SelectMany(
                        data => node.Outputs[data]
                                    .Where(output => !selectedNodeSet.Contains(output.Item2))
                                    .Select(output => Tuple.Create(node, data, output)))));

            #endregion

            #region Detect 1-node holes (higher-order function extraction)

            var curriedNodeArgs =
                new HashSet<NodeModel>(
                    inputs
                        .Select(x => x.Item3.Item2)
                        .Intersect(outputs.Select(x => x.Item3.Item2)))
                    .Select(
                        outerNode =>
                        {
                            var node = new Apply1();

                            //MVVM : Don't make direct reference to view here
                            //MVVM: no reference to view here
                            //dynNodeView nodeUI = node.NodeUI;

                            var elNameAttrib =
                                node.GetType().GetCustomAttributes(typeof(NodeNameAttribute), true)[0] as
                                NodeNameAttribute;
                            if (elNameAttrib != null)
                            {
                                node.NickName = elNameAttrib.Name;
                            }

                            node.GUID = Guid.NewGuid();

                            //store the element in the elements list
                            newNodeWorkspace.Nodes.Add(node);
                            node.WorkSpace = newNodeWorkspace;

                            node.DisableReporting();

                            //MVVM : Can't set view location here

                            //dynSettings.Bench.WorkBench.Children.Add(nodeUI);

                            //Place it in an appropriate spot
                            //Canvas.SetLeft(nodeUI, Canvas.GetLeft(outerNode.NodeUI));
                            //Canvas.SetTop(nodeUI, Canvas.GetTop(outerNode.NodeUI));
                            node.X = outerNode.X;
                            node.Y = outerNode.Y;

                            //Fetch all input ports
                            // in order
                            // that have inputs
                            // and whose input comes from an inner node
                            List<int> inPortsConnected = Enumerable.Range(0, outerNode.InPortData.Count)
                                                                   .Where(
                                                                       x =>
                                                                       outerNode.HasInput(x) &&
                                                                       selectedNodeSet.Contains(
                                                                           outerNode.Inputs[x].Item2))
                                                                   .ToList();

                            var nodeInputs = outputs
                                .Where(output => output.Item3.Item2 == outerNode)
                                .Select(
                                    output =>
                                    new
                                    {
                                        InnerNodeInputSender = output.Item1,
                                        OuterNodeInPortData = output.Item3.Item1
                                    }).ToList();

                            nodeInputs.ForEach(_ => node.AddInput());

                            node.RegisterAllPorts();

                            //MVVM: don't call update layout here
                            //dynSettings.Bench.WorkBench.UpdateLayout();

                            return new
                            {
                                OuterNode = outerNode,
                                InnerNode = node,
                                Outputs = inputs.Where(input => input.Item3.Item2 == outerNode)
                                                .Select(input => input.Item3.Item1),
                                Inputs = nodeInputs,
                                OuterNodePortDataList = inPortsConnected
                            };
                        }).ToList();

            #endregion

            #region UI Positioning Calculations

            double avgX = selectedNodeSet.Average(node => node.X);
            double avgY = selectedNodeSet.Average(node => node.Y);

            double leftMost = selectedNodeSet.Min(node => node.X);
            double topMost = selectedNodeSet.Min(node => node.Y);
            double rightMost = selectedNodeSet.Max(node => node.X + node.Width);

            #endregion

            #region Move selection to new workspace

            var connectors = new HashSet<ConnectorModel>(currentWorkspace.Connectors.Where(
                                                                conn => selectedNodeSet.Contains(conn.Start.Owner)
                                                                    && selectedNodeSet.Contains(conn.End.Owner)));

            //Step 2: move all nodes to new workspace
            //  remove from old
            foreach (var ele in selectedNodeSet)
            {
                ele.SaveResult = false;
                currentWorkspace.Nodes.Remove(ele);
            }
            foreach (var ele in connectors)
            {
                currentWorkspace.Connectors.Remove(ele);
            }

            //  add to new
            newNodeWorkspace.Nodes.AddRange(selectedNodeSet);
            newNodeWorkspace.Connectors.AddRange(connectors);

            double leftShift = leftMost - 250;
            foreach (NodeModel node in newNodeWorkspace.Nodes)
            {
                node.X = node.X - leftShift;
                node.Y = node.Y - topMost;
            }

            #endregion

            #region Insert new node into the current workspace

            //Step 5: insert new node into original workspace
            //var collapsedNode = dynSettings.Controller.DynamoViewModel.CreateFunction(
            //    inputs.Select(x => x.Item1.InPortData[x.Item2].NickName),
            //    outputs
            //        .Where(x => !curriedNodeArgs.Any(y => y.OuterNode == x.Item3.Item2))
            //        .Select(x => x.Item1.OutPortData[x.Item2].NickName),
            //    newNodeDefinition);

            //collapsedNode.GUID = Guid.NewGuid();

            //currentWorkspace.Nodes.Add(collapsedNode);
            //collapsedNode.WorkSpace = currentWorkspace;

            //collapsedNode.X = avgX;
            //collapsedNode.Y = avgY;

            #endregion

            #region Destroy all hanging connectors

            //Step 6: connect inputs and outputs

            var removeConnectors = currentWorkspace.Connectors.Where(c =>
                                                                     selectedNodeSet.Contains(c.Start.Owner) ||
                                                                     selectedNodeSet.Contains(c.End.Owner))
                                                   .ToList();
            foreach (ConnectorModel connector in removeConnectors)
            {
                connector.NotifyConnectedPortsOfDeletion();
                currentWorkspace.Connectors.Remove(connector);
            }

            #endregion

            newNodeWorkspace.Nodes.ToList().ForEach(x => x.DisableReporting());

            var inConnectors = new List<Tuple<NodeModel, int, int>>();

            #region Process inputs

            var uniqueInputSenders = new Dictionary<Tuple<NodeModel, int>, Symbol>();

            //Step 3: insert variables (reference step 1)
            foreach (var input in Enumerable.Range(0, inputs.Count).Zip(inputs, Tuple.Create))
            {
                int inputIndex = input.Item1;

                NodeModel inputReceiverNode = input.Item2.Item1;
                int inputReceiverData = input.Item2.Item2;

                NodeModel inputNode = input.Item2.Item3.Item2;
                int inputData = input.Item2.Item3.Item1;

                Symbol node;

                var key = Tuple.Create(inputNode, inputData);
                if (uniqueInputSenders.ContainsKey(key))
                {
                    node = uniqueInputSenders[key];
                }
                else
                {
                    //MVVM : replace NodeUI reference with node
                    inConnectors.Add(Tuple.Create(inputNode, inputData, inputIndex));

                    //Create Symbol Node
                    node = new Symbol
                    {
                        InputSymbol = inputReceiverNode.InPortData[inputReceiverData].NickName
                    };

                    //MVVM : Don't make direct reference to view here
                    //dynNodeView nodeUI = node.NodeUI;

                    var elNameAttrib =
                        node.GetType().GetCustomAttributes(typeof(NodeNameAttribute), true)[0] as NodeNameAttribute;
                    if (elNameAttrib != null)
                    {
                        node.NickName = elNameAttrib.Name;
                    }

                    node.GUID = Guid.NewGuid();

                    //store the element in the elements list
                    newNodeWorkspace.Nodes.Add(node);
                    node.WorkSpace = newNodeWorkspace;

                    node.DisableReporting();

                    //MVVM : Do not add view directly to canvas
                    /*dynSettings.Bench.WorkBench.Children.Add(nodeUI);

                    //Place it in an appropriate spot
                    Canvas.SetLeft(nodeUI, 0);
                    Canvas.SetTop(nodeUI, inputIndex * (50 + node.NodeUI.Height));

                    dynSettings.Bench.WorkBench.UpdateLayout();*/
                    node.X = 0;
                    node.Y = inputIndex * (50 + node.Height);

                    uniqueInputSenders[key] = node;
                }

                var curriedNode = curriedNodeArgs.FirstOrDefault(x => x.OuterNode == inputNode);

                if (curriedNode == null)
                {
                    var conn1 = ConnectorModel.Make(node,
                                                  inputReceiverNode,
                                                  0,
                                                  inputReceiverData,
                                                  0 );

                    if (conn1 != null)
                        newNodeWorkspace.Connectors.Add(conn1);
                }
                else
                {
                    //Connect it to the applier
                    var conn = ConnectorModel.Make(node,
                                                     curriedNode.InnerNode,
                                                     0,
                                                     0,
                                                     0);
                    if (conn != null)
                        newNodeWorkspace.Connectors.Add(conn);

                    //Connect applier to the inner input receive
                    var conn2 = ConnectorModel.Make(
                        curriedNode.InnerNode,
                        inputReceiverNode,
                        0,
                        inputReceiverData,
                        0);

                    if (conn2 != null)
                        newNodeWorkspace.Connectors.Add(conn2);
                }
            }

            #endregion

            #region Process outputs

            //List of all inner nodes to connect an output. Unique.
            var outportList = new List<Tuple<NodeModel, int>>();

            var outConnectors = new List<Tuple<NodeModel, int, int>>();

            int i = 0;
            foreach (var output in outputs)
            {
                if (outportList.All(x => !(x.Item1 == output.Item1 && x.Item2 == output.Item2)))
                {
                    NodeModel outputSenderNode = output.Item1;
                    int outputSenderData = output.Item2;
                    NodeModel outputReceiverNode = output.Item3.Item2;

                    if (curriedNodeArgs.Any(x => x.OuterNode == outputReceiverNode))
                        continue;

                    outportList.Add(Tuple.Create(outputSenderNode, outputSenderData));

                    //Create Symbol Node
                    var node = new Output
                    {
                        Symbol = outputSenderNode.OutPortData[outputSenderData].NickName
                    };

                    //dynNodeView nodeUI = node.NodeUI;

                    var elNameAttrib =
                        node.GetType().GetCustomAttributes(typeof(NodeNameAttribute), false)[0] as NodeNameAttribute;
                    if (elNameAttrib != null)
                    {
                        node.NickName = elNameAttrib.Name;
                    }

                    node.GUID = Guid.NewGuid();

                    //store the element in the elements list
                    newNodeWorkspace.Nodes.Add(node);
                    node.WorkSpace = newNodeWorkspace;

                    node.DisableReporting();

                    //MVVM : Do not add view directly to canvas
                    /*dynSettings.Bench.WorkBench.Children.Add(nodeUI);

                    //Place it in an appropriate spot
                    Canvas.SetLeft(nodeUI, rightMost + 75 - leftShift);
                    Canvas.SetTop(nodeUI, i * (50 + node.NodeUI.Height));

                    dynSettings.Bench.WorkBench.UpdateLayout();*/

                    node.X = rightMost + 75 - leftShift;
                    node.Y = i*(50 + node.Height);

                    var conn = ConnectorModel.Make(
                                outputSenderNode,
                                node,
                                outputSenderData,
                                0,
                                0 );
                    
                    if (conn != null)
                        newNodeWorkspace.Connectors.Add(conn);

                    i++;
                }
            }

            //Connect outputs to new node
            foreach (var output in outputs)
            {
                //Node to be connected to in CurrentSpace
                NodeModel outputSenderNode = output.Item1;

                //Port to be connected to on outPutNode_outer
                int outputSenderData = output.Item2;

                int outputReceiverData = output.Item3.Item1;
                NodeModel outputReceiverNode = output.Item3.Item2;

                var curriedNode = curriedNodeArgs.FirstOrDefault(
                    x => x.OuterNode == outputReceiverNode);

                if (curriedNode == null)
                {
                    // we create the connectors in the current space later
//MVVM : replaced multiple dynNodeView refrences with dynNode
                    outConnectors.Add(
                        Tuple.Create(
                            outputReceiverNode,
                            outportList.FindIndex(
                                x => x.Item1 == outputSenderNode && x.Item2 == outputSenderData),
                            outputReceiverData));
                }
                else
                {
                    int targetPort = curriedNode.Inputs
                                                .First(
                                                    x => x.InnerNodeInputSender == outputSenderNode)
                                                .OuterNodeInPortData;

                    int targetPortIndex = curriedNode.OuterNodePortDataList.IndexOf(targetPort);
                    
                    //Connect it (new dynConnector)

                    var conn = ConnectorModel.Make(
                        outputSenderNode,
                        curriedNode.InnerNode,
                        outputSenderData,
                        targetPortIndex + 1,
                        0);

                    if (conn != null)
                        newNodeWorkspace.Connectors.Add(conn);
                }
            }

            #endregion

            //set the name on the node
            //collapsedNode.NickName = args.Name;
            //currentWorkspace.Nodes.Remove(collapsedNode);

            // save and load the definition from file
            dynSettings.Controller.DynamoModel.SaveFunction(newNodeDefinition, false, true, true);
            //var customNodeInfo = new CustomNodeInfo(newNodeDefinition.FunctionId, args.Name, args.Category, args.Description, null);
            //dynSettings.Controller.CustomNodeManager.AddFunctionDefinition(newNodeDefinition.FunctionId, newNodeDefinition);
            //dynSettings.Controller.CustomNodeManager.SetNodeInfo(customNodeInfo);
            //dynSettings.Controller.SearchViewModel.Add(args.Name, args.Category, args.Description, newNodeDefinition.FunctionId);

            var collapsedNode = dynSettings.Controller.DynamoModel.CreateNode_Internal(new Dictionary<string, object>()
                {
                    {"name", newNodeDefinition.FunctionId.ToString() },
                    {"x", avgX },
                    {"y", avgY }
                });

<<<<<<< HEAD
            var newlyPlacedCollapsedNode = currentWorkspace.Nodes
                                            .Where(node => node is Function)
                                            .First(node => ((Function)node).Definition.FunctionId == newNodeDefinition.FunctionId);

=======
            
>>>>>>> 3027207a
            // place the node as intended, not centered
            collapsedNode.X = avgX;
            collapsedNode.Y = avgY;

            collapsedNode.DisableReporting();

            foreach (var nodeTuple in inConnectors)
            {
                var conn = ConnectorModel.Make(
                                    nodeTuple.Item1,
                                    collapsedNode,
                                    nodeTuple.Item2,
                                    nodeTuple.Item3,
                                    0 );

                if (conn != null)
                    currentWorkspace.Connectors.Add(conn);
            }

            foreach (var nodeTuple in outConnectors)
            {
<<<<<<< HEAD
                var conn = ConnectorModel.Make(
                                    newlyPlacedCollapsedNode,
=======
                var conn = dynConnectorModel.Make(
                                    collapsedNode,
>>>>>>> 3027207a
                                    nodeTuple.Item1,
                                    nodeTuple.Item2,
                                    nodeTuple.Item3,
                                    0 );

                if (conn != null)
                    currentWorkspace.Connectors.Add(conn);
            }

            collapsedNode.EnableReporting();
            currentWorkspace.EnableReporting();

            newNodeWorkspace.WatchChanges = true;
        }

    }
}<|MERGE_RESOLUTION|>--- conflicted
+++ resolved
@@ -472,14 +472,6 @@
                     {"y", avgY }
                 });
 
-<<<<<<< HEAD
-            var newlyPlacedCollapsedNode = currentWorkspace.Nodes
-                                            .Where(node => node is Function)
-                                            .First(node => ((Function)node).Definition.FunctionId == newNodeDefinition.FunctionId);
-
-=======
-            
->>>>>>> 3027207a
             // place the node as intended, not centered
             collapsedNode.X = avgX;
             collapsedNode.Y = avgY;
@@ -501,13 +493,9 @@
 
             foreach (var nodeTuple in outConnectors)
             {
-<<<<<<< HEAD
+
                 var conn = ConnectorModel.Make(
-                                    newlyPlacedCollapsedNode,
-=======
-                var conn = dynConnectorModel.Make(
                                     collapsedNode,
->>>>>>> 3027207a
                                     nodeTuple.Item1,
                                     nodeTuple.Item2,
                                     nodeTuple.Item3,
