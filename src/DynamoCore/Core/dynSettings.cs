--- conflicted
+++ resolved
@@ -78,17 +78,10 @@
             handler.ResultReady += SendAnswerToWebSocket;
 
             (Application.Current != null ? Application.Current.Dispatcher : Dispatcher.CurrentDispatcher)
-<<<<<<< HEAD
-                .Invoke(new Action(() => msg.Execute(Controller.DynamoViewModel)));
-        }
-
-        public static void SendAnswerToWebSocket(string answer, string sessionId)
-=======
                 .Invoke(new Action(() => handler.Execute(Controller.DynamoViewModel)));
         }
 
-        private static void SendAnswerToWebSocket(object sender, ResultReadyEventArgs e)
->>>>>>> 4251a9e7
+        public static void SendAnswerToWebSocket(object sender, ResultReadyEventArgs e)
         {
             WebSocketServer.SendResponse(new ComputationResponse()
             {
