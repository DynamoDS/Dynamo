--- conflicted
+++ resolved
@@ -156,13 +156,9 @@
             NumberFormat = "f3";
             UseHardwareAcceleration = true;
             PackageDownloadTouAccepted = false;
-<<<<<<< HEAD
             ShowGaleryAtStartUp = true;
-=======
-
             BackupInterval = 60000; // 1 minute
             BackupFilesCount = 1;
->>>>>>> 9b159615
         }
 
         /// <summary>
