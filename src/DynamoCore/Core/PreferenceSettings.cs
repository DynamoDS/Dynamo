﻿using System;
using System.Collections.Generic;
using System.IO;
using System.Xml.Serialization;

using Dynamo.Core;
using Dynamo.Interfaces;
using Dynamo.Models;
using DynamoUnits;

using DynamoUtilities;

namespace Dynamo
{
    /// <summary>
    /// PreferenceSettings is a class for GUI to persist certain settings.
    /// Upon running of the GUI, those settings that are persistent will be loaded
    /// from a XML file from DYNAMO_SETTINGS_FILE.
    /// When GUI is closed, the settings into the XML file.
    /// </summary>
    public class PreferenceSettings : NotificationObject, IPreferences
    {
        public static string DynamoTestPath = null;
        const string DYNAMO_SETTINGS_FILE = "DynamoSettings.xml";
        private string numberFormat;
        private string lastUpdateDownloadPath;
        
        // Variables of the settings that will be persistent

        #region Collect Information Settings
        public bool IsFirstRun { get; set; }
        public bool IsUsageReportingApproved { get; set; }
        public bool IsAnalyticsReportingApproved { get; set; }
        #endregion

        /// <summary>
        /// The width of the library pane.
        /// </summary>
        public int LibraryWidth { get; set; }

        /// <summary>
        /// The height of the console display.
        /// </summary>
        public int ConsoleHeight { get; set; }

        /// <summary>
        /// Should connectors be visible?
        /// </summary>
        public bool ShowConnector { get; set; }

        /// <summary>
        /// The types of connector: Bezier or Polyline.
        /// </summary>
        public ConnectorType ConnectorType { get; set; }

        /// <summary>
        /// Should the background 3D preview be shown?
        /// </summary>
        public bool FullscreenWatchShowing { get; set; }

        /// <summary>
        /// The decimal precision used to display numbers.
        /// </summary>
        public string NumberFormat
        {
            get { return numberFormat; }
            set
            {
                numberFormat = value;
                RaisePropertyChanged("NumberFormat");
            }
        }

<<<<<<< HEAD
=======
        /// <summary>
        /// The maximum number of recent file paths to be saved.
        /// </summary>
>>>>>>> 382c8951
        public int MaxNumRecentFiles
        {
            get { return 10; }
            set { }
        }

        /// <summary>
        /// A list of recently opened file paths.
        /// </summary>
        public List<string> RecentFiles { get; set; }

        /// <summary>
        /// A list of packages used by the Package Manager to determine
        /// which packages are marked for deletion.
        /// </summary>
        public List<string> PackageDirectoriesToUninstall { get; set; }

<<<<<<< HEAD
=======
        public LengthUnit LengthUnit
        {
            get { return lengthUnit; }
            set
            {
                lengthUnit = value;
                RaisePropertyChanged("LengthUnit");
            }
        }

        public AreaUnit AreaUnit
        {
            get { return areaUnit; }
            set
            {
                areaUnit = value;
                RaisePropertyChanged("AreaUnit");
            }
        }

        public VolumeUnit VolumeUnit
        {
            get { return volumeUnit; }
            set
            {
                volumeUnit = value;
                RaisePropertyChanged("VolumeUnit");
            }
        }

        /// <summary>
        /// The last X coordinate of the Dynamo window.
        /// </summary>
>>>>>>> 382c8951
        public double WindowX { get; set; }

        /// <summary>
        /// The last Y coordinate of the Dynamo window.
        /// </summary>
        public double WindowY { get; set; }

        /// <summary>
        /// The last width of the Dynamo window.
        /// </summary>
        public double WindowW { get; set; }

        /// <summary>
        /// The last height of the Dynamo window.
        /// </summary>
        public double WindowH { get; set; }

        /// <summary>
        /// Should Dynamo use hardware acceleration if it is supported?
        /// </summary>
        public bool UseHardwareAcceleration { get; set; }

        public PreferenceSettings()
        {
            RecentFiles = new List<string>();
            WindowH = 768;
            WindowW = 1024;
            WindowY = 0.0;
            WindowX = 0.0;

            // Default Settings
            IsFirstRun = true;
            IsUsageReportingApproved = false;
            LibraryWidth = 304;
            ConsoleHeight = 0;
            ShowConnector = true;
            ConnectorType = ConnectorType.BEZIER;
            FullscreenWatchShowing = true;
            PackageDirectoriesToUninstall = new List<string>();
            NumberFormat = "f3";
            UseHardwareAcceleration = true;
        }

        /// <summary>
        /// Save PreferenceSettings in XML File Path if possible,
        /// else return false
        /// </summary>
        /// <param name="filePath">Path of the XML File</param>
        /// <returns>Whether file is saved or error occurred.</returns>
        public bool Save(string filePath)
        {
            try
            {
                var serializer = new XmlSerializer(typeof(PreferenceSettings));
                using (var fs = new FileStream(filePath, FileMode.Create, FileAccess.Write))
                {
                    serializer.Serialize(fs, this);
                    fs.Close(); // Release file lock
                }
                return true;
            }
            catch (Exception ex)
            {
                Console.WriteLine(ex.Message);
                Console.WriteLine(ex.StackTrace);
            }

            return false;
        }

        /// <summary>
        /// Save PreferenceSettings in a default directory when no path is specified
        /// </summary>
        /// <returns>Whether file is saved or error occurred.</returns>
        public bool Save()
        {
            return Save(DynamoTestPath ?? GetSettingsFilePath());
        }

        /// <summary>
        /// Return PreferenceSettings from XML path if possible,
        /// else return PreferenceSettings with default values
        /// </summary>
        /// <param name="filePath">Path of the XML File</param>
        /// <returns>
        /// Stored PreferenceSettings from xml file or
        /// Default PreferenceSettings if xml file is not found.
        /// </returns>
        public static PreferenceSettings Load(string filePath)
        {
            var settings = new PreferenceSettings();

            if (string.IsNullOrEmpty(filePath) || (!File.Exists(filePath)))
                return settings;

            try
            {
                var serializer = new XmlSerializer(typeof(PreferenceSettings));
                using (var fs = new FileStream(filePath, FileMode.Open, FileAccess.Read))
                {
                    settings = serializer.Deserialize(fs) as PreferenceSettings;
                    fs.Close(); // Release file lock
                }
            }
            catch (Exception) { }

            return settings;
        }

        /// <summary>
        /// Return PreferenceSettings from Default XML path
        /// </summary>
        /// <returns>
        /// Stored PreferenceSettings from default xml file or
        /// Default PreferenceSettings if default xml file is not found.
        /// </returns>
        public static PreferenceSettings Load()
        {
            return Load(DynamoTestPath ?? GetSettingsFilePath());
        }

        /// <summary>
        /// Return PreferenceSettings Default XML File Path if possible
        /// </summary>
        public static string GetSettingsFilePath()
        {
            try
            {
                return (Path.Combine(DynamoPathManager.Instance.AppData, DYNAMO_SETTINGS_FILE));
            }
            catch (Exception)
            {
                return string.Empty;
            }
        }
    }
}<|MERGE_RESOLUTION|>--- conflicted
+++ resolved
@@ -6,7 +6,6 @@
 using Dynamo.Core;
 using Dynamo.Interfaces;
 using Dynamo.Models;
-using DynamoUnits;
 
 using DynamoUtilities;
 
@@ -71,12 +70,9 @@
             }
         }
 
-<<<<<<< HEAD
-=======
         /// <summary>
         /// The maximum number of recent file paths to be saved.
         /// </summary>
->>>>>>> 382c8951
         public int MaxNumRecentFiles
         {
             get { return 10; }
@@ -94,42 +90,9 @@
         /// </summary>
         public List<string> PackageDirectoriesToUninstall { get; set; }
 
-<<<<<<< HEAD
-=======
-        public LengthUnit LengthUnit
-        {
-            get { return lengthUnit; }
-            set
-            {
-                lengthUnit = value;
-                RaisePropertyChanged("LengthUnit");
-            }
-        }
-
-        public AreaUnit AreaUnit
-        {
-            get { return areaUnit; }
-            set
-            {
-                areaUnit = value;
-                RaisePropertyChanged("AreaUnit");
-            }
-        }
-
-        public VolumeUnit VolumeUnit
-        {
-            get { return volumeUnit; }
-            set
-            {
-                volumeUnit = value;
-                RaisePropertyChanged("VolumeUnit");
-            }
-        }
-
         /// <summary>
         /// The last X coordinate of the Dynamo window.
         /// </summary>
->>>>>>> 382c8951
         public double WindowX { get; set; }
 
         /// <summary>
