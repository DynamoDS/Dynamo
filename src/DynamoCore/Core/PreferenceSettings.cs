﻿using System;
using System.Collections.Generic;
using System.IO;
using System.Linq;
using System.Xml.Serialization;

using Dynamo.Core;
using Dynamo.Interfaces;
using Dynamo.Models;

using DynamoUtilities;

namespace Dynamo
{
    /// <summary>
    /// PreferenceSettings is a class for GUI to persist certain settings.
    /// Upon running of the GUI, those settings that are persistent will be loaded
    /// from a XML file from DYNAMO_SETTINGS_FILE.
    /// When GUI is closed, the settings into the XML file.
    /// </summary>
    public class PreferenceSettings : NotificationObject, IPreferences
    {
        public const int DefaultMaxNumRecentFiles = 10;
        public static string DynamoTestPath = null;
        private string numberFormat;
        private string lastUpdateDownloadPath;
        private int maxNumRecentFiles;
        public const string DefaultDateFormat = "MMMM dd, yyyy h:mm tt";
        public static readonly System.DateTime DynamoDefaultTime = new System.DateTime(1977, 4, 12, 12, 12, 0, 0);

        // Variables of the settings that will be persistent

        #region Collect Information Settings
        public bool IsFirstRun { get; set; }
        public bool IsUsageReportingApproved { get; set; }
        public bool IsAnalyticsReportingApproved { get; set; }
        #endregion

        /// <summary>
        /// The width of the library pane.
        /// </summary>
        public int LibraryWidth { get; set; }

        /// <summary>
        /// The height of the console display.
        /// </summary>
        public int ConsoleHeight { get; set; }

        /// <summary>
        /// Should connectors be visible?
        /// </summary>
        public bool ShowConnector { get; set; }

        /// <summary>
        /// The types of connector: Bezier or Polyline.
        /// </summary>
        public ConnectorType ConnectorType { get; set; }

        /// <summary>
        /// Should the background 3D preview be shown?
        /// </summary>
        public bool FullscreenWatchShowing { get; set; }

        /// <summary>
        /// The decimal precision used to display numbers.
        /// </summary>
        public string NumberFormat
        {
            get { return numberFormat; }
            set
            {
                numberFormat = value;
                RaisePropertyChanged("NumberFormat");
            }
        }

        /// <summary>
        /// The maximum number of recent file paths to be saved.
        /// </summary>
        public int MaxNumRecentFiles
        {
            get { return maxNumRecentFiles; }
            set
            {
                if (value > 0)
                {
                    maxNumRecentFiles = value;
                }
                else
                {
                    maxNumRecentFiles = DefaultMaxNumRecentFiles;
                }
                RaisePropertyChanged("MaxNumRecentFiles");
            }
        }

        /// <summary>
        /// A list of recently opened file paths.
        /// </summary>
        public List<string> RecentFiles { get; set; }

        /// <summary>
        /// A list of backup file paths.
        /// </summary>
        public List<string> BackupFiles { get; set; }

        /// <summary>
        /// A list of folders containing zero-touch nodes and custom nodes.
        /// </summary>
        public List<string> CustomPackageFolders { get; set; } 

        /// <summary>
        /// A list of packages used by the Package Manager to determine
        /// which packages are marked for deletion.
        /// </summary>
        public List<string> PackageDirectoriesToUninstall { get; set; }

        /// <summary>
        /// The last X coordinate of the Dynamo window.
        /// </summary>
        public double WindowX { get; set; }

        /// <summary>
        /// The last Y coordinate of the Dynamo window.
        /// </summary>
        public double WindowY { get; set; }

        /// <summary>
        /// The last width of the Dynamo window.
        /// </summary>
        public double WindowW { get; set; }

        /// <summary>
        /// The last height of the Dynamo window.
        /// </summary>
        public double WindowH { get; set; }

        /// <summary>
        /// Should Dynamo use hardware acceleration if it is supported?
        /// </summary>
        public bool UseHardwareAcceleration { get; set; }

        /// <summary>
        /// This defines how long (in milliseconds) will the graph be automatically saved.
        /// </summary>
        public int BackupInterval { get; set; }

        /// <summary>
        /// This defines how many files will be backed up.
        /// </summary>
        public int BackupFilesCount { get; set; }

        /// <summary>
        /// Indicates if the user has accepted the terms of 
        /// use for downloading packages from package manager.
        /// </summary>
        public bool PackageDownloadTouAccepted { get; set; }

        /// <summary>
        /// Indicates whether surface and solid edges will 
        /// be rendered.
        /// </summary>
        public bool ShowEdges { get; set; }

        /// Indicates the default state of the "Open in Manual Mode"
        /// checkbox in OpenFileDialog
        /// </summary>
        public bool OpenFileInManualExecutionMode { get; set; }

        public PreferenceSettings()
        {
            RecentFiles = new List<string>();
            WindowH = 768;
            WindowW = 1024;
            WindowY = 0.0;
            WindowX = 0.0;

            // Default Settings
            IsFirstRun = true;
            IsUsageReportingApproved = false;
            LibraryWidth = 304;
            ConsoleHeight = 0;
            ShowConnector = true;
            ConnectorType = ConnectorType.BEZIER;
            FullscreenWatchShowing = true;
            PackageDirectoriesToUninstall = new List<string>();
            NumberFormat = "f3";
            UseHardwareAcceleration = true;
            PackageDownloadTouAccepted = false;
            maxNumRecentFiles = DefaultMaxNumRecentFiles;
            ShowEdges = false;
            OpenFileInManualExecutionMode = false;

            BackupInterval = 60000; // 1 minute
            BackupFilesCount = 1;
<<<<<<< HEAD
            BackupFiles = new List<string>();     
=======
            BackupFiles = new List<string>();

            CustomPackageFolders = new List<string>();
>>>>>>> bd3bf4c5
        }

        /// <summary>
        /// Save PreferenceSettings in XML File Path if possible,
        /// else return false
        /// </summary>
        /// <param name="filePath">Path of the XML File</param>
        /// <returns>Whether file is saved or error occurred.</returns>
        public bool Save(string filePath)
        {
            try
            {
                var serializer = new XmlSerializer(typeof(PreferenceSettings));
                using (var fs = new FileStream(filePath, FileMode.Create, FileAccess.Write))
                {
                    serializer.Serialize(fs, this);
                    fs.Close(); // Release file lock
                }
                return true;
            }
            catch (Exception ex)
            {
                Console.WriteLine(ex.Message);
                Console.WriteLine(ex.StackTrace);
            }

            return false;
        }

        /// <summary>
        /// Save PreferenceSettings in a default directory when no path is 
        /// specified.
        /// </summary>
        /// <param name="preferenceFilePath">The file path to save preference
        /// settings to. If this parameter is null or empty string, preference 
        /// settings will be saved to the default path.</param>
        /// <returns>Whether file is saved or error occurred.</returns>
        public bool SaveInternal(string preferenceFilePath)
        {
            if (!String.IsNullOrEmpty(DynamoTestPath))
            {
                preferenceFilePath = DynamoTestPath;
            }

            return Save(preferenceFilePath);
        }

        /// <summary>
        /// Return PreferenceSettings from XML path if possible,
        /// else return PreferenceSettings with default values
        /// </summary>
        /// <param name="filePath">Path of the XML File</param>
        /// <returns>
        /// Stored PreferenceSettings from xml file or
        /// Default PreferenceSettings if xml file is not found.
        /// </returns>
        public static PreferenceSettings Load(string filePath)
        {
            var settings = new PreferenceSettings();

            if (String.IsNullOrEmpty(filePath) || (!File.Exists(filePath)))
                return settings;

            try
            {
                var serializer = new XmlSerializer(typeof(PreferenceSettings));
                using (var fs = new FileStream(filePath, FileMode.Open, FileAccess.Read))
                {
                    settings = serializer.Deserialize(fs) as PreferenceSettings;
                    fs.Close(); // Release file lock
                }
            }
            catch (Exception) { }

            settings.CustomPackageFolders = settings.CustomPackageFolders.Distinct().ToList();

            return settings;
        }
    }
}<|MERGE_RESOLUTION|>--- conflicted
+++ resolved
@@ -193,13 +193,9 @@
 
             BackupInterval = 60000; // 1 minute
             BackupFilesCount = 1;
-<<<<<<< HEAD
-            BackupFiles = new List<string>();     
-=======
             BackupFiles = new List<string>();
 
             CustomPackageFolders = new List<string>();
->>>>>>> bd3bf4c5
         }
 
         /// <summary>
