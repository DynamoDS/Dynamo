--- conflicted
+++ resolved
@@ -95,12 +95,9 @@
                 if (fn == null)
                     continue;
 
-<<<<<<< HEAD
                 //a comment
-=======
                 Console.WriteLine("Neal was here!");
                 Console.WriteLine("So was Steve.");
->>>>>>> 51de1acc
 
                 // if the assembly has already been loaded, then
                 // skip it, otherwise cache it.
