--- conflicted
+++ resolved
@@ -9,11 +9,8 @@
 using System.Windows.Controls;
 using System.Windows;
 using String = System.String;
-<<<<<<< HEAD
 using ProtoCore.DSASM;
 using Dynamo.DSEngine;
-=======
->>>>>>> 788b3f8b
 
 namespace Dynamo.Utilities
 {
@@ -117,17 +114,13 @@
                 }
             }
 
-<<<<<<< HEAD
             LoadDSBuiltInFunctions();
-=======
->>>>>>> 788b3f8b
             AppDomain.CurrentDomain.AssemblyResolve -= resolver;
 
             #endregion
 
         }
 
-<<<<<<< HEAD
         private static void LoadDSBuiltInFunctions()
         {
             var searchViewModel = dynSettings.Controller.SearchViewModel;
@@ -142,9 +135,6 @@
                 }
             }
        }
-=======
-        
->>>>>>> 788b3f8b
 
         /// <summary>
         ///     Determine if a Type is a node.  Used by LoadNodesFromAssembly to figure
