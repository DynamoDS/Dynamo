﻿using System;
using System.Collections.Generic;
using System.Linq;
using Dynamo.Core;
using Dynamo.Models;
using Dynamo.Controls;
using System.Reflection;
using System.IO;
using System.Windows.Controls;
using System.Windows;
using String = System.String;
using ProtoCore.DSASM;
using Dynamo.DSEngine;

namespace Dynamo.Utilities
{
    /// <summary>
    ///     Handles loading various types of elements into Dynamo at startup
    /// </summary>
    internal class DynamoLoader
    {
        private static string _dynamoDirectory = "";
        public static string GetDynamoDirectory()
        {
            if (String.IsNullOrEmpty(_dynamoDirectory))
            {
                var dynamoAssembly = Assembly.GetExecutingAssembly();
                _dynamoDirectory = Path.GetDirectoryName(dynamoAssembly.Location);
                
            }
            return _dynamoDirectory;
        }

        public static HashSet<string> LoadedAssemblyNames = new HashSet<string>();
        public static Dictionary<string, List<Type>> AssemblyPathToTypesLoaded = new Dictionary<string, List<Type>>();

        internal static void LoadPackages()
        {
            dynSettings.PackageLoader.LoadPackages();
        }

        /// <summary>
        ///     Enumerate local library assemblies and add them to DynamoController's
        ///     dictionaries and search.  
        /// </summary>
        /// <param name="searchViewModel">The searchViewModel to which the nodes will be added</param>
        /// <param name="controller">The DynamoController, whose dictionaries will be modified</param>
        internal static void LoadBuiltinTypes()
        {
            string location = GetDynamoDirectory();

            #region determine assemblies to load

            var allLoadedAssembliesByPath = new Dictionary<string, Assembly>();
            var allLoadedAssemblies = new Dictionary<string, Assembly>();

            foreach (var assembly in AppDomain.CurrentDomain.GetAssemblies())
            {
                try
                {
                    allLoadedAssembliesByPath[assembly.Location] = assembly;
                    allLoadedAssemblies[assembly.FullName] = assembly;
                }
                catch { }
            }

            IEnumerable<string> allDynamoAssemblyPaths = 
                SearchPaths.Select(path => Directory.GetFiles(path, "*.dll", SearchOption.TopDirectoryOnly))
                           .Aggregate(
                                Directory.GetFiles(location, "*.dll") as IEnumerable<string>, 
                                Enumerable.Concat);

#if USE_DSENGINE
            List<string> excludedAssemblies = new List<String>() { "ManagedAsmGeometry.dll", "ManagedAsmPersistentManager.dll" };
#endif

            var resolver = new ResolveEventHandler(delegate(object sender, ResolveEventArgs args)
            {
                Assembly result;
                allLoadedAssemblies.TryGetValue(args.Name, out result);
                return result;
            });

            AppDomain.CurrentDomain.AssemblyResolve += resolver;

            foreach (var assemblyPath in allDynamoAssemblyPaths)
            {
                var fn = Path.GetFileName(assemblyPath);

                if (fn == null)
                    continue;

#if USE_DSENGINE
                if (excludedAssemblies.Contains(Path.GetFileName(fn)))
                    continue;
#endif

                if (LoadedAssemblyNames.Contains(fn))
                    continue;

                LoadedAssemblyNames.Add(fn);

                if (allLoadedAssembliesByPath.ContainsKey(assemblyPath))
                {
                    LoadNodesFromAssembly(allLoadedAssembliesByPath[assemblyPath]);
                }
                else
                {
                    try
                    {
                        var assembly = Assembly.LoadFrom(assemblyPath);
                        allLoadedAssemblies[assembly.GetName().Name] = assembly;
                        LoadNodesFromAssembly(assembly);
                    }
                    catch (BadImageFormatException)
                    {
                        //swallow these warnings.
                    }
                    catch(Exception e)
                    {
                        DynamoLogger.Instance.Log(e);
                    }
                }
            }

#if USE_DSENGINE
<<<<<<< HEAD
            foreach (var library in DSLibraryServices.Instance.Libraries)
            {
                LoadDSFunctionsFromLibrary(library);
            }
            DSLibraryServices.Instance.LibraryLoaded += new DSLibraryServices.LibraryLoadedEventHandler(OnLoadDSLibrary);
=======
            EngineController.Instance.LoadBuiltinLibraries();
>>>>>>> 2c9bde09
#endif
            AppDomain.CurrentDomain.AssemblyResolve -= resolver;

            #endregion

        }

<<<<<<< HEAD
#if USE_DSENGINE
        private static void LoadDSFunctionsFromLibrary(string library)
        {
            List<DSFunctionItem> functions = DSLibraryServices.Instance[library];
            if (functions != null)
            {
                var searchViewModel = dynSettings.Controller.SearchViewModel;
                var controller = dynSettings.Controller;

                foreach (var function in functions)
                {
                    searchViewModel.Add(function);

                    if (!controller.DSImportedFunctions.ContainsKey(function.DisplayName))
                    {
                        controller.DSImportedFunctions.Add(function.DisplayName, function);
                    }
                }
            }
        }

        private static void OnLoadDSLibrary(object sender, DSLibraryServices.LibraryLoadedEventArgs e)
        {
            if (e.Status == DSLibraryServices.LibraryLoadStatus.Ok)
            {
                LoadDSFunctionsFromLibrary(e.LibraryPath);
            }
        }
#endif
=======
>>>>>>> 2c9bde09
        /// <summary>
        ///     Determine if a Type is a node.  Used by LoadNodesFromAssembly to figure
        ///     out what nodes to load from other libraries (.dlls).
        /// </summary>
        /// <parameter>The type</parameter>
        /// <returns>True if the type is node.</returns>
        public static bool IsNodeSubType(Type t)
        {
            return t.Namespace == "Dynamo.Nodes" &&
                   !t.IsAbstract &&
                   t.IsSubclassOf(typeof(NodeModel));
        }

        /// <summary>
        ///     Enumerate the types in an assembly and add them to DynamoController's
        ///     dictionaries and the search view model.  Internally catches exceptions and sends the error 
        ///     to the console.
        /// </summary>
        /// <param name="searchViewModel">The searchViewModel to which the nodes will be added</param>
        /// <param name="controller">The DynamoController, whose dictionaries will be modified</param>
        /// <param name="bench">The bench where logging errors will be sent</param>
        /// <Returns>The list of node types loaded from this assembly</Returns>
        public static List<Type> LoadNodesFromAssembly(Assembly assembly)
        {
            var controller = dynSettings.Controller;
            var searchViewModel = dynSettings.Controller.SearchViewModel;

            AssemblyPathToTypesLoaded.Add(assembly.Location, new List<Type>());

            try
            {
                var loadedTypes = assembly.GetTypes();
 
                foreach (var t in loadedTypes)
                {
                    try
                    {
                        //only load types that are in the right namespace, are not abstract
                        //and have the elementname attribute
                        var attribs = t.GetCustomAttributes(typeof (NodeNameAttribute), false);
                        var isDeprecated = t.GetCustomAttributes(typeof (NodeDeprecatedAttribute), true).Any();

                        if (!IsNodeSubType(t)) /*&& attribs.Length > 0*/
                            continue;

                        //if we are running in revit (or any context other than NONE) use the DoNotLoadOnPlatforms attribute, 
                        //if available, to discern whether we should load this type
                        if (!controller.Context.Equals(Context.NONE))
                        {

                            object[] platformExclusionAttribs = t.GetCustomAttributes(typeof(DoNotLoadOnPlatformsAttribute), false);
                            if (platformExclusionAttribs.Length > 0)
                            {
                                string[] exclusions = (platformExclusionAttribs[0] as DoNotLoadOnPlatformsAttribute).Values;
                                int iExclusion = exclusions.Length - 1;
                                for (; iExclusion > -1; iExclusion--)
                                {
                                    if (exclusions[iExclusion].Contains(controller.Context))
                                        //if the attribute's values contain the context stored on the controller
                                        //then skip loading this type.
                                        break;
                                }
                                if (iExclusion > -1)
                                    continue;

                                //utility was late for Vasari release, but could be available with after-post RevitAPI.dll
                                if (t.Name.Equals("dynSkinCurveLoops"))
                                {
                                    MethodInfo[] specialTypeStaticMethods = t.GetMethods(System.Reflection.BindingFlags.Static | System.Reflection.BindingFlags.Public);
                                    String nameOfMethodCreate = "noSkinSolidMethod";
                                    bool exclude = true;
                                    foreach (MethodInfo m in specialTypeStaticMethods)
                                    {
                                        if (m.Name == nameOfMethodCreate)
                                        {
                                            object[] argsM = new object[0];
                                            exclude = (bool)m.Invoke(null, argsM);
                                            break;
                                        }
                                    }
                                    if (exclude)
                                        continue;
                                }
                            }
                        }

                        string typeName;

                        if (attribs.Length > 0 && !isDeprecated)
                        {
                            searchViewModel.Add(t);
                            typeName = (attribs[0] as NodeNameAttribute).Name;
  
                        }
                        else
                        {
                            typeName = t.Name;
                        }

                        AssemblyPathToTypesLoaded[assembly.Location].Add(t);

                        var data = new TypeLoadData(assembly, t);

                        if (!controller.BuiltInTypesByNickname.ContainsKey(typeName))
                        {
                            controller.BuiltInTypesByNickname.Add(typeName, data);
                        }
                        else
                        {
                            DynamoLogger.Instance.Log("Duplicate type encountered: " + typeName);
                        }

                        if (!controller.BuiltInTypesByName.ContainsKey(t.FullName))
                        {
                            controller.BuiltInTypesByName.Add(t.FullName, data);
                        }
                        else
                        {
                            DynamoLogger.Instance.Log("Duplicate type encountered: " + typeName);
                        }

                    }
                    catch (Exception e)
                    {
                        DynamoLogger.Instance.Log("Failed to load type from " + assembly.FullName);
                        DynamoLogger.Instance.Log("The type was " + t.FullName);
                        DynamoLogger.Instance.Log(e);
                    }

                }
            }
            catch (Exception e)
            {
                DynamoLogger.Instance.Log("Could not load types.");
                DynamoLogger.Instance.Log(e);
                if (e is ReflectionTypeLoadException)
                {
                    var typeLoadException = e as ReflectionTypeLoadException;
                    Exception[] loaderExceptions = typeLoadException.LoaderExceptions;
                    DynamoLogger.Instance.Log("Dll Load Exception: " + loaderExceptions[0]);
                    DynamoLogger.Instance.Log(loaderExceptions[0].ToString());
                    if (loaderExceptions.Count() > 1)
                    {
                        DynamoLogger.Instance.Log("Dll Load Exception: " + loaderExceptions[1]);
                        DynamoLogger.Instance.Log(loaderExceptions[1].ToString());
                    }
                }
            }

            return AssemblyPathToTypesLoaded[assembly.Location];
        }


        /// <summary>
        ///     Setup the "Samples" sub-menu with contents of samples directory.
        /// </summary>
        /// <param name="bench">The bench where the UI will be loaded</param>
        public static void LoadSamplesMenu(DynamoView bench)
        {
            string directory = Path.GetDirectoryName(Assembly.GetExecutingAssembly().Location);
            string samplesPath = Path.Combine(directory, "samples");

            if (Directory.Exists(samplesPath))
            {
                string[] dirPaths = Directory.GetDirectories(samplesPath);
                string[] filePaths = Directory.GetFiles(samplesPath, "*.dyn");

                // handle top-level files
                if (filePaths.Any())
                {
                    foreach (string path in filePaths)
                    {
                        var item = new MenuItem
                        {
                            Header = Path.GetFileNameWithoutExtension(path),
                            Tag = path
                        };
                        item.Click += OpenSample_Click;
                        bench.SamplesMenu.Items.Add(item);
                    }
                }

                // handle top-level dirs, TODO - factor out to a seperate function, make recusive
                if (dirPaths.Any())
                {
                    foreach (string dirPath in dirPaths)
                    {
                        var dirItem = new MenuItem
                        {
                            Header = Path.GetFileName(dirPath),
                            Tag = Path.GetFileName(dirPath)
                        };

                        filePaths = Directory.GetFiles(dirPath, "*.dyn");
                        if (filePaths.Any())
                        {
                            foreach (string path in filePaths)
                            {
                                var item = new MenuItem
                                {
                                    Header = Path.GetFileNameWithoutExtension(path),
                                    Tag = path
                                };
                                item.Click += OpenSample_Click;
                                dirItem.Items.Add(item);
                            }
                        }
                        bench.SamplesMenu.Items.Add(dirItem);
                    }
                    return;
                }
            }
            //this.fileMenu.Items.Remove(this.samplesMenu);
        }

        /// <summary>
        ///     Callback for opening a sample.
        /// </summary>
        private static void OpenSample_Click(object sender, RoutedEventArgs e)
        {
            var path = (string)((MenuItem)sender).Tag;

            if (dynSettings.Controller.DynamoViewModel.IsUILocked)
                dynSettings.Controller.DynamoViewModel.QueueLoad(path);
            else
            {
                if (!dynSettings.Controller.DynamoViewModel.ViewingHomespace)
                    dynSettings.Controller.DynamoModel.ViewHomeWorkspace();

                dynSettings.Controller.DynamoModel.OpenWorkspace(path);
            }
        }

        /// <summary>
        ///     Load Custom Nodes from the default directory - the "definitions"
        ///     directory where the executing assembly is located..
        /// </summary>
        public static IEnumerable<CustomNodeInfo> LoadCustomNodes()
        {

            var customNodeLoader = dynSettings.CustomNodeManager;
            var searchViewModel = dynSettings.Controller.SearchViewModel;
            var loadedNodes = customNodeLoader.UpdateSearchPath();

            // add nodes to search
            loadedNodes.ForEach(x => searchViewModel.Add(x) );
            
            // update search view
            searchViewModel.SearchAndUpdateResultsSync(searchViewModel.SearchText);

            return loadedNodes;

        }

        /// <summary>
        ///     Load Custom Nodes from the CustomNodeLoader search path and update search
        /// </summary>
        public static List<CustomNodeInfo> LoadCustomNodes(string path)
        {
            if (!Directory.Exists(path))
                return new List<CustomNodeInfo>();

            var customNodeLoader = dynSettings.CustomNodeManager;
            var searchViewModel = dynSettings.Controller.SearchViewModel;

            var loadedNodes = customNodeLoader.ScanNodeHeadersInDirectory(path).ToList();
            customNodeLoader.AddDirectoryToSearchPath(path);

            // add nodes to search
            loadedNodes.ForEach( x => searchViewModel.Add(x) );

            // update search view
            searchViewModel.SearchAndUpdateResultsSync(searchViewModel.SearchText);

            return loadedNodes;

        }

        public static HashSet<string> SearchPaths = new HashSet<string>();

        internal static void AddBinarySearchPath(string p)
        {
            SearchPaths.Add(p);
        }

        internal static void ClearCachedAssemblies()
        {
            LoadedAssemblyNames = new HashSet<string>();
            AssemblyPathToTypesLoaded = new Dictionary<string, List<Type>>();
        }
    }
}<|MERGE_RESOLUTION|>--- conflicted
+++ resolved
@@ -70,10 +70,6 @@
                                 Directory.GetFiles(location, "*.dll") as IEnumerable<string>, 
                                 Enumerable.Concat);
 
-#if USE_DSENGINE
-            List<string> excludedAssemblies = new List<String>() { "ManagedAsmGeometry.dll", "ManagedAsmPersistentManager.dll" };
-#endif
-
             var resolver = new ResolveEventHandler(delegate(object sender, ResolveEventArgs args)
             {
                 Assembly result;
@@ -90,11 +86,6 @@
                 if (fn == null)
                     continue;
 
-#if USE_DSENGINE
-                if (excludedAssemblies.Contains(Path.GetFileName(fn)))
-                    continue;
-#endif
-
                 if (LoadedAssemblyNames.Contains(fn))
                     continue;
 
@@ -124,15 +115,7 @@
             }
 
 #if USE_DSENGINE
-<<<<<<< HEAD
-            foreach (var library in DSLibraryServices.Instance.Libraries)
-            {
-                LoadDSFunctionsFromLibrary(library);
-            }
-            DSLibraryServices.Instance.LibraryLoaded += new DSLibraryServices.LibraryLoadedEventHandler(OnLoadDSLibrary);
-=======
             EngineController.Instance.LoadBuiltinLibraries();
->>>>>>> 2c9bde09
 #endif
             AppDomain.CurrentDomain.AssemblyResolve -= resolver;
 
@@ -140,38 +123,6 @@
 
         }
 
-<<<<<<< HEAD
-#if USE_DSENGINE
-        private static void LoadDSFunctionsFromLibrary(string library)
-        {
-            List<DSFunctionItem> functions = DSLibraryServices.Instance[library];
-            if (functions != null)
-            {
-                var searchViewModel = dynSettings.Controller.SearchViewModel;
-                var controller = dynSettings.Controller;
-
-                foreach (var function in functions)
-                {
-                    searchViewModel.Add(function);
-
-                    if (!controller.DSImportedFunctions.ContainsKey(function.DisplayName))
-                    {
-                        controller.DSImportedFunctions.Add(function.DisplayName, function);
-                    }
-                }
-            }
-        }
-
-        private static void OnLoadDSLibrary(object sender, DSLibraryServices.LibraryLoadedEventArgs e)
-        {
-            if (e.Status == DSLibraryServices.LibraryLoadStatus.Ok)
-            {
-                LoadDSFunctionsFromLibrary(e.LibraryPath);
-            }
-        }
-#endif
-=======
->>>>>>> 2c9bde09
         /// <summary>
         ///     Determine if a Type is a node.  Used by LoadNodesFromAssembly to figure
         ///     out what nodes to load from other libraries (.dlls).
