--- conflicted
+++ resolved
@@ -132,8 +132,6 @@
             AppDomain.CurrentDomain.AssemblyResolve -= resolver;
         }
 
-<<<<<<< HEAD
-=======
         /// <summary>
         ///     Determine if a Type is a node.  Used by LoadNodesFromAssembly to figure
         ///     out what nodes to load from other libraries (.dlls).
@@ -182,7 +180,6 @@
             dynamoModel.Logger.Log(sb.ToString(), LogLevel.File);
         }
 
->>>>>>> 6e7d12f9
         internal bool ContainsNodeModelSubType(Assembly assem)
         {
             return assem.GetTypes().Any(Nodes.Utilities.IsNodeSubType);
