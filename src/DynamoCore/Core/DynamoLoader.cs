﻿using System;
using System.Collections.Generic;
using System.IO;
using System.Linq;
using System.Reflection;
using Dynamo.Core;
using Dynamo.Interfaces;
using Dynamo.Models;
using DynamoUtilities;

namespace Dynamo.Utilities
{
    /// <summary>
    /// The DynamoLoader is responsible for loading types which derive
    /// from NodeModel. For information about package loading see the
    /// PackageLoader. For information about loading other libraries, 
    /// see LibraryServices.
    /// </summary>
    public class DynamoLoader : LogSourceBase
    {
        #region Properties/Fields

        public readonly HashSet<string> LoadedAssemblyNames = new HashSet<string>();
        private readonly HashSet<Assembly> loadedAssemblies = new HashSet<Assembly>();

        /// <summary>
        ///     All assemblies that have been loaded into Dynamo.
        /// </summary>
        public IEnumerable<Assembly> LoadedAssemblies
        {
            get { return loadedAssemblies; }
        }

        #endregion

        #region Events

        public delegate void AssemblyLoadedHandler(AssemblyLoadedEventArgs args);

        public class AssemblyLoadedEventArgs
        {
            public Assembly Assembly { get; private set; }

            public AssemblyLoadedEventArgs(Assembly assembly)
            {
                Assembly = assembly;
            }
        }

        public event AssemblyLoadedHandler AssemblyLoaded;

        private void OnAssemblyLoaded(Assembly assem)
        {
            if (AssemblyLoaded != null)
            {
                AssemblyLoaded(new AssemblyLoadedEventArgs(assem));
            }
        }

        #endregion
        
        #region Methods
        /// <summary>
        /// Load all types which inherit from NodeModel whose assemblies are located in
        /// the bin/nodes directory. Add the types to the searchviewmodel and
        /// the controller's dictionaries.
        /// </summary>
        /// <param name="context"></param>
        /// <param name="modelTypes"></param>
        /// <param name="migrationTypes"></param>
        public void LoadNodeModelsAndMigrations(string context, out List<TypeLoadData> modelTypes, out List<TypeLoadData> migrationTypes)
        {
            var loadedAssembliesByPath = new Dictionary<string, Assembly>();
            var loadedAssembliesByName = new Dictionary<string, Assembly>();

            // cache the loaded assembly information
            foreach (
                var assembly in 
                    AppDomain.CurrentDomain.GetAssemblies().Where(assembly => !assembly.IsDynamic))
            {
                try
                {
                    loadedAssembliesByPath[assembly.Location] = assembly;
                    loadedAssembliesByName[assembly.FullName] = assembly;
                }
                catch { }
            }

            // find all the dlls registered in all search paths
            // and concatenate with all dlls in the current directory
<<<<<<< HEAD
            List<string> allDynamoAssemblyPaths =
                DynamoPathManager.Instance.Nodes.SelectMany(path => Directory.GetFiles(path, /*NXLT*/"*.dll", SearchOption.TopDirectoryOnly)).ToList();

            // add the core assembly to get things like code block nodes and watches.
            allDynamoAssemblyPaths.Add(Path.Combine(DynamoPathManager.Instance.MainExecPath, /*NXLT*/"DynamoCore.dll"));
=======
            var allDynamoAssemblyPaths =
                DynamoPathManager.Instance.Nodes.SelectMany(
                    path => Directory.GetFiles(path, "*.dll", SearchOption.TopDirectoryOnly));

            // add the core assembly to get things like code block nodes and watches.
            //allDynamoAssemblyPaths.Add(Path.Combine(DynamoPathManager.Instance.MainExecPath, "DynamoCore.dll"));
>>>>>>> c35c96f3

            ResolveEventHandler resolver = 
                (sender, args) =>
                {
                    Assembly resolvedAssembly;
                    loadedAssembliesByName.TryGetValue(args.Name, out resolvedAssembly);
                    return resolvedAssembly;
                };

            AppDomain.CurrentDomain.AssemblyResolve += resolver;

            var result = new List<TypeLoadData>();
            var result2 = new List<TypeLoadData>();

            foreach (var assemblyPath in allDynamoAssemblyPaths)
            {
                var fn = Path.GetFileName(assemblyPath);

                if (fn == null)
                    continue;

                // if the assembly has already been loaded, then
                // skip it, otherwise cache it.
                if (LoadedAssemblyNames.Contains(fn))
                    continue;

                LoadedAssemblyNames.Add(fn);

                try
                {
                    Assembly assembly;
                    if (!loadedAssembliesByPath.TryGetValue(assemblyPath, out assembly))
                    {
                        assembly = Assembly.LoadFrom(assemblyPath);
                        loadedAssembliesByName[assembly.GetName().Name] = assembly;
                        loadedAssembliesByPath[assemblyPath] = assembly;
                    }

                    LoadNodesFromAssembly(assembly, context, result, result2);
                    loadedAssemblies.Add(assembly);
                    OnAssemblyLoaded(assembly);
                }
                catch (BadImageFormatException)
                {
                    //swallow these warnings.
                }
                catch (Exception e)
                {
                    Log(e);
                }
            }

            AppDomain.CurrentDomain.AssemblyResolve -= resolver;

            modelTypes = result;
            migrationTypes = result2;
        }

        /// <summary>
        ///     Determine if a Type is a node.  Used by LoadNodesFromAssembly to figure
        ///     out what nodes to load from other libraries (.dlls).
        /// </summary>
        /// <parameter>The type</parameter>
        /// <returns>True if the type is node.</returns>
        public static bool IsNodeSubType(Type t)
        {
            return //t.Namespace == "Dynamo.Nodes" &&
                !t.IsAbstract &&
                    t.IsSubclassOf(typeof(NodeModel))
                    && t.GetConstructor(Type.EmptyTypes) != null;
        }

        public static bool IsMigration(Type t)
        {
<<<<<<< HEAD
            if (null == functionGroups)
                return;

            StringBuilder sb = new StringBuilder();
            foreach (var functionGroup in functionGroups)
            {
                var functions = functionGroup.Functions.ToList();
                if (!functions.Any())
                    continue;

                foreach (var function in functions)
                {
                    //Don't add the functions that are not visible in library.
                    if (!function.IsVisibleInLibrary)
                        continue;

                    var displayString = function.UserFriendlyName;
                
                    // do not add GetType method names to search
                    if (displayString.Contains(/*NXLT*/"GetType"))
                    {
                        continue;
                    }

                    var nameSpace = string.IsNullOrEmpty(function.Namespace) ? "" : function.Namespace + ".";
                    var description = nameSpace + function.Signature + "\n";

                    sb.Append(description + "\n");
                }
            }
            dynamoModel.Logger.Log(sb.ToString(), LogLevel.File);
=======
            return
                t.GetMethods(BindingFlags.Public | BindingFlags.Static)
                    .SelectMany(method => method.GetCustomAttributes<NodeMigrationAttribute>(false))
                    .Any();
>>>>>>> c35c96f3
        }

        internal bool ContainsNodeModelSubType(Assembly assem)
        {
            return assem.GetTypes().Any(IsNodeSubType);
        }

        /// <summary>
        ///     Enumerate the types in an assembly and add them to DynamoController's
        ///     dictionaries and the search view model.  Internally catches exceptions and sends the error 
        ///     to the console.
        /// </summary>
        /// <Returns>The list of node types loaded from this assembly</Returns>
        public void LoadNodesFromAssembly(
            Assembly assembly, string context, List<TypeLoadData> nodeModels,
            List<TypeLoadData> migrationTypes)
        {
            if (assembly == null)
                throw new ArgumentNullException("assembly");

            Type[] loadedTypes = null;

            try
            {
                loadedTypes = assembly.GetTypes();
            }
            catch (ReflectionTypeLoadException e)
            {
                Log("Could not load types.");
                Log(e);
                foreach (var ex in e.LoaderExceptions)
                {
                    Log("Dll Load Exception:");
                    Log(ex.ToString());
                }
            }
            catch (Exception e)
            {
                Log("Could not load types.");
                Log(e);
            }

            foreach (var t in (loadedTypes ?? Enumerable.Empty<Type>()))
            {
                try
                {
                    //only load types that are in the right namespace, are not abstract
                    //and have the elementname attribute
                    if (IsNodeSubType(t))
                    {
                        //if we are running in revit (or any context other than NONE) use the DoNotLoadOnPlatforms attribute, 
                        //if available, to discern whether we should load this type
                        if (context.Equals(Context.NONE)
                            || !t.GetCustomAttributes<DoNotLoadOnPlatformsAttribute>(false)
                                .SelectMany(attr => attr.Values)
                                .Any(e => e.Contains(context)))
                        {
                            nodeModels.Add(new TypeLoadData(t));
                        }
<<<<<<< HEAD

                        string typeName;

                        if (attribs.Length > 0 && !isDeprecated && !isMetaNode && isDSCompatible && !isHidden)
                        {
                            searchViewModel.Add(t);
                            typeName = (attribs[0] as NodeNameAttribute).Name;
                        }
                        else
                            typeName = t.Name;

                        AssemblyPathToTypesLoaded[assembly.Location].Add(t);

                        if (!dynamoModel.BuiltInTypesByNickname.ContainsKey(typeName))
                            dynamoModel.BuiltInTypesByNickname.Add(typeName, data);
                        else
                            dynamoModel.Logger.Log(/*NXLT*/"Duplicate type encountered: " + typeName);

                        if (!dynamoModel.BuiltInTypesByName.ContainsKey(t.FullName))
                            dynamoModel.BuiltInTypesByName.Add(t.FullName, data);
                        else
                            dynamoModel.Logger.Log(/*NXLT*/"Duplicate type encountered: " + typeName);

                        
=======
>>>>>>> c35c96f3
                    }

                    if (IsMigration(t))
                    {
<<<<<<< HEAD
                        dynamoModel.Logger.Log(/*NXLT*/"Failed to load type from " + assembly.FullName);
                        dynamoModel.Logger.Log(/*NXLT*/"The type was " + t.FullName);
                        dynamoModel.Logger.Log(e);
=======
                        migrationTypes.Add(new TypeLoadData(t));
>>>>>>> c35c96f3
                    }
                }
<<<<<<< HEAD
            }
            catch (Exception e)
            {
                dynamoModel.Logger.Log(Properties.Resources.CouldNotLoadTypes);
                dynamoModel.Logger.Log(e);
                if (e is ReflectionTypeLoadException)
                {
                    var typeLoadException = e as ReflectionTypeLoadException;
                    Exception[] loaderExceptions = typeLoadException.LoaderExceptions;
                    dynamoModel.Logger.Log(Properties.Resources.DllLoadException + loaderExceptions[0]);
                    dynamoModel.Logger.Log(loaderExceptions[0].ToString());
                    if (loaderExceptions.Count() > 1)
                    {
                        dynamoModel.Logger.Log(Properties.Resources.DllLoadException + loaderExceptions[1]);
                        dynamoModel.Logger.Log(loaderExceptions[1].ToString());
                    }
=======
                catch (Exception e)
                {
                    Log("Failed to load type from " + assembly.FullName);
                    Log("The type was " + t.FullName);
                    Log(e);
>>>>>>> c35c96f3
                }
            }
        }

        #endregion
    }
}<|MERGE_RESOLUTION|>--- conflicted
+++ resolved
@@ -88,20 +88,12 @@
 
             // find all the dlls registered in all search paths
             // and concatenate with all dlls in the current directory
-<<<<<<< HEAD
-            List<string> allDynamoAssemblyPaths =
-                DynamoPathManager.Instance.Nodes.SelectMany(path => Directory.GetFiles(path, /*NXLT*/"*.dll", SearchOption.TopDirectoryOnly)).ToList();
-
-            // add the core assembly to get things like code block nodes and watches.
-            allDynamoAssemblyPaths.Add(Path.Combine(DynamoPathManager.Instance.MainExecPath, /*NXLT*/"DynamoCore.dll"));
-=======
             var allDynamoAssemblyPaths =
                 DynamoPathManager.Instance.Nodes.SelectMany(
-                    path => Directory.GetFiles(path, "*.dll", SearchOption.TopDirectoryOnly));
+                    path => Directory.GetFiles(path, /*NXLT*/"*.dll", SearchOption.TopDirectoryOnly));
 
             // add the core assembly to get things like code block nodes and watches.
-            //allDynamoAssemblyPaths.Add(Path.Combine(DynamoPathManager.Instance.MainExecPath, "DynamoCore.dll"));
->>>>>>> c35c96f3
+            //allDynamoAssemblyPaths.Add(Path.Combine(DynamoPathManager.Instance.MainExecPath, /*NXLT*/"DynamoCore.dll"));
 
             ResolveEventHandler resolver = 
                 (sender, args) =>
@@ -176,44 +168,10 @@
 
         public static bool IsMigration(Type t)
         {
-<<<<<<< HEAD
-            if (null == functionGroups)
-                return;
-
-            StringBuilder sb = new StringBuilder();
-            foreach (var functionGroup in functionGroups)
-            {
-                var functions = functionGroup.Functions.ToList();
-                if (!functions.Any())
-                    continue;
-
-                foreach (var function in functions)
-                {
-                    //Don't add the functions that are not visible in library.
-                    if (!function.IsVisibleInLibrary)
-                        continue;
-
-                    var displayString = function.UserFriendlyName;
-                
-                    // do not add GetType method names to search
-                    if (displayString.Contains(/*NXLT*/"GetType"))
-                    {
-                        continue;
-                    }
-
-                    var nameSpace = string.IsNullOrEmpty(function.Namespace) ? "" : function.Namespace + ".";
-                    var description = nameSpace + function.Signature + "\n";
-
-                    sb.Append(description + "\n");
-                }
-            }
-            dynamoModel.Logger.Log(sb.ToString(), LogLevel.File);
-=======
             return
                 t.GetMethods(BindingFlags.Public | BindingFlags.Static)
                     .SelectMany(method => method.GetCustomAttributes<NodeMigrationAttribute>(false))
                     .Any();
->>>>>>> c35c96f3
         }
 
         internal bool ContainsNodeModelSubType(Assembly assem)
@@ -242,17 +200,17 @@
             }
             catch (ReflectionTypeLoadException e)
             {
-                Log("Could not load types.");
+                Log(/*NXLT*/"Could not load types.");
                 Log(e);
                 foreach (var ex in e.LoaderExceptions)
                 {
-                    Log("Dll Load Exception:");
+                    Log(/*NXLT*/"Dll Load Exception:");
                     Log(ex.ToString());
                 }
             }
             catch (Exception e)
             {
-                Log("Could not load types.");
+                Log(/*NXLT*/"Could not load types.");
                 Log(e);
             }
 
@@ -273,70 +231,18 @@
                         {
                             nodeModels.Add(new TypeLoadData(t));
                         }
-<<<<<<< HEAD
-
-                        string typeName;
-
-                        if (attribs.Length > 0 && !isDeprecated && !isMetaNode && isDSCompatible && !isHidden)
-                        {
-                            searchViewModel.Add(t);
-                            typeName = (attribs[0] as NodeNameAttribute).Name;
-                        }
-                        else
-                            typeName = t.Name;
-
-                        AssemblyPathToTypesLoaded[assembly.Location].Add(t);
-
-                        if (!dynamoModel.BuiltInTypesByNickname.ContainsKey(typeName))
-                            dynamoModel.BuiltInTypesByNickname.Add(typeName, data);
-                        else
-                            dynamoModel.Logger.Log(/*NXLT*/"Duplicate type encountered: " + typeName);
-
-                        if (!dynamoModel.BuiltInTypesByName.ContainsKey(t.FullName))
-                            dynamoModel.BuiltInTypesByName.Add(t.FullName, data);
-                        else
-                            dynamoModel.Logger.Log(/*NXLT*/"Duplicate type encountered: " + typeName);
-
-                        
-=======
->>>>>>> c35c96f3
                     }
 
                     if (IsMigration(t))
                     {
-<<<<<<< HEAD
-                        dynamoModel.Logger.Log(/*NXLT*/"Failed to load type from " + assembly.FullName);
-                        dynamoModel.Logger.Log(/*NXLT*/"The type was " + t.FullName);
-                        dynamoModel.Logger.Log(e);
-=======
                         migrationTypes.Add(new TypeLoadData(t));
->>>>>>> c35c96f3
                     }
                 }
-<<<<<<< HEAD
-            }
-            catch (Exception e)
-            {
-                dynamoModel.Logger.Log(Properties.Resources.CouldNotLoadTypes);
-                dynamoModel.Logger.Log(e);
-                if (e is ReflectionTypeLoadException)
-                {
-                    var typeLoadException = e as ReflectionTypeLoadException;
-                    Exception[] loaderExceptions = typeLoadException.LoaderExceptions;
-                    dynamoModel.Logger.Log(Properties.Resources.DllLoadException + loaderExceptions[0]);
-                    dynamoModel.Logger.Log(loaderExceptions[0].ToString());
-                    if (loaderExceptions.Count() > 1)
-                    {
-                        dynamoModel.Logger.Log(Properties.Resources.DllLoadException + loaderExceptions[1]);
-                        dynamoModel.Logger.Log(loaderExceptions[1].ToString());
-                    }
-=======
                 catch (Exception e)
                 {
-                    Log("Failed to load type from " + assembly.FullName);
-                    Log("The type was " + t.FullName);
+                    Log(/*NXLT*/"Failed to load type from " + assembly.FullName);
+                    Log(/*NXLT*/"The type was " + t.FullName);
                     Log(e);
->>>>>>> c35c96f3
                 }
             }
         }
