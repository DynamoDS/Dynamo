--- conflicted
+++ resolved
@@ -485,14 +485,7 @@
                 nodeFactory,
                 nodeGraph.Nodes,
                 nodeGraph.Notes,
-<<<<<<< HEAD
-                workspaceInfo.X,
-                workspaceInfo.Y,
-                functionId, workspaceInfo.FileName);
-=======
-                workspaceInfo,
-                nodeGraph.ElementResolver);
->>>>>>> e0e33022
+                workspaceInfo);
             
             RegisterCustomNodeWorkspace(newWorkspace);
 
@@ -602,9 +595,6 @@
         public WorkspaceModel CreateCustomNode(string name, string category, string description, Guid? functionId = null)
         {
             var newId = functionId ?? Guid.NewGuid();
-<<<<<<< HEAD
-            var workspace = new CustomNodeWorkspaceModel(name, category, description, 0, 0, newId, nodeFactory, string.Empty);
-=======
 
             var info = new WorkspaceInfo()
             {
@@ -616,9 +606,8 @@
                 ID = newId.ToString(), 
                 FileName = string.Empty
             };
-            var workspace = new CustomNodeWorkspaceModel(info, nodeFactory, new ElementResolver());
-
->>>>>>> e0e33022
+            var workspace = new CustomNodeWorkspaceModel(info, nodeFactory);
+
             RegisterCustomNodeWorkspace(workspace);
             return workspace;
         }
@@ -1037,11 +1026,6 @@
                     nodeFactory,
                     newNodes,
                     Enumerable.Empty<NoteModel>(),
-<<<<<<< HEAD
-                    0,
-                    0,
-                    newId, string.Empty, currentWorkspace.ElementResolver);
-=======
                     new WorkspaceInfo()
                     {
                         X = 0,
@@ -1053,7 +1037,6 @@
                         FileName = string.Empty
                     },
                     currentWorkspace.ElementResolver);
->>>>>>> e0e33022
 
                 newWorkspace.HasUnsavedChanges = true;
 
