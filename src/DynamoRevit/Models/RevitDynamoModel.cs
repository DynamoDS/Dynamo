﻿using System;
using System.Collections.Generic;
using System.IO;
using System.Linq;
using System.Reflection;
using System.Runtime.Serialization;
using System.Windows.Forms;
using Autodesk.Revit.DB;
using Autodesk.Revit.DB.Events;
using Autodesk.Revit.UI;
using Autodesk.Revit.UI.Events;

using ProtoCore;
using DSIronPython;
using DSNodeServices;

using Dynamo.Interfaces;
using Dynamo.Models;
using Dynamo.Nodes;
using Dynamo.Utilities;

using Revit.Elements;
using RevitServices.Elements;
using RevitServices.Materials;
using RevitServices.Persistence;
using RevitServices.Threading;
using RevitServices.Transactions;

using Element = Autodesk.Revit.DB.Element;

namespace Dynamo.Applications.Models
{
    public class RevitDynamoModel : DynamoModel
    {
        /// <summary>
        ///     Flag for syncing up document switches between Application.DocumentClosing and
        ///     Application.DocumentClosed events.
        /// </summary>
        private bool updateCurrentUIDoc;

        #region Events

        public event EventHandler RevitDocumentChanged;
        public virtual void OnRevitDocumentChanged()
        {
            if (RevitDocumentChanged != null)
                RevitDocumentChanged(this, EventArgs.Empty);
        }

        #endregion

        #region Properties/Fields
        public RevitServicesUpdater RevitServicesUpdater { get; private set; }
     
        #endregion

        #region Constructors

        public new static RevitDynamoModel Start()
        {
            return RevitDynamoModel.Start(new StartConfiguration());
        }

        public new static RevitDynamoModel Start(StartConfiguration configuration)
        {
            // where necessary, assign defaults
            if (string.IsNullOrEmpty(configuration.Context))
                configuration.Context = Core.Context.REVIT_2015;
            if (string.IsNullOrEmpty(configuration.DynamoCorePath))
            {
                var asmLocation = Assembly.GetExecutingAssembly().Location;
                configuration.DynamoCorePath = Path.GetDirectoryName(asmLocation);
            }

            if (configuration.Preferences == null)
                configuration.Preferences = new PreferenceSettings();
            if (configuration.Runner == null)
                configuration.Runner = new RevitDynamoRunner();

            return new RevitDynamoModel(configuration);
        }

        private RevitDynamoModel(StartConfiguration configuration) :
            base(configuration)
        {
            string context = configuration.Context;
            IPreferences preferences = configuration.Preferences;
            string corePath = configuration.DynamoCorePath;
            bool isTestMode = configuration.StartInTestMode;

            RevitServicesUpdater = new RevitServicesUpdater(DynamoRevitApp.ControlledApplication, DynamoRevitApp.Updaters);
            SubscribeRevitServicesUpdaterEvents();

            InitializeDocumentManager();
            SubscribeDocumentManagerEvents();
            SubscribeTransactionManagerEvents();

            SetupPython();
        }

        #endregion

        #region Initialization

<<<<<<< HEAD
=======
        /// <summary>
        /// This call is made during start-up sequence after RevitDynamoModel 
        /// constructor returned. Virtual methods on DynamoModel that perform 
        /// initialization steps should only be called from here.
        /// </summary>
>>>>>>> 417faafb
        internal void HandlePostInitialization()
        {
            InitializeMaterials(); // Initialize materials for preview.
        }

        private bool setupPython;
        private void SetupPython()
        {
            if (setupPython) return;

            IronPythonEvaluator.OutputMarshaler.RegisterMarshaler((Autodesk.Revit.DB.Element element) => ElementWrapper.ToDSType(element, (bool)true));

            // Turn off element binding during iron python script execution
            IronPythonEvaluator.EvaluationBegin += (a, b, c, d, e) => ElementBinder.IsEnabled = false;
            IronPythonEvaluator.EvaluationEnd += (a, b, c, d, e) => ElementBinder.IsEnabled = true;

            // register UnwrapElement method in ironpython
            IronPythonEvaluator.EvaluationBegin += (a, b, scope, d, e) =>
            {
                var marshaler = new DataMarshaler();
                marshaler.RegisterMarshaler((Revit.Elements.Element element) => element.InternalElement);
                marshaler.RegisterMarshaler((Revit.Elements.Category element) => element.InternalCategory);

                Func<object, object> unwrap = marshaler.Marshal;
                scope.SetVariable("UnwrapElement", unwrap);
            };

            setupPython = true;
        }

        private void InitializeDocumentManager()
        {
            // Set the intitial document.
            if (DocumentManager.Instance.CurrentUIApplication.ActiveUIDocument != null)
            {
                DocumentManager.Instance.CurrentUIDocument =
                    DocumentManager.Instance.CurrentUIApplication.ActiveUIDocument;
                this.Logger.LogWarning(GetDocumentPointerMessage(), WarningLevel.Moderate);
            }
        }

        private void InitializeMaterials()
        {
<<<<<<< HEAD
            // Ensure that the current document has the needed materials
            // and graphic styles to support visualization in Revit.
            var mgr = MaterialsManager.Instance;
            IdlePromise.ExecuteOnIdleAsync(mgr.InitializeForActiveDocumentOnIdle);
=======
            // Does nothing: MaterialsManager is Revit 2015 specific.
>>>>>>> 417faafb
        }

        #endregion

        #region Event subscribe/unsubscribe

        private void SubscribeRevitServicesUpdaterEvents()
        {
            RevitServicesUpdater.ElementAddedForID += ElementMappingCache.GetInstance().WatcherMethodForAdd;
            RevitServicesUpdater.ElementsDeleted += ElementMappingCache.GetInstance().WatcherMethodForDelete;
            RevitServicesUpdater.ElementsDeleted += RevitServicesUpdater_ElementsDeleted;
        }

        private void UnsubscribeRevitServicesUpdaterEvents()
        {
            RevitServicesUpdater.ElementAddedForID -= ElementMappingCache.GetInstance().WatcherMethodForAdd;
            RevitServicesUpdater.ElementsDeleted -= ElementMappingCache.GetInstance().WatcherMethodForDelete;
            RevitServicesUpdater.ElementsDeleted -= RevitServicesUpdater_ElementsDeleted;
        }

        private void SubscribeTransactionManagerEvents()
        {
            TransactionManager.Instance.TransactionWrapper.FailuresRaised += TransactionManager_FailuresRaised;
        }

        private void UnsubscribeTransactionManagerEvents()
        {
            TransactionManager.Instance.TransactionWrapper.FailuresRaised -= TransactionManager_FailuresRaised;
        }

        private void SubscribeDocumentManagerEvents()
        {
            DocumentManager.Instance.CurrentUIApplication.Application.DocumentClosing +=
                Application_DocumentClosing;
            DocumentManager.Instance.CurrentUIApplication.Application.DocumentClosed +=
                Application_DocumentClosed;
            DocumentManager.Instance.CurrentUIApplication.Application.DocumentOpened +=
                Application_DocumentOpened;
            DocumentManager.Instance.CurrentUIApplication.ViewActivated += Revit_ViewActivated;

            DocumentManager.OnLogError += this.Logger.Log;
        }

        private void UnsubscribeDocumentManagerEvents()
        {
            DocumentManager.Instance.CurrentUIApplication.Application.DocumentClosing -=
                Application_DocumentClosing;
            DocumentManager.Instance.CurrentUIApplication.Application.DocumentClosed -=
                Application_DocumentClosed;
            DocumentManager.Instance.CurrentUIApplication.Application.DocumentOpened -=
                Application_DocumentOpened;
            DocumentManager.Instance.CurrentUIApplication.ViewActivated -= Revit_ViewActivated;

            DocumentManager.OnLogError -= this.Logger.Log;
        }

        #endregion

        #region Public methods

        public override void OnEvaluationCompleted(object sender, EventArgs e)
        {
            // finally close the transaction!
            TransactionManager.Instance.ForceCloseTransaction();

            base.OnEvaluationCompleted(sender, e);
        }

#if ENABLE_DYNAMO_SCHEDULER

        protected override void PreShutdownCore(bool shutdownHost)
        {
            if (shutdownHost)
            {
                var uiApplication = DocumentManager.Instance.CurrentUIApplication;
                uiApplication.Idling += ShutdownRevitHostOnce;
            }

            base.PreShutdownCore(shutdownHost);
        }

        private static void ShutdownRevitHostOnce(object sender, IdlingEventArgs idlingEventArgs)
        {
            var uiApplication = DocumentManager.Instance.CurrentUIApplication;
            uiApplication.Idling -= ShutdownRevitHostOnce;
            RevitDynamoModel.ShutdownRevitHost();
        }

#else

        protected override void PreShutdownCore(bool shutdownHost)
        {
            if (shutdownHost)
                IdlePromise.ExecuteOnShutdown(ShutdownRevitHost);

            base.PreShutdownCore(shutdownHost);
        }

#endif

        protected override void ShutDownCore(bool shutDownHost)
        {
            DisposeLogic.IsShuttingDown = true;

            base.ShutDownCore(shutDownHost);

            // unsubscribe events
            RevitServicesUpdater.UnRegisterAllChangeHooks();

            UnsubscribeDocumentManagerEvents();
            UnsubscribeRevitServicesUpdaterEvents();
            UnsubscribeTransactionManagerEvents();
        }

        protected override void PostShutdownCore(bool shutdownHost)
        {
#if !ENABLE_DYNAMO_SCHEDULER
            IdlePromise.ClearPromises();
            IdlePromise.Shutdown();
#endif
            base.PostShutdownCore(shutdownHost);
        }

        public override void ResetEngine(bool markNodesAsDirty = false)
        {
            IdlePromise.ExecuteOnIdleAsync(ResetEngineInternal);
            if (markNodesAsDirty)
                Nodes.ForEach(n => n.RequiresRecalc = true);
        }

        public void SetRunEnabledBasedOnContext(Autodesk.Revit.DB.View newView)
        {
            var view = newView as View3D;

            if (view != null && view.IsPerspective
                && this.Context != Core.Context.VASARI_2014)
            {
                this.Logger.LogWarning(
                    "Dynamo is not available in a perspective view. Please switch to another view to Run.",
                    WarningLevel.Moderate);
                this.RunEnabled = false;
            }
            else
            {
                this.Logger.Log(
                    string.Format("Active view is now {0}", newView.Name));

                // If there is a current document, then set the run enabled
                // state based on whether the view just activated is 
                // the same document.
                if (DocumentManager.Instance.CurrentUIDocument != null)
                {
                    this.RunEnabled =
                        newView.Document.Equals(DocumentManager.Instance.CurrentDBDocument);

                    if (this.RunEnabled == false)
                    {
                        this.Logger.LogWarning(
                            "Dynamo is not pointing at this document. Run will be disabled.",
                            WarningLevel.Error);
                    }
                }
            }
        }

        #endregion

        #region Event handlers 

        /// <summary>
        /// Handler for Revit's DocumentOpened event.
        /// This handler is called when a document is opened, but NOT when
        /// a document is created from a template.
        /// </summary>
        /// <param name="sender"></param>
        /// <param name="e"></param>
        private void Application_DocumentOpened(object sender, DocumentOpenedEventArgs e)
        {
            // If the current document is null, for instance if there are
            // no documents open, then set the current document, and 
            // present a message telling us where Dynamo is pointing.
            if (DocumentManager.Instance.CurrentUIDocument == null)
            {
                DocumentManager.Instance.CurrentUIDocument = DocumentManager.Instance.CurrentUIApplication.ActiveUIDocument;
                this.Logger.LogWarning(GetDocumentPointerMessage(), WarningLevel.Moderate);
                this.RunEnabled = true;
                ResetForNewDocument();
            }
        }

        /// <summary>
        /// Handler for Revit's DocumentClosing event.
        /// This handler is called when a document is closing.
        /// </summary>
        /// <param name="sender"></param>
        /// <param name="e"></param>
        private void Application_DocumentClosing(object sender, DocumentClosingEventArgs e)
        {
            // ReSharper disable once PossibleUnintendedReferenceComparison
            if (DocumentManager.Instance.CurrentDBDocument.Equals(e.Document))
            {
                updateCurrentUIDoc = true;
            }
        }

        /// <summary>
        /// Handler for Revit's DocumentClosed event.
        /// This handler is called when a document is closed.
        /// </summary>
        /// <param name="sender"></param>
        /// <param name="e"></param>
        private void Application_DocumentClosed(object sender, DocumentClosedEventArgs e)
        {
            // If the active UI document is null, it means that all views have been 
            // closed from all document. Clear our reference, present a warning,
            // and disable running.
            if (DocumentManager.Instance.CurrentUIApplication.ActiveUIDocument == null)
            {
                DocumentManager.Instance.CurrentUIDocument = null;
                this.RunEnabled = false;
                this.Logger.LogWarning(
                    "Dynamo no longer has an active document. Please open a document.",
                    WarningLevel.Error);
            }
            else
            {
                // If Dynamo's active UI document's document is the one that was just closed
                // then set Dynamo's active UI document to whatever revit says is active.
                if (updateCurrentUIDoc)
                {
                    updateCurrentUIDoc = false;
                    DocumentManager.Instance.CurrentUIDocument =
                        DocumentManager.Instance.CurrentUIApplication.ActiveUIDocument;
                }
            }

            var uiDoc = DocumentManager.Instance.CurrentUIDocument;
            if (uiDoc != null)
            {
                this.SetRunEnabledBasedOnContext(uiDoc.ActiveView);
            }
        }

        /// <summary>
        /// Handler for Revit's ViewActivated event.
        /// This handler is called when a view is activated. It is called
        /// after the ViewActivating event.
        /// </summary>
        /// <param name="sender"></param>
        /// <param name="e"></param>
        private void Revit_ViewActivated(object sender, ViewActivatedEventArgs e)
        {
            // If there is no active document, then set it to whatever
            // document has just been activated
            if (DocumentManager.Instance.CurrentUIDocument == null)
            {
                DocumentManager.Instance.CurrentUIDocument =
                    DocumentManager.Instance.CurrentUIApplication.ActiveUIDocument;

                InitializeMaterials();
                this.RunEnabled = true;
            }
        }

        private static string GetDocumentPointerMessage()
        {
            var docPath = DocumentManager.Instance.CurrentUIDocument.Document.PathName;
            var message = string.IsNullOrEmpty(docPath)
                ? "a new document."
                : string.Format("document: {0}", docPath);
            return string.Format("Dynamo is now running on {0}", message);
        }

        /// <summary>
        ///     Clears all element collections on nodes and resets the visualization manager and the old value.
        /// </summary>
        private void ResetForNewDocument()
        {
            foreach (var node in this.Nodes)
                node.ResetOldValue();

            foreach (var node in this.Nodes)
            {
                lock (node.RenderPackagesMutex)
                {
                    node.RenderPackages.Clear();
                }
            }

            OnRevitDocumentChanged();
        }

        private static void ShutdownRevitHost()
        {
            // this method cannot be called without Revit 2014
            var exitCommand = RevitCommandId.LookupPostableCommandId(PostableCommand.ExitRevit);
            var uiApplication = DocumentManager.Instance.CurrentUIApplication;

            if ((uiApplication != null) && uiApplication.CanPostCommand(exitCommand))
                uiApplication.PostCommand(exitCommand);
            else
            {
                MessageBox.Show(
                    "A command in progress prevented Dynamo from " +
                        "closing revit. Dynamo update will be cancelled.");
            }
        }

        private void TransactionManager_FailuresRaised(FailuresAccessor failuresAccessor)
        {
            IList<FailureMessageAccessor> failList = failuresAccessor.GetFailureMessages();

            IEnumerable<FailureMessageAccessor> query =
                from fail in failList
                where fail.GetSeverity() == FailureSeverity.Warning
                select fail;

            foreach (FailureMessageAccessor fail in query)
            {
                this.Logger.Log("!! Warning: " + fail.GetDescriptionText());
                failuresAccessor.DeleteWarning(fail);
            }
        }

        private void RevitServicesUpdater_ElementsDeleted(Document document, IEnumerable<ElementId> deleted)
        {
            if (!deleted.Any())
                return;

            var workspace = this.CurrentWorkspace;

            ProtoCore.Core core = null;
            var engine = this.EngineController;
            if (engine != null && (engine.LiveRunnerCore != null))
                core = engine.LiveRunnerCore;

            if (core == null) // No execution yet as of this point.
                return;

            // Selecting all nodes that are either a DSFunction,
            // a DSVarArgFunction or a CodeBlockNodeModel into a list.
            var nodeGuids = workspace.Nodes.Where((n) =>
            {
                return (n is DSFunction
                    || (n is DSVarArgFunction)
                    || (n is CodeBlockNodeModel));
            }).Select((n) => n.GUID);

            var nodeTraceDataList = core.GetCallsitesForNodes(nodeGuids);// core.GetTraceDataForNodes(nodeGuids);

            foreach (Guid guid in nodeTraceDataList.Keys)
            {
                foreach (CallSite cs in nodeTraceDataList[guid])
                {
                    foreach (CallSite.SingleRunTraceData srtd in cs.TraceData)
                    {
                        List<ISerializable> traceData = srtd.RecursiveGetNestedData();

                        foreach (ISerializable thingy in traceData)
                        {
                            SerializableId sid = thingy as SerializableId;

                            foreach (ElementId eid in deleted)
                            {

                                if (sid != null)
                                {
                                    if (sid.IntID == eid.IntegerValue)
                                    {
                                        NodeModel inm =
                                            workspace.Nodes.Where((n) => n.GUID == guid).FirstOrDefault();

                                        Validity.Assert(inm != null, "The bound node has disappeared");

                                        inm.RequiresRecalc = true;
                                        inm.ForceReExecuteOfNode = true;

                                        //FOUND IT!
                                    }
                                }
                            }
                        }
                    }
                }
            }
        }

        #endregion

    }
}<|MERGE_RESOLUTION|>--- conflicted
+++ resolved
@@ -102,14 +102,11 @@
 
         #region Initialization
 
-<<<<<<< HEAD
-=======
         /// <summary>
         /// This call is made during start-up sequence after RevitDynamoModel 
         /// constructor returned. Virtual methods on DynamoModel that perform 
         /// initialization steps should only be called from here.
         /// </summary>
->>>>>>> 417faafb
         internal void HandlePostInitialization()
         {
             InitializeMaterials(); // Initialize materials for preview.
@@ -153,14 +150,10 @@
 
         private void InitializeMaterials()
         {
-<<<<<<< HEAD
             // Ensure that the current document has the needed materials
             // and graphic styles to support visualization in Revit.
             var mgr = MaterialsManager.Instance;
             IdlePromise.ExecuteOnIdleAsync(mgr.InitializeForActiveDocumentOnIdle);
-=======
-            // Does nothing: MaterialsManager is Revit 2015 specific.
->>>>>>> 417faafb
         }
 
         #endregion
