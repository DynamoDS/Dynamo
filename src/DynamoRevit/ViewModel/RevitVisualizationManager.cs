﻿using System;
using System.Collections.Generic;
using System.Linq;
using System.Reflection;

<<<<<<< HEAD
using Autodesk.DesignScript.Geometry;
using Autodesk.DesignScript.Interfaces;
=======
>>>>>>> 6050dba7
using Autodesk.Revit.DB;

using Dynamo.Core;
using Dynamo.DSEngine;
using Dynamo.Models;

using ProtoCore.Mirror;
using Revit.GeometryConversion;

using RevitServices.Persistence;
using RevitServices.Transactions;

using Curve = Autodesk.DesignScript.Geometry.Curve;
using Point = Autodesk.DesignScript.Geometry.Point;
using PolyCurve = Autodesk.DesignScript.Geometry.PolyCurve;

namespace Dynamo
{
    class RevitVisualizationManager : VisualizationManager
    {
        private ElementId keeperId = ElementId.InvalidElementId;
        private ElementId directShapeId = ElementId.InvalidElementId;
        private MethodInfo method;

        public ElementId KeeperId
        {
            get { return keeperId; }
        }

        public RevitVisualizationManager(DynamoModel dynamoModel) : base(dynamoModel)
        {
            if (dynamoModel.Context == Context.VASARI_2014 ||
                dynamoModel.Context == Context.REVIT_2015)
            {
                AlternateDrawingContextAvailable = true;
                DrawToAlternateContext = false;

                AlternateContextName = dynamoModel.Context;

                RenderComplete += VisualizationManagerRenderComplete;
                RequestAlternateContextClear += CleanupVisualizations;
                dynamoModel.CleaningUp += CleanupVisualizations;
            }
            else
            {
                AlternateDrawingContextAvailable = false;
            }
        }

        private void CleanupVisualizations(object sender, EventArgs e)
        {
            CleanupVisualizations();
        }

        private void CleanupVisualizations(DynamoModel model)
        {
            CleanupVisualizations();
        }

        private void CleanupVisualizations()
        {
            RevitServices.Threading.IdlePromise.ExecuteOnIdleAsync(
                () =>
                {
                    TransactionManager.Instance.EnsureInTransaction(
                        DocumentManager.Instance.CurrentDBDocument);

                    if (keeperId != ElementId.InvalidElementId)
                    {
                        DocumentManager.Instance.CurrentUIDocument.Document.Delete(keeperId);
                        keeperId = ElementId.InvalidElementId;
                    }

                    TransactionManager.Instance.ForceCloseTransaction();
                });
        }

        /// <summary>
        ///     Handler for the visualization manager's RenderComplete event.
        ///     Sends goemetry to the GeomKeeper, if available, for preview in Revit.
        /// </summary>
        /// <param name="sender"></param>
        /// <param name="e"></param>
        private void VisualizationManagerRenderComplete(object sender, EventArgs e)
        {
            ////do not draw to geom keeper if the user has selected
            ////not to draw to the alternate context or if it is not available

            if (!AlternateDrawingContextAvailable
                || !DrawToAlternateContext)
                return;

            var values = dynamoModel.Nodes
                .Where(x => x.IsVisible).Where(x => x.CachedValue != null)
                .Select(x => x.CachedValue);

            var geoms = new List<GeometryObject>();
            foreach (var value in values)
            {
                RevitGeometryFromMirrorData(value, ref geoms);
            }

            Draw(geoms);
        }

        private void Draw(IEnumerable<GeometryObject> geoms)
        {
            if (method == null)
            {
                Type geometryElementType = typeof(GeometryElement);
                MethodInfo[] geometryElementTypeMethods =
                    geometryElementType.GetMethods(BindingFlags.Static | BindingFlags.Public | BindingFlags.NonPublic);

                method = geometryElementTypeMethods.FirstOrDefault(x => x.Name == "SetForTransientDisplay");

                if (method == null)
                    return;
            }

            RevitServices.Threading.IdlePromise.ExecuteOnIdleAsync(
                () =>
                {
                    TransactionManager.Instance.EnsureInTransaction(
                        DocumentManager.Instance.CurrentDBDocument);

                    if (keeperId != ElementId.InvalidElementId &&
                        DocumentManager.Instance.CurrentDBDocument.GetElement(keeperId) != null)
                    {
                        DocumentManager.Instance.CurrentUIDocument.Document.Delete(keeperId);
                        keeperId = ElementId.InvalidElementId;
                    }

                    var argsM = new object[4];
                    argsM[0] = DocumentManager.Instance.CurrentUIDocument.Document;
                    argsM[1] = ElementId.InvalidElementId;
                    argsM[2] = geoms;
                    argsM[3] = ElementId.InvalidElementId;
                    keeperId = (ElementId)method.Invoke(null, argsM);

                    TransactionManager.Instance.ForceCloseTransaction();
                });
        }

        /// <summary>
        /// Convert mirror data objects for nodes to Revit types.
        /// </summary>
        /// <param name="data"></param>
        /// <param name="geoms"></param>
        private void RevitGeometryFromMirrorData(MirrorData data, ref List<GeometryObject> geoms)
        {
            if (data.IsCollection)
            {
                foreach (var md in data.GetElements())
                {
                    try
                    {
                        RevitGeometryFromMirrorData(md, ref geoms);
                    }
                    catch (Exception ex)
                    {
                        this.dynamoModel.Logger.Log(ex.Message);
                    }
                }
            }
            else
            {
                try
                {
                    if (data.Data == null)
                    {
                        return;
                    }

                    var geom = data.Data as PolyCurve;
                    if (geom != null)
                    {
                        // We extract the curves explicitly rather than using PolyCurve's ToRevitType
                        // extension method.  There is a potential issue with CurveLoop which causes
                        // this method to introduce corrupt GNodes.  
                        foreach (var c in geom.Curves())
                        {
                            // Tesselate the curve.  This greatly improves performance when
                            // we're dealing with NurbsCurve's with high knot count, commonly
                            // results of surf-surf intersections.
                            Tesselate(c, ref geoms);
                        }
                        
                        return;
                    }

                    var point = data.Data as Point;
                    if (point != null)
                    {
                        geoms.Add(DocumentManager.Instance.CurrentUIApplication.Application.Create.NewPoint(point.ToXyz()));
                        return;
                    }

                    var curve = data.Data as Curve;
                    if (curve != null)
                    {
                        // Tesselate the curve.  This greatly improves performance when
                        // we're dealing with NurbsCurve's with high knot count, commonly
                        // results of surf-surf intersections.
                        Tesselate(curve, ref geoms);
<<<<<<< HEAD
                        return;
                    }

                    var surf = data.Data as Surface;
                    if (surf != null)
                    {
                        geoms.AddRange(surf.ToRevitType());
=======
>>>>>>> 6050dba7
                        return;
                    }

                    var solid = data.Data as Autodesk.DesignScript.Geometry.Solid;
                    if (solid != null)
                    {
                        geoms.AddRange(solid.ToRevitType());
                        return;
                    }

                }
                catch (Exception ex)
                {
                    this.dynamoModel.Logger.Log(ex.Message);
                }
            }
        }

        private void Tesselate(Autodesk.DesignScript.Geometry.Curve curve, ref List<GeometryObject> geoms)
        {
            // use the ASM tesselation of the curve
            var pkg = new RenderPackage();
            curve.Tessellate(pkg, 0.1);

            // get necessary info to enumerate and convert the lines
            var lineCount = pkg.LineStripVertices.Count - 3;
            var verts = pkg.LineStripVertices;

            // we scale the tesselation rather than the curve
            var conv = UnitConverter.DynamoToHostFactor;

            // add the revit Lines to geometry collection
            for (var i = 0; i < lineCount; i += 3)
            {
                var xyz0 = new XYZ(verts[i] * conv, verts[i + 1] * conv, verts[i + 2] * conv);
                var xyz1 = new XYZ(verts[i + 3] * conv, verts[i + 4] * conv, verts[i + 5] * conv);

                geoms.Add(Autodesk.Revit.DB.Line.CreateBound(xyz0, xyz1));
            }
        }

    }
}<|MERGE_RESOLUTION|>--- conflicted
+++ resolved
@@ -3,11 +3,7 @@
 using System.Linq;
 using System.Reflection;
 
-<<<<<<< HEAD
 using Autodesk.DesignScript.Geometry;
-using Autodesk.DesignScript.Interfaces;
-=======
->>>>>>> 6050dba7
 using Autodesk.Revit.DB;
 
 using Dynamo.Core;
@@ -212,7 +208,6 @@
                         // we're dealing with NurbsCurve's with high knot count, commonly
                         // results of surf-surf intersections.
                         Tesselate(curve, ref geoms);
-<<<<<<< HEAD
                         return;
                     }
 
@@ -220,8 +215,6 @@
                     if (surf != null)
                     {
                         geoms.AddRange(surf.ToRevitType());
-=======
->>>>>>> 6050dba7
                         return;
                     }
 
