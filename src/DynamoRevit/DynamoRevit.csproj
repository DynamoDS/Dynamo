--- conflicted
+++ resolved
@@ -60,7 +60,6 @@
       <SpecificVersion>False</SpecificVersion>
       <HintPath>..\..\extern\greg\GregRevitAuth.dll</HintPath>
     </Reference>
-<<<<<<< HEAD
     <Reference Include="HelixToolkit.Wpf">
       <HintPath>..\..\extern\Helix3D\NET40\HelixToolkit.Wpf.dll</HintPath>
     </Reference>
@@ -81,8 +80,6 @@
     <Reference Include="MIConvexHullPlugin">
       <HintPath>..\..\extern\miconvexhull_3e3d8e61febb\lib\MIConvexHullPlugin.dll</HintPath>
     </Reference>
-=======
->>>>>>> fe578e97
     <Reference Include="Microsoft.CSharp" />
     <Reference Include="Microsoft.Practices.Prism">
       <HintPath>..\..\extern\prism\Microsoft.Practices.Prism.dll</HintPath>
