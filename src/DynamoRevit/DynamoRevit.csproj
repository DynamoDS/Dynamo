--- conflicted
+++ resolved
@@ -179,12 +179,9 @@
     <Compile Include="Nodes\Arc.cs" />
     <Compile Include="Nodes\Element.cs" />
     <Compile Include="Nodes\Ellipse.cs" />
-<<<<<<< HEAD
     <Compile Include="Nodes\Length.cs" />
-=======
     <Compile Include="Nodes\FreeForm.cs" />
     <Compile Include="Nodes\HermiteSpline.cs" />
->>>>>>> 40fa1126
     <Compile Include="Nodes\Line.cs" />
     <Compile Include="Nodes\Rectangle.cs" />
     <Compile Include="Nodes\ReferenceCurve.cs" />
