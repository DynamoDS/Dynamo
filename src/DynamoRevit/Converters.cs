--- conflicted
+++ resolved
@@ -13,12 +13,10 @@
 using Dynamo.Connectors;
 using Dynamo.Nodes;
 using Dynamo.Utilities;
-<<<<<<< HEAD
+
 using Dynamo.Measure;
-=======
+
 using System.Reflection;
-
->>>>>>> 5f56b34b
 
 namespace Dynamo.Controls
 {
@@ -111,18 +109,14 @@
         {
             double length = System.Convert.ToDouble(value);
 
-<<<<<<< HEAD
             var lengthObj = (DynamoLength<Foot>)parameter;
             lengthObj.Item.Length = length;
 
             Autodesk.Revit.DB.ProjectUnit projectUnit = dynRevitSettings.Doc.Document.ProjectUnit;
             FormatOptions formatOptions = projectUnit.get_FormatOptions(UnitType.UT_Length);
-=======
-            //Autodesk.Revit.DB.ProjectUnit projectUnit = dynRevitSettings.Doc.Document.ProjectUnit;
-            //FormatOptions formatOptions =  projectUnit.get_FormatOptions(UnitType.UT_Length);
->>>>>>> 5f56b34b
 
             DisplayUnitType displayUnit = getDisplayUnitTypeOfFormatUnits();
+
             switch (displayUnit)
             {
                 case DisplayUnitType.DUT_CENTIMETERS:
@@ -169,12 +163,9 @@
             //The data binding engine calls this method when it propagates a value from the binding target to the binding source.
             var lengthObj = (DynamoLength<Foot>)parameter;
 
-            //Autodesk.Revit.DB.ProjectUnit projectUnit = dynRevitSettings.Doc.Document.ProjectUnit;
-            //FormatOptions formatOptions = projectUnit.get_FormatOptions(UnitType.UT_Length);
-
             DisplayUnitType displayUnit = getDisplayUnitTypeOfFormatUnits();
 
-            switch (displayUnit) //formatOptions.Units)
+            switch (displayUnit)
             {
                 case DisplayUnitType.DUT_CENTIMETERS:
                     lengthObj.FromDisplayString(value.ToString(), DynamoUnitDisplayType.CENTIMETERS);
