--- conflicted
+++ resolved
@@ -637,12 +637,8 @@
         {
             base.OnRunCancelled(error);
 
-<<<<<<< HEAD
-            CancelTransaction();
-=======
             if (_transaction != null && _transaction.Status == TransactionStatus.Started)
                 _transaction.CancelTransaction();
->>>>>>> 95a8fe63
         }
 
         protected override void OnEvaluationCompleted(object sender, EventArgs e)
@@ -654,13 +650,9 @@
             {
                 //TODO: perhaps this should occur inside of ResetRuns in the event that
                 //      there is nothing to be deleted?
-<<<<<<< HEAD
-                InitTransaction(); //Initialize a transaction (if one hasn't been aleady)
-=======
 
                 //Initialize a transaction (if one hasn't been aleady)
                 _transaction = TransactionManager.StartTransaction(dynRevitSettings.Doc.Document);
->>>>>>> 95a8fe63
 
                 //Reset all elements
                 var query = dynSettings.Controller.DynamoModel.AllNodes
@@ -673,11 +665,7 @@
                 /* FOR NON-DEBUG RUNS, THIS IS THE ACTUAL END POINT FOR DYNAMO TRANSACTION */
                 //////
 
-<<<<<<< HEAD
-                EndTransaction(); //Close global transaction.
-=======
                 _transaction.CommitTransaction(); //Close global transaction.
->>>>>>> 95a8fe63
             };
 
             //If we're in a debug run or not already in the idle thread, then run the Cleanup Delegate
@@ -763,8 +751,6 @@
                 base.Run(topElements, runningExpression);
             }
         }
-<<<<<<< HEAD
-=======
 
         public void InitTransaction()
         {
@@ -780,7 +766,6 @@
         {
             _transaction.CancelTransaction();
         }
->>>>>>> 95a8fe63
     }
 
     public enum TransactionMode
