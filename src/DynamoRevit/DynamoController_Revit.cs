﻿#region

using System;
using System.Collections;
using System.Collections.Generic;
using System.Diagnostics;
using System.IO;
using System.Linq;
using System.Reflection;
using System.Windows.Forms;
using System.Windows.Threading;
using System.Runtime.Serialization;
using Autodesk.Revit.DB;
using Autodesk.Revit.DB.Events;
using Autodesk.Revit.UI;
using Autodesk.Revit.UI.Events;
using DSIronPython;
using DSNodeServices;
using Dynamo.Applications;
using Dynamo.Models;
using Dynamo.Nodes;
using Dynamo.PackageManager;
using Dynamo.Revit;
using Dynamo.Selection;
using Dynamo.Utilities;
using Dynamo.UpdateManager;
using DynamoUtilities;
using Greg;
using ProtoCore;
using Revit.Elements;
using RevitServices.Elements;
using RevitServices.Materials;
using RevitServices.Persistence;
using RevitServices.Transactions;
using Element = Autodesk.Revit.DB.Element;
using WrappedElement = Revit.Elements.Element;
using RevThread = RevitServices.Threading;
using ReferencePlane = Autodesk.Revit.DB.ReferencePlane;

#endregion

namespace Dynamo
{
    public class DynamoController_Revit : DynamoController
    {
        public class Reactor
        {
            private static Reactor reactor = null;

            public static Reactor GetInstance()
            {
                lock (typeof(Reactor))
                {
                    if (reactor == null)
                    {
                        reactor = new Reactor();
                    }
                }

                return reactor;
            }

            internal Reactor()
            {
                var u = dynRevitSettings.Controller.Updater;

                u.ElementsDeleted += OnElementsDeleted;
            }


            private void OnElementsDeleted(Document document, IEnumerable<ElementId> deleted)
            {
                if (!deleted.Any())
                    return;

                var nodes = dynRevitUtils.GetNodesFromElementIds(deleted);
                foreach (var node in nodes)
                {
                    node.RequiresRecalc = true;
                    node.ForceReExecuteOfNode = true;
                }
            }
        }

        /// <summary>
        ///     A reference to the the SSONET assembly to prevent reloading.
        /// </summary>
        private Assembly singleSignOnAssembly;

        /// <summary>
        ///     Flag for syncing up document switches between Application.DocumentClosing and
        ///     Application.DocumentClosed events.
        /// </summary>
        private bool updateCurrentUIDoc;

<<<<<<< HEAD
=======
        private Reactor reactor;

>>>>>>> 6c1294c3
        public DynamoController_Revit(RevitServicesUpdater updater, string context, IUpdateManager updateManager, string corePath)
            : base(
                context,
                updateManager,
                new RevitWatchHandler(),
                Dynamo.PreferenceSettings.Load(),
                corePath)
        {
            Updater = updater;

            dynRevitSettings.Controller = this;

            DocumentManager.Instance.CurrentUIApplication.Application.DocumentClosing +=
                Application_DocumentClosing;
            DocumentManager.Instance.CurrentUIApplication.Application.DocumentClosed +=
                Application_DocumentClosed;
            DocumentManager.Instance.CurrentUIApplication.Application.DocumentOpened +=
                Application_DocumentOpened;
            DocumentManager.Instance.CurrentUIApplication.ViewActivated += Revit_ViewActivated;

            // Set the intitial document.
            if (DocumentManager.Instance.CurrentUIApplication.ActiveUIDocument != null)
            {
                DocumentManager.Instance.CurrentUIDocument =
                       DocumentManager.Instance.CurrentUIApplication.ActiveUIDocument;
                dynSettings.DynamoLogger.LogWarning(GetDocumentPointerMessage(), WarningLevel.Moderate);
            }

            // Reset the materials manager.
            MaterialsManager.Reset();

            TransactionWrapper = TransactionManager.Instance.TransactionWrapper;
            TransactionWrapper.TransactionStarted += TransactionManager_TransactionCommitted;
            TransactionWrapper.TransactionCancelled += TransactionManager_TransactionCancelled;
            TransactionWrapper.FailuresRaised += TransactionManager_FailuresRaised;

            MigrationManager.Instance.MigrationTargets.Add(typeof(WorkspaceMigrationsRevit));
            ElementNameStore = new Dictionary<ElementId, string>();

            SetupPython();

            Runner = new DynamoRunner_Revit(this);
        }

        private void SetupPython()
        {
            //IronPythonEvaluator.InputMarshaler.RegisterMarshaler((WrappedElement element) => element.InternalElement);
            IronPythonEvaluator.OutputMarshaler.RegisterMarshaler((Element element) => element.ToDSType(true));
            //IronPythonEvaluator.OutputMarshaler.RegisterMarshaler((IList<Element> elements) => elements.Select(e=>e.ToDSType(true)));

            // Turn off element binding during iron python script execution
            IronPythonEvaluator.EvaluationBegin += (a, b, c, d, e) => ElementBinder.IsEnabled = false;
            IronPythonEvaluator.EvaluationEnd += (a, b, c, d, e) => ElementBinder.IsEnabled = true;

            // register UnwrapElement method in ironpython
            IronPythonEvaluator.EvaluationBegin += (a, b, scope, d, e) =>
            {
                var marshaler = new DataMarshaler();
                marshaler.RegisterMarshaler((WrappedElement element) => element.InternalElement);

                Func<object, object> unwrap = marshaler.Marshal;
                scope.SetVariable("UnwrapElement", unwrap);
            };
        }

        public RevitServicesUpdater Updater { get; private set; }

        /// <summary>
        ///     A dictionary which temporarily stores element names for setting after element deletion.
        /// </summary>
        public Dictionary<ElementId, string> ElementNameStore { get; set; }

        public bool InIdleThread
        {
            get { return RevThread.IdlePromise.InIdleThread; }
        }

        //TODO: probably don't need this property anymore --SJE
        public TransactionMode TransMode
        {
            get
            {
                if (TransactionManager.Instance.Strategy is AutomaticTransactionStrategy)
                    return TransactionMode.Automatic;

                return TransactionMode.Debug;
            }
            set
            {
                switch (value)
                {
                    case TransactionMode.Automatic:
                        TransactionManager.Instance.Strategy = new AutomaticTransactionStrategy();
                        break;
                    default:
                        TransactionManager.Instance.Strategy = new DebugTransactionStrategy();
                        break;
                }

                DynamoViewModel.RunInDebug = value == TransactionMode.Debug;
            }
        }

        /// <summary>
        ///     The Synchronication Context from the current thread.  This is expected to be the
        ///     Revit UI thread SynchronizationContext
        /// </summary>
        public Dispatcher RevitSyncContext { get; set; }

        /// <summary>
        ///     Callback for registering an authentication provider with the package manager
        /// </summary>
        /// <param name="client">The client, to which the provider will be attached</param>
        internal void RegisterSingleSignOn(PackageManagerClient client)
        {
            singleSignOnAssembly = singleSignOnAssembly ?? LoadSSONet();
            client.Client.Provider = client.Client.Provider
                ?? new RevitOxygenProvider(new DispatcherSynchronizationContext(UIDispatcher));
        }

        /// <summary>
        ///     Delay loading of the SSONet.dll, which is used by the package manager for
        ///     authentication information.
        /// </summary>
        /// <returns>The SSONet assembly</returns>
        private static Assembly LoadSSONet()
        {
            // get the location of RevitAPI assembly.  SSONet is in the same directory.
            Assembly revitAPIAss = Assembly.GetAssembly(typeof(XYZ)); // any type loaded from RevitAPI
            string revitAPIDir = Path.GetDirectoryName(revitAPIAss.Location);
            Debug.Assert(revitAPIDir != null, "revitAPIDir != null");

            //Retrieve the list of referenced assemblies in an array of AssemblyName.
            string strTempAssmbPath = Path.Combine(revitAPIDir, "SSONET.dll");

            //Load the assembly from the specified path. 					
            return Assembly.LoadFrom(strTempAssmbPath);
        }

        internal void FindNodesFromSelection()
        {
            IEnumerable<ElementId> selectedIds =
                DocumentManager.Instance.CurrentUIDocument.Selection.Elements.Cast<Element>()
                    .Select(x => x.Id);
            IEnumerable<RevitTransactionNode> transNodes =
                dynSettings.Controller.DynamoModel.CurrentWorkspace.Nodes.OfType<RevitTransactionNode>();
            List<RevitTransactionNode> foundNodes =
                transNodes.Where(x => x.AllElements.Intersect(selectedIds).Any()).ToList();

            if (foundNodes.Any())
            {
                dynSettings.Controller.DynamoViewModel.CurrentSpaceViewModel.OnRequestCenterViewOnElement(
                    this,
                    new ModelEventArgs(foundNodes.First()));

                DynamoSelection.Instance.ClearSelection();
                foundNodes.ForEach(DynamoSelection.Instance.Selection.Add);
            }
        }

        /// <summary>
        /// Handler for Revit's DocumentOpened event.
        /// This handler is called when a document is opened, but NOT when
        /// a document is created from a template.
        /// </summary>
        /// <param name="sender"></param>
        /// <param name="e"></param>
        private void Application_DocumentOpened(object sender, DocumentOpenedEventArgs e)
        {
            // If the current document is null, for instance if there are
            // no documents open, then set the current document, and 
            // present a message telling us where Dynamo is pointing.
            if (DocumentManager.Instance.CurrentUIDocument == null)
            {
                DocumentManager.Instance.CurrentUIDocument = DocumentManager.Instance.CurrentUIApplication.ActiveUIDocument;
                dynSettings.DynamoLogger.LogWarning(GetDocumentPointerMessage(), WarningLevel.Moderate);
                DynamoViewModel.RunEnabled = true;
                ResetForNewDocument();
            }
        }

        private void Application_DocumentClosing(object sender, DocumentClosingEventArgs e)
        {
            // ReSharper disable once PossibleUnintendedReferenceComparison
            if (DocumentManager.Instance.CurrentDBDocument.Equals(e.Document))
            {
                updateCurrentUIDoc = true;
            }
        }

        /// <summary>
        /// Handler for Revit's DocumentClosed event.
        /// This handler is called when a document is closed.
        /// </summary>
        /// <param name="sender"></param>
        /// <param name="e"></param>
        private void Application_DocumentClosed(object sender, DocumentClosedEventArgs e)
        {
            // If the active UI document is null, it means that all views have been 
            // closed from all document. Clear our reference, present a warning,
            // and disable running.
            if (DocumentManager.Instance.CurrentUIApplication.ActiveUIDocument == null)
            {
                DocumentManager.Instance.CurrentUIDocument = null;
                DynamoViewModel.RunEnabled = false;
                dynSettings.DynamoLogger.LogWarning(
                    "Dynamo no longer has an active document. Please open a document.",
                    WarningLevel.Error);
            }
            else
            {
                // If Dynamo's active UI document's document is the one that was just closed
                // then set Dynamo's active UI document to whatever revit says is active.
                if (updateCurrentUIDoc)
                {
                    updateCurrentUIDoc = false;
                    DocumentManager.Instance.CurrentUIDocument = 
                        DocumentManager.Instance.CurrentUIApplication.ActiveUIDocument;
<<<<<<< HEAD
=======
                    
                    MaterialsManager.Reset();
>>>>>>> 6c1294c3
                }
            }

            var uiDoc = DocumentManager.Instance.CurrentUIDocument;
            if (uiDoc != null)
            {
                DynamoRevit.SetRunEnabledBasedOnContext(uiDoc.ActiveView); 
            }
        }

        /// <summary>
        /// Handler for Revit's ViewActivated event.
        /// This handler is called when a view is activated. It is called
        /// after the ViewActivating event.
        /// </summary>
        /// <param name="sender"></param>
        /// <param name="e"></param>
        private void Revit_ViewActivated(object sender, ViewActivatedEventArgs e)
        {
            // If there is no active document, then set it to whatever
            // document has just been activated
            if (DocumentManager.Instance.CurrentUIDocument == null)
            {
                DocumentManager.Instance.CurrentUIDocument =
                DocumentManager.Instance.CurrentUIApplication.ActiveUIDocument;
                
                MaterialsManager.Reset();

                DynamoViewModel.RunEnabled = true;

                //In the case that the current document is null, we also need to do
                //a reset for the current document.
                ResetForNewDocument();
            }
        }

        internal static string GetDocumentPointerMessage()
        {
            var docPath = DocumentManager.Instance.CurrentUIDocument.Document.PathName;
            var message = string.IsNullOrEmpty(docPath)
                ? "a new document."
                : string.Format("document: {0}", docPath);
            return string.Format("Dynamo is now running on {0}", message);
        }

        public event EventHandler RevitDocumentChanged;

        public virtual void OnRevitDocumentChanged()
        {
            if (RevitDocumentChanged != null)
                RevitDocumentChanged(this, EventArgs.Empty);
        }

        /// <summary>
        ///     Clears all element collections on nodes and resets the visualization manager and the old value.
        /// </summary>
        private void ResetForNewDocument()
        {
            if (dynSettings.Controller != null)
            {
                foreach (var node in DynamoModel.Nodes)
                    node.ResetOldValue();

                foreach (var node in dynSettings.Controller.DynamoModel.Nodes)
                {
                    lock (node.RenderPackagesMutex)
                    {
                        node.RenderPackages.Clear();
                    }
                }
            }

            OnRevitDocumentChanged();
        }

        public override void OnEvaluationCompleted(object sender, EventArgs e)
        {
            //Cleanup Delegate
            Action cleanup = delegate
            {
                //TODO: perhaps this should occur inside of ResetRuns in the event that
                //      there is nothing to be deleted?

                //Initialize a transaction (if one hasn't been aleady)
                TransactionManager.Instance.EnsureInTransaction(
                    DocumentManager.Instance.CurrentUIDocument.Document);

                //Reset all elements
                IEnumerable<RevitTransactionNode> query =
                    dynSettings.Controller.DynamoModel.AllNodes.OfType<RevitTransactionNode>();

                foreach (RevitTransactionNode element in query)
                    element.ResetRuns();

                //////
                /* FOR NON-DEBUG RUNS, THIS IS THE ACTUAL END POINT FOR DYNAMO TRANSACTION */
                //////

                //Close global transaction.
                TransactionManager.Instance.TransactionTaskDone();
            };

            //Rename Delegate
            Action rename = delegate
            {
                TransactionManager.Instance.EnsureInTransaction(DocumentManager.Instance.CurrentDBDocument);

                foreach (var kvp in ElementNameStore)
                {
                    //find the element and rename it
                    Element el;
                    if (dynUtils.TryGetElement(kvp.Key, out el))
                    {
                        //if the element is not stored with a unique name
                        //add a unique suffix to it
                        try
                        {
                            if (el is ReferencePlane)
                            {
                                var rp = el as ReferencePlane;
                                rp.Name = kvp.Value;
                            }
                        }
                        catch (Exception)
                        {
                            if (el is ReferencePlane)
                            {
                                var rp = el as ReferencePlane;
                                rp.Name = kvp.Value + "_" + Guid.NewGuid();
                            }
                        }
                    }
                }

                ElementNameStore.Clear();

                TransactionManager.Instance.TransactionTaskDone();
            };

            cleanup();
            rename();
            TransactionManager.Instance.ForceCloseTransaction();

            base.OnEvaluationCompleted(sender, e);
        }

        public override void ShutDown(bool shutDownHost, EventArgs args = null)
        {
            DisposeLogic.IsShuttingDown = true;

            RevThread.IdlePromise.ExecuteOnShutdown(
                delegate
                {
                    TransactionManager.Instance.EnsureInTransaction(
                        DocumentManager.Instance.CurrentDBDocument);

                    var keeperId = ((VisualizationManagerRevit) VisualizationManager).KeeperId;

                    if (keeperId != ElementId.InvalidElementId)
                    {
                        DocumentManager.Instance.CurrentUIDocument.Document.Delete(keeperId);
                        keeperId = ElementId.InvalidElementId;
                    }

                    TransactionManager.Instance.ForceCloseTransaction();
                });

            base.ShutDown(shutDownHost, args);
            Updater.UnRegisterAllChangeHooks();

            if (shutDownHost)
            {
                // this method cannot be called without Revit 2014
                var exitCommand = RevitCommandId.LookupPostableCommandId(PostableCommand.ExitRevit);

                UIApplication uiapp = DocumentManager.Instance.CurrentUIApplication;
                if (uiapp.CanPostCommand(exitCommand))
                    uiapp.PostCommand(exitCommand);
                else
                {
                    MessageBox.Show(
                        "A command in progress prevented Dynamo from closing revit. Dynamo update will be cancelled.");
                }
            }
        }

        public override void ResetEngine()
        {
            RevThread.IdlePromise.ExecuteOnIdleAsync(base.ResetEngine);
        }

        #region Element Persistence Management

        private readonly Dictionary<ElementUpdateDelegate, HashSet<string>> transDelElements =
            new Dictionary<ElementUpdateDelegate, HashSet<string>>();

        private readonly List<ElementId> transElements = new List<ElementId>();

        internal void RegisterSuccessfulDeleteHook(string id, ElementUpdateDelegate updateDelegate)
        {
            HashSet<string> elements;
            if (!transDelElements.TryGetValue(updateDelegate, out elements))
            {
                elements = new HashSet<string>();
                transDelElements[updateDelegate] = elements;
            }
            elements.Add(id);
        }

        private void CommitDeletions()
        {
            foreach (var kvp in transDelElements)
                kvp.Key(kvp.Value);
        }

        #endregion

        #region Revit Transaction Management

        internal TransactionHandle transaction;

        public TransactionWrapper TransactionWrapper { get; private set; }

        private void TransactionManager_TransactionCancelled()
        {
            Updater.RollBack(DocumentManager.Instance.CurrentDBDocument, transElements);
            transElements.Clear();
            transDelElements.Clear();
        }

        private void TransactionManager_TransactionCommitted()
        {
            transElements.Clear();
            CommitDeletions();
            transDelElements.Clear();
        }

        private static void TransactionManager_FailuresRaised(FailuresAccessor failuresAccessor)
        {
            IList<FailureMessageAccessor> failList = failuresAccessor.GetFailureMessages();

            IEnumerable<FailureMessageAccessor> query = 
                from fail in failList
                where fail.GetSeverity() == FailureSeverity.Warning
                select fail;

            foreach (FailureMessageAccessor fail in query)
            {
                dynSettings.DynamoLogger.Log("!! Warning: " + fail.GetDescriptionText());
                failuresAccessor.DeleteWarning(fail);
            }
        }

        #endregion
    }

    public enum TransactionMode
    {
        Debug,
        Manual,
        Automatic
    }
}<|MERGE_RESOLUTION|>--- conflicted
+++ resolved
@@ -93,11 +93,8 @@
         /// </summary>
         private bool updateCurrentUIDoc;
 
-<<<<<<< HEAD
-=======
         private Reactor reactor;
 
->>>>>>> 6c1294c3
         public DynamoController_Revit(RevitServicesUpdater updater, string context, IUpdateManager updateManager, string corePath)
             : base(
                 context,
@@ -316,11 +313,8 @@
                     updateCurrentUIDoc = false;
                     DocumentManager.Instance.CurrentUIDocument = 
                         DocumentManager.Instance.CurrentUIApplication.ActiveUIDocument;
-<<<<<<< HEAD
-=======
                     
                     MaterialsManager.Reset();
->>>>>>> 6c1294c3
                 }
             }
 
