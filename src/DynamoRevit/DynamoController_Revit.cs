﻿using System;
using System.Collections.Generic;
using System.Diagnostics;
using System.Globalization;
using System.IO;
using System.Linq;
using System.Reflection;
using System.Windows.Forms;
using Autodesk.Revit.DB;
using Autodesk.Revit.DB.Events;
using Dynamo.Controls;
using Dynamo.FSchemeInterop;
using Dynamo.Models;
using Dynamo.Nodes;
using Dynamo.PackageManager;
using Dynamo.Revit;
using Dynamo.Selection;
using Dynamo.Utilities;
using Dynamo.ViewModels;
using Greg;
using ProtoScript.Runners;
<<<<<<< HEAD
using RevitPersistenceManager;
using RevitServices;
using RevitServices.Elements;
=======
using RevitServices;
using RevitServices.Elements;
using RevitServices.Persistence;
>>>>>>> 2c9bde09
using RevitServices.Threading;
using RevitServices.Transactions;
using ChangeType = RevitServices.Elements.ChangeType;
using CurveLoop = Autodesk.Revit.DB.CurveLoop;
using Transaction = Dynamo.Nodes.Transaction;
using Value = Dynamo.FScheme.Value;
using RevThread = RevitServices.Threading;

namespace Dynamo
{
    public class DynamoController_Revit : DynamoController
    {
        public RevitServicesUpdater Updater { get; private set; }

        public PredicateTraverser CheckManualTransaction { get; private set; }
        public PredicateTraverser CheckRequiresTransaction { get; private set; }

        private ElementId _keeperId = ElementId.InvalidElementId;

        /// <summary>
        /// A visualization manager responsible for generating geometry for rendering.
        /// </summary>
        public override VisualizationManager VisualizationManager
        {
            get
            {
                if (visualizationManager == null)
                {
                    visualizationManager = new VisualizationManagerRevit();

                    visualizationManager.VisualizationUpdateComplete +=
                        visualizationManager_VisualizationUpdateComplete;

                    visualizationManager.RequestAlternateContextClear += CleanupVisualizations;
                    dynSettings.Controller.DynamoModel.CleaningUp += CleanupVisualizations;
                }
                return visualizationManager;
            }
        }

        public DynamoController_Revit(
            ExecutionEnvironment env, RevitServicesUpdater updater, Type viewModelType,
            string context)
            : base(env, viewModelType, context)
        {
            Updater = updater;

            dynRevitSettings.Controller = this;

            Predicate<NodeModel> requiresTransactionPredicate = node => node is RevitTransactionNode;
            CheckRequiresTransaction = new PredicateTraverser(requiresTransactionPredicate);

            Predicate<NodeModel> manualTransactionPredicate = node => node is Transaction;
            CheckManualTransaction = new PredicateTraverser(manualTransactionPredicate);

            dynSettings.Controller.DynamoViewModel.RequestAuthentication += RegisterSingleSignOn;

            AddPythonBindings();
            AddWatchNodeHandler();

            dynRevitSettings.Revit.Application.DocumentClosed += Application_DocumentClosed;
            dynRevitSettings.Revit.Application.DocumentOpened += Application_DocumentOpened;
            dynRevitSettings.Revit.ViewActivated += Revit_ViewActivated;

            //allow the showing of elements in context
            dynSettings.Controller.DynamoViewModel.CurrentSpaceViewModel.CanFindNodesFromElements =
                true;
            dynSettings.Controller.DynamoViewModel.CurrentSpaceViewModel.FindNodesFromElements =
                FindNodesFromSelection;

<<<<<<< HEAD
            TransactionManager = new TransactionManager();
=======
            TransactionManager = new TransactionWrapper();
>>>>>>> 2c9bde09
            TransactionManager.TransactionStarted += TransactionManager_TransactionCommitted;
            TransactionManager.TransactionCancelled += TransactionManager_TransactionCancelled;
            TransactionManager.FailuresRaised += TransactionManager_FailuresRaised;
        }

        private void CleanupVisualizations(object sender, EventArgs e)
        {
<<<<<<< HEAD
            IdlePromise.ExecuteOnIdleAsync(
=======
            RevThread.IdlePromise.ExecuteOnIdleAsync(
>>>>>>> 2c9bde09
                () =>
                {
                    dynRevitSettings.Controller.InitTransaction();

                    if (_keeperId != ElementId.InvalidElementId)
                    {
                        dynRevitSettings.Doc.Document.Delete(_keeperId);
                        _keeperId = ElementId.InvalidElementId;
                    }

                    dynRevitSettings.Controller.EndTransaction();
                });
        }

        /// <summary>
        /// Handler for the visualization manager's VisualizationUpdateComplete event.
        /// Sends goemetry to the GeomKeeper, if available, for preview in Revit.
        /// </summary>
        /// <param name="sender"></param>
        /// <param name="e"></param>
        private void visualizationManager_VisualizationUpdateComplete(
            object sender, EventArgs e)
        {
            //do not draw to geom keeper if the user has selected
            //not to draw to the alternate context or if it is not available
            if (!VisualizationManager.AlternateDrawingContextAvailable ||
                !VisualizationManager.DrawToAlternateContext)
                return;

            var values = dynSettings.Controller.DynamoModel.Nodes
                                    .Where(x => !(x is SelectionBase))
                                    .Where(x => x.IsVisible)
                                    .Where(x => x.OldValue != null)
                                    .Where(
                                        x =>
                                        x.OldValue is Value.Container || x.OldValue is Value.List)
                                    .Select(x => x.OldValue);

            var geoms = values.ToList().SelectMany(RevitGeometryFromNodes).ToList();

            DrawToAlternateContext(geoms);
        }

        /// <summary>
        /// Utility method to get the Revit geometry associated with nodes.
        /// </summary>
        /// <param name="value"></param>
        /// <returns></returns>
        private static List<GeometryObject> RevitGeometryFromNodes(Value value)
        {
            var geoms = new List<GeometryObject>();

            if (value.IsList)
            {
                foreach (var valInner in ((Value.List)value).Item)
                {
                    geoms.AddRange(RevitGeometryFromNodes(valInner));
                }
                return geoms;
            }

            var container = value as Value.Container;
            if (container == null)
                return geoms;

            var geom = ((Value.Container)value).Item as GeometryObject;
            if (geom != null && !(geom is Face))
                geoms.Add(geom);

            var ps = ((Value.Container)value).Item as ParticleSystem;
            if (ps != null)
            {
                geoms.AddRange(
                    ps.Springs.Select(
                        spring =>
                        Line.CreateBound(
                            spring.getOneEnd().getPosition(), spring.getTheOtherEnd().getPosition())));
            }

            var cl = ((Value.Container)value).Item as CurveLoop;
            if (cl != null)
            {
                geoms.AddRange(cl);
            }

            //draw xyzs as Point objects
            var pt = ((Value.Container)value).Item as XYZ;
            if (pt != null)
            {
                Type pointType = typeof(Point);
                MethodInfo[] pointTypeMethods =
                    pointType.GetMethods(BindingFlags.Static | BindingFlags.Public);
                var method = pointTypeMethods.FirstOrDefault(x => x.Name == "CreatePoint");

                if (method != null)
                {
                    var args = new object[3];
                    args[0] = pt.X;
                    args[1] = pt.Y;
                    args[2] = pt.Z;
                    geoms.Add((Point)method.Invoke(null, args));
                }
            }

            return geoms;
        }

        private void DrawToAlternateContext(List<GeometryObject> geoms)
        {
            Type geometryElementType = typeof(GeometryElement);
            MethodInfo[] geometryElementTypeMethods =
                geometryElementType.GetMethods(BindingFlags.Static | BindingFlags.Public);

            var method =
                geometryElementTypeMethods.FirstOrDefault(x => x.Name == "SetForTransientDisplay");

            if (method == null)
            {
                return;
            }

            var styles = new FilteredElementCollector(dynRevitSettings.Doc.Document);
            styles.OfClass(typeof(GraphicsStyle));

            var gStyle = styles.ToElements().FirstOrDefault(x => x.Name == "Dynamo");

<<<<<<< HEAD
            IdlePromise.ExecuteOnIdleAsync(
=======
            RevThread.IdlePromise.ExecuteOnIdleAsync(
>>>>>>> 2c9bde09
                () =>
                {
                    dynRevitSettings.Controller.InitTransaction();

                    if (_keeperId != ElementId.InvalidElementId)
                    {
                        dynRevitSettings.Doc.Document.Delete(_keeperId);
                        _keeperId = ElementId.InvalidElementId;
                    }

                    var argsM = new object[4];
                    argsM[0] = dynRevitSettings.Doc.Document;
                    argsM[1] = ElementId.InvalidElementId;
                    argsM[2] = geoms;
                    if (gStyle != null)
                        argsM[3] = gStyle.Id;
                    else
                        argsM[3] = ElementId.InvalidElementId;

                    _keeperId = (ElementId)method.Invoke(null, argsM);

                    //keeperId = GeometryElement.SetForTransientDisplay(dynRevitSettings.Doc.Document, ElementId.InvalidElementId, geoms,
                    //                                       ElementId.InvalidElementId);

                    dynRevitSettings.Controller.EndTransaction();
                });
        }

        /// <summary>
        /// A reference to the the SSONET assembly to prevent reloading.
        /// </summary>
        private Assembly _singleSignOnAssembly;

        /// <summary>
        /// Callback for registering an authentication provider with the package manager
        /// </summary>
        /// <param name="client">The client, to which the provider will be attached</param>
        private void RegisterSingleSignOn(PackageManagerClient client)
        {
            if (_singleSignOnAssembly == null)
                _singleSignOnAssembly = LoadSSONet();
            client.Client.Provider = new RevitOxygenProvider();
        }

        /// <summary>
        /// Delay loading of the SSONet.dll, which is used by the package manager to
        /// get authentication information.  Internally uses Assembly.LoadFrom so the DLL
        /// will be loaded into the Load From context or extracted from the Load context
        /// if already present there.
        /// </summary>
        /// <returns>The SSONet assembly</returns>
        public Assembly LoadSSONet()
        {
            // get the location of RevitAPI assembly.  SSONet is in the same directory.
            var revitAPIAss = Assembly.GetAssembly(typeof(XYZ)); // any type loaded from RevitAPI
            var revitAPIDir = Path.GetDirectoryName(revitAPIAss.Location);

            //Retrieve the list of referenced assemblies in an array of AssemblyName.
            string strTempAssmbPath = Path.Combine(revitAPIDir, "SSONET.dll");

            //Load the assembly from the specified path. 					
            return Assembly.LoadFrom(strTempAssmbPath);

        }

        private void FindNodesFromSelection()
        {
            var selectedIds =
                dynRevitSettings.Doc.Selection.Elements.Cast<Element>().Select(x => x.Id);
            var transNodes =
                dynSettings.Controller.DynamoModel.CurrentWorkspace.Nodes
                           .OfType<RevitTransactionNode>();
            var foundNodes =
                transNodes.Where(x => x.AllElements.Intersect(selectedIds).Any()).ToList();

            if (foundNodes.Any())
            {
                dynSettings.Controller.DynamoViewModel.CurrentSpaceViewModel
                           .OnRequestCenterViewOnElement(
                               this, new ModelEventArgs(foundNodes.First()));

                DynamoSelection.Instance.ClearSelection();
                foundNodes.ForEach(DynamoSelection.Instance.Selection.Add);
            }
        }

        private void Application_DocumentOpened(object sender, DocumentOpenedEventArgs e)
        {
            //when a document is opened 
            if (dynRevitSettings.Doc == null)
            {
                dynRevitSettings.Doc = dynRevitSettings.Revit.ActiveUIDocument;
                DynamoViewModel.RunEnabled = true;

                ResetForNewDocument();
            }
        }

        private void Application_DocumentClosed(object sender, DocumentClosedEventArgs e)
        {
            //Disable running against revit without a document
            if (dynRevitSettings.Revit.ActiveUIDocument == null)
            {
                dynRevitSettings.Doc = null;
                DynamoViewModel.RunEnabled = false;
                DynamoLogger.Instance.LogWarning("Dynamo no longer has an active document.", WarningLevel.Moderate);
            }
            else
            {
                dynRevitSettings.Doc = dynRevitSettings.Revit.ActiveUIDocument;
                DynamoViewModel.RunEnabled = true;
                DynamoLogger.Instance.LogWarning(string.Format("Dynamo is now pointing at document: {0}", dynRevitSettings.Doc.Document.PathName), WarningLevel.Moderate);
            }

            ResetForNewDocument();
        }

        void Revit_ViewActivated(object sender, Autodesk.Revit.UI.Events.ViewActivatedEventArgs e)
        {
            //if Dynamo doesn't have a view, then latch onto this one
            if (dynRevitSettings.Doc == null)
            {
                dynRevitSettings.Doc = dynRevitSettings.Revit.ActiveUIDocument;
                DynamoLogger.Instance.LogWarning(string.Format("Dynamo is now pointing at document: {0}", dynRevitSettings.Doc.Document.PathName), WarningLevel.Moderate);

                ResetForNewDocument();
            }
        }

        public event EventHandler RevitDocumentChanged;
        public virtual void OnRevitDocumentChanged()
        {
            if (RevitDocumentChanged != null)
                RevitDocumentChanged(this, EventArgs.Empty);
        }

        /// <summary>
        /// Clears all element collections on nodes and resets the visualization manager and the old value.
        /// </summary>
        private void ResetForNewDocument()
        {
            if(dynSettings.Controller != null)
                dynSettings.Controller.DynamoModel.Nodes.ToList().ForEach(x=>x.ResetOldValue());

            VisualizationManager.ClearVisualizations();

            OnRevitDocumentChanged();
        }

        #region Python Nodes Revit Hooks

        private delegate void LogDelegate(string msg);
        private delegate void SaveElementDelegate(Element e);

        private FieldInfo _evaluatorField;
        private dynamic _oldPyEval;

        private void AddPythonBindings()
        {
            try
            {
                var assemblyPath = Path.GetDirectoryName(Assembly.GetExecutingAssembly().Location);

                Assembly ironPythonAssembly = null;

                string path;

                if (File.Exists(path = Path.Combine(assemblyPath, "DynamoPython.dll")))
                {
                    ironPythonAssembly = Assembly.LoadFrom(path);
                }
                else if (
                    File.Exists(
                        path =
                        Path.Combine(assemblyPath, "Packages", "IronPython", "DynamoPython.dll")))
                {
                    ironPythonAssembly = Assembly.LoadFrom(path);
                }

                if (ironPythonAssembly == null)
                    return;

                var pythonBindings = ironPythonAssembly.GetType("DynamoPython.PythonBindings");

                var pyBindingsProperty = pythonBindings.GetProperty("Bindings");
                var pyBindings = pyBindingsProperty.GetValue(null, null);

                Action<string, object> addToBindings =
                    (name, boundObject) =>
                    pyBindings.GetType()
                              .InvokeMember(
                                  "Add", BindingFlags.InvokeMethod, null, pyBindings,
                                  new[] { name, boundObject });

                addToBindings("DynLog", new LogDelegate(DynamoLogger.Instance.Log)); //Logging

                addToBindings(
                    "DynTransaction",
                    new Func<SubTransaction>(
                        delegate
                        {
                            if (!TransactionManager.TransactionActive)
                            {
                                TransactionManager.StartTransaction(dynRevitSettings.Doc.Document);
                            }
                            return new SubTransaction(dynRevitSettings.Doc.Document);
                        }));

                addToBindings("__revit__", dynRevitSettings.Doc.Application);
                addToBindings("__doc__", dynRevitSettings.Doc.Application.ActiveUIDocument.Document);

                var pythonEngine = ironPythonAssembly.GetType("DynamoPython.PythonEngine");
                _evaluatorField = pythonEngine.GetField("Evaluator");

                _oldPyEval = _evaluatorField.GetValue(null);

                //var x = PythonEngine.GetMembers();
                //foreach (var y in x)
                //    Console.WriteLine(y);

                var evalDelegateType =
                    ironPythonAssembly.GetType("DynamoPython.PythonEngine+EvaluationDelegate");

                Delegate d = Delegate.CreateDelegate(
                    evalDelegateType,
                    this,
                    typeof(DynamoController_Revit)
                        .GetMethod("newEval", BindingFlags.NonPublic | BindingFlags.Instance));

                _evaluatorField.SetValue(null, d);

                var drawingField = pythonEngine.GetField("Drawing");
                var drawDelegateType =
                    ironPythonAssembly.GetType("DynamoPython.PythonEngine+DrawDelegate");
                Delegate draw = Delegate.CreateDelegate(
                    drawDelegateType,
                    this,
                    typeof(DynamoController_Revit)
                        .GetMethod("DrawPython", BindingFlags.NonPublic | BindingFlags.Instance));

                drawingField.SetValue(null, draw);

                // use this to pass into the python script a list of previously created elements from dynamo
                //TODO: ADD BACK IN
                //bindings.Add(new Binding("DynStoredElements", this.Elements));

            }
            catch (Exception e)
            {
                Debug.WriteLine(e.Message);
                Debug.WriteLine(e.StackTrace);
            }
        }

        private void RevertPythonBindings()
        {
            try
            {
                if (_evaluatorField != null && _oldPyEval != null)
                    _evaluatorField.SetValue(null, _oldPyEval);
            }
            catch (Exception e)
            {
                Debug.WriteLine(e.Message);
                Debug.WriteLine(e.StackTrace);
            }
        }

        private void DrawPython(Value val, string id)
        {
            //DrawContainers(val, id);
        }

        //private void DrawContainers(Value val, string id)
        //{
        //    if (val.IsList)
        //    {
        //        foreach (Value v in ((Value.List)val).Item)
        //        {
        //            DrawContainers(v, id);
        //        }
        //    }
        //    if (val.IsContainer)
        //    {
        //        var drawable = ((Value.Container)val).Item;

        //        //support drawing XYZs geometry objects or LibG graphic items
        //        if(drawable is XYZ || drawable is GeometryObject || drawable is GraphicItem )
        //        {
        //            VisualizationManager.Visualizations[id].Geometry.Add(drawable);
        //        }
        //    }
        //}

        private Value newEval(bool dirty, string script, dynamic bindings)
        {
            return InIdleThread
                ? _oldPyEval(dirty, script, bindings)
<<<<<<< HEAD
                : IdlePromise<Value>.ExecuteOnIdle(() => _oldPyEval(dirty, script, bindings));
=======
                : RevThread.IdlePromise<Value>.ExecuteOnIdle(() => _oldPyEval(dirty, script, bindings));
>>>>>>> 2c9bde09
        }

        #endregion

        #region Watch Node Revit Hooks

        private void AddWatchNodeHandler()
        {
            Watch.AddWatchHandler(new RevitElementWatchHandler());
        }

        private class RevitElementWatchHandler : WatchHandler
        {
            #region WatchHandler Members

            public bool AcceptsValue(object o)
            {
                return o is Element;
            }

            public void ProcessNode(object value, WatchNode node)
            {
                var element = value as Element;
                var id = element.Id;

                node.Clicked += () => dynRevitSettings.Doc.ShowElements(element);

                node.Link = id.IntegerValue.ToString(CultureInfo.InvariantCulture);
            }

            #endregion
        }

        #endregion

        #region Element Persistence Management

        private readonly List<ElementId> _transElements = new List<ElementId>();

        private readonly Dictionary<ElementUpdateDelegate, HashSet<ElementId>> _transDelElements
            = new Dictionary<ElementUpdateDelegate, HashSet<ElementId>>();

        internal void RegisterSuccessfulDeleteHook(ElementId id, ElementUpdateDelegate updateDelegate)
        {
            HashSet<ElementId> elements;
            if (!_transDelElements.TryGetValue(updateDelegate, out elements))
            {
                elements = new HashSet<ElementId>();
                _transDelElements[updateDelegate] = elements;
            }
            elements.Add(id);
        }

        private void CommitDeletions()
        {
            foreach (var kvp in _transDelElements)
                kvp.Key(kvp.Value);
        }

        internal void RegisterDMUHooks(ElementId id, ElementUpdateDelegate updateDelegate)
        {
            ElementUpdateDelegate del = delegate(HashSet<ElementId> deleted)
            {
                foreach (var invId in deleted) //invalid)
                {
                    Updater.UnRegisterChangeHook(invId, ChangeType.Modify);
                    Updater.UnRegisterChangeHook(invId, ChangeType.Delete);
                }
                updateDelegate(deleted); //invalid);
            };

            Updater.RegisterChangeHook(id, ChangeType.Delete, del);
            _transElements.Add(id);
        }

        #endregion

        #region Revit Transaction Management

<<<<<<< HEAD
        private TransactionManager.TransactionHandle _transaction;

        public TransactionManager TransactionManager { get; private set; }
=======
        private TransactionWrapper.TransactionHandle _transaction;

        public TransactionWrapper TransactionManager { get; private set; }
>>>>>>> 2c9bde09

        private void TransactionManager_TransactionCancelled()
        {
            Updater.RollBack(_transElements);
            _transElements.Clear();
            _transDelElements.Clear();
        }

        private void TransactionManager_TransactionCommitted()
        {
            _transElements.Clear();
            CommitDeletions();
            _transDelElements.Clear();
        }

        private void TransactionManager_FailuresRaised(FailuresAccessor failuresAccessor)
        {
            var failList = failuresAccessor.GetFailureMessages();

            var query = from fail in failList
                let severity = fail.GetSeverity()
                where severity == FailureSeverity.Warning
                select fail;

            foreach (var fail in query)
            {
                DynamoLogger.Instance.Log(
                    "!! Warning: " + fail.GetDescriptionText());
                failuresAccessor.DeleteWarning(fail);
            }
        }

        #endregion

        public bool InIdleThread;

        private TransactionMode _transMode;

        public TransactionMode TransMode
        {
            get { return _transMode; }
            set
            {
                _transMode = value;
                if (_transMode == TransactionMode.Debug)
                {
                    DynamoViewModel.RunInDebug = true;
                }
            }
        }

        protected override void OnRunCancelled(bool error)
        {
            base.OnRunCancelled(error);

            if (_transaction != null && _transaction.Status == TransactionStatus.Started)
                _transaction.CancelTransaction();
        }

        protected override void OnEvaluationCompleted(object sender, EventArgs e)
        {
            base.OnEvaluationCompleted(sender, e);

            //Cleanup Delegate
            Action cleanup = delegate
            {
                //TODO: perhaps this should occur inside of ResetRuns in the event that
                //      there is nothing to be deleted?

                //Initialize a transaction (if one hasn't been aleady)
                _transaction = TransactionManager.StartTransaction(dynRevitSettings.Doc.Document);

                //Reset all elements
                var query = dynSettings.Controller.DynamoModel.AllNodes
                    .OfType<RevitTransactionNode>();

                foreach (RevitTransactionNode element in query)
                    element.ResetRuns();

                //////
                /* FOR NON-DEBUG RUNS, THIS IS THE ACTUAL END POINT FOR DYNAMO TRANSACTION */
                //////

                _transaction.CommitTransaction(); //Close global transaction.
            };

            //If we're in a debug run or not already in the idle thread, then run the Cleanup Delegate
            //from the idle thread. Otherwise, just run it in this thread.
            if (dynSettings.Controller.DynamoViewModel.RunInDebug || !InIdleThread && !Testing)
            {
<<<<<<< HEAD
                IdlePromise.ExecuteOnIdleSync(cleanup);
=======
                RevThread.IdlePromise.ExecuteOnIdleSync(cleanup);
>>>>>>> 2c9bde09
            }
            else
                cleanup();

        }

        public override void ShutDown()
        {
            RevThread.IdlePromise.ExecuteOnShutdown(
                delegate
                {
                    var transaction = new Autodesk.Revit.DB.Transaction(dynRevitSettings.Doc.Document, "Dynamo Script");
                    transaction.Start();

                    if (_keeperId != ElementId.InvalidElementId)
                    {
                        dynRevitSettings.Doc.Document.Delete(_keeperId);
                        _keeperId = ElementId.InvalidElementId;
                    }

                    transaction.Commit();
                }
                );

            base.ShutDown();
            Updater.UnRegisterAllChangeHooks();
            RevertPythonBindings();
        }

<<<<<<< HEAD
        protected override void RunDS()
        {
            DocumentManager.CurrentDoc = dynRevitSettings.Doc.Document;


            //This is prototype grade only
            ProtoRunner runner = new ProtoRunner();
            
            string demoScript = 
                "import(\"DSRevitNodes.dll\");" +
                "y = 40..50..2;" +
                "z = 0..10..5;" +
                "pt = Point.ByCoordinates(10, y<1>, z<2>);" +
                "pt2 = Point.ByCoordinates(10, 10, 10);";



            //IdlePromise.ExecuteOnIdleAsync(() => DSRevitNodes.Point.ByCoordinates(10, 10, 10));
            IdlePromise.ExecuteOnIdleAsync(() =>
                {
                    ProtoRunner.ProtoVMState state = runner.PreStart(demoScript);
                    runner.RunToNextBreakpoint(state);
                });
        }


=======
        protected override void Run(List<NodeModel> topElements, GraphSyncData graphSyncData)
        {
            DocumentManager.GetInstance().CurrentDBDocument = dynRevitSettings.Doc.Document;
            if (!DynamoViewModel.RunInDebug)
            {
                // As we use a generic function node to represent all functions,
                // we don't know if a node has something to do with Revit or 
                // not, neither we know that the re-execution of a dirty node
                // will trigger the update for a Revit related node. Now just
                // run the execution in the idle thread until we find out a 
                // way to control the execution.
                TransMode = TransactionMode.Automatic; //Automatic transaction control
                Debug.WriteLine("Adding a run to the idle stack.");
                InIdleThread = true; //Now in the idle thread.
                RevThread.IdlePromise.ExecuteOnIdleSync(() => base.Run(topElements, graphSyncData));
            }
            else
            {
                TransMode = TransactionMode.Debug; //Debug transaction control
                InIdleThread = true; //Everything will be evaluated in the idle thread.

                DynamoLogger.Instance.Log("Running expression in debug.");

                //Execute the Run Delegate.
                base.Run(topElements, graphSyncData);
            }
        }

>>>>>>> 2c9bde09
        protected override void Run(List<NodeModel> topElements, FScheme.Expression runningExpression)
        {
            var model = (DynamoRevitViewModel) DynamoViewModel;

            //If we are not running in debug...
            if (!DynamoViewModel.RunInDebug)
            {
                //Do we need manual transaction control?
                bool manualTrans = topElements.Any(CheckManualTransaction.TraverseUntilAny);

                //Can we avoid running everything in the Revit Idle thread?
                bool noIdleThread = manualTrans ||
                                    !topElements.Any(CheckRequiresTransaction.TraverseUntilAny);

                //If we don't need to be in the idle thread...
                if (noIdleThread || Testing)
                {
                    //DynamoLogger.Instance.Log("Running expression in evaluation thread...");
                    TransMode = TransactionMode.Manual; //Manual transaction control

                    if (Testing)
                        TransMode = TransactionMode.Automatic;

                    InIdleThread = false; //Not in idle thread at the moment
                    base.Run(topElements, runningExpression); //Just run the Run Delegate
                }
                else //otherwise...
                {
                    //DynamoLogger.Instance.Log("Running expression in Revit's Idle thread...");
                    TransMode = TransactionMode.Automatic; //Automatic transaction control

                    Debug.WriteLine("Adding a run to the idle stack.");
                    InIdleThread = true; //Now in the idle thread.
<<<<<<< HEAD
                    IdlePromise.ExecuteOnIdleSync(() => base.Run(topElements, runningExpression)); //Execute the Run Delegate in the Idle thread.
=======
                    RevThread.IdlePromise.ExecuteOnIdleSync(() => base.Run(topElements, runningExpression)); //Execute the Run Delegate in the Idle thread.
>>>>>>> 2c9bde09

                }
            }
            else //If we are in debug mode...
            {
                TransMode = TransactionMode.Debug; //Debug transaction control
                InIdleThread = true; //Everything will be evaluated in the idle thread.

                DynamoLogger.Instance.Log("Running expression in debug.");

                //Execute the Run Delegate.
                base.Run(topElements, runningExpression);
            }
        }

        public void InitTransaction()
        {
            _transaction = TransactionManager.StartTransaction(dynRevitSettings.Doc.Document);
        }

        public void EndTransaction()
        {
            _transaction.CommitTransaction();
        }

        public void CancelTransaction()
        {
            _transaction.CancelTransaction();
        }
    }

    public enum TransactionMode
    {
        Debug,
        Manual,
        Automatic
    }
}<|MERGE_RESOLUTION|>--- conflicted
+++ resolved
@@ -19,15 +19,9 @@
 using Dynamo.ViewModels;
 using Greg;
 using ProtoScript.Runners;
-<<<<<<< HEAD
-using RevitPersistenceManager;
-using RevitServices;
-using RevitServices.Elements;
-=======
 using RevitServices;
 using RevitServices.Elements;
 using RevitServices.Persistence;
->>>>>>> 2c9bde09
 using RevitServices.Threading;
 using RevitServices.Transactions;
 using ChangeType = RevitServices.Elements.ChangeType;
@@ -98,11 +92,7 @@
             dynSettings.Controller.DynamoViewModel.CurrentSpaceViewModel.FindNodesFromElements =
                 FindNodesFromSelection;
 
-<<<<<<< HEAD
-            TransactionManager = new TransactionManager();
-=======
             TransactionManager = new TransactionWrapper();
->>>>>>> 2c9bde09
             TransactionManager.TransactionStarted += TransactionManager_TransactionCommitted;
             TransactionManager.TransactionCancelled += TransactionManager_TransactionCancelled;
             TransactionManager.FailuresRaised += TransactionManager_FailuresRaised;
@@ -110,11 +100,7 @@
 
         private void CleanupVisualizations(object sender, EventArgs e)
         {
-<<<<<<< HEAD
-            IdlePromise.ExecuteOnIdleAsync(
-=======
             RevThread.IdlePromise.ExecuteOnIdleAsync(
->>>>>>> 2c9bde09
                 () =>
                 {
                     dynRevitSettings.Controller.InitTransaction();
@@ -241,11 +227,7 @@
 
             var gStyle = styles.ToElements().FirstOrDefault(x => x.Name == "Dynamo");
 
-<<<<<<< HEAD
-            IdlePromise.ExecuteOnIdleAsync(
-=======
             RevThread.IdlePromise.ExecuteOnIdleAsync(
->>>>>>> 2c9bde09
                 () =>
                 {
                     dynRevitSettings.Controller.InitTransaction();
@@ -544,11 +526,7 @@
         {
             return InIdleThread
                 ? _oldPyEval(dirty, script, bindings)
-<<<<<<< HEAD
-                : IdlePromise<Value>.ExecuteOnIdle(() => _oldPyEval(dirty, script, bindings));
-=======
                 : RevThread.IdlePromise<Value>.ExecuteOnIdle(() => _oldPyEval(dirty, script, bindings));
->>>>>>> 2c9bde09
         }
 
         #endregion
@@ -628,15 +606,9 @@
 
         #region Revit Transaction Management
 
-<<<<<<< HEAD
-        private TransactionManager.TransactionHandle _transaction;
-
-        public TransactionManager TransactionManager { get; private set; }
-=======
         private TransactionWrapper.TransactionHandle _transaction;
 
         public TransactionWrapper TransactionManager { get; private set; }
->>>>>>> 2c9bde09
 
         private void TransactionManager_TransactionCancelled()
         {
@@ -727,11 +699,7 @@
             //from the idle thread. Otherwise, just run it in this thread.
             if (dynSettings.Controller.DynamoViewModel.RunInDebug || !InIdleThread && !Testing)
             {
-<<<<<<< HEAD
-                IdlePromise.ExecuteOnIdleSync(cleanup);
-=======
                 RevThread.IdlePromise.ExecuteOnIdleSync(cleanup);
->>>>>>> 2c9bde09
             }
             else
                 cleanup();
@@ -761,34 +729,6 @@
             RevertPythonBindings();
         }
 
-<<<<<<< HEAD
-        protected override void RunDS()
-        {
-            DocumentManager.CurrentDoc = dynRevitSettings.Doc.Document;
-
-
-            //This is prototype grade only
-            ProtoRunner runner = new ProtoRunner();
-            
-            string demoScript = 
-                "import(\"DSRevitNodes.dll\");" +
-                "y = 40..50..2;" +
-                "z = 0..10..5;" +
-                "pt = Point.ByCoordinates(10, y<1>, z<2>);" +
-                "pt2 = Point.ByCoordinates(10, 10, 10);";
-
-
-
-            //IdlePromise.ExecuteOnIdleAsync(() => DSRevitNodes.Point.ByCoordinates(10, 10, 10));
-            IdlePromise.ExecuteOnIdleAsync(() =>
-                {
-                    ProtoRunner.ProtoVMState state = runner.PreStart(demoScript);
-                    runner.RunToNextBreakpoint(state);
-                });
-        }
-
-
-=======
         protected override void Run(List<NodeModel> topElements, GraphSyncData graphSyncData)
         {
             DocumentManager.GetInstance().CurrentDBDocument = dynRevitSettings.Doc.Document;
@@ -817,7 +757,6 @@
             }
         }
 
->>>>>>> 2c9bde09
         protected override void Run(List<NodeModel> topElements, FScheme.Expression runningExpression)
         {
             var model = (DynamoRevitViewModel) DynamoViewModel;
@@ -851,11 +790,7 @@
 
                     Debug.WriteLine("Adding a run to the idle stack.");
                     InIdleThread = true; //Now in the idle thread.
-<<<<<<< HEAD
-                    IdlePromise.ExecuteOnIdleSync(() => base.Run(topElements, runningExpression)); //Execute the Run Delegate in the Idle thread.
-=======
                     RevThread.IdlePromise.ExecuteOnIdleSync(() => base.Run(topElements, runningExpression)); //Execute the Run Delegate in the Idle thread.
->>>>>>> 2c9bde09
 
                 }
             }
