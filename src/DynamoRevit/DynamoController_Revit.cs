﻿using System;
using System.Collections.Generic;
using System.Diagnostics;
using System.IO;
using System.Linq;
using System.Reflection;
using System.Text;
using Autodesk.Revit.DB;
using Dynamo.Controls;
using Dynamo.Models;
using Dynamo.Nodes;
using Dynamo.PackageManager;
using Dynamo.Revit;
using Dynamo.Selection;
using Dynamo.Utilities;
<<<<<<< HEAD
using Dynamo.ViewModels;
=======
using Greg;
using RestSharp;
>>>>>>> c538e1a5
using Value = Dynamo.FScheme.Value;

namespace Dynamo
{
    public class DynamoController_Revit : DynamoController
    {
        public DynamoUpdater Updater { get; private set; }

        dynamic _oldPyEval;

        public PredicateTraverser CheckManualTransaction { get; private set; }
        public PredicateTraverser CheckRequiresTransaction { get; private set; }

        public DynamoController_Revit(FSchemeInterop.ExecutionEnvironment env, DynamoUpdater updater, Type viewModelType, string context)
            : base(env, viewModelType, context)
        {
            Updater = updater;
            
            dynRevitSettings.Controller = this;

            Predicate<dynNodeModel> requiresTransactionPredicate = node => node is dynRevitTransactionNode;
            CheckRequiresTransaction = new PredicateTraverser(requiresTransactionPredicate);

            Predicate<dynNodeModel> manualTransactionPredicate = node => node is dynTransaction;
            CheckManualTransaction = new PredicateTraverser(manualTransactionPredicate);

            dynSettings.PackageManagerClient.AuthenticationRequested += RegisterSingleSignOn;

            AddPythonBindings();
            AddWatchNodeHandler();

            dynRevitSettings.Revit.Application.DocumentClosed += Application_DocumentClosed;
            dynRevitSettings.Revit.Application.DocumentOpened += Application_DocumentOpened;

            //allow the showing of elements in context
            dynSettings.Controller.DynamoViewModel.CurrentSpaceViewModel.CanFindNodesFromElements = true;
            dynSettings.Controller.DynamoViewModel.CurrentSpaceViewModel.FindNodesFromElements = FindNodesFromSelection;


        }

        /// <summary>
        /// A reference to the the SSONET assembly ot prevent reloading.
        /// </summary>
        private Assembly _singleSignOnAssembly;

        /// <summary>
        /// Callback for registering an authentication provider with the package manager
        /// </summary>
        /// <param name="client">The client, to which the provider will be attached</param>
        void RegisterSingleSignOn(PackageManagerClient client)
        {
            if (_singleSignOnAssembly == null)
                _singleSignOnAssembly = LoadSSONet();
            client.Client.Provider = new RevitOxygenProvider();
        }

        /// <summary>
        /// Delay loading of the SSONet.dll, which is used by the package manager for 
        /// get authentication information.  Internally uses Assembly.LoadFrom so the DLL
        /// will be loaded into the Load From context or extracted from the Load context
        /// if already present there.
        /// </summary>
        /// <returns>The SSONet assembly</returns>
        public Assembly LoadSSONet()
        {            

            // get the location of RevitAPI assembly.  SSONet is in the same directory.
            var revitAPIAss = Assembly.GetAssembly(typeof(Autodesk.Revit.DB.XYZ)); // any type loaded from RevitAPI
            var revitAPIDir = Path.GetDirectoryName(revitAPIAss.Location);

            //Retrieve the list of referenced assemblies in an array of AssemblyName.
            string strTempAssmbPath = Path.Combine(revitAPIDir, "SSONET.dll");

            //Load the assembly from the specified path. 					
            return Assembly.LoadFrom(strTempAssmbPath);
            
        }

        void FindNodesFromSelection()
        {
            var selectedIds = dynRevitSettings.Doc.Selection.Elements.Cast<Element>().Select(x => x.Id);
            var transNodes = dynSettings.Controller.DynamoModel.CurrentSpace.Nodes.OfType<dynRevitTransactionNode>();
            var foundNodes = transNodes.Where(x => x.AllElements.Intersect(selectedIds).Any()).ToList();

            if (foundNodes.Any())
            {
                dynSettings.Controller.DynamoViewModel.CurrentSpaceViewModel.OnRequestCenterViewOnElement(
                    this, 
                    new ModelEventArgs(foundNodes.First(), null));
                DynamoSelection.Instance.ClearSelection();
                foundNodes.ForEach(DynamoSelection.Instance.Selection.Add);
            }
        }

        void Application_DocumentOpened(object sender, Autodesk.Revit.DB.Events.DocumentOpenedEventArgs e)
        {
            //when a document is opened 
            if (dynRevitSettings.Doc == null)
            {
                dynRevitSettings.Doc = dynRevitSettings.Revit.ActiveUIDocument;
                DynamoViewModel.RunEnabled = true;
            }
        }

        void Application_DocumentClosed(object sender, Autodesk.Revit.DB.Events.DocumentClosedEventArgs e)
        {
            //Disable running against revit without a document
            if (dynRevitSettings.Revit.ActiveUIDocument == null)
            {
                dynRevitSettings.Doc = null;
                DynamoViewModel.RunEnabled = false;
            }
            else
            {
                dynRevitSettings.Doc = dynRevitSettings.Revit.ActiveUIDocument;
                DynamoViewModel.RunEnabled = true;
            }
        }

        #region Python Nodes Revit Hooks
        private delegate void LogDelegate(string msg);
        private delegate void SaveElementDelegate(Element e);

        void AddPythonBindings()
        {
            try
            {
                var assemblyPath = Path.GetDirectoryName(Assembly.GetExecutingAssembly().Location);

                Assembly ironPythonAssembly = null;

                string path;

                if (File.Exists(path = Path.Combine(assemblyPath, "DynamoPython.dll")))
                {
                    ironPythonAssembly = Assembly.LoadFrom(path);
                }
                else if (File.Exists(path = Path.Combine(assemblyPath, "Packages", "IronPython", "DynamoPython.dll")))
                {
                    ironPythonAssembly = Assembly.LoadFrom(path);
                }

                if (ironPythonAssembly == null)
                    throw new Exception();

                var pythonBindings = ironPythonAssembly.GetType("DynamoPython.PythonBindings");

                var pyBindingsProperty = pythonBindings.GetProperty("Bindings");
                var pyBindings = pyBindingsProperty.GetValue(null, null);

                var binding = ironPythonAssembly.GetType("DynamoPython.Binding");

                Func<string, object, object> createBinding =
                    (name, boundObject) =>
                        Activator.CreateInstance(binding, new[] { name, boundObject });

                Action<string, object> addToBindings =
                    (name, boundObject) =>
                        pyBindings.GetType()
                                  .InvokeMember(
                                      "Add", BindingFlags.InvokeMethod, null, pyBindings,
                                      new[] { createBinding(name, boundObject) });

                addToBindings("DynLog", new LogDelegate(DynamoLogger.Instance.Log)); //Logging

                addToBindings(
                   "DynTransaction",
                   new Func<SubTransaction>(
                      delegate
                      {
                          if (!dynRevitSettings.Controller.IsTransactionActive())
                          {
                              dynRevitSettings.Controller.InitTransaction();
                          }
                          return new SubTransaction(dynRevitSettings.Doc.Document);
                      }));

                addToBindings("__revit__", dynRevitSettings.Doc.Application);
                addToBindings("__doc__", dynRevitSettings.Doc.Application.ActiveUIDocument.Document);

                var pythonEngine = ironPythonAssembly.GetType("DynamoPython.PythonEngine");
                var evaluatorField = pythonEngine.GetField("Evaluator");

                _oldPyEval = evaluatorField.GetValue(null);

                //var x = PythonEngine.GetMembers();
                //foreach (var y in x)
                //    Console.WriteLine(y);

                var evalDelegateType = ironPythonAssembly.GetType("DynamoPython.PythonEngine+EvaluationDelegate");

                Delegate d = Delegate.CreateDelegate(
                    evalDelegateType,
                    this,
                    typeof(DynamoController_Revit)
                        .GetMethod("newEval", BindingFlags.NonPublic | BindingFlags.Instance));

                evaluatorField.SetValue(
                    null,
                    d);

                var drawingField = pythonEngine.GetField("Drawing");
                var drawDelegateType = ironPythonAssembly.GetType("DynamoPython.PythonEngine+DrawDelegate");
                Delegate draw = Delegate.CreateDelegate(
                    drawDelegateType,
                    this,
                    typeof(DynamoController_Revit)
                        .GetMethod("DrawPython", BindingFlags.NonPublic | BindingFlags.Instance));

                drawingField.SetValue(null, draw);

                // use this to pass into the python script a list of previously created elements from dynamo
                //TODO: ADD BACK IN
                //bindings.Add(new Binding("DynStoredElements", this.Elements));

            }
            catch (Exception e)
            {
                Debug.WriteLine(e.Message);
                Debug.WriteLine(e.StackTrace);
            }
        }

        void DrawPython(Value val, RenderDescription rd)
        {
            DrawContainers(val, rd);
        }

        private void DrawContainers(Value val, RenderDescription rd)
        {
            if (val.IsList)
            {
                foreach (Value v in ((Value.List)val).Item)
                {
                    DrawContainers(v, rd);
                }
            }
            if (val.IsContainer)
            {
                var drawable = ((Value.Container)val).Item;

                if(drawable is XYZ)
                {
                    dynRevitTransactionNode.DrawXYZ(rd, drawable);
                }
                else if (drawable is GeometryObject)
                {
                    dynRevitTransactionNode.DrawGeometryObject(rd, drawable);
                }
            }
        }

        Value newEval(bool dirty, string script, dynamic bindings)
        {
            bool transactionRunning = Transaction != null && Transaction.GetStatus() == TransactionStatus.Started;

            Value result = null;

            if (dynRevitSettings.Controller.InIdleThread)
                result = _oldPyEval(dirty, script, bindings);
            else
            {
                result = IdlePromise<Value>.ExecuteOnIdle(
                   () => _oldPyEval(dirty, script, bindings));
            }

            if (transactionRunning)
            {
                if (!IsTransactionActive())
                {
                    InitTransaction();
                }
                else
                {
                    var ts = Transaction.GetStatus();
                    if (ts != TransactionStatus.Started)
                    {
                        if (ts != TransactionStatus.RolledBack)
                            CancelTransaction();
                        InitTransaction();
                    }
                }
            }
            else if (DynamoViewModel.RunInDebug)
            {
                if (IsTransactionActive())
                    EndTransaction();
            }

            return result;
        }
        #endregion

        #region Watch Node Revit Hooks
        void AddWatchNodeHandler()
        {
            dynWatch.AddWatchHandler(new RevitElementWatchHandler());
        }

        private class RevitElementWatchHandler : WatchHandler
        {
            #region WatchHandler Members

            public bool AcceptsValue(object o)
            {
                return o is Element;
            }

            public void ProcessNode(object value, WatchNode node)
            {
                var element = value as Element;
                var id = element.Id;

                node.Clicked += delegate
                {
                    dynRevitSettings.Doc.ShowElements(element);
                };

                node.Link = id.ToString();
            }

            #endregion
        }
        #endregion

        public bool InIdleThread;

        private readonly List<ElementId> _transElements = new List<ElementId>();

        private readonly Dictionary<DynElementUpdateDelegate, HashSet<ElementId>> _transDelElements
           = new Dictionary<DynElementUpdateDelegate, HashSet<ElementId>>();

        internal void RegisterSuccessfulDeleteHook(ElementId id, DynElementUpdateDelegate updateDelegate)
        {
            HashSet<ElementId> elements;
            if (!_transDelElements.TryGetValue(updateDelegate, out elements))
            {
                elements = new HashSet<ElementId>();
                _transDelElements[updateDelegate] = elements;
            }
            elements.Add(id);
        }

        private void CommitDeletions()
        {
            foreach (var kvp in _transDelElements)
                kvp.Key(kvp.Value);
        }

        internal void RegisterDMUHooks(ElementId id, DynElementUpdateDelegate updateDelegate)
        {
            // Redundancies? Leaving commented out for now. -SJE

            DynElementUpdateDelegate del = delegate(HashSet<ElementId> deleted)
            {
                //var invalid = new HashSet<ElementId>();
                //foreach (var delId in deleted)
                //{
                //    try
                //    {
                //        Element e = dynRevitSettings.Doc.Document.GetElement(delId);
                //        if (e == null)
                //            invalid.Add(delId);
                //    }
                //    catch
                //    {
                //        invalid.Add(delId);
                //    }
                //}
                foreach (var invId in deleted)//invalid)
                {
                    Updater.UnRegisterChangeHook(invId, ChangeTypeEnum.Modify);
                    Updater.UnRegisterChangeHook(invId, ChangeTypeEnum.Add);
                    Updater.UnRegisterChangeHook(invId, ChangeTypeEnum.Delete);
                }
                updateDelegate(deleted);//invalid);
            };

            //DynElementUpdateDelegate mod = delegate(HashSet<ElementId> modded)
            //{
            //    _transElements.RemoveAll(modded.Contains);

            //    foreach (var mid in modded)
            //    {
            //        Updater.UnRegisterChangeHook(mid, ChangeTypeEnum.Modify);
            //        Updater.UnRegisterChangeHook(mid, ChangeTypeEnum.Add);
            //    }
            //};

            Updater.RegisterChangeHook(id, ChangeTypeEnum.Delete, del);
            //Updater.RegisterChangeHook(id, ChangeTypeEnum.Modify, mod);
            //Updater.RegisterChangeHook(id, ChangeTypeEnum.Add, mod);
            _transElements.Add(id);
        }

        private Transaction _trans;
        public void InitTransaction()
        {
            if (_trans == null || _trans.GetStatus() != TransactionStatus.Started)
            {
                _trans = new Transaction(dynRevitSettings.Doc.Document, "Dynamo Script");
                _trans.Start();

                FailureHandlingOptions failOpt = _trans.GetFailureHandlingOptions();
                failOpt.SetFailuresPreprocessor(new DynamoWarningPrinter());
                _trans.SetFailureHandlingOptions(failOpt);
            }
        }

        public Transaction Transaction { get { return _trans; } }

        public void EndTransaction()
        {
            if (_trans != null)
            {
                if (_trans.GetStatus() == TransactionStatus.Started)
                {
                    _trans.Commit();
                    _transElements.Clear();
                    CommitDeletions();
                    _transDelElements.Clear();
                }
                _trans = null;
            }
        }

        public void CancelTransaction()
        {
            if (_trans != null)
            {
                _trans.RollBack();
                _trans = null;
                Updater.RollBack(_transElements);
                _transElements.Clear();
                _transDelElements.Clear();
            }
        }

        public bool IsTransactionActive()
        {
            return _trans != null;
        }

        private TransactionMode _transMode;
        public TransactionMode TransMode
        {
            get { return _transMode; }
            set
            {
                _transMode = value;
                if (_transMode == TransactionMode.Debug)
                {
                    DynamoViewModel.RunInDebug = true;
                }
            }
        }

        protected override void OnRunCancelled(bool error)
        {
            base.OnRunCancelled(error);

            CancelTransaction();
        }

        protected override void OnEvaluationCompleted()
        {
            base.OnEvaluationCompleted();

            //Cleanup Delegate
            Action cleanup = delegate
            {
                //TODO: perhaps this should occur inside of ResetRuns in the event that
                //      there is nothing to be deleted?
                InitTransaction(); //Initialize a transaction (if one hasn't been aleady)

                //Reset all elements
                var query = dynSettings.Controller.DynamoModel.AllNodes
                    .OfType<dynRevitTransactionNode>();

                foreach (dynRevitTransactionNode element in query)
                    element.ResetRuns();

                //////
                /* FOR NON-DEBUG RUNS, THIS IS THE ACTUAL END POINT FOR DYNAMO TRANSACTION */
                //////

                EndTransaction(); //Close global transaction.
            };

            //If we're in a debug run or not already in the idle thread, then run the Cleanup Delegate
            //from the idle thread. Otherwise, just run it in this thread.
            if (dynSettings.Controller.DynamoViewModel.RunInDebug || !InIdleThread && !Testing)
            {
                IdlePromise.ExecuteOnIdle(cleanup, false);
            }
            else
                cleanup();
        }

        protected override void Run(List<dynNodeModel> topElements, FScheme.Expression runningExpression)
        {
            var model = (DynamoRevitViewModel)DynamoViewModel;

            //If we are not running in debug...
            if (!DynamoViewModel.RunInDebug)
            {
                //Do we need manual transaction control?
                bool manualTrans = topElements.Any(CheckManualTransaction.TraverseUntilAny);

                //Can we avoid running everything in the Revit Idle thread?
                bool noIdleThread = manualTrans || 
                    !topElements.Any(CheckRequiresTransaction.TraverseUntilAny);

                //If we don't need to be in the idle thread...
                if (noIdleThread || Testing)
                {
                    DynamoLogger.Instance.Log("Running expression in evaluation thread...");
                    TransMode = TransactionMode.Manual; //Manual transaction control

                    if (Testing)
                        TransMode = TransactionMode.Automatic;

                    InIdleThread = false; //Not in idle thread at the moment
                    base.Run(topElements, runningExpression); //Just run the Run Delegate
                }
                else //otherwise...
                {
                    DynamoLogger.Instance.Log("Running expression in Revit's Idle thread...");
                    TransMode = TransactionMode.Automatic; //Automatic transaction control

                    Debug.WriteLine("Adding a run to the idle stack.");
                    InIdleThread = true; //Now in the idle thread.
                    IdlePromise.ExecuteOnIdle(
                        () => base.Run(topElements, runningExpression),
                        false); //Execute the Run Delegate in the Idle thread.
                    
                }
            }
            else //If we are in debug mode...
            {
                TransMode = TransactionMode.Debug; //Debug transaction control
                InIdleThread = true; //Everything will be evaluated in the idle thread.

                DynamoLogger.Instance.Log("Running expression in debug.");

                //Execute the Run Delegate.
                base.Run(topElements, runningExpression);
            }
        }
    }

    public enum TransactionMode
    {
        Debug,
        Manual,
        Automatic
    }

    public class DynamoWarningPrinter : IFailuresPreprocessor
    {
        public FailureProcessingResult PreprocessFailures(FailuresAccessor failuresAccessor)
        {
            var failList = failuresAccessor.GetFailureMessages();

            var query = from fail in failList
                        let severity = fail.GetSeverity()
                        where severity == FailureSeverity.Warning
                        select fail;

            foreach (var fail in query)
            {
                DynamoLogger.Instance.Log(
                    "!! Warning: " + fail.GetDescriptionText());
                failuresAccessor.DeleteWarning(fail);
            }

            return FailureProcessingResult.Continue;
        }
    }
}<|MERGE_RESOLUTION|>--- conflicted
+++ resolved
@@ -13,12 +13,8 @@
 using Dynamo.Revit;
 using Dynamo.Selection;
 using Dynamo.Utilities;
-<<<<<<< HEAD
 using Dynamo.ViewModels;
-=======
 using Greg;
-using RestSharp;
->>>>>>> c538e1a5
 using Value = Dynamo.FScheme.Value;
 
 namespace Dynamo
