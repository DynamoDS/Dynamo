﻿//Copyright © Autodesk, Inc. 2012. All rights reserved.
//
//Licensed under the Apache License, Version 2.0 (the "License");
//you may not use this file except in compliance with the License.
//You may obtain a copy of the License at
//
//http://www.apache.org/licenses/LICENSE-2.0
//
//Unless required by applicable law or agreed to in writing, software
//distributed under the License is distributed on an "AS IS" BASIS,
//WITHOUT WARRANTIES OR CONDITIONS OF ANY KIND, either express or implied.
//See the License for the specific language governing permissions and
//limitations under the License.


using System;
using System.Diagnostics;
using System.Collections.Generic;
using System.Linq;
using System.Text;
using Microsoft.FSharp.Collections;
using System.IO.Ports;
using System.Windows.Media.Media3D;

using Dynamo.Connectors;
using Dynamo.Utilities;
using Dynamo.FSchemeInterop;
using Value = Dynamo.FScheme.Value;
using Autodesk.Revit.DB;
using System.Timers;
using System.Threading;
using Dynamo.Nodes;
using Dynamo.Revit;


namespace Dynamo.Nodes
{

    public abstract class dynParticleSystemBase : dynRevitTransactionNodeWithOneOutput, IDrawable, IClearable
    {
        protected List<XYZ> pts = new List<XYZ>();

        protected List<Curve> crvs = new List<Curve>();

        //public RenderDescription Draw()
        //{
        //    RenderDescription rd = new RenderDescription();
        //    foreach (Curve c in crvs)
        //        DrawCurve(ref rd, c);
        //    return rd;
        //}

        //public void ClearReferences()
        //{
        //    crvs.Clear();
        //}

        private void DrawCurve(ref RenderDescription description, Curve curve)
        {
            IList<XYZ> points = curve.Tessellate();

            for (int i = 0; i < points.Count; ++i)
            {
                XYZ xyz = points[i];

                description.lines.Add(new Point3D(xyz.X, xyz.Y, xyz.Z));

                if (i == 0 || i == (points.Count - 1))
                    continue;

                description.lines.Add(new Point3D(xyz.X, xyz.Y, xyz.Z));
            }
        }

        public RenderDescription Draw()
        {
            RenderDescription rd = new RenderDescription();
            foreach (XYZ pt in pts)
                rd.points.Add(new Point3D(pt.X, pt.Y, pt.Z));
            return rd;
        }

        public void ClearReferences()
        {
            pts.Clear();
        }
    }

    [NodeName("Create Particle System")]
    [NodeCategory(BuiltinNodeCategories.SIMULATION)]
    [NodeDescription("A node which allows you to drive the position of elmenets via a particle system.")]
    class dynDynamicRelaxation :  dynParticleSystemBase
    {
        ParticleSystem particleSystem;
        //private int extraParticlesCounter = 0;
        //private int extraSpringCounter = 0;

        public dynDynamicRelaxation()
        {
            InPortData.Add(new PortData("points", "The points to use as fixed nodes.", typeof(Value.List)));
            InPortData.Add(new PortData("d", "Dampening.", typeof(Value.Number)));
            InPortData.Add(new PortData("s", "Spring Constant.", typeof(Value.Number)));
            InPortData.Add(new PortData("r", "Rest Length.", typeof(Value.Number)));
            InPortData.Add(new PortData("m", "Nodal Mass.", typeof(Value.Number)));
            InPortData.Add(new PortData("numX", "Number of Particles in X.", typeof(Value.Number)));
            InPortData.Add(new PortData("numY", "Number of Particles in Y.", typeof(Value.Number)));
            InPortData.Add(new PortData("gravity", "Gravity in Z.", typeof(Value.Number)));

            OutPortData.Add(new PortData("ps", "Particle System", typeof(ParticleSystem)));
            
            RegisterAllPorts();

            particleSystem = new ParticleSystem();

        }

        void setupLineTest(int maxPartX, int maxPartY, double springDampening, double springRestLength, double springConstant, double mass)
        {
            XYZ partXYZ;
            double stepSize = 20;

            for (int j = 0; j < maxPartY; j++) // Y axis is outer loop
            {
                for (int i = 0; i < maxPartX; i++) // X axis is inner loop
                {
                    if (i == 0)
                    {
                        partXYZ = new XYZ(0, j*stepSize, 0);
                        Particle a = particleSystem.makeParticle(mass, partXYZ, true);
                        pts.Add(partXYZ);
                        
                    }
                    else
                    {
                        partXYZ = new XYZ(i * stepSize, j * stepSize, 0);
                        Particle b = particleSystem.makeParticle(mass, partXYZ, false);
                        pts.Add(partXYZ);
                        particleSystem.makeSpring(particleSystem.getParticle((i - 1)+(j*maxPartX)), b, springRestLength, springConstant, springDampening);
                    }
                    if (i == maxPartX - 1)
                    {
                        particleSystem.getParticle(i + (j*maxPartX)).makeFixed();
                    }
                }

                if (j > 0) // thread multple chains together along Y axis
                {
                    for (int i = 0; i < maxPartX; i++)
                    {
                        Particle a = particleSystem.getParticle(i + (j * maxPartX));
                        Particle b = particleSystem.getParticle(i + ((j - 1 )*maxPartX));

                        particleSystem.makeSpring(a, b, springRestLength, springConstant, springDampening);
                    }
                }
            }
        }

        void CreateChainWithOneFixedEnd(ReferencePoint pt1, int numX, double springDampening, double springRestLength, double springConstant, double mass)
        {

            Particle p;

            XYZ partXYZ1 = pt1.Position;
            Particle fixedPart1 = particleSystem.makeParticleFromElementID(pt1.Id, mass, pt1.Position, true); // true means 'make fixed'

            XYZ partXYZ2 = partXYZ1 + new XYZ(10, 0, 0);
            Line tempLine = this.UIDocument.Application.Application.Create.NewLineBound(partXYZ1, partXYZ2);

            for (int j = 0; j < numX; j++)//step along curve and evaluate at each step, making sure to thread in the existing fixed parts
            {
                double curveParam = 0;
                XYZ pointOnLine;

                if (j == 0) // starting point
                {
                    curveParam = (double)j / numX;
                    pointOnLine = tempLine.Evaluate(curveParam, true);
                    p = particleSystem.makeParticle(mass, pointOnLine, true); // make first particle fixed
                }
                else // middle points
                {
                    curveParam = (double)j / numX;
                    pointOnLine = tempLine.Evaluate(curveParam, true);
                    p = particleSystem.makeParticle(mass, pointOnLine, false); // make a new particle along curve at j-th point on line
                    particleSystem.makeSpring(particleSystem.getParticle((j - 1)), p, springRestLength, springConstant, springDampening);//make a new spring and connect it to the last-made point
                }
            }

        }

        void CreateChainWithTwoFixedEnds(ReferencePoint pt1, ReferencePoint pt2, int numX, double springDampening, double springRestLength, double springConstant, double mass)
        {
            Particle p;
            Particle p2;
            XYZ partXYZ1 = pt1.Position;
<<<<<<< HEAD
=======
            Particle fixedPart1 = particleSystem.makeParticleFromElementID(pt1.Id, mass, partXYZ1, true); // true means 'make fixed'
            pts.Add(partXYZ1);
>>>>>>> f151a702

            XYZ partXYZ2 = pt2.Position;
            XYZ lineVec = partXYZ2 - partXYZ1;

            double stepSize = lineVec.GetLength() / numX;

            for (int j = 0; j < numX; j++)//step along curve and evaluate at each step, making sure to thread in the existing fixed parts
            {
                double curveParam = 0;
                XYZ pointOnLine;

                if (j == 0) // starting point
                {
<<<<<<< HEAD
                    p = particleSystem.makeParticle(mass, partXYZ1, true); // make first particle fixed
=======
                    curveParam = (double)j / numX;
                    pointOnLine = tempLine.Evaluate(curveParam, true);
                    p = particleSystem.makeParticle(mass, pointOnLine, true); // make first particle fixed
                    pts.Add(pointOnLine);
>>>>>>> f151a702
                }
                else if(j > 0 && j < numX-1) // middle points
                {
                    pointOnLine = partXYZ1 + lineVec.Normalize() * (j * stepSize);
                    p = particleSystem.makeParticle(mass, pointOnLine, false); // make a new particle along curve at j-th point on line
<<<<<<< HEAD
                    p2 = particleSystem.getParticle(j - 1);
                    particleSystem.makeSpring(p, p2, springRestLength, springConstant, springDampening);//make a new spring and connect it to the last-made point
=======
                    pts.Add(pointOnLine);
                    particleSystem.makeSpring(particleSystem.getParticle((j - 1)), p, springRestLength, springConstant, springDampening);//make a new spring and connect it to the last-made point
>>>>>>> f151a702
                }
                else //last point - fixed
                {
<<<<<<< HEAD
                    p = particleSystem.getParticle(j - 1);
                    p2 = particleSystem.makeParticle(mass, partXYZ2, true); // make last particle fixed
=======
                    curveParam = (double)(j + 1) / numX; // last point 
                    pointOnLine = tempLine.Evaluate(curveParam, true);
                    p2 = particleSystem.makeParticle(mass, pointOnLine, true); // make last particle fixed
                    pts.Add(pointOnLine);
>>>>>>> f151a702
                    particleSystem.makeSpring(p, p2, springRestLength, springConstant, springDampening);//make a new spring and connect the j-th point to the fixed point
                }
            }

        }

        // geometric test, fairly expensive. obsoleted by CreateParticleByElementID and GetParticleFromElementID
        public ReferencePoint FindRefPointFromXYZ(XYZ xyz)         
        {
            Element el;
            ReferencePoint rp;

            foreach(ElementId id in this.Elements)
            {

                dynUtils.TryGetElement(id, out el);
                rp = el as ReferencePoint;

                if (rp != null && rp.Position.IsAlmostEqualTo(xyz))// note this is not gauranteed to be unique. there may be mulitple coincident refpoints and this utill will only return the first found
                {
                    return rp;

                }
            }

            return null;
        }

        // geometric test, fairly expensive. 
        public ReferencePoint FindRefPointWithCoincidentXYZ(ReferencePoint rp)
        {
            Element el;
            ReferencePoint rp2;

            foreach (ElementId id in this.Elements) // compare to inputed points
            {
                dynUtils.TryGetElement(id, out el);
                rp2 = el as ReferencePoint;

                if (rp != null && rp2 != null && rp.Position.IsAlmostEqualTo(rp2.Position))// note this is not gauranteed to be unique. there may be mulitple coincident refpoints and this utill will only return the first found
                {
                    return rp2; // found a match
                }
            }

            return null;
        }

        public override Value Evaluate(FSharpList<Value> args)
        {
            var input = args[0];//point list
            double d = ((Value.Number)args[1]).Item;//dampening
            double s = ((Value.Number)args[2]).Item;//spring constant
            double r = ((Value.Number)args[3]).Item;//rest length
            double m = ((Value.Number)args[4]).Item;//nodal mass
            int numX = (int)((Value.Number)args[5]).Item;//number of particles in X
            int numY = (int)((Value.Number)args[6]).Item;//number of particles in Y
            double g = ((Value.Number)args[7]).Item;//gravity z component

            particleSystem.Clear();
            particleSystem.setGravity(g);

            ReferencePoint pt1;
            ReferencePoint pt2;

            //If we are receiving a list, we must create fixed particles for each reference point in the list.
            if (input.IsList)
            {
                var pointList = (input as Value.List).Item;

                Array pointArray = pointList.ToArray();

                pt1 = (ReferencePoint)((Value.Container)pointArray.GetValue(0)).Item as ReferencePoint;
                pt2 = (ReferencePoint)((Value.Container)pointArray.GetValue(1)).Item as ReferencePoint;

                (dynSettings.Controller as DynamoController_Revit).Updater.RegisterChangeHook(pt1.Id, ChangeTypeEnum.Modify, UpdateStart);
                (dynSettings.Controller as DynamoController_Revit).Updater.RegisterChangeHook(pt2.Id, ChangeTypeEnum.Modify, UpdateEnd);

                CreateChainWithTwoFixedEnds(pt1, pt2, numX, d, r, s, m);

                return Value.NewContainer(particleSystem);
            }
            else
            {
                throw new Exception("You must pass in a list of reference points.");
            }

            return Value.NewContainer(particleSystem);
        }

        public void UpdateStart(List<ElementId> updated)
        {
            ReferencePoint rp = dynRevitSettings.Doc.Document.GetElement(updated[0]) as ReferencePoint;
            if (rp != null)
            {
                Particle p = particleSystem.getParticle(0);
                p.setPosition(rp.Position);
            }
        }

        public void UpdateEnd(List<ElementId> updated)
        {
            ReferencePoint rp = dynRevitSettings.Doc.Document.GetElement(updated[0]) as ReferencePoint;
            if (rp != null)
            {
                Particle p = particleSystem.getParticle(particleSystem.numberOfParticles()-1);
                p.setPosition(rp.Position);
            }
        }
    }

    [NodeName("Create Particle System on Face")]
    [NodeCategory(BuiltinNodeCategories.SIMULATION)]
    [NodeDescription("A node which allows you to drive the position of elmenets via a particle system.")]
    class dynDynamicRelaxationOnFace: dynNodeWithOneOutput
    {
        ParticleSystem particleSystem;

        public dynDynamicRelaxationOnFace()
        {
            InPortData.Add(new PortData("face", "The face to use for distribution of particles.", typeof(Value.Container)));
            InPortData.Add(new PortData("d", "Dampening.", typeof(Value.Number)));
            InPortData.Add(new PortData("s", "Spring Constant.", typeof(Value.Number)));
            InPortData.Add(new PortData("r", "Rest Length.", typeof(Value.Number)));
            InPortData.Add(new PortData("m", "Nodal Mass.", typeof(Value.Number)));
            InPortData.Add(new PortData("numU", "Number of Particles in U.", typeof(Value.Number)));
            InPortData.Add(new PortData("numV", "Number of Particles in V.", typeof(Value.Number)));
            InPortData.Add(new PortData("gravity", "Gravity in Z.", typeof(Value.Number)));

            OutPortData.Add(new PortData("ps", "Particle System", typeof(Value.Container)));
            RegisterAllPorts();

            particleSystem = new ParticleSystem();
        }

        void setupParticleSystem(Face f, int uDiv, int vDiv, double springDampening, double springRestLength, double springConstant, double mass)
        {
            BoundingBoxUV bbox = f.GetBoundingBox();
            double uStep = (bbox.Max.U - bbox.Min.U)/uDiv;
            double vStep = (bbox.Max.V - bbox.Min.V)/vDiv;

            for (int j = 0; j <=uDiv; j++) // Y axis is outer loop
            {
                double u = bbox.Min.U + uStep * j;

                for (int i = 0; i <= vDiv; i++) // X axis is inner loop
                {
                    double v = bbox.Min.V + vStep * i;

                    Particle a = particleSystem.makeParticle(mass, f.Evaluate(new UV(u, v)), false);
                    if(i > 0)
                    {   
                        particleSystem.makeSpring(particleSystem.getParticle((i - 1) + (j * (vDiv+1))), a, springRestLength, springConstant, springDampening);
                    }

                    if (j > 0)
                    {
                        Particle b = particleSystem.getParticle(i + ((j - 1) * (vDiv+1)));
                        particleSystem.makeSpring(a, b, springRestLength, springConstant, springDampening);
                    }

                    if (i == 0 || i == vDiv || j==0 || j==uDiv)
                    {
                        a.makeFixed();
                    }
                }
            }
        }

        public override Value Evaluate(FSharpList<Value> args)
        {
            object arg0 = ((Value.Container)args[0]).Item;
            Face f = null;
            if (arg0 is Reference)
            {
                Reference faceRef = arg0 as Reference;
                f = dynRevitSettings.Doc.Document.GetElement(faceRef.ElementId).GetGeometryObjectFromReference(faceRef) as Face;
            }

            double d = ((Value.Number)args[1]).Item;//dampening
            double s = ((Value.Number)args[2]).Item;//spring constant
            double r = ((Value.Number)args[3]).Item;//rest length
            double m = ((Value.Number)args[4]).Item;//nodal mass
            int numX = (int)((Value.Number)args[5]).Item;//number of particles in X
            int numY = (int)((Value.Number)args[6]).Item;//number of particles in Y
            double g = ((Value.Number)args[7]).Item;//gravity z component

            particleSystem.setIsFaceConstrained(true);
            particleSystem.setConstraintFace(f);

            particleSystem.Clear();

            setupParticleSystem(f, numX, numY, d, r, s, m);
            particleSystem.setGravity(g);

            return Value.NewContainer(particleSystem);
        }
    }

    [NodeName("Dynamic Relaxation Step")]
    [NodeDescription("Performs a step in the dynamic relaxation simulation for a particle system.")]
    [NodeCategory(BuiltinNodeCategories.SIMULATION)]
<<<<<<< HEAD
    [IsInteractive(true)]
    public class dynDynamicRelaxationStep: dynNodeWithOneOutput, IDrawable
=======
    public class dynDynamicRelaxationStep : dynParticleSystemBase
>>>>>>> f151a702
    {
        ParticleSystem particleSystem;

        public dynDynamicRelaxationStep()
        {
            InPortData.Add(new PortData("ps", "Particle System to simulate", typeof(Value.Container)));
            InPortData.Add(new PortData("step", "Time to step.", typeof(Value.Number)));
            InPortData.Add(new PortData("interval", "An execution interval.", typeof(Value.Number)));
            OutPortData.Add(new PortData("data", "Relaxation data.", typeof(Value.Container)));

            RegisterAllPorts();
        }

        public override Value Evaluate(FSharpList<Value> args)
        {
            particleSystem = (ParticleSystem)((Value.Container)args[0]).Item;
            double timeStep = ((Value.Number)args[1]).Item;
            particleSystem.step(timeStep);//in ms

            return Value.NewList(Utils.MakeFSharpList<Value>(
                new Value[]{Value.NewContainer(particleSystem),Value.NewNumber(particleSystem.getMaxResidualForce())})
                );
        }

        public RenderDescription Draw()
        {
            RenderDescription rd = new RenderDescription();

            if (particleSystem == null)
                return rd;

            for(int i=0; i<particleSystem.numberOfParticles(); i++) 
            {
                Particle p = particleSystem.getParticle(i);
                XYZ pos = p.getPosition();
                rd.points.Add(new System.Windows.Media.Media3D.Point3D(pos.X, pos.Y, pos.Z));
            }

            for (int i = 0; i < particleSystem.numberOfSprings(); i++) 
            {
                ParticleSpring ps = particleSystem.getSpring(i);
                XYZ pos1 = ps.getOneEnd().getPosition();
                XYZ pos2 = ps.getTheOtherEnd().getPosition();

                rd.lines.Add(new System.Windows.Media.Media3D.Point3D(pos1.X, pos1.Y, pos1.Z));
                rd.lines.Add(new System.Windows.Media.Media3D.Point3D(pos2.X, pos2.Y, pos2.Z));
            }
            return rd;
        }
    }

    [NodeName("XYZs from Particle System")]
    [NodeDescription("Creates XYZs from a Particle System.")]
    [NodeCategory(BuiltinNodeCategories.REVIT)]
    public class dynXYZsFromPS : dynParticleSystemBase
    {
        public dynXYZsFromPS()
        {
            InPortData.Add(new PortData("ps", "Particle System", typeof(Value.Container)));
            OutPortData.Add(new PortData("XYZs", "XYZs.", typeof(Value.Container)));

            RegisterAllPorts();
        }
        public override Value Evaluate(FSharpList<Value> args)
        {

            ParticleSystem particleSystem = (ParticleSystem)((Value.Container)args[0]).Item;

            var result = FSharpList<Value>.Empty;

            Particle p;
            XYZ pt;

            //create an XYZ from each Particle
            for (int i = 0; i < particleSystem.numberOfParticles(); i++)
            {
                p = particleSystem.getParticle(i);
                pt = new XYZ(p.getPosition().X, p.getPosition().Y, p.getPosition().Z);
                result = FSharpList<Value>.Cons(Value.NewContainer(pt), result);
            }

            return Value.NewList(result);
        }
    }

    [NodeName("Curves from Particle System")]
    [NodeDescription("Creates Curves from a Particle System.")]
    [NodeCategory(BuiltinNodeCategories.REVIT)]
    public class dynCurvesFromPS : dynParticleSystemBase
    {
        public dynCurvesFromPS()
        {
            InPortData.Add(new PortData("ps", "Particle System", typeof(Value.Container)));
            OutPortData.Add(new PortData("curves", "geometry curves.", typeof(Value.List)));

            RegisterAllPorts();
        }

        public override Value Evaluate(FSharpList<Value> args)
        {

            ParticleSystem particleSystem = (ParticleSystem)((Value.Container)args[0]).Item;

            var result = FSharpList<Value>.Empty;

            ParticleSpring s;
            Particle springEnd1;
            Particle springEnd2;
            XYZ springXYZ1;
            XYZ springXYZ2;
            Line springLine;

            //create a geometry curve from each spring
            for (int i = 0; i < particleSystem.numberOfSprings(); i++)
            {
                s = particleSystem.getSpring(i);
                springEnd1 = s.getOneEnd();
                springEnd2 = s.getTheOtherEnd();

                springXYZ1 = springEnd1.getPosition();
                springXYZ2 = springEnd2.getPosition();
                springLine = dynRevitSettings.Doc.Application.Application.Create.NewLineBound(springXYZ1, springXYZ2);

                result = FSharpList<Value>.Cons(Value.NewContainer(springLine), result);
            }

            return Value.NewList(result);
        }
    }
}<|MERGE_RESOLUTION|>--- conflicted
+++ resolved
@@ -36,53 +36,34 @@
 namespace Dynamo.Nodes
 {
 
-    public abstract class dynParticleSystemBase : dynRevitTransactionNodeWithOneOutput, IDrawable, IClearable
+    public abstract class dynParticleSystemBase : dynRevitTransactionNodeWithOneOutput, IDrawable
     {
-        protected List<XYZ> pts = new List<XYZ>();
-
-        protected List<Curve> crvs = new List<Curve>();
-
-        //public RenderDescription Draw()
-        //{
-        //    RenderDescription rd = new RenderDescription();
-        //    foreach (Curve c in crvs)
-        //        DrawCurve(ref rd, c);
-        //    return rd;
-        //}
-
-        //public void ClearReferences()
-        //{
-        //    crvs.Clear();
-        //}
-
-        private void DrawCurve(ref RenderDescription description, Curve curve)
-        {
-            IList<XYZ> points = curve.Tessellate();
-
-            for (int i = 0; i < points.Count; ++i)
-            {
-                XYZ xyz = points[i];
-
-                description.lines.Add(new Point3D(xyz.X, xyz.Y, xyz.Z));
-
-                if (i == 0 || i == (points.Count - 1))
-                    continue;
-
-                description.lines.Add(new Point3D(xyz.X, xyz.Y, xyz.Z));
-            }
-        }
+        internal ParticleSystem particleSystem;
 
         public RenderDescription Draw()
         {
             RenderDescription rd = new RenderDescription();
-            foreach (XYZ pt in pts)
-                rd.points.Add(new Point3D(pt.X, pt.Y, pt.Z));
+
+            if (particleSystem == null)
+                return rd;
+
+            for(int i=0; i<particleSystem.numberOfParticles(); i++) 
+            {
+                Particle p = particleSystem.getParticle(i);
+                XYZ pos = p.getPosition();
+                rd.points.Add(new System.Windows.Media.Media3D.Point3D(pos.X, pos.Y, pos.Z));
+            }
+
+            for (int i = 0; i < particleSystem.numberOfSprings(); i++) 
+            {
+                ParticleSpring ps = particleSystem.getSpring(i);
+                XYZ pos1 = ps.getOneEnd().getPosition();
+                XYZ pos2 = ps.getTheOtherEnd().getPosition();
+
+                rd.lines.Add(new System.Windows.Media.Media3D.Point3D(pos1.X, pos1.Y, pos1.Z));
+                rd.lines.Add(new System.Windows.Media.Media3D.Point3D(pos2.X, pos2.Y, pos2.Z));
+            }
             return rd;
-        }
-
-        public void ClearReferences()
-        {
-            pts.Clear();
         }
     }
 
@@ -91,10 +72,7 @@
     [NodeDescription("A node which allows you to drive the position of elmenets via a particle system.")]
     class dynDynamicRelaxation :  dynParticleSystemBase
     {
-        ParticleSystem particleSystem;
-        //private int extraParticlesCounter = 0;
-        //private int extraSpringCounter = 0;
-
+ 
         public dynDynamicRelaxation()
         {
             InPortData.Add(new PortData("points", "The points to use as fixed nodes.", typeof(Value.List)));
@@ -127,14 +105,11 @@
                     {
                         partXYZ = new XYZ(0, j*stepSize, 0);
                         Particle a = particleSystem.makeParticle(mass, partXYZ, true);
-                        pts.Add(partXYZ);
-                        
                     }
                     else
                     {
                         partXYZ = new XYZ(i * stepSize, j * stepSize, 0);
                         Particle b = particleSystem.makeParticle(mass, partXYZ, false);
-                        pts.Add(partXYZ);
                         particleSystem.makeSpring(particleSystem.getParticle((i - 1)+(j*maxPartX)), b, springRestLength, springConstant, springDampening);
                     }
                     if (i == maxPartX - 1)
@@ -194,12 +169,6 @@
             Particle p;
             Particle p2;
             XYZ partXYZ1 = pt1.Position;
-<<<<<<< HEAD
-=======
-            Particle fixedPart1 = particleSystem.makeParticleFromElementID(pt1.Id, mass, partXYZ1, true); // true means 'make fixed'
-            pts.Add(partXYZ1);
->>>>>>> f151a702
-
             XYZ partXYZ2 = pt2.Position;
             XYZ lineVec = partXYZ2 - partXYZ1;
 
@@ -212,38 +181,19 @@
 
                 if (j == 0) // starting point
                 {
-<<<<<<< HEAD
                     p = particleSystem.makeParticle(mass, partXYZ1, true); // make first particle fixed
-=======
-                    curveParam = (double)j / numX;
-                    pointOnLine = tempLine.Evaluate(curveParam, true);
-                    p = particleSystem.makeParticle(mass, pointOnLine, true); // make first particle fixed
-                    pts.Add(pointOnLine);
->>>>>>> f151a702
                 }
                 else if(j > 0 && j < numX-1) // middle points
                 {
                     pointOnLine = partXYZ1 + lineVec.Normalize() * (j * stepSize);
                     p = particleSystem.makeParticle(mass, pointOnLine, false); // make a new particle along curve at j-th point on line
-<<<<<<< HEAD
                     p2 = particleSystem.getParticle(j - 1);
                     particleSystem.makeSpring(p, p2, springRestLength, springConstant, springDampening);//make a new spring and connect it to the last-made point
-=======
-                    pts.Add(pointOnLine);
-                    particleSystem.makeSpring(particleSystem.getParticle((j - 1)), p, springRestLength, springConstant, springDampening);//make a new spring and connect it to the last-made point
->>>>>>> f151a702
                 }
                 else //last point - fixed
                 {
-<<<<<<< HEAD
                     p = particleSystem.getParticle(j - 1);
                     p2 = particleSystem.makeParticle(mass, partXYZ2, true); // make last particle fixed
-=======
-                    curveParam = (double)(j + 1) / numX; // last point 
-                    pointOnLine = tempLine.Evaluate(curveParam, true);
-                    p2 = particleSystem.makeParticle(mass, pointOnLine, true); // make last particle fixed
-                    pts.Add(pointOnLine);
->>>>>>> f151a702
                     particleSystem.makeSpring(p, p2, springRestLength, springConstant, springDampening);//make a new spring and connect the j-th point to the fixed point
                 }
             }
@@ -358,10 +308,8 @@
     [NodeName("Create Particle System on Face")]
     [NodeCategory(BuiltinNodeCategories.SIMULATION)]
     [NodeDescription("A node which allows you to drive the position of elmenets via a particle system.")]
-    class dynDynamicRelaxationOnFace: dynNodeWithOneOutput
+    class dynDynamicRelaxationOnFace : dynParticleSystemBase
     {
-        ParticleSystem particleSystem;
-
         public dynDynamicRelaxationOnFace()
         {
             InPortData.Add(new PortData("face", "The face to use for distribution of particles.", typeof(Value.Container)));
@@ -446,15 +394,9 @@
     [NodeName("Dynamic Relaxation Step")]
     [NodeDescription("Performs a step in the dynamic relaxation simulation for a particle system.")]
     [NodeCategory(BuiltinNodeCategories.SIMULATION)]
-<<<<<<< HEAD
     [IsInteractive(true)]
-    public class dynDynamicRelaxationStep: dynNodeWithOneOutput, IDrawable
-=======
     public class dynDynamicRelaxationStep : dynParticleSystemBase
->>>>>>> f151a702
     {
-        ParticleSystem particleSystem;
-
         public dynDynamicRelaxationStep()
         {
             InPortData.Add(new PortData("ps", "Particle System to simulate", typeof(Value.Container)));
@@ -474,32 +416,6 @@
             return Value.NewList(Utils.MakeFSharpList<Value>(
                 new Value[]{Value.NewContainer(particleSystem),Value.NewNumber(particleSystem.getMaxResidualForce())})
                 );
-        }
-
-        public RenderDescription Draw()
-        {
-            RenderDescription rd = new RenderDescription();
-
-            if (particleSystem == null)
-                return rd;
-
-            for(int i=0; i<particleSystem.numberOfParticles(); i++) 
-            {
-                Particle p = particleSystem.getParticle(i);
-                XYZ pos = p.getPosition();
-                rd.points.Add(new System.Windows.Media.Media3D.Point3D(pos.X, pos.Y, pos.Z));
-            }
-
-            for (int i = 0; i < particleSystem.numberOfSprings(); i++) 
-            {
-                ParticleSpring ps = particleSystem.getSpring(i);
-                XYZ pos1 = ps.getOneEnd().getPosition();
-                XYZ pos2 = ps.getTheOtherEnd().getPosition();
-
-                rd.lines.Add(new System.Windows.Media.Media3D.Point3D(pos1.X, pos1.Y, pos1.Z));
-                rd.lines.Add(new System.Windows.Media.Media3D.Point3D(pos2.X, pos2.Y, pos2.Z));
-            }
-            return rd;
         }
     }
 
