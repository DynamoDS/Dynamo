--- conflicted
+++ resolved
@@ -19,7 +19,6 @@
 using Dynamo.Models;
 using Dynamo.Utilities;
 using Microsoft.FSharp.Collections;
-using RevitServices;
 using Value = Dynamo.FScheme.Value;
 using Dynamo.FSchemeInterop;
 using Dynamo.Revit;
@@ -166,17 +165,10 @@
 
             if (this.Elements.Any())
             {
-<<<<<<< HEAD
-                if (dynRevitSettings.Doc.Document.TryGetElement(this.Elements[0], out mc))
-                {
-                    mc.SketchPlane = sp;
-=======
                 bool needsRemake = false;
                 if (dynUtils.TryGetElement(this.Elements[0], out mc))
                 {
                     ElementId idSpUnused = ModelCurve.resetSketchPlaneMethod(mc, c, plane, out needsRemake);
->>>>>>> 788b3f8b
-
                     if (idSpUnused != ElementId.InvalidElementId)
                     {
                         this.DeleteElement(idSpUnused);
@@ -278,16 +270,10 @@
 
             if (this.Elements.Any())
             {
-<<<<<<< HEAD
-                if (dynRevitSettings.Doc.Document.TryGetElement(this.Elements[0], out mc))
-                {
-                    mc.SketchPlane = sp;
-=======
                 bool needsRemake = false;
                 if (dynUtils.TryGetElement(this.Elements[0], out mc))
                 {
                     ElementId idSpUnused = ModelCurve.resetSketchPlaneMethod(mc, c, plane, out needsRemake);
->>>>>>> 788b3f8b
 
                     if (idSpUnused != ElementId.InvalidElementId)
                     {
@@ -403,11 +389,7 @@
             //Standard logic for updating an old result, if it exists.
             if (this.Elements.Any())
             {
-<<<<<<< HEAD
-                if (dynRevitSettings.Doc.Document.TryGetElement(this.Elements[0], out c))
-=======
                 if (dynUtils.TryGetElement(this.Elements[0], out c))
->>>>>>> 788b3f8b
                 {
                     c.SetPoints(refPtArr);
                 }
@@ -460,14 +442,9 @@
             //If we've made any elements previously...
             if (this.Elements.Any())
             {
-<<<<<<< HEAD
-                //...try to get the first one...
-                if (dynRevitSettings.Doc.Document.TryGetElement(this.Elements[0], out c))
-=======
                 bool replaceElement = true;
                 //...try to get the first one...
                 if (dynUtils.TryGetElement(this.Elements[0], out c))
->>>>>>> 788b3f8b
                 {
                     //..and if we do, update it's position.
                     ReferencePointArray existingPts = c.GetPoints();
@@ -818,15 +795,9 @@
 
             ModelNurbSpline c;
 
-<<<<<<< HEAD
-            if (Elements.Any() && dynRevitSettings.Doc.Document.TryGetElement(Elements[0], out c))
-            {
-                c.GeometryCurve = ns;
-=======
             if (Elements.Any() && dynUtils.TryGetElement(Elements[0], out c))
             {
                 ModelCurve.setCurveMethod(c, ns); //c.GeometryCurve = ns;
->>>>>>> 788b3f8b
             }
             else
             {
