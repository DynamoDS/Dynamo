--- conflicted
+++ resolved
@@ -41,27 +41,6 @@
         public void SetupCustomUIElements(dynNodeView nodeUI)
         {
             //add a button to the inputGrid on the dynElement
-<<<<<<< HEAD
-            sunPathButt = new NodeButton
-            {
-                HorizontalAlignment = HorizontalAlignment.Stretch,
-                VerticalAlignment = VerticalAlignment.Center,
-                Content = "Use SunPath\nfrom Current View"
-            };
-
-            sunPathButt.Click += registerButt_Click;
-
-            tb = new TextBox
-            {
-                Text = "No SunPath Registered",
-                HorizontalAlignment = HorizontalAlignment.Stretch,
-                VerticalAlignment = VerticalAlignment.Center,
-                Background = new SolidColorBrush(Color.FromArgb(0, 0, 0, 0)),
-                BorderThickness = new Thickness(0),
-                IsReadOnly = true,
-                IsReadOnlyCaretVisible = false
-            };
-=======
             sunPathButt = new DynamoNodeButton();
 
             sunPathButt.HorizontalAlignment = System.Windows.HorizontalAlignment.Center;
@@ -80,7 +59,6 @@
             tb.BorderThickness = new Thickness(0);
             tb.IsReadOnly = true;
             tb.IsReadOnlyCaretVisible = false;
->>>>>>> 7dd33023
 
             nodeUI.inputGrid.RowDefinitions.Add(new RowDefinition());
             nodeUI.inputGrid.RowDefinitions.Add(new RowDefinition());
