--- conflicted
+++ resolved
@@ -184,7 +184,6 @@
             }
         }
 
-<<<<<<< HEAD
         public RenderDescription Draw()
         {
             RenderDescription description = new RenderDescription();
@@ -204,8 +203,6 @@
         /// </summary>
         protected abstract string SelectionText { get; }
 
-=======
->>>>>>> 2ec6f35c
         public override Value Evaluate(FSharpList<Value> args)
         {
             if (this.SelectedElement == null)
