--- conflicted
+++ resolved
@@ -2015,31 +2015,7 @@
 
     #endregion
 
-<<<<<<< HEAD
-            combo.DropDownOpened += combo_DropDownOpened;
-            combo.SelectionChanged += delegate
-            {
-                if (combo.SelectedIndex != -1)
-                    this.RequiresRecalc = true;
-            };
-            if (selectedItem >= 0 && selectedItem <= 2)
-            {
-                PopulateComboBox();
-                combo.SelectedIndex = selectedItem;
-                selectedItem = -1;
-            }
-            if (combo.SelectedIndex < 0 || combo.SelectedIndex > 2)
-                combo.SelectedIndex = 2;
-        }
-        void combo_DropDownOpened(object sender, EventArgs e)
-        {
-            PopulateComboBox();
-        }
-
-        public enum BooleanOperationOptions {Union, Intersect, Difference};
-=======
     #region Faces
->>>>>>> 9d242830
 
     [NodeName("Faces Intersecting Line")]
     [NodeCategory(BuiltinNodeCategories.MODIFYGEOMETRY_INTERSECT)]
