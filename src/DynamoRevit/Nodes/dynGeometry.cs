﻿using System;
using System.Collections.Generic;
using System.Collections.Specialized;
using System.Linq;
using System.Reflection;
using System.Windows.Controls; //for boolean option
using System.Xml;              //for boolean option  
using Autodesk.Revit.DB;
using Autodesk.Revit.DB.Mechanical;
using Dynamo.Controls;
using Dynamo.FSchemeInterop;
using Dynamo.Models;
using Dynamo.Revit;
using Dynamo.Utilities;
using Dynamo.ViewModels;
using Microsoft.FSharp.Collections;
using Value = Dynamo.FScheme.Value;

namespace Dynamo.Nodes
{
    public abstract class GeometryBase : NodeWithOneOutput
    {
        protected GeometryBase()
        {
            ArgumentLacing = LacingStrategy.Longest;
        }
    }

    #region Vectors

    [NodeName("XYZ")]
    [NodeCategory(BuiltinNodeCategories.CREATEGEOMETRY_VECTOR)]
    [NodeDescription("Creates an XYZ from three coordinates.")]
    [NodeSearchTags("vector", "point")]
    public class Xyz: GeometryBase
    {
        public Xyz()
        {
            InPortData.Add(new PortData("X", "X", typeof(Value.Number), Value.NewNumber(0)));
            InPortData.Add(new PortData("Y", "Y", typeof(Value.Number), Value.NewNumber(0)));
            InPortData.Add(new PortData("Z", "Z", typeof(Value.Number), Value.NewNumber(0)));
            OutPortData.Add(new PortData("xyz", "XYZ", typeof(Value.Container)));

            RegisterAllPorts();
        }

        public override Value Evaluate(FSharpList<Value> args)
        {
            double x, y, z;
            x = ((Value.Number)args[0]).Item;
            y = ((Value.Number)args[1]).Item;
            z = ((Value.Number)args[2]).Item;

            var pt = new XYZ(x, y, z);

            return Value.NewContainer(pt);
        }
    }

    [NodeName("XYZ by Polar")]
    [NodeCategory(BuiltinNodeCategories.CREATEGEOMETRY_VECTOR)]
    [NodeDescription("Creates an XYZ from sphereical coordinates.")]
    public class XyzFromPolar : GeometryBase
    {
        public XyzFromPolar()
        {
            InPortData.Add(new PortData("radius", "Radius from origin in radians", typeof(Value.Number), FScheme.Value.NewNumber(1)));
            InPortData.Add(new PortData("xy rotation", "Rotation around Z axis in radians", typeof(Value.Number), FScheme.Value.NewNumber(0)));
            InPortData.Add(new PortData("offset", "Offset from xy plane", typeof(Value.Number), FScheme.Value.NewNumber(0)));

            OutPortData.Add(new PortData("xyz", "XYZ formed from polar coordinates", typeof(Value.Container)));

            RegisterAllPorts();
        }

        public static XYZ FromPolarCoordinates(double r, double theta, double offset)
        {
            // if degenerate, return 0
            if (Math.Abs(r) < System.Double.Epsilon)
            {
                return new XYZ(0,0,offset);
            }

            // do some trig
            var x = r * Math.Cos(theta);
            var y = r * Math.Sin(theta);
            var z = offset;

            // all done
            return new XYZ(x, y, z);

        }

        public override Value Evaluate(FSharpList<Value> args)
        {
            var r = ((Value.Number)args[0]).Item;
            var theta = ((Value.Number)args[1]).Item;
            var phi = ((Value.Number)args[2]).Item;

            return Value.NewContainer(FromPolarCoordinates(r, theta, phi));
        }
    }

    [NodeName("XYZ to Polar")]
    [NodeCategory(BuiltinNodeCategories.CREATEGEOMETRY_VECTOR)]
    [NodeDescription("Creates an XYZ from spherical coordinates.")]
    public class XyzToPolar : NodeModel
    {
        private readonly PortData _rPort = new PortData("radius", "Radius from origin in radians", typeof(Value.Number));
        private readonly PortData _thetaPort = new PortData("xy rotation", "Rotation around Z axis in radians", typeof(Value.Number));
        private readonly PortData _offsetPort = new PortData("offset", "Offset from the XY plane", typeof(Value.Number));

        public XyzToPolar()
        {
            InPortData.Add(new PortData("xyz", "Input XYZ", typeof(Value.Container), Value.NewContainer(new XYZ(1,0,0))));
            
            OutPortData.Add(_rPort);
            OutPortData.Add(_thetaPort);
            OutPortData.Add(_offsetPort);

            this.ArgumentLacing = LacingStrategy.Longest;

            RegisterAllPorts();
        }

        public static void ToPolarCoordinates(XYZ input, out double r, out double theta, out double offset)
        {
            // this is easy
            offset = input.Z;

            // set length
            r = (new XYZ(input.X, input.Y, 0)).GetLength();

            // if the length is too small the angles will be degenerate, just set them as 0
            if (Math.Abs(input.X) < System.Double.Epsilon)
            {
                theta = 0;
                return;
            }

            theta = Math.Atan(input.Y / input.X);
        }

        public override void Evaluate(FSharpList<Value> args, Dictionary<PortData, Value> outPuts)
        {
            var xyz = ((XYZ)((Value.Container)args[0]).Item);
            double r, theta, phi;

            ToPolarCoordinates(xyz, out r, out theta, out phi);

            outPuts[_rPort] = FScheme.Value.NewNumber(r);
            outPuts[_thetaPort] = FScheme.Value.NewNumber(theta);
            outPuts[_offsetPort] = FScheme.Value.NewNumber(phi);
        }
    }

    [NodeName("XYZ by Spherical")]
    [NodeCategory(BuiltinNodeCategories.CREATEGEOMETRY_VECTOR)]
    [NodeDescription("Creates an XYZ from spherical coordinates.")]
    public class XyzFromSpherical : GeometryBase
    {
        public XyzFromSpherical()
        {
            InPortData.Add(new PortData("radius", "Radius from origin in radians", typeof(Value.Number), FScheme.Value.NewNumber(1)));
            InPortData.Add(new PortData("xy rotation", "Rotation around Z axis in radians", typeof(Value.Number), FScheme.Value.NewNumber(0)));
            InPortData.Add(new PortData("z rotation", "Rotation down form axis in radians", typeof(Value.Number), FScheme.Value.NewNumber(0)));

            OutPortData.Add(new PortData("xyz", "XYZ formed from polar coordinates", typeof(Value.Container)));

            RegisterAllPorts();
        }

        public static XYZ FromPolarCoordinates(double r, double theta, double phi)
        {
            // if degenerate, return 0
            if (Math.Abs(r) < System.Double.Epsilon)
            {
                return new XYZ();
            }

            // do some trig
            var x = r * Math.Cos(theta);
            var y = r * Math.Sin(theta);
            var z = r * Math.Cos(phi);

            // all done
            return new XYZ(x, y, z);

        }

        public override Value Evaluate(FSharpList<Value> args)
        {
            var r = ((Value.Number)args[0]).Item;
            var theta = ((Value.Number)args[1]).Item;
            var phi = ((Value.Number)args[2]).Item;
    
            return Value.NewContainer(FromPolarCoordinates(r, theta, phi));
        }
    }

    [NodeName("XYZ to Spherical")]
    [NodeCategory(BuiltinNodeCategories.CREATEGEOMETRY_VECTOR)]
    [NodeDescription("Decompose an XYZ into spherical coordinates.")]
    public class XyzToSpherical : NodeModel
    {
        private readonly PortData _rPort = new PortData("radius", "Radius from origin in radians", typeof(Value.Number));
        private readonly PortData _thetaPort = new PortData("xy rotation", "Rotation around Z axis in radians", typeof(Value.Number));
        private readonly PortData _phiPort = new PortData("z rotation", "Rotation from axis in radians (north pole is 0, south pole is PI)", typeof(Value.Number));

        public XyzToSpherical()
        {
            InPortData.Add(new PortData("xyz", "XYZ to decompose", typeof(Value.Container)));

            OutPortData.Add(_rPort);
            OutPortData.Add(_thetaPort);
            OutPortData.Add(_phiPort);

            this.ArgumentLacing = LacingStrategy.Longest;

            RegisterAllPorts();
        }

        public static void ToPolarCoordinates(XYZ input, out double r, out double theta, out double phi)
        {
            // set length
            r = input.GetLength();

            // if the length is too small the angles will be degenerate, just set them as 0
            if (Math.Abs(r) < System.Double.Epsilon)
            {
                theta = 0;
                phi = 0;
                return;
            }

            // get the length of the projection on the xy plane
            var rInXYPlane = (new XYZ(input.X, input.Y, 0)).GetLength();

            // if projected length is 0, xyz is pointing up, down, or is origin
            if (Math.Abs(rInXYPlane) < System.Double.Epsilon)
            {
                // this should have already been detected when r is 0, but check anyway
                if (Math.Abs(input.Z) < System.Double.Epsilon)
                {
                    theta = 0;
                    phi = 0;
                    return;
                }
                else // determine whether vector is above or below - if above phi is 0
                {
                    theta = 0;
                    phi = input.Y > 0 ? 0 : Math.PI;
                    return;
                }
            }
            
            // if x is 0, this indicates vector is at 90 or 270
            if (Math.Abs(input.X) < System.Double.Epsilon)
            {
                theta = input.Y > 0 ? Math.PI/2 : 3*Math.PI/2;
            }
            else
            {
                theta = Math.Atan(input.Y / input.X);
            }
            
            // phew...
            phi = Math.Atan(input.Z / rInXYPlane);
        }

        public override void Evaluate(FSharpList<Value> args, Dictionary<PortData, Value> outPuts)
        {
            var xyz = ((XYZ)((Value.Container)args[0]).Item);
            double r, theta, phi;

            ToPolarCoordinates(xyz, out r, out theta, out phi);

            outPuts[_rPort] = FScheme.Value.NewNumber(r);
            outPuts[_thetaPort] = FScheme.Value.NewNumber(theta);
            outPuts[_phiPort] = FScheme.Value.NewNumber(phi);
        }
    }

    [NodeName("XYZ from List of Numbers")]
    [NodeCategory(BuiltinNodeCategories.CREATEGEOMETRY_VECTOR)]
    [NodeDescription("Creates a list of XYZs by taking sets of 3 numbers from an list.")]
    public class XyzFromListOfNumbers : GeometryBase
    {
        public XyzFromListOfNumbers()
        {
            InPortData.Add(new PortData("list", "The list of numbers from which to extract the XYZs.", typeof(Value.Number)));
            OutPortData.Add(new PortData("list", "A list of XYZs", typeof(Value.List)));

            RegisterAllPorts();
            this.ArgumentLacing = LacingStrategy.Disabled;
        }

        public override Value Evaluate(FSharpList<Value> args)
        {
            if (!args[0].IsList)
            {
                throw new Exception("Input must be a list of numbers.");
            }

            FSharpList<Value> vals = ((Value.List)args[0]).Item;
            var len = vals.Length;
            if (len % 3 != 0)
                throw new Exception("List size must be a multiple of 3");

            var result = new Value[len / 3];
            int count = 0;
            while (!vals.IsEmpty)
            {
                result[count] = Value.NewContainer(new XYZ(
                    ((Value.Number)vals.Head).Item,
                    ((Value.Number)vals.Tail.Head).Item,
                    ((Value.Number)vals.Tail.Tail.Head).Item));
                vals = vals.Tail.Tail.Tail;
                count++;
            }

            return Value.NewList(Utils.SequenceToFSharpList(result));
        }
    }

    [NodeName("XYZ from Reference Point")]
    [NodeCategory(BuiltinNodeCategories.CREATEGEOMETRY_VECTOR)]
    [NodeDescription("Extracts an XYZ from a Reference Point.")]
    [NodeSearchTags("xyz", "derive", "from", "reference", "point")]
    public class XyzFromReferencePoint : GeometryBase
    {
        public XyzFromReferencePoint()
        {
            InPortData.Add(new PortData("pt", "Reference Point", typeof(Value.Container)));
            OutPortData.Add(new PortData("xyz", "Location of the reference point.", typeof(Value.Container)));

            RegisterAllPorts();
        }

        public override Value Evaluate(FSharpList<Value> args)
        {
            ReferencePoint point;
            point = (ReferencePoint)((Value.Container)args[0]).Item;

            return Value.NewContainer(point.Position);
        }
    }

    [NodeName("XYZ Components")]
    [NodeCategory(BuiltinNodeCategories.CREATEGEOMETRY_VECTOR)]
    [NodeDescription("Get the components of an XYZ")]
    public class XyzComponents : NodeModel
    {

        private readonly PortData _xPort = new PortData("x", "X value of given XYZ", typeof(Value.Number));
        private readonly PortData _yPort = new PortData("y", "Y value of given XYZ", typeof (Value.Number));
        private readonly PortData _zPort = new PortData("z", "Z value of given XYZ", typeof(Value.Number));

        public XyzComponents()
        {
            InPortData.Add(new PortData("xyz", "An XYZ", typeof(Value.Container)));
            OutPortData.Add(_xPort);
            OutPortData.Add(_yPort);
            OutPortData.Add(_zPort);
            ArgumentLacing = LacingStrategy.Longest;

            RegisterAllPorts();
        }

        public override void Evaluate(FSharpList<Value> args, Dictionary<PortData, Value> outPuts)
        {
            var xyz = ((XYZ)((Value.Container)args[0]).Item);
            var x = xyz.X;
            var y = xyz.Y;
            var z = xyz.Z;

            outPuts[_xPort] = FScheme.Value.NewNumber(x);
            outPuts[_yPort] = FScheme.Value.NewNumber(y);
            outPuts[_zPort] = FScheme.Value.NewNumber(z);
        }
    }

    [NodeName("XYZ X")]
    [NodeCategory(BuiltinNodeCategories.CREATEGEOMETRY_VECTOR)]
    [NodeDescription("Fetches the X value of the given XYZ")]
    public class XyzGetX: GeometryBase
    { 
        public XyzGetX()
        {
            InPortData.Add(new PortData("xyz", "An XYZ", typeof(Value.Container)));
            OutPortData.Add(new PortData("X", "X value of given XYZ", typeof(Value.Number)));

            RegisterAllPorts();
        }

        public override Value Evaluate(FSharpList<Value> args)
        {
            return Value.NewNumber(((XYZ)((Value.Container)args[0]).Item).X);
        }
    }

    [NodeName("XYZ Y")]
    [NodeCategory(BuiltinNodeCategories.CREATEGEOMETRY_VECTOR)]
    [NodeDescription("Fetches the Y value of the given XYZ")]
    public class XyzGetY : GeometryBase
    {
        public XyzGetY()
        {
            InPortData.Add(new PortData("xyz", "An XYZ", typeof(Value.Container)));
            OutPortData.Add(new PortData("Y", "Y value of given XYZ", typeof(Value.Number)));

            RegisterAllPorts();
        }

        public override Value Evaluate(FSharpList<Value> args)
        {
            return Value.NewNumber(((XYZ)((Value.Container)args[0]).Item).Y);
        }
    }

    [NodeName("XYZ Z")]
    [NodeCategory(BuiltinNodeCategories.CREATEGEOMETRY_VECTOR)]
    [NodeDescription("Fetches the Z value of the given XYZ")]
    public class XyzGetZ : GeometryBase
    {
        public XyzGetZ()
        {
            InPortData.Add(new PortData("xyz", "An XYZ", typeof(Value.Container)));
            OutPortData.Add(new PortData("Z", "Z value of given XYZ", typeof(Value.Number)));

            RegisterAllPorts();
        }

        public override Value Evaluate(FSharpList<Value> args)
        {
            return Value.NewNumber(((XYZ)((Value.Container)args[0]).Item).Z);
        }
    }

    [NodeName("XYZ Distance")]
    [NodeCategory(BuiltinNodeCategories.ANALYZE_MEASURE)]
    [NodeDescription("Returns the distance between a(XYZ) and b(XYZ).")]
    public class XyzDistance : MeasurementBase
    {
        public XyzDistance()
        {
            InPortData.Add(new PortData("a", "Start (XYZ).", typeof(Value.Container)));//Ref to a face of a form
            InPortData.Add(new PortData("b", "End (XYZ)", typeof(Value.Container)));//Ref to a face of a form
            OutPortData.Add(new PortData("d", "The distance between the two XYZs (Number).", typeof(Value.Number)));

            RegisterAllPorts();
        }

        public override Value Evaluate(FSharpList<Value> args)
        {
            var a = (XYZ)((Value.Container)args[0]).Item;
            var b = (XYZ)((Value.Container)args[1]).Item;

            return Value.NewNumber(a.DistanceTo(b));
        }
    }

    [NodeName("XYZ Length")]
    [NodeCategory(BuiltinNodeCategories.ANALYZE_MEASURE)]
    [NodeDescription("Gets the length of an XYZ")]
    [NodeSearchTags("vector", "magnitude", "amplitude")]
    public class XyzLength : GeometryBase
    {
        public XyzLength()
        {
            InPortData.Add(new PortData("xyz", "An XYZ", typeof(Value.Container)));
            OutPortData.Add(new PortData("X", "X value of given XYZ", typeof(Value.Number)));

            RegisterAllPorts();
        }

        public override Value Evaluate(FSharpList<Value> args)
        {
            return Value.NewNumber(((XYZ)((Value.Container)args[0]).Item).GetLength());
        }
    }

    [NodeName("Unitize XYZ")]
    [NodeCategory(BuiltinNodeCategories.ANALYZE_MEASURE)]
    [NodeDescription("Scale the given XYZ so its length is 1.")]
    [NodeSearchTags("normalize", "length", "vector")]
    public class XyzNormalize : GeometryBase
    {
        public XyzNormalize()
        {
            InPortData.Add(new PortData("xyz", "An XYZ to normalize", typeof(Value.Container)));
            OutPortData.Add(new PortData("xyz", "The normalized XYZ", typeof(Value.Number)));

            RegisterAllPorts();
        }

        public override Value Evaluate(FSharpList<Value> args)
        {
            return Value.NewContainer(((XYZ)((Value.Container)args[0]).Item).Normalize());
        }
    }

    [NodeName("XYZ Is Zero Length")]
    [NodeCategory(BuiltinNodeCategories.ANALYZE_MEASURE)]
    [NodeDescription("Determines whether an XYZ has zero length")]
    [NodeSearchTags("vector", "length", "xyz", "magnitude", "amplitude")]
    public class XyzIsZeroLength : GeometryBase
    {
        public XyzIsZeroLength()
        {
            InPortData.Add(new PortData("xyz", "An XYZ", typeof(Value.Container)));
            OutPortData.Add(new PortData("X", "X value of given XYZ", typeof(Value.Number)));

            RegisterAllPorts();
        }

        public override Value Evaluate(FSharpList<Value> args)
        {
            return Value.NewNumber( ((XYZ) (((Value.Container)args[0]).Item)).IsZeroLength() ? 1 : 0);
        }
    }

    [NodeName("XYZ Origin")]
    [NodeCategory(BuiltinNodeCategories.CREATEGEOMETRY_VECTOR)]
    [NodeDescription("Creates an XYZ at the origin (0,0,0).")]
    [NodeSearchTags("xyz", "zero")]
    public class XyzZero: GeometryBase
    {
        public XyzZero()
        {
            OutPortData.Add(new PortData("xyz", "XYZ", typeof(Value.Container)));

            RegisterAllPorts();
        }

        public override Value Evaluate(FSharpList<Value> args)
        {
            return Value.NewContainer(XYZ.Zero);
        }
    }

    [NodeName("Unit X")]
    [NodeCategory(BuiltinNodeCategories.CREATEGEOMETRY_VECTOR)]
    [NodeDescription("Creates an XYZ representing the X basis (1,0,0).")]
    [NodeSearchTags("axis","xyz")]
    public class XyzBasisX : GeometryBase
    {
        public XyzBasisX()
        {
            OutPortData.Add(new PortData("xyz", "XYZ", typeof(Value.Container)));

            RegisterAllPorts();
        }

        public override Value Evaluate(FSharpList<Value> args)
        {
            XYZ pt = XYZ.BasisX;
            return Value.NewContainer(pt);
        }
    }

    [NodeName("Unit Y")]
    [NodeCategory(BuiltinNodeCategories.CREATEGEOMETRY_VECTOR)]
    [NodeDescription("Creates an XYZ representing the Y basis (0,1,0).")]
    [NodeSearchTags("axis", "xyz")]
    public class XyzBasisY : GeometryBase
    {
        public XyzBasisY()
        {
            OutPortData.Add(new PortData("xyz", "XYZ", typeof(Value.Container)));

            RegisterAllPorts();
        }

        public override Value Evaluate(FSharpList<Value> args)
        {
            XYZ pt = XYZ.BasisY;
            return Value.NewContainer(pt);
        }
    }

    [NodeName("Unit Z")]
    [NodeCategory(BuiltinNodeCategories.CREATEGEOMETRY_VECTOR)]
    [NodeDescription("Creates an XYZ representing the Z basis (0,0,1).")]
    [NodeSearchTags("axis", "xyz")]
    public class XyzBasisZ : GeometryBase
    {
        public XyzBasisZ()
        {
            OutPortData.Add(new PortData("xyz", "XYZ", typeof(Value.Container)));

            RegisterAllPorts();
        }

        public override Value Evaluate(FSharpList<Value> args)
        {

            XYZ pt = XYZ.BasisZ;
            return Value.NewContainer(pt);
        }
    }

    [NodeName("Scale XYZ")]
    [NodeCategory(BuiltinNodeCategories.CREATEGEOMETRY_VECTOR)]
    [NodeDescription("Multiplies each component of an XYZ by a number.")]
    public class XyzScale : GeometryBase
    {
        public XyzScale()
        {
            InPortData.Add(new PortData("xyz", "XYZ", typeof(Value.Container)));
            InPortData.Add(new PortData("n", "Scale amount", typeof(Value.Number)));

            OutPortData.Add(new PortData("xyz", "Scaled XYZ", typeof(Value.Container)));

            RegisterAllPorts();
        }

        public override Value Evaluate(FSharpList<Value> args)
        {
            XYZ xyz = (XYZ)((Value.Container)args[0]).Item;
            double n = ((Value.Number)args[1]).Item;

            XYZ pt = xyz.Multiply(n);

            return Value.NewContainer(pt);
        }
    }

    [NodeName("Scale XYZ with Base Point")]
    [NodeCategory(BuiltinNodeCategories.CREATEGEOMETRY_VECTOR)]
    [NodeDescription("Scales an XYZ relative to the supplies base point.")]
    public class XyzScaleOffset : GeometryBase
    {
        public XyzScaleOffset()
        {
            InPortData.Add(new PortData("xyz", "XYZ to scale", typeof(Value.Container)));
            InPortData.Add(new PortData("n", "Scale amount", typeof(Value.Number)));
            InPortData.Add(new PortData("base", "XYZ serving as the base point of the scale operation", typeof(Value.Container)));

            OutPortData.Add(new PortData("xyz", "Scaled XYZ", typeof(Value.Container)));

            RegisterAllPorts();
        }

        public override Value Evaluate(FSharpList<Value> args)
        {
            XYZ xyz = (XYZ)((Value.Container)args[0]).Item;
            double n = ((Value.Number)args[1]).Item;
            XYZ base_xyz = (XYZ)((Value.Container)args[2]).Item;

            XYZ pt = n * (xyz - base_xyz) + base_xyz;

            return Value.NewContainer(pt);
        }
    }

    [NodeName("Add XYZs")]
    [NodeCategory(BuiltinNodeCategories.CREATEGEOMETRY_VECTOR)]
    [NodeDescription("Adds the components of two XYZs.")]
    public class XyzAdd: GeometryBase
    {
        public XyzAdd()
        {
            InPortData.Add(new PortData("XYZ(a)", "XYZ", typeof(Value.Container)));
            InPortData.Add(new PortData("XYZ(b)", "XYZ", typeof(Value.Container)));
            OutPortData.Add(new PortData("XYZ(a+b)", "a + b", typeof(Value.Container)));

            RegisterAllPorts();
        }

        public override Value Evaluate(FSharpList<Value> args)
        {
            XYZ xyza = (XYZ)((Value.Container)args[0]).Item;
            XYZ xyzb = (XYZ)((Value.Container)args[1]).Item;

            XYZ pt = xyza + xyzb;

            return Value.NewContainer(pt);
        }
    }

    [NodeName("Subtract Vectors")]
    [NodeCategory(BuiltinNodeCategories.CREATEGEOMETRY_VECTOR)]
    [NodeDescription("Subtracts the components of two XYZs.")]
    public class XyzSubtract : GeometryBase
    {
        public XyzSubtract()
        {
            InPortData.Add(new PortData("XYZ(a)", "XYZ", typeof(Value.Container)));
            InPortData.Add(new PortData("XYZ(b)", "XYZ", typeof(Value.Container)));
            OutPortData.Add(new PortData("XYZ(a-b)", "a - b", typeof(Value.Container)));

            RegisterAllPorts();
        }

        public override Value Evaluate(FSharpList<Value> args)
        {
            XYZ xyza = (XYZ)((Value.Container)args[0]).Item;
            XYZ xyzb = (XYZ)((Value.Container)args[1]).Item;

            XYZ pt = xyza - xyzb;

            return Value.NewContainer(pt);
        }
    }

    [NodeName("Average XYZs")]
    [NodeCategory(BuiltinNodeCategories.CREATEGEOMETRY_VECTOR)]
    [NodeDescription("Averages a list of XYZs.")]
    public class XyzAverage : GeometryBase
    {
        public XyzAverage()
        {
            InPortData.Add(new PortData("XYZs", "The list of XYZs to average.", typeof(Value.List)));
            OutPortData.Add(new PortData("xyz", "XYZ", typeof(Value.Container)));

            RegisterAllPorts();
            ArgumentLacing = LacingStrategy.Longest;
        }

        public override Value Evaluate(FSharpList<Value> args)
        {
            if (!args[0].IsList)
                throw new Exception("A list of XYZs is required to average.");

            var lst = ((Value.List)args[0]).Item;
            var average = BestFitLine.MeanXYZ(BestFitLine.AsGenericList<XYZ>(lst));

            return Value.NewContainer(average);
        }
    }

    [NodeName("Negate XYZ")]
    [NodeCategory(BuiltinNodeCategories.CREATEGEOMETRY_VECTOR)]
    [NodeDescription("Negate an XYZ.")]
    public class XyzNegate : GeometryBase
    {
        public XyzNegate()
        {
            InPortData.Add(new PortData("XYZ", "The XYZ to negate.", typeof(Value.Container)));
            OutPortData.Add(new PortData("xyz", "XYZ", typeof(Value.Container)));

            RegisterAllPorts();
        }

        public override Value Evaluate(FSharpList<Value> args)
        {
            XYZ pt = (XYZ)((Value.Container)args[0]).Item;

            return Value.NewContainer(pt.Negate());
        }
    }

    [NodeName("XYZ Cross Product")]
    [NodeCategory(BuiltinNodeCategories.CREATEGEOMETRY_VECTOR)]
    [NodeDescription("Calculate the cross product of two XYZs.")]
    public class XyzCrossProduct : GeometryBase
    {
        public XyzCrossProduct()
        {
            InPortData.Add(new PortData("a", "XYZ A.", typeof(Value.Container)));
            InPortData.Add(new PortData("b", "XYZ B.", typeof(Value.Container)));
            OutPortData.Add(new PortData("xyz", "The cross product of vectors A and B. ", typeof(Value.Container)));

            RegisterAllPorts();
        }

        public override Value Evaluate(FSharpList<Value> args)
        {
            XYZ a = (XYZ)((Value.Container)args[0]).Item;
            XYZ b = (XYZ)((Value.Container)args[1]).Item;

            return Value.NewContainer(a.CrossProduct(b));
        }
    }

    [NodeName("XYZ Dot Product")]
    [NodeCategory(BuiltinNodeCategories.CREATEGEOMETRY_VECTOR)]
    [NodeDescription("Calculate the dot product of two XYZs.")]
    [NodeSearchTags("inner")]
    public class XyzDotProduct : GeometryBase
    {
        public XyzDotProduct()
        {
            InPortData.Add(new PortData("a", "XYZ A.", typeof(Value.Container)));
            InPortData.Add(new PortData("b", "XYZ B.", typeof(Value.Container)));
            OutPortData.Add(new PortData("xyz", "The dot product of vectors A and B. ", typeof(Value.Container)));

            RegisterAllPorts();
        }

        public override Value Evaluate(FSharpList<Value> args)
        {
            XYZ a = (XYZ)((Value.Container)args[0]).Item;
            XYZ b = (XYZ)((Value.Container)args[1]).Item;

            return Value.NewContainer(a.DotProduct(b));
        }
    }

    [NodeName("Direction to XYZ")]
    [NodeCategory(BuiltinNodeCategories.CREATEGEOMETRY_VECTOR)]
    [NodeDescription("Calculate the normalized vector from one xyz to another.")]
    [NodeSearchTags("unitized", "normalized", "vector")]
    public class XyzStartEndVector : GeometryBase
    {
        public XyzStartEndVector()
        {
            InPortData.Add(new PortData("start", "The start of the vector.", typeof(Value.Container)));
            InPortData.Add(new PortData("end", "The end of the vector.", typeof(Value.Container)));
            OutPortData.Add(new PortData("xyz", "The normalized vector from start to end. ", typeof(Value.Container)));

            RegisterAllPorts();
        }

        public override Value Evaluate(FSharpList<Value> args)
        {
            XYZ a = (XYZ)((Value.Container)args[0]).Item;
            XYZ b = (XYZ)((Value.Container)args[1]).Item;

            return Value.NewContainer((b-a).Normalize());
        }
    }

    [NodeName("XYZ Grid")]
    [NodeCategory(BuiltinNodeCategories.CREATEGEOMETRY_VECTOR)]
    [NodeDescription("Creates a grid of XYZs.")]
    [NodeSearchTags("point", "array", "collection", "field")]
    public class ReferencePtGrid: GeometryBase
    {
        public ReferencePtGrid()
        {
            InPortData.Add(new PortData("x-count", "Number in the X direction.", typeof(Value.Number)));
            InPortData.Add(new PortData("y-count", "Number in the Y direction.", typeof(Value.Number)));
            InPortData.Add(new PortData("z-count", "Number in the Z direction.", typeof(Value.Number)));
            InPortData.Add(new PortData("x0", "Starting X Coordinate", typeof(Value.Number)));
            InPortData.Add(new PortData("y0", "Starting Y Coordinate", typeof(Value.Number)));
            InPortData.Add(new PortData("z0", "Starting Z Coordinate", typeof(Value.Number)));
            InPortData.Add(new PortData("x-space", "The X spacing.", typeof(Value.Number)));
            InPortData.Add(new PortData("y-space", "The Y spacing.", typeof(Value.Number)));
            InPortData.Add(new PortData("z-space", "The Z spacing.", typeof(Value.Number)));
            OutPortData.Add(new PortData("XYZs", "List of XYZs in the grid", typeof(Value.List)));

            RegisterAllPorts();
        }

        public override Value Evaluate(FSharpList<Value> args)
        {
            double xi, yi, zi, x0, y0, z0, xs, ys, zs;

            xi = ((Value.Number)args[0]).Item;
            yi = ((Value.Number)args[1]).Item;
            zi = ((Value.Number)args[2]).Item;
            x0 = ((Value.Number)args[3]).Item;
            y0 = ((Value.Number)args[4]).Item;
            z0 = ((Value.Number)args[5]).Item;
            xs = ((Value.Number)args[6]).Item;
            ys = ((Value.Number)args[7]).Item;
            zs = ((Value.Number)args[8]).Item;

            FSharpList<Value> result = FSharpList<Value>.Empty;

            double z = z0;
            for (int zCount = 0; zCount < zi; zCount++)
            {
                double y = y0;
                for (int yCount = 0; yCount < yi; yCount++)
                {
                    double x = x0;
                    for (int xCount = 0; xCount < xi; xCount++)
                    {
                        XYZ pt = new XYZ(x, y, z);

                        result = FSharpList<Value>.Cons(
                           Value.NewContainer(pt),
                           result
                        );
                        x += xs;
                    }
                    y += ys;
                }
                z += zs;
            }

            return Value.NewList(
               ListModule.Reverse(result)
            );
        }
    }

    [NodeName("XYZ Array On Curve")]
    [NodeCategory(BuiltinNodeCategories.CREATEGEOMETRY_CURVE)]
    [NodeDescription("Creates a list of XYZs along a curve.")]
    [NodeSearchTags("divide", "array", "curve", "repeat")]
    public class XyzArrayAlongCurve : GeometryBase
    {
        public XyzArrayAlongCurve()
        {
            InPortData.Add(new PortData("curve", "Curve", typeof(Value.Container)));
            InPortData.Add(new PortData("count", "Number", typeof(Value.Number))); // just divide equally for now, dont worry about spacing and starting point
            OutPortData.Add(new PortData("XYZs", "List of XYZs in the array", typeof(Value.List)));

            RegisterAllPorts();
        }

        public override Value Evaluate(FSharpList<Value> args)
        {

            double xi;//, x0, xs;
            xi = ((Value.Number)args[1]).Item;// Number
            xi = Math.Round(xi);
            if (xi < System.Double.Epsilon)
                throw new Exception("The point count must be larger than 0.");
            xi = xi - 1;

            //x0 = ((Value.Number)args[2]).Item;// Starting Coord
            //xs = ((Value.Number)args[3]).Item;// Spacing


            var result = FSharpList<Value>.Empty;

            Curve crvRef = null;

            if (((Value.Container)args[0]).Item is CurveElement)
            {
                var c = (CurveElement)((Value.Container)args[0]).Item; // Curve 
                crvRef = c.GeometryCurve;
            }
            else
            {
                crvRef = (Curve)((Value.Container)args[0]).Item; // Curve 
            }

            double t = 0;

            if (xi < System.Double.Epsilon)
            {
                var pt = !XyzOnCurveOrEdge.curveIsReallyUnbound(crvRef) ? crvRef.Evaluate(t, true) : crvRef.Evaluate(t * crvRef.Period, false);
                result = FSharpList<Value>.Cons(Value.NewContainer(pt), result);

                return Value.NewList(
                  ListModule.Reverse(result)
               );
            }

            for (int xCount = 0; xCount <= xi; xCount++)
            {
                t = xCount / xi; // create normalized curve param by dividing current number by total number
                var pt = !XyzOnCurveOrEdge.curveIsReallyUnbound(crvRef) ? crvRef.Evaluate(t, true) : crvRef.Evaluate(t * crvRef.Period, false);
                result = FSharpList<Value>.Cons(Value.NewContainer( pt ), result );
            }

            return Value.NewList(
               ListModule.Reverse(result)
            );
        }
    }

    #endregion

    #region Plane

    [NodeName("Plane by Normal Origin")]
    [NodeCategory(BuiltinNodeCategories.CREATEGEOMETRY_SURFACE)]
    [NodeDescription("Creates a geometric plane.")]
    public class Plane: GeometryBase
    {
        public Plane()
        {
            InPortData.Add(new PortData("normal", "normal", typeof(Value.Container)));
            InPortData.Add(new PortData("origin", "origin", typeof(Value.Container)));
            OutPortData.Add(new PortData("plane", "Plane", typeof(Value.Container)));

            RegisterAllPorts();
        }

        public override Value Evaluate(FSharpList<Value> args)
        {
            XYZ ptA = (XYZ)((Value.Container)args[0]).Item;
            XYZ ptB = (XYZ)((Value.Container)args[1]).Item;

            var plane = dynRevitSettings.Doc.Application.Application.Create.NewPlane(
               ptA, ptB
            );

            return Value.NewContainer(plane);
        }
    }

    [NodeName("XY Plane")]
    [NodeCategory(BuiltinNodeCategories.CREATEGEOMETRY_SURFACE)]
    [NodeDescription("The plane containing the x and y axis")]
    public class XyPlane : GeometryBase
    {
        public XyPlane()
        {
            OutPortData.Add(new PortData("plane", "The XY Plane", typeof(Value.Container)));

            RegisterAllPorts();
        }

        public override Value Evaluate(FSharpList<Value> args)
        {
            var plane = dynRevitSettings.Doc.Application.Application.Create.NewPlane(
               new XYZ(0,0,1), new XYZ()
            );

            return Value.NewContainer(plane);
        }
    }

    [NodeName("XZ Plane")]
    [NodeCategory(BuiltinNodeCategories.CREATEGEOMETRY_SURFACE)]
    [NodeDescription("The plane containing the x and y axis")]
    public class XzPlane : GeometryBase
    {
        public XzPlane()
        {
            OutPortData.Add(new PortData("plane", "The XZ Plane", typeof(Value.Container)));

            RegisterAllPorts();
        }

        public override Value Evaluate(FSharpList<Value> args)
        {
            var plane = dynRevitSettings.Doc.Application.Application.Create.NewPlane(
               new XYZ(0, 1, 0), new XYZ()
            );

            return Value.NewContainer(plane);
        }
    }

    [NodeName("YZ Plane")]
    [NodeCategory(BuiltinNodeCategories.CREATEGEOMETRY_SURFACE)]
    [NodeDescription("The plane containing the x and y axis")]
    public class YzPlane : GeometryBase
    {
        public YzPlane()
        {
            OutPortData.Add(new PortData("plane", "The YZ Plane", typeof(Value.Container)));

            RegisterAllPorts();
        }

        public override Value Evaluate(FSharpList<Value> args)
        {
            var plane = dynRevitSettings.Doc.Application.Application.Create.NewPlane(
               new XYZ(1,0,0), new XYZ()
            );
            return Value.NewContainer(plane);
        }
    }

    [NodeName("Sketch Plane from Plane")]
    [NodeCategory(BuiltinNodeCategories.CREATEGEOMETRY_SURFACE)]
    [NodeDescription("Creates a geometric sketch plane.")]
    public class SketchPlane : RevitTransactionNodeWithOneOutput
    {
        public SketchPlane()
        {
            InPortData.Add(new PortData("plane", "The plane in which to define the sketch.", typeof(Value.Container))); // SketchPlane can accept Plane, Reference or PlanarFace
            OutPortData.Add(new PortData("sketch plane", "SketchPlane", typeof(Value.Container)));

            RegisterAllPorts();
        }

        bool resetPlaneofSketchPlaneElement(Autodesk.Revit.DB.SketchPlane sp, Autodesk.Revit.DB.Plane p)
        {
            XYZ newOrigin = p.Origin;
            XYZ newNorm = p.Normal;
            var oldP = sp.Plane;
            XYZ oldOrigin = oldP.Origin;
            XYZ oldNorm = oldP.Normal;
            
            if (oldNorm.IsAlmostEqualTo(newNorm))
            {
                XYZ moveVec = newOrigin - oldOrigin;
                if (moveVec.GetLength() > 0.000000001)
                    ElementTransformUtils.MoveElement(this.UIDocument.Document, sp.Id, moveVec);
                return true;
            }
            //rotation might not work for sketch planes
            return false;
        }

        public override Value Evaluate(FSharpList<Value> args)
        {
            var input = args[0];

            //TODO: If possible, update to handle mutation rather than deletion...
            //foreach (var e in this.Elements)
            //    this.DeleteElement(e);

            if (input.IsList)
            {
                //TODO: If possible, update to handle mutation rather than deletion...
                //but: how to preserve elements when list size changes or user reshuffles elements in the list?
                foreach (var e in this.Elements)
                    this.DeleteElement(e);

                var planeList = (input as Value.List).Item;

                var result = Utils.SequenceToFSharpList(
                   planeList.Select(
                      delegate(Value x)
                      {
                          Autodesk.Revit.DB.SketchPlane sp = null;

                          //handle Plane, Reference or PlanarFace, also test for family or project doc. there probably is a cleaner way to test for all these conditions.
                          if (((Value.Container)x).Item is Autodesk.Revit.DB.Plane) //TODO: ensure this is correctly casting and testing.
                          {
                              sp = (this.UIDocument.Document.IsFamilyDocument)
                              ? this.UIDocument.Document.FamilyCreate.NewSketchPlane(
                                 (Autodesk.Revit.DB.Plane)((Value.Container)x).Item
                              )
                              : this.UIDocument.Document.Create.NewSketchPlane(
                                 (Autodesk.Revit.DB.Plane)((Value.Container)x).Item
                              );
                          }
                          else if (((Value.Container)x).Item is Reference)
                          {
                              sp = (this.UIDocument.Document.IsFamilyDocument)
                              ? this.UIDocument.Document.FamilyCreate.NewSketchPlane(
                                 (Reference)((Value.Container)x).Item
                              )
                              : this.UIDocument.Document.Create.NewSketchPlane(
                                 (Reference)((Value.Container)x).Item
                              );
                          }
                          else if (((Value.Container)x).Item is PlanarFace)
                          {
                              sp = (this.UIDocument.Document.IsFamilyDocument)
                              ? this.UIDocument.Document.FamilyCreate.NewSketchPlane(
                                 (PlanarFace)((Value.Container)x).Item
                              )
                              : this.UIDocument.Document.Create.NewSketchPlane(
                                 (PlanarFace)((Value.Container)x).Item
                              );
                          }


                          this.Elements.Add(sp.Id);
                          return Value.NewContainer(sp);
                      }
                   )
                );

                return Value.NewList(result);
            }
            else
            {
                Autodesk.Revit.DB.SketchPlane sp = null;
                bool keepExistingElement = false;
                var x = ((Value.Container)input).Item;

                //TODO: If possible, update to handle mutation rather than deletion...
                if (this.Elements.Count == 1)
                {
                    Element e = this.UIDocument.Document.GetElement(this.Elements[0]);
                    if (e != null && ( e is Autodesk.Revit.DB.SketchPlane))
                    {
                       sp = (Autodesk.Revit.DB.SketchPlane) e;
                       
                       if (x is Reference)
                           keepExistingElement = true;
                       else if (x is Autodesk.Revit.DB.Plane && resetPlaneofSketchPlaneElement(sp, (Autodesk.Revit.DB.Plane) x))
                           keepExistingElement = true;
                    }
                }
                if (!keepExistingElement)
                {
                    foreach (var e in this.Elements)
                        this.DeleteElement(e);

                    //handle Plane, Reference or PlanarFace, also test for family or project doc. there probably is a cleaner way to test for all these conditions.
                    if (x is Autodesk.Revit.DB.Plane)
                    {
                        Autodesk.Revit.DB.Plane p = x as Autodesk.Revit.DB.Plane;
                        sp  = (this.UIDocument.Document.IsFamilyDocument)
                           ? this.UIDocument.Document.FamilyCreate.NewSketchPlane(p)
                           : this.UIDocument.Document.Create.NewSketchPlane(p);
                    }
                    else if (x is Reference)
                    {
                        Reference r = x as Reference;
                        sp  = (this.UIDocument.Document.IsFamilyDocument)
                           ? this.UIDocument.Document.FamilyCreate.NewSketchPlane(r)
                           : this.UIDocument.Document.Create.NewSketchPlane(r);
                    } else if (x is PlanarFace)
                    {
                        PlanarFace p = x as PlanarFace;
                        sp = (this.UIDocument.Document.IsFamilyDocument)
                           ? this.UIDocument.Document.FamilyCreate.NewSketchPlane(p)
                           : this.UIDocument.Document.Create.NewSketchPlane(p);
                    }

                    this.Elements.Add(sp.Id);
                }

                return Value.NewContainer(sp);
            }
        }
    }

    #endregion

    #region Solid Creation

    [NodeName("Revolve")]
    [NodeCategory(BuiltinNodeCategories.CREATEGEOMETRY_SOLID_CREATE)]
    [NodeDescription("Creates a solid by revolving closed curve loops lying in xy plane of Transform.")]
    public class CreateRevolvedGeometry : GeometryBase
    {
        public CreateRevolvedGeometry()
        {
            InPortData.Add(new PortData("profile", "The curve loop to use as a profile", typeof(Value.Container)));
            InPortData.Add(new PortData("transform", "Coordinate system for revolve, loop should be in xy plane of this transform on the right side of z axis used for rotate.", typeof(Value.Container)));
            InPortData.Add(new PortData("angle domain", "start angle measured counter-clockwise from x-axis of transform", typeof(Value.Number)));

            OutPortData.Add(new PortData("solid", "The revolved geometry.", typeof(Value.Container)));

            RegisterAllPorts();
        }

        public override Value Evaluate(FSharpList<Value> args)
        {
<<<<<<< HEAD
            var cLoop = (Autodesk.Revit.DB.CurveLoop)((Value.Container)args[0]).Item;
            var trf = (Transform)((Value.Container)args[1]).Item;
            var domain = (DSCoreNodes.Domain) ((Value.Container)args[2]).Item;

            var loopList = new List<Autodesk.Revit.DB.CurveLoop> {cLoop};
            var thisFrame = new Autodesk.Revit.DB.Frame();
            thisFrame.Transform(trf);

            var result = GeometryCreationUtilities.CreateRevolvedGeometry(thisFrame, loopList, domain.Min, domain.Max);

            return Value.NewContainer(result);
        }
    }

    [NodeName("Sweep")]
    [NodeCategory(BuiltinNodeCategories.CREATEGEOMETRY_SOLID_CREATE)]
    [NodeDescription("Creates a solid by sweeping curve loop along the path")]
    public class CreateSweptGeometry : GeometryBase
=======
            var ptA = ((Value.Container)args[0]).Item;
            var ptB = ((Value.Container)args[1]).Item;

            Line line = null;

            if (ptA is XYZ)
            {

                line = dynRevitSettings.Doc.Application.Application.Create.NewLineBound(
                  (XYZ)ptA, (XYZ)ptB
                  );


            }
            else if (ptA is ReferencePoint)
            {
                line = dynRevitSettings.Doc.Application.Application.Create.NewLineBound(
                  (XYZ)((ReferencePoint)ptA).Position, (XYZ)((ReferencePoint)ptB).Position
               );

            }

            return Value.NewContainer(line);
        }
    }

    [NodeName("Transform Curve")]
    [NodeCategory(BuiltinNodeCategories.CREATEGEOMETRY_CURVE)]
    [NodeDescription("Returns the curve (c) transformed by the transform (t).")]
    [NodeSearchTags("move", "transform", "curve", "line")]
    public class CurveTransformed : GeometryBase
    {
        public CurveTransformed()
        {
            InPortData.Add(new PortData("cv", "Curve(Curve) or Curve Loop (Curve Loop)", typeof(Value.Container)));
            InPortData.Add(new PortData("t", "Transform(Transform)", typeof(Value.Container)));
            OutPortData.Add(new PortData("tcv", "Transformed Curve", typeof(Value.Container)));

            RegisterAllPorts();
        }


        public override Value Evaluate(FSharpList<Value> args)
        {
            var trans = (Transform)((Value.Container)args[1]).Item;
            if (((Value.Container)args[0]).Item is Curve)
            {
                var curve = (Curve)((Value.Container)args[0]).Item;

                var crvTrans = curve.get_Transformed(trans);

                return Value.NewContainer(crvTrans);
            }
            var cLoop = (Autodesk.Revit.DB.CurveLoop)((Value.Container)args[0]).Item;
            Autodesk.Revit.DB.CurveLoop trfedCL = new Autodesk.Revit.DB.CurveLoop();
            CurveLoopIterator CLiter = cLoop.GetCurveLoopIterator();

            for (; CLiter.MoveNext(); )
            {
                trfedCL.Append(CLiter.Current.get_Transformed(trans));
            }
            return Value.NewContainer(trfedCL);

        }
    }

    [NodeName("Circle")]
    [NodeCategory(BuiltinNodeCategories.CREATEGEOMETRY_CURVE)]
    [NodeDescription("Creates a geometric circle.")]
    public class Circle : GeometryBase
>>>>>>> 843a84d4
    {
        public CreateSweptGeometry()
        {
<<<<<<< HEAD
            InPortData.Add(new PortData("rail", "The rail curve to sweep along (a CurveLoop or Curve)", typeof(Value.Container)));
            InPortData.Add(new PortData("profile", "A closed curve loop to sweep to be swept along curve", typeof(Value.Container)));
            
            OutPortData.Add(new PortData("solid", "The swept geometry.", typeof(Value.Container)));
=======
            InPortData.Add(new PortData("center", "Start XYZ", typeof(Value.Container)));
            InPortData.Add(new PortData("rad", "Radius", typeof(Value.Number)));
            OutPortData.Add(new PortData("circle", "Circle as Curve", typeof(Value.Container)));
>>>>>>> 843a84d4

            RegisterAllPorts();
        }

        public static Autodesk.Revit.DB.CurveLoop CurveLoopFromContainer(FScheme.Value.Container curveOrCurveLoop)
        {
            var pathLoopBoxed = curveOrCurveLoop.Item;
            Autodesk.Revit.DB.CurveLoop curveLoop;
            var loop = pathLoopBoxed as Autodesk.Revit.DB.CurveLoop;
            if (loop != null)
            {
                curveLoop = loop;
            }
            else
            {
                curveLoop = new Autodesk.Revit.DB.CurveLoop();
                curveLoop.Append((Autodesk.Revit.DB.Curve)pathLoopBoxed);
            }

            return curveLoop;
        }

        public static Solid SolidBySweep( Autodesk.Revit.DB.CurveLoop pathLoop, Autodesk.Revit.DB.CurveLoop profileLoop )
        {
            // these are the defaults
            int attachementIndex = 0;
            double attachementPar = 0.0;

            // align profile to axis of curve
            if (profileLoop.HasPlane())
            {
                var profileLoopPlane = profileLoop.GetPlane();
                var CLiter = pathLoop.GetCurveLoopIterator();

                for (int indexCurve = 0; indexCurve < attachementIndex && CLiter.MoveNext(); indexCurve++)
                {
                    CLiter.MoveNext();
                }

                Autodesk.Revit.DB.Curve pathCurve = CLiter.Current;
                if (pathCurve != null)
                {
                    double angleTolerance = Math.PI / 1800.0;
                    Transform pathTrf = pathCurve.ComputeDerivatives(attachementPar, false);
                    XYZ pathDerivative = pathTrf.BasisX.Normalize();
                    double distAttachment = profileLoopPlane.Normal.DotProduct(profileLoopPlane.Origin - pathTrf.Origin);
                    if (Math.Abs(distAttachment) > 0.000001 ||
                         Math.Abs(profileLoopPlane.Normal.DotProduct(pathDerivative)) < 1.0 - angleTolerance * angleTolerance
                       )
                    {
                        //put profile at proper plane
                        double distOrigin = profileLoopPlane.Normal.DotProduct(profileLoopPlane.Origin);
                        XYZ fromPoint = pathTrf.Origin;
                        if (Math.Abs(distAttachment) > 0.000001 + Math.Abs(distOrigin))
                            fromPoint = (-distOrigin) * profileLoopPlane.Normal;
                        else
                            fromPoint = pathTrf.Origin - distOrigin * profileLoopPlane.Normal;
                        XYZ fromVecOne = profileLoopPlane.Normal;
                        XYZ toVecOne = pathDerivative;
                        XYZ fromVecTwo = XYZ.BasisZ.CrossProduct(profileLoopPlane.Normal);
                        if (fromVecTwo.IsZeroLength())
                            fromVecTwo = XYZ.BasisX;
                        else
                            fromVecTwo = fromVecTwo.Normalize();
                        XYZ toVecTwo = XYZ.BasisZ.CrossProduct(pathDerivative);
                        if (toVecTwo.IsZeroLength())
                            toVecTwo = XYZ.BasisX;
                        else
                            toVecTwo = toVecTwo.Normalize();

                        var trfToAttach = Transform.CreateTranslation(pathTrf.Origin);
                        trfToAttach.BasisX = toVecOne;
                        trfToAttach.BasisY = toVecTwo;
                        trfToAttach.BasisZ = toVecOne.CrossProduct(toVecTwo);

                        var trfToProfile = Transform.CreateTranslation(fromPoint);
                        trfToProfile.BasisX = fromVecOne;
                        trfToProfile.BasisY = fromVecTwo;
                        trfToProfile.BasisZ = fromVecOne.CrossProduct(fromVecTwo);

                        var trfFromProfile = trfToProfile.Inverse;

                        var combineTrf = trfToAttach.Multiply(trfFromProfile);

                        //now get new curve loop
                        var transformedCurveLoop = new Autodesk.Revit.DB.CurveLoop();
                        Autodesk.Revit.DB.CurveLoopIterator CLiterT = profileLoop.GetCurveLoopIterator();
                        for (; CLiterT.MoveNext(); )
                        {
                            var curCurve = CLiterT.Current;
                            var curCurveTransformed = curCurve.CreateTransformed(combineTrf);

                            transformedCurveLoop.Append(curCurveTransformed);
                        }
                        profileLoop = transformedCurveLoop;
                    }
                }
            }

            return GeometryCreationUtilities.CreateSweptGeometry(pathLoop, 0, 0, new List<Autodesk.Revit.DB.CurveLoop>(){profileLoop});
        }

        public override Value Evaluate(FSharpList<Value> args)
        {
            // unbox
            var path = CurveLoopFromContainer((FScheme.Value.Container) args[0]);
            var profile = (Autodesk.Revit.DB.CurveLoop)((Value.Container)args[1]).Item;

            return Value.NewContainer(SolidBySweep( path, profile ));
        }
    }

    [NodeName("Extrude")]
    [NodeCategory(BuiltinNodeCategories.CREATEGEOMETRY_SOLID_CREATE)]
    [NodeDescription("Creates a solid by linearly extruding a closed curve.")]
    public class CreateExtrusionGeometry : GeometryBase
    {

        public CreateExtrusionGeometry()
        {
            InPortData.Add(new PortData("profile", "The profile curve (Can be a Curve or CurveLoops", typeof(Value.Container)));
            InPortData.Add(new PortData("direction", "The direction in which to extrude the profile.", typeof(Value.Container)));
            InPortData.Add(new PortData("distance", "The positive distance by which the loops are to be extruded.", typeof(Value.Number)));

            OutPortData.Add(new PortData("solid", "The extrusion.", typeof(Value.Container)));

            RegisterAllPorts();
        }

        public override Value Evaluate(FSharpList<Value> args)
        {
<<<<<<< HEAD
            var direction = (XYZ)((Value.Container)args[1]).Item;
            var distance = ((Value.Number)args[2]).Item;
=======
            var ptA = ((Value.Container)args[0]).Item;
            var radius = (double)((Value.Number)args[1]).Item;
            var start = (double)((Value.Number)args[2]).Item;
            var end = (double)((Value.Number)args[3]).Item;

            Arc a = null;

            if (ptA is XYZ)
            {
                a = dynRevitSettings.Doc.Application.Application.Create.NewArc(
                   (XYZ)ptA, radius, start, end, XYZ.BasisX, XYZ.BasisY
                );
            }
            else if (ptA is ReferencePoint)
            {
                a = dynRevitSettings.Doc.Application.Application.Create.NewArc(
                   (XYZ)((ReferencePoint)ptA).Position, radius, start, end, XYZ.BasisX, XYZ.BasisY
                );
            }
            else if (ptA is Transform)
            {
                Transform trf = ptA as Transform;
                XYZ center = trf.Origin;
                a = dynRevitSettings.Doc.Application.Application.Create.NewArc(
                             center, radius, start, end, trf.BasisX, trf.BasisY
                );
            }

            return Value.NewContainer(a);
        }
    }

    
    [NodeName("Ellipse")]
    [NodeCategory(BuiltinNodeCategories.CREATEGEOMETRY_CURVE)]
    [NodeDescription("Creates a geometric ellipse.")]
    public class Ellipse: GeometryBase
    {
        public Ellipse()
        {
            InPortData.Add(new PortData("center", "Center XYZ or Coordinate System", typeof(Value.Container)));
            InPortData.Add(new PortData("radX", "Major Radius", typeof(Value.Number)));
            InPortData.Add(new PortData("radY", "Minor Radius", typeof(Value.Number)));
            OutPortData.Add(new PortData("ell", "Ellipse", typeof(Value.Container)));

            RegisterAllPorts();
        }

        const double RevitPI = 3.14159265358979;

        public override Value Evaluate(FSharpList<Value> args)
        {
            var ptA = ((Value.Container)args[0]).Item;
            var radX = (double)((Value.Number)args[1]).Item;
            var radY = (double)((Value.Number)args[2]).Item;

            Autodesk.Revit.DB.Ellipse ell = null;

            if (ptA is XYZ)
            {
                ell = dynRevitSettings.Doc.Application.Application.Create.NewEllipse(
                    //ptA, radX, radY, XYZ.BasisX, XYZ.BasisY, 0, 2 * Math.PI
                  (XYZ)ptA, radX, radY, XYZ.BasisX, XYZ.BasisY, 0, 2 * RevitPI
               );

            }
            else if (ptA is ReferencePoint)
            {
                ell = dynRevitSettings.Doc.Application.Application.Create.NewEllipse(
                    //ptA, radX, radY, XYZ.BasisX, XYZ.BasisY, 0, 2 * Math.PI
               (XYZ)((ReferencePoint)ptA).Position, radX, radY, XYZ.BasisX, XYZ.BasisY, 0, 2 * RevitPI
                );
            }
            else if (ptA is Transform)
            {
                Transform trf = ptA as Transform;
                XYZ center = trf.Origin;
                ell = dynRevitSettings.Doc.Application.Application.Create.NewEllipse(
                    //ptA, radX, radY, XYZ.BasisX, XYZ.BasisY, 0, 2 * Math.PI
                     center, radX, radY, trf.BasisX, trf.BasisY, 0, 2 * RevitPI
                  );
            }

            return Value.NewContainer(ell);
        }
    }

    [NodeName("Ellipse Arc")]
    [NodeCategory(BuiltinNodeCategories.CREATEGEOMETRY_CURVE)]
    [NodeDescription("Creates a geometric elliptical arc. Start and End Values may be between 0 and 2*PI in Radians")]
    public class EllipticalArc: GeometryBase
    {
        public EllipticalArc()
        {
            InPortData.Add(new PortData("center", "Center XYZ or Coordinate System", typeof(Value.Container)));
            InPortData.Add(new PortData("radX", "Major Radius", typeof(Value.Number)));
            InPortData.Add(new PortData("radY", "Minor Radius", typeof(Value.Number)));
            InPortData.Add(new PortData("start", "Start Param", typeof(Value.Number)));
            InPortData.Add(new PortData("end", "End Param", typeof(Value.Number)));
            OutPortData.Add(new PortData("ell", "Ellipse", typeof(Value.Container)));

            RegisterAllPorts();
        }

        public override Value Evaluate(FSharpList<Value> args)
        {
            var ptA = ((Value.Container)args[0]).Item;
            var radX = (double)((Value.Number)args[1]).Item;
            var radY = (double)((Value.Number)args[2]).Item;
            var start = (double)((Value.Number)args[3]).Item;
            var end = (double)((Value.Number)args[4]).Item;

            Autodesk.Revit.DB.Ellipse ell = null;

            if (ptA is XYZ)
            {
                ell = dynRevitSettings.Doc.Application.Application.Create.NewEllipse(
                    //ptA, radX, radY, XYZ.BasisX, XYZ.BasisY, 0, 2 * Math.PI
                  (XYZ)ptA, radX, radY, XYZ.BasisX, XYZ.BasisY, start, end
               );

            }
            else if (ptA is ReferencePoint)
            {
                ell = dynRevitSettings.Doc.Application.Application.Create.NewEllipse(
                    //ptA, radX, radY, XYZ.BasisX, XYZ.BasisY, 0, 2 * Math.PI
               (XYZ)((ReferencePoint)ptA).Position, radX, radY, XYZ.BasisX, XYZ.BasisY, start, end
                );
            }
            else if (ptA is Transform)
            {
                Transform trf = ptA as Transform;
                XYZ center = trf.Origin;
                ell = dynRevitSettings.Doc.Application.Application.Create.NewEllipse(
                    //ptA, radX, radY, XYZ.BasisX, XYZ.BasisY, 0, 2 * Math.PI
                     center, radX, radY, trf.BasisX, trf.BasisY, start, end
                  );
            }

            return Value.NewContainer(ell);
        }
    }

    [NodeName("Line by Origin and Direction")]
    [NodeCategory(BuiltinNodeCategories.CREATEGEOMETRY_CURVE)]
    [NodeDescription("Creates a line in the direction of an XYZ normal.")]
    public class LineVectorfromXyz: NodeWithOneOutput
    {
        public LineVectorfromXyz()
        {
            InPortData.Add(new PortData("normal", "Normal Point (XYZ)", typeof(Value.Container)));
            InPortData.Add(new PortData("origin", "Origin Point (XYZ)", typeof(Value.Container)));
            OutPortData.Add(new PortData("curve", "Curve", typeof(Value.Container)));

            RegisterAllPorts();
        }

        public override Value Evaluate(FSharpList<Value> args)
        {
            var ptA = (XYZ)((Value.Container)args[0]).Item;
            var ptB = (XYZ)((Value.Container)args[1]).Item;

            // CurveElement c = MakeLine(this.UIDocument.Document, ptA, ptB);
            CurveElement c = MakeLineCBP(dynRevitSettings.Doc.Document, ptA, ptB);

            return FScheme.Value.NewContainer(c);
        }


        public Autodesk.Revit.DB.ModelCurve MakeLine(Document doc, XYZ ptA, XYZ ptB)
        {
            Autodesk.Revit.ApplicationServices.Application app = doc.Application;
            // Create plane by the points
            Line line = app.Create.NewLine(ptA, ptB, true);
            XYZ norm = ptA.CrossProduct(ptB);
            double length = norm.GetLength();
            if (length == 0) norm = XYZ.BasisZ;
            Autodesk.Revit.DB.Plane plane = app.Create.NewPlane(norm, ptB);
            Autodesk.Revit.DB.SketchPlane skplane = doc.FamilyCreate.NewSketchPlane(plane);
            // Create line here
            Autodesk.Revit.DB.ModelCurve modelcurve = doc.FamilyCreate.NewModelCurve(line, skplane);
            return modelcurve;
        }

        public Autodesk.Revit.DB.CurveByPoints MakeLineCBP(Document doc, XYZ ptA, XYZ ptB)
        {
            ReferencePoint sunRP = doc.FamilyCreate.NewReferencePoint(ptA);
            ReferencePoint originRP = doc.FamilyCreate.NewReferencePoint(ptB);
            ReferencePointArray sunRPArray = new ReferencePointArray();
            sunRPArray.Append(sunRP);
            sunRPArray.Append(originRP);
            Autodesk.Revit.DB.CurveByPoints sunPath = doc.FamilyCreate.NewCurveByPoints(sunRPArray);
            return sunPath;
        }
    }

    [NodeName("Hermite Spline")]
    [NodeCategory(BuiltinNodeCategories.CREATEGEOMETRY_CURVE)]
    [NodeDescription("Creates a geometric hermite spline.")]
    [NodeSearchTags("curve through points", "interpolate", "spline")]
    public class HermiteSpline: GeometryBase
    {
        Autodesk.Revit.DB.HermiteSpline hs;

        public HermiteSpline()
        {
            InPortData.Add(new PortData("xyzs", "List of pts.(List XYZ)", typeof(Value.List)));
            OutPortData.Add(new PortData("spline", "Spline", typeof(Value.Container)));

            RegisterAllPorts();
        }

        public override Value Evaluate(FSharpList<Value> args)
        {
            var pts = ((Value.List)args[0]).Item;

            hs = null;

            var containers = Utils.SequenceToFSharpList(pts);

            var ctrlPts = new List<XYZ>();
            foreach (Value e in containers)
            {
                if (e.IsContainer)
                {
                    XYZ pt = (XYZ)((Value.Container)(e)).Item;
                    ctrlPts.Add(pt);
                }
            }
            if (pts.Count() > 0)
            {
                hs = dynRevitSettings.Doc.Application.Application.Create.NewHermiteSpline(ctrlPts, false);
            }

            return Value.NewContainer(hs);
        }
    }

    [NodeName("Polyline")]
    [NodeCategory(BuiltinNodeCategories.CREATEGEOMETRY_CURVE)]
    [NodeDescription("Create a series of lines through a list of points.")]
    [NodeSearchTags("line", "through", "passing", "thread")]
    public class CurvesThroughPoints : GeometryBase
    {
        public CurvesThroughPoints()
        {
            InPortData.Add(new PortData("xyzs", "List of points (xyz) through which to create lines.", typeof(Value.List)));
            OutPortData.Add(new PortData("lines", "Lines created through points.", typeof(Value.Container)));

            RegisterAllPorts();
        }

        public override Value Evaluate(FSharpList<Value> args)
        {
            //Build a sequence that unwraps the input list from it's Value form.
            var pts = ((Value.List)args[0]).Item.Select(
               x => (XYZ)((Value.Container)x).Item
            );

            var results = FSharpList<Value>.Empty;

            var enumerable = pts as XYZ[] ?? pts.ToArray();
            for (var i = 1; i < enumerable.Count(); i++)
            {
                var l = dynRevitSettings.Revit.Application.Create.NewLineBound(enumerable.ElementAt(i), enumerable.ElementAt(i - 1));

                results = FSharpList<Value>.Cons(Value.NewContainer(l), results);
            }

            return Value.NewList(results);
        }
    }

    [NodeName("Element Geometry Objects")]
    [NodeCategory(BuiltinNodeCategories.REVIT_BAKE)]
    [NodeDescription("Creates list of geometry object references in the element.")]
    public class ElementGeometryObjects : NodeWithOneOutput
    {
        List<GeometryObject> instanceGeometryObjects;

        public ElementGeometryObjects()
        {
            InPortData.Add(new PortData("element", "element to create geometrical references to", typeof(Value.Container)));
            OutPortData.Add(new PortData("Geometry objects of the element", "List", typeof(Value.List)));

            RegisterAllPorts();

            instanceGeometryObjects = null;
        }

        public override Value Evaluate(FSharpList<Value> args)
        {
            Element thisElement = (Element) ((Value.Container)args[0]).Item;

            instanceGeometryObjects = new List<GeometryObject>();

            var result = FSharpList<Value>.Empty;

            Autodesk.Revit.DB.Options geoOptionsOne = new Autodesk.Revit.DB.Options();
            geoOptionsOne.ComputeReferences = true;

            GeometryObject geomObj = thisElement.get_Geometry(geoOptionsOne);
            GeometryElement geomElement = geomObj as GeometryElement;

            if ((thisElement is GenericForm) && (geomElement.Count() < 1))
            {
                GenericForm gF = (GenericForm)thisElement;
                if (!gF.Combinations.IsEmpty)
                {
                    Autodesk.Revit.DB.Options geoOptionsTwo = new Autodesk.Revit.DB.Options();
                    geoOptionsTwo.IncludeNonVisibleObjects = true;
                    geoOptionsTwo.ComputeReferences = true;
                    geomObj = thisElement.get_Geometry(geoOptionsTwo);
                    geomElement = geomObj as GeometryElement;
                }
            }
 
            foreach (GeometryObject geob in geomElement)
            {
                GeometryInstance ginsta = geob as GeometryInstance;
                if (ginsta != null)
                {
                    GeometryElement instanceGeom = ginsta.GetInstanceGeometry();
                    instanceGeometryObjects.Add(instanceGeom);
                    foreach (GeometryObject geobInst in instanceGeom)
                    {
                        result = FSharpList<Value>.Cons(Value.NewContainer(geobInst), result);
                    }
                }
                else
                {
                    result = FSharpList<Value>.Cons(Value.NewContainer(geob), result);
                }
            }

            return Value.NewList(result);
        }
    }

    [NodeName("Rectangle")]
    [NodeCategory(BuiltinNodeCategories.CREATEGEOMETRY_CURVE)]
    [NodeDescription("Create a rectangle by specifying the center, width, height, and normal.  Outputs a CurveLoop object directed counter-clockwise from upper right.")]
    public class Rectangle : GeometryBase
    {
        public Rectangle()
        {
            InPortData.Add(new PortData("transform", "The a transform for the rectangle.", typeof(Value.Container)));
            InPortData.Add(new PortData("width", "The width of the rectangle.", typeof(Value.Number)));
            InPortData.Add(new PortData("height", "The height of the rectangle.", typeof(Value.Number)));
            OutPortData.Add(new PortData("geometry", "The curve loop representing the rectangle.", typeof(Value.Container)));

            RegisterAllPorts();
        }

        public override Value Evaluate(FSharpList<Value> args)
        {
            var t = (Transform)((Value.Container)args[0]).Item;
            double width = ((Value.Number)args[1]).Item;
            double height = ((Value.Number)args[2]).Item;

            //ccw from upper right
            var p0 = new XYZ(width / 2, height/2, 0);
            var p3 = new XYZ(-width / 2, height / 2, 0);
            var p2 = new XYZ(-width / 2, -height / 2, 0);
            var p1 = new XYZ(width / 2, -height / 2, 0);

            p0 = t.OfPoint(p0);
            p1 = t.OfPoint(p1);
            p2 = t.OfPoint(p2);
            p3 = t.OfPoint(p3);

            var l1 = dynRevitSettings.Doc.Application.Application.Create.NewLineBound(p0, p1);
            var l2 = dynRevitSettings.Doc.Application.Application.Create.NewLineBound(p1, p2);
            var l3 = dynRevitSettings.Doc.Application.Application.Create.NewLineBound(p2, p3);
            var l4 = dynRevitSettings.Doc.Application.Application.Create.NewLineBound(p3, p0);

            var cl = new Autodesk.Revit.DB.CurveLoop();
            cl.Append(l1);
            cl.Append(l2);
            cl.Append(l3);
            cl.Append(l4);

            return Value.NewContainer(cl);
        }
    }

    #endregion

    #region Solid Creation

    [NodeName("Solid by Revolve")]
    [NodeCategory(BuiltinNodeCategories.CREATEGEOMETRY_SOLID)]
    [NodeDescription("Creates a solid by revolving  closed curve loops lying in xy plane of Transform.")]
    public class CreateRevolvedGeometry : GeometryBase
    {
        public CreateRevolvedGeometry()
        {
            InPortData.Add(new PortData("curve loop", "The curve loop to revolve must be a closed planar loop.", typeof(Value.Container)));
            InPortData.Add(new PortData("transform", "Coordinate system for revolve, loop should be in xy plane of this transform on the right side of z axis used for rotate.", typeof(Value.Container)));
            InPortData.Add(new PortData("start angle", "start angle measured counter-clockwise from x-axis of transform", typeof(Value.Number)));
            InPortData.Add(new PortData("end angle", "end angle measured counter-clockwise from x-axis of transform", typeof(Value.Number)));
            OutPortData.Add(new PortData("geometry", "The revolved geometry.", typeof(Value.Container)));

            RegisterAllPorts();
        }

        public override Value Evaluate(FSharpList<Value> args)
        {
            Autodesk.Revit.DB.CurveLoop cLoop = (Autodesk.Revit.DB.CurveLoop)((Value.Container)args[0]).Item;
            Transform trf = (Transform)((Value.Container)args[1]).Item;
            double sAngle = ((Value.Number)args[2]).Item;
            double eAngle = ((Value.Number)args[3]).Item;

            List<Autodesk.Revit.DB.CurveLoop> loopList = new List<Autodesk.Revit.DB.CurveLoop>();
            loopList.Add(cLoop);

            Autodesk.Revit.DB.Frame thisFrame = new Autodesk.Revit.DB.Frame();
            thisFrame.Transform(trf);

            Solid result = GeometryCreationUtilities.CreateRevolvedGeometry(thisFrame, loopList, sAngle, eAngle);

            return Value.NewContainer(result);
        }
    }

    [NodeName("Solid by Sweep")]
    [NodeCategory(BuiltinNodeCategories.CREATEGEOMETRY_SOLID)]
    [NodeDescription("Creates a solid by sweeping curve loop along the path")]
    public class CreateSweptGeometry : GeometryBase
    {
        public CreateSweptGeometry()
        {
            InPortData.Add(new PortData("sweep path", "The curve loop to sweep along.", typeof(Value.Container)));
            InPortData.Add(new PortData("attachment curve index", "index of the curve where profile loop is attached", typeof(Value.Number)));
            InPortData.Add(new PortData("attachment parameter", "parameter of attachment point on its curve", typeof(Value.Number)));
            InPortData.Add(new PortData("profile loop", "The curve loop to sweep to be put in orthogonal plane to path at attachment point.", typeof(Value.Container)));
            OutPortData.Add(new PortData("geometry", "The swept geometry.", typeof(Value.Container)));

            RegisterAllPorts();
        }

        public override Value Evaluate(FSharpList<Value> args)
        {
            Autodesk.Revit.DB.CurveLoop pathLoop = (Autodesk.Revit.DB.CurveLoop)((Value.Container)args[0]).Item;
            int attachementIndex = (int)((Value.Number)args[1]).Item;
            double attachementPar = ((Value.Number)args[2]).Item;
            Autodesk.Revit.DB.CurveLoop profileLoop = (Autodesk.Revit.DB.CurveLoop)((Value.Container)args[3]).Item;
            List<Autodesk.Revit.DB.CurveLoop> loopList = new List<Autodesk.Revit.DB.CurveLoop>();

            if (profileLoop.HasPlane())
            {
                Autodesk.Revit.DB.Plane profileLoopPlane = profileLoop.GetPlane();
                Autodesk.Revit.DB.CurveLoopIterator CLiter = pathLoop.GetCurveLoopIterator();

                for (int indexCurve = 0; indexCurve < attachementIndex && CLiter.MoveNext(); indexCurve++)
                {
                    CLiter.MoveNext();
                }

                Autodesk.Revit.DB.Curve pathCurve = CLiter.Current;
                if (pathCurve != null)
                {
                    double angleTolerance = Math.PI / 1800.0;
                    Transform pathTrf = pathCurve.ComputeDerivatives(attachementPar, false);
                    XYZ pathDerivative = pathTrf.BasisX.Normalize();
                    double distAttachment = profileLoopPlane.Normal.DotProduct(profileLoopPlane.Origin - pathTrf.Origin);
                    if (Math.Abs(distAttachment) > 0.000001 ||
                         Math.Abs(profileLoopPlane.Normal.DotProduct(pathDerivative)) < 1.0 - angleTolerance * angleTolerance
                       )
                    {
                        //put profile at proper plane
                        double distOrigin = profileLoopPlane.Normal.DotProduct(profileLoopPlane.Origin);
                        XYZ fromPoint = pathTrf.Origin;
                        if (Math.Abs(distAttachment) > 0.000001 + Math.Abs(distOrigin))
                            fromPoint = (-distOrigin) * profileLoopPlane.Normal;
                        else
                            fromPoint = pathTrf.Origin - distOrigin * profileLoopPlane.Normal;
                        XYZ fromVecOne = profileLoopPlane.Normal;
                        XYZ toVecOne = pathDerivative;
                        XYZ fromVecTwo = XYZ.BasisZ.CrossProduct(profileLoopPlane.Normal);
                        if (fromVecTwo.IsZeroLength())
                            fromVecTwo = XYZ.BasisX;
                        else
                            fromVecTwo = fromVecTwo.Normalize();
                        XYZ toVecTwo = XYZ.BasisZ.CrossProduct(pathDerivative);
                        if (toVecTwo.IsZeroLength())
                            toVecTwo = XYZ.BasisX;
                        else
                            toVecTwo = toVecTwo.Normalize();

                        Transform trfToAttach = Transform.CreateTranslation(pathTrf.Origin);
                        trfToAttach.BasisX = toVecOne;
                        trfToAttach.BasisY = toVecTwo;
                        trfToAttach.BasisZ = toVecOne.CrossProduct(toVecTwo);

                        Transform trfToProfile = Transform.CreateTranslation(fromPoint);
                        trfToProfile.BasisX = fromVecOne;
                        trfToProfile.BasisY = fromVecTwo;
                        trfToProfile.BasisZ = fromVecOne.CrossProduct(fromVecTwo);

                        Transform trfFromProfile = trfToProfile.Inverse;

                        Transform combineTrf = trfToAttach.Multiply(trfFromProfile);

                        //now get new curve loop
                        Autodesk.Revit.DB.CurveLoop transformedCurveLoop = new Autodesk.Revit.DB.CurveLoop();
                        Autodesk.Revit.DB.CurveLoopIterator CLiterT = profileLoop.GetCurveLoopIterator();
                        for (; CLiterT.MoveNext(); )
                        {
                            Curve curCurve = CLiterT.Current;
                            Curve curCurveTransformed = curCurve.CreateTransformed(combineTrf);

                            transformedCurveLoop.Append(curCurveTransformed);
                        }
                        profileLoop = transformedCurveLoop;
                    }
                }
            }
            loopList.Add(profileLoop);

            Solid result = GeometryCreationUtilities.CreateSweptGeometry(pathLoop, attachementIndex, attachementPar, loopList);

            return Value.NewContainer(result);
        }
    }

    [NodeName("Solid by Extrude")]
    [NodeCategory(BuiltinNodeCategories.CREATEGEOMETRY_SOLID)]
    [NodeDescription("Creates a solid by linearly extruding one or more closed coplanar curve loops.")]
    public class CreateExtrusionGeometry : GeometryBase
    {
        public CreateExtrusionGeometry()
        {
            InPortData.Add(new PortData("profiles", "A list of curve loops to be extruded.", typeof(Value.List)));
            InPortData.Add(new PortData("direction", "The direction in which to extrude the profile.", typeof(Value.Container)));
            InPortData.Add(new PortData("distance", "The positive distance by which the loops are to be extruded.", typeof(Value.Number)));
            OutPortData.Add(new PortData("geometry", "The extrusion.", typeof(Value.Container)));

            RegisterAllPorts();
        }

        public override Value Evaluate(FSharpList<Value> args)
        {
            XYZ direction = (XYZ)((Value.Container)args[1]).Item;
            double distance = ((Value.Number)args[2]).Item;
>>>>>>> 843a84d4

            //incoming list will have two lists in it
            //each list will contain curves. convert the curves
            //into curve loops
            var profileList = ((Value.List)args[0]).Item;
            var loops = new List<Autodesk.Revit.DB.CurveLoop>();
            foreach (var item in profileList)
            {
                if (item.IsList)
                {
                    var innerList = ((Value.List)item).Item;
                    foreach (var innerItem in innerList)
                    {
                        loops.Add((Autodesk.Revit.DB.CurveLoop)((Value.Container)item).Item);
                    }
                }
                else
                {
                    //we'll assume a container
                    loops.Add((Autodesk.Revit.DB.CurveLoop)((Value.Container)item).Item);
                }
            }

            var result = GeometryCreationUtilities.CreateExtrusionGeometry(loops, direction, distance);

            return Value.NewContainer(result);
        }
    }

    [NodeName("Blend")]
    [NodeCategory(BuiltinNodeCategories.CREATEGEOMETRY_SOLID_CREATE)]
    [NodeDescription("Creates a solid by blending two closed curve loops lying in non-coincident planes.")]
    public class CreateBlendGeometry : GeometryBase
    {
        public CreateBlendGeometry()
        {
            InPortData.Add(new PortData("first loop", "The first curve loop. The loop must be a closed planar loop.", typeof(Value.Container)));
            InPortData.Add(new PortData("second loop", "The second curve loop, which also must be a closed planar loop.", typeof(Value.Container)));
            OutPortData.Add(new PortData("solid", "The blended geometry.", typeof(Value.Container)));

            RegisterAllPorts();
        }

        public override Value Evaluate(FSharpList<Value> args)
        {
            var firstLoop = CreateSweptGeometry.CurveLoopFromContainer((Value.Container)args[0]);
            var secondLoop = CreateSweptGeometry.CurveLoopFromContainer((Value.Container)args[1]);

            List<VertexPair> vertPairs = null;

            if (dynRevitSettings.Revit.Application.VersionName.Contains("2013"))
            {
                vertPairs = new List<VertexPair>();

                int i = 0;
                int nCurves1 = firstLoop.Count();
                int nCurves2 = secondLoop.Count();
                for (; i < nCurves1 && i < nCurves2; i++)
                {
                    vertPairs.Add(new VertexPair(i, i));
                }
            }

            var result = GeometryCreationUtilities.CreateBlendGeometry(firstLoop, secondLoop, vertPairs);

            return Value.NewContainer(result);
        }
    }

    [NodeName("Boolean Operation")]
    [NodeCategory(BuiltinNodeCategories.CREATEGEOMETRY_SOLID_BOOLEAN)]
    [NodeDescription("Creates solid by union, intersection or difference of two solids.")]
    public class BooleanOperation : GeometryBase
    {
        ComboBox combo;
        int selectedItem = -1;

        public BooleanOperation()
        {
            InPortData.Add(new PortData("First Solid", "First solid input for boolean geometrical operation", typeof(object)));
            InPortData.Add(new PortData("Second Solid", "Second solid input for boolean geometrical operation", typeof(object)));

            OutPortData.Add(new PortData("solid in the element's geometry objects", "Solid", typeof(object)));
            selectedItem = 2;
            RegisterAllPorts();

        }
        public override void SetupCustomUIElements(object ui)
        {
            var nodeUI = ui as dynNodeView;

            //add a drop down list to the window
            combo = new ComboBox();
            combo.HorizontalAlignment = System.Windows.HorizontalAlignment.Stretch;
            combo.VerticalAlignment = System.Windows.VerticalAlignment.Center;
            nodeUI.inputGrid.Children.Add(combo);
            System.Windows.Controls.Grid.SetColumn(combo, 0);
            System.Windows.Controls.Grid.SetRow(combo, 0);

            combo.DropDownOpened += new EventHandler(combo_DropDownOpened);
            combo.SelectionChanged += delegate
            {
                if (combo.SelectedIndex != -1)
                    this.RequiresRecalc = true;
            };
            if (selectedItem >= 0 && selectedItem <= 2)
            {
                PopulateComboBox();
                combo.SelectedIndex = selectedItem;
                selectedItem = -1;
            }
            if (combo.SelectedIndex < 0 || combo.SelectedIndex > 2)
                combo.SelectedIndex = 2;
        }
        void combo_DropDownOpened(object sender, EventArgs e)
        {
            PopulateComboBox();
        }

        public enum BooleanOperationOptions { Union, Intersect, Difference };

        protected override void SaveNode(XmlDocument xmlDoc, XmlElement nodeElement, SaveContext context)
        {
            nodeElement.SetAttribute("index", this.combo.SelectedIndex.ToString());
        }

        protected override void LoadNode(XmlNode nodeElement)
        {
            try
            {
                selectedItem = Convert.ToInt32(nodeElement.Attributes["index"].Value);
                if (combo != null)
                    combo.SelectedIndex = selectedItem;
            }
            catch { }
        }

        private void PopulateComboBox()
        {

            combo.Items.Clear();
            ComboBoxItem cbiUnion = new ComboBoxItem();
            cbiUnion.Content = "Union";
            combo.Items.Add(cbiUnion);

            ComboBoxItem cbiIntersect = new ComboBoxItem();
            cbiIntersect.Content = "Intersect";
            combo.Items.Add(cbiIntersect);

            ComboBoxItem cbiDifference = new ComboBoxItem();
            cbiDifference.Content = "Difference";
            combo.Items.Add(cbiDifference);
        }


        public override Value Evaluate(FSharpList<Value> args)
        {
            Solid firstSolid = (Solid)((Value.Container)args[0]).Item;
            Solid secondSolid = (Solid)((Value.Container)args[1]).Item;

            int n = combo.SelectedIndex;


            BooleanOperationsType opType = (n == 0) ? BooleanOperationsType.Union :
                ((n == 2) ? BooleanOperationsType.Difference : BooleanOperationsType.Intersect);

            Solid result = BooleanOperationsUtils.ExecuteBooleanOperation(firstSolid, secondSolid, opType);

            return Value.NewContainer(result);
        }
    }

    [NodeName("Boolean Difference")]
    [NodeCategory(BuiltinNodeCategories.CREATEGEOMETRY_SOLID_BOOLEAN)]
    [NodeDescription("Creates solid by boolean difference of two solids")]
    public class SolidDifference : GeometryBase
    {

        public SolidDifference()
        {
            InPortData.Add(new PortData("First Solid", "First solid input for boolean geometrical operation", typeof(object)));
            InPortData.Add(new PortData("Second Solid", "Second solid input for boolean geometrical operation", typeof(object)));

            OutPortData.Add(new PortData("solid in the element's geometry objects", "Solid", typeof(object)));

            RegisterAllPorts();

        }

        public override Value Evaluate(FSharpList<Value> args)
        {
            var firstSolid = (Solid)((Value.Container)args[0]).Item;
            var secondSolid = (Solid)((Value.Container)args[1]).Item;

            var result = BooleanOperationsUtils.ExecuteBooleanOperation(firstSolid, secondSolid, BooleanOperationsType.Difference);

            return Value.NewContainer(result);
        }
    }

    [NodeName("Boolean Union")]
    [NodeCategory(BuiltinNodeCategories.CREATEGEOMETRY_SOLID_BOOLEAN)]
    [NodeDescription("Creates solid by boolean union of two solids")]
    public class SolidUnion : GeometryBase
    {

        public SolidUnion()
        {
            InPortData.Add(new PortData("First Solid", "First solid input for union", typeof(object)));
            InPortData.Add(new PortData("Second Solid", "Second solid input for union", typeof(object)));

            OutPortData.Add(new PortData("solid in the element's geometry objects", "Solid", typeof(object)));

            RegisterAllPorts();

        }

        public override Value Evaluate(FSharpList<Value> args)
        {
            var firstSolid = (Solid)((Value.Container)args[0]).Item;
            var secondSolid = (Solid)((Value.Container)args[1]).Item;

            var result = BooleanOperationsUtils.ExecuteBooleanOperation(firstSolid, secondSolid, BooleanOperationsType.Union);

            return Value.NewContainer(result);
        }
    }

    [NodeName("Boolean Intersect")]
    [NodeCategory(BuiltinNodeCategories.CREATEGEOMETRY_SOLID_BOOLEAN)]
    [NodeDescription("Creates solid by boolean difference of two solids")]
    public class SolidIntersection : GeometryBase
    {

        public SolidIntersection()
        {
            InPortData.Add(new PortData("First Solid", "First solid input for intersection", typeof(object)));
            InPortData.Add(new PortData("Second Solid", "Second solid input for intersection", typeof(object)));

            OutPortData.Add(new PortData("solid in the element's geometry objects", "Solid", typeof(object)));

            RegisterAllPorts();

        }

        public override Value Evaluate(FSharpList<Value> args)
        {
            var firstSolid = (Solid)((Value.Container)args[0]).Item;
            var secondSolid = (Solid)((Value.Container)args[1]).Item;

            var result = BooleanOperationsUtils.ExecuteBooleanOperation(firstSolid, secondSolid, BooleanOperationsType.Intersect);

            return Value.NewContainer(result);
        }
    }

    [NodeName("Solid from Element")]
    [NodeCategory(BuiltinNodeCategories.CREATEGEOMETRY_SOLID_EXTRACT)]
    [NodeDescription("Creates reference to the solid in the element's geometry objects.")]
    public class ElementSolid : GeometryBase
    {
        Dictionary<ElementId, List<GeometryObject>> instanceSolids;

        public ElementSolid()
        {
            InPortData.Add(new PortData("element", "element to create geometrical reference to", typeof(Value.Container)));
            OutPortData.Add(new PortData("solid", "solid in the element's geometry objects", typeof(object)));

            RegisterAllPorts();

            instanceSolids = new Dictionary<ElementId, List<GeometryObject>>();
        }

        public override Value Evaluate(FSharpList<Value> args)
        {
            Element thisElement = (Element)((Value.Container)args[0]).Item;

            ElementId thisId = ElementId.InvalidElementId;

            if (thisElement != null)
            {
                thisId = thisElement.Id;
                instanceSolids[thisId] = new List<GeometryObject>();
            }

            Solid mySolid = null;

            //because of r2013 used GenericForm  which is superclass of FreeFromElement
            if ((thisElement is GenericForm) && (FreeForm.freeFormSolids != null &&
                  FreeForm.freeFormSolids.ContainsKey(thisElement.Id)))
            {
                mySolid = FreeForm.freeFormSolids[thisElement.Id];
            }
            else
            {
                bool bNotVisibleOption = false;
                if (thisElement is GenericForm)
                {
                    GenericForm gF = (GenericForm)thisElement;
                    if (!gF.Combinations.IsEmpty)
                        bNotVisibleOption = true;
                }
                int nTry = (bNotVisibleOption) ? 2 : 1;
                for (int iTry = 0; iTry < nTry && (mySolid == null); iTry++)
                {
                    Autodesk.Revit.DB.Options geoOptions = new Autodesk.Revit.DB.Options();
                    geoOptions.ComputeReferences = true;
                    if (bNotVisibleOption && (iTry == 1))
                        geoOptions.IncludeNonVisibleObjects = true;

                    GeometryObject geomObj = thisElement.get_Geometry(geoOptions);
                    GeometryElement geomElement = geomObj as GeometryElement;

                    if (geomElement != null)
                    {
                        foreach (GeometryObject geob in geomElement)
                        {
                            GeometryInstance ginsta = geob as GeometryInstance;
                            if (ginsta != null && thisId != ElementId.InvalidElementId)
                            {
                                GeometryElement instanceGeom = ginsta.GetInstanceGeometry();

                                instanceSolids[thisId].Add(instanceGeom);

                                foreach (GeometryObject geobInst in instanceGeom)
                                {
                                    mySolid = geobInst as Solid;
                                    if (mySolid != null)
                                    {
                                        FaceArray faceArr = mySolid.Faces;
                                        var thisEnum = faceArr.GetEnumerator();
                                        bool hasFace = false;
                                        for (; thisEnum.MoveNext(); )
                                        {
                                            hasFace = true;
                                            break;
                                        }
                                        if (!hasFace)
                                            mySolid = null;
                                        else
                                            break;
                                    }
                                }
                                if (mySolid != null)
                                    break;
                            }
                            else
                            {
                                mySolid = geob as Solid;
                                if (mySolid != null)
                                {
                                    FaceArray faceArr = mySolid.Faces;
                                    var thisEnum = faceArr.GetEnumerator();
                                    bool hasFace = false;
                                    for (; thisEnum.MoveNext(); )
                                    {
                                        hasFace = true;
                                        break;
                                    }
                                    if (!hasFace)
                                        mySolid = null;
                                    else
                                        break;
                                }

                            }
                        }
                    }
                }
            }

            return Value.NewContainer(mySolid);
        }
    }

    [NodeName("Cylinder")]
    [NodeCategory(BuiltinNodeCategories.CREATEGEOMETRY_SOLID_PRIMITIVES)]
    [NodeDescription("Create a cylinder from the axis, origin, radius, and height")]
    public class SolidCylinder : GeometryBase
    {
        public SolidCylinder()
        {
            InPortData.Add(new PortData("axis", "Axis of cylinder", typeof(FScheme.Value.Container), FScheme.Value.NewContainer(new XYZ(0, 0, 1))));
            InPortData.Add(new PortData("origin", "Base point of cylinder", typeof(FScheme.Value.Container), FScheme.Value.NewContainer(new XYZ(0, 0, 0))));
            InPortData.Add(new PortData("radius", "Radius of cylinder", typeof(FScheme.Value.Number), FScheme.Value.NewNumber(1)));
            InPortData.Add(new PortData("height", "Height of cylinder", typeof(FScheme.Value.Number), FScheme.Value.NewNumber(2)));
           
            OutPortData.Add(new PortData("cylinder", "Solid cylinder", typeof(object)));

            RegisterAllPorts();

        }

        public static Solid CylinderByAxisOriginRadiusHeight(XYZ axis, XYZ origin, double radius, double height)
        {
            // get axis that is perp to axis by first generating random vector
            var r = new System.Random();
            axis = axis.Normalize();
            var randXyz = new XYZ(r.NextDouble(), r.NextDouble(), r.NextDouble());
            var axisPerp1 = randXyz.CrossProduct(axis).Normalize();

            // get second axis that is perp to axis
            var axisPerp2 = axisPerp1.CrossProduct(axis);

            // create circle
            var circle = dynRevitSettings.Doc.Application.Application.Create.NewArc(origin, radius, 0, 2 * Circle.RevitPI, axisPerp1, axisPerp2);

            // create curve loop from cirle
            var circleLoop = Autodesk.Revit.DB.CurveLoop.Create(new List<Curve>() { circle });

            // extrude the curve and return
            return GeometryCreationUtilities.CreateExtrusionGeometry(new List<Autodesk.Revit.DB.CurveLoop>() { circleLoop }, axis, height);
        }

        public override Value Evaluate(FSharpList<Value> args)
        {
            // unpack input
            var axis = (XYZ) ((Value.Container) args[0]).Item;
            var origin = (XYZ)((Value.Container)args[1]).Item;
            var radius = ((Value.Number)args[2]).Item;
            var height = ((Value.Number)args[3]).Item;

            // create and return geom
            return Value.NewContainer( CylinderByAxisOriginRadiusHeight(axis, origin, radius, height) );
        }
    }

    [NodeName("Sphere")]
    [NodeCategory(BuiltinNodeCategories.CREATEGEOMETRY_SOLID_PRIMITIVES)]
    [NodeDescription("Creates sphere from a center point and axis")]
    public class SolidSphere : GeometryBase
    {

        public SolidSphere()
        {
            InPortData.Add(new PortData("center", "Center point of sphere", typeof(FScheme.Value.Container), FScheme.Value.NewContainer(new XYZ(0, 0, 0))));
            InPortData.Add(new PortData("radius", "Radius of sphere", typeof(FScheme.Value.Number), FScheme.Value.NewNumber(1)));

            OutPortData.Add(new PortData("sphere", "Solid sphere", typeof(object)));

            RegisterAllPorts();
        }

        public static Solid SphereByCenterRadius(XYZ center, double radius)
        {

            // create semicircular arc
            var semicircle = dynRevitSettings.Doc.Application.Application.Create.NewArc(center, radius, 0, Circle.RevitPI, XYZ.BasisZ, XYZ.BasisX);

            // create axis curve of cylinder - running from north to south pole
            var axisCurve = dynRevitSettings.Doc.Application.Application.Create.NewLineBound(new XYZ(0, 0, -radius),
                new XYZ(0, 0, radius));

            var circleLoop = Autodesk.Revit.DB.CurveLoop.Create(new List<Curve>() { semicircle, axisCurve });

            // revolve arc to form sphere
            return
                GeometryCreationUtilities.CreateRevolvedGeometry(
                    new Autodesk.Revit.DB.Frame(center, XYZ.BasisX, XYZ.BasisY, XYZ.BasisZ), new List<Autodesk.Revit.DB.CurveLoop>() { circleLoop }, 0,
                    2 * Circle.RevitPI);

        }

        public override Value Evaluate(FSharpList<Value> args)
        {
            // unpack input
            var center = (XYZ)((Value.Container)args[0]).Item;
            var radius = ((Value.Number)args[1]).Item;

            return Value.NewContainer( SphereByCenterRadius(center, radius) );
        }
    }

    [NodeName("Torus")]
    [NodeCategory(BuiltinNodeCategories.CREATEGEOMETRY_SOLID_PRIMITIVES)]
    [NodeDescription("Creates torus from axis, radius, and outer radius")]
    public class SolidTorus : GeometryBase
    {
        public SolidTorus()
        {
            InPortData.Add(new PortData("axis", "Axis of torus", typeof(FScheme.Value.Container), FScheme.Value.NewContainer(new XYZ(0,0,1))));
            InPortData.Add(new PortData("center", "Center point of torus", typeof(object), FScheme.Value.NewContainer(new XYZ(0, 0, 1))));
            InPortData.Add(new PortData("radius", "The distance from the center to the cross-sectional center", typeof(FScheme.Value.Number), 
                FScheme.Value.NewNumber(1)));
            InPortData.Add(new PortData("section radius", "The radius of the cross-section of the torus", typeof(FScheme.Value.Number), 
                FScheme.Value.NewNumber(0.25)));

            OutPortData.Add(new PortData("torus", "Solid torus", typeof(object)));

            RegisterAllPorts();
        }

        public static Solid TorusByAxisOriginRadiusCrossSectionRadius(XYZ zAxis, XYZ center, double radius, double sectionRadius)
        {

            // get axis that is perp to axis by first generating random vector
            var r = new System.Random();
            zAxis = zAxis.Normalize();
            var randXyz = new XYZ(r.NextDouble(), r.NextDouble(), r.NextDouble());
            var xAxis = randXyz.CrossProduct(zAxis).Normalize();

            // get second axis that is perp to axis
            var yAxis = xAxis.CrossProduct(zAxis);

            // create circle
            var circle = dynRevitSettings.Doc.Application.Application.Create.NewArc(center + radius * xAxis, radius, 
                0, 2 * Circle.RevitPI, xAxis, zAxis);

            // create curve loop from cirle
            var circleLoop = Autodesk.Revit.DB.CurveLoop.Create(new List<Curve>() { circle });

            // extrude the curve and return
            return 
                GeometryCreationUtilities.CreateRevolvedGeometry(
                    new Autodesk.Revit.DB.Frame(center, xAxis, yAxis, zAxis), new List<Autodesk.Revit.DB.CurveLoop>() { circleLoop }, 0,
                    2 * Circle.RevitPI);

        }

        public override Value Evaluate(FSharpList<Value> args)
        {
            // unpack input
            var axis = (XYZ) ((Value.Container) args[0]).Item;
            var center = (XYZ)((Value.Container)args[1]).Item;
            var radius = ((Value.Number)args[2]).Item;
            var sectionradius = ((Value.Number)args[3]).Item;

            // build and return geom
            return Value.NewContainer(TorusByAxisOriginRadiusCrossSectionRadius(axis, center, radius, sectionradius));
        }
    }

    [NodeName("Box by Two Corners")]
    [NodeCategory(BuiltinNodeCategories.CREATEGEOMETRY_SOLID_PRIMITIVES)]
    [NodeDescription("Create solid box aligned with the world coordinate system given two corner points")]
    public class SolidBoxByTwoCorners : GeometryBase
    {
        public SolidBoxByTwoCorners()
        {
            InPortData.Add(new PortData("bottom", "Bottom point of box", typeof(FScheme.Value.Container), FScheme.Value.NewContainer(new XYZ(-1, -1, -1))));
            InPortData.Add(new PortData("top", "Top point of box", typeof(FScheme.Value.Container), FScheme.Value.NewContainer(new XYZ(1, 1, 1))));

            OutPortData.Add(new PortData("box", "Solid box", typeof(FScheme.Value.Container)));

            RegisterAllPorts();
        }

        public static Solid AlignedBoxByTwoCorners(XYZ bottom, XYZ top)
        {

            // obtain coordinates of base rectangle
            var p0 = bottom;
            var p1 = p0 + new XYZ(top.X - bottom.X, 0, 0);
            var p2 = p1 + new XYZ(0, top.Y - bottom.Y, 0);
            var p3 = p2 - new XYZ(top.X - bottom.X, 0, 0);

            // form edges of base rect
            var l1 = dynRevitSettings.Doc.Application.Application.Create.NewLineBound(p0, p1);
            var l2 = dynRevitSettings.Doc.Application.Application.Create.NewLineBound(p1, p2);
            var l3 = dynRevitSettings.Doc.Application.Application.Create.NewLineBound(p2, p3);
            var l4 = dynRevitSettings.Doc.Application.Application.Create.NewLineBound(p3, p0);

            // form curve loop from lines of base rect
            var cl = new Autodesk.Revit.DB.CurveLoop();
            cl.Append(l1);
            cl.Append(l2);
            cl.Append(l3);
            cl.Append(l4);

            // get height of box
            var height = top.Z - bottom.Z;

            // extrude the curve and return
            return
                GeometryCreationUtilities.CreateExtrusionGeometry(new List<Autodesk.Revit.DB.CurveLoop>() { cl },
                    XYZ.BasisZ, height);

        }

        public override Value Evaluate(FSharpList<Value> args)
        {
            // unpack input
            var bottom = (XYZ) ((Value.Container) args[0]).Item;
            var top = (XYZ)((Value.Container)args[1]).Item;

            // build and return geom
            return Value.NewContainer(AlignedBoxByTwoCorners(bottom, top));
        }
    }

    [NodeName("Box by Center and Dimensions")]
    [NodeCategory(BuiltinNodeCategories.CREATEGEOMETRY_SOLID_PRIMITIVES)]
    [NodeDescription("Create solid box aligned with the world coordinate system given the center of the box and the length of its axes")]
    public class SolidBoxByCenterAndDimensions : GeometryBase
    {
        public SolidBoxByCenterAndDimensions()
        {
            InPortData.Add(new PortData("center", "Center of box", typeof(FScheme.Value.Container), FScheme.Value.NewContainer(new XYZ(0,0,0))));
            InPortData.Add(new PortData("x", "Dimension of box in x direction", typeof(FScheme.Value.Number), FScheme.Value.NewNumber(1)));
            InPortData.Add(new PortData("y", "Dimension of box in y direction", typeof(FScheme.Value.Number), FScheme.Value.NewNumber(1)));
            InPortData.Add(new PortData("z", "Dimension of box in z direction", typeof(FScheme.Value.Number), FScheme.Value.NewNumber(1)));

            OutPortData.Add(new PortData("box", "Solid box", typeof(FScheme.Value.Container)));

            RegisterAllPorts();
        }

        public static Solid AlignedBoxByCenterAndDimensions(XYZ center, double x, double y, double z)
        {

            var bottom = center - new XYZ(x/2, y/2, z/2);
            var top = center + new XYZ(x/2, y/2, z/2);

            return SolidBoxByTwoCorners.AlignedBoxByTwoCorners(bottom, top);

        }

        public override Value Evaluate(FSharpList<Value> args)
        {
            // unpack input
            var center = (XYZ) ((Value.Container) args[0]).Item;
            var x  = ((Value.Number)args[1]).Item;
            var y  = ((Value.Number)args[2]).Item;
            var z  = ((Value.Number)args[3]).Item;

            // build and return geom
            return Value.NewContainer(AlignedBoxByCenterAndDimensions( center, x, y, z) );
        }
    }

    #endregion

    #region Faces

    [NodeName("Faces Intersecting Line")]
    [NodeCategory(BuiltinNodeCategories.MODIFYGEOMETRY_INTERSECT)]
    [NodeDescription("Creates list of faces of the solid intersecting given line.")]
    public class FacesByLine : NodeWithOneOutput
    {
        public FacesByLine()
        {
            InPortData.Add(new PortData("solid", "solid to extract faces from", typeof(Value.Container)));
            InPortData.Add(new PortData("line", "line to extract faces from", typeof(Value.Container)));
            OutPortData.Add(new PortData("faces of solid along the line", "extracted list of faces", typeof(object)));

            RegisterAllPorts();

        }

        public override Value Evaluate(FSharpList<Value> args)
        {
            Solid thisSolid = (Solid)((Value.Container)args[0]).Item;
            Line selectLine = (Line)((Value.Container)args[1]).Item;

            FaceArray faceArr = thisSolid.Faces;
            var thisEnum = faceArr.GetEnumerator();

            SortedList<double, Autodesk.Revit.DB.Face> intersectingFaces = new SortedList<double, Autodesk.Revit.DB.Face>();

            for (; thisEnum.MoveNext(); )
            {
                Autodesk.Revit.DB.Face thisFace = (Autodesk.Revit.DB.Face)thisEnum.Current;
                IntersectionResultArray resultArray = null;

                SetComparisonResult resultIntersect = thisFace.Intersect(selectLine, out resultArray);
                if (resultIntersect != SetComparisonResult.Overlap)
                    continue;
                bool first = true;
                double linePar = -1.0;
                foreach (IntersectionResult ir in resultArray)
                {
                    double irPar = ir.Parameter;
                    if (first == true)
                    {
                        linePar = irPar;
                        first = false;
                    }
                    else if (irPar < linePar)
                        linePar = irPar;
                }
                intersectingFaces.Add(linePar, thisFace);
            }

            var result = FSharpList<Value>.Empty;

            var intersectingFacesEnum = intersectingFaces.Reverse().GetEnumerator();
            for (; intersectingFacesEnum.MoveNext(); )
            {
                Autodesk.Revit.DB.Face faceObj = intersectingFacesEnum.Current.Value;
                result = FSharpList<Value>.Cons(Value.NewContainer(faceObj), result);
            }

            return Value.NewList(result);
        }
    }

    [NodeName("Face From Points")]
    [NodeCategory(BuiltinNodeCategories.CREATEGEOMETRY_SURFACE)]
    [NodeDescription("Creates face on grid of points")]
    [DoNotLoadOnPlatforms(Context.REVIT_2013, Context.REVIT_2014, Context.VASARI_2013)]
    public class FaceThroughPoints : NodeWithOneOutput
    {

        public FaceThroughPoints()
        {
            InPortData.Add(new PortData("Points", "Points to create face, list or list of lists", typeof(Value.List)));
            InPortData.Add(new PortData("NumberOfRows", "Number of rows in the grid of the face", typeof(object)));
            OutPortData.Add(new PortData("face", "Face", typeof(object)));

            RegisterAllPorts();

        }

        public override Value Evaluate(FSharpList<Value> args)
        {
            var listIn = ((Value.List)args[0]).Item.Select(
                    x => ((XYZ)((Value.Container)x).Item)
                       ).ToList();
            /* consider passing n x m grid of points instead of flat list
            var in1 = ((Value.Container)args[0]).Item;
            List<XYZ> listIn = in1 as List<XYZ>;
            List<List<XYZ>> listOfListsIn = (listIn != null) ? null : (in1 as List<List<XYZ>>);

            if (listIn == null && listOfListsIn == null)
                throw new Exception("no XYZ list or list of XYZ lists in Face Through Points node");

            if (listOfListsIn != null)
            {
                listIn = new List<XYZ>();
                for (int indexL = 0; indexL < listOfListsIn.Count; indexL++)
                {
                    listIn.Concat(listOfListsIn[indexL]);
                }
            }
            */

            int numberOfRows = (int)((Value.Number)args[1]).Item;
            if (numberOfRows < 2 || listIn.Count % numberOfRows != 0)
                throw new Exception("number of rows should  match number of points Face Through Points node");

            bool periodicU = false;
            bool periodicV = false;

            Type HermiteFaceType = typeof(Autodesk.Revit.DB.HermiteFace);

            MethodInfo[] hermiteFaceStaticMethods = HermiteFaceType.GetMethods(System.Reflection.BindingFlags.Static | System.Reflection.BindingFlags.Public);

            System.String nameOfMethodCreate = "Create";
            Autodesk.Revit.DB.Face result = null;

            foreach (MethodInfo m in hermiteFaceStaticMethods)
            {
                if (m.Name == nameOfMethodCreate)
                {
                    object[] argsM = new object[7];
                    argsM[0] = numberOfRows;
                    argsM[1] = listIn;
                    argsM[2] = new List<XYZ>();
                    argsM[3] = new List<XYZ>();
                    argsM[4] = new List<XYZ>();
                    argsM[5] = periodicU;
                    argsM[6] = periodicV;

                    result = (Autodesk.Revit.DB.Face)m.Invoke(null, argsM);

                    break;
                }
            }

            return Value.NewContainer(result);
        }
    }

    #endregion

    #region Solid Manipulation

    [NodeName("Explode Solid")]
    [NodeCategory(BuiltinNodeCategories.CREATEGEOMETRY_SOLID_EXTRACT)]
    [NodeDescription("Creates list of faces of solid or edges of face")]
    public class GeometryObjectsFromRoot : NodeWithOneOutput
    {

        public GeometryObjectsFromRoot()
        {
            InPortData.Add(new PortData("Explode Geometry Object", "Solid to extract faces or face to extract edges", typeof(Value.Container)));
            OutPortData.Add(new PortData("Exploded Geometry objects", "List", typeof(Value.List)));

            RegisterAllPorts();

        }

        public override Value Evaluate(FSharpList<Value> args)
        {
            Solid thisSolid = null;
            if (((Value.Container)args[0]).Item is Solid)
                thisSolid = (Solid)((Value.Container)args[0]).Item;

            Autodesk.Revit.DB.Face thisFace = thisSolid == null ? (Autodesk.Revit.DB.Face)(((Value.Container)args[0]).Item) : null;

            var result = FSharpList<Value>.Empty;

            if (thisSolid != null)
            {
                FaceArray faceArr = thisSolid.Faces;
                var thisEnum = faceArr.GetEnumerator();
                for (; thisEnum.MoveNext(); )
                {
                    Autodesk.Revit.DB.Face curFace = (Autodesk.Revit.DB.Face) thisEnum.Current;
                    if (curFace != null)
                        result = FSharpList<Value>.Cons(Value.NewContainer(curFace), result);   
                 }
            }
            else if (thisFace != null)
            {
                EdgeArrayArray loops = thisFace.EdgeLoops;
                var loopsEnum = loops.GetEnumerator();
                for (; loopsEnum.MoveNext(); )
                {
                    EdgeArray thisArr = (EdgeArray) loopsEnum.Current;
                    if (thisArr == null)
                        continue;
                    var oneLoopEnum = thisArr.GetEnumerator();
                    for (; oneLoopEnum.MoveNext(); )
                    {
                        Edge curEdge = (Edge) oneLoopEnum.Current;
                        if (curEdge != null)
                            result = FSharpList<Value>.Cons(Value.NewContainer(curEdge), result);   
                    }
                }
            }
            
            return Value.NewList(result);
        }
    }

    [NodeName("Transform Solid")]
    [NodeCategory(BuiltinNodeCategories.CREATEGEOMETRY_SOLID)]
    [NodeDescription("Creates solid by transforming solid")]
    [DoNotLoadOnPlatforms(Context.REVIT_2013, Context.REVIT_2014, Context.VASARI_2013)]
    public class TransformSolid : GeometryBase
    {
        public TransformSolid()
        {
            InPortData.Add(new PortData("Solid", "Solid to transform", typeof(Value.Container)));
            InPortData.Add(new PortData("Transform", "Transform to apply", typeof(Value.Container)));
            OutPortData.Add(new PortData("Solid", "Resulting Solid", typeof(Value.Container)));

            RegisterAllPorts();

        }

        public override Value Evaluate(FSharpList<Value> args)
        {
            Solid thisSolid = (Solid)((Value.Container)args[0]).Item;
            Transform transform = (Transform)((Value.Container)args[1]).Item;

            Solid result = null;

            Type GeometryCreationUtilitiesType = typeof(Autodesk.Revit.DB.GeometryCreationUtilities);

            MethodInfo[] geometryCreationUtilitiesStaticMethods = GeometryCreationUtilitiesType.GetMethods(System.Reflection.BindingFlags.Static | System.Reflection.BindingFlags.Public);

            System.String nameOfReplaceMethod = "CreateGeometryByFaceReplacement";

            foreach (MethodInfo ms in geometryCreationUtilitiesStaticMethods)
            {
                if (ms.Name == nameOfReplaceMethod)
                {
                    object[] argsM = new object[3];
                    argsM[0] = thisSolid;
                    argsM[1] = new List<GeometryObject>();
                    argsM[2] = new List<GeometryObject>();
                    result = (Solid)ms.Invoke(null, argsM);
                    break;
                }
            }
            if (result == null)
                throw new Exception(" could not copy solid or validation during copy failed");

            Type SolidType = typeof(Autodesk.Revit.DB.Solid);
            MethodInfo[] solidInstanceMethods = SolidType.GetMethods(System.Reflection.BindingFlags.Instance | System.Reflection.BindingFlags.Public);
             
            System.String nameOfMethodTransform = "transform";

            foreach (MethodInfo m in solidInstanceMethods)
            {
                if (m.Name == nameOfMethodTransform)
                {
                    object[] argsM = new object[1];
                    argsM[0] = transform;

                    m.Invoke(result, argsM);

                    break;
                }
            }

            return Value.NewContainer(result);
        }
    }
    
    [NodeName("Replace Solid Faces")]
    [NodeCategory(BuiltinNodeCategories.CREATEGEOMETRY_SOLID)]
    [NodeDescription("Build solid replacing faces of input solid by supplied faces")]
    [DoNotLoadOnPlatforms(Context.REVIT_2013, Context.REVIT_2014, Context.VASARI_2013)]
    public class ReplaceFacesOfSolid : GeometryBase
    {
        public ReplaceFacesOfSolid()
        {
            InPortData.Add(new PortData("Solid", "Solid to transform", typeof(Value.Container)));
            InPortData.Add(new PortData("Faces", "Faces to be replaced", typeof(Value.List)));
            InPortData.Add(new PortData("Faces", "Faces to use", typeof(Value.List)));
            OutPortData.Add(new PortData("Solid", "Resulting Solid", typeof(Value.Container)));

            RegisterAllPorts();

        }

        public override Value Evaluate(FSharpList<Value> args)
        {
            Solid thisSolid = (Solid)((Value.Container)args[0]).Item;

            var facesToBeReplaced = ((Value.List)args[1]).Item.Select(
               x => ((GeometryObject)((Value.Container)x).Item)).ToList();

            var facesToReplaceWith = ((Value.List)args[2]).Item.Select(
               x => ((GeometryObject)((Value.Container)x).Item)).ToList();

            Type GeometryCreationUtilitiesType = typeof(Autodesk.Revit.DB.GeometryCreationUtilities);

            MethodInfo[] geometryCreationUtilitiesStaticMethods = GeometryCreationUtilitiesType.GetMethods(System.Reflection.BindingFlags.Static | System.Reflection.BindingFlags.Public);

            System.String nameOfReplaceMethod = "CreateGeometryByFaceReplacement";

            Solid result = null;

            foreach (MethodInfo ms in geometryCreationUtilitiesStaticMethods)
            {
                if (ms.Name == nameOfReplaceMethod)
                {
                    object[] argsM = new object[3];
                    argsM[0] = thisSolid;
                    argsM[1] = facesToBeReplaced;
                    argsM[2] = facesToReplaceWith;
                    result = (Solid)ms.Invoke(null, argsM);
                }
            }
            if (result == null)
                throw new Exception(" could not make solid by replacement of face or faces");

            return Value.NewContainer(result);
        }
    }
    
    [NodeName("Fillet Solid Edges")]
    [NodeCategory(BuiltinNodeCategories.CREATEGEOMETRY_SOLID)]
    [NodeDescription("Build solid by replace edges with round blends")]
    [DoNotLoadOnPlatforms(Context.REVIT_2013, Context.REVIT_2014, Context.VASARI_2013)]
    public class BlendEdges : GeometryBase
    {
        public BlendEdges()
        {
            InPortData.Add(new PortData("Solid", "Solid to transform", typeof(Value.Container)));
            InPortData.Add(new PortData("Edges", "Edges to be blends", typeof(Value.List)));
            InPortData.Add(new PortData("Radius", "Radius of blend", typeof( Value.Number)));
            OutPortData.Add(new PortData("Solid", "Resulting Solid", typeof(Value.Container)));

            RegisterAllPorts();

        }

        public override Value Evaluate(FSharpList<Value> args)
        {
            Solid thisSolid = (Solid)((Value.Container)args[0]).Item;

            FSharpList<Value> vals = ((Value.List)args[1]).Item;
            List <GeometryObject> edgesToBeReplaced = new List <GeometryObject>();

            var doc = dynRevitSettings.Doc;

            for (int ii = 0; ii < vals.Count(); ii++)
            {
                 var item = ((Value.Container)vals[ii]).Item;

                 if (item is Reference)
                 {
                     Reference refEdge = (Reference)item;
                     Element selectedElement = doc.Document.GetElement(refEdge);

                     GeometryObject edge = selectedElement.GetGeometryObjectFromReference(refEdge);
                     if (edge is Edge)
                         edgesToBeReplaced.Add(edge);
                 }
                 else if (item is Edge)
                 {
                     GeometryObject edge = (Edge)item;
                     edgesToBeReplaced.Add(edge);
                 }
            }

            double radius = ((Value.Number)args[2]).Item;

            System.Reflection.Assembly revitAPIAssembly = System.Reflection.Assembly.GetAssembly(typeof(GeometryCreationUtilities));
            Type SolidModificationUtilsType = revitAPIAssembly.GetType("Autodesk.Revit.DB.SolidModificationUtils", false);

            if (SolidModificationUtilsType == null)
                throw new Exception(" could not make edge chamfer");

            MethodInfo[] solidModificationUtilsStaticMethods = SolidModificationUtilsType.GetMethods(System.Reflection.BindingFlags.Static | System.Reflection.BindingFlags.Public);

            System.String nameOfReplaceMethod = "ExecuteShapingOfEdges";

            Solid result = null;

            foreach (MethodInfo ms in solidModificationUtilsStaticMethods)
            {
                if (ms.Name == nameOfReplaceMethod)
                {
                    object[] argsM = new object[4];
                    bool isRound = true;
                    argsM[0] = thisSolid;
                    argsM[1] = isRound;
                    argsM[2] = radius;
                    argsM[3] = edgesToBeReplaced;
                    result = (Solid)ms.Invoke(null, argsM);
                    break;
                }
            }
            if (result == null)
                throw new Exception(" could not make solid by blending requested edges with given radius");

            return Value.NewContainer(result);
        }
    }
    
    [NodeName("Chamfer Solid Edges")]
    [NodeCategory(BuiltinNodeCategories.CREATEGEOMETRY_SOLID)]
    [NodeDescription("Build solid by replace edges with chamfers")]
    [DoNotLoadOnPlatforms(Context.REVIT_2013, Context.REVIT_2014, Context.VASARI_2013)]
    public class ChamferEdges : GeometryBase
    {
        public ChamferEdges()
        {
            InPortData.Add(new PortData("Solid", "Solid to transform", typeof(Value.Container)));
            InPortData.Add(new PortData("Edges", "Edges to be blends", typeof(Value.List)));
            InPortData.Add(new PortData("Size", "Size of chamfer ", typeof(Value.Number)));
            OutPortData.Add(new PortData("Solid", "Resulting Solid", typeof(Value.Container)));

            RegisterAllPorts();

        }

        public override Value Evaluate(FSharpList<Value> args)
        {
            var thisSolid = (Solid)((Value.Container)args[0]).Item;

            var vals = ((Value.List)args[1]).Item;
            var edgesToBeReplaced = new List<GeometryObject>();
            var doc = dynRevitSettings.Doc;

            for (int ii = 0; ii < vals.Count(); ii++)
            {
                var item = ((Value.Container)vals[ii]).Item;

                if (item is Reference)
                {
                    Reference refEdge = (Reference)item;
                    Element selectedElement = doc.Document.GetElement(refEdge);

                    GeometryObject edge = selectedElement.GetGeometryObjectFromReference(refEdge);
                    if (edge is Edge)
                        edgesToBeReplaced.Add(edge);
                }
                else if (item is Edge)
                {
                    GeometryObject edge = (Edge)item;
                    edgesToBeReplaced.Add(edge);
                }
            }

            double size = ((Value.Number)args[2]).Item;

            System.Reflection.Assembly revitAPIAssembly = System.Reflection.Assembly.GetAssembly(typeof(GeometryCreationUtilities));
            Type SolidModificationUtilsType = revitAPIAssembly.GetType("Autodesk.Revit.DB.SolidModificationUtils", false);

            if (SolidModificationUtilsType == null)
                throw new Exception(" could not make edge chamfer");


            MethodInfo[] solidModificationUtilsStaticMethods = SolidModificationUtilsType.GetMethods(System.Reflection.BindingFlags.Static | System.Reflection.BindingFlags.Public);

            System.String nameOfReplaceMethod = "ExecuteShapingOfEdges";

            Solid result = null;

            foreach (MethodInfo ms in solidModificationUtilsStaticMethods)
            {
                if (ms.Name == nameOfReplaceMethod)
                {
                    object[] argsM = new object[4];
                    bool isRound = false;
                    argsM[0] = thisSolid;
                    argsM[1] = isRound;
                    argsM[2] = size;
                    argsM[3] = edgesToBeReplaced;
                    result = (Solid)ms.Invoke(null, argsM);
                    break;
                }
            }
            if (result == null)
                throw new Exception(" could not make solid by chamfering requested edges with given chamfer size");

            return Value.NewContainer(result);
        }
    }

<<<<<<< HEAD
=======
    [NodeName("Create Swept Blend Geometry")]
    [NodeCategory(BuiltinNodeCategories.CREATEGEOMETRY_SOLID)]
    [NodeDescription("Creates a solid by sweeping and blending curve loop along a single curve")]
    public class CreateSweptBlendGeometry : GeometryBase
    {

        FScheme.Value defaultEmpty = null;
        List<Value> emptyParameterList = null;

        public CreateSweptBlendGeometry()
        {
            if (defaultEmpty == null)
            {
                emptyParameterList = new List<Value>();
                defaultEmpty = Value.NewList(Utils.SequenceToFSharpList(emptyParameterList));
            }
            InPortData.Add(new PortData("profile loops", "Closed planar curve loops located along the path in orthogonal plane to the path.", typeof(Value.List)));
            InPortData.Add(new PortData("sweep path", "The curve to sweep along.", typeof(Value.Container)));
            InPortData.Add(new PortData("attachment parameters", "parameter of attachment point on its curve", typeof(Value.List), defaultEmpty));
            OutPortData.Add(new PortData("geometry", "The swept geometry.", typeof(Value.Container)));

            RegisterAllPorts();
        }

        public override Value Evaluate(FSharpList<Value> args)
        {
            Autodesk.Revit.DB.Curve pathCurve = (Autodesk.Revit.DB.Curve)((Value.Container)args[1]).Item;

            List<Autodesk.Revit.DB.CurveLoop> profileLoops =  new List<Autodesk.Revit.DB.CurveLoop>();
            var input = (args[0] as Value.List).Item;
            foreach (Value v in input)
            {
                Autodesk.Revit.DB.CurveLoop cL = ((Value.Container)v).Item as  Autodesk.Revit.DB.CurveLoop;
                profileLoops.Add(cL);
            }

            List<double> attachParams = new List<double>();
            var inputPar = (args[2] as Value.List).Item;
            if (inputPar.Length < profileLoops.Count)
            {
                //intersect plane of each curve loop with the pathCurve
                foreach (Autodesk.Revit.DB.CurveLoop cLoop in profileLoops)
                {
                    Autodesk.Revit.DB.Plane planeOfCurveLoop = cLoop.GetPlane();
                    if (planeOfCurveLoop == null)
                        throw new Exception("Profile Curve Loop is not planar");  
                    Face face = Dynamo.Nodes.CurveFaceIntersection.buildFaceOnPlaneByCurveExtensions(pathCurve, planeOfCurveLoop);
                    IntersectionResultArray xsects = null;
                    face.Intersect(pathCurve, out xsects);
                    if (xsects == null || xsects.Size != 1)
                        throw new Exception("Could not find attachment point on path curve");
                    attachParams.Add(xsects.get_Item(0).Parameter);
                }
            }
            else
            {
                foreach (Value vPar in inputPar)
                {
                    double par = (double)((Value.Container)vPar).Item;
                    attachParams.Add(par);
                }
            }
            //check the parameter and set it if not right or not defined
            List<ICollection<Autodesk.Revit.DB.VertexPair>> vertPairs = null; 

            Solid result = GeometryCreationUtilities.CreateSweptBlendGeometry(pathCurve, attachParams, profileLoops, vertPairs);

            return Value.NewContainer(result);
        }
    }

>>>>>>> 843a84d4
    [NodeName("Holes in Solid")]
    [NodeCategory(BuiltinNodeCategories.CREATEGEOMETRY_SURFACE)]
    [NodeDescription("List open faces of solid as CurveLoops")]
    [DoNotLoadOnPlatforms(Context.REVIT_2013, Context.REVIT_2014, Context.VASARI_2013)]
    public class OnesidedEdgesAsCurveLoops : NodeWithOneOutput
    {

        public OnesidedEdgesAsCurveLoops()
        {
            InPortData.Add(new PortData("Incomplete Solid", "Geometry to check for being Solid", typeof(object)));
            InPortData.Add(new PortData("CurveLoops", "Additional curve loops ready for patching", typeof(Value.List)));
            OutPortData.Add(new PortData("Onesided boundaries", "Onesided Edges as CurveLoops", typeof(Value.List)));

            RegisterAllPorts();

        }

        public override Value Evaluate(FSharpList<Value> args)
        {
            var thisSolid = (Solid)((Value.Container)args[0]).Item;
            var listIn = ((Value.List)args[1]).Item.Select(
                    x => ((Autodesk.Revit.DB.CurveLoop)((Value.Container)x).Item)
                       ).ToList();

            Type SolidType = typeof(Autodesk.Revit.DB.Solid);

            MethodInfo[] solidTypeMethods = SolidType.GetMethods(System.Reflection.BindingFlags.Instance | System.Reflection.BindingFlags.Public);

            var nameOfMethodCreate = "oneSidedEdgesAsCurveLoops";
            List <Autodesk.Revit.DB.CurveLoop> oneSidedAsLoops = null;

            foreach (MethodInfo m in solidTypeMethods)
            {
                if (m.Name == nameOfMethodCreate)
                {
                    object[] argsM = new object[1];
                    argsM[0] = listIn;

                    oneSidedAsLoops = (List<Autodesk.Revit.DB.CurveLoop>)m.Invoke(thisSolid, argsM);

                    break;
                }
            }

            var result = FSharpList<Value>.Empty;
            var thisEnum = oneSidedAsLoops.GetEnumerator();
        
            for (; thisEnum.MoveNext(); )
            {
                result = FSharpList<Value>.Cons(Value.NewContainer((Autodesk.Revit.DB.CurveLoop) thisEnum.Current), result);
            }


            return Value.NewList(result);
        }
    }
     
    [NodeName("Cap Holes in Solid")]
    [NodeCategory(BuiltinNodeCategories.CREATEGEOMETRY_SURFACE)]
    [NodeDescription("Patch set of faces as Solid ")]
    [DoNotLoadOnPlatforms(Context.REVIT_2013, Context.REVIT_2014, Context.VASARI_2013)]
    public class PatchSolid : GeometryBase
    {

        public PatchSolid()
        {
            InPortData.Add(new PortData("Incomplete Solid", "Geoemtry to check for being Solid", typeof(object)));
            InPortData.Add(new PortData("CurveLoops", "Additional curve loops ready for patching", typeof(Value.List)));
            InPortData.Add(new PortData("Faces", "Faces to exclude", typeof(Value.List)));

            OutPortData.Add(new PortData("Result", "Computed Solid", typeof(object)));

            RegisterAllPorts();
        }

        public override Value Evaluate(FSharpList<Value> args)
        {
            var thisSolid = (Solid)((Value.Container)args[0]).Item;

            var listInCurveLoops = ((Value.List)args[1]).Item.Select(
                    x => ((Autodesk.Revit.DB.CurveLoop)((Value.Container)x).Item)
                       ).ToList();

            var listInFacesToExclude = ((Value.List)args[2]).Item.Select(
                    x => ((Autodesk.Revit.DB.Face)((Value.Container)x).Item)
                       ).ToList();

            var SolidType = typeof(Autodesk.Revit.DB.Solid);

            var solidTypeMethods = SolidType.GetMethods(System.Reflection.BindingFlags.Instance | System.Reflection.BindingFlags.Public);

            var nameOfMethodCreate = "patchSolid";
            Solid resultSolid = null;

            foreach (MethodInfo m in solidTypeMethods)
            {
                if (m.Name == nameOfMethodCreate)
                {
                    object[] argsM = new object[2];
                    argsM[0] = listInCurveLoops;
                    argsM[1] = listInFacesToExclude;

                    resultSolid = (Solid)m.Invoke(thisSolid, argsM);

                    break;
                }
            }
            if (resultSolid == null)
                throw new Exception("Could not make patched solid, list Onesided Edges to investigate");

            return Value.NewContainer(resultSolid);
        }
    }

    [NodeName("Solid From Curve Loops")]
    [NodeCategory(BuiltinNodeCategories.CREATEGEOMETRY_SURFACE)]
    [NodeDescription("Created a ")]
    [DoNotLoadOnPlatforms(Context.REVIT_2013, Context.REVIT_2014, Context.VASARI_2013)]
    public class SkinCurveLoops : GeometryBase
    {

        public SkinCurveLoops()
        {
            InPortData.Add(new PortData("CurveLoops", "Additional curve loops ready for patching", typeof(Value.List)));
            OutPortData.Add(new PortData("Result", "Computed Solid", typeof(object)));

            RegisterAllPorts();
        }

        public static bool noSkinSolidMethod()
        {
            
            Type SolidType = typeof(Autodesk.Revit.DB.Solid);

            MethodInfo[] solidTypeMethods = SolidType.GetMethods(System.Reflection.BindingFlags.Static | System.Reflection.BindingFlags.Public);

            System.String nameOfMethodCreate = "skinCurveLoopsIntoSolid";
            bool methodFound = false;

            foreach (MethodInfo m in solidTypeMethods)
            {
                if (m.Name == nameOfMethodCreate)
                {
                    methodFound = true;

                    break;
                }
            }

            return !methodFound;
        }

        public override Value Evaluate(FSharpList<Value> args)
        {
            var listInCurveLoops = ((Value.List)args[0]).Item.Select(
                    x => ((Autodesk.Revit.DB.CurveLoop)((Value.Container)x).Item)
                       ).ToList();

            Type SolidType = typeof(Autodesk.Revit.DB.Solid);

            MethodInfo[] solidTypeMethods = SolidType.GetMethods(System.Reflection.BindingFlags.Static | System.Reflection.BindingFlags.Public);

            System.String nameOfMethodCreate = "skinCurveLoopsIntoSolid";
            Solid resultSolid = null;
            bool methodFound = false;

            foreach (MethodInfo m in solidTypeMethods)
            {
                if (m.Name == nameOfMethodCreate)
                {
                    object[] argsM = new object[1];
                    argsM[0] = listInCurveLoops;

                    resultSolid = (Solid)m.Invoke(null, argsM);
                    methodFound = true;

                    break;
                }
            }

            if (!methodFound)
                throw new Exception("This method uses later version of RevitAPI.dll with skinCurveLoopsIntoSolid method. Please use Patch Solid node instead.");
            if (resultSolid == null)
                throw new Exception("Failed to make solid, please check the input.");

            return Value.NewContainer(resultSolid);
        }
    }

    #endregion

    #region UV

    [NodeName("UV")]
    [NodeCategory(BuiltinNodeCategories.CREATEGEOMETRY_UV)]
    [NodeDescription("Creates a UV from two double values.")]
    public class Uv : GeometryBase
    {
        public Uv()
        {
            InPortData.Add(new PortData("U", "U", typeof(Value.Number)));
            InPortData.Add(new PortData("V", "V", typeof(Value.Number)));
            OutPortData.Add(new PortData("uv", "UV", typeof(Value.Container)));

            RegisterAllPorts();
        }

        public override Value Evaluate(FSharpList<Value> args)
        {
            double u, v;
            u = ((Value.Number)args[0]).Item;
            v = ((Value.Number)args[1]).Item;


            return FScheme.Value.NewContainer(new UV(u, v));
        }
    }

    [NodeName("UV Domain")]
    [NodeCategory(BuiltinNodeCategories.CREATEGEOMETRY_UV)]
    [NodeDescription("Create a two dimensional domain specifying the Minimum and Maximum UVs.")]
    public class Domain2D : NodeWithOneOutput
    {
        public Domain2D()
        {
            InPortData.Add(new PortData("min", "The minimum UV of the domain.", typeof(FScheme.Value.Container)));
            InPortData.Add(new PortData("max", "The maximum UV of the domain.", typeof(FScheme.Value.Container)));
            OutPortData.Add(new PortData("domain", "A domain.", typeof(FScheme.Value.Container)));

            RegisterAllPorts();
        }

        public override FScheme.Value Evaluate(FSharpList<FScheme.Value> args)
        {
            var min = (UV)((FScheme.Value.Container)args[0]).Item;
            var max = (UV)((FScheme.Value.Container)args[1]).Item;

            var vmax = Autodesk.LibG.Vector.by_coordinates(max.U, max.V);
            var vmin = Autodesk.LibG.Vector.by_coordinates(min.U, min.V);

            return FScheme.Value.NewContainer(DSCoreNodes.Domain2D.ByMinimumAndMaximum(vmin, vmax));
        }
    }

    [NodeName("UV Grid")]
    [NodeCategory(BuiltinNodeCategories.CREATEGEOMETRY_UV)]
    [NodeDescription("Creates a grid of UVs from a domain.")]
    [NodeSearchTags("point", "array", "collection", "field", "uv")]
    public class UvGrid : NodeWithOneOutput
    {
        public UvGrid()
        {
            InPortData.Add(new PortData("domain", "A two dimensional domain.", typeof(Value.Container)));
            InPortData.Add(new PortData("U-count", "Number in the U direction.", typeof(Value.Number)));
            InPortData.Add(new PortData("V-count", "Number in the V direction.", typeof(Value.Number)));
            OutPortData.Add(new PortData("UVs", "List of UVs in the grid", typeof(Value.List)));

            RegisterAllPorts();
        }

        public override Value Evaluate(FSharpList<Value> args)
        {
            var domain = (DSCoreNodes.Domain2D)((Value.Container)args[0]).Item;
            double ui = ((Value.Number)args[1]).Item;
            double vi = ((Value.Number)args[2]).Item;
            double us = domain.USpan / ui;
            double vs = domain.VSpan / vi;

            FSharpList<Value> result = FSharpList<Value>.Empty;

            for (int i = 0; i <= ui; i++)
            {
                double u = domain.Min.x() + i * us;

                for (int j = 0; j <= vi; j++)
                {
                    double v = domain.Min.y() + j * vs;

                    result = FSharpList<Value>.Cons(
                        Value.NewContainer(new UV(u, v)),
                        result
                    );
                }
            }

            return Value.NewList(
               ListModule.Reverse(result)
            );
        }
    }

    [NodeName("UV Random")]
    [NodeCategory(BuiltinNodeCategories.CREATEGEOMETRY_UV)]
    [NodeDescription("Creates a grid of UVs froma domain.")]
    [NodeSearchTags("point", "array", "collection", "field")]
    public class UvRandom : NodeWithOneOutput
    {
        public UvRandom()
        {
            InPortData.Add(new PortData("dom", "A domain.", typeof(Value.Container)));
            InPortData.Add(new PortData("U-count", "Number in the U direction.", typeof(Value.Number)));
            InPortData.Add(new PortData("V-count", "Number in the V direction.", typeof(Value.Number)));
            OutPortData.Add(new PortData("UVs", "List of UVs in the grid", typeof(Value.List)));

            RegisterAllPorts();
        }

        public override Value Evaluate(FSharpList<Value> args)
        {
            double ui, vi;

            var domain = (DSCoreNodes.Domain2D)((Value.Container)args[0]).Item;
            ui = ((Value.Number)args[1]).Item;
            vi = ((Value.Number)args[2]).Item;

            FSharpList<Value> result = FSharpList<Value>.Empty;

            //UV min = ((Value.Container)domain[0]).Item as UV;
            //UV max = ((Value.Container)domain[1]).Item as UV;

            var min = new UV(domain.Min.x(), domain.Min.y());
            var max = new UV(domain.Max.x(), domain.Max.y());

            var r = new System.Random();
            double uSpan = max.U - min.U;
            double vSpan = max.V - min.V;

            for (int i = 0; i < ui; i++)
            {
                for (int j = 0; j < vi; j++)
                {
                    result = FSharpList<Value>.Cons(
                        Value.NewContainer(new UV(min.U + r.NextDouble() * uSpan, min.V + r.NextDouble() * vSpan)),
                        result
                    );
                }
            }

            return Value.NewList(
               ListModule.Reverse(result)
            );
        }
    }

    #endregion
} <|MERGE_RESOLUTION|>--- conflicted
+++ resolved
@@ -1225,7 +1225,6 @@
 
         public override Value Evaluate(FSharpList<Value> args)
         {
-<<<<<<< HEAD
             var cLoop = (Autodesk.Revit.DB.CurveLoop)((Value.Container)args[0]).Item;
             var trf = (Transform)((Value.Container)args[1]).Item;
             var domain = (DSCoreNodes.Domain) ((Value.Container)args[2]).Item;
@@ -1244,91 +1243,13 @@
     [NodeCategory(BuiltinNodeCategories.CREATEGEOMETRY_SOLID_CREATE)]
     [NodeDescription("Creates a solid by sweeping curve loop along the path")]
     public class CreateSweptGeometry : GeometryBase
-=======
-            var ptA = ((Value.Container)args[0]).Item;
-            var ptB = ((Value.Container)args[1]).Item;
-
-            Line line = null;
-
-            if (ptA is XYZ)
-            {
-
-                line = dynRevitSettings.Doc.Application.Application.Create.NewLineBound(
-                  (XYZ)ptA, (XYZ)ptB
-                  );
-
-
-            }
-            else if (ptA is ReferencePoint)
-            {
-                line = dynRevitSettings.Doc.Application.Application.Create.NewLineBound(
-                  (XYZ)((ReferencePoint)ptA).Position, (XYZ)((ReferencePoint)ptB).Position
-               );
-
-            }
-
-            return Value.NewContainer(line);
-        }
-    }
-
-    [NodeName("Transform Curve")]
-    [NodeCategory(BuiltinNodeCategories.CREATEGEOMETRY_CURVE)]
-    [NodeDescription("Returns the curve (c) transformed by the transform (t).")]
-    [NodeSearchTags("move", "transform", "curve", "line")]
-    public class CurveTransformed : GeometryBase
-    {
-        public CurveTransformed()
-        {
-            InPortData.Add(new PortData("cv", "Curve(Curve) or Curve Loop (Curve Loop)", typeof(Value.Container)));
-            InPortData.Add(new PortData("t", "Transform(Transform)", typeof(Value.Container)));
-            OutPortData.Add(new PortData("tcv", "Transformed Curve", typeof(Value.Container)));
-
-            RegisterAllPorts();
-        }
-
-
-        public override Value Evaluate(FSharpList<Value> args)
-        {
-            var trans = (Transform)((Value.Container)args[1]).Item;
-            if (((Value.Container)args[0]).Item is Curve)
-            {
-                var curve = (Curve)((Value.Container)args[0]).Item;
-
-                var crvTrans = curve.get_Transformed(trans);
-
-                return Value.NewContainer(crvTrans);
-            }
-            var cLoop = (Autodesk.Revit.DB.CurveLoop)((Value.Container)args[0]).Item;
-            Autodesk.Revit.DB.CurveLoop trfedCL = new Autodesk.Revit.DB.CurveLoop();
-            CurveLoopIterator CLiter = cLoop.GetCurveLoopIterator();
-
-            for (; CLiter.MoveNext(); )
-            {
-                trfedCL.Append(CLiter.Current.get_Transformed(trans));
-            }
-            return Value.NewContainer(trfedCL);
-
-        }
-    }
-
-    [NodeName("Circle")]
-    [NodeCategory(BuiltinNodeCategories.CREATEGEOMETRY_CURVE)]
-    [NodeDescription("Creates a geometric circle.")]
-    public class Circle : GeometryBase
->>>>>>> 843a84d4
     {
         public CreateSweptGeometry()
         {
-<<<<<<< HEAD
             InPortData.Add(new PortData("rail", "The rail curve to sweep along (a CurveLoop or Curve)", typeof(Value.Container)));
             InPortData.Add(new PortData("profile", "A closed curve loop to sweep to be swept along curve", typeof(Value.Container)));
             
             OutPortData.Add(new PortData("solid", "The swept geometry.", typeof(Value.Container)));
-=======
-            InPortData.Add(new PortData("center", "Start XYZ", typeof(Value.Container)));
-            InPortData.Add(new PortData("rad", "Radius", typeof(Value.Number)));
-            OutPortData.Add(new PortData("circle", "Circle as Curve", typeof(Value.Container)));
->>>>>>> 843a84d4
 
             RegisterAllPorts();
         }
@@ -1460,556 +1381,8 @@
 
         public override Value Evaluate(FSharpList<Value> args)
         {
-<<<<<<< HEAD
             var direction = (XYZ)((Value.Container)args[1]).Item;
             var distance = ((Value.Number)args[2]).Item;
-=======
-            var ptA = ((Value.Container)args[0]).Item;
-            var radius = (double)((Value.Number)args[1]).Item;
-            var start = (double)((Value.Number)args[2]).Item;
-            var end = (double)((Value.Number)args[3]).Item;
-
-            Arc a = null;
-
-            if (ptA is XYZ)
-            {
-                a = dynRevitSettings.Doc.Application.Application.Create.NewArc(
-                   (XYZ)ptA, radius, start, end, XYZ.BasisX, XYZ.BasisY
-                );
-            }
-            else if (ptA is ReferencePoint)
-            {
-                a = dynRevitSettings.Doc.Application.Application.Create.NewArc(
-                   (XYZ)((ReferencePoint)ptA).Position, radius, start, end, XYZ.BasisX, XYZ.BasisY
-                );
-            }
-            else if (ptA is Transform)
-            {
-                Transform trf = ptA as Transform;
-                XYZ center = trf.Origin;
-                a = dynRevitSettings.Doc.Application.Application.Create.NewArc(
-                             center, radius, start, end, trf.BasisX, trf.BasisY
-                );
-            }
-
-            return Value.NewContainer(a);
-        }
-    }
-
-    
-    [NodeName("Ellipse")]
-    [NodeCategory(BuiltinNodeCategories.CREATEGEOMETRY_CURVE)]
-    [NodeDescription("Creates a geometric ellipse.")]
-    public class Ellipse: GeometryBase
-    {
-        public Ellipse()
-        {
-            InPortData.Add(new PortData("center", "Center XYZ or Coordinate System", typeof(Value.Container)));
-            InPortData.Add(new PortData("radX", "Major Radius", typeof(Value.Number)));
-            InPortData.Add(new PortData("radY", "Minor Radius", typeof(Value.Number)));
-            OutPortData.Add(new PortData("ell", "Ellipse", typeof(Value.Container)));
-
-            RegisterAllPorts();
-        }
-
-        const double RevitPI = 3.14159265358979;
-
-        public override Value Evaluate(FSharpList<Value> args)
-        {
-            var ptA = ((Value.Container)args[0]).Item;
-            var radX = (double)((Value.Number)args[1]).Item;
-            var radY = (double)((Value.Number)args[2]).Item;
-
-            Autodesk.Revit.DB.Ellipse ell = null;
-
-            if (ptA is XYZ)
-            {
-                ell = dynRevitSettings.Doc.Application.Application.Create.NewEllipse(
-                    //ptA, radX, radY, XYZ.BasisX, XYZ.BasisY, 0, 2 * Math.PI
-                  (XYZ)ptA, radX, radY, XYZ.BasisX, XYZ.BasisY, 0, 2 * RevitPI
-               );
-
-            }
-            else if (ptA is ReferencePoint)
-            {
-                ell = dynRevitSettings.Doc.Application.Application.Create.NewEllipse(
-                    //ptA, radX, radY, XYZ.BasisX, XYZ.BasisY, 0, 2 * Math.PI
-               (XYZ)((ReferencePoint)ptA).Position, radX, radY, XYZ.BasisX, XYZ.BasisY, 0, 2 * RevitPI
-                );
-            }
-            else if (ptA is Transform)
-            {
-                Transform trf = ptA as Transform;
-                XYZ center = trf.Origin;
-                ell = dynRevitSettings.Doc.Application.Application.Create.NewEllipse(
-                    //ptA, radX, radY, XYZ.BasisX, XYZ.BasisY, 0, 2 * Math.PI
-                     center, radX, radY, trf.BasisX, trf.BasisY, 0, 2 * RevitPI
-                  );
-            }
-
-            return Value.NewContainer(ell);
-        }
-    }
-
-    [NodeName("Ellipse Arc")]
-    [NodeCategory(BuiltinNodeCategories.CREATEGEOMETRY_CURVE)]
-    [NodeDescription("Creates a geometric elliptical arc. Start and End Values may be between 0 and 2*PI in Radians")]
-    public class EllipticalArc: GeometryBase
-    {
-        public EllipticalArc()
-        {
-            InPortData.Add(new PortData("center", "Center XYZ or Coordinate System", typeof(Value.Container)));
-            InPortData.Add(new PortData("radX", "Major Radius", typeof(Value.Number)));
-            InPortData.Add(new PortData("radY", "Minor Radius", typeof(Value.Number)));
-            InPortData.Add(new PortData("start", "Start Param", typeof(Value.Number)));
-            InPortData.Add(new PortData("end", "End Param", typeof(Value.Number)));
-            OutPortData.Add(new PortData("ell", "Ellipse", typeof(Value.Container)));
-
-            RegisterAllPorts();
-        }
-
-        public override Value Evaluate(FSharpList<Value> args)
-        {
-            var ptA = ((Value.Container)args[0]).Item;
-            var radX = (double)((Value.Number)args[1]).Item;
-            var radY = (double)((Value.Number)args[2]).Item;
-            var start = (double)((Value.Number)args[3]).Item;
-            var end = (double)((Value.Number)args[4]).Item;
-
-            Autodesk.Revit.DB.Ellipse ell = null;
-
-            if (ptA is XYZ)
-            {
-                ell = dynRevitSettings.Doc.Application.Application.Create.NewEllipse(
-                    //ptA, radX, radY, XYZ.BasisX, XYZ.BasisY, 0, 2 * Math.PI
-                  (XYZ)ptA, radX, radY, XYZ.BasisX, XYZ.BasisY, start, end
-               );
-
-            }
-            else if (ptA is ReferencePoint)
-            {
-                ell = dynRevitSettings.Doc.Application.Application.Create.NewEllipse(
-                    //ptA, radX, radY, XYZ.BasisX, XYZ.BasisY, 0, 2 * Math.PI
-               (XYZ)((ReferencePoint)ptA).Position, radX, radY, XYZ.BasisX, XYZ.BasisY, start, end
-                );
-            }
-            else if (ptA is Transform)
-            {
-                Transform trf = ptA as Transform;
-                XYZ center = trf.Origin;
-                ell = dynRevitSettings.Doc.Application.Application.Create.NewEllipse(
-                    //ptA, radX, radY, XYZ.BasisX, XYZ.BasisY, 0, 2 * Math.PI
-                     center, radX, radY, trf.BasisX, trf.BasisY, start, end
-                  );
-            }
-
-            return Value.NewContainer(ell);
-        }
-    }
-
-    [NodeName("Line by Origin and Direction")]
-    [NodeCategory(BuiltinNodeCategories.CREATEGEOMETRY_CURVE)]
-    [NodeDescription("Creates a line in the direction of an XYZ normal.")]
-    public class LineVectorfromXyz: NodeWithOneOutput
-    {
-        public LineVectorfromXyz()
-        {
-            InPortData.Add(new PortData("normal", "Normal Point (XYZ)", typeof(Value.Container)));
-            InPortData.Add(new PortData("origin", "Origin Point (XYZ)", typeof(Value.Container)));
-            OutPortData.Add(new PortData("curve", "Curve", typeof(Value.Container)));
-
-            RegisterAllPorts();
-        }
-
-        public override Value Evaluate(FSharpList<Value> args)
-        {
-            var ptA = (XYZ)((Value.Container)args[0]).Item;
-            var ptB = (XYZ)((Value.Container)args[1]).Item;
-
-            // CurveElement c = MakeLine(this.UIDocument.Document, ptA, ptB);
-            CurveElement c = MakeLineCBP(dynRevitSettings.Doc.Document, ptA, ptB);
-
-            return FScheme.Value.NewContainer(c);
-        }
-
-
-        public Autodesk.Revit.DB.ModelCurve MakeLine(Document doc, XYZ ptA, XYZ ptB)
-        {
-            Autodesk.Revit.ApplicationServices.Application app = doc.Application;
-            // Create plane by the points
-            Line line = app.Create.NewLine(ptA, ptB, true);
-            XYZ norm = ptA.CrossProduct(ptB);
-            double length = norm.GetLength();
-            if (length == 0) norm = XYZ.BasisZ;
-            Autodesk.Revit.DB.Plane plane = app.Create.NewPlane(norm, ptB);
-            Autodesk.Revit.DB.SketchPlane skplane = doc.FamilyCreate.NewSketchPlane(plane);
-            // Create line here
-            Autodesk.Revit.DB.ModelCurve modelcurve = doc.FamilyCreate.NewModelCurve(line, skplane);
-            return modelcurve;
-        }
-
-        public Autodesk.Revit.DB.CurveByPoints MakeLineCBP(Document doc, XYZ ptA, XYZ ptB)
-        {
-            ReferencePoint sunRP = doc.FamilyCreate.NewReferencePoint(ptA);
-            ReferencePoint originRP = doc.FamilyCreate.NewReferencePoint(ptB);
-            ReferencePointArray sunRPArray = new ReferencePointArray();
-            sunRPArray.Append(sunRP);
-            sunRPArray.Append(originRP);
-            Autodesk.Revit.DB.CurveByPoints sunPath = doc.FamilyCreate.NewCurveByPoints(sunRPArray);
-            return sunPath;
-        }
-    }
-
-    [NodeName("Hermite Spline")]
-    [NodeCategory(BuiltinNodeCategories.CREATEGEOMETRY_CURVE)]
-    [NodeDescription("Creates a geometric hermite spline.")]
-    [NodeSearchTags("curve through points", "interpolate", "spline")]
-    public class HermiteSpline: GeometryBase
-    {
-        Autodesk.Revit.DB.HermiteSpline hs;
-
-        public HermiteSpline()
-        {
-            InPortData.Add(new PortData("xyzs", "List of pts.(List XYZ)", typeof(Value.List)));
-            OutPortData.Add(new PortData("spline", "Spline", typeof(Value.Container)));
-
-            RegisterAllPorts();
-        }
-
-        public override Value Evaluate(FSharpList<Value> args)
-        {
-            var pts = ((Value.List)args[0]).Item;
-
-            hs = null;
-
-            var containers = Utils.SequenceToFSharpList(pts);
-
-            var ctrlPts = new List<XYZ>();
-            foreach (Value e in containers)
-            {
-                if (e.IsContainer)
-                {
-                    XYZ pt = (XYZ)((Value.Container)(e)).Item;
-                    ctrlPts.Add(pt);
-                }
-            }
-            if (pts.Count() > 0)
-            {
-                hs = dynRevitSettings.Doc.Application.Application.Create.NewHermiteSpline(ctrlPts, false);
-            }
-
-            return Value.NewContainer(hs);
-        }
-    }
-
-    [NodeName("Polyline")]
-    [NodeCategory(BuiltinNodeCategories.CREATEGEOMETRY_CURVE)]
-    [NodeDescription("Create a series of lines through a list of points.")]
-    [NodeSearchTags("line", "through", "passing", "thread")]
-    public class CurvesThroughPoints : GeometryBase
-    {
-        public CurvesThroughPoints()
-        {
-            InPortData.Add(new PortData("xyzs", "List of points (xyz) through which to create lines.", typeof(Value.List)));
-            OutPortData.Add(new PortData("lines", "Lines created through points.", typeof(Value.Container)));
-
-            RegisterAllPorts();
-        }
-
-        public override Value Evaluate(FSharpList<Value> args)
-        {
-            //Build a sequence that unwraps the input list from it's Value form.
-            var pts = ((Value.List)args[0]).Item.Select(
-               x => (XYZ)((Value.Container)x).Item
-            );
-
-            var results = FSharpList<Value>.Empty;
-
-            var enumerable = pts as XYZ[] ?? pts.ToArray();
-            for (var i = 1; i < enumerable.Count(); i++)
-            {
-                var l = dynRevitSettings.Revit.Application.Create.NewLineBound(enumerable.ElementAt(i), enumerable.ElementAt(i - 1));
-
-                results = FSharpList<Value>.Cons(Value.NewContainer(l), results);
-            }
-
-            return Value.NewList(results);
-        }
-    }
-
-    [NodeName("Element Geometry Objects")]
-    [NodeCategory(BuiltinNodeCategories.REVIT_BAKE)]
-    [NodeDescription("Creates list of geometry object references in the element.")]
-    public class ElementGeometryObjects : NodeWithOneOutput
-    {
-        List<GeometryObject> instanceGeometryObjects;
-
-        public ElementGeometryObjects()
-        {
-            InPortData.Add(new PortData("element", "element to create geometrical references to", typeof(Value.Container)));
-            OutPortData.Add(new PortData("Geometry objects of the element", "List", typeof(Value.List)));
-
-            RegisterAllPorts();
-
-            instanceGeometryObjects = null;
-        }
-
-        public override Value Evaluate(FSharpList<Value> args)
-        {
-            Element thisElement = (Element) ((Value.Container)args[0]).Item;
-
-            instanceGeometryObjects = new List<GeometryObject>();
-
-            var result = FSharpList<Value>.Empty;
-
-            Autodesk.Revit.DB.Options geoOptionsOne = new Autodesk.Revit.DB.Options();
-            geoOptionsOne.ComputeReferences = true;
-
-            GeometryObject geomObj = thisElement.get_Geometry(geoOptionsOne);
-            GeometryElement geomElement = geomObj as GeometryElement;
-
-            if ((thisElement is GenericForm) && (geomElement.Count() < 1))
-            {
-                GenericForm gF = (GenericForm)thisElement;
-                if (!gF.Combinations.IsEmpty)
-                {
-                    Autodesk.Revit.DB.Options geoOptionsTwo = new Autodesk.Revit.DB.Options();
-                    geoOptionsTwo.IncludeNonVisibleObjects = true;
-                    geoOptionsTwo.ComputeReferences = true;
-                    geomObj = thisElement.get_Geometry(geoOptionsTwo);
-                    geomElement = geomObj as GeometryElement;
-                }
-            }
- 
-            foreach (GeometryObject geob in geomElement)
-            {
-                GeometryInstance ginsta = geob as GeometryInstance;
-                if (ginsta != null)
-                {
-                    GeometryElement instanceGeom = ginsta.GetInstanceGeometry();
-                    instanceGeometryObjects.Add(instanceGeom);
-                    foreach (GeometryObject geobInst in instanceGeom)
-                    {
-                        result = FSharpList<Value>.Cons(Value.NewContainer(geobInst), result);
-                    }
-                }
-                else
-                {
-                    result = FSharpList<Value>.Cons(Value.NewContainer(geob), result);
-                }
-            }
-
-            return Value.NewList(result);
-        }
-    }
-
-    [NodeName("Rectangle")]
-    [NodeCategory(BuiltinNodeCategories.CREATEGEOMETRY_CURVE)]
-    [NodeDescription("Create a rectangle by specifying the center, width, height, and normal.  Outputs a CurveLoop object directed counter-clockwise from upper right.")]
-    public class Rectangle : GeometryBase
-    {
-        public Rectangle()
-        {
-            InPortData.Add(new PortData("transform", "The a transform for the rectangle.", typeof(Value.Container)));
-            InPortData.Add(new PortData("width", "The width of the rectangle.", typeof(Value.Number)));
-            InPortData.Add(new PortData("height", "The height of the rectangle.", typeof(Value.Number)));
-            OutPortData.Add(new PortData("geometry", "The curve loop representing the rectangle.", typeof(Value.Container)));
-
-            RegisterAllPorts();
-        }
-
-        public override Value Evaluate(FSharpList<Value> args)
-        {
-            var t = (Transform)((Value.Container)args[0]).Item;
-            double width = ((Value.Number)args[1]).Item;
-            double height = ((Value.Number)args[2]).Item;
-
-            //ccw from upper right
-            var p0 = new XYZ(width / 2, height/2, 0);
-            var p3 = new XYZ(-width / 2, height / 2, 0);
-            var p2 = new XYZ(-width / 2, -height / 2, 0);
-            var p1 = new XYZ(width / 2, -height / 2, 0);
-
-            p0 = t.OfPoint(p0);
-            p1 = t.OfPoint(p1);
-            p2 = t.OfPoint(p2);
-            p3 = t.OfPoint(p3);
-
-            var l1 = dynRevitSettings.Doc.Application.Application.Create.NewLineBound(p0, p1);
-            var l2 = dynRevitSettings.Doc.Application.Application.Create.NewLineBound(p1, p2);
-            var l3 = dynRevitSettings.Doc.Application.Application.Create.NewLineBound(p2, p3);
-            var l4 = dynRevitSettings.Doc.Application.Application.Create.NewLineBound(p3, p0);
-
-            var cl = new Autodesk.Revit.DB.CurveLoop();
-            cl.Append(l1);
-            cl.Append(l2);
-            cl.Append(l3);
-            cl.Append(l4);
-
-            return Value.NewContainer(cl);
-        }
-    }
-
-    #endregion
-
-    #region Solid Creation
-
-    [NodeName("Solid by Revolve")]
-    [NodeCategory(BuiltinNodeCategories.CREATEGEOMETRY_SOLID)]
-    [NodeDescription("Creates a solid by revolving  closed curve loops lying in xy plane of Transform.")]
-    public class CreateRevolvedGeometry : GeometryBase
-    {
-        public CreateRevolvedGeometry()
-        {
-            InPortData.Add(new PortData("curve loop", "The curve loop to revolve must be a closed planar loop.", typeof(Value.Container)));
-            InPortData.Add(new PortData("transform", "Coordinate system for revolve, loop should be in xy plane of this transform on the right side of z axis used for rotate.", typeof(Value.Container)));
-            InPortData.Add(new PortData("start angle", "start angle measured counter-clockwise from x-axis of transform", typeof(Value.Number)));
-            InPortData.Add(new PortData("end angle", "end angle measured counter-clockwise from x-axis of transform", typeof(Value.Number)));
-            OutPortData.Add(new PortData("geometry", "The revolved geometry.", typeof(Value.Container)));
-
-            RegisterAllPorts();
-        }
-
-        public override Value Evaluate(FSharpList<Value> args)
-        {
-            Autodesk.Revit.DB.CurveLoop cLoop = (Autodesk.Revit.DB.CurveLoop)((Value.Container)args[0]).Item;
-            Transform trf = (Transform)((Value.Container)args[1]).Item;
-            double sAngle = ((Value.Number)args[2]).Item;
-            double eAngle = ((Value.Number)args[3]).Item;
-
-            List<Autodesk.Revit.DB.CurveLoop> loopList = new List<Autodesk.Revit.DB.CurveLoop>();
-            loopList.Add(cLoop);
-
-            Autodesk.Revit.DB.Frame thisFrame = new Autodesk.Revit.DB.Frame();
-            thisFrame.Transform(trf);
-
-            Solid result = GeometryCreationUtilities.CreateRevolvedGeometry(thisFrame, loopList, sAngle, eAngle);
-
-            return Value.NewContainer(result);
-        }
-    }
-
-    [NodeName("Solid by Sweep")]
-    [NodeCategory(BuiltinNodeCategories.CREATEGEOMETRY_SOLID)]
-    [NodeDescription("Creates a solid by sweeping curve loop along the path")]
-    public class CreateSweptGeometry : GeometryBase
-    {
-        public CreateSweptGeometry()
-        {
-            InPortData.Add(new PortData("sweep path", "The curve loop to sweep along.", typeof(Value.Container)));
-            InPortData.Add(new PortData("attachment curve index", "index of the curve where profile loop is attached", typeof(Value.Number)));
-            InPortData.Add(new PortData("attachment parameter", "parameter of attachment point on its curve", typeof(Value.Number)));
-            InPortData.Add(new PortData("profile loop", "The curve loop to sweep to be put in orthogonal plane to path at attachment point.", typeof(Value.Container)));
-            OutPortData.Add(new PortData("geometry", "The swept geometry.", typeof(Value.Container)));
-
-            RegisterAllPorts();
-        }
-
-        public override Value Evaluate(FSharpList<Value> args)
-        {
-            Autodesk.Revit.DB.CurveLoop pathLoop = (Autodesk.Revit.DB.CurveLoop)((Value.Container)args[0]).Item;
-            int attachementIndex = (int)((Value.Number)args[1]).Item;
-            double attachementPar = ((Value.Number)args[2]).Item;
-            Autodesk.Revit.DB.CurveLoop profileLoop = (Autodesk.Revit.DB.CurveLoop)((Value.Container)args[3]).Item;
-            List<Autodesk.Revit.DB.CurveLoop> loopList = new List<Autodesk.Revit.DB.CurveLoop>();
-
-            if (profileLoop.HasPlane())
-            {
-                Autodesk.Revit.DB.Plane profileLoopPlane = profileLoop.GetPlane();
-                Autodesk.Revit.DB.CurveLoopIterator CLiter = pathLoop.GetCurveLoopIterator();
-
-                for (int indexCurve = 0; indexCurve < attachementIndex && CLiter.MoveNext(); indexCurve++)
-                {
-                    CLiter.MoveNext();
-                }
-
-                Autodesk.Revit.DB.Curve pathCurve = CLiter.Current;
-                if (pathCurve != null)
-                {
-                    double angleTolerance = Math.PI / 1800.0;
-                    Transform pathTrf = pathCurve.ComputeDerivatives(attachementPar, false);
-                    XYZ pathDerivative = pathTrf.BasisX.Normalize();
-                    double distAttachment = profileLoopPlane.Normal.DotProduct(profileLoopPlane.Origin - pathTrf.Origin);
-                    if (Math.Abs(distAttachment) > 0.000001 ||
-                         Math.Abs(profileLoopPlane.Normal.DotProduct(pathDerivative)) < 1.0 - angleTolerance * angleTolerance
-                       )
-                    {
-                        //put profile at proper plane
-                        double distOrigin = profileLoopPlane.Normal.DotProduct(profileLoopPlane.Origin);
-                        XYZ fromPoint = pathTrf.Origin;
-                        if (Math.Abs(distAttachment) > 0.000001 + Math.Abs(distOrigin))
-                            fromPoint = (-distOrigin) * profileLoopPlane.Normal;
-                        else
-                            fromPoint = pathTrf.Origin - distOrigin * profileLoopPlane.Normal;
-                        XYZ fromVecOne = profileLoopPlane.Normal;
-                        XYZ toVecOne = pathDerivative;
-                        XYZ fromVecTwo = XYZ.BasisZ.CrossProduct(profileLoopPlane.Normal);
-                        if (fromVecTwo.IsZeroLength())
-                            fromVecTwo = XYZ.BasisX;
-                        else
-                            fromVecTwo = fromVecTwo.Normalize();
-                        XYZ toVecTwo = XYZ.BasisZ.CrossProduct(pathDerivative);
-                        if (toVecTwo.IsZeroLength())
-                            toVecTwo = XYZ.BasisX;
-                        else
-                            toVecTwo = toVecTwo.Normalize();
-
-                        Transform trfToAttach = Transform.CreateTranslation(pathTrf.Origin);
-                        trfToAttach.BasisX = toVecOne;
-                        trfToAttach.BasisY = toVecTwo;
-                        trfToAttach.BasisZ = toVecOne.CrossProduct(toVecTwo);
-
-                        Transform trfToProfile = Transform.CreateTranslation(fromPoint);
-                        trfToProfile.BasisX = fromVecOne;
-                        trfToProfile.BasisY = fromVecTwo;
-                        trfToProfile.BasisZ = fromVecOne.CrossProduct(fromVecTwo);
-
-                        Transform trfFromProfile = trfToProfile.Inverse;
-
-                        Transform combineTrf = trfToAttach.Multiply(trfFromProfile);
-
-                        //now get new curve loop
-                        Autodesk.Revit.DB.CurveLoop transformedCurveLoop = new Autodesk.Revit.DB.CurveLoop();
-                        Autodesk.Revit.DB.CurveLoopIterator CLiterT = profileLoop.GetCurveLoopIterator();
-                        for (; CLiterT.MoveNext(); )
-                        {
-                            Curve curCurve = CLiterT.Current;
-                            Curve curCurveTransformed = curCurve.CreateTransformed(combineTrf);
-
-                            transformedCurveLoop.Append(curCurveTransformed);
-                        }
-                        profileLoop = transformedCurveLoop;
-                    }
-                }
-            }
-            loopList.Add(profileLoop);
-
-            Solid result = GeometryCreationUtilities.CreateSweptGeometry(pathLoop, attachementIndex, attachementPar, loopList);
-
-            return Value.NewContainer(result);
-        }
-    }
-
-    [NodeName("Solid by Extrude")]
-    [NodeCategory(BuiltinNodeCategories.CREATEGEOMETRY_SOLID)]
-    [NodeDescription("Creates a solid by linearly extruding one or more closed coplanar curve loops.")]
-    public class CreateExtrusionGeometry : GeometryBase
-    {
-        public CreateExtrusionGeometry()
-        {
-            InPortData.Add(new PortData("profiles", "A list of curve loops to be extruded.", typeof(Value.List)));
-            InPortData.Add(new PortData("direction", "The direction in which to extrude the profile.", typeof(Value.Container)));
-            InPortData.Add(new PortData("distance", "The positive distance by which the loops are to be extruded.", typeof(Value.Number)));
-            OutPortData.Add(new PortData("geometry", "The extrusion.", typeof(Value.Container)));
-
-            RegisterAllPorts();
-        }
-
-        public override Value Evaluate(FSharpList<Value> args)
-        {
-            XYZ direction = (XYZ)((Value.Container)args[1]).Item;
-            double distance = ((Value.Number)args[2]).Item;
->>>>>>> 843a84d4
 
             //incoming list will have two lists in it
             //each list will contain curves. convert the curves
@@ -2081,7 +1454,7 @@
 
     [NodeName("Boolean Operation")]
     [NodeCategory(BuiltinNodeCategories.CREATEGEOMETRY_SOLID_BOOLEAN)]
-    [NodeDescription("Creates solid by union, intersection or difference of two solids.")]
+    [NodeDescription("Creates a solid by union, intersection or difference of two solids.")]
     public class BooleanOperation : GeometryBase
     {
         ComboBox combo;
@@ -2184,7 +1557,7 @@
 
     [NodeName("Boolean Difference")]
     [NodeCategory(BuiltinNodeCategories.CREATEGEOMETRY_SOLID_BOOLEAN)]
-    [NodeDescription("Creates solid by boolean difference of two solids")]
+    [NodeDescription("Creates a solid by boolean difference of two solids")]
     public class SolidDifference : GeometryBase
     {
 
@@ -2212,7 +1585,7 @@
 
     [NodeName("Boolean Union")]
     [NodeCategory(BuiltinNodeCategories.CREATEGEOMETRY_SOLID_BOOLEAN)]
-    [NodeDescription("Creates solid by boolean union of two solids")]
+    [NodeDescription("Creates a solid by boolean union of two solids")]
     public class SolidUnion : GeometryBase
     {
 
@@ -3127,80 +2500,6 @@
         }
     }
 
-<<<<<<< HEAD
-=======
-    [NodeName("Create Swept Blend Geometry")]
-    [NodeCategory(BuiltinNodeCategories.CREATEGEOMETRY_SOLID)]
-    [NodeDescription("Creates a solid by sweeping and blending curve loop along a single curve")]
-    public class CreateSweptBlendGeometry : GeometryBase
-    {
-
-        FScheme.Value defaultEmpty = null;
-        List<Value> emptyParameterList = null;
-
-        public CreateSweptBlendGeometry()
-        {
-            if (defaultEmpty == null)
-            {
-                emptyParameterList = new List<Value>();
-                defaultEmpty = Value.NewList(Utils.SequenceToFSharpList(emptyParameterList));
-            }
-            InPortData.Add(new PortData("profile loops", "Closed planar curve loops located along the path in orthogonal plane to the path.", typeof(Value.List)));
-            InPortData.Add(new PortData("sweep path", "The curve to sweep along.", typeof(Value.Container)));
-            InPortData.Add(new PortData("attachment parameters", "parameter of attachment point on its curve", typeof(Value.List), defaultEmpty));
-            OutPortData.Add(new PortData("geometry", "The swept geometry.", typeof(Value.Container)));
-
-            RegisterAllPorts();
-        }
-
-        public override Value Evaluate(FSharpList<Value> args)
-        {
-            Autodesk.Revit.DB.Curve pathCurve = (Autodesk.Revit.DB.Curve)((Value.Container)args[1]).Item;
-
-            List<Autodesk.Revit.DB.CurveLoop> profileLoops =  new List<Autodesk.Revit.DB.CurveLoop>();
-            var input = (args[0] as Value.List).Item;
-            foreach (Value v in input)
-            {
-                Autodesk.Revit.DB.CurveLoop cL = ((Value.Container)v).Item as  Autodesk.Revit.DB.CurveLoop;
-                profileLoops.Add(cL);
-            }
-
-            List<double> attachParams = new List<double>();
-            var inputPar = (args[2] as Value.List).Item;
-            if (inputPar.Length < profileLoops.Count)
-            {
-                //intersect plane of each curve loop with the pathCurve
-                foreach (Autodesk.Revit.DB.CurveLoop cLoop in profileLoops)
-                {
-                    Autodesk.Revit.DB.Plane planeOfCurveLoop = cLoop.GetPlane();
-                    if (planeOfCurveLoop == null)
-                        throw new Exception("Profile Curve Loop is not planar");  
-                    Face face = Dynamo.Nodes.CurveFaceIntersection.buildFaceOnPlaneByCurveExtensions(pathCurve, planeOfCurveLoop);
-                    IntersectionResultArray xsects = null;
-                    face.Intersect(pathCurve, out xsects);
-                    if (xsects == null || xsects.Size != 1)
-                        throw new Exception("Could not find attachment point on path curve");
-                    attachParams.Add(xsects.get_Item(0).Parameter);
-                }
-            }
-            else
-            {
-                foreach (Value vPar in inputPar)
-                {
-                    double par = (double)((Value.Container)vPar).Item;
-                    attachParams.Add(par);
-                }
-            }
-            //check the parameter and set it if not right or not defined
-            List<ICollection<Autodesk.Revit.DB.VertexPair>> vertPairs = null; 
-
-            Solid result = GeometryCreationUtilities.CreateSweptBlendGeometry(pathCurve, attachParams, profileLoops, vertPairs);
-
-            return Value.NewContainer(result);
-        }
-    }
-
->>>>>>> 843a84d4
     [NodeName("Holes in Solid")]
     [NodeCategory(BuiltinNodeCategories.CREATEGEOMETRY_SURFACE)]
     [NodeDescription("List open faces of solid as CurveLoops")]
