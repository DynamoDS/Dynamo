--- conflicted
+++ resolved
@@ -90,13 +90,7 @@
         private void Browser_ZoomFactorChanged(object sender, EventArgs e)
         {
             //Multiplies by 100 so the value can be saved as a percentage
-<<<<<<< HEAD
-            dynamoViewModel.Model.PreferenceSettings.LibraryZoomScale = (int)browser.ZoomFactor * 100;
-            Trace.WriteLine("Zoom factor: " + browser.ZoomFactor);
-
-=======
             dynamoViewModel.Model.PreferenceSettings.LibraryZoomScale = (int)(browser.ZoomFactor * 100);
->>>>>>> a4b09a04
         }
 
         void PreferencesWindowChanged()
@@ -349,16 +343,8 @@
             //The default value of the zoom factor is 1.0. The value that comes from the slider is in percentage, so we divide by 100 to be equivalent            
             double zoomFactor = (dynamoViewModel.Model.PreferenceSettings.LibraryZoomScale / 100);
 
-<<<<<<< HEAD
-            //The default value of the zoom factor is 1.0. The value that comes from the slider is in percentage, so we divide by 100 to be equivalent            
+            //The default value of the zoom factor is 1.0. The value that comes from the slider is in percentage, so we divide by 100 to be equivalent
             browser.ZoomFactor = (double)dynamoViewModel.Model.PreferenceSettings.LibraryZoomScale / 100;
-=======
-            //To avoid an invalid value for the zoom factor
-            if (zoomFactor < minimumZoomScale)
-                zoomFactor = minimumZoomScale;
-
-            browser.ZoomFactor = zoomFactor;
->>>>>>> a4b09a04
             browser.ZoomFactorChanged += Browser_ZoomFactorChanged;
         }
 
