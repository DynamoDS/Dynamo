--- conflicted
+++ resolved
@@ -1189,17 +1189,10 @@
                   "path": "DSCoreNodes.DSCore.Data.StringifyJSON"
                 },
                 {
-<<<<<<< HEAD
-                    "path": "Core.Data.Remember"
-                },
-                {
-                    "path": "Core.Data.DefineData"
-=======
                   "path": "Core.Data.Remember"
                 },
                 {
                   "path": "Core.Data.DefineData"
->>>>>>> b33bd170
                 }
               ],
               "childElements": []
