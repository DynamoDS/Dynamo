--- conflicted
+++ resolved
@@ -77,11 +77,9 @@
   <Target Name="AfterBuild">
     <Exec Condition=" '$([MSBuild]::IsOSPlatform(`Windows`))' == 'True'" Command="if not exist $(SharedOutputPath) mkdir $(SharedOutputPath)" />
     <!-- the ILMergePath property points to the location of ILMerge.exe console application -->
-<<<<<<< HEAD
     <Exec Condition=" '$([MSBuild]::IsOSPlatform(`Windows`))' == 'True'" Command="$(ILMergeConsolePath) $(OutputPath)Md2Html.exe ^&#xD;&#xA;		/allowDup ^&#xD;&#xA;		/lib:$(OutputPath) ^&#xD;&#xA;		/out:$(SharedOutputPath)Md2Html.exe ^&#xD;&#xA;		AngleSharp.Css.dll ^&#xD;&#xA;		AngleSharp.dll ^&#xD;&#xA;		HtmlSanitizer.dll ^&#xD;&#xA;		Markdig.dll ^&#xD;&#xA;		NDesk.Options.dll ^&#xD;&#xA;		System.Buffers.dll ^&#xD;&#xA;		System.Memory.dll ^&#xD;&#xA;		System.Numerics.Vectors.dll ^&#xD;&#xA;		System.Runtime.CompilerServices.Unsafe.dll ^&#xD;&#xA;		System.Text.Encoding.CodePages.dll " />
     <Exec Condition=" '!$([MSBuild]::IsOSPlatform(`Windows`))' == 'True' " Command="mkdir -p $(SharedOutputPath)" />
     <Exec Condition=" '!$([MSBuild]::IsOSPlatform(`Windows`))' == 'True' " Command="cp $(OutputPath)*.* $(SharedOutputPath)" />
-=======
     <Exec Condition=" '$([MSBuild]::IsOSPlatform(`Windows`))' == 'True'"
 		Command="$(ILMergeConsolePath) $(OutputPath)Md2Html.exe ^
 		/allowDup ^
@@ -101,6 +99,5 @@
 		Command="mkdir -p $(SharedOutputPath)"/>
     <Exec Condition=" '!$([MSBuild]::IsOSPlatform(`Windows`))' == 'True' "
 		Command="cp $(OutputPath)*.* $(SharedOutputPath)"/>
->>>>>>> b3b8f0d7
   </Target>
 </Project>