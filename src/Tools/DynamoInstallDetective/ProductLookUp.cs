--- conflicted
+++ resolved
@@ -159,14 +159,8 @@
         /// <param name="fileLookup">file name pattern to lookup</param>
         public InstalledProductLookUp(string lookUpName, string fileLookup)
         {
-<<<<<<< HEAD
             this.ProductLookUpName = lookUpName;
             this.fileLocator = (path) => Directory.GetFiles(path, fileLookup, SearchOption.AllDirectories).FirstOrDefault();
-=======
-            ProductLookUpName = lookUpName;
-            fileLocator = (path) => Directory.EnumerateFiles(path, fileLookup, SearchOption.AllDirectories)
-                .FirstOrDefault();
->>>>>>> e031726b
         }
 
         public InstalledProductLookUp(string lookUpName, Func<string, string> fileLocator)
@@ -262,12 +256,8 @@
         public InstalledProduct(string installLocation, InstalledProductLookUp lookUp)
         {
             var corePath = lookUp.GetCoreFilePathFromInstallation(installLocation);
-<<<<<<< HEAD
-            InstallLocation = Path.GetDirectoryName(corePath);
-=======
             InstallLocation = File.Exists(corePath) ? Path.GetDirectoryName(corePath) : installLocation;
             
->>>>>>> e031726b
             VersionInfo = lookUp.GetVersionInfoFromFile(corePath);
             ProductName = string.Format("{0} {1}.{2}", lookUp.ProductLookUpName, VersionInfo.Item1, VersionInfo.Item2);
             VersionString = string.Format("{0}.{1}.{2}.{3}", VersionInfo.Item1, VersionInfo.Item2, VersionInfo.Item3, VersionInfo.Item4);
