<Project Sdk="Microsoft.NET.Sdk">
  <ImportGroup Label="PropertySheets">
    <Import Project="$(SolutionDir)Config\CS_SDK.props" />
  </ImportGroup>
  <PropertyGroup>
    <ProjectGuid>{0DD3E4ED-66AA-47FC-9EB9-2A0E6A0EA01B}</ProjectGuid>
    <OutputType>Exe</OutputType>
    <RootNamespace>NodeDocumentationMarkdownGenerator</RootNamespace>
    <AssemblyName>NodeDocumentationMarkdownGenerator</AssemblyName>
	<OutputPath>bin\$(Platform)\$(Configuration)\</OutputPath>
    <DisableTransitiveProjectReferences>true</DisableTransitiveProjectReferences>
  </PropertyGroup>
    <ItemGroup>
        <PackageReference Include="CommandLineParser" Version="2.8.0" />
<<<<<<< HEAD
        <PackageReference Include="DynamoVisualProgramming.LibG_229_0_0" Version="2.18.0.2485" />
        <PackageReference Include="Greg" Version="2.5.0.6325" />
=======
        <PackageReference Include="DynamoVisualProgramming.LibG_229_0_0" Version="3.0.0.2855" />
        <PackageReference Include="Greg" Version="2.5.0.5076" />
>>>>>>> 7244f344
        <PackageReference Include="Magick.NET.Core" Version="7.0.1" />
        <PackageReference Include="Magick.NET-Q8-AnyCPU" Version="7.24.1" />
        <PackageReference Include="Newtonsoft.Json" Version="13.0.1" />
        <PackageReference Include="RestSharp" Version="106.12.0" />
        <PackageReference Include="System.Drawing.Common" Version="6.0.0" Condition=" '$(TargetFramework)' == 'net6.0' " />
    </ItemGroup>
  <ItemGroup>
    <ProjectReference Include="..\..\DynamoCore\DynamoCore.csproj">
      <Project>{7858fa8c-475f-4b8e-b468-1f8200778cf8}</Project>
      <Name>DynamoCore</Name>
      <Private>False</Private>
    </ProjectReference>
    <ProjectReference Include="..\..\DynamoPackages\DynamoPackages.csproj">
      <Project>{47533b7c-0e1a-44a4-8511-b438645f052a}</Project>
      <Name>DynamoPackages</Name>
      <Private>False</Private>
    </ProjectReference>
    <ProjectReference Include="..\..\DynamoUtilities\DynamoUtilities.csproj">
      <Project>{b5f435cb-0d8a-40b1-a4f7-5ecb3ce792a9}</Project>
      <Name>DynamoUtilities</Name>
      <Private>False</Private>
    </ProjectReference>
    <ProjectReference Include="..\..\Engine\ProtoCore\ProtoCore.csproj">
      <Project>{7A9E0314-966F-4584-BAA3-7339CBB849D1}</Project>
      <Name>ProtoCore</Name>
      <Private>False</Private>
    </ProjectReference>
  </ItemGroup>
  <ItemGroup>
    <Content Include="images\logo.png" />
  </ItemGroup>
  <ItemGroup>
    <Compile Update="Properties\Resources.Designer.cs">
      <AutoGen>True</AutoGen>
      <DesignTime>True</DesignTime>
      <DependentUpon>Resources.resx</DependentUpon>
    </Compile>
    <Compile Update="Properties\Resources.en-US.Designer.cs">
      <AutoGen>True</AutoGen>
      <DesignTime>True</DesignTime>
      <DependentUpon>Resources.en-US.resx</DependentUpon>
    </Compile>
  </ItemGroup>
  <ItemGroup>
    <EmbeddedResource Update="Properties\Resources.resx">
      <Generator>ResXFileCodeGenerator</Generator>
      <LastGenOutput>Resources.Designer.cs</LastGenOutput>
    </EmbeddedResource>
    <EmbeddedResource Update="Properties\Resources.en-US.resx">
      <Generator>ResXFileCodeGenerator</Generator>
      <LastGenOutput>Resources.en-US.Designer.cs</LastGenOutput>
    </EmbeddedResource>
  </ItemGroup>
</Project><|MERGE_RESOLUTION|>--- conflicted
+++ resolved
@@ -12,13 +12,10 @@
   </PropertyGroup>
     <ItemGroup>
         <PackageReference Include="CommandLineParser" Version="2.8.0" />
-<<<<<<< HEAD
         <PackageReference Include="DynamoVisualProgramming.LibG_229_0_0" Version="2.18.0.2485" />
         <PackageReference Include="Greg" Version="2.5.0.6325" />
-=======
         <PackageReference Include="DynamoVisualProgramming.LibG_229_0_0" Version="3.0.0.2855" />
         <PackageReference Include="Greg" Version="2.5.0.5076" />
->>>>>>> 7244f344
         <PackageReference Include="Magick.NET.Core" Version="7.0.1" />
         <PackageReference Include="Magick.NET-Q8-AnyCPU" Version="7.24.1" />
         <PackageReference Include="Newtonsoft.Json" Version="13.0.1" />
