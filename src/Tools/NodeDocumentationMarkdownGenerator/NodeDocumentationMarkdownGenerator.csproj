﻿<Project Sdk="Microsoft.NET.Sdk">
  <ImportGroup Label="PropertySheets">
    <Import Project="$(SolutionDir)Config\CS_SDK.props" />
  </ImportGroup>
  <PropertyGroup>
    <ProjectGuid>{0DD3E4ED-66AA-47FC-9EB9-2A0E6A0EA01B}</ProjectGuid>
    <OutputType>Exe</OutputType>
    <RootNamespace>NodeDocumentationMarkdownGenerator</RootNamespace>
    <AssemblyName>NodeDocumentationMarkdownGenerator</AssemblyName>
	  <OutputPath>bin\$(Configuration)\</OutputPath>
    <DisableTransitiveProjectReferences>true</DisableTransitiveProjectReferences>
  </PropertyGroup>
  <ItemGroup>
    <PackageReference Include="CommandLineParser" Version="2.8.0" />
<<<<<<< HEAD
    <PackageReference Include="DynamoVisualProgramming.LibG_228_0_0" Version="2.13.0.8705"/>
=======
    <PackageReference Include="DynamoVisualProgramming.LibG_228_0_0" Version="2.13.0.8734"/>
>>>>>>> a3f42fdb
    <PackageReference Include="Greg" Version="2.1.8122.28281" />
    <PackageReference Include="Magick.NET.Core" Version="7.0.1" />
    <PackageReference Include="Magick.NET-Q8-AnyCPU" Version="7.24.1" />
    <PackageReference Include="Newtonsoft.Json" Version="8.0.3" />
    <PackageReference Include="RestSharp" Version="106.12.0" />
    <PackageReference Include="System.Buffers" Version="4.5.1" />
    <PackageReference Include="System.Collections.Immutable" Version="5.0.0" />
    <PackageReference Include="System.Memory" Version="4.5.4" />
    <PackageReference Include="System.Numerics.Vectors" Version="4.5.0" />
    <PackageReference Include="System.Runtime.CompilerServices.Unsafe" Version="4.5.3" />
    <Reference Include="System" />
    <Reference Include="System.Core" />
    <Reference Include="System.Drawing" />
    <Reference Include="System.Numerics" />
    <Reference Include="System.Web" />
    <Reference Include="System.Xml.Linq" />
    <Reference Include="System.Data.DataSetExtensions" />
    <Reference Include="Microsoft.CSharp" />
    <Reference Include="System.Data" />
    <Reference Include="System.Net.Http" />
    <Reference Include="System.Xml" />
  </ItemGroup>
  <ItemGroup>
    <ProjectReference Include="..\..\DynamoCore\DynamoCore.csproj">
      <Project>{7858fa8c-475f-4b8e-b468-1f8200778cf8}</Project>
      <Name>DynamoCore</Name>
      <Private>False</Private>
    </ProjectReference>
    <ProjectReference Include="..\..\DynamoPackages\DynamoPackages.csproj">
      <Project>{47533b7c-0e1a-44a4-8511-b438645f052a}</Project>
      <Name>DynamoPackages</Name>
      <Private>False</Private>
    </ProjectReference>
    <ProjectReference Include="..\..\DynamoUtilities\DynamoUtilities.csproj">
      <Project>{b5f435cb-0d8a-40b1-a4f7-5ecb3ce792a9}</Project>
      <Name>DynamoUtilities</Name>
      <Private>False</Private>
    </ProjectReference>
    <ProjectReference Include="..\..\Engine\ProtoCore\ProtoCore.csproj">
      <Project>{7A9E0314-966F-4584-BAA3-7339CBB849D1}</Project>
      <Name>ProtoCore</Name>
      <Private>False</Private>
    </ProjectReference>
  </ItemGroup>
  <ItemGroup>
    <Content Include="images\logo.png" />
  </ItemGroup>
  <ItemGroup>
    <Compile Update="Properties\Resources.Designer.cs">
      <AutoGen>True</AutoGen>
      <DesignTime>True</DesignTime>
      <DependentUpon>Resources.resx</DependentUpon>
    </Compile>
    <Compile Update="Properties\Resources.en-US.Designer.cs">
      <AutoGen>True</AutoGen>
      <DesignTime>True</DesignTime>
      <DependentUpon>Resources.en-US.resx</DependentUpon>
    </Compile>
  </ItemGroup>
  <ItemGroup>
    <EmbeddedResource Update="Properties\Resources.resx">
      <Generator>ResXFileCodeGenerator</Generator>
      <LastGenOutput>Resources.Designer.cs</LastGenOutput>
    </EmbeddedResource>
    <EmbeddedResource Update="Properties\Resources.en-US.resx">
      <Generator>ResXFileCodeGenerator</Generator>
      <LastGenOutput>Resources.en-US.Designer.cs</LastGenOutput>
    </EmbeddedResource>
  </ItemGroup>
</Project><|MERGE_RESOLUTION|>--- conflicted
+++ resolved
@@ -12,11 +12,8 @@
   </PropertyGroup>
   <ItemGroup>
     <PackageReference Include="CommandLineParser" Version="2.8.0" />
-<<<<<<< HEAD
     <PackageReference Include="DynamoVisualProgramming.LibG_228_0_0" Version="2.13.0.8705"/>
-=======
     <PackageReference Include="DynamoVisualProgramming.LibG_228_0_0" Version="2.13.0.8734"/>
->>>>>>> a3f42fdb
     <PackageReference Include="Greg" Version="2.1.8122.28281" />
     <PackageReference Include="Magick.NET.Core" Version="7.0.1" />
     <PackageReference Include="Magick.NET-Q8-AnyCPU" Version="7.24.1" />
