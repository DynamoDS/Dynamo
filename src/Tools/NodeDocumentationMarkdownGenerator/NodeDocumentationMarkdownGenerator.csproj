--- conflicted
+++ resolved
@@ -12,11 +12,8 @@
   </PropertyGroup>
   <ItemGroup>
     <PackageReference Include="CommandLineParser" Version="2.8.0" />
-<<<<<<< HEAD
     <PackageReference Include="DynamoVisualProgramming.LibG_228_0_0" Version="2.16.0.2365" />
-=======
     <PackageReference Include="DynamoVisualProgramming.LibG_229_0_0" Version="2.16.0.3736"/>
->>>>>>> d5fdbc42
     <PackageReference Include="Greg" Version="2.3.0.2505" />
     <PackageReference Include="Magick.NET.Core" Version="7.0.1" />
     <PackageReference Include="Magick.NET-Q8-AnyCPU" Version="7.24.1" />
