--- conflicted
+++ resolved
@@ -11,25 +11,9 @@
 {
     class Program
     {
-        private static IEnumerable<FileInfo> dynamoDirectoryAssemblyPaths;
-        internal static IEnumerable<FileInfo> DynamoDirectoryAssemblyPaths
+        internal static IEnumerable<FileInfo> DynamoDirectoryAssemblyPaths;
+        internal static void Main(string[] args)
         {
-<<<<<<< HEAD
-            get
-            {
-                if (dynamoDirectoryAssemblyPaths is null)
-                {
-                    dynamoDirectoryAssemblyPaths = new DirectoryInfo(
-                        Path.GetFullPath(
-                            Path.Combine(
-                                Path.GetDirectoryName(Assembly.GetExecutingAssembly().Location), @"..\..\..\..\..\bin\AnyCPU\Debug")))
-                        .EnumerateFiles("*.dll", SearchOption.TopDirectoryOnly);
-                }
-
-                return dynamoDirectoryAssemblyPaths;
-            }
-        }
-=======
             var sw = new Stopwatch();
             sw.Start();
             Program.DynamoDirectoryAssemblyPaths = new DirectoryInfo(
@@ -37,10 +21,7 @@
                     Path.Combine(
                         Path.GetDirectoryName(Assembly.GetExecutingAssembly().Location), @"..\..\..\..\..\bin\AnyCPU\Debug")))
                 .EnumerateFiles("*.dll", SearchOption.TopDirectoryOnly);
->>>>>>> 15cb6e61
 
-        internal static void Main(string[] args)
-        {
             AppDomain.CurrentDomain.AssemblyResolve += CurrentDomain_AssemblyResolve;
 
             ShowWelcomeMessages();
