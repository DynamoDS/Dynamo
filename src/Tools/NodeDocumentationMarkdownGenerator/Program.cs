﻿using System;
using System.Collections.Generic;
using System.Diagnostics;
using System.IO;
using System.Linq;
using System.Reflection;
using CommandLine;
using NodeDocumentationMarkdownGenerator.Verbs;

namespace NodeDocumentationMarkdownGenerator
{
    class Program
    {
<<<<<<< HEAD
        private static IEnumerable<FileInfo> dynamoDirectoryAssemblyPaths;
        internal static IEnumerable<FileInfo> DynamoDirectoryAssemblyPaths
        {
            get
            {
                if (dynamoDirectoryAssemblyPaths is null)
                {
                    dynamoDirectoryAssemblyPaths = new DirectoryInfo(
                        Path.GetFullPath(
                            Path.Combine(
                                Path.GetDirectoryName(Assembly.GetExecutingAssembly().Location), @"..\..\..\..\..\bin\AnyCPU\Debug")))
                        .EnumerateFiles("*.dll", SearchOption.AllDirectories);
                }

                return dynamoDirectoryAssemblyPaths;
            }
        }

        internal static void Main(string[] args)
=======
        internal static IEnumerable<FileInfo> DynamoDirectoryAssemblyPaths;
        internal static List<String> ReferenceAssemblyPaths = new List<string>();
        internal static bool VerboseMode { get; set; }
        static void Main(string[] args)
>>>>>>> e168952d
        {
#if DEBUG
            var config = "Debug";
#else
   var config = "Release";
#endif
            var relativePathToDynamo = $@"..\..\..\..\..\bin\AnyCPU\{config}";
            Console.WriteLine($"looking for dynamo core assemblies in {relativePathToDynamo}");

            var sw = new Stopwatch();
            sw.Start();
<<<<<<< HEAD
=======
            Program.DynamoDirectoryAssemblyPaths = new DirectoryInfo(
                Path.GetFullPath(
                    Path.Combine(
                        Path.GetDirectoryName(Assembly.GetExecutingAssembly().Location), relativePathToDynamo)))
                .EnumerateFiles("*.dll", SearchOption.AllDirectories);
>>>>>>> e168952d

            AppDomain.CurrentDomain.AssemblyResolve += CurrentDomain_AssemblyResolve;

            ShowWelcomeMessages();

            var result = Parser.Default.ParseArguments<FromDirectoryOptions, FromPackageOptions>(args);
            var text = result
                .MapResult(
                    (FromDirectoryOptions opts) => CommandHandler.HandleFromDirectory(opts),
                    (FromPackageOptions opts) => CommandHandler.HandleFromPackage(opts),
                    err => "1");
            Console.WriteLine($"docs generation took {sw.Elapsed.TotalSeconds}");
# if DEBUG
            Console.ReadLine();
#endif
        }

        internal static Assembly CurrentDomain_AssemblyResolve(object sender, ResolveEventArgs args)
        {
            var requestedAssembly = new AssemblyName(args.Name);
            //concat both dynamocore paths and any reference paths the user added.
            var requestedAssemblyLocation = Program.DynamoDirectoryAssemblyPaths.Concat(Program.ReferenceAssemblyPaths.Select(x => new FileInfo(x)))
                .Where(x => Path.GetFileNameWithoutExtension(x.FullName) == requestedAssembly.Name)
                .FirstOrDefault();
           
            Assembly assembly = null;
            try
            {
                assembly = Assembly.LoadFrom(requestedAssemblyLocation.FullName);
            }
            catch (Exception ex)
            {
                CommandHandler.LogExceptionToConsole(ex);
            }
<<<<<<< HEAD

            AppDomain.CurrentDomain.AssemblyResolve += CurrentDomain_AssemblyResolve;
=======
>>>>>>> e168952d
            return assembly;
        }

        private static void ShowWelcomeMessages()
        {
            var header = @"
 _______                                                        
/       \                                                       
$$$$$$$  | __    __  _______    ______   _____  ____    ______  
$$ |  $$ |/  |  /  |/       \  /      \ /     \/    \  /      \ 
$$ |  $$ |$$ |  $$ |$$$$$$$  | $$$$$$  |$$$$$$ $$$$  |/$$$$$$  |
$$ |  $$ |$$ |  $$ |$$ |  $$ | /    $$ |$$ | $$ | $$ |$$ |  $$ |
$$ |__$$ |$$ \__$$ |$$ |  $$ |/$$$$$$$ |$$ | $$ | $$ |$$ \__$$ |
$$    $$/ $$    $$ |$$ |  $$ |$$    $$ |$$ | $$ | $$ |$$    $$/ 
$$$$$$$/   $$$$$$$ |$$/   $$/  $$$$$$$/ $$/  $$/  $$/  $$$$$$/  
          /  \__$$ |                                            
          $$    $$/                                             
           $$$$$$/                                                          
            ";
            Console.WriteLine(header);
        }
        internal static void VerboseControlLog(string message)
        {
            if (Program.VerboseMode)
            {
                Console.ForegroundColor = ConsoleColor.Yellow;
                Console.WriteLine(message);
                Console.ResetColor();
            }
        }
    }
}<|MERGE_RESOLUTION|>--- conflicted
+++ resolved
@@ -11,18 +11,28 @@
 {
     class Program
     {
-<<<<<<< HEAD
+        internal static List<String> ReferenceAssemblyPaths = new List<string>();
+        internal static bool VerboseMode { get; set; }
+        static void Main(string[] args)
         private static IEnumerable<FileInfo> dynamoDirectoryAssemblyPaths;
         internal static IEnumerable<FileInfo> DynamoDirectoryAssemblyPaths
         {
             get
             {
+
                 if (dynamoDirectoryAssemblyPaths is null)
                 {
+#if DEBUG
+            var config = "Debug";
+#else
+                    var config = "Release";
+#endif
+                    var relativePathToDynamo = $@"..\..\..\..\..\bin\AnyCPU\{config}";
+                    Console.WriteLine($"looking for dynamo core assemblies in {relativePathToDynamo}");
                     dynamoDirectoryAssemblyPaths = new DirectoryInfo(
                         Path.GetFullPath(
                             Path.Combine(
-                                Path.GetDirectoryName(Assembly.GetExecutingAssembly().Location), @"..\..\..\..\..\bin\AnyCPU\Debug")))
+                                Path.GetDirectoryName(Assembly.GetExecutingAssembly().Location), relativePathToDynamo)))
                         .EnumerateFiles("*.dll", SearchOption.AllDirectories);
                 }
 
@@ -31,31 +41,11 @@
         }
 
         internal static void Main(string[] args)
-=======
-        internal static IEnumerable<FileInfo> DynamoDirectoryAssemblyPaths;
-        internal static List<String> ReferenceAssemblyPaths = new List<string>();
-        internal static bool VerboseMode { get; set; }
-        static void Main(string[] args)
->>>>>>> e168952d
         {
-#if DEBUG
-            var config = "Debug";
-#else
-   var config = "Release";
-#endif
-            var relativePathToDynamo = $@"..\..\..\..\..\bin\AnyCPU\{config}";
-            Console.WriteLine($"looking for dynamo core assemblies in {relativePathToDynamo}");
-
             var sw = new Stopwatch();
             sw.Start();
-<<<<<<< HEAD
-=======
-            Program.DynamoDirectoryAssemblyPaths = new DirectoryInfo(
-                Path.GetFullPath(
-                    Path.Combine(
-                        Path.GetDirectoryName(Assembly.GetExecutingAssembly().Location), relativePathToDynamo)))
-                .EnumerateFiles("*.dll", SearchOption.AllDirectories);
->>>>>>> e168952d
+
+          
 
             AppDomain.CurrentDomain.AssemblyResolve += CurrentDomain_AssemblyResolve;
 
@@ -90,11 +80,6 @@
             {
                 CommandHandler.LogExceptionToConsole(ex);
             }
-<<<<<<< HEAD
-
-            AppDomain.CurrentDomain.AssemblyResolve += CurrentDomain_AssemblyResolve;
-=======
->>>>>>> e168952d
             return assembly;
         }
 
