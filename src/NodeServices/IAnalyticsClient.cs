--- conflicted
+++ resolved
@@ -65,16 +65,12 @@
         /// <summary>
         /// Events Category related to In-Canvas search
         /// </summary>
-<<<<<<< HEAD
-        InCanvasSearchOperations
-=======
         InCanvasSearchOperations,
         
         /// <summary>
         /// Events Category related to Python operations
         /// </summary>
         PythonOperations,
->>>>>>> 3da1350d
     }
 
     /// <summary>
@@ -171,17 +167,11 @@
         /// Update Installed event
         /// </summary>
         Installed,
-<<<<<<< HEAD
-
-=======
         
->>>>>>> 3da1350d
         /// <summary>
         /// Select event, such as node auto-complete suggestion selection or in-canvas search selection
         /// </summary>
         Select,
-<<<<<<< HEAD
-=======
 
         /// <summary>
         /// Migration event, such as Python migration or DYN migration
@@ -197,7 +187,6 @@
         /// Run event, such as Python node run clicked, Graph run Clicked
         /// </summary>
         Run,
->>>>>>> 3da1350d
     }
 
     /// <summary>
