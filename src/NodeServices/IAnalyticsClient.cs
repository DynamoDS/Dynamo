--- conflicted
+++ resolved
@@ -108,15 +108,14 @@
         GroupOperations,
 
         /// <summary>
-<<<<<<< HEAD
+        /// Events Category related to Node context menu
+        /// </summary>
+        NodeContextMenuOperations,
+
+        /// <summary>
         /// Events Category related to connectors
         /// </summary>
         ConnectorOperations,
-=======
-        /// Events Category related to Node context menu
-        /// </summary>
-        NodeContextMenuOperations,
->>>>>>> 09dcd1d3
     }
 
     /// <summary>
@@ -340,6 +339,11 @@
         Set,
 
         /// <summary>
+        /// Dismiss event, e.g. to dismiss node alerts.
+        /// </summary>
+        Dismiss,
+
+        /// <summary>
         /// Undismiss event, to show dismissed alerts.
         /// </summary>
         Undismiss,
@@ -350,15 +354,9 @@
         Break,
 
         /// <summary>
-        /// Show event, e.g. when a connection is shown by user choice
-        /// </summary>
-        Show,
-
-        /// <summary>
         /// Hide event, e.g when a connection is hidden by user choice
         /// </summary>
         Hide,
-
     }
 
     /// <summary>
