﻿using System;

namespace Dynamo.Logging
{
    /// <summary>
    /// Categories for analytics tracking.
    /// </summary>
    public enum Categories
    {
        /// <summary>
        /// Events Category related to application lifecycle
        /// </summary>
        ApplicationLifecycle,

        /// <summary>
        /// Events Category related to product stability
        /// </summary>
        Stability,

        /// <summary>
        /// Events Category related to Node operations
        /// </summary>
        NodeOperations,

        /// <summary>
        /// Events Category related to Performance
        /// </summary>
        Performance,

        /// <summary>
        /// Events Category related to Dynamo commands
        /// </summary>
        Command,

        /// <summary>
        /// Events Category related to File operations
        /// </summary>
        FileOperation,

        /// <summary>
        /// Events Category related to Search UX
        /// </summary>
        SearchUX,

        /// <summary>
        /// Events Category related to user preferences
        /// </summary>
        Preferences,

        /// <summary>
        /// Events Category related to Dynamo upgrade
        /// </summary>
        Upgrade,

        /// <summary>
        /// Events Category related to DesignScript VM
        /// </summary>
        Engine,

        /// <summary>
        /// Events Category related to Node Auto-Complete
        /// </summary>
        NodeAutoCompleteOperations,

        /// <summary>
        /// Events Category related to In-Canvas search
        /// </summary>
        InCanvasSearchOperations,
        
        /// <summary>
        /// Events Category related to Python operations
        /// </summary>
        PythonOperations,

        /// <summary>
        /// Events Category related to Extensions operations
        /// </summary>
        ExtensionOperations,

        /// <summary>
        /// Events Category related to View Extensions operations
        /// </summary>
        ViewExtensionOperations,

        /// <summary>
        /// Events Category related to package manager operations
        /// </summary>
        PackageManagerOperations,

        /// <summary>
        /// Events Category related to Note operations
        /// </summary>
        NoteOperations,

        /// <summary>
        /// Events Category related to Workspace References Operations
        /// </summary>
        WorkspaceReferencesOperations,

        /// <summary>
        /// Events Category related to saved Workspace References
        /// </summary>
        WorkspaceReferences,

        /// <summary>
        /// Events Category related to Groups
        /// </summary>
        GroupOperations,

        /// <summary>
        /// Events Category related to Node context menu
        /// </summary>
        NodeContextMenuOperations,
<<<<<<< HEAD
=======

        /// <summary>
        /// Events Category related to connectors
        /// </summary>
        ConnectorOperations,
>>>>>>> 88ac2d9e
    }

    /// <summary>
    /// Actions for analytics tracking.
    /// </summary>
    public enum Actions
    {
        /// <summary>
        /// Start of an event
        /// </summary>
        Start,

        /// <summary>
        /// End of an event
        /// </summary>
        End,

        /// <summary>
        /// Create Event, such as File create or Node create etc.
        /// </summary>
        Create,

        /// <summary>
        /// Delete Event, such as Node delete
        /// </summary>
        Delete,

        /// <summary>
        /// Move Event, such as Node move, dialog move
        /// </summary>
        Move,

        /// <summary>
        /// Copy Event, such as Node copy
        /// </summary>
        Copy,

        /// <summary>
        /// Open Event, such as Open workspace
        /// </summary>
        Open,

        /// <summary>
        /// Close Event, such as Close workspace, Close Python Editor
        /// </summary>
        Close,

        /// <summary>
        /// Read Event, such as File read
        /// </summary>
        Read,

        /// <summary>
        /// Write Event, such as File write
        /// </summary>
        Write,

        /// <summary>
        /// Save Event, such as Save workspace and save Python code
        /// </summary>
        Save,

        /// <summary>
        /// SaveAs Event, such as Save workspace as.
        /// </summary>
        SaveAs,

        /// <summary>
        /// New Event, such as New workspace
        /// </summary>
        New,

        /// <summary>
        /// Engine Failure event
        /// </summary>
        EngineFailure,

        /// <summary>
        /// Filter event, e.g. when package filter is active
        /// </summary>
        Filter,

        /// <summary>
        /// Unresolved Node found event
        /// </summary>
        Unresolved,

        /// <summary>
        /// Update Downloaded event
        /// </summary>
        Downloaded,

        /// <summary>
        /// Update Installed event
        /// </summary>
        Installed,
        
        /// <summary>
        /// Select event, such as node auto-complete suggestion selection or in-canvas search selection
        /// </summary>
        Select,

        /// <summary>
        /// Migration event, such as Python migration or DYN migration
        /// </summary>
        Migration,

        /// <summary>
        /// Switch event, such as Python engine switch, dropdown node switch
        /// </summary>
        Switch,

        /// <summary>
        /// Run event, such as Python node run clicked, Graph run Clicked, generic node run during graph execution
        /// </summary>
        Run,

        /// <summary>
        /// Load event, such as extensions loaded, package loaded
        /// </summary>
        Load,

        /// <summary>
        /// Dock event, such as docking view extension
        /// </summary>
        Dock,

        /// <summary>
        /// Undock event, such as undocking view extension
        /// </summary>
        Undock,

        /// <summary>
        /// Rate event, such as rating guided tour
        /// </summary>
        Rate,

        /// <summary>
        /// Pin event, such as pinning a note to a node
        /// </summary>
        Pin,

        /// <summary>
        /// Unpin event, such as unpinning a note from a node
        /// </summary>
        Unpin,

        /// <summary>
        /// Download new event, such as downloading a new package in package reference section by user
        /// </summary>
        DownloadNew,

        /// <summary>
        /// KeepOld event, e.g. choosing to keep the old package in package reference section by user
        /// </summary>
        KeepOld,

        /// <summary>
        /// PackageReferences event, when a package reference is saved in a workspace
        /// </summary>
        PackageReferences,

        /// <summary>
        /// KeepOldPackage event, when a local reference is saved in a workspace
        /// </summary>
        LocalReferences,

        /// <summary>
        /// KeepOldPackage event, when an external reference is saved in a workspace
        /// </summary>
        ExternalReferences,

        /// <summary>
        /// Ungroup event, when an group is Ungrouped
        /// </summary>
        Ungroup,

        /// <summary>
        /// Expand event, when an group is Expanded
        /// </summary>
        Expanded,

        /// <summary>
        /// Collapse event, when an group is Collapsed
        /// </summary>
        Collapsed,

        /// <summary>
        /// AddedTo event, when a node is added to the group
        /// </summary>
        AddedTo,

        /// <summary>
        /// RemovedFrom event, when a node is removed from the group
        /// </summary>
        RemovedFrom,

        /// <summary>
        /// Preview event, when a node is Previewed
<<<<<<< HEAD
        /// </summary>
        Preview,

        /// <summary>
        /// Freeze event, when a node is Freezed
        /// </summary>
        Freeze,

        /// <summary>
        /// Rename event, when a node is Renamed
        /// </summary>
        Rename,

        /// <summary>
        /// Show event, when user wants to toggle display.
        /// </summary>
        Show,

        /// <summary>
        /// Set event, when user wants to set a property.
        /// </summary>
        Set,

        /// <summary>
        /// Undismiss event, to show dismissed alerts.
        /// </summary>
        Undismiss,
=======
        /// </summary>
        Preview,

        /// <summary>
        /// Freeze event, when a node is Freezed
        /// </summary>
        Freeze,
>>>>>>> 88ac2d9e

        /// <summary>
        /// Rename event, when a node is Renamed
        /// </summary>
        Rename,

        /// <summary>
        /// Show event, when user wants to toggle display.
        /// </summary>
        Show,

        /// <summary>
        /// Set event, when user wants to set a property.
        /// </summary>
        Set,

        /// <summary>
        /// Dismiss event, e.g. to dismiss node alerts.
        /// </summary>
        Dismiss,

        /// <summary>
        /// Undismiss event, to show dismissed alerts.
        /// </summary>
        Undismiss,

        /// <summary>
        /// Break event, e.g. when a connection is broken by user choice
        /// </summary>
        Break,

        /// <summary>
        /// Hide event, e.g when a connection is hidden by user choice
        /// </summary>
        Hide,
    }

    /// <summary>
    /// Implements analytics and logging functions. This interface is defined 
    /// for internal use only to implement analytics functions and mock the tests.
    /// </summary>
    public interface IAnalyticsClient
    {
        /// <summary>
        /// Checks if analytics reporting is ON.
        /// </summary>
        bool ReportingAnalytics { get; }

        /// <summary>
        /// Checks if detailed usage reporting is ON.
        /// </summary>
        bool ReportingUsage { get; }

        /// <summary>
        /// Starts the client when DynamoModel is created. This method initializes
        /// the Analytics service and application life cycle start is tracked.
        /// </summary>
        void Start();

        /// <summary>
        /// Shuts down the client. Application life cycle end is tracked.
        /// </summary>
        void ShutDown();

        /// <summary>
        /// Tracks an arbitrary event.
        /// </summary>
        /// <param name="action">Action performed</param>
        /// <param name="category">Event category</param>
        /// <param name="description">Event description</param>
        /// <param name="value">A metric value associated with the event</param>
        void TrackEvent(Actions action, Categories category, string description, int? value);

        /// <summary>
        /// Tracks a preference setting and its value.
        /// </summary>
        /// <param name="name">Name of the preference</param>
        /// <param name="stringValue">Preference value as string</param>
        /// <param name="metricValue">Metric value of the preference</param>
        void TrackPreference(string name, string stringValue, int? metricValue);

        /// <summary>
        /// Tracks a timed event, when it has completed.
        /// </summary>
        /// <param name="category">Event category</param>
        /// <param name="variable">Timed variable name</param>
        /// <param name="time">Time taken by the event</param>
        /// <param name="description">Event description</param>
        void TrackTimedEvent(Categories category, string variable, TimeSpan time, string description);

        /// <summary>
        /// Tracks screen view, such as Node view, Geometry view, Custom workspace etc.
        /// </summary>
        /// <param name="viewName">Name of the screen</param>
        void TrackScreenView(string viewName);

        /// <summary>
        /// Tracks an exception. If the exception is fatal, its recorded as crash.
        /// </summary>
        /// <param name="ex">Exception</param>
        /// <param name="isFatal">If it's fatal</param>
        void TrackException(Exception ex, bool isFatal);

        /// <summary>
        /// Creates a new timed event with start state and tracks its start.
        /// Disposing the returnd event will record the event completion.
        /// </summary>
        /// <param name="category">Event category</param>
        /// <param name="variable">Timed varaible name</param>
        /// <param name="description">Event description</param>
        /// <param name="value">A metric value associated with the event</param>
        /// <returns>Event as IDisposable</returns>
        IDisposable CreateTimedEvent(Categories category, string variable, string description, int? value);

        /// <summary>
        /// Creates a new command event of the given name. Start of the 
        /// command is tracked. When the event is disposed, it's completion is tracked.
        /// </summary>
        /// <param name="name">Command name</param>
        /// <param name="description">Event description</param>
        /// <param name="value">A metric value associated with the event</param>
        /// <returns>Event as IDisposable</returns>
        IDisposable CreateCommandEvent(string name, string description, int? value);

        /// <summary>
        /// Creates a new file operation event and tracks the start of the event.
        /// Disposing the returned event will record its completion.
        /// </summary>
        /// <param name="filepath">File path</param>
        /// <param name="operation">File operation</param>
        /// <param name="size">Size parameter</param>
        /// <param name="description">Event description</param>
        /// <returns>Event as IDisposable</returns>
        IDisposable TrackFileOperationEvent(string filepath, Actions operation, int size, string description);

        /// <summary>
        /// Logs usage data
        /// </summary>
        /// <param name="tag">Usage tag</param>
        /// <param name="data">Usage data</param>
        void LogPiiInfo(string tag, string data);
    }
}<|MERGE_RESOLUTION|>--- conflicted
+++ resolved
@@ -111,14 +111,11 @@
         /// Events Category related to Node context menu
         /// </summary>
         NodeContextMenuOperations,
-<<<<<<< HEAD
-=======
 
         /// <summary>
         /// Events Category related to connectors
         /// </summary>
         ConnectorOperations,
->>>>>>> 88ac2d9e
     }
 
     /// <summary>
@@ -318,7 +315,6 @@
 
         /// <summary>
         /// Preview event, when a node is Previewed
-<<<<<<< HEAD
         /// </summary>
         Preview,
 
@@ -326,35 +322,6 @@
         /// Freeze event, when a node is Freezed
         /// </summary>
         Freeze,
-
-        /// <summary>
-        /// Rename event, when a node is Renamed
-        /// </summary>
-        Rename,
-
-        /// <summary>
-        /// Show event, when user wants to toggle display.
-        /// </summary>
-        Show,
-
-        /// <summary>
-        /// Set event, when user wants to set a property.
-        /// </summary>
-        Set,
-
-        /// <summary>
-        /// Undismiss event, to show dismissed alerts.
-        /// </summary>
-        Undismiss,
-=======
-        /// </summary>
-        Preview,
-
-        /// <summary>
-        /// Freeze event, when a node is Freezed
-        /// </summary>
-        Freeze,
->>>>>>> 88ac2d9e
 
         /// <summary>
         /// Rename event, when a node is Renamed
