using System;
using System.Collections;
using System.Collections.Generic;
using System.Collections.ObjectModel;
using System.Linq;
using System.Reflection;
using System.Text.RegularExpressions;
using Autodesk.DesignScript.Interfaces;
using Autodesk.DesignScript.Runtime;
using Dynamo.PythonServices.EventHandlers;

<<<<<<< HEAD
namespace PythonNodeModels
{
    /// <summary>
    /// Enum of possible values of python engine versions.
    /// </summary>
    [Obsolete("This Enum will be removed in a future version of Dynamo")]
    internal enum PythonEngineVersion
    {
        Unspecified,
        IronPython2,
        CPython3,
        Unknown
    }
}
=======
>>>>>>> 061a79b2

namespace Dynamo.PythonServices.EventHandlers
{
    [SupressImportIntoVM]
    public delegate void ScopeSetAction(string name, object value);
    [SupressImportIntoVM]
    public delegate object ScopeGetAction(string name);

    [SupressImportIntoVM]
    public delegate void EvaluationStartedEventHandler(string code,
                                                       IList bindingValues,
                                                       ScopeSetAction scopeSet);
    [SupressImportIntoVM]
    public delegate void EvaluationFinishedEventHandler(EvaluationState state,
                                                        string code,
                                                        IList bindingValues,
                                                        ScopeGetAction scopeGet);
}

namespace Dynamo.PythonServices
{
    /// <summary>
    /// Enum of possible python evaluation states.
    /// </summary>
    [SupressImportIntoVM]
    public enum EvaluationState { Success, Failed }

    /// <summary>
    /// This abstract class is intended to act as a base class for different python engines
    /// </summary>
    [SupressImportIntoVM]
    [IsVisibleInDynamoLibrary(false)]
    public abstract class PythonEngine
    {
        /// <summary>
        /// Data Marshaler for all data coming into a Python node.
        /// </summary>
        public abstract object InputDataMarshaler
        {
            get;
        }

        /// <summary>
        /// Data Marshaler for all data coming out of a Python node.
        /// </summary>
        public abstract object OutputDataMarshaler
        {
            get;
        }

        /// <summary>
        /// Name of the Python engine
        /// </summary>
        public abstract string Name
        {
            get;
        }

        /// <summary>
        /// Add an event handler before the Python evaluation begins
        /// </summary>
        public abstract event EvaluationStartedEventHandler EvaluationStarted;

        /// <summary>
        /// Add an event handler after the Python evaluation has finished
        /// </summary>
        public abstract event EvaluationFinishedEventHandler EvaluationFinished;

        /// <summary>
        ///     Executes a Python script with custom variable names. Script may be a string
        ///     read from a file, for example. Pass a list of names (matching the variable
        ///     names in the script) to bindingNames and pass a corresponding list of values
        ///     to bindingValues.
        /// </summary>
        /// <param name="code">Python script as a string.</param>
        /// <param name="bindingNames">Names of values referenced in Python script.</param>
        /// <param name="bindingValues">Values referenced in Python script.</param>
        public abstract object Evaluate(string code,
                        IList bindingNames,
                        [ArbitraryDimensionArrayImport] IList bindingValues);
    }

    /// <summary>
    /// Singleton class that other class can access and use for query loaded Python Engine info.
    /// </summary>
    public sealed class PythonEngineManager
    {
        /// <summary>
        /// Use Lazy&lt;PythonEngineManager&gt; to make sure the Singleton class is only initialized once
        /// </summary>
        internal static readonly Lazy<PythonEngineManager>
            lazy =
            new Lazy<PythonEngineManager>
            (() => new PythonEngineManager());

        #region Public members
        /// <summary>
        /// The actual instance stored in the Singleton class
        /// </summary>
        public static PythonEngineManager Instance { get { return lazy.Value; } }
        #endregion

        //TODO see DYN-6550 when hiding/replacing this obsolete field.
        /// <summary>
        /// An observable collection of all the loaded Python engines
        /// </summary>
        [Obsolete("AvailableEngines field will be replaced in a future Dynamo release.")]
        public ObservableCollection<PythonEngine> AvailableEngines;

        #region Constant strings
        
        /// <summary>
        /// CPython Engine name
        /// </summary>
        internal static readonly string CPython3EngineName = "CPython3";

        /// <summary>
        /// IronPython2 Engine name
        /// </summary>
        internal static readonly string IronPython2EngineName = "IronPython2";

        internal static string PythonEvaluatorSingletonInstance = "Instance";

        internal static string IronPythonEvaluatorClass = "IronPythonEvaluator";
        internal static string IronPythonEvaluationMethod = "EvaluateIronPythonScript";

        internal static string CPythonEvaluatorClass = "CPythonEvaluator";
        internal static string CPythonEvaluationMethod = "EvaluatePythonScript";

        internal static string IronPythonAssemblyName = "DSIronPython";
        internal static string CPythonAssemblyName = "DSCPython";

        internal static string IronPythonTypeName = IronPythonAssemblyName + "." + IronPythonEvaluatorClass;
        internal static string CPythonTypeName = CPythonAssemblyName + "." + CPythonEvaluatorClass;

        internal static string PythonInputMarshalerProperty = "InputMarshaler";
        internal static string PythonOutputMarshalerProperty = "OutputMarshaler";

        internal static string DummyEvaluatorClass = "DummyPythonEvaluator";
        internal static string DummyEvaluatorMethod = "Evaluate";
        #endregion

        /// <summary>
        /// Singleton class initialization logic which will be run in a lazy way the first time Dynamo try to evaluate a Python node
        /// </summary>
        private PythonEngineManager()
        {
            AvailableEngines = new ObservableCollection<PythonEngine>();

            // We check only for the default python engine because it is the only one loaded by static references.
            // Other engines can only be loaded through package manager
            LoadDefaultPythonEngine(AppDomain.CurrentDomain.GetAssemblies().
               FirstOrDefault(a => a != null && a.GetName().Name == CPythonAssemblyName));

            AppDomain.CurrentDomain.AssemblyLoad += new AssemblyLoadEventHandler((object sender, AssemblyLoadEventArgs args) => LoadDefaultPythonEngine(args.LoadedAssembly));
        }

        private void LoadDefaultPythonEngine(Assembly a)
        {
            if (a == null ||
                a.GetName().Name != CPythonAssemblyName)
            {
                return;
            }

            try
            {
                LoadPythonEngine(a);
            }
            catch (Exception e)
            {
                System.Diagnostics.Debug.WriteLine($"Failed to load {CPythonAssemblyName} with error: {e.Message}");
            }
        }

        private PythonEngine GetEngine(string name)
        {
            return AvailableEngines.FirstOrDefault(x => x.Name == name);
        }

        // This method can throw exceptions.
        internal void LoadPythonEngine(IEnumerable<Assembly> assemblies)
        {
            foreach (var a in assemblies)
            {
                LoadPythonEngine(a);
            }
        }

        // This method can throw exceptions.
        private void LoadPythonEngine(Assembly assembly)
        {
            if (assembly == null)
            {
                return;
            }

            // Currently we are using try-catch to validate loaded assembly and Singleton Instance method exist
            // but we can optimize by checking all loaded types against evaluators interface later
            try
            {
                Type eType = null;
                PropertyInfo instanceProp = null;
                try
                {
                    eType = assembly.GetTypes().FirstOrDefault(x => typeof(PythonEngine).IsAssignableFrom(x) && !x.IsInterface && !x.IsAbstract);
                    if (eType == null) return;

                    instanceProp = eType?.GetProperty(PythonEvaluatorSingletonInstance, BindingFlags.NonPublic | BindingFlags.Static);
                    if (instanceProp == null) return;
                }
                catch {
                    // Ignore exceptions from iterating assembly types.
                    return;
                }

                PythonEngine engine = (PythonEngine)instanceProp.GetValue(null);
                if (engine == null) 
                {
                    throw new Exception($"Could not get a valid PythonEngine instance by calling the {eType.Name}.{PythonEvaluatorSingletonInstance} method");
                }

                if (GetEngine(engine.Name) == null)
                {
                    AvailableEngines.Add(engine);
                }
            }
            catch(Exception ex)
            {
                throw new Exception($"Failed to add a Python engine from assembly {assembly.GetName().Name}.dll with error: {ex.Message}");
            }
        }
    }

    /// <summary>
    /// Concrete type that gets returned and converted to an Avalonedit type implementing
    /// ICompletionData when used from WPF ScriptEditorContorl.
    /// </summary>
    internal class PythonCodeCompletionDataCore : IExternalCodeCompletionData
    {
        private readonly IExternalCodeCompletionProviderCore provider;
        private string description;

        public PythonCodeCompletionDataCore(string text, string stub, bool isInstance,
            ExternalCodeCompletionType completionType, IExternalCodeCompletionProviderCore providerCore)
        {
            Text = text;
            Stub = stub;
            IsInstance = isInstance;
            provider = providerCore;
            CompletionType = completionType;
        }

        public string Text { get; private set; }

        public string Stub { get; private set; }

        public bool IsInstance { get; private set; }

        // Use this property if you want to show a fancy UIElement in the drop down list.
        public object Content
        {
            get { return this.Text; }
        }

        public string Description
        {
            get
            {
                // lazily get the description
                if (description == null)
                {
                    description = provider.GetDescription(this.Stub, this.Text, this.IsInstance).TrimEnd('\r', '\n');
                }

                return description;
            }
        }
        public double Priority { get { return 0; } }

        public ExternalCodeCompletionType CompletionType { get; private set; }
    }

    /// <summary>
    /// This class represents a base class for Python code completion providers
    /// It partially implements the IExternalCodeCompletionProviderCore interface and
    /// contains a collection of utility functions/properties that are common among existing code completion provider classes
    /// </summary>
    internal abstract class PythonCodeCompletionProviderCommon : IExternalCodeCompletionProviderCore
    {
        #region internal constants
        internal static readonly string commaDelimitedVariableNamesRegex = @"(([0-9a-zA-Z_]+,?\s?)+)";
        internal static readonly string variableName = @"([0-9a-zA-Z_]+(\.[a-zA-Z_0-9]+)*)";
        internal static readonly string spacesOrNone = @"(\s*)";
        internal static readonly string atLeastOneSpaceRegex = @"(\s+)";
        internal static readonly string dictRegex = "({.*})";
        internal static readonly string basicImportRegex = @"(import)";
        internal static readonly string fromImportRegex = @"^(from)";
        internal static string arrayRegex = "(\\[.*\\])";
        internal static string doubleRegex = @"([-+]?[0-9]*\.?[0-9]+([eE][-+]?[0-9]+)?)";
        internal static string intRegex = @"([-+]?\d+)[\s\n]*$";
        internal const string quotesStringRegex = "[\"']([^\"']*)[\"']";
        internal const string equalsRegex = @"(=)";

        internal static readonly Regex MATCH_LAST_NAMESPACE = new Regex(@"[\w.]+$", RegexOptions.Compiled);
        internal static readonly Regex MATCH_LAST_WORD = new Regex(@"\w+$", RegexOptions.Compiled);
        internal static readonly Regex MATCH_FIRST_QUOTED_NAME = new Regex(quotesStringRegex, RegexOptions.Compiled);
        internal static readonly Regex MATCH_VALID_TYPE_NAME_CHARACTERS_ONLY = new Regex(@"^\w+", RegexOptions.Compiled);
        internal static readonly Regex TRIPLE_QUOTE_STRINGS = new Regex(".*?\\\"{{3}}[\\s\\S]+?\\\"{{3}}", RegexOptions.Compiled);

        internal static readonly Regex MATCH_IMPORT_STATEMENTS = new Regex(@"^import\s+?(.+)", RegexOptions.Compiled | RegexOptions.Multiline);
        internal static readonly Regex MATCH_FROM_IMPORT_STATEMENTS = new Regex(@"from\s+?([\w.]+)\s+?import\s+?([\w, *]+)", RegexOptions.Compiled | RegexOptions.Multiline);
        internal static readonly Regex MATCH_VARIABLE_ASSIGNMENTS = new Regex(@"^[ \t]*?(\w+(\s*?,\s*?\w+)*)\s*?=\s*(.+)", RegexOptions.Compiled | RegexOptions.Multiline);

        internal static readonly Regex STRING_VARIABLE = new Regex("[\"']([^\"']*)[\"']", RegexOptions.Compiled);
        internal static readonly Regex DOUBLE_VARIABLE = new Regex("^-?\\d+\\.\\d+", RegexOptions.Compiled);
        internal static readonly Regex INT_VARIABLE = new Regex("^-?\\d+", RegexOptions.Compiled);
        internal static readonly Regex LIST_VARIABLE = new Regex("\\[.*\\]", RegexOptions.Compiled);
        internal static readonly Regex DICT_VARIABLE = new Regex("{.*}", RegexOptions.Compiled);

        internal static readonly string BAD_ASSIGNEMNT_ENDS = ",([{";

        internal static readonly string inBuiltMethod = "built-in";
        internal static readonly string method = "method";
        internal static readonly string internalType = "Autodesk";

        internal static readonly string clrReference = "clr.AddReference";

        /// <summary>
        /// A list of short assembly names used with the TryGetTypeFromFullName method
        /// </summary>
        private static string[] knownAssemblies = {
            "mscorlib",
            "RevitAPI",
            "RevitAPIUI",
            "ProtoGeometry"
        };
        #endregion

        #region Common members
        protected enum PythonScriptType
        {
            SingleStatement,
            Statements,
            Expression
        }

        /// <summary>
        /// Maps a basic variable regex to a basic python type.
        /// </summary>
        protected List<Tuple<Regex, Type>> BasicVariableTypes;

        /// <summary>
        /// Tracks already referenced CLR modules
        /// </summary>
        protected HashSet<string> ClrModules { get; set; }

        protected abstract object GetDescriptionObject(string docCommand);
        #endregion

        #region IExternalCodeCompletionProviderCore implementation
        /// <summary>
        /// Keeps track of failed statements to avoid poluting the log
        /// </summary>
        protected Dictionary<string, int> BadStatements { get; set; }

        public Dictionary<string, Type> VariableTypes { get; set; }

        public Dictionary<string, Type> ImportedTypes { get; set; }

        public abstract IExternalCodeCompletionData[] GetCompletionData(string code, bool expand = false);

        /// <summary>
        /// Try to generate a description from a typename.
        /// </summary>
        /// <param name="stub">Everything before the last namespace or type name e.g. System.Collections in System.Collections.ArrayList</param>
        /// <param name="item">Everything after the stub</param>
        /// <param name="isInstance">Whether it's an instance or not</param>
        public string GetDescription(string stub, string item, bool isInstance)
        {
            string description = "No description available"; // the default
            if (!String.IsNullOrEmpty(item))
            {
                try
                {
                    string docCommand = "";

                    if (isInstance)
                    {
                        docCommand = "type(" + stub + ")" + "." + item + ".__doc__";
                    }
                    else
                    {
                        docCommand = stub + "." + item + ".__doc__";
                    }

                    object value = GetDescriptionObject(docCommand);

                    if (!String.IsNullOrEmpty((string)value))
                    {
                        description = (string)value;
                    }
                }
                catch
                {
                    //This empty catch block is intentional- 
                    //because we are using a python engine to evaluate the completions
                    //but this engine has not actually loaded the types, it will throw lots of exceptions
                    //we wish to suppress.
                }
            }

            return description;
        }

        public abstract bool IsSupportedEngine(string engineName);

        public abstract void Initialize(string dynamoCorePath);
        #endregion

        #region Utility Methods

        /// <summary>
        /// List all of the members in a CLR type
        /// </summary>
        /// <param name="type">The type</param>
        /// <param name="name">The name for the type</param>
        /// <returns>A list of completion data for the type</returns>
        protected IEnumerable<Tuple<string, string, bool, ExternalCodeCompletionType>> EnumerateMembers(Type type, string name)
        {
            var items = new List<Tuple<string, string, bool, ExternalCodeCompletionType>>();
            var completionsList = new SortedList<string, ExternalCodeCompletionType>();

            var methodInfo = type.GetMethods();
            var propertyInfo = type.GetProperties();
            var fieldInfo = type.GetFields();

            foreach (MethodInfo methodInfoItem in methodInfo)
            {
                if (methodInfoItem.IsPublic
                    && (methodInfoItem.Name.IndexOf("get_") != 0) && (methodInfoItem.Name.IndexOf("set_") != 0)
                    && (methodInfoItem.Name.IndexOf("add_") != 0) && (methodInfoItem.Name.IndexOf("remove_") != 0)
                    && (methodInfoItem.Name.IndexOf("__") != 0))
                {
                    if (!completionsList.ContainsKey(methodInfoItem.Name))
                    {
                        completionsList.Add(methodInfoItem.Name, ExternalCodeCompletionType.Method);
                    }
                }
            }

            foreach (PropertyInfo propertyInfoItem in propertyInfo)
            {
                if (!completionsList.ContainsKey(propertyInfoItem.Name))
                {
                    completionsList.Add(propertyInfoItem.Name, ExternalCodeCompletionType.Property);
                }
            }

            foreach (FieldInfo fieldInfoItem in fieldInfo)
            {
                if (!completionsList.ContainsKey(fieldInfoItem.Name))
                {
                    completionsList.Add(fieldInfoItem.Name, ExternalCodeCompletionType.Field);
                }
            }

            if (type.IsEnum)
            {
                foreach (string en in type.GetEnumNames())
                {
                    if (!completionsList.ContainsKey(en))
                    {
                        completionsList.Add(en, ExternalCodeCompletionType.Field);
                    }
                }
            }

            foreach (var completionPair in completionsList)
            {
                items.Add(Tuple.Create(completionPair.Key, name, true, completionPair.Value));
            }

            return items;
        }

        /// <summary>
        /// Returns the last name from the input line. The regex ignores tabs, spaces, the first new line, etc.
        /// </summary>
        /// <param name="text"></param>
        /// <returns></returns>
        protected static string GetLastName(string text)
        {
            return MATCH_LAST_WORD.Match(text.Trim('.').Trim()).Value;
        }

        /// <summary>
        /// Returns the entire namespace from the end of the input line. The regex ignores tabs, spaces, the first new line, etc.
        /// </summary>
        /// <param name="text"></param>
        /// <returns></returns>
        protected static string GetLastNameSpace(string text)
        {
            return MATCH_LAST_NAMESPACE.Match(text.Trim('.').Trim()).Value;
        }

        /// <summary>
        /// Returns the first possible type name from the type's declaration line.
        /// </summary>
        /// <param name="line"></param>
        /// <returns></returns>
        protected static string GetFirstPossibleTypeName(string line)
        {
            var match = MATCH_VALID_TYPE_NAME_CHARACTERS_ONLY.Match(line);
            string possibleTypeName = match.Success ? match.Value : "";
            return possibleTypeName;
        }

        /// <summary>
        /// Removes any docstring characters from the source code
        /// </summary>
        /// <param name="code"></param>
        /// <returns></returns>
        protected static string StripDocStrings(string code)
        {
            var matches = TRIPLE_QUOTE_STRINGS.Split(code);
            return String.Join("", matches);
        }

        /// <summary>
        /// Detect all library references given the provided code
        /// </summary>
        /// <param name="code">Script code to search for CLR references</param>
        /// <returns></returns>
        protected static List<string> FindClrReferences(string code)
        {
            var statements = new List<string>();
            foreach (var line in code.Split(new[] { '\n', ';' }))
            {
                if (line.Contains(clrReference))
                {
                    statements.Add(line.Trim());
                }
            }

            return statements;
        }

        /// <summary>
        /// Check if a full type name is found in one of the known pre-loaded assemblies and return the type
        /// </summary>
        /// <param name="name">a full type name</param>
        /// <returns></returns>
        protected static Type TryGetTypeFromFullName(string name)
        {
            foreach (var asName in knownAssemblies)
            {
                Type foundType = Type.GetType(String.Format("{0},{1}", name, asName));
                if (foundType != null)
                {
                    return foundType;
                }
            }

            return null;
        }

        protected abstract object EvaluateScript(string script, PythonScriptType type);

        protected abstract void LogError(string msg);

        protected internal abstract bool ScopeHasVariable(string name);

        protected abstract Type GetCLRType(string name);

        /// <summary>
        /// Find all import statements and import into scope.  If the type is already in the scope, this will be skipped.
        /// </summary>
        /// <param name="code">The code to discover the import statements.</param>
        protected internal void UpdateImportedTypes(string code)
        {
            // Detect all lib references prior to attempting to import anything
            var refs = FindClrReferences(code);
            foreach (var statement in refs)
            {
                var previousTries = 0;
                BadStatements.TryGetValue(statement, out previousTries);
                // TODO - Why is this 3?  Should this be a constant? Is it related to knownAssembies.Length?
                if (previousTries > 3)
                {
                    continue;
                }

                try
                {
                    string libName = MATCH_FIRST_QUOTED_NAME.Match(statement).Groups[1].Value;

                    //  If the library name cannot be found in the loaded clr modules
                    if (!ClrModules.Contains(libName))
                    {
                        if (statement.Contains("AddReferenceToFileAndPath"))
                        {
                            EvaluateScript(statement, PythonScriptType.SingleStatement);
                            ClrModules.Add(libName);
                            continue;
                        }

                        if (AppDomain.CurrentDomain.GetAssemblies().Any(x => x.GetName().Name == libName))
                        {
                            EvaluateScript(statement, PythonScriptType.SingleStatement);
                            ClrModules.Add(libName);
                        }
                    }
                }
                catch (Exception e)
                {
                    LogError(String.Format("Failed to reference library: {0}", statement));
                    LogError(e.ToString());
                    BadStatements[statement] = previousTries + 1;
                }
            }

            var importStatements = FindAllImportStatements(code);

            // Format import statements based on available data
            foreach (var i in importStatements)
            {
                string module = i.Item1;
                string memberName = i.Item2;
                string asname = i.Item3;
                string name = asname ?? memberName;
                string statement = "";
                var previousTries = 0;

                if (name != "*" && (ScopeHasVariable(name) || ImportedTypes.ContainsKey(name)))
                {
                    continue;
                }

                try
                {
                    if (module == null)
                    {
                        if (asname == null)
                        {
                            statement = String.Format("import {0}", memberName);
                        }
                        else
                        {
                            statement = String.Format("import {0} as {1}", memberName, asname);
                        }
                    }
                    else
                    {
                        if (memberName != "*" && asname != null)
                        {
                            statement = String.Format("from {0} import {1} as {2}", module, memberName, asname);
                        }
                        else
                        {
                            statement = String.Format("from {0} import *", module);
                        }
                    }

                    BadStatements.TryGetValue(statement, out previousTries);

                    if (previousTries > 3)
                    {
                        continue;
                    }

                    EvaluateScript(statement, PythonScriptType.SingleStatement);

                    if (memberName == "*")
                    {
                        continue;
                    }

                    string typeName = module == null ? memberName : String.Format("{0}.{1}", module, memberName);
                    var type = Type.GetType(typeName);
                    ImportedTypes.Add(name, type);
                }
                catch (Exception)
                {
                    LogError(String.Format("Failed to load module: {0}, with statement: {1}", memberName, statement));
                    // Log(e.ToString());
                    BadStatements[statement] = previousTries + 1;
                }
            }
        }

        /// <summary>
        /// Traverse the given source code and define variable types based on
        /// the current scope
        /// </summary>
        /// <param name="code">The source code to look through</param>
        internal void UpdateVariableTypes(string code)
        {
            VariableTypes.Clear();
            VariableTypes = FindAllVariableAssignments(code);
        }

        /// <summary>
        /// Attempts to find all variable assignments in the code. Has basic variable unpacking support.
        /// We don't need to check the line indices because regex matches are ordered as per the code.
        /// </summary>
        /// <param name="code">The code to search</param>
        /// <returns>A dictionary of variable name and type pairs</returns>
        protected Dictionary<string, Type> FindAllVariableAssignments(string code)
        {
            var assignments = new Dictionary<string, Type>();

            var varMatches = MATCH_VARIABLE_ASSIGNMENTS.Matches(code);
            foreach (Match m in varMatches)
            {
                string _left = m.Groups[1].Value.Trim(), _right = m.Groups[3].Value.Trim();
                if (BAD_ASSIGNEMNT_ENDS.Contains(_right.Last()))
                {
                    continue; // Incomplete statement
                }

                string[] left = _left.Split(new char[] { ',' }).Select(x => x.Trim()).ToArray();
                string[] right = _right.Split(new char[] { ',' }).Select(x => x.Trim()).ToArray();

                if (right.Length < left.Length)
                {
                    continue; // Unable to resolve iterable unpacking
                }

                if (left.Length == 1 && right.Length > 1)
                {
                    // Likely an iterable assignment has been broken up
                    right = new string[] { _right };
                }

                // Attempt to resolve each variable, assignment pair
                if (left.Length == right.Length)
                {
                    for (int i = 0; i < left.Length; i++)
                    {
                        // Check the basics first
                        bool foundBasicMatch = false;
                        foreach (Tuple<Regex, Type> rx in BasicVariableTypes)
                        {
                            if (rx.Item1.IsMatch(right[i]))
                            {
                                assignments[left[i]] = rx.Item2;
                                foundBasicMatch = true;
                                break;
                            }
                        }

                        // Check the scope for a possible match
                        if (!foundBasicMatch)
                        {
                            var possibleTypeName = GetFirstPossibleTypeName(right[i]);
                            if (!String.IsNullOrEmpty(possibleTypeName))
                            {
                                Type t1;
                                // Check if this is pointing to a predefined variable
                                if (!assignments.TryGetValue(possibleTypeName, out t1))
                                {
                                    // Proceed with a regular scope type check
                                    t1 = TryGetType(possibleTypeName);
                                }

                                if (t1 != null)
                                {
                                    assignments[left[i]] = t1;
                                }
                            }
                        }
                    }
                }
            }

            return assignments;
        }

        /// <summary>
        /// Retrieves the clr Type corresponding to the input paramater name
        /// </summary>
        /// <param name="name"></param>
        /// <returns></returns>
        protected Type TryGetType(string name)
        {
            if (ImportedTypes.ContainsKey(name))
            {
                return ImportedTypes[name];
            }

            Type type = null;
            try
            {
                type = GetCLRType(name);
            }
            catch (Exception e)
            {
                LogError(String.Format("Failed to look up type: {0}", name));
                LogError(e.ToString());
            }
            if (type != null)
            {
                ImportedTypes[name] = type;
            }

            return type;
        }

        /// <summary>
        /// Attempts to find import statements that look like
        ///     from lib import *
        /// </summary>
        /// <param name="code">The code to search</param>
        /// <returns>A dictionary matching the lib to the code where lib is the library being imported from</returns>
        internal static Dictionary<string, string> FindAllTypeImportStatements(string code)
        {
            // matches the following types:
            //     from lib import *

            var pattern = fromImportRegex +
                          atLeastOneSpaceRegex +
                          variableName +
                          atLeastOneSpaceRegex +
                          basicImportRegex +
                          atLeastOneSpaceRegex +
                          @"\*$";

            var matches = Regex.Matches(code, pattern, RegexOptions.Multiline);

            var importMatches = new Dictionary<string, string>();

            for (var i = 0; i < matches.Count; i++)
            {
                var wholeLine = matches[i].Groups[0].Value;
                var libName = matches[i].Groups[3].Value.Trim();

                if (importMatches.ContainsKey(libName))
                    continue;

                importMatches.Add(libName, wholeLine);
            }

            return importMatches;
        }

        /// <summary>
        /// Attempts to find import statements that look like
        ///     from lib import type1, type2
        /// Doesn't currently match types with namespace qualifiers like Collections.ArrayList
        /// </summary>
        /// <param name="code">The code to search</param>
        /// <returns>A dictionary matching the lib to the code where lib is the library being imported from</returns>
        internal static Dictionary<string, string> FindTypeSpecificImportStatements(string code)
        {

            var pattern = fromImportRegex +
                          atLeastOneSpaceRegex +
                          variableName +
                          atLeastOneSpaceRegex +
                          basicImportRegex +
                          atLeastOneSpaceRegex +
                          commaDelimitedVariableNamesRegex +
                          "$";

            var matches = Regex.Matches(code, pattern, RegexOptions.Multiline);

            var importMatches = new Dictionary<string, string>();

            for (var i = 0; i < matches.Count; i++)
            {
                var wholeLine = matches[i].Groups[0].Value.TrimEnd('\r', '\n');
                var joinedTypeNames = matches[i].Groups[8].Value.Trim();

                var allTypes = joinedTypeNames.Replace(" ", "").Split(',');

                foreach (var typeName in allTypes)
                {
                    if (importMatches.ContainsKey(typeName))
                    {
                        continue;
                    }

                    importMatches.Add(typeName, wholeLine.Replace(joinedTypeNames, typeName));
                }
            }

            return importMatches;
        }

        /// <summary>
        /// Find a variable assignment of the form "varName = bla" where bla is matched by
        /// the given regex
        /// </summary>
        /// <param name="code">The code to search</param>
        /// <param name="valueRegex">Your regex to match the type</param>
        /// <returns>A dictionary of name to assignment line pairs</returns>
        internal static Dictionary<string, string> FindVariableStatementWithRegex(string code, string valueRegex)
        {
            var pattern = variableName + spacesOrNone + equalsRegex + spacesOrNone + valueRegex;

            var matches = Regex.Matches(code, pattern);

            var paramMatches = new Dictionary<string, string>();

            for (var i = 0; i < matches.Count; i++)
            {
                var name = matches[i].Groups[1].Value.Trim();
                var val = matches[i].Groups[6].Value.Trim();
                paramMatches.Add(name, val);
            }

            return paramMatches;
        }

        /// <summary>
        /// Attempts to find all import statements in the code
        /// </summary>
        /// <param name="code">The code to search</param>
        /// <returns>A list of tuples that contain the namespace, the module, and the custom name</returns>
        protected static List<Tuple<string, string, string>> FindAllImportStatements(string code)
        {
            var statements = new List<Tuple<string, string, string>>();

            // i.e. import math
            // or import math, cmath as cm
            var importMatches = MATCH_IMPORT_STATEMENTS.Matches(code);
            foreach (Match m in importMatches)
            {
                var names = new List<string>();

                // If the match ends with '.'
                if (m.Value.EndsWith("."))
                {
                    // For each group in mathces
                    foreach (Group item in m.Groups)
                    {
                        // Clone
                        var text = m.Value;

                        // Reformat statment
                        text = text.Replace("\t", "   ")
                                   .Replace("\n", " ")
                                   .Replace("\r", " ");
                        var spaceIndex = text.LastIndexOf(' ');
                        var equalsIndex = text.LastIndexOf('=');
                        var clean = text.Substring(Math.Max(spaceIndex, equalsIndex) + 1).Trim('.').Trim('(');

                        // Check for multi-line statement
                        var allStatements = clean.Trim().Split(new char[] { ',' }).Select(x => x.Trim()).ToList();

                        // Build names output
                        foreach (string statement in allStatements)
                        {
                            names.Add(statement);
                        }
                    }
                }
                else
                {
                    // Check for multi-line statement
                    names = m.Groups[1].Value.Trim().Split(new char[] { ',' }).Select(x => x.Trim()).ToList();
                }

                foreach (string n in names)
                {
                    var parts = n.Split(new string[] { " as " }, 2, StringSplitOptions.RemoveEmptyEntries);
                    var name = parts[0];
                    string asname = parts.Length > 1 ? parts[1] : null;
                    statements.Add(new Tuple<string, string, string>(null, name, asname));
                }
            }

            // i.e. from Autodesk.Revit.DB import *
            // or from Autodesk.Revit.DB import XYZ, Line, Point as rvtPoint
            var fromMatches = MATCH_FROM_IMPORT_STATEMENTS.Matches(code);
            foreach (Match m in fromMatches)
            {
                var module = m.Groups[1].Value;
                var names = m.Groups[2].Value.Trim().Split(new char[] { ',' }).Select(x => x.Trim());
                foreach (string n in names)
                {
                    var parts = n.Split(new string[] { " as " }, 2, StringSplitOptions.RemoveEmptyEntries);
                    var name = parts[0];
                    string asname = parts.Length > 1 ? parts[1] : null;
                    statements.Add(new Tuple<string, string, string>(module, name, asname));
                }
            }
            return statements;
        }

        /// <summary>
        /// Find a variable assignment of the form "varName = bla" where bla is matched by
        /// the given regex
        /// </summary>
        /// <param name="code">The code to search</param>
        /// <returns>A dictionary of name to assignment line pairs</returns>
        internal Dictionary<string, Tuple<string, int, Type>> FindAllVariables(string code)
        {
            var variables = new Dictionary<string, Tuple<string, int, Type>>();
            var pattern = variableName + spacesOrNone +
                equalsRegex + spacesOrNone + @"(.*)";
            var variableStatements = Regex.Matches(code, pattern, RegexOptions.Multiline);

            for (var i = 0; i < variableStatements.Count; i++)
            {
                var name = variableStatements[i].Groups[1].Value.Trim();
                var typeString = variableStatements[i].Groups[6].Value.Trim(); // type
                var currentIndex = variableStatements[i].Index;

                var possibleTypeName = GetFirstPossibleTypeName(typeString);
                if (!String.IsNullOrEmpty(possibleTypeName))
                {
                    var variableType = TryGetType(possibleTypeName);
                    if (variableType != null)
                    {
                        // If variable has already been encountered
                        if (variables.ContainsKey(name))
                        {
                            if (currentIndex > variables[name].Item2)
                            {
                                variables[name] = new Tuple<string, int, Type>(typeString, currentIndex, variableType);
                            }
                        }
                        else // New type, add it
                        {
                            variables.Add(name, new Tuple<string, int, Type>(typeString, currentIndex, variableType));
                        }

                        continue;
                    }
                }

                // Match default types (numbers, dicts, arrays, strings)
                foreach (var pair in BasicVariableTypes)
                {
                    var matches = Regex.Matches(typeString, "^" + pair.Item1 + "$", RegexOptions.Singleline);
                    if (matches.Count > 0)
                    {
                        // If variable has already been encountered
                        if (variables.ContainsKey(name))
                        {
                            if (currentIndex > variables[name].Item2)
                            {
                                variables[name] = new Tuple<string, int, Type>(typeString, currentIndex, pair.Item2);
                            }
                        }
                        else // New type, add it
                        {
                            variables.Add(name, new Tuple<string, int, Type>(typeString, currentIndex, pair.Item2));
                        }

                        break;
                    }
                }
            }

            return variables;
        }

        /// <summary>
        /// Attempts to find import statements that look like
        ///     import lib
        /// </summary>
        /// <param name="code">The code to search</param>
        /// <returns>A dictionary matching the lib to the code where lib is the library being imported from</returns>
        internal static Dictionary<string, string> FindBasicImportStatements(string code)
        {
            var pattern = "^" + basicImportRegex + spacesOrNone + variableName;

            var matches = Regex.Matches(code, pattern, RegexOptions.Multiline);

            var importMatches = new Dictionary<string, string>();

            for (var i = 0; i < matches.Count; i++)
            {
                var wholeLine = matches[i].Groups[0].Value;
                var libName = matches[i].Groups[3].Value.Trim();

                if (importMatches.ContainsKey(libName))
                {
                    continue;
                }

                importMatches.Add(libName, wholeLine);
            }

            return importMatches;
        }
        #endregion
    }
}<|MERGE_RESOLUTION|>--- conflicted
+++ resolved
@@ -9,23 +9,6 @@
 using Autodesk.DesignScript.Runtime;
 using Dynamo.PythonServices.EventHandlers;
 
-<<<<<<< HEAD
-namespace PythonNodeModels
-{
-    /// <summary>
-    /// Enum of possible values of python engine versions.
-    /// </summary>
-    [Obsolete("This Enum will be removed in a future version of Dynamo")]
-    internal enum PythonEngineVersion
-    {
-        Unspecified,
-        IronPython2,
-        CPython3,
-        Unknown
-    }
-}
-=======
->>>>>>> 061a79b2
 
 namespace Dynamo.PythonServices.EventHandlers
 {
