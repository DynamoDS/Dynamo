--- conflicted
+++ resolved
@@ -11,17 +11,14 @@
     <RootNamespace>DynamoServices</RootNamespace>
     <AssemblyName>DynamoServices</AssemblyName>
     <DocumentationFile>$(OutputPath)\DynamoServices.XML</DocumentationFile>
-<<<<<<< HEAD
       <!--seems like an msbuild build bug - if both targetframework and
       targetframeworks are set targetframeworks is ignored
       even though it should take precedence according to the docs.
       Dotnet build and builds in vs seem to work fine without this hack.-->
       <TargetFramework>$(Undefined)</TargetFramework>
       <TargetFrameworks>netstandard2.0;net8.0;</TargetFrameworks>
-=======
     <TargetFrameworks>netstandard2.0;net8.0;</TargetFrameworks>
     <TargetFrameworks>netstandard2.0;net8.0</TargetFrameworks>
->>>>>>> 1a071b45
   </PropertyGroup>
   <PropertyGroup>
     <NoWarn>MSB3539;CS1591;NUnit2005;NUnit2007;CS0618;CS0612;CS0672</NoWarn>
