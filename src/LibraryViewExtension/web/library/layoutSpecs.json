{
  "sections": [
    {
      "text": "default",
      "iconUrl": "",
      "elementType": "section",
      "showHeader": false,
      "include": [],
      "childElements": [
        {
          "text": "List",
          "iconUrl": "./dist/resources/Category.List.svg",
          "elementType": "category",
          "include": [],
          "childElements": [
            {
              "text": "Inspect",
              "iconUrl": "",
              "elementType": "group",
              "include": [
                {
                  "path": "DSCoreNodes.DSCore.List.AllFalse"
                },
                {
                  "path": "DSCoreNodes.DSCore.List.AllTrue"
                },
                {
                  "path": "DSCoreNodes.DSCore.List.AnyFalse"
                },
                {
                  "path": "DSCoreNodes.DSCore.List.AnyTrue"
                },
                {
                  "path": "DSCoreNodes.DSCore.List.SetIntersection"
                },
                {
                  "path": "DSCoreNodes.DSCore.List.SetUnion"
                },
                {
                  "path": "DSCoreNodes.DSCore.List.SetDifference"
                },
                {
                  "path": "DSCoreNodes.DSCore.List.Contains"
                },
                {
                  "path": "BuiltIn.List.Rank"
                },
                {
                  "path": "DSCoreNodes.DSCore.List.IsHomogeneous"
                },
                {
                  "path": "DSCoreNodes.DSCore.List.IsUniformDepth"
                },
                {
                  "path": "DSCoreNodes.DSCore.List.IsRectangular"
                },
                {
                  "path": "BuiltIn.List.TrueForAll"
                },
                {
                  "path": "BuiltIn.List.TrueForAny"
                },
                {
                  "path": "DSCoreNodes.DSCore.List.IsEmpty"
                },
                {
                  "path": "DSCoreNodes.DSCore.List.IndexOf"
                },
                {
                  "path": "DSCoreNodes.DSCore.List.FirstIndexOf"
                },
                {
                  "path": "BuiltIn.List.Equals"
                },
                {
                  "path": "DSCoreNodes.DSCore.List.CountTrue"
                },
                {
                  "path": "DSCoreNodes.DSCore.List.CountFalse"
                },
                {
                  "path": "DSCoreNodes.DSCore.List.MinimumItem"
                },
                {
                  "path": "DSCoreNodes.DSCore.List.MaximumItem"
                },
                {
                  "path": "DSCoreNodes.DSCore.List.DiagonalRight"
                },
                {
                  "path": "DSCoreNodes.DSCore.List.DiagonalLeft"
                },
                {
                  "path": "DSCoreNodes.DSCore.List.FirstItem"
                },
                {
                  "path": "DSCoreNodes.DSCore.List.GetItemAtIndex"
                },
                {
                  "path": "DSCoreNodes.DSCore.List.LastItem"
                },
                {
                  "path": "DSCoreNodes.DSCore.List.AllIndicesOf"
                },
                {
                  "path": "DSCoreNodes.DSCore.List.Count"
                },
                {
                  "path": "DSCoreNodes.DSCore.List.UniqueItems"
                }
              ],
              "childElements": []
            },
            {
              "text": "Modify",
              "iconUrl": "",
              "elementType": "group",
              "include": [
                {
                  "path": "BuiltIn.List.RemoveIfNot"
                },
                {
                  "path": "Core.List.List.Reduce"
                },
                {
                  "path": "Core.List.List.Scan"
                },
                {
                  "path": "DSCoreNodes.DSCore.List.RemoveItemAtIndex"
                },
                {
                  "path": "DSCoreNodes.DSCore.List.RestOfItems"
                },
                {
                  "path": "DSCoreNodes.DSCore.List.Flatten"
                },
                {
                  "path": "DSCoreNodes.DSCore.List.Deconstruct"
                },
                {
                  "path": "DSCoreNodes.DSCore.List.Sublists"
                },
                {
                  "path": "DSCoreNodes.DSCore.List.Chop"
                },
                {
                  "path": "DSCoreNodes.DSCore.List.Slice"
                },
                {
                  "path": "DSCoreNodes.DSCore.List.TakeItems"
                },
                {
                  "path": "DSCoreNodes.DSCore.List.Clean"
                },
                {
                  "path": "DSCoreNodes.DSCore.List.DropEveryNthItem"
                },
                {
                  "path": "DSCoreNodes.DSCore.List.DropItems"
                },
                {
                  "path": "Core.List.List.Filter"
                },
                {
                  "path": "DSCoreNodes.DSCore.List.FilterByBoolMask"
                },
                {
                  "path": "DSCoreNodes.DSCore.List.TakeEveryNthItem"
                },
                {
                  "path": "Core.List.ReplaceByCondition"
                },
                {
                  "path": "DSCoreNodes.DSCore.List.ReplaceItemAtIndex"
                },
                {
                  "path": "DSCoreNodes.DSCore.List.Insert"
                },
                {
                  "path": "DSCoreNodes.DSCore.List.AddItemToEnd"
                },
                {
                  "path": "DSCoreNodes.DSCore.List.AddItemToFront"
                }
              ],
              "childElements": []
            },
            {
              "text": "Organize",
              "iconUrl": "",
              "elementType": "group",
              "include": [
                {
                  "path": "DSCoreNodes.DSCore.List.GroupByKey"
                },
                {
                  "path": "BuiltIn.List.GroupByFunction"
                },
                {
                  "path": "BuiltIn.List.MaximumItemByKey"
                },
                {
                  "path": "BuiltIn.List.MinimumItemByKey"
                },
                {
                  "path": "DSCoreNodes.DSCore.List.NormalizeDepth"
                },
                {
                  "path": "DSCoreNodes.DSCore.List.Reverse"
                },
                {
                  "path": "DSCoreNodes.DSCore.List.Reorder"
                },
                {
                  "path": "BuiltIn.List.SortByFunction"
                },
                {
                  "path": "DSCoreNodes.DSCore.List.SortByKey"
                },
                {
                  "path": "DSCoreNodes.DSCore.List.SortIndexByValue"
                },
                {
                  "path": "DSCoreNodes.DSCore.List.ShiftIndices"
                },
                {
                  "path": "DSCoreNodes.DSCore.List.Shuffle"
                },
                {
                  "path": "DSCoreNodes.DSCore.List.Sort"
                },
                {
                  "path": "DSCoreNodes.DSCore.List.Transpose"
                }
              ],
              "childElements": []
            },
            {
              "text": "Generate",
              "iconUrl": "",
              "elementType": "group",
              "include": [
                {
                  "path": "Core.List.List Create"
                },
                {
                  "path": "DSCoreNodes.DSCore.List.Join"
                },
                {
                  "path": "Core.List.Range"
                },
                {
                  "path": "Core.List.Sequence"
                },
                {
                  "path": "DSCoreNodes.DSCore.List.Combinations"
                },
                {
                  "path": "DSCoreNodes.DSCore.List.Permutations"
                },
                {
                  "path": "DSCoreNodes.DSCore.List.Empty"
                },
                {
                  "path": "DSCoreNodes.DSCore.List.OfRepeatedItem"
                },
                {
                  "path": "DSCoreNodes.DSCore.List.Cycle"
                }
              ],
              "childElements": []
            },
            {
              "text": "Match",
              "iconUrl": "",
              "elementType": "group",
              "include": [
                {
                  "path": "Core.List.List.LaceShortest"
                },
                {
                  "path": "Core.List.List.LaceLongest"
                },
                {
                  "path": "Core.List.List.CartesianProduct"
                },
                {
                  "path": "Core.List.List.Map"
                },
                {
                  "path": "Core.List.List.Combine"
                }
              ],
              "childElements": []
            }
          ]
        },
        {
          "text": "Dictionary",
          "iconUrl": "./dist/resources/Category.Dictionary.svg",
          "elementType": "category",
          "include": [
            {
              "path": "DesignScriptBuiltin.DesignScript.Builtin.Dictionary.ByKeysValues"
            },
            {
              "path": "DesignScriptBuiltin.DesignScript.Builtin.Dictionary.Components"
            },
            {
              "path": "DesignScriptBuiltin.DesignScript.Builtin.Dictionary.RemoveKeys"
            },
            {
              "path": "DesignScriptBuiltin.DesignScript.Builtin.Dictionary.SetValueAtKeys"
            },
            {
              "path": "DesignScriptBuiltin.DesignScript.Builtin.Dictionary.ValueAtKey"
            },
            {
              "path": "DesignScriptBuiltin.DesignScript.Builtin.Dictionary.Count"
            },
            {
              "path": "DesignScriptBuiltin.DesignScript.Builtin.Dictionary.Keys"
            },
            {
              "path": "DesignScriptBuiltin.DesignScript.Builtin.Dictionary.Values"
            }
          ],
          "childElements": []
        },
        {
          "text": "Input",
          "iconUrl": "./dist/resources/Category.Input.svg",
          "elementType": "category",
          "include": [],
          "childElements": [
            {
              "text": "DateTime",
              "iconUrl": "",
              "elementType": "group",
              "include": [
                {
                  "path": "Core.Input.Date Time"
                },
                {
                  "path": "DSCoreNodes.DSCore.DateTime.MinValue"
                },
                {
                  "path": "DSCoreNodes.DSCore.DateTime.MaxValue"
                },
                {
                  "path": "DSCoreNodes.DSCore.DateTime.Now"
                },
                {
                  "path": "DSCoreNodes.DSCore.DateTime.Today"
                },
                {
                  "path": "DSCoreNodes.DSCore.DateTime.ByDate"
                },
                {
                  "path": "DSCoreNodes.DSCore.DateTime.ByDateAndTime"
                },
                {
                  "path": "DSCoreNodes.DSCore.DateTime.SubtractTimeSpan"
                },
                {
                  "path": "DSCoreNodes.DSCore.DateTime.AddTimeSpan"
                },
                {
                  "path": "DSCoreNodes.DSCore.DateTime.DaysInMonth"
                },
                {
                  "path": "DSCoreNodes.DSCore.DateTime.IsDaylightSavingsTime"
                },
                {
                  "path": "DSCoreNodes.DSCore.DateTime.IsLeapYear"
                },
                {
                  "path": "DSCoreNodes.DSCore.DateTime.FromString"
                },
                {
                  "path": "DSCoreNodes.DSCore.DateTime.Date"
                },
                {
                  "path": "DSCoreNodes.DSCore.DateTime.Components"
                },
                {
                  "path": "DSCoreNodes.DSCore.DateTime.DayOfWeek"
                },
                {
                  "path": "DSCoreNodes.DSCore.DateTime.DayOfYear"
                },
                {
                  "path": "DSCoreNodes.DSCore.DateTime.TimeOfDay"
                },
                {
                  "path": "DSCoreNodes.DSCore.DateTime.Format"
                }
              ],
              "childElements": []
            },
            {
              "text": "Location",
              "iconUrl": "",
              "elementType": "group",
              "include": [
                {
                  "path": "DynamoUnits.DynamoUnits.Location.Name"
                },
                {
                  "path": "DynamoUnits.DynamoUnits.Location.Latitude"
                },
                {
                  "path": "DynamoUnits.DynamoUnits.Location.Longitude"
                },
                {
                  "path": "DynamoUnits.DynamoUnits.Location.ByLatitudeAndLongitude"
                }
              ],
              "childElements": []
            },
            {
              "text": "Basic",
              "iconUrl": "",
              "elementType": "group",
              "include": [
                {
                  "path": "Core.Input.Boolean"
                },
                {
                  "path": "Core.Input.Integer Slider"
                },
                {
                  "path": "Core.Input.Number Slider"
                },
                {
                  "path": "Core.Input.String"
                },
                {
                  "path": "Core.Input.Number"
                },
                {
                  "path": "Core.Input.Input"
                },
                {
                  "path": "Core.Input.Output"
                }
              ],
              "childElements": []
            },
            {
              "text": "TimeSpan",
              "iconUrl": "",
              "elementType": "group",
              "include": [
                {
                  "path": "DSCoreNodes.DSCore.TimeSpan.ByDateDifference"
                },
                {
                  "path": "DSCoreNodes.DSCore.TimeSpan.Zero"
                },
                {
                  "path": "DSCoreNodes.DSCore.TimeSpan.MaxValue"
                },
                {
                  "path": "DSCoreNodes.DSCore.TimeSpan.MinValue"
                },
                {
                  "path": "DSCoreNodes.DSCore.TimeSpan.Create"
                },
                {
                  "path": "DSCoreNodes.DSCore.TimeSpan.Scale"
                },
                {
                  "path": "DSCoreNodes.DSCore.TimeSpan.Negate"
                },
                {
                  "path": "DSCoreNodes.DSCore.TimeSpan.Add"
                },
                {
                  "path": "DSCoreNodes.DSCore.TimeSpan.Subtract"
                },
                {
                  "path": "DSCoreNodes.DSCore.TimeSpan.FromString"
                },
                {
                  "path": "DSCoreNodes.DSCore.TimeSpan.Components"
                },
                {
                  "path": "DSCoreNodes.DSCore.TimeSpan.TotalDays"
                },
                {
                  "path": "DSCoreNodes.DSCore.TimeSpan.TotalHours"
                },
                {
                  "path": "DSCoreNodes.DSCore.TimeSpan.TotalMinutes"
                },
                {
                  "path": "DSCoreNodes.DSCore.TimeSpan.TotalSeconds"
                },
                {
                  "path": "DSCoreNodes.DSCore.TimeSpan.TotalMilliseconds"
                }
              ],
              "childElements": []
            },
            {
              "text": "Object",
              "iconUrl": "",
              "elementType": "group",
              "include": [
                {
                  "path": "DSCoreNodes.DSCore.Object.IsNull"
                },
                {
                  "path": "DSCoreNodes.DSCore.Object.Identity"
                },
                {
                  "path": "DSCoreNodes.DSCore.Object.Type"
                }
              ],
              "childElements": []
            }
          ]
        },
        {
          "text": "Math",
          "iconUrl": "./dist/resources/Category.Math.svg",
          "elementType": "category",
          "include": [],
          "childElements": [
            {
              "text": "Functions",
              "iconUrl": "",
              "elementType": "group",
              "include": [
                {
                  "path": "DSCoreNodes.DSCore.Math.Random"
                },
                {
                  "path": "DSCoreNodes.DSCore.Math.RandomList"
                },
                {
                  "path": "DSCoreNodes.DSCore.Math.PiTimes2"
                },
                {
                  "path": "DSCoreNodes.DSCore.Math.Average"
                },
                {
                  "path": "DSCoreNodes.DSCore.Math.RemapRange"
                },
                {
                  "path": "DSCoreNodes.DSCore.Math.PI"
                },
                {
                  "path": "DSCoreNodes.DSCore.Math.E"
                },
                {
                  "path": "DSCoreNodes.DSCore.Math.GoldenRatio"
                },
                {
                  "path": "DSCoreNodes.DSCore.Math.Abs"
                },
                {
                  "path": "DSCoreNodes.DSCore.Math.Acos"
                },
                {
                  "path": "DSCoreNodes.DSCore.Math.Asin"
                },
                {
                  "path": "DSCoreNodes.DSCore.Math.Atan"
                },
                {
                  "path": "DSCoreNodes.DSCore.Math.Atan2"
                },
                {
                  "path": "DSCoreNodes.DSCore.Math.Ceiling"
                },
                {
                  "path": "DSCoreNodes.DSCore.Math.Cos"
                },
                {
                  "path": "DSCoreNodes.DSCore.Math.Cosh"
                },
                {
                  "path": "DSCoreNodes.DSCore.Math.DivRem"
                },
                {
                  "path": "DSCoreNodes.DSCore.Math.Exp"
                },
                {
                  "path": "DSCoreNodes.DSCore.Math.Floor"
                },
                {
                  "path": "DSCoreNodes.DSCore.Math.Log"
                },
                {
                  "path": "DSCoreNodes.DSCore.Math.Log10"
                },
                {
                  "path": "DSCoreNodes.DSCore.Math.Max"
                },
                {
                  "path": "DSCoreNodes.DSCore.Math.Min"
                },
                {
                  "path": "DSCoreNodes.DSCore.Math.Pow"
                },
                {
                  "path": "DSCoreNodes.DSCore.Math.Rand"
                },
                {
                  "path": "DSCoreNodes.DSCore.Math.Round"
                },
                {
                  "path": "DSCoreNodes.DSCore.Math.Sign"
                },
                {
                  "path": "DSCoreNodes.DSCore.Math.Sin"
                },
                {
                  "path": "DSCoreNodes.DSCore.Math.Sinh"
                },
                {
                  "path": "DSCoreNodes.DSCore.Math.Sqrt"
                },
                {
                  "path": "DSCoreNodes.DSCore.Math.Tan"
                },
                {
                  "path": "DSCoreNodes.DSCore.Math.Tanh"
                },
                {
                  "path": "DSCoreNodes.DSCore.Math.Sum"
                },
                {
                  "path": "DSCoreNodes.DSCore.Math.Factorial"
                },
                {
                  "path": "DSCoreNodes.DSCore.Math.Map"
                },
                {
                  "path": "DSCoreNodes.DSCore.Math.MapTo"
                },
                {
                  "path": "Core.Scripting.Formula"
                },
                {
                  "path": "DSCoreNodes.DSCore.Math.EvaluateFormula"
                }
              ],
              "childElements": []
<<<<<<< HEAD
=======
            },
            {
              "text": "Units",
              "iconUrl": "",
              "elementType": "group",
              "include": [
                {
                  "path": "Core.Units.Convert Between Units"
                },
                {
                  "path": "Core.Units.Number From Feet and Inches"
                },
                {
                  "path": "Core.Units.Unit Types"
                },
                {
                  "path": "DSCoreNodes.DSCore.Math.RadiansToDegrees"
                },
                {
                  "path": "DSCoreNodes.DSCore.Math.DegreesToRadians"
                }
              ],
              "childElements": []
>>>>>>> 0500025d
            },
            {
              "text": "Operators",
              "iconUrl": "./dist/resources/Category.Operators.svg",
              "elementType": "group",
              "include": [
                {
                  "path": "Operators.+"
                },
                {
                  "path": "Operators.-"
                },
                {
                  "path": "Operators.*"
                },
                {
                  "path": "Operators./"
                },
                {
                  "path": "Operators.=="
                },
                {
                  "path": "Core.Math.=="
                },
                {
                  "path": "Operators.>="
                },
                {
                  "path": "Operators.>"
                },
                {
                  "path": "Operators.%"
                },
                {
                  "path": "Operators.<="
                },
                {
                  "path": "Operators.<"
                },
                {
                  "path": "Operators.&&"
                },
                {
                  "path": "Operators.||"
                },
                {
                  "path": "Operators.!="
                },
                {
                  "path": "Operators.Not"
                }
              ],
              "childElements": []
            },
            {
              "text": "Logic",
              "iconUrl": "",
              "elementType": "group",
              "include": [
                {
                  "path": "Core.Math.And"
                },
                {
                  "path": "Core.Math.Or"
                },
                {
                  "path": "DSCoreNodes.DSCore.Math.Xor"
                }
              ],
              "childElements": []
<<<<<<< HEAD
            }
          ]
        },
        {
          "text": "Units",
          "iconUrl": "./dist/resources/Category.Units.svg",
          "elementType": "category",
          "include": [],
          "childElements": [
            {
              "text": "Quantity",
              "iconUrl": "",
              "elementType": "group",
              "include": [
                {
                  "path": "DynamoUnits.DynamoUnits.Quantity.Name"
                },
                {
                  "path": "DynamoUnits.DynamoUnits.Quantity.TypeId"
                },
                {
                  "path": "DynamoUnits.DynamoUnits.Quantity.ByTypeID"
                },
                {
                  "path": "DynamoUnits.DynamoUnits.Quantity.Units"
                }
              ],
              "childElements": []
            },
            {
              "text": "Unit",
              "iconUrl": "",
              "elementType": "group",
              "include": [
                {
                  "path": "DynamoUnits.DynamoUnits.Unit.Name"
                },
                {
                  "path": "DynamoUnits.DynamoUnits.Unit.TypeId"
                },
                {
                  "path": "DynamoUnits.DynamoUnits.Unit.ByTypeID"
                },
                {
                  "path": "DynamoUnits.DynamoUnits.Unit.AreUnitsConvertible"
                },
                {
                  "path": "DynamoUnits.DynamoUnits.Unit.ConvertibleUnits"
                },
                {
                  "path": "DynamoUnits.DynamoUnits.Unit.QuantitiesContainingUnit"
                }
              ],
              "childElements": []
            },
            {
              "text": "Utilities",
              "iconUrl": "",
              "elementType": "group",
              "include": [
                {
                  "path": "Core.Units.Convert Between Units"
                },
                {
                  "path": "Core.Units.Convert Units"
                },
                {
                  "path": "Core.Units.Parse Unit Input"
                },
                {
                  "path": "Core.Units.Number From Feet and Inches"
                },
                {
                  "path": "DSCoreNodes.DSCore.Math.RadiansToDegrees"
                },
                {
                  "path": "DSCoreNodes.DSCore.Math.DegreesToRadians"
                },
                {
                  "path": "Core.Units.Quantities"
                },
                {
                  "path": "Core.Units.Units"
                },
                {
                    "path": "Core.Units.Symbols"
                },
                {
                    "path": "Core.Units.Unit Value Output"
                },
                {
                  "path": "DynamoUnits.DynamoUnits.Utilities.ConvertByUnits"
                },
                {
                  "path": "DynamoUnits.DynamoUnits.Utilities.ConvertByUnitIds"
                },
                {
                  "path": "DynamoUnits.DynamoUnits.Utilities.ParseExpressionByUnit"
                },
                {
                  "path": "DynamoUnits.DynamoUnits.Utilities.ParseExpression"
                },
                {
                  "path":  "Core.Units.Unit Value Output"
                }
              ],
              "childElements": []
            },
            {
              "text": "Symbol",
              "iconUrl": "",
              "elementType": "group",
              "include": [
                {
                  "path": "DynamoUnits.DynamoUnits.UnitSymbol.Name"
                },
                {
                  "path": "DynamoUnits.DynamoUnits.UnitSymbol.TypeId"
                },
                {
                  "path": "DynamoUnits.DynamoUnits.UnitSymbol.ByTypeID"
                },
                {
                  "path": "DynamoUnits.DynamoUnits.UnitSymbol.Unit"
                },
                {
                  "path": "DynamoUnits.DynamoUnits.UnitSymbol.Text"
                },
                {
                  "path": "DynamoUnits.DynamoUnits.UnitSymbol.Space"
                },
                {
                  "path": "DynamoUnits.DynamoUnits.UnitSymbol.SymbolsByUnit"
                },
                {
                  "path": "DynamoUnits.DynamoUnits.UnitSymbol.StringifyDecimal"
                },
                {
                  "path": "DynamoUnits.DynamoUnits.UnitSymbol.StringifyFraction"
                }
              ],
              "childElements": []
=======
>>>>>>> 0500025d
            }
          ]
        },
        {
          "text": "Script",
          "iconUrl": "./dist/resources/Category.Script.svg",
          "elementType": "category",
          "include": [],
          "childElements": [
            {
              "text": "Evaluate",
              "iconUrl": "",
              "elementType": "group",
              "include": [
                {
                  "path": "Core.Evaluate.Function Apply"
                },
                {
                  "path": "Core.Evaluate.Function Compose"
                }
              ],
              "childElements": []
            },
            {
              "text": "Control Flow",
              "iconUrl": "",
              "elementType": "group",
              "include": [
                {
                  "path": "BuiltIn.LoopWhile"
                },
                {
                  "path": "Core.Logic.ScopeIf"
                },
                {
                  "path": "Core.Logic.If"
                },
                {
                  "path": "DSCoreNodes.DSCore.Thread.Pause"
                }
              ],
              "childElements": []
            },
            {
              "text": "Editor",
              "iconUrl": "",
              "elementType": "group",
              "include": [
                {
                  "path": "Core.Scripting.Python Script"
                },
                {
                  "path": "Core.Scripting.Python Script From String"
                },
                {
                  "path": "Core.Input.Code Block"
                }
              ],
              "childElements": []
            }
          ]
        },
        {
          "text": "Display",
          "iconUrl": "./dist/resources/Category.Display.svg",
          "elementType": "category",
          "include": [
            {
              "path": "Analysis.Analysis.Label"
            }
          ],
          "childElements": [
            {
              "text": "Color",
              "iconUrl": "",
              "elementType": "group",
              "include": [
                {
                  "path": "DSCoreNodes.DSCore.Color.Red"
                },
                {
                  "path": "DSCoreNodes.DSCore.Color.Green"
                },
                {
                  "path": "DSCoreNodes.DSCore.Color.Blue"
                },
                {
                  "path": "DSCoreNodes.DSCore.Color.Alpha"
                },
                {
                  "path": "DSCoreNodes.DSCore.Color.ByARGB"
                },
                {
                  "path": "DSCoreNodes.DSCore.Color.Brightness"
                },
                {
                  "path": "DSCoreNodes.DSCore.Color.Saturation"
                },
                {
                  "path": "DSCoreNodes.DSCore.Color.Hue"
                },
                {
                  "path": "DSCoreNodes.DSCore.Color.Components"
                },
                {
                  "path": "DSCoreNodes.DSCore.Color.Add"
                },
                {
                  "path": "DSCoreNodes.DSCore.Color.Multiply"
                },
                {
                  "path": "DSCoreNodes.DSCore.Color.Divide"
                },
                {
                  "path": "Core.Color.Color Palette"
                }
              ],
              "childElements": []
            },
            {
              "text": "Color Range",
              "iconUrl": "",
              "elementType": "group",
              "include": [
                {
                  "path": "Core.Color.Color Range"
                },
                {
                  "path": "DSCoreNodes.DSCore.ColorRange.ByColorsAndParameters"
                },
                {
                  "path": "DSCoreNodes.DSCore.ColorRange.GetColorAtParameter"
                }
              ],
              "childElements": []
            },
            {
              "text": "Watch",
              "iconUrl": "",
              "elementType": "group",
              "include": [
                {
                  "path": "Core.View.Watch"
                },
                {
                  "path": "Core.View.Watch Image"
                },
                {
                  "path": "Core.View.Watch 3D"
                }
              ],
              "childElements": []
            }
          ]
        },
        {
          "text": "ImportExport",
          "iconUrl": "./dist/resources/Category.ImportExport.svg",
          "elementType": "category",
          "include": [],
          "childElements": [
            {
              "text": "CAD",
              "iconUrl": "",
              "elementType": "group",
              "include": [
                {
                  "path": "Dynamo.Translation.CAD.Import"
                },
                {
                  "path": "Dynamo.Translation.CAD.Export"
                },
                {
                  "path": "Dynamo.Translation.CAD.ConvertToGeometries"
                },
                {
                  "path": "Dynamo.Translation.Models.Filter CAD Objects"
                },
                {
                  "path": "Dynamo.Translation.Models.Select CAD Objects"
                }
              ],
              "childElements": []
            },
            {
              "text": "File System",
              "iconUrl": "",
              "elementType": "group",
              "include": [
                {
                  "path": "Core.Input.File Path"
                },
                {
                  "path": "Core.Input.Directory Path"
                },
                {
                  "path": "Core.File.File From Path"
                },
                {
                  "path": "Core.File.Directory From Path"
                },
                {
                  "path": "DSCoreNodes.DSCore.IO.FileSystem.CombinePath"
                },
                {
                  "path": "DSCoreNodes.DSCore.IO.FileSystem.FileExtension"
                },
                {
                  "path": "DSCoreNodes.DSCore.IO.FileSystem.ChangePathExtension"
                },
                {
                  "path": "DSCoreNodes.DSCore.IO.FileSystem.DirectoryName"
                },
                {
                  "path": "DSCoreNodes.DSCore.IO.FileSystem.FileName"
                },
                {
                  "path": "DSCoreNodes.DSCore.IO.FileSystem.FileHasExtension"
                },
                {
                  "path": "DSCoreNodes.DSCore.IO.FileSystem.ReadText"
                },
                {
                  "path": "DSCoreNodes.DSCore.IO.FileSystem.MoveFile"
                },
                {
                  "path": "DSCoreNodes.DSCore.IO.FileSystem.DeleteFile"
                },
                {
                  "path": "DSCoreNodes.DSCore.IO.FileSystem.CopyFile"
                },
                {
                  "path": "DSCoreNodes.DSCore.IO.FileSystem.FileExists"
                },
                {
                  "path": "DSCoreNodes.DSCore.IO.FileSystem.WriteText"
                },
                {
                  "path": "DSCoreNodes.DSCore.IO.FileSystem.AppendText"
                },
                {
                  "path": "DSCoreNodes.DSCore.IO.FileSystem.MoveDirectory"
                },
                {
                  "path": "DSCoreNodes.DSCore.IO.FileSystem.CopyDirectory"
                },
                {
                  "path": "DSCoreNodes.DSCore.IO.FileSystem.DeleteDirectory"
                },
                {
                  "path": "DSCoreNodes.DSCore.IO.FileSystem.GetDirectoryContents"
                },
                {
                  "path": "DSCoreNodes.DSCore.IO.FileSystem.DirectoryExists"
                }
              ],
              "childElements": []
            },
            {
              "text": "Image",
              "iconUrl": "",
              "elementType": "group",
              "include": [
                {
                  "path": "DSCoreNodes.DSCore.IO.Image.ReadFromFile"
                },
                {
                  "path": "DSCoreNodes.DSCore.IO.Image.Pixels"
                },
                {
                  "path": "DSCoreNodes.DSCore.IO.Image.FromPixels"
                },
                {
                  "path": "DSCoreNodes.DSCore.IO.Image.Dimensions"
                },
                {
                  "path": "DSCoreNodes.DSCore.IO.Image.WriteToFile"
                }
              ],
              "childElements": []
            },
            {
              "text": "Data",
              "iconUrl": "",
              "elementType": "group",
              "include": [
                {
                  "path": "DSOffice.DSOffice.Data.ImportExcel"
                },
                {
                  "path": "DSOffice.DSOffice.Data.ExportToExcel"
                },
                {
                  "path": "DSOffice.DSOffice.Data.OpenXMLImportExcel"
                },
                {
                  "path": "DSOffice.DSOffice.Data.OpenXMLExportExcel"
                },
                {
                  "path": "DSOffice.DSOffice.Data.ImportCSV"
                },
                {
                  "path": "DSOffice.DSOffice.Data.ExportCSV"
                },
                {
                  "path": "DSCoreNodes.DSCore.Data.ParseJSON"
                },
                {
                  "path": "DSCoreNodes.DSCore.Data.StringifyJSON"
                }
              ],
              "childElements": []
            },
            {
              "text": "Web",
              "iconUrl": "",
              "elementType": "group",
              "include": [
                {
                  "path": "Core.Web.Web Request"
                }
              ],
              "childElements": []
            }
          ]
        },
        {
          "text": "String",
          "iconUrl": "./dist/resources/Category.String.svg",
          "elementType": "category",
          "include": [],
          "childElements": [
            {
              "text": "Inspect",
              "iconUrl": "",
              "elementType": "group",
              "include": [
                {
                  "path": "DSCoreNodes.DSCore.String.Contains"
                },
                {
                  "path": "DSCoreNodes.DSCore.String.CountOccurrences"
                },
                {
                  "path": "DSCoreNodes.DSCore.String.Length"
                },
                {
                  "path": "DSCoreNodes.DSCore.String.IndexOf"
                },
                {
                  "path": "DSCoreNodes.DSCore.String.AllIndicesOf"
                },
                {
                  "path": "DSCoreNodes.DSCore.String.LastIndexOf"
                },
                {
                  "path": "DSCoreNodes.DSCore.String.EndsWith"
                },
                {
                  "path": "DSCoreNodes.DSCore.String.StartsWith"
                }
              ],
              "childElements": []
            },
            {
              "text": "Modify",
              "iconUrl": "",
              "elementType": "group",
              "include": [
                {
                  "path": "DSCoreNodes.DSCore.String.TrimWhitespace"
                },
                {
                  "path": "DSCoreNodes.DSCore.String.TrimLeadingWhitespace"
                },
                {
                  "path": "DSCoreNodes.DSCore.String.TrimTrailingWhitespace"
                },
                {
                  "path": "DSCoreNodes.DSCore.String.Replace"
                },
                {
                  "path": "DSCoreNodes.DSCore.String.PadLeft"
                },
                {
                  "path": "DSCoreNodes.DSCore.String.PadRight"
                },
                {
                  "path": "DSCoreNodes.DSCore.String.Center"
                },
                {
                  "path": "DSCoreNodes.DSCore.String.Insert"
                },
                {
                  "path": "DSCoreNodes.DSCore.String.Remove"
                },
                {
                  "path": "DSCoreNodes.DSCore.String.Substring"
                },
                {
                  "path": "DSCoreNodes.DSCore.String.Split"
                },
                {
                  "path": "DSCoreNodes.DSCore.String.ToUpper"
                },
                {
                  "path": "DSCoreNodes.DSCore.String.ToLower"
                },
                {
                  "path": "DSCoreNodes.DSCore.String.ToTitle"
                },
                {
                  "path": "DSCoreNodes.DSCore.String.ToNumber"
                },
                {
                  "path": "DSCoreNodes.DSCore.String.ChangeCase"
                }
              ],
              "childElements": []
            },
            {
              "text": "Generate",
              "iconUrl": "",
              "elementType": "group",
              "include": [
                {
                  "path": "Core.String.String from Object"
                },
                {
                  "path": "Core.String.String from Array"
                },
                {
                  "path": "DSCoreNodes.DSCore.String.Concat"
                },
                {
                  "path": "DSCoreNodes.DSCore.String.Join"
                }
              ],
              "childElements": []
            }
          ]
        },
        {
          "text": "Geometry",
          "iconUrl": "./dist/resources/Category.Geometry.svg",
          "elementType": "category",
          "include": [],
          "childElements": [
            {
              "text": "Abstract",
              "iconUrl": "",
              "elementType": "group",
              "include": [
                {
                  "path": "ProtoGeometry.Autodesk.DesignScript.Geometry.BoundingBox"
                },
                {
                  "path": "ProtoGeometry.Autodesk.DesignScript.Geometry.CoordinateSystem"
                },
                {
                  "path": "ProtoGeometry.Autodesk.DesignScript.Geometry.Vector"
                },
                {
                  "path": "ProtoGeometry.Autodesk.DesignScript.Geometry.Edge"
                },
                {
                  "path": "ProtoGeometry.Autodesk.DesignScript.Geometry.Face"
                },
                {
                  "path": "ProtoGeometry.Autodesk.DesignScript.Geometry.Plane"
                },
                {
                  "path": "ProtoGeometry.Autodesk.DesignScript.Geometry.Vertex"
                },
                {
                  "path": "ProtoGeometry.Autodesk.DesignScript.Geometry.Topology"
                }
              ],
              "childElements": []
            },
            {
              "text": "Points",
              "iconUrl": "",
              "elementType": "group",
              "include": [
                {
                  "path": "ProtoGeometry.Autodesk.DesignScript.Geometry.Point"
                },
                {
                  "path": "ProtoGeometry.Autodesk.DesignScript.Geometry.UV"
                }
              ],
              "childElements": []
            },
            {
              "text": "Curves",
              "iconUrl": "",
              "elementType": "group",
              "include": [
                {
                  "path": "ProtoGeometry.Autodesk.DesignScript.Geometry.Arc"
                },
                {
                  "path": "ProtoGeometry.Autodesk.DesignScript.Geometry.Circle"
                },
                {
                  "path": "ProtoGeometry.Autodesk.DesignScript.Geometry.Curve"
                },
                {
                  "path": "ProtoGeometry.Autodesk.DesignScript.Geometry.Ellipse"
                },
                {
                  "path": "ProtoGeometry.Autodesk.DesignScript.Geometry.EllipseArc"
                },
                {
                  "path": "ProtoGeometry.Autodesk.DesignScript.Geometry.Helix"
                },
                {
                  "path": "ProtoGeometry.Autodesk.DesignScript.Geometry.Line"
                },
                {
                  "path": "ProtoGeometry.Autodesk.DesignScript.Geometry.NurbsCurve"
                },
                {
                  "path": "ProtoGeometry.Autodesk.DesignScript.Geometry.PolyCurve"
                },
                {
                  "path": "ProtoGeometry.Autodesk.DesignScript.Geometry.Polygon"
                },
                {
                  "path": "ProtoGeometry.Autodesk.DesignScript.Geometry.Rectangle"
                }
              ],
              "childElements": []
            },
            {
              "text": "Surfaces",
              "iconUrl": "",
              "elementType": "group",
              "include": [
                {
                  "path": "ProtoGeometry.Autodesk.DesignScript.Geometry.NurbsSurface"
                },
                {
                  "path": "ProtoGeometry.Autodesk.DesignScript.Geometry.PolySurface"
                },
                {
                  "path": "ProtoGeometry.Autodesk.DesignScript.Geometry.Surface"
                }
              ],
              "childElements": []
            },
            {
              "text": "Solids",
              "iconUrl": "",
              "elementType": "group",
              "include": [
                {
                  "path": "ProtoGeometry.Autodesk.DesignScript.Geometry.Cone"
                },
                {
                  "path": "ProtoGeometry.Autodesk.DesignScript.Geometry.Cuboid"
                },
                {
                  "path": "ProtoGeometry.Autodesk.DesignScript.Geometry.Cylinder"
                },
                {
                  "path": "ProtoGeometry.Autodesk.DesignScript.Geometry.Solid"
                },
                {
                  "path": "ProtoGeometry.Autodesk.DesignScript.Geometry.Sphere"
                }
              ],
              "childElements": []
            },
            {
              "text": "Meshes",
              "iconUrl": "",
              "elementType": "group",
              "include": [
                {
                  "path": "ProtoGeometry.Autodesk.DesignScript.Geometry.IndexGroup"
                },
                {
                  "path": "ProtoGeometry.Autodesk.DesignScript.Geometry.Mesh"
                }
              ],
              "childElements": []
            },
            {
              "text": "Modifiers",
              "iconUrl": "",
              "elementType": "group",
              "include": [],
              "childElements": [
                {
                  "text": "Geometry",
                  "iconUrl": "",
                  "elementType": "group",
                  "include": [
                    {
                      "path": "ProtoGeometry.Autodesk.DesignScript.Geometry.Geometry",
                      "inclusive": false
                    },
                    {
                      "path": "Geometry.Geometry.ExportToSAT"
                    }
                  ],
                  "childElements": []
                },
                {
                  "text": "Geometry Color",
                  "iconUrl": "",
                  "elementType": "group",
                  "include": [
                    {
                      "path": "GeometryColor.Modifiers.GeometryColor.ByGeometryColor"
                    },
                    {
                      "path": "GeometryColor.Modifiers.GeometryColor.BySurfaceColors"
                    }
                  ],
                  "childElements": []
                }
              ]
            },
            {
              "text": "Tessellation",
              "iconUrl": "",
              "elementType": "group",
              "include": [
                {
                  "path": "Tessellation.Tessellation.ConvexHull"
                },
                {
                  "path": "Tessellation.Tessellation.Delaunay"
                },
                {
                  "path": "Tessellation.Tessellation.Voronoi"
                }
              ],
              "childElements": []
            },
            {
              "text": "TSpline",
              "iconUrl": "",
              "elementType": "group",
              "include": [
                {
                  "path": "ProtoGeometry.Autodesk.DesignScript.Geometry.TSpline",
                  "inclusive": false
                }
              ],
              "childElements": []
            }
          ]
        }
      ]
    },
    {
      "text": "Add-ons",
      "iconUrl": "./dist/resources/plus-symbol.svg",
      "elementType": "section",
      "showHeader": true,
      "include": [
        {
          "path": "pkg://"
        },
        {
          "path": "dyf://"
        }
      ],
      "childElements": []
    }
  ]
}<|MERGE_RESOLUTION|>--- conflicted
+++ resolved
@@ -649,32 +649,6 @@
                 }
               ],
               "childElements": []
-<<<<<<< HEAD
-=======
-            },
-            {
-              "text": "Units",
-              "iconUrl": "",
-              "elementType": "group",
-              "include": [
-                {
-                  "path": "Core.Units.Convert Between Units"
-                },
-                {
-                  "path": "Core.Units.Number From Feet and Inches"
-                },
-                {
-                  "path": "Core.Units.Unit Types"
-                },
-                {
-                  "path": "DSCoreNodes.DSCore.Math.RadiansToDegrees"
-                },
-                {
-                  "path": "DSCoreNodes.DSCore.Math.DegreesToRadians"
-                }
-              ],
-              "childElements": []
->>>>>>> 0500025d
             },
             {
               "text": "Operators",
@@ -745,7 +719,6 @@
                 }
               ],
               "childElements": []
-<<<<<<< HEAD
             }
           ]
         },
@@ -888,8 +861,6 @@
                 }
               ],
               "childElements": []
-=======
->>>>>>> 0500025d
             }
           ]
         },
