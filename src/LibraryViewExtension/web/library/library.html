﻿<!DOCTYPE html>
<html>

<head>
    <meta charset="UTF-8" />
    <meta name="viewport" content="width=device-width, initial-scale=1" />
    <title>Librarie.js sample page</title>
    <style>
        body {
            padding: 0;
            margin: 0;
            background-color: #353535;
        }
    </style>
</head>

<body>
    <!-- Placeholders must exist before all other scripts that try to access them -->
    <div class="OuterMostContainer" id="libraryContainerPlaceholder"></div>
    
    <!-- The main library view compoment -->
    <script src='./dist/librarie.min.js'></script>
    
    <script>
        //Get hold of object registered from C#
        let csharpController = window["controller"];

        function refreshLibraryView(libraryController) {
            //Create library container
            let jsonUrls = ["loadedTypes", "layoutSpecs"];
            let downloader = LibraryEntryPoint.CreateJsonDownloader(jsonUrls, function (jsonUrl, jsonObject) {

                let downloaded = downloader.getDownloadedJsonObjects();
                let loadedTypesJson = downloaded["loadedTypes"];
                let layoutSpecsJson = downloaded["layoutSpecs"];

                if (!loadedTypesJson || (!layoutSpecsJson)) {
                    console.log("Error: Couldn't get enough data to load library.");
                    return; // Not fully downloaded yet, bail.
                }

                // Supply loaded types and layout specs at a much later time.
                let append = false; // Replace existing contents instead of appending.
                libraryController.setLoadedTypesJson(loadedTypesJson, append);
                libraryController.setLayoutSpecsJson(layoutSpecsJson, append);
                libraryController.refreshLibraryView(); // Refresh library view.
            });
        }

        //Create library controller
        let libController = LibraryEntryPoint.CreateLibraryController();

        //Create library view
        let libContainer = libController.createLibraryByElementId("libraryContainerPlaceholder");
        //Update the view with contents
        refreshLibraryView(libController);

        libController.searchLibraryItemsHandler = function (text, callback) {
            let url = "nodeSearch" + "/" + text;
            let jsonUrls = [url];
            let downloader = LibraryEntryPoint.CreateJsonDownloader(jsonUrls, function (jsonUrl, jsonObject) {

                let downloaded = downloader.getDownloadedJsonObjects();
                let searchLoadedTypesJson = downloaded[url];

                if (!searchLoadedTypesJson) {
                    console.log("Error: no search result.");
                    return;
                }

                callback(searchLoadedTypesJson);
            });
        }

        // Register event handlers for various events on library controller and package controller.

        libController.on(libController.ItemClickedEventName, function (nodeCreationName) {
            console.log('Library Node Clicked: ' + nodeCreationName);
            //csharpController.closeDetailsView(); //ensure that the details view is closed.
            csharpController.createNode(nodeCreationName);
        });

        libController.on(libController.ItemMouseEnterEventName, function (arg) {
            //console.log('Mouse entered: ' + arg.data);
            csharpController.showNodeTooltip(arg.data, arg.rect.top);
        });

        libController.on(libController.ItemMouseLeaveEventName, function (arg) {
            //console.log('Mouse left: ' + arg.data);
            csharpController.closeNodeTooltip(true);
        });

<<<<<<< HEAD
        libController.on(libController.ItemToolTipExpandEventName, function (arg) {
            //console.log("ItemSummary expanding now : " + arg.data);
            let nodeData = csharpController.getItemSummaryData(arg.contextData);
            console.log(nodeData);
            arg.setDataCallback(nodeData);
=======
        libController.on(libController.SectionIconClickedEventName, function (section) {
            console.log("Section clicked: " + section);
            if (section == "Add-ons") {
                csharpController.importLibrary();
            }
>>>>>>> 1e7fea2b
        });

        csharpController.on("error", function (msg) {
            console.log("Error: " + msg);
            pkgController.raiseEvent("error", msg);
        });

        csharpController.on("libraryDataUpdated", function (items) {
            console.log(items);
            refreshLibraryView(libController);
        });

    </script>

</body>

</html><|MERGE_RESOLUTION|>--- conflicted
+++ resolved
@@ -17,10 +17,10 @@
 <body>
     <!-- Placeholders must exist before all other scripts that try to access them -->
     <div class="OuterMostContainer" id="libraryContainerPlaceholder"></div>
-    
+
     <!-- The main library view compoment -->
     <script src='./dist/librarie.min.js'></script>
-    
+
     <script>
         //Get hold of object registered from C#
         let csharpController = window["controller"];
@@ -90,19 +90,17 @@
             csharpController.closeNodeTooltip(true);
         });
 
-<<<<<<< HEAD
-        libController.on(libController.ItemToolTipExpandEventName, function (arg) {
+        libController.on(libController.ItemSummaryExpandedEventName, function (arg) {
             //console.log("ItemSummary expanding now : " + arg.data);
             let nodeData = csharpController.getItemSummaryData(arg.contextData);
-            console.log(nodeData);
             arg.setDataCallback(nodeData);
-=======
+        });
+
         libController.on(libController.SectionIconClickedEventName, function (section) {
             console.log("Section clicked: " + section);
             if (section == "Add-ons") {
                 csharpController.importLibrary();
             }
->>>>>>> 1e7fea2b
         });
 
         csharpController.on("error", function (msg) {
