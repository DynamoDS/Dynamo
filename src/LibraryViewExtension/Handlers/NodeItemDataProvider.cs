--- conflicted
+++ resolved
@@ -67,7 +67,6 @@
         }
 
         /// <summary>
-<<<<<<< HEAD
         /// Create a LoadedTypeData object for serialization
         /// </summary>
         /// <param name="searchEntries"></param>
@@ -79,7 +78,8 @@
                 //.Where(e => !e.ElementType.HasFlag(ElementTypes.Packaged))
                 .Select(e => CreateLoadedTypeItem(e)).ToList();
             return data;
-=======
+        }
+
         /// Gets fully qualified name for the given node search element
         /// </summary>
         public static string GetFullyQualifiedName(NodeSearchElement element)
@@ -91,7 +91,6 @@
                 return string.Format("{0}{1}.{2}", "pkg://", element.FullCategoryName, element.Name);
             }
             return element.FullName;
->>>>>>> bbb22c7d
         }
 
         /// <summary>
@@ -114,7 +113,6 @@
                         : string.Empty
             };
 
-<<<<<<< HEAD
             InitializeLoadedTypeItem(element, item);
             return item;
         }
@@ -133,9 +131,7 @@
                 //Use FullCategory and name as read from _customization.xml file
                 item.fullyQualifiedName = string.Format("{0}{1}.{2}", "pkg://", element.FullCategoryName, element.Name);
             }
-
-=======
->>>>>>> bbb22c7d
+            
             //If this element is not a custom node then we are done. The icon url for custom node is different
             if (!element.ElementType.HasFlag(ElementTypes.CustomNode)) return;
 
