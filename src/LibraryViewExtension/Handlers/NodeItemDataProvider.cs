--- conflicted
+++ resolved
@@ -100,7 +100,6 @@
             LoadedTypeItem item = null;
             if (isElementWeighted)
             {
-<<<<<<< HEAD
                 item = new LoadedTypeItemExtended()
                 {
                     fullyQualifiedName = element.FullName,
@@ -108,6 +107,7 @@
                     iconUrl = new IconUrl(element.IconName, element.Assembly).Url,
                     parameters = element.Parameters,
                     itemType = element.Group.ToString().ToLower(),
+                    description = element.Description,
                     keywords = element.SearchKeywords.Any()
                             ? element.SearchKeywords.Where(s => !string.IsNullOrEmpty(s)).Aggregate((x, y) => string.Format("{0}, {1}", x, y))
                             : string.Empty,
@@ -123,23 +123,12 @@
                     iconUrl = new IconUrl(element.IconName, element.Assembly).Url,
                     parameters = element.Parameters,
                     itemType = element.Group.ToString().ToLower(),
+                    description = element.Description,
                     keywords = element.SearchKeywords.Any()
                             ? element.SearchKeywords.Where(s => !string.IsNullOrEmpty(s)).Aggregate((x, y) => string.Format("{0}, {1}", x, y))
                             : string.Empty
                 };
             }
-=======
-                fullyQualifiedName = element.FullName,
-                contextData = element.CreationName,
-                iconUrl = new IconUrl(element.IconName, element.Assembly).Url,
-                parameters = element.Parameters,
-                itemType = element.Group.ToString().ToLower(),
-                description = element.Description,
-                keywords = element.SearchKeywords.Any()
-                        ? element.SearchKeywords.Where(s => !string.IsNullOrEmpty(s)).Aggregate((x, y) => string.Format("{0}, {1}", x, y))
-                        : string.Empty
-            };
->>>>>>> 7937e334
 
             //If the node search element is part of a package, then we need to prefix pkg:// for it
             var packaged = element.ElementType.HasFlag(ElementTypes.Packaged);
