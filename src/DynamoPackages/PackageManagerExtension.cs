--- conflicted
+++ resolved
@@ -131,11 +131,6 @@
                 throw new ArgumentException("Incorrectly formatted URL provided for Package Manager address.", "url");
             }
 
-<<<<<<< HEAD
-            // Initialize the PackageLoader with the PathManager so that packages found in its common data directory
-            // are checked first for dll's with signed certificates.
-=======
->>>>>>> 832f6e86
             PackageLoader = new PackageLoader(startupParams.PathManager);
             PackageLoader.MessageLogged += OnMessageLogged;
             PackageLoader.PackgeLoaded += OnPackageLoaded;
