--- conflicted
+++ resolved
@@ -136,12 +136,7 @@
             //raise the public events on this extension when the package loader requests.
             PackageLoader.RequestLoadExtension += RequestLoadExtension;
             PackageLoader.RequestAddExtension += RequestAddExtension;
-<<<<<<< HEAD
-
             PackageLoader.PackagesLoaded += LoadPackagesHandler;
-=======
-            
->>>>>>> 0d68c14c
             PackageLoader.RequestLoadNodeLibrary += RequestLoadNodeLibraryHandler;
             PackageLoader.RequestLoadCustomNodeDirectory += RequestLoadCustomNodeDirectoryHandler;
                 
