--- conflicted
+++ resolved
@@ -39,14 +39,11 @@
     <Prefer32Bit>false</Prefer32Bit>
   </PropertyGroup>
   <ItemGroup>
-<<<<<<< HEAD
     <Reference Include="Greg, Version=2.0.7843.19074, Culture=neutral, processorArchitecture=MSIL">
       <SpecificVersion>False</SpecificVersion>
       <HintPath>..\packages\Greg.2.0.7843.19074\lib\net48\Greg.dll</HintPath>
-=======
     <Reference Include="Greg, Version=2.1.7962.24801, Culture=neutral, processorArchitecture=MSIL">
       <HintPath>..\packages\Greg.2.1.7962.24801\lib\net48\Greg.dll</HintPath>
->>>>>>> 9b4209e0
     </Reference>
     <Reference Include="Newtonsoft.Json, Version=8.0.0.0, Culture=neutral, PublicKeyToken=30ad4fe6b2a6aeed, processorArchitecture=MSIL">
       <HintPath>..\packages\Newtonsoft.Json.8.0.3\lib\net45\Newtonsoft.Json.dll</HintPath>
