--- conflicted
+++ resolved
@@ -94,8 +94,6 @@
         /// <returns></returns>
         /// <exception cref="ArgumentNullException"></exception>
         public PackageUpload NewPackageRetainUpload(Package package, string packagesDirectory, IEnumerable<string> roots, IEnumerable<IEnumerable<string>> files, IEnumerable<string> markdownFiles, PackageUploadHandle handle)
-<<<<<<< HEAD
-=======
         {
             if (package == null) throw new ArgumentNullException("package");
             if (packagesDirectory == null) throw new ArgumentNullException("packagesDirectory");
@@ -117,7 +115,6 @@
         /// <returns></returns>
         [Obsolete]
         public PackageUpload NewPackageRetainUpload(Package package, string packagesDirectory, IEnumerable<IEnumerable<string>> files, IEnumerable<string> markdownFiles, PackageUploadHandle handle)
->>>>>>> 3c17f6b6
         {
             if (package == null) throw new ArgumentNullException("package");
             if (packagesDirectory == null) throw new ArgumentNullException("packagesDirectory");
@@ -180,12 +177,8 @@
         /// <param name="handle"></param>
         /// <returns></returns>
         /// <exception cref="ArgumentNullException"></exception>
-<<<<<<< HEAD
-        public PackageVersionUpload NewPackageVersionRetainUpload(Package package, string packagesDirectory, IEnumerable<string> roots, IEnumerable<IEnumerable<string>> files, IEnumerable<string> markdownFiles, PackageUploadHandle handle)
-=======
         [Obsolete]
         public PackageVersionUpload NewPackageVersionRetainUpload(Package package, string packagesDirectory, IEnumerable<IEnumerable<string>> files, IEnumerable<string> markdownFiles, PackageUploadHandle handle)
->>>>>>> 3c17f6b6
         {
             if (package == null) throw new ArgumentNullException("package");
             if (packagesDirectory == null) throw new ArgumentNullException("packagesDirectory");
@@ -211,8 +204,6 @@
         }
 
         private IFileInfo BuildAndZip(Package package, string packagesDirectory, IEnumerable<string> roots, IEnumerable<IEnumerable<string>> files, IEnumerable<string> markdownFiles, PackageUploadHandle handle)
-<<<<<<< HEAD
-=======
         {
             handle.UploadState = PackageUploadHandle.State.Copying;
 
@@ -225,7 +216,6 @@
 
         [Obsolete]
         private IFileInfo BuildAndZip(Package package, string packagesDirectory, IEnumerable<IEnumerable<string>> files, IEnumerable<string> markdownFiles, PackageUploadHandle handle)
->>>>>>> 3c17f6b6
         {
             handle.UploadState = PackageUploadHandle.State.Copying;
 
