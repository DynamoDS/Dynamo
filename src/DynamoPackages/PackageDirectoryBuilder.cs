--- conflicted
+++ resolved
@@ -118,13 +118,7 @@
 
             RemoveUnselectedFiles(contentFiles.SelectMany(files => files).ToList(), rootDir);
             CopyFilesIntoRetainedPackageDirectory(contentFiles, markdownFiles, sourcePackageDir, rootDir, out dyfFiles);
-<<<<<<< HEAD
-
             //RemoveRetainDyfFiles(contentFiles.SelectMany(files => files).ToList(), dyfFiles);  // Commenting this out for now to allow for unforeseen issues to manifest
-            
-=======
-            RemoveRetainDyfFiles(contentFiles.SelectMany(files => files).ToList(), dyfFiles);
->>>>>>> 3d4cedd9
             RemapRetainCustomNodeFilePaths(contentFiles.SelectMany(files => files).ToList(), dyfFiles);
 
             WritePackageHeader(package, rootDir);
