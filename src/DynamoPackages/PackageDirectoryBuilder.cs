--- conflicted
+++ resolved
@@ -57,11 +57,7 @@
             WritePackageHeader(package, rootDir);
             RemoveUnselectedFiles(contentFiles, rootDir);
             CopyFilesIntoPackageDirectory(contentFiles, markdownFiles, dyfDir, binDir, extraDir, docDir);
-<<<<<<< HEAD
-            RemoveDyfFiles(contentFiles, dyfDir);   // Why do we need to remove the dyf files from the publishing folder?
-=======
             RemoveDyfFiles(contentFiles, dyfDir); 
->>>>>>> c9c76aa6
 
             RemapCustomNodeFilePaths(contentFiles, dyfDir.FullName);
 
@@ -81,11 +77,7 @@
 
             RemoveUnselectedFiles(contentFiles.SelectMany(files => files).ToList(), rootDir);
             CopyFilesIntoRetainedPackageDirectory(contentFiles, markdownFiles, rootDir, out dyfFiles);
-<<<<<<< HEAD
-            RemoveRetainDyfFiles(contentFiles.SelectMany(files => files).ToList(), dyfFiles);   // Why do we need to remove the dyf files from the publishing folder?
-=======
             RemoveRetainDyfFiles(contentFiles.SelectMany(files => files).ToList(), dyfFiles);  
->>>>>>> c9c76aa6
             
             RemapRetainCustomNodeFilePaths(contentFiles.SelectMany(files => files).ToList(), dyfFiles);
 
