--- conflicted
+++ resolved
@@ -61,12 +61,8 @@
             WritePackageHeader(package, rootDir);
             RemoveUnselectedFiles(contentFiles, rootDir);
             CopyFilesIntoPackageDirectory(contentFiles, markdownFiles, dyfDir, binDir, extraDir, docDir);
-<<<<<<< HEAD
 
             //RemoveDyfFiles(contentFiles, dyfDir); // Commenting this out for now to allow for unforeseen issues to manifest
-=======
-            RemoveDyfFiles(contentFiles, dyfDir);
->>>>>>> 82080dab
 
             RemapCustomNodeFilePaths(contentFiles, dyfDir.FullName);
 
@@ -93,7 +89,7 @@
 
             RemoveUnselectedFiles(contentFiles.SelectMany(files => files).ToList(), rootDir);
             CopyFilesIntoRetainedPackageDirectory(contentFiles, markdownFiles, roots, rootDir, out dyfFiles);
-            RemoveRetainDyfFiles(contentFiles.SelectMany(files => files).ToList(), dyfFiles);  
+            RemoveRetainDyfFiles(contentFiles.SelectMany(files => files).ToList(), dyfFiles);
             RemapRetainCustomNodeFilePaths(contentFiles.SelectMany(files => files).ToList(), dyfFiles);
 
             WritePackageHeader(package, rootDir);
@@ -172,7 +168,7 @@
                         Path.GetFileName(x).Equals(Path.GetFileName(func), StringComparison.OrdinalIgnoreCase));
                 }
 
-                pathRemapper.SetPath(func, remapLocation);                
+                pathRemapper.SetPath(func, remapLocation);
             }
         }
 
@@ -341,7 +337,7 @@
 
                     if (!Directory.Exists(Path.GetDirectoryName(destPath)))
                     {
-                        Directory.CreateDirectory(Path.GetDirectoryName(destPath)); 
+                        Directory.CreateDirectory(Path.GetDirectoryName(destPath));
                     }
 
                     fileSystem.CopyFile(file, destPath);
@@ -376,7 +372,7 @@
             var parts = path.Split(new string[] { "\\" }, StringSplitOptions.RemoveEmptyEntries);
 
             if (parts.Length > 1) return "\\" + String.Join("\\", parts, 1, parts.Length - 1);
-           
+
             return "\\" + parts[0];
         }
 
