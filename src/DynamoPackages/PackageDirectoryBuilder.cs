--- conflicted
+++ resolved
@@ -87,12 +87,7 @@
             RemoveRetainDyfFiles(contentFiles.SelectMany(files => files).ToList(), dyfFiles);  
             RemapRetainCustomNodeFilePaths(contentFiles.SelectMany(files => files).ToList(), dyfFiles);
 
-<<<<<<< HEAD
-            // TODO: should we skip that step? Should the user handle pkg.json creation?
-            WritePackageHeader(package, rootDir, true);
-=======
             WritePackageHeader(package, rootDir);
->>>>>>> 9a2565c0
 
             return rootDir;
         }
@@ -208,7 +203,7 @@
             docDir = Path.Combine(root, DocumentationDirectoryName);
         }
 
-        private void WritePackageHeader(Package package, IDirectoryInfo rootDir, bool keepPkgJson = false)
+        private void WritePackageHeader(Package package, IDirectoryInfo rootDir)
         {
             var pkgHeader = PackageUploadBuilder.NewRequestBody(package);
 
@@ -219,10 +214,6 @@
             var headerPath = Path.Combine(rootDir.FullName, PackageJsonName);
             if (fileSystem.FileExists(headerPath))
             {
-                // If the user has provided a Package Json file, should we keep it?
-                // The check below would go off if there already is a pkg.json in the root folder and we have explicitly set the keepPkgJson to true
-                // This will work with retain folder structure and in single-folder scenarios where the root folder contains a pkg.json
-                if (keepPkgJson) return; 
                 fileSystem.DeleteFile(headerPath);
             }
 
