﻿using System;
using System.Collections.Generic;
using System.IO;
using System.Linq;
using System.Reflection;
using Dynamo.Core;
using Dynamo.Exceptions;
using Dynamo.Extensions;
using Dynamo.Interfaces;
using Dynamo.Logging;
using Dynamo.Utilities;
using DynamoPackages.Properties;
using DynamoUtilities;

namespace Dynamo.PackageManager
{
    public struct LoadPackageParams
    {
        public IPreferences Preferences { get; set; }
        public IPathManager PathManager { get; set; }
    }

    public enum AssemblyLoadingState
    {
        Success,
        NotManagedAssembly,
        AlreadyLoaded
    }

    public class PackageLoader : LogSourceBase
    {
        internal event Action<Assembly> RequestLoadNodeLibrary;
        internal event Action<IEnumerable<Assembly>> PackagesLoaded;
        internal event Func<string, Graph.Workspaces.PackageInfo, IEnumerable<CustomNodeInfo>> RequestLoadCustomNodeDirectory;
        internal event Func<string, IExtension> RequestLoadExtension;
        internal event Action<IExtension> RequestAddExtension;

        /// <summary>
        /// This event is raised when a package is first added to the list of packages this package loader is loading.
        /// This event occurs before the package is fully loaded. 
        /// </summary>
        public event Action<Package> PackageAdded;

        /// <summary>
        /// This event is raised when a package is fully loaded. It will be true that when this event is raised
        /// Packge.Loaded will be true for the package.
        /// </summary>
        // TODO 3.0 Fix spelling
        public event Action<Package> PackgeLoaded;

        /// <summary>
        /// This event is raised when the package is removed from the list of packages loaded by this packageLoader.
        /// </summary>
        public event Action<Package> PackageRemoved;

        private readonly List<IExtension> requestedExtensions = new List<IExtension>();
        /// <summary>
        /// Collection of ViewExtensions the ViewExtensionSource requested be loaded.
        /// </summary>
        public IEnumerable<IExtension> RequestedExtensions
        {
            get
            {
                return requestedExtensions;
            }
        }

        private readonly List<Package> localPackages = new List<Package>();
        public IEnumerable<Package> LocalPackages { get { return localPackages; } }

        private readonly List<string> packagesDirectories = new List<string>();

        // Returns the default package directory where new packages will be installed
        // The default package directory is currently the second entry in the list
        // The first entry is the standard library
        public string DefaultPackagesDirectory
        {
            get { return packagesDirectories[1]; }
<<<<<<< HEAD
        }

        internal int Priority(string path)
        {
            var pkgDirCount = packagesDirectories.Count();
            for (var ii=0; ii< pkgDirCount; ii++)
            {
                if (path.Contains(packagesDirectories[ii]))
                {
                    return pkgDirCount - ii;
                }
            }
            // Lowest priority for paths that are not yet registered.
            return pkgDirCount;
=======
>>>>>>> 42eb7fae
        }

        private readonly List<string> packagesDirectoriesToVerifyCertificates = new List<string>();

        // The standard library directory is located in the same directory as the DynamoPackages.dll
        internal string StandardLibraryDirectory =>
            Path.Combine(Path.GetDirectoryName(Assembly.GetAssembly(GetType()).Location),
                @"Standard Library", @"Packages");

        public PackageLoader(string overridePackageDirectory)
            : this(new[] { overridePackageDirectory })
        {
        }

        public PackageLoader(IEnumerable<string> packagesDirectories)
        {
            if (packagesDirectories == null)
                throw new ArgumentNullException("packagesDirectories");

            this.packagesDirectories.Add(StandardLibraryDirectory);
            this.packagesDirectories.AddRange(packagesDirectories);
            
            var error = PathHelper.CreateFolderIfNotExist(DefaultPackagesDirectory);

            if (error != null)
                Log(error);

            packagesDirectoriesToVerifyCertificates.Add(StandardLibraryDirectory);
        }

        /// <summary>
        /// Initialize a new instance of PackageLoader class
        /// </summary>
        /// <param name="packagesDirectories">Default package directories</param>
        /// <param name="packageDirectoriesToVerify">Default package directories where node library files require certificate verification before loading</param>
        public PackageLoader(IEnumerable<string> packagesDirectories, IEnumerable<string> packageDirectoriesToVerify)
            : this(packagesDirectories)
        {
            if (packageDirectoriesToVerify == null)
                throw new ArgumentNullException("packageDirectoriesToVerify");

            packagesDirectoriesToVerifyCertificates.AddRange(packageDirectoriesToVerify);
        }

        private void OnPackageAdded(Package pkg)
        {
            if (PackageAdded != null)
            {
                PackageAdded(pkg);
            }
        }

        private void OnPackageRemoved(Package pkg)
        {
            if (PackageRemoved != null)
            {
                PackageRemoved(pkg);
            }
        }

        internal void Add(Package pkg)
        {
            if (!localPackages.Contains(pkg))
            {
                localPackages.Add(pkg);
                pkg.MessageLogged += OnPackageMessageLogged;
                OnPackageAdded(pkg);
            }
        }

        internal void Remove(Package pkg)
        {
            if (localPackages.Contains(pkg))
            {
                localPackages.Remove(pkg);
                pkg.MessageLogged -= OnPackageMessageLogged;
                OnPackageRemoved(pkg);
            }
        }

        private void OnPackageMessageLogged(ILogMessage obj)
        {
            Log(obj);
        }

        private void OnRequestLoadNodeLibrary(Assembly assem)
        {
            if (RequestLoadNodeLibrary != null)
            {
                RequestLoadNodeLibrary(assem);
            }
        }

        private void OnPackagesLoaded(IEnumerable<Assembly> assemblies)
        {
            PackagesLoaded?.Invoke(assemblies);
        }

        private IEnumerable<CustomNodeInfo> OnRequestLoadCustomNodeDirectory(string directory, Graph.Workspaces.PackageInfo packageInfo)
        {
            if (RequestLoadCustomNodeDirectory != null)
            {
                return RequestLoadCustomNodeDirectory(directory, packageInfo);
            }

            return new List<CustomNodeInfo>();
        }

        /// <summary>
        /// Try loading package into Library (including all node libraries and custom nodes)
        /// and add to LocalPackages.
        /// </summary>
        /// <param name="package"></param>
        internal void TryLoadPackageIntoLibrary(Package package)
        {
            Add(package);

            // Prevent duplicate loads
            if (package.Loaded) return;

            try
            {
                // load node libraries
                foreach (var assem in package.EnumerateAssembliesInBinDirectory())
                {
                    if (assem.IsNodeLibrary)
                    {
                        try
                        {
                            OnRequestLoadNodeLibrary(assem.Assembly);
                        }
                        catch (LibraryLoadFailedException ex)
                        {
                            Log(ex.GetType() + ": " + ex.Message);
                        }
                    }
                }
                // load custom nodes
                var packageInfo = new Graph.Workspaces.PackageInfo(package.Name, new Version(package.VersionName));
                var customNodes = OnRequestLoadCustomNodeDirectory(package.CustomNodeDirectory, packageInfo);
                package.LoadedCustomNodes.AddRange(customNodes);

                package.EnumerateAdditionalFiles();
                // If the additional files contained an extension manifest, then request it be loaded.
                var extensionManifests = package.AdditionalFiles.Where(
                    file => file.Model.Name.Contains("ExtensionDefinition.xml") && !(file.Model.Name.Contains("ViewExtensionDefinition.xml"))).ToList();
                foreach (var extPath in extensionManifests)
                {
                    var extension = RequestLoadExtension?.Invoke(extPath.Model.FullName);
                    if (extension != null)
                    {
                        RequestAddExtension?.Invoke(extension);
                    }
                    requestedExtensions.Add(extension);
                }

                package.Loaded = true;
                PackgeLoaded?.Invoke(package);
            }
            catch (CustomNodePackageLoadException e)
            {
                Package originalPackage =
                    localPackages.FirstOrDefault(x => x.CustomNodeDirectory == e.InstalledPath);
                OnConflictingPackageLoaded(originalPackage, package);
            }
            catch (Exception e)
            {
                Log("Exception when attempting to load package " + package.Name + " from " + package.RootDirectory);
                Log(e.GetType() + ": " + e.Message);
            }
        }

        /// <summary>
        /// Event raised when a custom node package containing conflicting node definition
        /// with an existing package is tried to load.
        /// </summary>
        public event Action<Package, Package> ConflictingCustomNodePackageLoaded;
        private void OnConflictingPackageLoaded(Package installed, Package conflicting)
        {
            var handler = ConflictingCustomNodePackageLoaded;
            handler?.Invoke(installed, conflicting);
        }

        /// <summary>
        ///     Load the package into Dynamo (including all node libraries and custom nodes)
        ///     and add to LocalPackages.
        /// </summary>
        // TODO: Remove in 3.0 (Refer to PR #9736).
        [Obsolete("This API will be deprecated in 3.0. Use LoadPackages(IEnumerable<Package> packages) instead.")]
        public void Load(Package package)
        {
            TryLoadPackageIntoLibrary(package);

            var assemblies =
                LocalPackages.SelectMany(x => x.EnumerateAssembliesInBinDirectory().Where(y => y.IsNodeLibrary));
            OnPackagesLoaded(assemblies.Select(x => x.Assembly));
        }

        /// <summary>
        ///     Scan the PackagesDirectory for packages and attempt to load all of them.  Beware! Fails silently for duplicates.
        /// </summary>
        public void LoadAll(LoadPackageParams loadPackageParams)
        {
            ScanAllPackageDirectories(loadPackageParams.Preferences);

            var pathManager = loadPackageParams.PathManager;
            if (pathManager != null)
            {
                foreach (var pkg in LocalPackages)
                {
                    if (Directory.Exists(pkg.BinaryDirectory))
                    {
                        pathManager.AddResolutionPath(pkg.BinaryDirectory);
                    }

                }
            }

            if (LocalPackages.Any())
            {
                LoadPackages(LocalPackages);
            }
        }

        /// <summary>
        /// Loads and imports all packages. 
        /// </summary>
        /// <param name="packages"></param>
        public void LoadPackages(IEnumerable<Package> packages)
        {
            var packageList = packages.ToList();

            foreach (var pkg in packageList)
            {
                // If the pkg is null, then don't load that package into the Library.
                if (pkg != null)
                {
                    TryLoadPackageIntoLibrary(pkg);
                }
            }

            var assemblies = packageList
                .SelectMany(p => p.LoadedAssemblies.Where(y => y.IsNodeLibrary))
                .Select(a => a.Assembly)
                .ToList();
            OnPackagesLoaded(assemblies);
        }

        public void LoadCustomNodesAndPackages(LoadPackageParams loadPackageParams, CustomNodeManager customNodeManager)
        {
            foreach (var path in loadPackageParams.Preferences.CustomPackageFolders)
            {
                customNodeManager.AddUninitializedCustomNodesInPath(path, false, false);
                if (!packagesDirectories.Contains(path))
                {
                    packagesDirectories.Add(path);
                }
            }
            LoadAll(loadPackageParams);
        }

        private void ScanAllPackageDirectories(IPreferences preferences)
        {
            foreach (var packagesDirectory in packagesDirectories)
            {
                ScanPackageDirectories(packagesDirectory, preferences);
            }
        }

        private void ScanPackageDirectories(string root, IPreferences preferences)
        {
            try
            {
                if (!Directory.Exists(root))
                {
                    string extension = null;
                    if (root != null)
                    {
                        extension = Path.GetExtension(root);
                    }

                    // If the path has a .dll or .ds extension it is a locally imported library
                    // so do not output an error about the directory
                    if (extension == ".dll" || extension == ".ds")
                    {
                        return;
                    }

                    Log(string.Format(Resources.InvalidPackageFolderWarning, root));
                    return;
                }

                foreach (var dir in
                    Directory.EnumerateDirectories(root, "*", SearchOption.TopDirectoryOnly))
                {
                    
                    // verify if the package directory requires certificate verifications
                    // This is done by default for the package directory defined in PathManager common directory location.
                    var checkCertificates = false;
                    foreach (var pathToVerifyCert in packagesDirectoriesToVerifyCertificates)
                    {
                        if (root.Contains(pathToVerifyCert))
                        {
                            checkCertificates = true;
                            break;
                        }
                    }

                    var pkg = ScanPackageDirectory(dir, checkCertificates);
                    if (pkg != null && preferences.PackageDirectoriesToUninstall.Contains(dir))
                        pkg.MarkForUninstall(preferences, this);
                }
            }
            catch (UnauthorizedAccessException ex) { }
            catch (IOException ex) { }
            catch (ArgumentException ex) { }
        }

        public Package ScanPackageDirectory(string directory)
        {
            return ScanPackageDirectory(directory, false);
        }

        public Package ScanPackageDirectory(string directory, bool checkCertificates)
        {
            try
            {
                var headerPath = Path.Combine(directory, "pkg.json");

                Package discoveredPackage;

                // get the package name and the installed version
                if (PathHelper.IsValidPath(headerPath))
                {
                    discoveredPackage = Package.FromJson(headerPath, AsLogger());
                    if (discoveredPackage == null)
                        throw new LibraryLoadFailedException(directory, String.Format(Properties.Resources.MalformedHeaderPackage, headerPath));
                }
                else
                {
                    throw new LibraryLoadFailedException(directory, String.Format(Properties.Resources.NoHeaderPackage, headerPath));
                }

                // prevent loading unsigned packages if the certificates are required on package dlls
                if (checkCertificates)
                {
                    CheckPackageNodeLibraryCertificates(directory, discoveredPackage);
                }

                var discoveredVersion = CheckAndGetPackageVersion(discoveredPackage.VersionName, discoveredPackage.Name, discoveredPackage.RootDirectory);

                var existingPackage = LocalPackages.FirstOrDefault(package => package.Name == discoveredPackage.Name);

                // Is this a new package?
                if (existingPackage == null)
                {
                    // Yes
                    Add(discoveredPackage);
                    return discoveredPackage; // success
                }

                var existingVersion = CheckAndGetPackageVersion(existingPackage.VersionName, existingPackage.Name, existingPackage.RootDirectory);

                // Is this a duplicated package?
                if (existingVersion == discoveredVersion)
<<<<<<< HEAD
                {
                    // Duplicated with the same version
                    throw new LibraryLoadFailedException(directory,
                        String.Format(Properties.Resources.DulicatedPackage,
                            discoveredPackage.Name,
                            discoveredPackage.RootDirectory));
                } 
                
                // Is the existing version newer?
                if (existingVersion > discoveredVersion)
                {
=======
                {
                    // Duplicated with the same version
                    throw new LibraryLoadFailedException(directory,
                        String.Format(Properties.Resources.DulicatedPackage,
                            discoveredPackage.Name,
                            discoveredPackage.RootDirectory));
                } 
                
                // Is the existing version newer?
                if (existingVersion > discoveredVersion)
                {
>>>>>>> 42eb7fae
                    // Older version found, show notification
                    throw new LibraryLoadFailedException(directory, String.Format(Properties.Resources.DuplicatedOlderPackage,
                            existingPackage.Name,
                            discoveredPackage.RootDirectory,
                            existingVersion.ToString(),
                            discoveredVersion.ToString()));
                }

                // Newer version found, show notification.
                throw new LibraryLoadFailedException(directory, String.Format(Properties.Resources.DuplicatedNewerPackage,
                        existingPackage.Name,
                        discoveredPackage.RootDirectory,
                        existingVersion.ToString(),
                        discoveredVersion.ToString()));
            }
            catch (Exception e)
            {
                Log(String.Format(Properties.Resources.ExceptionEncountered, directory), WarningLevel.Error);
                Log(e);
            }

            return null;
        }

        /// <summary>
        /// Check and get the version from the version string. Throw a library load exception if anything is wrong with the version
        /// </summary>
        /// <param name="version">the version string</param>
        /// <param name="name">name of the package</param>
        /// <param name="directory">package directory</param>
        /// <returns>Returns a valid Version</returns>
        private Version CheckAndGetPackageVersion(string version, string name, string directory)
        {
            try
            {
                return VersionUtilities.PartialParse(version);
            }
            catch (Exception e) when (e is ArgumentException || e is FormatException || e is OverflowException)
            {
                throw new LibraryLoadFailedException(directory, String.Format(Properties.Resources.InvalidPackageVersion, name, directory, version));
            }
        }

        /// <summary>
        /// Check the node libraries defined in the package json file are valid and have a valid certificate
        /// </summary>
        /// <param name="packageDirectoryPath">path to package location</param>
        /// <param name="discoveredPkg">package object to check</param>
        private static void CheckPackageNodeLibraryCertificates(string packageDirectoryPath, Package discoveredPkg)
        {
            var dllfiles = new System.IO.DirectoryInfo(discoveredPkg.BinaryDirectory).EnumerateFiles("*.dll");
            if (discoveredPkg.Header.node_libraries.Count() == 0 && dllfiles.Count() != 0)
            {
                throw new LibraryLoadFailedException(packageDirectoryPath,
                    String.Format(
                        Resources.InvalidPackageNoNodeLibrariesDefinedInPackageJson,
                        discoveredPkg.Name, discoveredPkg.RootDirectory));
            }

            foreach (var nodeLibraryAssembly in discoveredPkg.Header.node_libraries)
            {

                //Try to get the assembly name from the manifest file
                string filename;
                try
                {
                    filename = new AssemblyName(nodeLibraryAssembly).Name + ".dll";
                }
                catch
                {
                    throw new LibraryLoadFailedException(packageDirectoryPath,
                        String.Format(
                            Resources.InvalidPackageMalformedNodeLibraryDefinition,
                            discoveredPkg.Name, discoveredPkg.RootDirectory));
                }

                //Verify the node library exists in the package bin directory and has a valid certificate
                var filepath = Path.Combine(discoveredPkg.BinaryDirectory, filename);
                try
                {
                    CertificateVerification.CheckAssemblyForValidCertificate(filepath);
                }
                catch (Exception e)
                {
                    throw new LibraryLoadFailedException(packageDirectoryPath,
                        String.Format(
                            Resources.InvalidPackageNodeLibraryIsNotSigned,
                            discoveredPkg.Name, discoveredPkg.RootDirectory, e.Message));
                }
                
            }

            discoveredPkg.RequiresSignedEntryPoints = true;
        }

        /// <summary>
        ///     Attempt to load a managed assembly in to ReflectionOnlyLoadFrom context. 
        /// </summary>
        /// <param name="filename">The filename of a DLL</param>
        /// <param name="assem">out Assembly - the passed value does not matter and will only be set if loading succeeds</param>
        /// <returns>Returns Success if success, NotManagedAssembly if BadImageFormatException, AlreadyLoaded if FileLoadException</returns>
        internal static AssemblyLoadingState TryReflectionOnlyLoadFrom(string filename, out Assembly assem)
        {
            try
            {
                assem = Assembly.ReflectionOnlyLoadFrom(filename);
                return AssemblyLoadingState.Success;
            }
            catch (BadImageFormatException)
            {
                assem = null;
                return AssemblyLoadingState.NotManagedAssembly;
            }
            catch (FileLoadException)
            {
                assem = null;
                return AssemblyLoadingState.AlreadyLoaded;
            }
        }

        /// <summary>
        ///     Attempt to load a managed assembly in to LoadFrom context. 
        /// </summary>
        /// <param name="filename">The filename of a DLL</param>
        /// <param name="assem">out Assembly - the passed value does not matter and will only be set if loading succeeds</param>
        /// <returns>Returns true if success, false if BadImageFormatException (i.e. not a managed assembly)</returns>
        internal static bool TryLoadFrom(string filename, out Assembly assem)
        {
            try
            {
                assem = Assembly.LoadFrom(filename);
                return true;
            }
            catch (BadImageFormatException)
            {
                assem = null;
                return false;
            }
        }

        public bool IsUnderPackageControl(string path)
        {
            return LocalPackages.Any(ele => ele.ContainsFile(path));
        }

        public bool IsUnderPackageControl(CustomNodeInfo def)
        {
            return IsUnderPackageControl(def.Path);
        }

        public bool IsUnderPackageControl(Type t)
        {
            return LocalPackages.Any(package => package.LoadedTypes.Contains(t));
        }

        public bool IsUnderPackageControl(Assembly t)
        {
            return LocalPackages.Any(package => package.LoadedAssemblies.Any(x => x.Assembly == t));
        }

        public Package GetPackageFromRoot(string path)
        {
            return LocalPackages.FirstOrDefault(pkg => pkg.RootDirectory == path);
        }

        public Package GetOwnerPackage(Type t)
        {
            return LocalPackages.FirstOrDefault(package => package.LoadedTypes.Contains(t));
        }

        public Package GetOwnerPackage(CustomNodeInfo def)
        {
            return GetOwnerPackage(def.Path);
        }

        public Package GetOwnerPackage(string path)
        {
            return LocalPackages.FirstOrDefault(ele => ele.ContainsFile(path));
        }

        private static bool hasAttemptedUninstall;

        internal void DoCachedPackageUninstalls(IPreferences preferences)
        {
            // this can only be run once per app run
            if (hasAttemptedUninstall) return;
            hasAttemptedUninstall = true;

            var pkgDirsRemoved = new HashSet<string>();
            foreach (var pkgNameDirTup in preferences.PackageDirectoriesToUninstall)
            {
                try
                {
                    if (pkgNameDirTup.Contains(StandardLibraryDirectory))
                    {
                        pkgDirsRemoved.Add(pkgNameDirTup);
                        Log(
                             String.Format(
                                 "Failed to delete standard library package directory at \"{0}\". Uninstalling standard library packages is not allowed.",
                                 pkgNameDirTup),
                             WarningLevel.Moderate);
                        continue;
                    }
                    Directory.Delete(pkgNameDirTup, true);
                    pkgDirsRemoved.Add(pkgNameDirTup);
                    Log(String.Format("Successfully uninstalled package from \"{0}\"", pkgNameDirTup));
                }
                catch
                {
                    Log(
                        String.Format(
                            "Failed to delete package directory at \"{0}\", you may need to delete the directory manually.",
                            pkgNameDirTup),
                        WarningLevel.Moderate);
                }
            }

            preferences.PackageDirectoriesToUninstall.RemoveAll(pkgDirsRemoved.Contains);
        }
    }
}<|MERGE_RESOLUTION|>--- conflicted
+++ resolved
@@ -76,7 +76,6 @@
         public string DefaultPackagesDirectory
         {
             get { return packagesDirectories[1]; }
-<<<<<<< HEAD
         }
 
         internal int Priority(string path)
@@ -91,8 +90,6 @@
             }
             // Lowest priority for paths that are not yet registered.
             return pkgDirCount;
-=======
->>>>>>> 42eb7fae
         }
 
         private readonly List<string> packagesDirectoriesToVerifyCertificates = new List<string>();
@@ -458,7 +455,6 @@
 
                 // Is this a duplicated package?
                 if (existingVersion == discoveredVersion)
-<<<<<<< HEAD
                 {
                     // Duplicated with the same version
                     throw new LibraryLoadFailedException(directory,
@@ -470,19 +466,6 @@
                 // Is the existing version newer?
                 if (existingVersion > discoveredVersion)
                 {
-=======
-                {
-                    // Duplicated with the same version
-                    throw new LibraryLoadFailedException(directory,
-                        String.Format(Properties.Resources.DulicatedPackage,
-                            discoveredPackage.Name,
-                            discoveredPackage.RootDirectory));
-                } 
-                
-                // Is the existing version newer?
-                if (existingVersion > discoveredVersion)
-                {
->>>>>>> 42eb7fae
                     // Older version found, show notification
                     throw new LibraryLoadFailedException(directory, String.Format(Properties.Resources.DuplicatedOlderPackage,
                             existingPackage.Name,
