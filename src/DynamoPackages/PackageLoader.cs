--- conflicted
+++ resolved
@@ -217,16 +217,7 @@
                 defaultPackagesDirectoryIndex = builtinPackagesIndex == 1 ? 0 : safeIndex;
             }
 
-<<<<<<< HEAD
-            var error = PathHelper.CreateFolderIfNotExist(DefaultPackagesDirectory);
-
-            if (error != null)
-                Log(error);
-
             packagesDirectoriesToVerifyCertificates.Add(builtinPackagesDir);
-=======
-            packagesDirectoriesToVerifyCertificates.Add(stdLibDirectory);
->>>>>>> 7b74464a
         }
 
         private void OnPackageAdded(Package pkg)
