--- conflicted
+++ resolved
@@ -116,24 +116,11 @@
         /// <param name="stdLibDirectory"></param>
         internal PackageLoader(IEnumerable<string> packagesDirectories, string stdLibDirectory)
         {
-<<<<<<< HEAD
             InitPackageLoader(packagesDirectories, stdLibDirectory);
             //override the property.
             this.StandardLibraryDirectory = stdLibDirectory;
         }
-=======
-            if (packagesDirectories == null)
-                throw new ArgumentNullException("packagesDirectories");
-
-            this.packagesDirectories.Add(StandardLibraryDirectory);
-            this.packagesDirectories.AddRange(packagesDirectories);
-            
-            var error = PathHelper.CreateFolderIfNotExist(DefaultPackagesDirectory);
-
-            if (error != null)
-                Log(error);
->>>>>>> 42eb7fae
-
+        
         public PackageLoader(IEnumerable<string> packagesDirectories)
         {
             InitPackageLoader(packagesDirectories, StandardLibraryDirectory);
@@ -157,9 +144,9 @@
         {
             if (packagesDirectories == null)
                 throw new ArgumentNullException("packagesDirectories");
-
+            
+            this.packagesDirectories.Add(stdLibDirectory);
             this.packagesDirectories.AddRange(packagesDirectories);
-            this.packagesDirectories.Add(stdLibDirectory);
 
             var error = PathHelper.CreateFolderIfNotExist(DefaultPackagesDirectory);
 
