﻿using System;
using System.Collections.Generic;
using System.IO;
using System.Linq;
using System.Reflection;
using Dynamo.Configuration;
using Dynamo.Core;
using Dynamo.Exceptions;
using Dynamo.Extensions;
using Dynamo.Interfaces;
using Dynamo.Logging;
using Dynamo.Utilities;
using DynamoPackages.Properties;
using DynamoUtilities;
using Dynamo.Models;

namespace Dynamo.PackageManager
{
    public struct LoadPackageParams
    {
        public IPreferences Preferences { get; set; }
        public IPathManager PathManager { get; set; }
    }

    public enum AssemblyLoadingState
    {
        Success,
        NotManagedAssembly,
        AlreadyLoaded
    }

    public class PackageLoader : LogSourceBase
    {
        internal event Action<Assembly> RequestLoadNodeLibrary;
        internal event Action<IEnumerable<Assembly>> PackagesLoaded;
        internal event Func<string, Graph.Workspaces.PackageInfo, IEnumerable<CustomNodeInfo>> RequestLoadCustomNodeDirectory;
        internal event Func<string, IExtension> RequestLoadExtension;
        internal event Action<IExtension> RequestAddExtension;

        /// <summary>
        /// This event is raised when a package is first added to the list of packages this package loader is loading.
        /// This event occurs before the package is fully loaded. 
        /// </summary>
        public event Action<Package> PackageAdded;

        /// <summary>
        /// This event is raised when a package is fully loaded. It will be true that when this event is raised
        /// Packge.Loaded will be true for the package.
        /// </summary>
        // TODO 3.0 Fix spelling
        public event Action<Package> PackgeLoaded;

        /// <summary>
        /// This event is raised when the package is removed from the list of packages loaded by this packageLoader.
        /// </summary>
        public event Action<Package> PackageRemoved;

        private const string builtinPackagesDirName = @"Built-In Packages";
        private readonly List<IExtension> requestedExtensions = new List<IExtension>();
        /// <summary>
        /// Collection of ViewExtensions the ViewExtensionSource requested be loaded.
        /// </summary>
        public IEnumerable<IExtension> RequestedExtensions
        {
            get
            {
                return requestedExtensions;
            }
        }

        private readonly List<Package> localPackages = new List<Package>();
        public IEnumerable<Package> LocalPackages { get { return localPackages; } }

        private readonly List<string> packagesDirectories = new List<string>();

        /// <summary>
        /// Returns the default package directory where new packages will be installed
        /// This is the first non builtin packages directory
        /// The first entry is the builtin packages.
        /// </summary>
        /// <returns>Returns the path to the DefaultPackagesDirectory if found - or null if something has gone wrong.</returns>
        [Obsolete("This property is redundant, please use the PathManager.DefaultPackagesDirectory property instead.")]
        public string DefaultPackagesDirectory
        {
            get { return pathManager.DefaultPackagesDirectory; }
        }

        /// <summary>
        /// Checks if the given (root) path is a subpath of the user data folder,
        /// and then combines the extension path with root. If not, it simply combines the paths
        /// and checks if the path is valid. If not, the root path is returned unchanged.
        /// </summary>
        /// <param name="root">root path to transform</param>
        /// <param name="userDataFolder"></param>
        /// <param name="extension">subdirectory or subpath</param>
        /// <returns>combined root and extension path</returns>
        private static string TransformPath(string root, string userDataFolder, string extension)
        {
            if (root.StartsWith(userDataFolder))
            {
                return Path.Combine(root, extension);
            }
            try
            {
                var subFolder = Path.Combine(root, extension);
                if (Directory.Exists(subFolder))
                    return subFolder;
            }
            catch (IOException) { }
            catch (ArgumentException) { }
            catch (UnauthorizedAccessException) { }

            return root;
        }

        private readonly List<string> packagesDirectoriesToVerifyCertificates = new List<string>();

<<<<<<< HEAD
        private string builtinPackagesDirectory = null;
=======
        private readonly IPathManager pathManager;
>>>>>>> a1886c86

        [Obsolete("This constructor will be removed in Dynamo 3.0 and should not be used any longer. If used, it should be passed parameters from PathManager properties.")]
        /// <summary>
<<<<<<< HEAD
        /// The BuiltinPackages directory is located in the same directory as the DynamoPackages.dll
        /// Property should only be set during testing.
        /// </summary>
        internal string BuiltinPackagesDirectory
        {
            get
            {
                return builtinPackagesDirectory == null ?
                    Path.Combine(Path.GetDirectoryName(Assembly.GetAssembly(GetType()).Location),builtinPackagesDirName, @"Packages")
                    : builtinPackagesDirectory;
            }
            set
            {
                if (builtinPackagesDirectory != value)
                {
                    builtinPackagesDirectory = value;
                }
            }
        }

=======
        /// This constructor is currently being used for testing and these tests should be updated to use 
        /// another constructor when this is obsoleted.
        /// </summary>
>>>>>>> a1886c86
        public PackageLoader(string overridePackageDirectory)
            : this(new[] { overridePackageDirectory })
        {
        }

        /// <summary>
        /// This constructor is only intended for testing of builtinPackages using a non standard directory.
        /// </summary>
        /// <param name="packagesDirectories"></param>
        /// <param name="builtinPackageDirectory"></param>
        internal PackageLoader(IEnumerable<string> packagesDirectories, string builtinPackageDirectory)
        {
<<<<<<< HEAD
            InitPackageLoader(packagesDirectories, builtinPackageDirectory);

            //override the property.
            this.BuiltinPackagesDirectory = builtinPackageDirectory;
=======
            InitPackageLoader(packagesDirectories, stdLibDirectory);
>>>>>>> a1886c86
        }

        [Obsolete("This constructor will be removed in Dynamo 3.0 and should not be used any longer. If used, it should be passed parameters from PathManager properties.")]
        /// <summary>
        /// This constructor is currently being used by other constructors that have also been deprecated and by tests,
        /// which should be updated to use another constructor when this is obsoleted.
        /// </summary>
        public PackageLoader(IEnumerable<string> packagesDirectories)
        {
<<<<<<< HEAD
            InitPackageLoader(packagesDirectories, BuiltinPackagesDirectory);
=======
            InitPackageLoader(packagesDirectories, null);
>>>>>>> a1886c86
        }

        internal PackageLoader(IPathManager pathManager)
        {
            this.pathManager = pathManager;
            InitPackageLoader(pathManager.PackagesDirectories, (pathManager as PathManager)?.StandardLibraryDirectory);

            if (!string.IsNullOrEmpty(pathManager.CommonDataDirectory))
            {
                packagesDirectoriesToVerifyCertificates.Add(pathManager.CommonDataDirectory);
            }
        }

        [Obsolete("This constructor will be removed in Dynamo 3.0 and should not be used any longer. If used, it should be passed parameters from PathManager properties.")]
        /// <summary>
        /// Initialize a new instance of PackageLoader class.
        /// This constructor is currently being used for testing and these tests should be updated to use 
        /// another constructor when this is obsoleted.
        /// </summary>
        /// <param name="packagesDirectories">Default package directories</param>
        /// <param name="packageDirectoriesToVerify">Default package directories where node library files require certificate verification before loading</param>
        public PackageLoader(IEnumerable<string> packagesDirectories, IEnumerable<string> packageDirectoriesToVerify)
            : this(packagesDirectories)
        {
            if (packageDirectoriesToVerify == null)
                throw new ArgumentNullException("packageDirectoriesToVerify");

            packagesDirectoriesToVerifyCertificates.AddRange(packageDirectoriesToVerify);
        }

        private void InitPackageLoader(IEnumerable<string> packagesDirectories, string builtinPackagesDir)
        {
            if (packagesDirectories == null)
                throw new ArgumentNullException("packagesDirectories");

            this.packagesDirectories.AddRange(packagesDirectories);

<<<<<<< HEAD
            // Setup builtin packages
            var builtinPackagesIndex = this.packagesDirectories.IndexOf(DynamoModel.BuiltInPackagesToken);
            if (builtinPackagesIndex == -1)
=======
            if (stdLibDirectory == null) return;

            // Setup standard library
            var standardLibraryIndex = this.packagesDirectories.IndexOf(stdLibDirectory);
            if (standardLibraryIndex == -1)
>>>>>>> a1886c86
            {
                // No builtin packages in list
                // Add builtin packages first
                this.packagesDirectories.Insert(0, builtinPackagesDir);
            }
            else
            {
                // Replace token with runtime library location
                this.packagesDirectories[builtinPackagesIndex] = builtinPackagesDir;
            }
<<<<<<< HEAD

            // Setup Default Package Directory
            if (builtinPackagesIndex == -1)
            {
                defaultPackagesDirectoryIndex = this.packagesDirectories.Count > 1 ? 1 : -1;
            }
            else
            {
                var safeIndex = this.packagesDirectories.Count > 1 ? 1 : -1;
                defaultPackagesDirectoryIndex = builtinPackagesIndex == 1 ? 0 : safeIndex;
            }

            packagesDirectoriesToVerifyCertificates.Add(builtinPackagesDir);
=======
            packagesDirectoriesToVerifyCertificates.Add(stdLibDirectory);
>>>>>>> a1886c86
        }

        private void OnPackageAdded(Package pkg)
        {
            if (PackageAdded != null)
            {
                PackageAdded(pkg);
            }
        }

        private void OnPackageRemoved(Package pkg)
        {
            if (PackageRemoved != null)
            {
                PackageRemoved(pkg);
            }
        }

        internal void Add(Package pkg)
        {
            if (!localPackages.Contains(pkg))
            {
                localPackages.Add(pkg);
                pkg.MessageLogged += OnPackageMessageLogged;
                OnPackageAdded(pkg);
            }
        }

        internal void Remove(Package pkg)
        {
            if (localPackages.Contains(pkg))
            {
                localPackages.Remove(pkg);
                pkg.MessageLogged -= OnPackageMessageLogged;
                OnPackageRemoved(pkg);
            }
        }

        private void OnPackageMessageLogged(ILogMessage obj)
        {
            Log(obj);
        }

        private void OnRequestLoadNodeLibrary(Assembly assem)
        {
            if (RequestLoadNodeLibrary != null)
            {
                RequestLoadNodeLibrary(assem);
            }
        }

        private void OnPackagesLoaded(IEnumerable<Assembly> assemblies)
        {
            PackagesLoaded?.Invoke(assemblies);
        }

        private IEnumerable<CustomNodeInfo> OnRequestLoadCustomNodeDirectory(string directory, Graph.Workspaces.PackageInfo packageInfo)
        {
            if (RequestLoadCustomNodeDirectory != null)
            {
                return RequestLoadCustomNodeDirectory(directory, packageInfo);
            }

            return new List<CustomNodeInfo>();
        }

        /// <summary>
        /// Try loading package into Library (including all node libraries and custom nodes)
        /// and add to LocalPackages.
        /// </summary>
        /// <param name="package"></param>
        internal void TryLoadPackageIntoLibrary(Package package)
        {
            Add(package);

            // Prevent duplicate loads
            if (package.Loaded) return;

            try
            {
                // load node libraries
                foreach (var assem in package.EnumerateAssembliesInBinDirectory())
                {
                    if (assem.IsNodeLibrary)
                    {
                        try
                        {
                            OnRequestLoadNodeLibrary(assem.Assembly);
                        }
                        catch (LibraryLoadFailedException ex)
                        {
                            Log(ex.GetType() + ": " + ex.Message);
                        }
                    }
                }
                // load custom nodes
                var packageInfo = new Graph.Workspaces.PackageInfo(package.Name, new Version(package.VersionName));
                var customNodes = OnRequestLoadCustomNodeDirectory(package.CustomNodeDirectory, packageInfo);
                package.LoadedCustomNodes.AddRange(customNodes);

                package.EnumerateAdditionalFiles();
                // If the additional files contained an extension manifest, then request it be loaded.
                var extensionManifests = package.AdditionalFiles.Where(
                    file => file.Model.Name.Contains("ExtensionDefinition.xml") && !(file.Model.Name.Contains("ViewExtensionDefinition.xml"))).ToList();
                foreach (var extPath in extensionManifests)
                {
                    var extension = RequestLoadExtension?.Invoke(extPath.Model.FullName);
                    if (extension != null)
                    {
                        RequestAddExtension?.Invoke(extension);
                    }
                    requestedExtensions.Add(extension);
                }

                package.Loaded = true;
                PackgeLoaded?.Invoke(package);
            }
            catch (CustomNodePackageLoadException e)
            {
                Package originalPackage =
                    localPackages.FirstOrDefault(x => x.CustomNodeDirectory == e.InstalledPath);
                OnConflictingPackageLoaded(originalPackage, package);
            }
            catch (Exception e)
            {
                Log("Exception when attempting to load package " + package.Name + " from " + package.RootDirectory);
                Log(e.GetType() + ": " + e.Message);
            }
        }

        /// <summary>
        /// Event raised when a custom node package containing conflicting node definition
        /// with an existing package is tried to load.
        /// </summary>
        public event Action<Package, Package> ConflictingCustomNodePackageLoaded;
        private void OnConflictingPackageLoaded(Package installed, Package conflicting)
        {
            var handler = ConflictingCustomNodePackageLoaded;
            handler?.Invoke(installed, conflicting);
        }

        /// <summary>
        ///     Load the package into Dynamo (including all node libraries and custom nodes)
        ///     and add to LocalPackages.
        /// </summary>
        // TODO: Remove in 3.0 (Refer to PR #9736).
        [Obsolete("This API will be deprecated in 3.0. Use LoadPackages(IEnumerable<Package> packages) instead.")]
        public void Load(Package package)
        {
            TryLoadPackageIntoLibrary(package);

            var assemblies =
                LocalPackages.SelectMany(x => x.EnumerateAssembliesInBinDirectory().Where(y => y.IsNodeLibrary));
            OnPackagesLoaded(assemblies.Select(x => x.Assembly));
        }

        /// <summary>
        ///     Scan the PackagesDirectory for packages and attempt to load all of them.  Beware! Fails silently for duplicates.
        /// </summary>
        public void LoadAll(LoadPackageParams loadPackageParams)
        {
            ScanAllPackageDirectories(loadPackageParams.Preferences);

            var pathManager = loadPackageParams.PathManager;
            if (pathManager != null)
            {
                foreach (var pkg in LocalPackages)
                {
                    if (Directory.Exists(pkg.BinaryDirectory))
                    {
                        pathManager.AddResolutionPath(pkg.BinaryDirectory);
                    }

                }
            }

            if (LocalPackages.Any())
            {
                LoadPackages(LocalPackages);
            }
        }

        /// <summary>
        /// Loads and imports all packages. 
        /// </summary>
        /// <param name="packages"></param>
        public void LoadPackages(IEnumerable<Package> packages)
        {
            var packageList = packages.ToList();

            foreach (var pkg in packageList)
            {
                // If the pkg is null, then don't load that package into the Library.
                if (pkg != null)
                {
                    TryLoadPackageIntoLibrary(pkg);
                }
            }

            var assemblies = packageList
                .SelectMany(p => p.LoadedAssemblies.Where(y => y.IsNodeLibrary))
                .Select(a => a.Assembly)
                .ToList();
            OnPackagesLoaded(assemblies);
        }

        public void LoadCustomNodesAndPackages(LoadPackageParams loadPackageParams, CustomNodeManager customNodeManager)
        {
            foreach (var path in loadPackageParams.Preferences.CustomPackageFolders)
            {
                customNodeManager.AddUninitializedCustomNodesInPath(path, false, false);
                if (!packagesDirectories.Contains(path))
                {
                    packagesDirectories.Add(path);
                }
            }
            LoadAll(loadPackageParams);
        }

        private void ScanAllPackageDirectories(IPreferences preferences)
        {
            foreach (var packagesDirectory in packagesDirectories)
            {

                if (preferences is IDisablePackageLoadingPreferences disablePrefs
                    &&
                    //if this directory is the builtin packages location
                    //and loading from there is disabled, don't scan the directory.
<<<<<<< HEAD
                    ((disablePrefs.DisableBuiltinPackages && packagesDirectory == BuiltinPackagesDirectory)
=======
                    ((disablePrefs.DisableStandardLibrary && packagesDirectory == (pathManager as PathManager)?.StandardLibraryDirectory)
>>>>>>> a1886c86
                    //or if custom package directories are disabled, and this is a custom package directory, don't scan.
                    || (disablePrefs.DisableCustomPackageLocations && preferences.CustomPackageFolders.Contains(packagesDirectory))))
                {
                    Log(string.Format(Resources.PackagesDirectorySkipped,packagesDirectory));
                    continue;
                }
                else
                {
                    ScanPackageDirectories(packagesDirectory, preferences);
                }
            }
        }

        private void ScanPackageDirectories(string root, IPreferences preferences)
        {
            try
            {
                if (!Directory.Exists(root))
                {
                    string extension = null;
                    if (root != null)
                    {
                        extension = Path.GetExtension(root);
                    }

                    // If the path has a .dll or .ds extension it is a locally imported library
                    // so do not output an error about the directory
                    if (extension == ".dll" || extension == ".ds")
                    {
                        return;
                    }

                    Log(string.Format(Resources.InvalidPackageFolderWarning, root));
                    return;
                }

                foreach (var dir in
                    Directory.EnumerateDirectories(root, "*", SearchOption.TopDirectoryOnly))
                {

                    // verify if the package directory requires certificate verifications
                    // This is done by default for the package directory defined in PathManager common directory location.
                    var checkCertificates = false;
                    foreach (var pathToVerifyCert in packagesDirectoriesToVerifyCertificates)
                    {
                        if (root.Contains(pathToVerifyCert))
                        {
                            checkCertificates = true;
                            break;
                        }
                    }

                    var pkg = ScanPackageDirectory(dir, checkCertificates);
                    if (pkg != null && preferences.PackageDirectoriesToUninstall.Contains(dir))
                        pkg.MarkForUninstall(preferences);
                }
            }
            catch (UnauthorizedAccessException ex) { }
            catch (IOException ex) { }
            catch (ArgumentException ex) { }
        }

        public Package ScanPackageDirectory(string directory)
        {
            return ScanPackageDirectory(directory, false);
        }

        public Package ScanPackageDirectory(string directory, bool checkCertificates)
        {
            try
            {
                var headerPath = Path.Combine(directory, "pkg.json");

                Package discoveredPackage;

                // get the package name and the installed version
                if (PathHelper.IsValidPath(headerPath))
                {
                    discoveredPackage = Package.FromJson(headerPath, AsLogger());
                    if (discoveredPackage == null)
                        throw new LibraryLoadFailedException(directory, String.Format(Properties.Resources.MalformedHeaderPackage, headerPath));
                }
                else
                {
                    throw new LibraryLoadFailedException(directory, String.Format(Properties.Resources.NoHeaderPackage, headerPath));
                }

                // prevent loading unsigned packages if the certificates are required on package dlls
                if (checkCertificates)
                {
                    CheckPackageNodeLibraryCertificates(directory, discoveredPackage);
                }

                var discoveredVersion = CheckAndGetPackageVersion(discoveredPackage.VersionName, discoveredPackage.Name, discoveredPackage.RootDirectory);

                var existingPackage = LocalPackages.FirstOrDefault(package => package.Name == discoveredPackage.Name);

                // Is this a new package?
                if (existingPackage == null)
                {
                    // Yes
                    Add(discoveredPackage);
                    return discoveredPackage; // success
                }

                var existingVersion = CheckAndGetPackageVersion(existingPackage.VersionName, existingPackage.Name, existingPackage.RootDirectory);

                // Is this a duplicated package?
                if (existingVersion == discoveredVersion)
                {
                    // Duplicated with the same version
                    throw new LibraryLoadFailedException(directory,
                        String.Format(Properties.Resources.DulicatedPackage,
                            discoveredPackage.Name,
                            discoveredPackage.RootDirectory));
                } 
                
                // Is the existing version newer?
                if (existingVersion > discoveredVersion)
                {
                    // Older version found, show notification
                    throw new LibraryLoadFailedException(directory, String.Format(Properties.Resources.DuplicatedOlderPackage,
                            existingPackage.Name,
                            discoveredPackage.RootDirectory,
                            existingVersion.ToString(),
                            discoveredVersion.ToString()));
                }

                // Newer version found, show notification.
                throw new LibraryLoadFailedException(directory, String.Format(Properties.Resources.DuplicatedNewerPackage,
                        existingPackage.Name,
                        discoveredPackage.RootDirectory,
                        existingVersion.ToString(),
                        discoveredVersion.ToString()));
            }
            catch (Exception e)
            {
                Log(String.Format(Properties.Resources.ExceptionEncountered, directory), WarningLevel.Error);
                Log(e);
            }

            return null;
        }

        /// <summary>
        /// Check and get the version from the version string. Throw a library load exception if anything is wrong with the version
        /// </summary>
        /// <param name="version">the version string</param>
        /// <param name="name">name of the package</param>
        /// <param name="directory">package directory</param>
        /// <returns>Returns a valid Version</returns>
        private Version CheckAndGetPackageVersion(string version, string name, string directory)
        {
            try
            {
                return VersionUtilities.PartialParse(version);
            }
            catch (Exception e) when (e is ArgumentException || e is FormatException || e is OverflowException)
            {
                throw new LibraryLoadFailedException(directory, String.Format(Properties.Resources.InvalidPackageVersion, name, directory, version));
            }
        }

        /// <summary>
        /// Check the node libraries defined in the package json file are valid and have a valid certificate
        /// </summary>
        /// <param name="packageDirectoryPath">path to package location</param>
        /// <param name="discoveredPkg">package object to check</param>
        private static void CheckPackageNodeLibraryCertificates(string packageDirectoryPath, Package discoveredPkg)
        {
            var dllfiles = new System.IO.DirectoryInfo(discoveredPkg.BinaryDirectory).EnumerateFiles("*.dll");
            if (discoveredPkg.Header.node_libraries.Count() == 0 && dllfiles.Count() != 0)
            {
                throw new LibraryLoadFailedException(packageDirectoryPath,
                    String.Format(
                        Resources.InvalidPackageNoNodeLibrariesDefinedInPackageJson,
                        discoveredPkg.Name, discoveredPkg.RootDirectory));
            }

            foreach (var nodeLibraryAssembly in discoveredPkg.Header.node_libraries)
            {

                //Try to get the assembly name from the manifest file
                string filename;
                try
                {
                    filename = new AssemblyName(nodeLibraryAssembly).Name + ".dll";
                }
                catch
                {
                    throw new LibraryLoadFailedException(packageDirectoryPath,
                        String.Format(
                            Resources.InvalidPackageMalformedNodeLibraryDefinition,
                            discoveredPkg.Name, discoveredPkg.RootDirectory));
                }

                //Verify the node library exists in the package bin directory and has a valid certificate
                var filepath = Path.Combine(discoveredPkg.BinaryDirectory, filename);
                try
                {
                    CertificateVerification.CheckAssemblyForValidCertificate(filepath);
                }
                catch (Exception e)
                {
                    throw new LibraryLoadFailedException(packageDirectoryPath,
                        String.Format(
                            Resources.InvalidPackageNodeLibraryIsNotSigned,
                            discoveredPkg.Name, discoveredPkg.RootDirectory, e.Message));
                }

            }

            discoveredPkg.RequiresSignedEntryPoints = true;
        }

        /// <summary>
        ///     Attempt to load a managed assembly in to ReflectionOnlyLoadFrom context. 
        /// </summary>
        /// <param name="filename">The filename of a DLL</param>
        /// <param name="assem">out Assembly - the passed value does not matter and will only be set if loading succeeds</param>
        /// <returns>Returns Success if success, NotManagedAssembly if BadImageFormatException, AlreadyLoaded if FileLoadException</returns>
        internal static AssemblyLoadingState TryReflectionOnlyLoadFrom(string filename, out Assembly assem)
        {
            try
            {
                assem = Assembly.ReflectionOnlyLoadFrom(filename);
                return AssemblyLoadingState.Success;
            }
            catch (BadImageFormatException)
            {
                assem = null;
                return AssemblyLoadingState.NotManagedAssembly;
            }
            catch (FileLoadException)
            {
                assem = null;
                return AssemblyLoadingState.AlreadyLoaded;
            }
        }

        /// <summary>
        ///     Attempt to load a managed assembly in to LoadFrom context. 
        /// </summary>
        /// <param name="filename">The filename of a DLL</param>
        /// <param name="assem">out Assembly - the passed value does not matter and will only be set if loading succeeds</param>
        /// <returns>Returns true if success, false if BadImageFormatException (i.e. not a managed assembly)</returns>
        internal static bool TryLoadFrom(string filename, out Assembly assem)
        {
            try
            {
                assem = Assembly.LoadFrom(filename);
                return true;
            }
            catch (BadImageFormatException)
            {
                assem = null;
                return false;
            }
        }

        public bool IsUnderPackageControl(string path)
        {
            return LocalPackages.Any(ele => ele.ContainsFile(path));
        }

        public bool IsUnderPackageControl(CustomNodeInfo def)
        {
            return IsUnderPackageControl(def.Path);
        }

        public bool IsUnderPackageControl(Type t)
        {
            return LocalPackages.Any(package => package.LoadedTypes.Contains(t));
        }

        public bool IsUnderPackageControl(Assembly t)
        {
            return LocalPackages.Any(package => package.LoadedAssemblies.Any(x => x.Assembly == t));
        }

        public Package GetPackageFromRoot(string path)
        {
            return LocalPackages.FirstOrDefault(pkg => pkg.RootDirectory == path);
        }

        public Package GetOwnerPackage(Type t)
        {
            return LocalPackages.FirstOrDefault(package => package.LoadedTypes.Contains(t));
        }

        public Package GetOwnerPackage(CustomNodeInfo def)
        {
            return GetOwnerPackage(def.Path);
        }

        public Package GetOwnerPackage(string path)
        {
            return LocalPackages.FirstOrDefault(ele => ele.ContainsFile(path));
        }

        private static bool hasAttemptedUninstall;

        internal void DoCachedPackageUninstalls(IPreferences preferences)
        {
            // this can only be run once per app run
            if (hasAttemptedUninstall) return;
            hasAttemptedUninstall = true;

            var pkgDirsRemoved = new HashSet<string>();
            foreach (var pkgNameDirTup in preferences.PackageDirectoriesToUninstall)
            {
                try
                {
                    Directory.Delete(pkgNameDirTup, true);
                    pkgDirsRemoved.Add(pkgNameDirTup);
                    Log(String.Format("Successfully uninstalled package from \"{0}\"", pkgNameDirTup));
                }
                catch
                {
                    Log(
                        String.Format(
                            "Failed to delete package directory at \"{0}\", you may need to delete the directory manually.",
                            pkgNameDirTup),
                        WarningLevel.Moderate);
                }
            }

            preferences.PackageDirectoriesToUninstall.RemoveAll(pkgDirsRemoved.Contains);
        }
    }
}<|MERGE_RESOLUTION|>--- conflicted
+++ resolved
@@ -115,40 +115,13 @@
 
         private readonly List<string> packagesDirectoriesToVerifyCertificates = new List<string>();
 
-<<<<<<< HEAD
-        private string builtinPackagesDirectory = null;
-=======
         private readonly IPathManager pathManager;
->>>>>>> a1886c86
 
         [Obsolete("This constructor will be removed in Dynamo 3.0 and should not be used any longer. If used, it should be passed parameters from PathManager properties.")]
         /// <summary>
-<<<<<<< HEAD
-        /// The BuiltinPackages directory is located in the same directory as the DynamoPackages.dll
-        /// Property should only be set during testing.
-        /// </summary>
-        internal string BuiltinPackagesDirectory
-        {
-            get
-            {
-                return builtinPackagesDirectory == null ?
-                    Path.Combine(Path.GetDirectoryName(Assembly.GetAssembly(GetType()).Location),builtinPackagesDirName, @"Packages")
-                    : builtinPackagesDirectory;
-            }
-            set
-            {
-                if (builtinPackagesDirectory != value)
-                {
-                    builtinPackagesDirectory = value;
-                }
-            }
-        }
-
-=======
         /// This constructor is currently being used for testing and these tests should be updated to use 
         /// another constructor when this is obsoleted.
         /// </summary>
->>>>>>> a1886c86
         public PackageLoader(string overridePackageDirectory)
             : this(new[] { overridePackageDirectory })
         {
@@ -161,14 +134,7 @@
         /// <param name="builtinPackageDirectory"></param>
         internal PackageLoader(IEnumerable<string> packagesDirectories, string builtinPackageDirectory)
         {
-<<<<<<< HEAD
             InitPackageLoader(packagesDirectories, builtinPackageDirectory);
-
-            //override the property.
-            this.BuiltinPackagesDirectory = builtinPackageDirectory;
-=======
-            InitPackageLoader(packagesDirectories, stdLibDirectory);
->>>>>>> a1886c86
         }
 
         [Obsolete("This constructor will be removed in Dynamo 3.0 and should not be used any longer. If used, it should be passed parameters from PathManager properties.")]
@@ -178,17 +144,13 @@
         /// </summary>
         public PackageLoader(IEnumerable<string> packagesDirectories)
         {
-<<<<<<< HEAD
-            InitPackageLoader(packagesDirectories, BuiltinPackagesDirectory);
-=======
             InitPackageLoader(packagesDirectories, null);
->>>>>>> a1886c86
         }
 
         internal PackageLoader(IPathManager pathManager)
         {
             this.pathManager = pathManager;
-            InitPackageLoader(pathManager.PackagesDirectories, (pathManager as PathManager)?.StandardLibraryDirectory);
+            InitPackageLoader(pathManager.PackagesDirectories, (pathManager as PathManager)?.BuiltinPackagesDirectory);
 
             if (!string.IsNullOrEmpty(pathManager.CommonDataDirectory))
             {
@@ -220,17 +182,11 @@
 
             this.packagesDirectories.AddRange(packagesDirectories);
 
-<<<<<<< HEAD
+            if (builtinPackagesDir == null) return;
+
             // Setup builtin packages
-            var builtinPackagesIndex = this.packagesDirectories.IndexOf(DynamoModel.BuiltInPackagesToken);
-            if (builtinPackagesIndex == -1)
-=======
-            if (stdLibDirectory == null) return;
-
-            // Setup standard library
-            var standardLibraryIndex = this.packagesDirectories.IndexOf(stdLibDirectory);
+            var builtinPackagesIndex = this.packagesDirectories.IndexOf(builtinPackagesDir);
             if (standardLibraryIndex == -1)
->>>>>>> a1886c86
             {
                 // No builtin packages in list
                 // Add builtin packages first
@@ -241,23 +197,7 @@
                 // Replace token with runtime library location
                 this.packagesDirectories[builtinPackagesIndex] = builtinPackagesDir;
             }
-<<<<<<< HEAD
-
-            // Setup Default Package Directory
-            if (builtinPackagesIndex == -1)
-            {
-                defaultPackagesDirectoryIndex = this.packagesDirectories.Count > 1 ? 1 : -1;
-            }
-            else
-            {
-                var safeIndex = this.packagesDirectories.Count > 1 ? 1 : -1;
-                defaultPackagesDirectoryIndex = builtinPackagesIndex == 1 ? 0 : safeIndex;
-            }
-
             packagesDirectoriesToVerifyCertificates.Add(builtinPackagesDir);
-=======
-            packagesDirectoriesToVerifyCertificates.Add(stdLibDirectory);
->>>>>>> a1886c86
         }
 
         private void OnPackageAdded(Package pkg)
@@ -486,11 +426,7 @@
                     &&
                     //if this directory is the builtin packages location
                     //and loading from there is disabled, don't scan the directory.
-<<<<<<< HEAD
-                    ((disablePrefs.DisableBuiltinPackages && packagesDirectory == BuiltinPackagesDirectory)
-=======
-                    ((disablePrefs.DisableStandardLibrary && packagesDirectory == (pathManager as PathManager)?.StandardLibraryDirectory)
->>>>>>> a1886c86
+                    ((disablePrefs.DisableBuiltinPackages && packagesDirectory == (pathManager as PathManager)?.BuiltinPackagesDirectory)
                     //or if custom package directories are disabled, and this is a custom package directory, don't scan.
                     || (disablePrefs.DisableCustomPackageLocations && preferences.CustomPackageFolders.Contains(packagesDirectory))))
                 {
