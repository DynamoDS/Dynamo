--- conflicted
+++ resolved
@@ -1214,9 +1214,6 @@
                 n => n.ViewModel.NodeModel.InPorts[0].Connectors[0].Start.Owner);
         }
 
-<<<<<<< HEAD
-        private async void tagGeometryWhenClickingItem(int[] indexes, int expectedNumberOfLabels,
-=======
         [Test]
         [Category("RegressionTests")]
         public void AggregateRenderPackagesDoesntMutateRenderPackage()
@@ -1247,8 +1244,7 @@
             }
         }
 
-        private async void tagGeometryWhenClickingItem(int[] indexes, int expectedNumberOfLabels, 
->>>>>>> 7d944b5a
+        private async void tagGeometryWhenClickingItem(int[] indexes, int expectedNumberOfLabels,
             string nodeName, Func<NodeView,NodeModel> getGeometryOwnerNode, bool expandPreviewBubble = false)
         {
             OpenVisualizationTest("MAGN_3815.dyn");
