--- conflicted
+++ resolved
@@ -766,7 +766,6 @@
         {
             OpenVisualizationTest("Display.ByGeometryColor.dyn");
             RunCurrentModel();
-<<<<<<< HEAD
             Assert.AreEqual(5, BackgroundPreviewGeometry.Count());
             DynamoCoreWpfTests.Utility.DispatcherUtil.DoEvents();
             var dynGeometry = BackgroundPreviewGeometry.OfType<DynamoGeometryModel3D>();
@@ -775,24 +774,13 @@
             Model.CurrentWorkspace.Nodes.Where(x => x.Name.Contains("ByGeometryColor")).FirstOrDefault().IsFrozen = true;
             DynamoCoreWpfTests.Utility.DispatcherUtil.DoEvents();
             Assert.IsTrue((dynGeometry.FirstOrDefault().SceneNode.RenderCore as DynamoGeometryMeshCore).IsFrozenData);
-=======
-            Assert.AreEqual(4, BackgroundPreviewGeometry.Count());
-            DynamoCoreWpfTests.Utility.DispatcherUtil.DoEvents();
-            var dynGeometry = BackgroundPreviewGeometry.OfType<DynamoGeometryModel3D>();
-            Assert.AreEqual(1, dynGeometry.FirstOrDefault().Geometry.Colors.FirstOrDefault().Alpha);
-            // Freeze the ByGeometryColor node making the corresponding alpha channel value decrease
-            Model.CurrentWorkspace.Nodes.Where(x => x.Name.Contains("ByGeometryColor")).FirstOrDefault().IsFrozen = true;
-            DynamoCoreWpfTests.Utility.DispatcherUtil.DoEvents();
-            Assert.AreEqual(0.5, dynGeometry.FirstOrDefault().Geometry.Colors.FirstOrDefault().Alpha);
->>>>>>> 1799cab0
-        }
-
-        [Test]
+        }
+
+       [Test]
         public void Display_ByGeometryColor_HasColoredMesh()
         {
             OpenVisualizationTest("Display.ByGeometryColor.dyn");
             RunCurrentModel();
-<<<<<<< HEAD
 
             Assert.AreEqual(5, BackgroundPreviewGeometry.Count());
             // Check if there is any vertices matching color "Color.ByARGB(255,255,0,255)
@@ -880,41 +868,10 @@
             System.DateTime startTime = System.DateTime.Now;
             OpenVisualizationTest("PerformanceTestOnLabelsAfterHelixUpgrade.dyn");
             var ws = ViewModel.Model.CurrentWorkspace as HomeWorkspaceModel;
-=======
-
-            Assert.AreEqual(4, BackgroundPreviewGeometry.Count());
-            // Check if there is any vertices matching color "Color.ByARGB(255,255,0,255)
-            Assert.True(BackgroundPreviewGeometry.HasAnyMeshVerticesOfColor(new Color4(new Color3(1.0f, 0, 1.0f))));
->>>>>>> 1799cab0
-
-            // These checks are more specific to this test
-            // Expecting 36 color definitions for vertices in the Dynamo Geometry
-            var dynGeometry = BackgroundPreviewGeometry.OfType<DynamoGeometryModel3D>().FirstOrDefault();
-            var numberOfColors = dynGeometry.Geometry.Colors.Count;
-            Assert.AreEqual(36, numberOfColors);
-
-            // Expecting they are all the same solid color assigning as a result 
-            //  of DesignScript "Color.ByARGB(255,255,0,255);"
-            Assert.AreEqual(true, dynGeometry.Geometry.Colors.All(color => color.Alpha == 1));
-            Assert.AreEqual(true, dynGeometry.Geometry.Colors.All(color => color.Red == 1));
-            Assert.AreEqual(true, dynGeometry.Geometry.Colors.All(color => color.Green == 0));
-            Assert.AreEqual(true, dynGeometry.Geometry.Colors.All(color => color.Blue == 1));
-        }
-       
-        [Test]
-        public void Display_Geometry_Labels()
-        {
-            OpenVisualizationTest("Labels.dyn");
-            var ws = ViewModel.Model.CurrentWorkspace as HomeWorkspaceModel;
-            
+
             RunCurrentModel();
 
-<<<<<<< HEAD
             var codeBlockGUID = "07b8781c-8f73-4721-b0e5-d86b8484ca97";
-=======
-            // This is the node, for which we would display the Labels in the preview geometry. 
-            var codeBlockGUID = "fdec3b9b-56ae-4d01-85c2-47b8425e3130";
->>>>>>> 1799cab0
             NodeModel codeBlockNodeModel = ws.Nodes.Where(node => node.GUID.ToString() == codeBlockGUID).FirstOrDefault();
 
             // The Key to identify the Label's geometry object from Model3DDictionary.
@@ -922,7 +879,6 @@
 
             var helix = ViewModel.BackgroundPreviewViewModel as HelixWatch3DViewModel;
 
-<<<<<<< HEAD
             // Clicking on a single value from the output of the watch node
             // should show only one label corresponding to that value.  
             var nodeView = View.ChildrenOfType<NodeView>().First(nv => nv.ViewModel.Name == "Watch");
@@ -952,61 +908,15 @@
             System.DateTime endTime = System.DateTime.Now;
             var totalExecutionTime = (endTime - startTime).TotalSeconds;
             Assert.LessOrEqual(totalExecutionTime, 20);
-=======
-            // By default the DisplayLabels for the code block node is set to false, 
-            // so the Model3DDictionary wouldn't have the geometry object corresponding to the Labels. 
-            var geometryHasLabels = helix.Model3DDictionary.ContainsKey(labelKey); 
-            Assert.IsFalse(geometryHasLabels);
-
-            // We set the DisplayLabels to true to view the Labels in the preview geometry.
-            codeBlockNodeModel.DisplayLabels = true;
-
-            // Now the Labels are shown in the preview geometry. 
-            // The code block node has 64 points, so there should be 64 labels. 
-            var geometryWithLabels = (helix.Model3DDictionary[labelKey] as GeometryModel3D).Geometry as BillboardText3D;
-            Assert.AreEqual(64, geometryWithLabels.TextInfo.Count);
-
-            // Clicking on a single value from the output of the watch node
-            // should show only one label corresponding to that value.  
-            var nodeView = View.ChildrenOfType<NodeView>().First(nv => nv.ViewModel.Name == "Watch");
-            var treeViewItem = nodeView.ChildOfType<TreeViewItem>();
-
-            var indexes = new[] { 0, 0, 1 };
-            foreach (var index in indexes)
-            {
-                treeViewItem = treeViewItem.ChildrenOfType<TreeViewItem>().ElementAt(index);
-            }
-
-            View.Dispatcher.Invoke(() =>
-            {
-                treeViewItem.RaiseEvent(new MouseButtonEventArgs(Mouse.PrimaryDevice, 0, MouseButton.Left)
-                {
-                    RoutedEvent = Mouse.MouseUpEvent
-                });
-            });
-
-            DispatcherUtil.DoEvents();
-
-            // The value selected is x:0, y:0 and z:1, 
-            // so the label that is shown should be [0,0,1].
-            var geometry = (helix.Model3DDictionary[labelKey] as GeometryModel3D).Geometry as BillboardText3D;
-            Assert.AreEqual(1, geometry.TextInfo.Count);
-            Assert.AreEqual("[0,0,1]", geometry.TextInfo[0].Text);
->>>>>>> 1799cab0
-        }
-
+        }
+       
         [Test]
         public void Display_BySurfaceColors_HasColoredMesh()
         {
             OpenVisualizationTest("Display.BySurfaceColors.dyn");
             RunCurrentModel();
-<<<<<<< HEAD
             DispatcherUtil.DoEvents();
             Assert.AreEqual(5, BackgroundPreviewGeometry.Count());
-=======
-
-            Assert.AreEqual(4, BackgroundPreviewGeometry.Count());
->>>>>>> 1799cab0
             Assert.True(BackgroundPreviewGeometry.HasAnyColorMappedMeshes());
 
             // These checks are more specific to this test
@@ -1014,13 +924,9 @@
             var dynGeometry = BackgroundPreviewGeometry.OfType<DynamoGeometryModel3D>().FirstOrDefault();
             var numberOfColors = dynGeometry.Geometry.Colors.Count;
             Assert.AreEqual(6, numberOfColors);
-<<<<<<< HEAD
             //decompress the texture to get the width
             var width = new Bitmap(((PhongMaterial)dynGeometry.Material).DiffuseMap.CompressedStream).Width;
             Assert.AreEqual(52, width);
-=======
-            Assert.AreEqual(52, ((PhongMaterial)dynGeometry.Material).DiffuseMap.Width);
->>>>>>> 1799cab0
         }
 
         [Test]
